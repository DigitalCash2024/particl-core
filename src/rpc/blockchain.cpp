// Copyright (c) 2010 Satoshi Nakamoto
// Copyright (c) 2009-2020 The Bitcoin Core developers
// Distributed under the MIT software license, see the accompanying
// file COPYING or http://www.opensource.org/licenses/mit-license.php.

#include <rpc/blockchain.h>

#include <blockfilter.h>
#include <chain.h>
#include <chainparams.h>
#include <coins.h>
#include <consensus/amount.h>
#include <consensus/params.h>
#include <consensus/validation.h>
#include <core_io.h>
#include <deploymentinfo.h>
#include <deploymentstatus.h>
#include <fs.h>
#include <hash.h>
#include <index/blockfilterindex.h>
#include <index/coinstatsindex.h>
#include <net.h>
#include <net_processing.h>
#include <node/blockstorage.h>
#include <logging/timer.h>
#include <node/coinstats.h>
#include <node/context.h>
#include <node/utxo_snapshot.h>
#include <policy/feerate.h>
#include <policy/fees.h>
#include <policy/policy.h>
#include <policy/rbf.h>
#include <primitives/transaction.h>
#include <rpc/server.h>
#include <rpc/server_util.h>
#include <rpc/util.h>
#include <script/descriptor.h>
#include <streams.h>
#include <sync.h>
#include <txdb.h>
#include <txmempool.h>
#include <undo.h>
#include <util/strencodings.h>
#include <util/string.h>
#include <util/translation.h>
#include <validation.h>
#include <validationinterface.h>
#include <versionbits.h>
#include <warnings.h>

#include <stdint.h>

#include <univalue.h>

#include <condition_variable>
#include <memory>
#include <mutex>

#include <pos/kernel.h>
#include <pos/miner.h>

struct CUpdatedBlock
{
    uint256 hash;
    int height;
};

static Mutex cs_blockchange;
static std::condition_variable cond_blockchange;
static CUpdatedBlock latestblock GUARDED_BY(cs_blockchange);

/* Calculate the difficulty for a given block index.
 */
double GetDifficulty(const CBlockIndex* blockindex)
{
    CHECK_NONFATAL(blockindex);

    int nShift = (blockindex->nBits >> 24) & 0xff;
    double dDiff =
        (double)0x0000ffff / (double)(blockindex->nBits & 0x00ffffff);

    while (nShift < 29)
    {
        dDiff *= 256.0;
        nShift++;
    }
    while (nShift > 29)
    {
        dDiff /= 256.0;
        nShift--;
    }

    return dDiff;
}

static int ComputeNextBlockAndDepth(const CBlockIndex* tip, const CBlockIndex* blockindex, const CBlockIndex*& next)
{
    next = tip->GetAncestor(blockindex->nHeight + 1);
    if (next && next->pprev == blockindex) {
        return tip->nHeight - blockindex->nHeight + 1;
    }
    next = nullptr;
    return blockindex == tip ? 1 : -1;
}

CBlockIndex* ParseHashOrHeight(const UniValue& param, ChainstateManager& chainman) {
    LOCK(::cs_main);
    CChain& active_chain = chainman.ActiveChain();

    if (param.isNum()) {
        const int height{param.get_int()};
        if (height < 0) {
            throw JSONRPCError(RPC_INVALID_PARAMETER, strprintf("Target block height %d is negative", height));
        }
        const int current_tip{active_chain.Height()};
        if (height > current_tip) {
            throw JSONRPCError(RPC_INVALID_PARAMETER, strprintf("Target block height %d after current tip %d", height, current_tip));
        }

        return active_chain[height];
    } else {
        const uint256 hash{ParseHashV(param, "hash_or_height")};
        CBlockIndex* pindex = chainman.m_blockman.LookupBlockIndex(hash);

        if (!pindex) {
            throw JSONRPCError(RPC_INVALID_ADDRESS_OR_KEY, "Block not found");
        }

        return pindex;
    }
}

UniValue blockheaderToJSON(const CBlockIndex* tip, const CBlockIndex* blockindex)
{
    // Serialize passed information without accessing chain state of the active chain!
    AssertLockNotHeld(cs_main); // For performance reasons

    UniValue result(UniValue::VOBJ);
    result.pushKV("hash", blockindex->GetBlockHash().GetHex());
    const CBlockIndex* pnext;
    int confirmations = ComputeNextBlockAndDepth(tip, blockindex, pnext);
    result.pushKV("confirmations", confirmations);
    result.pushKV("height", blockindex->nHeight);
    result.pushKV("version", blockindex->nVersion);
    result.pushKV("versionHex", strprintf("%08x", blockindex->nVersion));
    result.pushKV("merkleroot", blockindex->hashMerkleRoot.GetHex());
    result.pushKV("witnessmerkleroot", blockindex->hashWitnessMerkleRoot.GetHex());
    PushTime(result, "time", blockindex->nTime);
    PushTime(result, "mediantime", blockindex->GetMedianTimePast());
    result.pushKV("nonce", (uint64_t)blockindex->nNonce);
    result.pushKV("bits", strprintf("%08x", blockindex->nBits));
    result.pushKV("difficulty", GetDifficulty(blockindex));
    result.pushKV("chainwork", blockindex->nChainWork.GetHex());
    result.pushKV("nTx", (uint64_t)blockindex->nTx);
    result.pushKV("moneysupply", ValueFromAmount(blockindex->nMoneySupply));
    result.pushKV("anonoutputs", (uint64_t)blockindex->nAnonOutputs);

    if (blockindex->pprev)
        result.pushKV("previousblockhash", blockindex->pprev->GetBlockHash().GetHex());
    if (pnext)
        result.pushKV("nextblockhash", pnext->GetBlockHash().GetHex());
    return result;
}

UniValue blockToJSON(const CBlock& block, const CBlockIndex* tip, const CBlockIndex* blockindex, TxVerbosity verbosity, bool coinstakeDetails)
{
    UniValue result = blockheaderToJSON(tip, blockindex);

    result.pushKV("strippedsize", (int)::GetSerializeSize(block, PROTOCOL_VERSION | SERIALIZE_TRANSACTION_NO_WITNESS));
    result.pushKV("size", (int)::GetSerializeSize(block, PROTOCOL_VERSION));
    result.pushKV("weight", (int)::GetBlockWeight(block));
    UniValue txs(UniValue::VARR);

    switch (verbosity) {
        case TxVerbosity::SHOW_TXID:
            for (const CTransactionRef& tx : block.vtx) {
                txs.push_back(tx->GetHash().GetHex());
            }
            break;

        case TxVerbosity::SHOW_DETAILS:
        case TxVerbosity::SHOW_DETAILS_AND_PREVOUT:
            CBlockUndo blockUndo;
            const bool have_undo = !IsBlockPruned(blockindex) && UndoReadFromDisk(blockUndo, blockindex);

            for (size_t i = 0; i < block.vtx.size(); ++i) {
                const CTransactionRef& tx = block.vtx.at(i);
                // coinbase transaction (i.e. i == 0) doesn't have undo data
                const CTxUndo* txundo = (have_undo && i > 0) ? &blockUndo.vtxundo.at(i - 1) : nullptr;
                UniValue objTx(UniValue::VOBJ);
                TxToUniv(*tx, uint256(), objTx, true, RPCSerializationFlags(), txundo, verbosity);
                txs.push_back(objTx);
            }
    }

    result.pushKV("tx", txs);
    if (coinstakeDetails && blockindex->pprev) {
        result.pushKV("blocksig", HexStr(block.vchBlockSig));
        result.pushKV("prevstakemodifier", blockindex->pprev->bnStakeModifier.GetHex());
        uint256 kernelhash, kernelblockhash;
        CAmount kernelvalue;
        CScript kernelscript;
        if (GetKernelInfo(blockindex, *block.vtx[0], kernelhash, kernelvalue, kernelscript, kernelblockhash)) {
            result.pushKV("hashproofofstake", kernelhash.GetHex());
            result.pushKV("stakekernelvalue", ValueFromAmount(kernelvalue));
            result.pushKV("stakekernelscript", HexStr(kernelscript));
            result.pushKV("stakekernelblockhash", kernelblockhash.GetHex());
        }
    }

    return result;
}

static RPCHelpMan getblockcount()
{
    return RPCHelpMan{"getblockcount",
                "\nReturns the height of the most-work fully-validated chain.\n"
                "The genesis block has height 0.\n",
                {},
                RPCResult{
                    RPCResult::Type::NUM, "", "The current block count"},
                RPCExamples{
                    HelpExampleCli("getblockcount", "")
            + HelpExampleRpc("getblockcount", "")
                },
        [&](const RPCHelpMan& self, const JSONRPCRequest& request) -> UniValue
{
    ChainstateManager& chainman = EnsureAnyChainman(request.context);
    LOCK(cs_main);
    return chainman.ActiveChain().Height();
},
    };
}

static RPCHelpMan getbestblockhash()
{
    return RPCHelpMan{"getbestblockhash",
                "\nReturns the hash of the best (tip) block in the most-work fully-validated chain.\n",
                {},
                RPCResult{
                    RPCResult::Type::STR_HEX, "", "the block hash, hex-encoded"},
                RPCExamples{
                    HelpExampleCli("getbestblockhash", "")
            + HelpExampleRpc("getbestblockhash", "")
                },
        [&](const RPCHelpMan& self, const JSONRPCRequest& request) -> UniValue
{
    ChainstateManager& chainman = EnsureAnyChainman(request.context);
    LOCK(cs_main);
    return chainman.ActiveChain().Tip()->GetBlockHash().GetHex();
},
    };
}

void RPCNotifyBlockChange(const CBlockIndex* pindex)
{
    if(pindex) {
        LOCK(cs_blockchange);
        latestblock.hash = pindex->GetBlockHash();
        latestblock.height = pindex->nHeight;
    }
    cond_blockchange.notify_all();
}

static RPCHelpMan waitfornewblock()
{
    return RPCHelpMan{"waitfornewblock",
                "\nWaits for a specific new block and returns useful info about it.\n"
                "\nReturns the current block on timeout or exit.\n",
                {
                    {"timeout", RPCArg::Type::NUM, RPCArg::Default{0}, "Time in milliseconds to wait for a response. 0 indicates no timeout."},
                },
                RPCResult{
                    RPCResult::Type::OBJ, "", "",
                    {
                        {RPCResult::Type::STR_HEX, "hash", "The blockhash"},
                        {RPCResult::Type::NUM, "height", "Block height"},
                    }},
                RPCExamples{
                    HelpExampleCli("waitfornewblock", "1000")
            + HelpExampleRpc("waitfornewblock", "1000")
                },
        [&](const RPCHelpMan& self, const JSONRPCRequest& request) -> UniValue
{
    int timeout = 0;
    if (!request.params[0].isNull())
        timeout = request.params[0].get_int();

    CUpdatedBlock block;
    {
        WAIT_LOCK(cs_blockchange, lock);
        block = latestblock;
        if(timeout)
            cond_blockchange.wait_for(lock, std::chrono::milliseconds(timeout), [&block]() EXCLUSIVE_LOCKS_REQUIRED(cs_blockchange) {return latestblock.height != block.height || latestblock.hash != block.hash || !IsRPCRunning(); });
        else
            cond_blockchange.wait(lock, [&block]() EXCLUSIVE_LOCKS_REQUIRED(cs_blockchange) {return latestblock.height != block.height || latestblock.hash != block.hash || !IsRPCRunning(); });
        block = latestblock;
    }
    UniValue ret(UniValue::VOBJ);
    ret.pushKV("hash", block.hash.GetHex());
    ret.pushKV("height", block.height);
    return ret;
},
    };
}

static RPCHelpMan waitforblock()
{
    return RPCHelpMan{"waitforblock",
                "\nWaits for a specific new block and returns useful info about it.\n"
                "\nReturns the current block on timeout or exit.\n",
                {
                    {"blockhash", RPCArg::Type::STR_HEX, RPCArg::Optional::NO, "Block hash to wait for."},
                    {"timeout", RPCArg::Type::NUM, RPCArg::Default{0}, "Time in milliseconds to wait for a response. 0 indicates no timeout."},
                },
                RPCResult{
                    RPCResult::Type::OBJ, "", "",
                    {
                        {RPCResult::Type::STR_HEX, "hash", "The blockhash"},
                        {RPCResult::Type::NUM, "height", "Block height"},
                    }},
                RPCExamples{
                    HelpExampleCli("waitforblock", "\"0000000000079f8ef3d2c688c244eb7a4570b24c9ed7b4a8c619eb02596f8862\" 1000")
            + HelpExampleRpc("waitforblock", "\"0000000000079f8ef3d2c688c244eb7a4570b24c9ed7b4a8c619eb02596f8862\", 1000")
                },
        [&](const RPCHelpMan& self, const JSONRPCRequest& request) -> UniValue
{
    int timeout = 0;

    uint256 hash(ParseHashV(request.params[0], "blockhash"));

    if (!request.params[1].isNull())
        timeout = request.params[1].get_int();

    CUpdatedBlock block;
    {
        WAIT_LOCK(cs_blockchange, lock);
        if(timeout)
            cond_blockchange.wait_for(lock, std::chrono::milliseconds(timeout), [&hash]() EXCLUSIVE_LOCKS_REQUIRED(cs_blockchange) {return latestblock.hash == hash || !IsRPCRunning();});
        else
            cond_blockchange.wait(lock, [&hash]() EXCLUSIVE_LOCKS_REQUIRED(cs_blockchange) {return latestblock.hash == hash || !IsRPCRunning(); });
        block = latestblock;
    }

    UniValue ret(UniValue::VOBJ);
    ret.pushKV("hash", block.hash.GetHex());
    ret.pushKV("height", block.height);
    return ret;
},
    };
}

static RPCHelpMan waitforblockheight()
{
    return RPCHelpMan{"waitforblockheight",
                "\nWaits for (at least) block height and returns the height and hash\n"
                "of the current tip.\n"
                "\nReturns the current block on timeout or exit.\n",
                {
                    {"height", RPCArg::Type::NUM, RPCArg::Optional::NO, "Block height to wait for."},
                    {"timeout", RPCArg::Type::NUM, RPCArg::Default{0}, "Time in milliseconds to wait for a response. 0 indicates no timeout."},
                },
                RPCResult{
                    RPCResult::Type::OBJ, "", "",
                    {
                        {RPCResult::Type::STR_HEX, "hash", "The blockhash"},
                        {RPCResult::Type::NUM, "height", "Block height"},
                    }},
                RPCExamples{
                    HelpExampleCli("waitforblockheight", "100 1000")
            + HelpExampleRpc("waitforblockheight", "100, 1000")
                },
        [&](const RPCHelpMan& self, const JSONRPCRequest& request) -> UniValue
{
    int timeout = 0;

    int height = request.params[0].get_int();

    if (!request.params[1].isNull())
        timeout = request.params[1].get_int();

    CUpdatedBlock block;
    {
        WAIT_LOCK(cs_blockchange, lock);
        if(timeout)
            cond_blockchange.wait_for(lock, std::chrono::milliseconds(timeout), [&height]() EXCLUSIVE_LOCKS_REQUIRED(cs_blockchange) {return latestblock.height >= height || !IsRPCRunning();});
        else
            cond_blockchange.wait(lock, [&height]() EXCLUSIVE_LOCKS_REQUIRED(cs_blockchange) {return latestblock.height >= height || !IsRPCRunning(); });
        block = latestblock;
    }
    UniValue ret(UniValue::VOBJ);
    ret.pushKV("hash", block.hash.GetHex());
    ret.pushKV("height", block.height);
    return ret;
},
    };
}

static RPCHelpMan syncwithvalidationinterfacequeue()
{
    return RPCHelpMan{"syncwithvalidationinterfacequeue",
                "\nWaits for the validation interface queue to catch up on everything that was there when we entered this function.\n",
                {},
                RPCResult{RPCResult::Type::NONE, "", ""},
                RPCExamples{
                    HelpExampleCli("syncwithvalidationinterfacequeue","")
            + HelpExampleRpc("syncwithvalidationinterfacequeue","")
                },
        [&](const RPCHelpMan& self, const JSONRPCRequest& request) -> UniValue
{
    SyncWithValidationInterfaceQueue();
    return NullUniValue;
},
    };
}

static RPCHelpMan getdifficulty()
{
    return RPCHelpMan{"getdifficulty",
                "\nReturns the proof-of-work difficulty as a multiple of the minimum difficulty.\n",
                {},
                RPCResult{
                    RPCResult::Type::NUM, "", "the proof-of-work difficulty as a multiple of the minimum difficulty."},
                RPCExamples{
                    HelpExampleCli("getdifficulty", "")
            + HelpExampleRpc("getdifficulty", "")
                },
        [&](const RPCHelpMan& self, const JSONRPCRequest& request) -> UniValue
{
    ChainstateManager& chainman = EnsureAnyChainman(request.context);
    LOCK(cs_main);
    return GetDifficulty(chainman.ActiveChain().Tip());
},
    };
}

static std::vector<RPCResult> MempoolEntryDescription() { return {
    RPCResult{RPCResult::Type::NUM, "vsize", "virtual transaction size as defined in BIP 141. This is different from actual serialized size for witness transactions as witness data is discounted."},
    RPCResult{RPCResult::Type::NUM, "weight", "transaction weight as defined in BIP 141."},
    RPCResult{RPCResult::Type::STR_AMOUNT, "fee", /*optional=*/true,
              "transaction fee, denominated in " + CURRENCY_UNIT + " (DEPRECATED, returned only if config option -deprecatedrpc=fees is passed)"},
    RPCResult{RPCResult::Type::STR_AMOUNT, "modifiedfee", /*optional=*/true,
              "transaction fee with fee deltas used for mining priority, denominated in " + CURRENCY_UNIT +
                  " (DEPRECATED, returned only if config option -deprecatedrpc=fees is passed)"},
    RPCResult{RPCResult::Type::NUM_TIME, "time", "local time transaction entered pool in seconds since 1 Jan 1970 GMT"},
    RPCResult{RPCResult::Type::NUM, "height", "block height when transaction entered pool"},
    RPCResult{RPCResult::Type::NUM, "descendantcount", "number of in-mempool descendant transactions (including this one)"},
    RPCResult{RPCResult::Type::NUM, "descendantsize", "virtual transaction size of in-mempool descendants (including this one)"},
    RPCResult{RPCResult::Type::STR_AMOUNT, "descendantfees", /*optional=*/true,
              "transaction fees of in-mempool descendants (including this one) with fee deltas used for mining priority, denominated in " +
                  CURRENCY_ATOM + "s (DEPRECATED, returned only if config option -deprecatedrpc=fees is passed)"},
    RPCResult{RPCResult::Type::NUM, "ancestorcount", "number of in-mempool ancestor transactions (including this one)"},
    RPCResult{RPCResult::Type::NUM, "ancestorsize", "virtual transaction size of in-mempool ancestors (including this one)"},
    RPCResult{RPCResult::Type::STR_AMOUNT, "ancestorfees", /*optional=*/true,
              "transaction fees of in-mempool ancestors (including this one) with fee deltas used for mining priority, denominated in " +
                  CURRENCY_ATOM + "s (DEPRECATED, returned only if config option -deprecatedrpc=fees is passed)"},
    RPCResult{RPCResult::Type::STR_HEX, "wtxid", "hash of serialized transaction, including witness data"},
    RPCResult{RPCResult::Type::OBJ, "fees", "",
        {
            RPCResult{RPCResult::Type::STR_AMOUNT, "base", "transaction fee, denominated in " + CURRENCY_UNIT},
            RPCResult{RPCResult::Type::STR_AMOUNT, "modified", "transaction fee with fee deltas used for mining priority, denominated in " + CURRENCY_UNIT},
            RPCResult{RPCResult::Type::STR_AMOUNT, "ancestor", "transaction fees of in-mempool ancestors (including this one) with fee deltas used for mining priority, denominated in " + CURRENCY_UNIT},
            RPCResult{RPCResult::Type::STR_AMOUNT, "descendant", "transaction fees of in-mempool descendants (including this one) with fee deltas used for mining priority, denominated in " + CURRENCY_UNIT},
        }},
    RPCResult{RPCResult::Type::ARR, "depends", "unconfirmed transactions used as inputs for this transaction",
        {RPCResult{RPCResult::Type::STR_HEX, "transactionid", "parent transaction id"}}},
    RPCResult{RPCResult::Type::ARR, "spentby", "unconfirmed transactions spending outputs from this transaction",
        {RPCResult{RPCResult::Type::STR_HEX, "transactionid", "child transaction id"}}},
    RPCResult{RPCResult::Type::BOOL, "bip125-replaceable", "Whether this transaction could be replaced due to BIP125 (replace-by-fee)"},
    RPCResult{RPCResult::Type::BOOL, "unbroadcast", "Whether this transaction is currently unbroadcast (initial broadcast not yet acknowledged by any peers)"},
};}

static void entryToJSON(const CTxMemPool& pool, UniValue& info, const CTxMemPoolEntry& e) EXCLUSIVE_LOCKS_REQUIRED(pool.cs)
{
    AssertLockHeld(pool.cs);

    info.pushKV("vsize", (int)e.GetTxSize());
    info.pushKV("weight", (int)e.GetTxWeight());
    // TODO: top-level fee fields are deprecated. deprecated_fee_fields_enabled blocks should be removed in v24
    const bool deprecated_fee_fields_enabled{IsDeprecatedRPCEnabled("fees")};
    if (deprecated_fee_fields_enabled) {
        info.pushKV("fee", ValueFromAmount(e.GetFee()));
        info.pushKV("modifiedfee", ValueFromAmount(e.GetModifiedFee()));
    }
    info.pushKV("time", count_seconds(e.GetTime()));
    info.pushKV("height", (int)e.GetHeight());
    info.pushKV("descendantcount", e.GetCountWithDescendants());
    info.pushKV("descendantsize", e.GetSizeWithDescendants());
    if (deprecated_fee_fields_enabled) {
        info.pushKV("descendantfees", e.GetModFeesWithDescendants());
    }
    info.pushKV("ancestorcount", e.GetCountWithAncestors());
    info.pushKV("ancestorsize", e.GetSizeWithAncestors());
    if (deprecated_fee_fields_enabled) {
        info.pushKV("ancestorfees", e.GetModFeesWithAncestors());
    }
    info.pushKV("wtxid", pool.vTxHashes[e.vTxHashesIdx].first.ToString());

    UniValue fees(UniValue::VOBJ);
    fees.pushKV("base", ValueFromAmount(e.GetFee()));
    fees.pushKV("modified", ValueFromAmount(e.GetModifiedFee()));
    fees.pushKV("ancestor", ValueFromAmount(e.GetModFeesWithAncestors()));
    fees.pushKV("descendant", ValueFromAmount(e.GetModFeesWithDescendants()));
    info.pushKV("fees", fees);

    const CTransaction& tx = e.GetTx();
    std::set<std::string> setDepends;
    for (const CTxIn& txin : tx.vin)
    {
        if (pool.exists(GenTxid::Txid(txin.prevout.hash)))
            setDepends.insert(txin.prevout.hash.ToString());
    }

    UniValue depends(UniValue::VARR);
    for (const std::string& dep : setDepends)
    {
        depends.push_back(dep);
    }

    info.pushKV("depends", depends);

    UniValue spent(UniValue::VARR);
    const CTxMemPool::txiter& it = pool.mapTx.find(tx.GetHash());
    const CTxMemPoolEntry::Children& children = it->GetMemPoolChildrenConst();
    for (const CTxMemPoolEntry& child : children) {
        spent.push_back(child.GetTx().GetHash().ToString());
    }

    info.pushKV("spentby", spent);

    // Add opt-in RBF status
    bool rbfStatus = false;
    RBFTransactionState rbfState = IsRBFOptIn(tx, pool);
    if (rbfState == RBFTransactionState::UNKNOWN) {
        throw JSONRPCError(RPC_MISC_ERROR, "Transaction is not in mempool");
    } else if (rbfState == RBFTransactionState::REPLACEABLE_BIP125) {
        rbfStatus = true;
    }

    info.pushKV("bip125-replaceable", rbfStatus);
    info.pushKV("unbroadcast", pool.IsUnbroadcastTx(tx.GetHash()));
}

UniValue MempoolToJSON(const CTxMemPool& pool, bool verbose, bool include_mempool_sequence)
{
    if (verbose) {
        if (include_mempool_sequence) {
            throw JSONRPCError(RPC_INVALID_PARAMETER, "Verbose results cannot contain mempool sequence values.");
        }
        LOCK(pool.cs);
        UniValue o(UniValue::VOBJ);
        for (const CTxMemPoolEntry& e : pool.mapTx) {
            const uint256& hash = e.GetTx().GetHash();
            UniValue info(UniValue::VOBJ);
            entryToJSON(pool, info, e);
            // Mempool has unique entries so there is no advantage in using
            // UniValue::pushKV, which checks if the key already exists in O(N).
            // UniValue::__pushKV is used instead which currently is O(1).
            o.__pushKV(hash.ToString(), info);
        }
        return o;
    } else {
        uint64_t mempool_sequence;
        std::vector<uint256> vtxid;
        {
            LOCK(pool.cs);
            pool.queryHashes(vtxid);
            mempool_sequence = pool.GetSequence();
        }
        UniValue a(UniValue::VARR);
        for (const uint256& hash : vtxid)
            a.push_back(hash.ToString());

        if (!include_mempool_sequence) {
            return a;
        } else {
            UniValue o(UniValue::VOBJ);
            o.pushKV("txids", a);
            o.pushKV("mempool_sequence", mempool_sequence);
            return o;
        }
    }
}

static RPCHelpMan getrawmempool()
{
    return RPCHelpMan{"getrawmempool",
                "\nReturns all transaction ids in memory pool as a json array of string transaction ids.\n"
                "\nHint: use getmempoolentry to fetch a specific transaction from the mempool.\n",
                {
                    {"verbose", RPCArg::Type::BOOL, RPCArg::Default{false}, "True for a json object, false for array of transaction ids"},
                    {"mempool_sequence", RPCArg::Type::BOOL, RPCArg::Default{false}, "If verbose=false, returns a json object with transaction list and mempool sequence number attached."},
                },
                {
                    RPCResult{"for verbose = false",
                        RPCResult::Type::ARR, "", "",
                        {
                            {RPCResult::Type::STR_HEX, "", "The transaction id"},
                        }},
                    RPCResult{"for verbose = true",
                        RPCResult::Type::OBJ_DYN, "", "",
                        {
                            {RPCResult::Type::OBJ, "transactionid", "", MempoolEntryDescription()},
                        }},
                    RPCResult{"for verbose = false and mempool_sequence = true",
                        RPCResult::Type::OBJ, "", "",
                        {
                            {RPCResult::Type::ARR, "txids", "",
                            {
                                {RPCResult::Type::STR_HEX, "", "The transaction id"},
                            }},
                            {RPCResult::Type::NUM, "mempool_sequence", "The mempool sequence value."},
                        }},
                },
                RPCExamples{
                    HelpExampleCli("getrawmempool", "true")
            + HelpExampleRpc("getrawmempool", "true")
                },
        [&](const RPCHelpMan& self, const JSONRPCRequest& request) -> UniValue
{
    bool fVerbose = false;
    if (!request.params[0].isNull())
        fVerbose = request.params[0].get_bool();

    bool include_mempool_sequence = false;
    if (!request.params[1].isNull()) {
        include_mempool_sequence = request.params[1].get_bool();
    }

    return MempoolToJSON(EnsureAnyMemPool(request.context), fVerbose, include_mempool_sequence);
},
    };
}

static RPCHelpMan getmempoolancestors()
{
    return RPCHelpMan{"getmempoolancestors",
                "\nIf txid is in the mempool, returns all in-mempool ancestors.\n",
                {
                    {"txid", RPCArg::Type::STR_HEX, RPCArg::Optional::NO, "The transaction id (must be in mempool)"},
                    {"verbose", RPCArg::Type::BOOL, RPCArg::Default{false}, "True for a json object, false for array of transaction ids"},
                },
                {
                    RPCResult{"for verbose = false",
                        RPCResult::Type::ARR, "", "",
                        {{RPCResult::Type::STR_HEX, "", "The transaction id of an in-mempool ancestor transaction"}}},
                    RPCResult{"for verbose = true",
                        RPCResult::Type::OBJ_DYN, "", "",
                        {
                            {RPCResult::Type::OBJ, "transactionid", "", MempoolEntryDescription()},
                        }},
                },
                RPCExamples{
                    HelpExampleCli("getmempoolancestors", "\"mytxid\"")
            + HelpExampleRpc("getmempoolancestors", "\"mytxid\"")
                },
        [&](const RPCHelpMan& self, const JSONRPCRequest& request) -> UniValue
{
    bool fVerbose = false;
    if (!request.params[1].isNull())
        fVerbose = request.params[1].get_bool();

    uint256 hash = ParseHashV(request.params[0], "parameter 1");

    const CTxMemPool& mempool = EnsureAnyMemPool(request.context);
    LOCK(mempool.cs);

    CTxMemPool::txiter it = mempool.mapTx.find(hash);
    if (it == mempool.mapTx.end()) {
        throw JSONRPCError(RPC_INVALID_ADDRESS_OR_KEY, "Transaction not in mempool");
    }

    CTxMemPool::setEntries setAncestors;
    uint64_t noLimit = std::numeric_limits<uint64_t>::max();
    std::string dummy;
    mempool.CalculateMemPoolAncestors(*it, setAncestors, noLimit, noLimit, noLimit, noLimit, dummy, false);

    if (!fVerbose) {
        UniValue o(UniValue::VARR);
        for (CTxMemPool::txiter ancestorIt : setAncestors) {
            o.push_back(ancestorIt->GetTx().GetHash().ToString());
        }
        return o;
    } else {
        UniValue o(UniValue::VOBJ);
        for (CTxMemPool::txiter ancestorIt : setAncestors) {
            const CTxMemPoolEntry &e = *ancestorIt;
            const uint256& _hash = e.GetTx().GetHash();
            UniValue info(UniValue::VOBJ);
            entryToJSON(mempool, info, e);
            o.pushKV(_hash.ToString(), info);
        }
        return o;
    }
},
    };
}

static RPCHelpMan getmempooldescendants()
{
    return RPCHelpMan{"getmempooldescendants",
                "\nIf txid is in the mempool, returns all in-mempool descendants.\n",
                {
                    {"txid", RPCArg::Type::STR_HEX, RPCArg::Optional::NO, "The transaction id (must be in mempool)"},
                    {"verbose", RPCArg::Type::BOOL, RPCArg::Default{false}, "True for a json object, false for array of transaction ids"},
                },
                {
                    RPCResult{"for verbose = false",
                        RPCResult::Type::ARR, "", "",
                        {{RPCResult::Type::STR_HEX, "", "The transaction id of an in-mempool descendant transaction"}}},
                    RPCResult{"for verbose = true",
                        RPCResult::Type::OBJ_DYN, "", "",
                        {
                            {RPCResult::Type::OBJ, "transactionid", "", MempoolEntryDescription()},
                        }},
                },
                RPCExamples{
                    HelpExampleCli("getmempooldescendants", "\"mytxid\"")
            + HelpExampleRpc("getmempooldescendants", "\"mytxid\"")
                },
        [&](const RPCHelpMan& self, const JSONRPCRequest& request) -> UniValue
{
    bool fVerbose = false;
    if (!request.params[1].isNull())
        fVerbose = request.params[1].get_bool();

    uint256 hash = ParseHashV(request.params[0], "parameter 1");

    const CTxMemPool& mempool = EnsureAnyMemPool(request.context);
    LOCK(mempool.cs);

    CTxMemPool::txiter it = mempool.mapTx.find(hash);
    if (it == mempool.mapTx.end()) {
        throw JSONRPCError(RPC_INVALID_ADDRESS_OR_KEY, "Transaction not in mempool");
    }

    CTxMemPool::setEntries setDescendants;
    mempool.CalculateDescendants(it, setDescendants);
    // CTxMemPool::CalculateDescendants will include the given tx
    setDescendants.erase(it);

    if (!fVerbose) {
        UniValue o(UniValue::VARR);
        for (CTxMemPool::txiter descendantIt : setDescendants) {
            o.push_back(descendantIt->GetTx().GetHash().ToString());
        }

        return o;
    } else {
        UniValue o(UniValue::VOBJ);
        for (CTxMemPool::txiter descendantIt : setDescendants) {
            const CTxMemPoolEntry &e = *descendantIt;
            const uint256& _hash = e.GetTx().GetHash();
            UniValue info(UniValue::VOBJ);
            entryToJSON(mempool, info, e);
            o.pushKV(_hash.ToString(), info);
        }
        return o;
    }
},
    };
}

static RPCHelpMan getmempoolentry()
{
    return RPCHelpMan{"getmempoolentry",
                "\nReturns mempool data for given transaction\n",
                {
                    {"txid", RPCArg::Type::STR_HEX, RPCArg::Optional::NO, "The transaction id (must be in mempool)"},
                },
                RPCResult{
                    RPCResult::Type::OBJ, "", "", MempoolEntryDescription()},
                RPCExamples{
                    HelpExampleCli("getmempoolentry", "\"mytxid\"")
            + HelpExampleRpc("getmempoolentry", "\"mytxid\"")
                },
        [&](const RPCHelpMan& self, const JSONRPCRequest& request) -> UniValue
{
    uint256 hash = ParseHashV(request.params[0], "parameter 1");

    const CTxMemPool& mempool = EnsureAnyMemPool(request.context);
    LOCK(mempool.cs);

    CTxMemPool::txiter it = mempool.mapTx.find(hash);
    if (it == mempool.mapTx.end()) {
        throw JSONRPCError(RPC_INVALID_ADDRESS_OR_KEY, "Transaction not in mempool");
    }

    const CTxMemPoolEntry &e = *it;
    UniValue info(UniValue::VOBJ);
    entryToJSON(mempool, info, e);
    return info;
},
    };
}

static RPCHelpMan getblockfrompeer()
{
    return RPCHelpMan{
        "getblockfrompeer",
        "\nAttempt to fetch block from a given peer.\n"
        "\nWe must have the header for this block, e.g. using submitheader.\n"
        "\nReturns {} if a block-request was successfully scheduled\n",
        {
            {"blockhash", RPCArg::Type::STR_HEX, RPCArg::Optional::NO, "The block hash"},
            {"nodeid", RPCArg::Type::NUM, RPCArg::Optional::NO, "The node ID (see getpeerinfo for node IDs)"},
        },
        RPCResult{RPCResult::Type::OBJ, "", "",
        {
            {RPCResult::Type::STR, "warnings", /*optional=*/true, "any warnings"},
        }},
        RPCExamples{
            HelpExampleCli("getblockfrompeer", "\"00000000c937983704a73af28acdec37b049d214adbda81d7e2a3dd146f6ed09\" 0")
            + HelpExampleRpc("getblockfrompeer", "\"00000000c937983704a73af28acdec37b049d214adbda81d7e2a3dd146f6ed09\" 0")
        },
        [&](const RPCHelpMan& self, const JSONRPCRequest& request) -> UniValue
{
    const NodeContext& node = EnsureAnyNodeContext(request.context);
    ChainstateManager& chainman = EnsureChainman(node);
    PeerManager& peerman = EnsurePeerman(node);
    CConnman& connman = EnsureConnman(node);

    uint256 hash(ParseHashV(request.params[0], "hash"));

    const NodeId nodeid = static_cast<NodeId>(request.params[1].get_int64());

    // Check that the peer with nodeid exists
    if (!connman.ForNode(nodeid, [](CNode* node) {return true;})) {
        throw JSONRPCError(RPC_MISC_ERROR, strprintf("Peer nodeid %d does not exist", nodeid));
    }

    const CBlockIndex* const index = WITH_LOCK(cs_main, return chainman.m_blockman.LookupBlockIndex(hash););

    if (!index) {
        throw JSONRPCError(RPC_MISC_ERROR, "Block header missing");
    }

    UniValue result = UniValue::VOBJ;

    if (index->nStatus & BLOCK_HAVE_DATA) {
        result.pushKV("warnings", "Block already downloaded");
    } else if (!peerman.FetchBlock(nodeid, hash, *index)) {
        throw JSONRPCError(RPC_MISC_ERROR, "Failed to fetch block from peer");
    }
    return result;
},
    };
}

static RPCHelpMan getblockhash()
{
    return RPCHelpMan{"getblockhash",
                "\nReturns hash of block in best-block-chain at height provided.\n",
                {
                    {"height", RPCArg::Type::NUM, RPCArg::Optional::NO, "The height index"},
                },
                RPCResult{
                    RPCResult::Type::STR_HEX, "", "The block hash"},
                RPCExamples{
                    HelpExampleCli("getblockhash", "1000")
            + HelpExampleRpc("getblockhash", "1000")
                },
        [&](const RPCHelpMan& self, const JSONRPCRequest& request) -> UniValue
{
    ChainstateManager& chainman = EnsureAnyChainman(request.context);
    LOCK(cs_main);
    const CChain& active_chain = chainman.ActiveChain();

    int nHeight = request.params[0].get_int();
    if (nHeight < 0 || nHeight > active_chain.Height())
        throw JSONRPCError(RPC_INVALID_PARAMETER, "Block height out of range");

    CBlockIndex* pblockindex = active_chain[nHeight];
    return pblockindex->GetBlockHash().GetHex();
},
    };
}

static RPCHelpMan getblockhashafter()
{
    return RPCHelpMan{"getblockhashafter",
                "\nReturns hash of first block in best-block-chain after time provided.\n",
                {
                    {"timestamporstring", RPCArg::Type::STR, RPCArg::Optional::NO, "The time as a timestamp or Y-m-d H:M:S in local time"},
                },
                RPCResult{
                    RPCResult::Type::STR_HEX, "", "The block hash"},
                RPCExamples{
                    HelpExampleCli("getblockhashafter", "1630347681")
            + HelpExampleRpc("getblockhashafter", "\"2021-08-30 18:21\"")
                },
        [&](const RPCHelpMan& self, const JSONRPCRequest& request) -> UniValue
{
    ChainstateManager& chainman = EnsureAnyChainman(request.context);
    LOCK(cs_main);
    const CChain& active_chain = chainman.ActiveChain();

    int64_t unix_time = 0;
    if (request.params[0].isNum()) {
        unix_time = request.params[0].get_int64();
    } else {
        std::string str_time = request.params[0].get_str();
         if (part::IsStrOnlyDigits(str_time)) {
            // Setting timestamp directly
            if (str_time.length() && !ParseInt64(str_time, &unix_time)) {
                throw JSONRPCError(RPC_INVALID_PARAMETER, "Parse time error.");
            }
        } else {
            part::ReplaceStrInPlace(str_time, " ", "T");
            unix_time = part::strToEpoch(str_time.c_str());
            if (unix_time < 0) {
                throw JSONRPCError(RPC_INVALID_PARAMETER, "Invalid time string.");
            }
        }
    }

    CBlockIndex *pblockindex = active_chain.FindEarliestAtLeast(unix_time, 0);
    if (!pblockindex) {
        throw JSONRPCError(RPC_INVALID_PARAMETER, "Block time out of range");
    }
    return pblockindex->GetBlockHash().GetHex();
},
    };
}

static RPCHelpMan getblockheader()
{
    return RPCHelpMan{"getblockheader",
                "\nIf verbose is false, returns a string that is serialized, hex-encoded data for blockheader 'hash'.\n"
                "If verbose is true, returns an Object with information about blockheader <hash>.\n",
                {
                    {"blockhash", RPCArg::Type::STR_HEX, RPCArg::Optional::NO, "The block hash"},
                    {"verbose", RPCArg::Type::BOOL, RPCArg::Default{true}, "true for a json object, false for the hex-encoded data"},
                },
                {
                    RPCResult{"for verbose = true",
                        RPCResult::Type::OBJ, "", "",
                        {
                            {RPCResult::Type::STR_HEX, "hash", "the block hash (same as provided)"},
                            {RPCResult::Type::NUM, "confirmations", "The number of confirmations, or -1 if the block is not on the main chain"},
                            {RPCResult::Type::NUM, "height", "The block height or index"},
                            {RPCResult::Type::NUM, "version", "The block version"},
                            {RPCResult::Type::STR_HEX, "versionHex", "The block version formatted in hexadecimal"},
                            {RPCResult::Type::STR_HEX, "merkleroot", "The merkle root"},
                            {RPCResult::Type::NUM_TIME, "time", "The block time expressed in " + UNIX_EPOCH_TIME},
                            {RPCResult::Type::NUM_TIME, "mediantime", "The median block time expressed in " + UNIX_EPOCH_TIME},
                            {RPCResult::Type::NUM, "nonce", "The nonce"},
                            {RPCResult::Type::STR_HEX, "bits", "The bits"},
                            {RPCResult::Type::NUM, "difficulty", "The difficulty"},
                            {RPCResult::Type::STR_HEX, "chainwork", "Expected number of hashes required to produce the current chain"},
                            {RPCResult::Type::NUM, "nTx", "The number of transactions in the block"},
<<<<<<< HEAD
                            {RPCResult::Type::NUM, "anonoutputs", "The number of RCT outputs in the chain at this block"},
                            {RPCResult::Type::STR_AMOUNT, "moneysupply", "The total amount of particl in the chain at this block"},
                            {RPCResult::Type::STR_HEX, "previousblockhash", /* optional */ true, "The hash of the previous block (if available)"},
                            {RPCResult::Type::STR_HEX, "nextblockhash", /* optional */ true, "The hash of the next block (if available)"},
=======
                            {RPCResult::Type::STR_HEX, "previousblockhash", /*optional=*/true, "The hash of the previous block (if available)"},
                            {RPCResult::Type::STR_HEX, "nextblockhash", /*optional=*/true, "The hash of the next block (if available)"},
>>>>>>> 83f8e6e7
                        }},
                    RPCResult{"for verbose=false",
                        RPCResult::Type::STR_HEX, "", "A string that is serialized, hex-encoded data for block 'hash'"},
                },
                RPCExamples{
                    HelpExampleCli("getblockheader", "\"00000000c937983704a73af28acdec37b049d214adbda81d7e2a3dd146f6ed09\"")
            + HelpExampleRpc("getblockheader", "\"00000000c937983704a73af28acdec37b049d214adbda81d7e2a3dd146f6ed09\"")
                },
        [&](const RPCHelpMan& self, const JSONRPCRequest& request) -> UniValue
{
    uint256 hash(ParseHashV(request.params[0], "hash"));

    bool fVerbose = true;
    if (!request.params[1].isNull())
        fVerbose = request.params[1].get_bool();

    const CBlockIndex* pblockindex;
    const CBlockIndex* tip;
    {
        ChainstateManager& chainman = EnsureAnyChainman(request.context);
        LOCK(cs_main);
        pblockindex = chainman.m_blockman.LookupBlockIndex(hash);
        tip = chainman.ActiveChain().Tip();
    }

    if (!pblockindex) {
        throw JSONRPCError(RPC_INVALID_ADDRESS_OR_KEY, "Block not found");
    }

    if (!fVerbose)
    {
        CDataStream ssBlock(SER_NETWORK, PROTOCOL_VERSION);
        ssBlock << pblockindex->GetBlockHeader();
        std::string strHex = HexStr(ssBlock);
        return strHex;
    }

    return blockheaderToJSON(tip, pblockindex);
},
    };
}

static CBlock GetBlockChecked(const CBlockIndex* pblockindex)
{
    CBlock block;
    if (IsBlockPruned(pblockindex)) {
        throw JSONRPCError(RPC_MISC_ERROR, "Block not available (pruned data)");
    }

    if (!ReadBlockFromDisk(block, pblockindex, Params().GetConsensus())) {
        // Block not found on disk. This could be because we have the block
        // header in our index but not yet have the block or did not accept the
        // block.
        throw JSONRPCError(RPC_MISC_ERROR, "Block not found on disk");
    }

    return block;
}

static CBlockUndo GetUndoChecked(const CBlockIndex* pblockindex)
{
    CBlockUndo blockUndo;
    if (IsBlockPruned(pblockindex)) {
        throw JSONRPCError(RPC_MISC_ERROR, "Undo data not available (pruned data)");
    }

    if (!UndoReadFromDisk(blockUndo, pblockindex)) {
        throw JSONRPCError(RPC_MISC_ERROR, "Can't read undo data from disk");
    }

    return blockUndo;
}

static RPCHelpMan getblock()
{
    return RPCHelpMan{"getblock",
                "\nIf verbosity is 0, returns a string that is serialized, hex-encoded data for block 'hash'.\n"
                "If verbosity is 1, returns an Object with information about block <hash>.\n"
                "If verbosity is 2, returns an Object with information about block <hash> and information about each transaction.\n"
                "If verbosity is 3, returns an Object with information about block <hash> and information about each transaction, including prevout information for inputs (only for unpruned blocks in the current best chain).\n",
                {
                    {"blockhash", RPCArg::Type::STR_HEX, RPCArg::Optional::NO, "The block hash"},
                    {"verbosity|verbose", RPCArg::Type::NUM, RPCArg::Default{1}, "0 for hex-encoded data, 1 for a json object, and 2 for json object with transaction data"},
                    {"coinstakeinfo", RPCArg::Type::BOOL, RPCArg::Default{false}, "Display more Proof of Stake info"},
                },
                {
                    RPCResult{"for verbosity = 0",
                RPCResult::Type::STR_HEX, "", "A string that is serialized, hex-encoded data for block 'hash'"},
                    RPCResult{"for verbosity = 1",
                RPCResult::Type::OBJ, "", "",
                {
                    {RPCResult::Type::STR_HEX, "hash", "the block hash (same as provided)"},
                    {RPCResult::Type::NUM, "confirmations", "The number of confirmations, or -1 if the block is not on the main chain"},
                    {RPCResult::Type::NUM, "size", "The block size"},
                    {RPCResult::Type::NUM, "strippedsize", "The block size excluding witness data"},
                    {RPCResult::Type::NUM, "weight", "The block weight as defined in BIP 141"},
                    {RPCResult::Type::NUM, "height", "The block height or index"},
                    {RPCResult::Type::NUM, "version", "The block version"},
                    {RPCResult::Type::STR_HEX, "versionHex", "The block version formatted in hexadecimal"},
                    {RPCResult::Type::STR_HEX, "merkleroot", "The merkle root"},
                    {RPCResult::Type::STR_HEX, "witnessmerkleroot", "The witness merkle root"},
                    {RPCResult::Type::ARR, "tx", "The transaction ids",
                        {{RPCResult::Type::STR_HEX, "", "The transaction id"}}},
                    {RPCResult::Type::NUM_TIME, "time",       "The block time expressed in " + UNIX_EPOCH_TIME},
                    {RPCResult::Type::NUM_TIME, "mediantime", "The median block time expressed in " + UNIX_EPOCH_TIME},
                    {RPCResult::Type::NUM, "nonce", "The nonce"},
                    {RPCResult::Type::STR_HEX, "bits", "The bits"},
                    {RPCResult::Type::NUM, "difficulty", "The difficulty"},
                    {RPCResult::Type::STR_HEX, "chainwork", "Expected number of hashes required to produce the chain up to this block (in hex)"},
                    {RPCResult::Type::NUM, "nTx", "The number of transactions in the block"},
                    {RPCResult::Type::STR_HEX, "previousblockhash", /*optional=*/true, "The hash of the previous block (if available)"},
                    {RPCResult::Type::STR_HEX, "nextblockhash", /*optional=*/true, "The hash of the next block (if available)"},
                }},
                    RPCResult{"for verbosity = 2",
                RPCResult::Type::OBJ, "", "",
                {
                    {RPCResult::Type::ELISION, "", "Same output as verbosity = 1"},
                    {RPCResult::Type::STR_HEX, "blocksig", "The block signature"},
                    {RPCResult::Type::ARR, "tx", "",
                    {
                        {RPCResult::Type::OBJ, "", "",
                        {
                            {RPCResult::Type::ELISION, "", "The transactions in the format of the getrawtransaction RPC. Different from verbosity = 1 \"tx\" result"},
                            {RPCResult::Type::NUM, "fee", "The transaction fee in " + CURRENCY_UNIT + ", omitted if block undo data is not available"},
                        }},
                    }},
                }},
        },
                RPCExamples{
                    HelpExampleCli("getblock", "\"00000000c937983704a73af28acdec37b049d214adbda81d7e2a3dd146f6ed09\"")
            + HelpExampleRpc("getblock", "\"00000000c937983704a73af28acdec37b049d214adbda81d7e2a3dd146f6ed09\"")
                },
        [&](const RPCHelpMan& self, const JSONRPCRequest& request) -> UniValue
{
    uint256 hash(ParseHashV(request.params[0], "blockhash"));

    int verbosity = 1;
    if (!request.params[1].isNull()) {
        if (request.params[1].isBool()) {
            verbosity = request.params[1].get_bool() ? 1 : 0;
        } else {
            verbosity = request.params[1].get_int();
        }
    }

    bool with_coinstakeinfo = !request.params[2].isNull() ? request.params[2].get_bool() : false;

    CBlock block;
    const CBlockIndex* pblockindex;
    const CBlockIndex* tip;
    {
        ChainstateManager& chainman = EnsureAnyChainman(request.context);
        LOCK(cs_main);
        pblockindex = chainman.m_blockman.LookupBlockIndex(hash);
        tip = chainman.ActiveChain().Tip();

        if (!pblockindex) {
            throw JSONRPCError(RPC_INVALID_ADDRESS_OR_KEY, "Block not found");
        }

        block = GetBlockChecked(pblockindex);
    }

    if (verbosity <= 0)
    {
        CDataStream ssBlock(SER_NETWORK, PROTOCOL_VERSION | RPCSerializationFlags());
        ssBlock << block;
        std::string strHex = HexStr(ssBlock);
        return strHex;
    }

    TxVerbosity tx_verbosity;
    if (verbosity == 1) {
        tx_verbosity = TxVerbosity::SHOW_TXID;
    } else if (verbosity == 2) {
        tx_verbosity = TxVerbosity::SHOW_DETAILS;
    } else {
        tx_verbosity = TxVerbosity::SHOW_DETAILS_AND_PREVOUT;
    }

    return blockToJSON(block, tip, pblockindex, tx_verbosity, with_coinstakeinfo);
},
    };
}

static RPCHelpMan pruneblockchain()
{
    return RPCHelpMan{"pruneblockchain", "",
                {
                    {"height", RPCArg::Type::NUM, RPCArg::Optional::NO, "The block height to prune up to. May be set to a discrete height, or to a " + UNIX_EPOCH_TIME + "\n"
            "                  to prune blocks whose block time is at least 2 hours older than the provided timestamp."},
                },
                RPCResult{
                    RPCResult::Type::NUM, "", "Height of the last block pruned"},
                RPCExamples{
                    HelpExampleCli("pruneblockchain", "1000")
            + HelpExampleRpc("pruneblockchain", "1000")
                },
        [&](const RPCHelpMan& self, const JSONRPCRequest& request) -> UniValue
{
    if (!fPruneMode)
        throw JSONRPCError(RPC_MISC_ERROR, "Cannot prune blocks because node is not in prune mode.");

    ChainstateManager& chainman = EnsureAnyChainman(request.context);
    LOCK(cs_main);
    CChainState& active_chainstate = chainman.ActiveChainstate();
    CChain& active_chain = active_chainstate.m_chain;

    int heightParam = request.params[0].get_int();
    if (heightParam < 0)
        throw JSONRPCError(RPC_INVALID_PARAMETER, "Negative block height.");

    // Height value more than a billion is too high to be a block height, and
    // too low to be a block time (corresponds to timestamp from Sep 2001).
    if (heightParam > 1000000000) {
        // Add a 2 hour buffer to include blocks which might have had old timestamps
        CBlockIndex* pindex = active_chain.FindEarliestAtLeast(heightParam - TIMESTAMP_WINDOW, 0);
        if (!pindex) {
            throw JSONRPCError(RPC_INVALID_PARAMETER, "Could not find block with at least the specified timestamp.");
        }
        heightParam = pindex->nHeight;
    }

    unsigned int height = (unsigned int) heightParam;
    unsigned int chainHeight = (unsigned int) active_chain.Height();
    if (chainHeight < Params().PruneAfterHeight())
        throw JSONRPCError(RPC_MISC_ERROR, "Blockchain is too short for pruning.");
    else if (height > chainHeight)
        throw JSONRPCError(RPC_INVALID_PARAMETER, "Blockchain is shorter than the attempted prune height.");
    else if (height > chainHeight - MIN_BLOCKS_TO_KEEP) {
        LogPrint(BCLog::RPC, "Attempt to prune blocks close to the tip.  Retaining the minimum number of blocks.\n");
        height = chainHeight - MIN_BLOCKS_TO_KEEP;
    }

    PruneBlockFilesManual(active_chainstate, height);
    const CBlockIndex* block = active_chain.Tip();
    CHECK_NONFATAL(block);
    while (block->pprev && (block->pprev->nStatus & BLOCK_HAVE_DATA)) {
        block = block->pprev;
    }
    return uint64_t(block->nHeight);
},
    };
}

CoinStatsHashType ParseHashType(const std::string& hash_type_input)
{
    if (hash_type_input == "hash_serialized_2") {
        return CoinStatsHashType::HASH_SERIALIZED;
    } else if (hash_type_input == "muhash") {
        return CoinStatsHashType::MUHASH;
    } else if (hash_type_input == "none") {
        return CoinStatsHashType::NONE;
    } else {
        throw JSONRPCError(RPC_INVALID_PARAMETER, strprintf("%s is not a valid hash_type", hash_type_input));
    }
}

static RPCHelpMan gettxoutsetinfo()
{
    return RPCHelpMan{"gettxoutsetinfo",
                "\nReturns statistics about the unspent transaction output set.\n"
                "Note this call may take some time if you are not using coinstatsindex.\n",
                {
                    {"hash_type", RPCArg::Type::STR, RPCArg::Default{"hash_serialized_2"}, "Which UTXO set hash should be calculated. Options: 'hash_serialized_2' (the legacy algorithm), 'muhash', 'none'."},
                    {"hash_or_height", RPCArg::Type::NUM, RPCArg::Optional::OMITTED_NAMED_ARG, "The block hash or height of the target height (only available with coinstatsindex).", "", {"", "string or numeric"}},
                    {"use_index", RPCArg::Type::BOOL, RPCArg::Default{true}, "Use coinstatsindex, if available."},
                },
                RPCResult{
                    RPCResult::Type::OBJ, "", "",
                    {
                        {RPCResult::Type::NUM, "height", "The block height (index) of the returned statistics"},
                        {RPCResult::Type::STR_HEX, "bestblock", "The hash of the block at which these statistics are calculated"},
                        {RPCResult::Type::NUM, "txouts", "The number of unspent transaction outputs"},
                        {RPCResult::Type::NUM, "bogosize", "Database-independent, meaningless metric indicating the UTXO set size"},
                        {RPCResult::Type::STR_HEX, "hash_serialized_2", /*optional=*/true, "The serialized hash (only present if 'hash_serialized_2' hash_type is chosen)"},
                        {RPCResult::Type::STR_HEX, "muhash", /*optional=*/true, "The serialized hash (only present if 'muhash' hash_type is chosen)"},
                        {RPCResult::Type::NUM, "transactions", /*optional=*/true, "The number of transactions with unspent outputs (not available when coinstatsindex is used)"},
                        {RPCResult::Type::NUM, "disk_size", /*optional=*/true, "The estimated size of the chainstate on disk (not available when coinstatsindex is used)"},
                        {RPCResult::Type::STR_AMOUNT, "total_amount", "The total amount of coins in the UTXO set"},
                        {RPCResult::Type::STR_AMOUNT, "total_unspendable_amount", /*optional=*/true, "The total amount of coins permanently excluded from the UTXO set (only available if coinstatsindex is used)"},
                        {RPCResult::Type::OBJ, "block_info", /*optional=*/true, "Info on amounts in the block at this block height (only available if coinstatsindex is used)",
                        {
                            {RPCResult::Type::STR_AMOUNT, "prevout_spent", "Total amount of all prevouts spent in this block"},
                            {RPCResult::Type::STR_AMOUNT, "coinbase", "Coinbase subsidy amount of this block"},
                            {RPCResult::Type::STR_AMOUNT, "new_outputs_ex_coinbase", "Total amount of new outputs created by this block"},
                            {RPCResult::Type::STR_AMOUNT, "unspendable", "Total amount of unspendable outputs created in this block"},
                            {RPCResult::Type::OBJ, "unspendables", "Detailed view of the unspendable categories",
                            {
                                {RPCResult::Type::STR_AMOUNT, "genesis_block", "The unspendable amount of the Genesis block subsidy"},
                                {RPCResult::Type::STR_AMOUNT, "bip30", "Transactions overridden by duplicates (no longer possible with BIP30)"},
                                {RPCResult::Type::STR_AMOUNT, "scripts", "Amounts sent to scripts that are unspendable (for example OP_RETURN outputs)"},
                                {RPCResult::Type::STR_AMOUNT, "unclaimed_rewards", "Fee rewards that miners did not claim in their coinbase transaction"},
                            }}
                        }},
                    }},
                RPCExamples{
                    HelpExampleCli("gettxoutsetinfo", "") +
                    HelpExampleCli("gettxoutsetinfo", R"("none")") +
                    HelpExampleCli("gettxoutsetinfo", R"("none" 1000)") +
                    HelpExampleCli("gettxoutsetinfo", R"("none" '"00000000c937983704a73af28acdec37b049d214adbda81d7e2a3dd146f6ed09"')") +
                    HelpExampleRpc("gettxoutsetinfo", "") +
                    HelpExampleRpc("gettxoutsetinfo", R"("none")") +
                    HelpExampleRpc("gettxoutsetinfo", R"("none", 1000)") +
                    HelpExampleRpc("gettxoutsetinfo", R"("none", "00000000c937983704a73af28acdec37b049d214adbda81d7e2a3dd146f6ed09")")
                },
        [&](const RPCHelpMan& self, const JSONRPCRequest& request) -> UniValue
{
    UniValue ret(UniValue::VOBJ);

    CBlockIndex* pindex{nullptr};
    const CoinStatsHashType hash_type{request.params[0].isNull() ? CoinStatsHashType::HASH_SERIALIZED : ParseHashType(request.params[0].get_str())};
    CCoinsStats stats{hash_type};
    stats.index_requested = request.params[2].isNull() || request.params[2].get_bool();

    NodeContext& node = EnsureAnyNodeContext(request.context);
    ChainstateManager& chainman = EnsureChainman(node);
    CChainState& active_chainstate = chainman.ActiveChainstate();
    active_chainstate.ForceFlushStateToDisk();

    CCoinsView* coins_view;
    BlockManager* blockman;
    {
        LOCK(::cs_main);
        coins_view = &active_chainstate.CoinsDB();
        blockman = &active_chainstate.m_blockman;
        pindex = blockman->LookupBlockIndex(coins_view->GetBestBlock());
    }

    if (!request.params[1].isNull()) {
        if (!g_coin_stats_index) {
            throw JSONRPCError(RPC_INVALID_PARAMETER, "Querying specific block heights requires coinstatsindex");
        }

        if (stats.m_hash_type == CoinStatsHashType::HASH_SERIALIZED) {
            throw JSONRPCError(RPC_INVALID_PARAMETER, "hash_serialized_2 hash type cannot be queried for a specific block");
        }

        pindex = ParseHashOrHeight(request.params[1], chainman);
    }

    if (stats.index_requested && g_coin_stats_index) {
        if (!g_coin_stats_index->BlockUntilSyncedToCurrentChain()) {
            const IndexSummary summary{g_coin_stats_index->GetSummary()};

            // If a specific block was requested and the index has already synced past that height, we can return the
            // data already even though the index is not fully synced yet.
            if (pindex->nHeight > summary.best_block_height) {
                throw JSONRPCError(RPC_INTERNAL_ERROR, strprintf("Unable to get data because coinstatsindex is still syncing. Current height: %d", summary.best_block_height));
            }
        }
    }

    if (GetUTXOStats(coins_view, *blockman, stats, node.rpc_interruption_point, pindex)) {
        ret.pushKV("height", (int64_t)stats.nHeight);
        ret.pushKV("bestblock", stats.hashBlock.GetHex());
        ret.pushKV("txouts", (int64_t)stats.nTransactionOutputs);
        if (fParticlMode) {
            ret.pushKV("txouts_blinded", (int64_t)stats.nBlindTransactionOutputs);
        }
        ret.pushKV("bogosize", (int64_t)stats.nBogoSize);
        if (hash_type == CoinStatsHashType::HASH_SERIALIZED) {
            ret.pushKV("hash_serialized_2", stats.hashSerialized.GetHex());
        }
        if (hash_type == CoinStatsHashType::MUHASH) {
              ret.pushKV("muhash", stats.hashSerialized.GetHex());
        }
        ret.pushKV("total_amount", ValueFromAmount(stats.nTotalAmount));
        if (!stats.index_used) {
            ret.pushKV("transactions", static_cast<int64_t>(stats.nTransactions));
            ret.pushKV("disk_size", stats.nDiskSize);
        } else {
            ret.pushKV("total_unspendable_amount", ValueFromAmount(stats.total_unspendable_amount));

            CCoinsStats prev_stats{hash_type};

            if (pindex->nHeight > 0) {
                GetUTXOStats(coins_view, *blockman, prev_stats, node.rpc_interruption_point, pindex->pprev);
            }

            UniValue block_info(UniValue::VOBJ);
            block_info.pushKV("prevout_spent", ValueFromAmount(stats.total_prevout_spent_amount - prev_stats.total_prevout_spent_amount));
            block_info.pushKV("coinbase", ValueFromAmount(stats.total_coinbase_amount - prev_stats.total_coinbase_amount));
            block_info.pushKV("new_outputs_ex_coinbase", ValueFromAmount(stats.total_new_outputs_ex_coinbase_amount - prev_stats.total_new_outputs_ex_coinbase_amount));
            block_info.pushKV("unspendable", ValueFromAmount(stats.total_unspendable_amount - prev_stats.total_unspendable_amount));

            UniValue unspendables(UniValue::VOBJ);
            unspendables.pushKV("genesis_block", ValueFromAmount(stats.total_unspendables_genesis_block - prev_stats.total_unspendables_genesis_block));
            unspendables.pushKV("bip30", ValueFromAmount(stats.total_unspendables_bip30 - prev_stats.total_unspendables_bip30));
            unspendables.pushKV("scripts", ValueFromAmount(stats.total_unspendables_scripts - prev_stats.total_unspendables_scripts));
            unspendables.pushKV("unclaimed_rewards", ValueFromAmount(stats.total_unspendables_unclaimed_rewards - prev_stats.total_unspendables_unclaimed_rewards));
            block_info.pushKV("unspendables", unspendables);

            ret.pushKV("block_info", block_info);
        }
    } else {
        throw JSONRPCError(RPC_INTERNAL_ERROR, "Unable to read UTXO set");
    }
    return ret;
},
    };
}

static RPCHelpMan gettxout()
{
    return RPCHelpMan{"gettxout",
        "\nReturns details about an unspent transaction output.\n",
        {
            {"txid", RPCArg::Type::STR, RPCArg::Optional::NO, "The transaction id"},
            {"n", RPCArg::Type::NUM, RPCArg::Optional::NO, "vout number"},
            {"include_mempool", RPCArg::Type::BOOL, RPCArg::Default{true}, "Whether to include the mempool. Note that an unspent output that is spent in the mempool won't appear."},
        },
        {
            RPCResult{"If the UTXO was not found", RPCResult::Type::NONE, "", ""},
            RPCResult{"Otherwise", RPCResult::Type::OBJ, "", "", {
                {RPCResult::Type::STR_HEX, "bestblock", "The hash of the block at the tip of the chain"},
                {RPCResult::Type::NUM, "confirmations", "The number of confirmations"},
                {RPCResult::Type::STR_AMOUNT, "value", "The transaction value in " + CURRENCY_UNIT},
                {RPCResult::Type::OBJ, "scriptPubKey", "", {
                    {RPCResult::Type::STR, "asm", ""},
                    {RPCResult::Type::STR_HEX, "hex", ""},
                    {RPCResult::Type::STR, "type", "The type, eg pubkeyhash"},
<<<<<<< HEAD
                    {RPCResult::Type::STR, "address", /* optional */ true, "The Particl address (only if a well-defined address exists)"},
                    {RPCResult::Type::STR, "stakeaddress", /* optional */ true, "The Particl stake address (only if a well-defined stakeaddress exists)"},
=======
                    {RPCResult::Type::STR, "address", /*optional=*/true, "The Bitcoin address (only if a well-defined address exists)"},
>>>>>>> 83f8e6e7
                }},
                {RPCResult::Type::BOOL, "coinbase", "Coinbase or not"},
            }},
        },
        RPCExamples{
            "\nGet unspent transactions\n"
            + HelpExampleCli("listunspent", "") +
            "\nView the details\n"
            + HelpExampleCli("gettxout", "\"txid\" 1") +
            "\nAs a JSON-RPC call\n"
            + HelpExampleRpc("gettxout", "\"txid\", 1")
                },
        [&](const RPCHelpMan& self, const JSONRPCRequest& request) -> UniValue
{
    NodeContext& node = EnsureAnyNodeContext(request.context);
    ChainstateManager& chainman = EnsureChainman(node);
    LOCK(cs_main);

    UniValue ret(UniValue::VOBJ);

    uint256 hash(ParseHashV(request.params[0], "txid"));
    int n = request.params[1].get_int();
    COutPoint out(hash, n);
    bool fMempool = true;
    if (!request.params[2].isNull())
        fMempool = request.params[2].get_bool();

    Coin coin;
    CChainState& active_chainstate = chainman.ActiveChainstate();
    CCoinsViewCache* coins_view = &active_chainstate.CoinsTip();

    if (fMempool) {
        const CTxMemPool& mempool = EnsureMemPool(node);
        LOCK(mempool.cs);
        CCoinsViewMemPool view(coins_view, mempool);
        if (!view.GetCoin(out, coin) || mempool.isSpent(out)) {
            return NullUniValue;
        }
    } else {
        if (!coins_view->GetCoin(out, coin)) {
            return NullUniValue;
        }
    }

    const CBlockIndex* pindex = active_chainstate.m_blockman.LookupBlockIndex(coins_view->GetBestBlock());
    ret.pushKV("bestblock", pindex->GetBlockHash().GetHex());
    if (coin.nHeight == MEMPOOL_HEIGHT) {
        ret.pushKV("confirmations", 0);
    } else {
        ret.pushKV("confirmations", (int64_t)(pindex->nHeight - coin.nHeight + 1));
    }
    ret.pushKV("value", ValueFromAmount(coin.out.nValue));
    UniValue o(UniValue::VOBJ);
    ScriptPubKeyToUniv(coin.out.scriptPubKey, o, true);
    ret.pushKV("scriptPubKey", o);
    ret.pushKV("coinbase", (bool)coin.fCoinBase);

    return ret;
},
    };
}

static RPCHelpMan verifychain()
{
    return RPCHelpMan{"verifychain",
                "\nVerifies blockchain database.\n",
                {
                    {"checklevel", RPCArg::Type::NUM, RPCArg::DefaultHint{strprintf("%d, range=0-4", DEFAULT_CHECKLEVEL)},
                        strprintf("How thorough the block verification is:\n%s", MakeUnorderedList(CHECKLEVEL_DOC))},
                    {"nblocks", RPCArg::Type::NUM, RPCArg::DefaultHint{strprintf("%d, 0=all", DEFAULT_CHECKBLOCKS)}, "The number of blocks to check."},
                },
                RPCResult{
                    RPCResult::Type::BOOL, "", "Verified or not"},
                RPCExamples{
                    HelpExampleCli("verifychain", "")
            + HelpExampleRpc("verifychain", "")
                },
        [&](const RPCHelpMan& self, const JSONRPCRequest& request) -> UniValue
{
    const int check_level(request.params[0].isNull() ? DEFAULT_CHECKLEVEL : request.params[0].get_int());
    const int check_depth{request.params[1].isNull() ? DEFAULT_CHECKBLOCKS : request.params[1].get_int()};

    ChainstateManager& chainman = EnsureAnyChainman(request.context);
    LOCK(cs_main);

    CChainState& active_chainstate = chainman.ActiveChainstate();
    return CVerifyDB().VerifyDB(
        active_chainstate, Params().GetConsensus(), active_chainstate.CoinsTip(), check_level, check_depth);
},
    };
}

static void SoftForkDescPushBack(const CBlockIndex* active_chain_tip, UniValue& softforks, const Consensus::Params& params, Consensus::BuriedDeployment dep)
{
    // For buried deployments.

    if (!DeploymentEnabled(params, dep)) return;

    UniValue rv(UniValue::VOBJ);
    rv.pushKV("type", "buried");
    // getblockchaininfo reports the softfork as active from when the chain height is
    // one below the activation height
    rv.pushKV("active", DeploymentActiveAfter(active_chain_tip, params, dep));
    rv.pushKV("height", params.DeploymentHeight(dep));
    softforks.pushKV(DeploymentName(dep), rv);
}

static void SoftForkDescPushBack(const CBlockIndex* active_chain_tip, UniValue& softforks, const Consensus::Params& consensusParams, Consensus::DeploymentPos id)
{
    // For BIP9 deployments.

    if (!DeploymentEnabled(consensusParams, id)) return;

    UniValue bip9(UniValue::VOBJ);
    const ThresholdState thresholdState = g_versionbitscache.State(active_chain_tip, consensusParams, id);
    switch (thresholdState) {
    case ThresholdState::DEFINED: bip9.pushKV("status", "defined"); break;
    case ThresholdState::STARTED: bip9.pushKV("status", "started"); break;
    case ThresholdState::LOCKED_IN: bip9.pushKV("status", "locked_in"); break;
    case ThresholdState::ACTIVE: bip9.pushKV("status", "active"); break;
    case ThresholdState::FAILED: bip9.pushKV("status", "failed"); break;
    }
    const bool has_signal = (ThresholdState::STARTED == thresholdState || ThresholdState::LOCKED_IN == thresholdState);
    if (has_signal) {
        bip9.pushKV("bit", consensusParams.vDeployments[id].bit);
    }
    bip9.pushKV("start_time", consensusParams.vDeployments[id].nStartTime);
    bip9.pushKV("timeout", consensusParams.vDeployments[id].nTimeout);
    int64_t since_height = g_versionbitscache.StateSinceHeight(active_chain_tip, consensusParams, id);
    bip9.pushKV("since", since_height);
    if (has_signal) {
        UniValue statsUV(UniValue::VOBJ);
        BIP9Stats statsStruct = g_versionbitscache.Statistics(active_chain_tip, consensusParams, id);
        statsUV.pushKV("period", statsStruct.period);
        statsUV.pushKV("elapsed", statsStruct.elapsed);
        statsUV.pushKV("count", statsStruct.count);
        if (ThresholdState::LOCKED_IN != thresholdState) {
            statsUV.pushKV("threshold", statsStruct.threshold);
            statsUV.pushKV("possible", statsStruct.possible);
        }
        bip9.pushKV("statistics", statsUV);
    }
    bip9.pushKV("min_activation_height", consensusParams.vDeployments[id].min_activation_height);

    UniValue rv(UniValue::VOBJ);
    rv.pushKV("type", "bip9");
    rv.pushKV("bip9", bip9);
    if (ThresholdState::ACTIVE == thresholdState) {
        rv.pushKV("height", since_height);
    }
    rv.pushKV("active", ThresholdState::ACTIVE == thresholdState);

    softforks.pushKV(DeploymentName(id), rv);
}

RPCHelpMan getblockchaininfo()
{
    return RPCHelpMan{"getblockchaininfo",
                "Returns an object containing various state info regarding blockchain processing.\n",
                {},
                RPCResult{
                    RPCResult::Type::OBJ, "", "",
                    {
                        {RPCResult::Type::STR, "chain", "current network name (main, test, signet, regtest)"},
                        {RPCResult::Type::NUM, "blocks", "the height of the most-work fully-validated chain. The genesis block has height 0"},
                        {RPCResult::Type::NUM, "headers", "the current number of headers we have validated"},
                        {RPCResult::Type::STR, "bestblockhash", "the hash of the currently best block"},
                        {RPCResult::Type::STR, "moneysupply", "the total amount of coin in the network"},
                        {RPCResult::Type::NUM, "difficulty", "the current difficulty"},
                        {RPCResult::Type::NUM_TIME, "time", "The block time expressed in " + UNIX_EPOCH_TIME},
                        {RPCResult::Type::NUM_TIME, "mediantime", "The median block time expressed in " + UNIX_EPOCH_TIME},
                        {RPCResult::Type::NUM, "verificationprogress", "estimate of verification progress [0..1]"},
                        {RPCResult::Type::BOOL, "initialblockdownload", "(debug information) estimate of whether this node is in Initial Block Download mode"},
                        {RPCResult::Type::STR_HEX, "chainwork", "total amount of work in active chain, in hexadecimal"},
                        {RPCResult::Type::NUM, "size_on_disk", "the estimated size of the block and undo files on disk"},
                        {RPCResult::Type::BOOL, "pruned", "if the blocks are subject to pruning"},
                        {RPCResult::Type::NUM, "pruneheight", /*optional=*/true, "lowest-height complete block stored (only present if pruning is enabled)"},
                        {RPCResult::Type::BOOL, "automatic_pruning", /*optional=*/true, "whether automatic pruning is enabled (only present if pruning is enabled)"},
                        {RPCResult::Type::NUM, "prune_target_size", /*optional=*/true, "the target size used by pruning (only present if automatic pruning is enabled)"},
                        {RPCResult::Type::OBJ_DYN, "softforks", "status of softforks",
                        {
                            {RPCResult::Type::OBJ, "xxxx", "name of the softfork",
                            {
                                {RPCResult::Type::STR, "type", "one of \"buried\", \"bip9\""},
                                {RPCResult::Type::OBJ, "bip9", /*optional=*/true, "status of bip9 softforks (only for \"bip9\" type)",
                                {
                                    {RPCResult::Type::STR, "status", "one of \"defined\", \"started\", \"locked_in\", \"active\", \"failed\""},
                                    {RPCResult::Type::NUM, "bit", /*optional=*/true, "the bit (0-28) in the block version field used to signal this softfork (only for \"started\" and \"locked_in\" status)"},
                                    {RPCResult::Type::NUM_TIME, "start_time", "the minimum median time past of a block at which the bit gains its meaning"},
                                    {RPCResult::Type::NUM_TIME, "timeout", "the median time past of a block at which the deployment is considered failed if not yet locked in"},
                                    {RPCResult::Type::NUM, "since", "height of the first block to which the status applies"},
                                    {RPCResult::Type::NUM, "min_activation_height", "minimum height of blocks for which the rules may be enforced"},
                                    {RPCResult::Type::OBJ, "statistics", /*optional=*/true, "numeric statistics about signalling for a softfork (only for \"started\" and \"locked_in\" status)",
                                    {
                                        {RPCResult::Type::NUM, "period", "the length in blocks of the signalling period"},
                                        {RPCResult::Type::NUM, "threshold", /*optional=*/true, "the number of blocks with the version bit set required to activate the feature (only for \"started\" status)"},
                                        {RPCResult::Type::NUM, "elapsed", "the number of blocks elapsed since the beginning of the current period"},
                                        {RPCResult::Type::NUM, "count", "the number of blocks with the version bit set in the current period"},
                                        {RPCResult::Type::BOOL, "possible", /*optional=*/true, "returns false if there are not enough blocks left in this period to pass activation threshold (only for \"started\" status)"},
                                    }},
                                }},
                                {RPCResult::Type::NUM, "height", /*optional=*/true, "height of the first block which the rules are or will be enforced (only for \"buried\" type, or \"bip9\" type with \"active\" status)"},
                                {RPCResult::Type::BOOL, "active", "true if the rules are enforced for the mempool and the next block"},
                            }},
                        }},
                        {RPCResult::Type::STR, "warnings", "any network and blockchain warnings"},
                    }},
                RPCExamples{
                    HelpExampleCli("getblockchaininfo", "")
            + HelpExampleRpc("getblockchaininfo", "")
                },
        [&](const RPCHelpMan& self, const JSONRPCRequest& request) -> UniValue
{
    ChainstateManager& chainman = EnsureAnyChainman(request.context);
    LOCK(cs_main);
    CChainState& active_chainstate = chainman.ActiveChainstate();

    const CBlockIndex* tip = active_chainstate.m_chain.Tip();
    CHECK_NONFATAL(tip);
    const int height = tip->nHeight;
    UniValue obj(UniValue::VOBJ);
    obj.pushKV("chain",                 Params().NetworkIDString());
    obj.pushKV("blocks",                height);
    obj.pushKV("headers",               pindexBestHeader ? pindexBestHeader->nHeight : -1);
    obj.pushKV("bestblockhash",         tip->GetBlockHash().GetHex());
    if (fParticlMode) {
        obj.pushKV("moneysupply",           ValueFromAmount(tip->nMoneySupply));
        obj.pushKV("blockindexsize",        (int)chainman.BlockIndex().size());
        obj.pushKV("delayedblocks",         (int)particl::CountDelayedBlocks());
    }
    obj.pushKV("difficulty",            (double)GetDifficulty(tip));
    PushTime(obj, "time", tip->nTime);
    PushTime(obj, "mediantime", tip->GetMedianTimePast());
    obj.pushKV("verificationprogress",  GuessVerificationProgress(Params().TxData(), tip));
    obj.pushKV("initialblockdownload",  active_chainstate.IsInitialBlockDownload());
    obj.pushKV("chainwork",             tip->nChainWork.GetHex());
    obj.pushKV("size_on_disk",          CalculateCurrentUsage());
    obj.pushKV("pruned",                fPruneMode);
    if (fPruneMode) {
        const CBlockIndex* block = tip;
        CHECK_NONFATAL(block);
        while (block->pprev && (block->pprev->nStatus & BLOCK_HAVE_DATA)) {
            block = block->pprev;
        }

        obj.pushKV("pruneheight",        block->nHeight);

        // if 0, execution bypasses the whole if block.
        bool automatic_pruning = (gArgs.GetIntArg("-prune", 0) != 1);
        obj.pushKV("automatic_pruning",  automatic_pruning);
        if (automatic_pruning) {
            obj.pushKV("prune_target_size",  nPruneTarget);
        }
    }

    if (fParticlMode) {
        return obj;
    }
    const Consensus::Params& consensusParams = Params().GetConsensus();
    UniValue softforks(UniValue::VOBJ);
    SoftForkDescPushBack(tip, softforks, consensusParams, Consensus::DEPLOYMENT_HEIGHTINCB);
    SoftForkDescPushBack(tip, softforks, consensusParams, Consensus::DEPLOYMENT_DERSIG);
    SoftForkDescPushBack(tip, softforks, consensusParams, Consensus::DEPLOYMENT_CLTV);
    SoftForkDescPushBack(tip, softforks, consensusParams, Consensus::DEPLOYMENT_CSV);
    SoftForkDescPushBack(tip, softforks, consensusParams, Consensus::DEPLOYMENT_SEGWIT);
    SoftForkDescPushBack(tip, softforks, consensusParams, Consensus::DEPLOYMENT_TESTDUMMY);
    SoftForkDescPushBack(tip, softforks, consensusParams, Consensus::DEPLOYMENT_TAPROOT);
    obj.pushKV("softforks", softforks);

    obj.pushKV("warnings", GetWarnings(false).original);
    return obj;
},
    };
}

/** Comparison function for sorting the getchaintips heads.  */
struct CompareBlocksByHeight
{
    bool operator()(const CBlockIndex* a, const CBlockIndex* b) const
    {
        /* Make sure that unequal blocks with the same height do not compare
           equal. Use the pointers themselves to make a distinction. */

        if (a->nHeight != b->nHeight)
          return (a->nHeight > b->nHeight);

        return a < b;
    }
};

static RPCHelpMan getchaintips()
{
    return RPCHelpMan{"getchaintips",
                "Return information about all known tips in the block tree,"
                " including the main chain as well as orphaned branches.\n",
                {},
                RPCResult{
                    RPCResult::Type::ARR, "", "",
                    {{RPCResult::Type::OBJ, "", "",
                        {
                            {RPCResult::Type::NUM, "height", "height of the chain tip"},
                            {RPCResult::Type::STR_HEX, "hash", "block hash of the tip"},
                            {RPCResult::Type::NUM, "branchlen", "zero for main chain, otherwise length of branch connecting the tip to the main chain"},
                            {RPCResult::Type::STR, "status", "status of the chain, \"active\" for the main chain\n"
            "Possible values for status:\n"
            "1.  \"invalid\"               This branch contains at least one invalid block\n"
            "2.  \"headers-only\"          Not all blocks for this branch are available, but the headers are valid\n"
            "3.  \"valid-headers\"         All blocks are available for this branch, but they were never fully validated\n"
            "4.  \"valid-fork\"            This branch is not part of the active chain, but is fully validated\n"
            "5.  \"active\"                This is the tip of the active main chain, which is certainly valid"},
                        }}}},
                RPCExamples{
                    HelpExampleCli("getchaintips", "")
            + HelpExampleRpc("getchaintips", "")
                },
        [&](const RPCHelpMan& self, const JSONRPCRequest& request) -> UniValue
{
    ChainstateManager& chainman = EnsureAnyChainman(request.context);
    LOCK(cs_main);
    CChain& active_chain = chainman.ActiveChain();

    /*
     * Idea: The set of chain tips is the active chain tip, plus orphan blocks which do not have another orphan building off of them.
     * Algorithm:
     *  - Make one pass through BlockIndex(), picking out the orphan blocks, and also storing a set of the orphan block's pprev pointers.
     *  - Iterate through the orphan blocks. If the block isn't pointed to by another orphan, it is a chain tip.
     *  - Add the active chain tip
     */
    std::set<const CBlockIndex*, CompareBlocksByHeight> setTips;
    std::set<const CBlockIndex*> setOrphans;
    std::set<const CBlockIndex*> setPrevs;

    for (const std::pair<const uint256, CBlockIndex*>& item : chainman.BlockIndex()) {
        if (!active_chain.Contains(item.second)) {
            setOrphans.insert(item.second);
            setPrevs.insert(item.second->pprev);
        }
    }

    for (std::set<const CBlockIndex*>::iterator it = setOrphans.begin(); it != setOrphans.end(); ++it) {
        if (setPrevs.erase(*it) == 0) {
            setTips.insert(*it);
        }
    }

    // Always report the currently active tip.
    setTips.insert(active_chain.Tip());

    /* Construct the output array.  */
    UniValue res(UniValue::VARR);
    for (const CBlockIndex* block : setTips) {
        UniValue obj(UniValue::VOBJ);
        obj.pushKV("height", block->nHeight);
        obj.pushKV("hash", block->phashBlock->GetHex());

        const int branchLen = block->nHeight - active_chain.FindFork(block)->nHeight;
        obj.pushKV("branchlen", branchLen);

        std::string status;
        if (active_chain.Contains(block)) {
            // This block is part of the currently active chain.
            status = "active";
        } else if (block->nStatus & BLOCK_FAILED_MASK) {
            // This block or one of its ancestors is invalid.
            status = "invalid";
        } else if (!block->HaveTxsDownloaded()) {
            // This block cannot be connected because full block data for it or one of its parents is missing.
            status = "headers-only";
        } else if (block->IsValid(BLOCK_VALID_SCRIPTS)) {
            // This block is fully validated, but no longer part of the active chain. It was probably the active block once, but was reorganized.
            status = "valid-fork";
        } else if (block->IsValid(BLOCK_VALID_TREE)) {
            // The headers for this block are valid, but it has not been validated. It was probably never part of the most-work chain.
            status = "valid-headers";
        } else {
            // No clue.
            status = "unknown";
        }
        obj.pushKV("status", status);

        res.push_back(obj);
    }

    return res;
},
    };
}

UniValue MempoolInfoToJSON(const CTxMemPool& pool)
{
    // Make sure this call is atomic in the pool.
    LOCK(pool.cs);
    UniValue ret(UniValue::VOBJ);
    ret.pushKV("loaded", pool.IsLoaded());
    ret.pushKV("size", (int64_t)pool.size());
    ret.pushKV("bytes", (int64_t)pool.GetTotalTxSize());
    ret.pushKV("usage", (int64_t)pool.DynamicMemoryUsage());
    ret.pushKV("total_fee", ValueFromAmount(pool.GetTotalFee()));
    size_t maxmempool = gArgs.GetIntArg("-maxmempool", DEFAULT_MAX_MEMPOOL_SIZE) * 1000000;
    ret.pushKV("maxmempool", (int64_t) maxmempool);
    ret.pushKV("mempoolminfee", ValueFromAmount(std::max(pool.GetMinFee(maxmempool), ::minRelayTxFee).GetFeePerK()));
    ret.pushKV("minrelaytxfee", ValueFromAmount(::minRelayTxFee.GetFeePerK()));
    ret.pushKV("unbroadcastcount", uint64_t{pool.GetUnbroadcastTxs().size()});
    return ret;
}

static RPCHelpMan getmempoolinfo()
{
    return RPCHelpMan{"getmempoolinfo",
                "\nReturns details on the active state of the TX memory pool.\n",
                {},
                RPCResult{
                    RPCResult::Type::OBJ, "", "",
                    {
                        {RPCResult::Type::BOOL, "loaded", "True if the mempool is fully loaded"},
                        {RPCResult::Type::NUM, "size", "Current tx count"},
                        {RPCResult::Type::NUM, "bytes", "Sum of all virtual transaction sizes as defined in BIP 141. Differs from actual serialized size because witness data is discounted"},
                        {RPCResult::Type::NUM, "usage", "Total memory usage for the mempool"},
                        {RPCResult::Type::STR_AMOUNT, "total_fee", "Total fees for the mempool in " + CURRENCY_UNIT + ", ignoring modified fees through prioritizetransaction"},
                        {RPCResult::Type::NUM, "maxmempool", "Maximum memory usage for the mempool"},
                        {RPCResult::Type::STR_AMOUNT, "mempoolminfee", "Minimum fee rate in " + CURRENCY_UNIT + "/kvB for tx to be accepted. Is the maximum of minrelaytxfee and minimum mempool fee"},
                        {RPCResult::Type::STR_AMOUNT, "minrelaytxfee", "Current minimum relay fee for transactions"},
                        {RPCResult::Type::NUM, "unbroadcastcount", "Current number of transactions that haven't passed initial broadcast yet"}
                    }},
                RPCExamples{
                    HelpExampleCli("getmempoolinfo", "")
            + HelpExampleRpc("getmempoolinfo", "")
                },
        [&](const RPCHelpMan& self, const JSONRPCRequest& request) -> UniValue
{
    return MempoolInfoToJSON(EnsureAnyMemPool(request.context));
},
    };
}

static RPCHelpMan preciousblock()
{
    return RPCHelpMan{"preciousblock",
                "\nTreats a block as if it were received before others with the same work.\n"
                "\nA later preciousblock call can override the effect of an earlier one.\n"
                "\nThe effects of preciousblock are not retained across restarts.\n",
                {
                    {"blockhash", RPCArg::Type::STR_HEX, RPCArg::Optional::NO, "the hash of the block to mark as precious"},
                },
                RPCResult{RPCResult::Type::NONE, "", ""},
                RPCExamples{
                    HelpExampleCli("preciousblock", "\"blockhash\"")
            + HelpExampleRpc("preciousblock", "\"blockhash\"")
                },
        [&](const RPCHelpMan& self, const JSONRPCRequest& request) -> UniValue
{
    uint256 hash(ParseHashV(request.params[0], "blockhash"));
    CBlockIndex* pblockindex;

    ChainstateManager& chainman = EnsureAnyChainman(request.context);
    {
        LOCK(cs_main);
        pblockindex = chainman.m_blockman.LookupBlockIndex(hash);
        if (!pblockindex) {
            throw JSONRPCError(RPC_INVALID_ADDRESS_OR_KEY, "Block not found");
        }
    }

    BlockValidationState state;
    state.m_chainman = &chainman;
    chainman.ActiveChainstate().PreciousBlock(state, pblockindex);

    if (!state.IsValid()) {
        throw JSONRPCError(RPC_DATABASE_ERROR, state.ToString());
    }

    return NullUniValue;
},
    };
}

static RPCHelpMan invalidateblock()
{
    return RPCHelpMan{"invalidateblock",
                "\nPermanently marks a block as invalid, as if it violated a consensus rule.\n",
                {
                    {"blockhash", RPCArg::Type::STR_HEX, RPCArg::Optional::NO, "the hash of the block to mark as invalid"},
                },
                RPCResult{RPCResult::Type::NONE, "", ""},
                RPCExamples{
                    HelpExampleCli("invalidateblock", "\"blockhash\"")
            + HelpExampleRpc("invalidateblock", "\"blockhash\"")
                },
        [&](const RPCHelpMan& self, const JSONRPCRequest& request) -> UniValue
{
    uint256 hash(ParseHashV(request.params[0], "blockhash"));
    BlockValidationState state;

    ChainstateManager& chainman = EnsureAnyChainman(request.context);
    state.m_chainman = &chainman;

    CBlockIndex* pblockindex;
    {
        LOCK(cs_main);
        pblockindex = chainman.m_blockman.LookupBlockIndex(hash);
        if (!pblockindex) {
            throw JSONRPCError(RPC_INVALID_ADDRESS_OR_KEY, "Block not found");
        }
    }
    chainman.ActiveChainstate().InvalidateBlock(state, pblockindex);

    if (state.IsValid()) {
        chainman.ActiveChainstate().ActivateBestChain(state);
    }

    if (!state.IsValid()) {
        throw JSONRPCError(RPC_DATABASE_ERROR, state.ToString());
    }

    return NullUniValue;
},
    };
}

static RPCHelpMan reconsiderblock()
{
    return RPCHelpMan{"reconsiderblock",
                "\nRemoves invalidity status of a block, its ancestors and its descendants, reconsider them for activation.\n"
                "This can be used to undo the effects of invalidateblock.\n",
                {
                    {"blockhash", RPCArg::Type::STR_HEX, RPCArg::Optional::NO, "the hash of the block to reconsider"},
                },
                RPCResult{RPCResult::Type::NONE, "", ""},
                RPCExamples{
                    HelpExampleCli("reconsiderblock", "\"blockhash\"")
            + HelpExampleRpc("reconsiderblock", "\"blockhash\"")
                },
        [&](const RPCHelpMan& self, const JSONRPCRequest& request) -> UniValue
{
    ChainstateManager& chainman = EnsureAnyChainman(request.context);
    uint256 hash(ParseHashV(request.params[0], "blockhash"));

    {
        LOCK(cs_main);
        CBlockIndex* pblockindex = chainman.m_blockman.LookupBlockIndex(hash);
        if (!pblockindex) {
            throw JSONRPCError(RPC_INVALID_ADDRESS_OR_KEY, "Block not found");
        }

        chainman.ActiveChainstate().ResetBlockFailureFlags(pblockindex);
    }

    BlockValidationState state;
    state.m_chainman = &chainman;
    chainman.ActiveChainstate().ActivateBestChain(state);

    if (!state.IsValid()) {
        throw JSONRPCError(RPC_DATABASE_ERROR, state.ToString());
    }

    return NullUniValue;
},
    };
}

static RPCHelpMan getchaintxstats()
{
    return RPCHelpMan{"getchaintxstats",
                "\nCompute statistics about the total number and rate of transactions in the chain.\n",
                {
                    {"nblocks", RPCArg::Type::NUM, RPCArg::DefaultHint{"one month"}, "Size of the window in number of blocks"},
                    {"blockhash", RPCArg::Type::STR_HEX, RPCArg::DefaultHint{"chain tip"}, "The hash of the block that ends the window."},
                },
                RPCResult{
                    RPCResult::Type::OBJ, "", "",
                    {
                        {RPCResult::Type::NUM_TIME, "time", "The timestamp for the final block in the window, expressed in " + UNIX_EPOCH_TIME},
                        {RPCResult::Type::NUM, "txcount", "The total number of transactions in the chain up to that point"},
                        {RPCResult::Type::STR_HEX, "window_final_block_hash", "The hash of the final block in the window"},
                        {RPCResult::Type::NUM, "window_final_block_height", "The height of the final block in the window."},
                        {RPCResult::Type::NUM, "window_block_count", "Size of the window in number of blocks"},
                        {RPCResult::Type::NUM, "window_tx_count", /*optional=*/true, "The number of transactions in the window. Only returned if \"window_block_count\" is > 0"},
                        {RPCResult::Type::NUM, "window_interval", /*optional=*/true, "The elapsed time in the window in seconds. Only returned if \"window_block_count\" is > 0"},
                        {RPCResult::Type::NUM, "txrate", /*optional=*/true, "The average rate of transactions per second in the window. Only returned if \"window_interval\" is > 0"},
                    }},
                RPCExamples{
                    HelpExampleCli("getchaintxstats", "")
            + HelpExampleRpc("getchaintxstats", "2016")
                },
        [&](const RPCHelpMan& self, const JSONRPCRequest& request) -> UniValue
{
    ChainstateManager& chainman = EnsureAnyChainman(request.context);
    const CBlockIndex* pindex;
    int blockcount = 30 * 24 * 60 * 60 / Params().GetConsensus().nPowTargetSpacing; // By default: 1 month

    if (request.params[1].isNull()) {
        LOCK(cs_main);
        pindex = chainman.ActiveChain().Tip();
    } else {
        uint256 hash(ParseHashV(request.params[1], "blockhash"));
        LOCK(cs_main);
        pindex = chainman.m_blockman.LookupBlockIndex(hash);
        if (!pindex) {
            throw JSONRPCError(RPC_INVALID_ADDRESS_OR_KEY, "Block not found");
        }
        if (!chainman.ActiveChain().Contains(pindex)) {
            throw JSONRPCError(RPC_INVALID_PARAMETER, "Block is not in main chain");
        }
    }

    CHECK_NONFATAL(pindex != nullptr);

    if (request.params[0].isNull()) {
        blockcount = std::max(0, std::min(blockcount, pindex->nHeight - 1));
    } else {
        blockcount = request.params[0].get_int();

        if (blockcount < 0 || (blockcount > 0 && blockcount >= pindex->nHeight)) {
            throw JSONRPCError(RPC_INVALID_PARAMETER, "Invalid block count: should be between 0 and the block's height - 1");
        }
    }

    const CBlockIndex* pindexPast = pindex->GetAncestor(pindex->nHeight - blockcount);
    int nTimeDiff = pindex->GetMedianTimePast() - pindexPast->GetMedianTimePast();
    int nTxDiff = pindex->nChainTx - pindexPast->nChainTx;

    UniValue ret(UniValue::VOBJ);
    ret.pushKV("time", (int64_t)pindex->nTime);
    ret.pushKV("txcount", (int64_t)pindex->nChainTx);
    ret.pushKV("window_final_block_hash", pindex->GetBlockHash().GetHex());
    ret.pushKV("window_final_block_height", pindex->nHeight);
    ret.pushKV("window_block_count", blockcount);
    if (blockcount > 0) {
        ret.pushKV("window_tx_count", nTxDiff);
        ret.pushKV("window_interval", nTimeDiff);
        if (nTimeDiff > 0) {
            ret.pushKV("txrate", ((double)nTxDiff) / nTimeDiff);
        }
    }

    return ret;
},
    };
}

template<typename T>
static T CalculateTruncatedMedian(std::vector<T>& scores)
{
    size_t size = scores.size();
    if (size == 0) {
        return 0;
    }

    std::sort(scores.begin(), scores.end());
    if (size % 2 == 0) {
        return (scores[size / 2 - 1] + scores[size / 2]) / 2;
    } else {
        return scores[size / 2];
    }
}

void CalculatePercentilesByWeight(CAmount result[NUM_GETBLOCKSTATS_PERCENTILES], std::vector<std::pair<CAmount, int64_t>>& scores, int64_t total_weight)
{
    if (scores.empty()) {
        return;
    }

    std::sort(scores.begin(), scores.end());

    // 10th, 25th, 50th, 75th, and 90th percentile weight units.
    const double weights[NUM_GETBLOCKSTATS_PERCENTILES] = {
        total_weight / 10.0, total_weight / 4.0, total_weight / 2.0, (total_weight * 3.0) / 4.0, (total_weight * 9.0) / 10.0
    };

    int64_t next_percentile_index = 0;
    int64_t cumulative_weight = 0;
    for (const auto& element : scores) {
        cumulative_weight += element.second;
        while (next_percentile_index < NUM_GETBLOCKSTATS_PERCENTILES && cumulative_weight >= weights[next_percentile_index]) {
            result[next_percentile_index] = element.first;
            ++next_percentile_index;
        }
    }

    // Fill any remaining percentiles with the last value.
    for (int64_t i = next_percentile_index; i < NUM_GETBLOCKSTATS_PERCENTILES; i++) {
        result[i] = scores.back().first;
    }
}

template<typename T>
static inline bool SetHasKeys(const std::set<T>& set) {return false;}
template<typename T, typename Tk, typename... Args>
static inline bool SetHasKeys(const std::set<T>& set, const Tk& key, const Args&... args)
{
    return (set.count(key) != 0) || SetHasKeys(set, args...);
}

// outpoint (needed for the utxo index) + nHeight + fCoinBase
static constexpr size_t PER_UTXO_OVERHEAD = sizeof(COutPoint) + sizeof(uint32_t) + sizeof(bool);

static RPCHelpMan getblockstats()
{
    return RPCHelpMan{"getblockstats",
                "\nCompute per block statistics for a given window. All amounts are in satoshis.\n"
                "It won't work for some heights with pruning.\n",
                {
                    {"hash_or_height", RPCArg::Type::NUM, RPCArg::Optional::NO, "The block hash or height of the target block", "", {"", "string or numeric"}},
                    {"stats", RPCArg::Type::ARR, RPCArg::DefaultHint{"all values"}, "Values to plot (see result below)",
                        {
                            {"height", RPCArg::Type::STR, RPCArg::Optional::OMITTED, "Selected statistic"},
                            {"time", RPCArg::Type::STR, RPCArg::Optional::OMITTED, "Selected statistic"},
                        },
                        "stats"},
                },
                RPCResult{
            RPCResult::Type::OBJ, "", "",
            {
                {RPCResult::Type::NUM, "avgfee", /*optional=*/true, "Average fee in the block"},
                {RPCResult::Type::NUM, "avgfeerate", /*optional=*/true, "Average feerate (in satoshis per virtual byte)"},
                {RPCResult::Type::NUM, "avgtxsize", /*optional=*/true, "Average transaction size"},
                {RPCResult::Type::STR_HEX, "blockhash", /*optional=*/true, "The block hash (to check for potential reorgs)"},
                {RPCResult::Type::ARR_FIXED, "feerate_percentiles", /*optional=*/true, "Feerates at the 10th, 25th, 50th, 75th, and 90th percentile weight unit (in satoshis per virtual byte)",
                {
                    {RPCResult::Type::NUM, "10th_percentile_feerate", "The 10th percentile feerate"},
                    {RPCResult::Type::NUM, "25th_percentile_feerate", "The 25th percentile feerate"},
                    {RPCResult::Type::NUM, "50th_percentile_feerate", "The 50th percentile feerate"},
                    {RPCResult::Type::NUM, "75th_percentile_feerate", "The 75th percentile feerate"},
                    {RPCResult::Type::NUM, "90th_percentile_feerate", "The 90th percentile feerate"},
                }},
                {RPCResult::Type::NUM, "height", /*optional=*/true, "The height of the block"},
                {RPCResult::Type::NUM, "ins", /*optional=*/true, "The number of inputs (excluding coinbase)"},
                {RPCResult::Type::NUM, "maxfee", /*optional=*/true, "Maximum fee in the block"},
                {RPCResult::Type::NUM, "maxfeerate", /*optional=*/true, "Maximum feerate (in satoshis per virtual byte)"},
                {RPCResult::Type::NUM, "maxtxsize", /*optional=*/true, "Maximum transaction size"},
                {RPCResult::Type::NUM, "medianfee", /*optional=*/true, "Truncated median fee in the block"},
                {RPCResult::Type::NUM, "mediantime", /*optional=*/true, "The block median time past"},
                {RPCResult::Type::NUM, "mediantxsize", /*optional=*/true, "Truncated median transaction size"},
                {RPCResult::Type::NUM, "minfee", /*optional=*/true, "Minimum fee in the block"},
                {RPCResult::Type::NUM, "minfeerate", /*optional=*/true, "Minimum feerate (in satoshis per virtual byte)"},
                {RPCResult::Type::NUM, "mintxsize", /*optional=*/true, "Minimum transaction size"},
                {RPCResult::Type::NUM, "outs", /*optional=*/true, "The number of outputs"},
                {RPCResult::Type::NUM, "subsidy", /*optional=*/true, "The block subsidy"},
                {RPCResult::Type::NUM, "swtotal_size", /*optional=*/true, "Total size of all segwit transactions"},
                {RPCResult::Type::NUM, "swtotal_weight", /*optional=*/true, "Total weight of all segwit transactions"},
                {RPCResult::Type::NUM, "swtxs", /*optional=*/true, "The number of segwit transactions"},
                {RPCResult::Type::NUM, "time", /*optional=*/true, "The block time"},
                {RPCResult::Type::NUM, "total_out", /*optional=*/true, "Total amount in all outputs (excluding coinbase and thus reward [ie subsidy + totalfee])"},
                {RPCResult::Type::NUM, "total_size", /*optional=*/true, "Total size of all non-coinbase transactions"},
                {RPCResult::Type::NUM, "total_weight", /*optional=*/true, "Total weight of all non-coinbase transactions"},
                {RPCResult::Type::NUM, "totalfee", /*optional=*/true, "The fee total"},
                {RPCResult::Type::NUM, "txs", /*optional=*/true, "The number of transactions (including coinbase)"},
                {RPCResult::Type::NUM, "utxo_increase", /*optional=*/true, "The increase/decrease in the number of unspent outputs"},
                {RPCResult::Type::NUM, "utxo_size_inc", /*optional=*/true, "The increase/decrease in size for the utxo index (not discounting op_return and similar)"},
            }},
                RPCExamples{
                    HelpExampleCli("getblockstats", R"('"00000000c937983704a73af28acdec37b049d214adbda81d7e2a3dd146f6ed09"' '["minfeerate","avgfeerate"]')") +
                    HelpExampleCli("getblockstats", R"(1000 '["minfeerate","avgfeerate"]')") +
                    HelpExampleRpc("getblockstats", R"("00000000c937983704a73af28acdec37b049d214adbda81d7e2a3dd146f6ed09", ["minfeerate","avgfeerate"])") +
                    HelpExampleRpc("getblockstats", R"(1000, ["minfeerate","avgfeerate"])")
                },
        [&](const RPCHelpMan& self, const JSONRPCRequest& request) -> UniValue
{
    ChainstateManager& chainman = EnsureAnyChainman(request.context);
    LOCK(cs_main);
    CBlockIndex* pindex{ParseHashOrHeight(request.params[0], chainman)};
    CHECK_NONFATAL(pindex != nullptr);

    std::set<std::string> stats;
    if (!request.params[1].isNull()) {
        const UniValue stats_univalue = request.params[1].get_array();
        for (unsigned int i = 0; i < stats_univalue.size(); i++) {
            const std::string stat = stats_univalue[i].get_str();
            stats.insert(stat);
        }
    }

    const CBlock block = GetBlockChecked(pindex);
    const CBlockUndo blockUndo = GetUndoChecked(pindex);

    const bool do_all = stats.size() == 0; // Calculate everything if nothing selected (default)
    const bool do_mediantxsize = do_all || stats.count("mediantxsize") != 0;
    const bool do_medianfee = do_all || stats.count("medianfee") != 0;
    const bool do_feerate_percentiles = do_all || stats.count("feerate_percentiles") != 0;
    const bool loop_inputs = do_all || do_medianfee || do_feerate_percentiles ||
        SetHasKeys(stats, "utxo_size_inc", "totalfee", "avgfee", "avgfeerate", "minfee", "maxfee", "minfeerate", "maxfeerate");
    const bool loop_outputs = do_all || loop_inputs || stats.count("total_out");
    const bool do_calculate_size = do_mediantxsize ||
        SetHasKeys(stats, "total_size", "avgtxsize", "mintxsize", "maxtxsize", "swtotal_size");
    const bool do_calculate_weight = do_all || SetHasKeys(stats, "total_weight", "avgfeerate", "swtotal_weight", "avgfeerate", "feerate_percentiles", "minfeerate", "maxfeerate");
    const bool do_calculate_sw = do_all || SetHasKeys(stats, "swtxs", "swtotal_size", "swtotal_weight");

    CAmount maxfee = 0;
    CAmount maxfeerate = 0;
    CAmount minfee = MAX_MONEY;
    CAmount minfeerate = MAX_MONEY;
    CAmount total_out = 0;
    CAmount totalfee = 0;
    int64_t inputs = 0;
    int64_t maxtxsize = 0;
    int64_t mintxsize = MAX_BLOCK_SERIALIZED_SIZE;
    int64_t outputs = 0;
    int64_t swtotal_size = 0;
    int64_t swtotal_weight = 0;
    int64_t swtxs = 0;
    int64_t total_size = 0;
    int64_t total_weight = 0;
    int64_t utxo_size_inc = 0;
    std::vector<CAmount> fee_array;
    std::vector<std::pair<CAmount, int64_t>> feerate_array;
    std::vector<int64_t> txsize_array;

    for (size_t i = 0; i < block.vtx.size(); ++i) {
        const auto& tx = block.vtx.at(i);
        outputs += tx->vout.size();

        CAmount tx_total_out = 0;
        if (loop_outputs) {
            for (const CTxOut& out : tx->vout) {
                tx_total_out += out.nValue;
                utxo_size_inc += GetSerializeSize(out, PROTOCOL_VERSION) + PER_UTXO_OVERHEAD;
            }
            for (const auto& out : tx->vpout) {
                if (out->IsStandardOutput()) {
                    tx_total_out += out->GetValue();
                }
                utxo_size_inc += GetSerializeSize(*out, PROTOCOL_VERSION) + PER_UTXO_OVERHEAD + 1;
            }
        }

        if (tx->IsCoinBase()) {
            continue;
        }

        inputs += tx->vin.size(); // Don't count coinbase's fake input
        total_out += tx_total_out; // Don't count coinbase reward

        int64_t tx_size = 0;
        if (do_calculate_size) {

            tx_size = tx->GetTotalSize();
            if (do_mediantxsize) {
                txsize_array.push_back(tx_size);
            }
            maxtxsize = std::max(maxtxsize, tx_size);
            mintxsize = std::min(mintxsize, tx_size);
            total_size += tx_size;
        }

        int64_t weight = 0;
        if (do_calculate_weight) {
            weight = GetTransactionWeight(*tx);
            total_weight += weight;
        }

        if (do_calculate_sw && tx->HasWitness()) {
            ++swtxs;
            swtotal_size += tx_size;
            swtotal_weight += weight;
        }

        if (loop_inputs) {
            CAmount tx_total_in = 0;
            const auto& txundo = blockUndo.vtxundo.at(fParticlMode ? i : i - 1); // Particl includes coinbase/coinstake in undo data
            for (const Coin& coin: txundo.vprevout) {
                const CTxOut& prevoutput = coin.out;

                tx_total_in += prevoutput.nValue;
                utxo_size_inc -= GetSerializeSize(prevoutput, PROTOCOL_VERSION) + PER_UTXO_OVERHEAD;
            }

            CAmount txfee;
            if (tx->IsCoinStake()) {
                 txfee = 0;
            } else
            if (!tx->GetCTFee(txfee)) {
                txfee = tx_total_in - tx_total_out;
            }
            CHECK_NONFATAL(MoneyRange(txfee));
            if (do_medianfee) {
                fee_array.push_back(txfee);
            }
            maxfee = std::max(maxfee, txfee);
            minfee = std::min(minfee, txfee);
            totalfee += txfee;

            // New feerate uses satoshis per virtual byte instead of per serialized byte
            CAmount feerate = weight ? (txfee * WITNESS_SCALE_FACTOR) / weight : 0;
            if (do_feerate_percentiles) {
                feerate_array.emplace_back(std::make_pair(feerate, weight));
            }
            maxfeerate = std::max(maxfeerate, feerate);
            minfeerate = std::min(minfeerate, feerate);
        }
    }

    CAmount feerate_percentiles[NUM_GETBLOCKSTATS_PERCENTILES] = { 0 };
    CalculatePercentilesByWeight(feerate_percentiles, feerate_array, total_weight);

    UniValue feerates_res(UniValue::VARR);
    for (int64_t i = 0; i < NUM_GETBLOCKSTATS_PERCENTILES; i++) {
        feerates_res.push_back(feerate_percentiles[i]);
    }

    UniValue ret_all(UniValue::VOBJ);
    ret_all.pushKV("avgfee", (block.vtx.size() > 1) ? totalfee / (block.vtx.size() - 1) : 0);
    ret_all.pushKV("avgfeerate", total_weight ? (totalfee * WITNESS_SCALE_FACTOR) / total_weight : 0); // Unit: sat/vbyte
    ret_all.pushKV("avgtxsize", (block.vtx.size() > 1) ? total_size / (block.vtx.size() - 1) : 0);
    ret_all.pushKV("blockhash", pindex->GetBlockHash().GetHex());
    ret_all.pushKV("feerate_percentiles", feerates_res);
    ret_all.pushKV("height", (int64_t)pindex->nHeight);
    ret_all.pushKV("ins", inputs);
    ret_all.pushKV("maxfee", maxfee);
    ret_all.pushKV("maxfeerate", maxfeerate);
    ret_all.pushKV("maxtxsize", maxtxsize);
    ret_all.pushKV("medianfee", CalculateTruncatedMedian(fee_array));
    ret_all.pushKV("mediantime", pindex->GetMedianTimePast());
    ret_all.pushKV("mediantxsize", CalculateTruncatedMedian(txsize_array));
    ret_all.pushKV("minfee", (minfee == MAX_MONEY) ? 0 : minfee);
    ret_all.pushKV("minfeerate", (minfeerate == MAX_MONEY) ? 0 : minfeerate);
    ret_all.pushKV("mintxsize", mintxsize == MAX_BLOCK_SERIALIZED_SIZE ? 0 : mintxsize);
    ret_all.pushKV("outs", outputs);
    ret_all.pushKV("subsidy", GetBlockSubsidy(pindex->nHeight, Params().GetConsensus()));
    ret_all.pushKV("swtotal_size", swtotal_size);
    ret_all.pushKV("swtotal_weight", swtotal_weight);
    ret_all.pushKV("swtxs", swtxs);
    ret_all.pushKV("time", pindex->GetBlockTime());
    ret_all.pushKV("total_out", total_out);
    ret_all.pushKV("total_size", total_size);
    ret_all.pushKV("total_weight", total_weight);
    ret_all.pushKV("totalfee", totalfee);
    ret_all.pushKV("txs", (int64_t)block.vtx.size());
    ret_all.pushKV("utxo_increase", outputs - inputs);
    ret_all.pushKV("utxo_size_inc", utxo_size_inc);

    if (do_all) {
        return ret_all;
    }

    UniValue ret(UniValue::VOBJ);
    for (const std::string& stat : stats) {
        const UniValue& value = ret_all[stat];
        if (value.isNull()) {
            throw JSONRPCError(RPC_INVALID_PARAMETER, strprintf("Invalid selected statistic %s", stat));
        }
        ret.pushKV(stat, value);
    }
    return ret;
},
    };
}

static RPCHelpMan savemempool()
{
    return RPCHelpMan{"savemempool",
                "\nDumps the mempool to disk. It will fail until the previous dump is fully loaded.\n",
                {},
                RPCResult{
                    RPCResult::Type::OBJ, "", "",
                    {
                        {RPCResult::Type::STR, "filename", "the directory and file where the mempool was saved"},
                    }},
                RPCExamples{
                    HelpExampleCli("savemempool", "")
            + HelpExampleRpc("savemempool", "")
                },
        [&](const RPCHelpMan& self, const JSONRPCRequest& request) -> UniValue
{
    const CTxMemPool& mempool = EnsureAnyMemPool(request.context);

    const NodeContext& node = EnsureAnyNodeContext(request.context);

    if (!mempool.IsLoaded()) {
        throw JSONRPCError(RPC_MISC_ERROR, "The mempool was not loaded yet");
    }

    if (!DumpMempool(mempool)) {
        throw JSONRPCError(RPC_MISC_ERROR, "Unable to dump mempool to disk");
    }

    UniValue ret(UniValue::VOBJ);
    ret.pushKV("filename", fs::path((node.args->GetDataDirNet() / "mempool.dat")).u8string());

    return ret;
},
    };
}

namespace {
//! Search for a given set of pubkey scripts
bool FindScriptPubKey(std::atomic<int>& scan_progress, const std::atomic<bool>& should_abort, int64_t& count, CCoinsViewCursor* cursor, const std::set<CScript>& needles, std::map<COutPoint, Coin>& out_results, std::function<void()>& interruption_point)
{
    scan_progress = 0;
    count = 0;
    while (cursor->Valid()) {
        COutPoint key;
        Coin coin;
        if (!cursor->GetKey(key) || !cursor->GetValue(coin)) return false;
        if (++count % 8192 == 0) {
            interruption_point();
            if (should_abort) {
                // allow to abort the scan via the abort reference
                return false;
            }
        }
        if (count % 256 == 0) {
            // update progress reference every 256 item
            uint32_t high = 0x100 * *key.hash.begin() + *(key.hash.begin() + 1);
            scan_progress = (int)(high * 100.0 / 65536.0 + 0.5);
        }
        if (needles.count(coin.out.scriptPubKey)) {
            out_results.emplace(key, coin);
        }
        cursor->Next();
    }
    scan_progress = 100;
    return true;
}
} // namespace

/** RAII object to prevent concurrency issue when scanning the txout set */
static std::atomic<int> g_scan_progress;
static std::atomic<bool> g_scan_in_progress;
static std::atomic<bool> g_should_abort_scan;
class CoinsViewScanReserver
{
private:
    bool m_could_reserve;
public:
    explicit CoinsViewScanReserver() : m_could_reserve(false) {}

    bool reserve() {
        CHECK_NONFATAL(!m_could_reserve);
        if (g_scan_in_progress.exchange(true)) {
            return false;
        }
        CHECK_NONFATAL(g_scan_progress == 0);
        m_could_reserve = true;
        return true;
    }

    ~CoinsViewScanReserver() {
        if (m_could_reserve) {
            g_scan_in_progress = false;
            g_scan_progress = 0;
        }
    }
};

static RPCHelpMan scantxoutset()
{
    // scriptPubKey corresponding to mainnet address 12cbQLTFMXRnSzktFkuoG3eHoMeFtpTu3S
    const std::string EXAMPLE_DESCRIPTOR_RAW = "raw(76a91411b366edfc0a8b66feebae5c2e25a7b6a5d1cf3188ac)#fm24fxxy";

    return RPCHelpMan{"scantxoutset",
        "\nScans the unspent transaction output set for entries that match certain output descriptors.\n"
        "Examples of output descriptors are:\n"
        "    addr(<address>)                      Outputs whose scriptPubKey corresponds to the specified address (does not include P2PK)\n"
        "    raw(<hex script>)                    Outputs whose scriptPubKey equals the specified hex scripts\n"
        "    combo(<pubkey>)                      P2PK, P2PKH, P2WPKH, and P2SH-P2WPKH outputs for the given pubkey\n"
        "    pkh(<pubkey>)                        P2PKH outputs for the given pubkey\n"
        "    sh(multi(<n>,<pubkey>,<pubkey>,...)) P2SH-multisig outputs for the given threshold and pubkeys\n"
        "\nIn the above, <pubkey> either refers to a fixed public key in hexadecimal notation, or to an xpub/xprv optionally followed by one\n"
        "or more path elements separated by \"/\", and optionally ending in \"/*\" (unhardened), or \"/*'\" or \"/*h\" (hardened) to specify all\n"
        "unhardened or hardened child keys.\n"
        "In the latter case, a range needs to be specified by below if different from 1000.\n"
        "For more information on output descriptors, see the documentation in the doc/descriptors.md file.\n",
        {
            {"action", RPCArg::Type::STR, RPCArg::Optional::NO, "The action to execute\n"
                "\"start\" for starting a scan\n"
                "\"abort\" for aborting the current scan (returns true when abort was successful)\n"
                "\"status\" for progress report (in %) of the current scan"},
            {"scanobjects", RPCArg::Type::ARR, RPCArg::Optional::OMITTED, "Array of scan objects. Required for \"start\" action\n"
                "Every scan object is either a string descriptor or an object:",
            {
                {"descriptor", RPCArg::Type::STR, RPCArg::Optional::OMITTED, "An output descriptor"},
                {"", RPCArg::Type::OBJ, RPCArg::Optional::OMITTED, "An object with output descriptor and metadata",
                {
                    {"desc", RPCArg::Type::STR, RPCArg::Optional::NO, "An output descriptor"},
                    {"range", RPCArg::Type::RANGE, RPCArg::Default{1000}, "The range of HD chain indexes to explore (either end or [begin,end])"},
                }},
            },
                        "[scanobjects,...]"},
        },
        {
            RPCResult{"When action=='abort'", RPCResult::Type::BOOL, "", ""},
            RPCResult{"When action=='status' and no scan is in progress", RPCResult::Type::NONE, "", ""},
            RPCResult{"When action=='status' and scan is in progress", RPCResult::Type::OBJ, "", "",
            {
                {RPCResult::Type::NUM, "progress", "The scan progress"},
            }},
            RPCResult{"When action=='start'", RPCResult::Type::OBJ, "", "", {
                {RPCResult::Type::BOOL, "success", "Whether the scan was completed"},
                {RPCResult::Type::NUM, "txouts", "The number of unspent transaction outputs scanned"},
                {RPCResult::Type::NUM, "height", "The current block height (index)"},
                {RPCResult::Type::STR_HEX, "bestblock", "The hash of the block at the tip of the chain"},
                {RPCResult::Type::ARR, "unspents", "",
                {
                    {RPCResult::Type::OBJ, "", "",
                    {
                        {RPCResult::Type::STR_HEX, "txid", "The transaction id"},
                        {RPCResult::Type::NUM, "vout", "The vout value"},
                        {RPCResult::Type::STR_HEX, "scriptPubKey", "The script key"},
                        {RPCResult::Type::STR, "desc", "A specialized descriptor for the matched scriptPubKey"},
                        {RPCResult::Type::STR_AMOUNT, "amount", "The total amount in " + CURRENCY_UNIT + " of the unspent output"},
                        {RPCResult::Type::NUM, "height", "Height of the unspent transaction output"},
                    }},
                }},
                {RPCResult::Type::STR_AMOUNT, "total_amount", "The total amount of all found unspent outputs in " + CURRENCY_UNIT},
            }},
        },
        RPCExamples{
            HelpExampleCli("scantxoutset", "start \'[\"" + EXAMPLE_DESCRIPTOR_RAW + "\"]\'") +
            HelpExampleCli("scantxoutset", "status") +
            HelpExampleCli("scantxoutset", "abort") +
            HelpExampleRpc("scantxoutset", "\"start\", [\"" + EXAMPLE_DESCRIPTOR_RAW + "\"]") +
            HelpExampleRpc("scantxoutset", "\"status\"") +
            HelpExampleRpc("scantxoutset", "\"abort\"")
        },
        [&](const RPCHelpMan& self, const JSONRPCRequest& request) -> UniValue
{
    RPCTypeCheck(request.params, {UniValue::VSTR, UniValue::VARR});

    UniValue result(UniValue::VOBJ);
    if (request.params[0].get_str() == "status") {
        CoinsViewScanReserver reserver;
        if (reserver.reserve()) {
            // no scan in progress
            return NullUniValue;
        }
        result.pushKV("progress", g_scan_progress);
        return result;
    } else if (request.params[0].get_str() == "abort") {
        CoinsViewScanReserver reserver;
        if (reserver.reserve()) {
            // reserve was possible which means no scan was running
            return false;
        }
        // set the abort flag
        g_should_abort_scan = true;
        return true;
    } else if (request.params[0].get_str() == "start") {
        CoinsViewScanReserver reserver;
        if (!reserver.reserve()) {
            throw JSONRPCError(RPC_INVALID_PARAMETER, "Scan already in progress, use action \"abort\" or \"status\"");
        }

        if (request.params.size() < 2) {
            throw JSONRPCError(RPC_MISC_ERROR, "scanobjects argument is required for the start action");
        }

        std::set<CScript> needles;
        std::map<CScript, std::string> descriptors;
        CAmount total_in = 0;

        // loop through the scan objects
        for (const UniValue& scanobject : request.params[1].get_array().getValues()) {
            FlatSigningProvider provider;
            auto scripts = EvalDescriptorStringOrObject(scanobject, provider);
            for (const auto& script : scripts) {
                std::string inferred = InferDescriptor(script, provider)->ToString();
                needles.emplace(script);
                descriptors.emplace(std::move(script), std::move(inferred));
            }
        }

        // Scan the unspent transaction output set for inputs
        UniValue unspents(UniValue::VARR);
        std::vector<CTxOut> input_txos;
        std::map<COutPoint, Coin> coins;
        g_should_abort_scan = false;
        int64_t count = 0;
        std::unique_ptr<CCoinsViewCursor> pcursor;
        CBlockIndex* tip;
        NodeContext& node = EnsureAnyNodeContext(request.context);
        {
            ChainstateManager& chainman = EnsureChainman(node);
            LOCK(cs_main);
            CChainState& active_chainstate = chainman.ActiveChainstate();
            active_chainstate.ForceFlushStateToDisk();
            pcursor = active_chainstate.CoinsDB().Cursor();
            CHECK_NONFATAL(pcursor);
            tip = active_chainstate.m_chain.Tip();
            CHECK_NONFATAL(tip);
        }
        bool res = FindScriptPubKey(g_scan_progress, g_should_abort_scan, count, pcursor.get(), needles, coins, node.rpc_interruption_point);
        result.pushKV("success", res);
        result.pushKV("txouts", count);
        result.pushKV("height", tip->nHeight);
        result.pushKV("bestblock", tip->GetBlockHash().GetHex());

        for (const auto& it : coins) {
            const COutPoint& outpoint = it.first;
            const Coin& coin = it.second;
            const CTxOut& txo = coin.out;
            input_txos.push_back(txo);
            total_in += txo.nValue;

            UniValue unspent(UniValue::VOBJ);
            unspent.pushKV("txid", outpoint.hash.GetHex());
            unspent.pushKV("vout", (int32_t)outpoint.n);
            unspent.pushKV("scriptPubKey", HexStr(txo.scriptPubKey));
            unspent.pushKV("desc", descriptors[txo.scriptPubKey]);
            unspent.pushKV("amount", ValueFromAmount(txo.nValue));
            unspent.pushKV("height", (int32_t)coin.nHeight);

            unspents.push_back(unspent);
        }
        result.pushKV("unspents", unspents);
        result.pushKV("total_amount", ValueFromAmount(total_in));
    } else {
        throw JSONRPCError(RPC_INVALID_PARAMETER, "Invalid command");
    }
    return result;
},
    };
}

static RPCHelpMan getblockfilter()
{
    return RPCHelpMan{"getblockfilter",
                "\nRetrieve a BIP 157 content filter for a particular block.\n",
                {
                    {"blockhash", RPCArg::Type::STR_HEX, RPCArg::Optional::NO, "The hash of the block"},
                    {"filtertype", RPCArg::Type::STR, RPCArg::Default{"basic"}, "The type name of the filter"},
                },
                RPCResult{
                    RPCResult::Type::OBJ, "", "",
                    {
                        {RPCResult::Type::STR_HEX, "filter", "the hex-encoded filter data"},
                        {RPCResult::Type::STR_HEX, "header", "the hex-encoded filter header"},
                    }},
                RPCExamples{
                    HelpExampleCli("getblockfilter", "\"00000000c937983704a73af28acdec37b049d214adbda81d7e2a3dd146f6ed09\" \"basic\"") +
                    HelpExampleRpc("getblockfilter", "\"00000000c937983704a73af28acdec37b049d214adbda81d7e2a3dd146f6ed09\", \"basic\"")
                },
        [&](const RPCHelpMan& self, const JSONRPCRequest& request) -> UniValue
{
    uint256 block_hash = ParseHashV(request.params[0], "blockhash");
    std::string filtertype_name = "basic";
    if (!request.params[1].isNull()) {
        filtertype_name = request.params[1].get_str();
    }

    BlockFilterType filtertype;
    if (!BlockFilterTypeByName(filtertype_name, filtertype)) {
        throw JSONRPCError(RPC_INVALID_ADDRESS_OR_KEY, "Unknown filtertype");
    }

    BlockFilterIndex* index = GetBlockFilterIndex(filtertype);
    if (!index) {
        throw JSONRPCError(RPC_MISC_ERROR, "Index is not enabled for filtertype " + filtertype_name);
    }

    const CBlockIndex* block_index;
    bool block_was_connected;
    {
        ChainstateManager& chainman = EnsureAnyChainman(request.context);
        LOCK(cs_main);
        block_index = chainman.m_blockman.LookupBlockIndex(block_hash);
        if (!block_index) {
            throw JSONRPCError(RPC_INVALID_ADDRESS_OR_KEY, "Block not found");
        }
        block_was_connected = block_index->IsValid(BLOCK_VALID_SCRIPTS);
    }

    bool index_ready = index->BlockUntilSyncedToCurrentChain();

    BlockFilter filter;
    uint256 filter_header;
    if (!index->LookupFilter(block_index, filter) ||
        !index->LookupFilterHeader(block_index, filter_header)) {
        int err_code;
        std::string errmsg = "Filter not found.";

        if (!block_was_connected) {
            err_code = RPC_INVALID_ADDRESS_OR_KEY;
            errmsg += " Block was not connected to active chain.";
        } else if (!index_ready) {
            err_code = RPC_MISC_ERROR;
            errmsg += " Block filters are still in the process of being indexed.";
        } else {
            err_code = RPC_INTERNAL_ERROR;
            errmsg += " This error is unexpected and indicates index corruption.";
        }

        throw JSONRPCError(err_code, errmsg);
    }

    UniValue ret(UniValue::VOBJ);
    ret.pushKV("filter", HexStr(filter.GetEncodedFilter()));
    ret.pushKV("header", filter_header.GetHex());
    return ret;
},
    };
}

static RPCHelpMan getposdifficulty()
{
    return RPCHelpMan{"getposdifficulty",
            "\nReturns the proof-of-stake difficulty and estimated network stake weight.\n",
            {
                {"height", RPCArg::Type::NUM, RPCArg::DefaultHint{"current height"}, "The block height to return outputs for."},
            },
            RPCResult{
                RPCResult::Type::OBJ, "", "",
                {
                    {RPCResult::Type::NUM, "height", "the block height"},
                    {RPCResult::Type::STR_HEX, "hash", "the block hash"},
                    {RPCResult::Type::NUM, "difficulty", "the block difficulty"},
                    {RPCResult::Type::NUM, "netstakeweight", "the stake weight of the network"},
                }},
            RPCExamples{
                HelpExampleCli("getposdifficulty", "")
        + HelpExampleRpc("getposdifficulty", "")
    },
    [&](const RPCHelpMan& self, const JSONRPCRequest& request) -> UniValue
{
    ChainstateManager& chainman = EnsureAnyChainman(request.context);
    LOCK(cs_main);

    CChain &active_chain = chainman.ActiveChain();
    CBlockIndex *pblockindex = active_chain.Tip();
    if (!request.params[0].isNull()) {
        int height = request.params[0].get_int();
        if (height < 0 || height > active_chain.Height()) {
            throw JSONRPCError(RPC_INVALID_PARAMETER, "Block height out of range");
        }
        pblockindex = active_chain[height];
    }

    double network_weight = GetPoSKernelPS(pblockindex);

    UniValue result(UniValue::VOBJ);
    result.pushKV("height", pblockindex->nHeight);
    result.pushKV("hash", pblockindex->GetBlockHash().GetHex());
    result.pushKV("difficulty", GetDifficulty(pblockindex));
    result.pushKV("netstakeweight", (uint64_t)network_weight);

    return result;
},
    };
}

/**
 * Serialize the UTXO set to a file for loading elsewhere.
 *
 * @see SnapshotMetadata
 */
static RPCHelpMan dumptxoutset()
{
    return RPCHelpMan{
        "dumptxoutset",
        "\nWrite the serialized UTXO set to disk.\n",
        {
            {"path",
                RPCArg::Type::STR,
                RPCArg::Optional::NO,
                /* default_val */ "",
                "path to the output file. If relative, will be prefixed by datadir."},
        },
        RPCResult{
            RPCResult::Type::OBJ, "", "",
                {
                    {RPCResult::Type::NUM, "coins_written", "the number of coins written in the snapshot"},
                    {RPCResult::Type::STR_HEX, "base_hash", "the hash of the base of the snapshot"},
                    {RPCResult::Type::NUM, "base_height", "the height of the base of the snapshot"},
                    {RPCResult::Type::STR, "path", "the absolute path that the snapshot was written to"},
                    {RPCResult::Type::STR_HEX, "txoutset_hash", "the hash of the UTXO set contents"},
                    {RPCResult::Type::NUM, "nchaintx", "the number of transactions in the chain up to and including the base block"},
                }
        },
        RPCExamples{
            HelpExampleCli("dumptxoutset", "utxo.dat")
        },
        [&](const RPCHelpMan& self, const JSONRPCRequest& request) -> UniValue
{
    const fs::path path = fsbridge::AbsPathJoin(gArgs.GetDataDirNet(), fs::u8path(request.params[0].get_str()));
    // Write to a temporary path and then move into `path` on completion
    // to avoid confusion due to an interruption.
    const fs::path temppath = fsbridge::AbsPathJoin(gArgs.GetDataDirNet(), fs::u8path(request.params[0].get_str() + ".incomplete"));

    if (fs::exists(path)) {
        throw JSONRPCError(
            RPC_INVALID_PARAMETER,
            path.u8string() + " already exists. If you are sure this is what you want, "
            "move it out of the way first");
    }

    FILE* file{fsbridge::fopen(temppath, "wb")};
    CAutoFile afile{file, SER_DISK, CLIENT_VERSION};
    NodeContext& node = EnsureAnyNodeContext(request.context);
    UniValue result = CreateUTXOSnapshot(
        node, node.chainman->ActiveChainstate(), afile, path, temppath);
    fs::rename(temppath, path);

    result.pushKV("path", path.u8string());
    return result;
},
    };
}

UniValue CreateUTXOSnapshot(
    NodeContext& node,
    CChainState& chainstate,
    CAutoFile& afile,
    const fs::path& path,
    const fs::path& temppath)
{
    std::unique_ptr<CCoinsViewCursor> pcursor;
    CCoinsStats stats{CoinStatsHashType::HASH_SERIALIZED};
    CBlockIndex* tip;

    {
        // We need to lock cs_main to ensure that the coinsdb isn't written to
        // between (i) flushing coins cache to disk (coinsdb), (ii) getting stats
        // based upon the coinsdb, and (iii) constructing a cursor to the
        // coinsdb for use below this block.
        //
        // Cursors returned by leveldb iterate over snapshots, so the contents
        // of the pcursor will not be affected by simultaneous writes during
        // use below this block.
        //
        // See discussion here:
        //   https://github.com/bitcoin/bitcoin/pull/15606#discussion_r274479369
        //
        LOCK(::cs_main);

        chainstate.ForceFlushStateToDisk();

        if (!GetUTXOStats(&chainstate.CoinsDB(), chainstate.m_blockman, stats, node.rpc_interruption_point)) {
            throw JSONRPCError(RPC_INTERNAL_ERROR, "Unable to read UTXO set");
        }

        pcursor = chainstate.CoinsDB().Cursor();
        tip = chainstate.m_blockman.LookupBlockIndex(stats.hashBlock);
        CHECK_NONFATAL(tip);
    }

    LOG_TIME_SECONDS(strprintf("writing UTXO snapshot at height %s (%s) to file %s (via %s)",
        tip->nHeight, tip->GetBlockHash().ToString(),
        fs::PathToString(path), fs::PathToString(temppath)));

    SnapshotMetadata metadata{tip->GetBlockHash(), stats.coins_count, tip->nChainTx};

    afile << metadata;

    COutPoint key;
    Coin coin;
    unsigned int iter{0};

    while (pcursor->Valid()) {
        if (iter % 5000 == 0) node.rpc_interruption_point();
        ++iter;
        if (pcursor->GetKey(key) && pcursor->GetValue(coin)) {
            afile << key;
            afile << coin;
        }

        pcursor->Next();
    }

    afile.fclose();

    UniValue result(UniValue::VOBJ);
    result.pushKV("coins_written", stats.coins_count);
    result.pushKV("base_hash", tip->GetBlockHash().ToString());
    result.pushKV("base_height", tip->nHeight);
    result.pushKV("path", path.u8string());
    result.pushKV("txoutset_hash", stats.hashSerialized.ToString());
    // Cast required because univalue doesn't have serialization specified for
    // `unsigned int`, nChainTx's type.
    result.pushKV("nchaintx", uint64_t{tip->nChainTx});
    return result;
}

void RegisterBlockchainRPCCommands(CRPCTable &t)
{
// clang-format off
static const CRPCCommand commands[] =
{ //  category              actor (function)
  //  --------------------- ------------------------
    { "blockchain",         &getblockchaininfo,                  },
    { "blockchain",         &getchaintxstats,                    },
    { "blockchain",         &getblockstats,                      },
    { "blockchain",         &getbestblockhash,                   },
    { "blockchain",         &getblockcount,                      },
    { "blockchain",         &getblock,                           },
    { "blockchain",         &getblockfrompeer,                   },
    { "blockchain",         &getblockhash,                       },
    { "blockchain",         &getblockhashafter,                  },
    { "blockchain",         &getblockheader,                     },
    { "blockchain",         &getchaintips,                       },
    { "blockchain",         &getdifficulty,                      },
    { "blockchain",         &getmempoolancestors,                },
    { "blockchain",         &getmempooldescendants,              },
    { "blockchain",         &getmempoolentry,                    },
    { "blockchain",         &getmempoolinfo,                     },
    { "blockchain",         &getrawmempool,                      },
    { "blockchain",         &gettxout,                           },
    { "blockchain",         &gettxoutsetinfo,                    },
    { "blockchain",         &pruneblockchain,                    },
    { "blockchain",         &savemempool,                        },
    { "blockchain",         &verifychain,                        },

    { "blockchain",         &preciousblock,                      },
    { "blockchain",         &scantxoutset,                       },
    { "blockchain",         &getblockfilter,                     },
    { "blockchain",         &getposdifficulty,                   },

    /* Not shown in help */
    { "hidden",              &invalidateblock,                   },
    { "hidden",              &reconsiderblock,                   },
    { "hidden",              &waitfornewblock,                   },
    { "hidden",              &waitforblock,                      },
    { "hidden",              &waitforblockheight,                },
    { "hidden",              &syncwithvalidationinterfacequeue,  },
    { "hidden",              &dumptxoutset,                      },
};
// clang-format on
    for (const auto& c : commands) {
        t.appendCommand(c.name, &c);
    }
}<|MERGE_RESOLUTION|>--- conflicted
+++ resolved
@@ -949,15 +949,10 @@
                             {RPCResult::Type::NUM, "difficulty", "The difficulty"},
                             {RPCResult::Type::STR_HEX, "chainwork", "Expected number of hashes required to produce the current chain"},
                             {RPCResult::Type::NUM, "nTx", "The number of transactions in the block"},
-<<<<<<< HEAD
                             {RPCResult::Type::NUM, "anonoutputs", "The number of RCT outputs in the chain at this block"},
                             {RPCResult::Type::STR_AMOUNT, "moneysupply", "The total amount of particl in the chain at this block"},
-                            {RPCResult::Type::STR_HEX, "previousblockhash", /* optional */ true, "The hash of the previous block (if available)"},
-                            {RPCResult::Type::STR_HEX, "nextblockhash", /* optional */ true, "The hash of the next block (if available)"},
-=======
                             {RPCResult::Type::STR_HEX, "previousblockhash", /*optional=*/true, "The hash of the previous block (if available)"},
                             {RPCResult::Type::STR_HEX, "nextblockhash", /*optional=*/true, "The hash of the next block (if available)"},
->>>>>>> 83f8e6e7
                         }},
                     RPCResult{"for verbose=false",
                         RPCResult::Type::STR_HEX, "", "A string that is serialized, hex-encoded data for block 'hash'"},
@@ -1380,12 +1375,8 @@
                     {RPCResult::Type::STR, "asm", ""},
                     {RPCResult::Type::STR_HEX, "hex", ""},
                     {RPCResult::Type::STR, "type", "The type, eg pubkeyhash"},
-<<<<<<< HEAD
-                    {RPCResult::Type::STR, "address", /* optional */ true, "The Particl address (only if a well-defined address exists)"},
-                    {RPCResult::Type::STR, "stakeaddress", /* optional */ true, "The Particl stake address (only if a well-defined stakeaddress exists)"},
-=======
                     {RPCResult::Type::STR, "address", /*optional=*/true, "The Bitcoin address (only if a well-defined address exists)"},
->>>>>>> 83f8e6e7
+                    {RPCResult::Type::STR, "stakeaddress", /*optional=*/true, "The Particl stake address (only if a well-defined stakeaddress exists)"},
                 }},
                 {RPCResult::Type::BOOL, "coinbase", "Coinbase or not"},
             }},
