// Copyright (c) 2009-2022 The Bitcoin Core developers
// Distributed under the MIT software license, see the accompanying
// file COPYING or http://www.opensource.org/licenses/mit-license.php.

#include <rpc/server.h>

#include <addrman.h>
#include <addrman_impl.h>
#include <banman.h>
#include <chainparams.h>
#include <clientversion.h>
#include <core_io.h>
#include <net_permissions.h>
#include <net_processing.h>
#include <net_types.h> // For banmap_t
#include <netbase.h>
#include <node/context.h>
#include <policy/settings.h>
#include <rpc/blockchain.h>
#include <rpc/protocol.h>
#include <rpc/server_util.h>
#include <rpc/util.h>
#include <sync.h>
#include <timedata.h>
#include <util/chaintype.h>
#include <util/strencodings.h>
#include <util/string.h>
#include <util/time.h>
#include <util/translation.h>
#include <validation.h>
#include <version.h>
#include <warnings.h>

#include <optional>

#include <univalue.h>

using node::NodeContext;

const std::vector<std::string> CONNECTION_TYPE_DOC{
        "outbound-full-relay (default automatic connections)",
        "block-relay-only (does not relay transactions or addresses)",
        "inbound (initiated by the peer)",
        "manual (added via addnode RPC or -addnode/-connect configuration options)",
        "addr-fetch (short-lived automatic connection for soliciting addresses)",
        "feeler (short-lived automatic connection for testing addresses)"
};

const std::vector<std::string> TRANSPORT_TYPE_DOC{
    "detecting (peer could be v1 or v2)",
    "v1 (plaintext transport protocol)",
    "v2 (BIP324 encrypted transport protocol)"
};

static RPCHelpMan getconnectioncount()
{
    return RPCHelpMan{"getconnectioncount",
                "\nReturns the number of connections to other nodes.\n",
                {},
                RPCResult{
                    RPCResult::Type::NUM, "", "The connection count"
                },
                RPCExamples{
                    HelpExampleCli("getconnectioncount", "")
            + HelpExampleRpc("getconnectioncount", "")
                },
        [&](const RPCHelpMan& self, const JSONRPCRequest& request) -> UniValue
{
    NodeContext& node = EnsureAnyNodeContext(request.context);
    const CConnman& connman = EnsureConnman(node);

    return connman.GetNodeCount(ConnectionDirection::Both);
},
    };
}

static RPCHelpMan ping()
{
    return RPCHelpMan{"ping",
                "\nRequests that a ping be sent to all other nodes, to measure ping time.\n"
                "Results provided in getpeerinfo, pingtime and pingwait fields are decimal seconds.\n"
                "Ping command is handled in queue with all other commands, so it measures processing backlog, not just network ping.\n",
                {},
                RPCResult{RPCResult::Type::NONE, "", ""},
                RPCExamples{
                    HelpExampleCli("ping", "")
            + HelpExampleRpc("ping", "")
                },
        [&](const RPCHelpMan& self, const JSONRPCRequest& request) -> UniValue
{
    NodeContext& node = EnsureAnyNodeContext(request.context);
    PeerManager& peerman = EnsurePeerman(node);

    // Request that each node send a ping during next message processing pass
    peerman.SendPings();
    return UniValue::VNULL;
},
    };
}

static RPCHelpMan getpeerinfo()
{
    return RPCHelpMan{
        "getpeerinfo",
        "Returns data about each connected network peer as a json array of objects.",
        {},
        RPCResult{
            RPCResult::Type::ARR, "", "",
            {
                {RPCResult::Type::OBJ, "", "",
                {
                    {
                    {RPCResult::Type::NUM, "id", "Peer index"},
                    {RPCResult::Type::STR, "addr", "(host:port) The IP address and port of the peer"},
                    {RPCResult::Type::STR, "addrbind", /*optional=*/true, "(ip:port) Bind address of the connection to the peer"},
                    {RPCResult::Type::STR, "addrlocal", /*optional=*/true, "(ip:port) Local address as reported by the peer"},
                    {RPCResult::Type::STR, "network", "Network (" + Join(GetNetworkNames(/*append_unroutable=*/true), ", ") + ")"},
                    {RPCResult::Type::NUM, "mapped_as", /*optional=*/true, "The AS in the BGP route to the peer used for diversifying\n"
                                                        "peer selection (only available if the asmap config flag is set)"},
                    {RPCResult::Type::STR_HEX, "services", "The services offered"},
                    {RPCResult::Type::ARR, "servicesnames", "the services offered, in human-readable form",
                    {
                        {RPCResult::Type::STR, "SERVICE_NAME", "the service name if it is recognised"}
                    }},
                    {RPCResult::Type::BOOL, "relaytxes", "Whether we relay transactions to this peer"},
                    {RPCResult::Type::NUM_TIME, "lastsend", "The " + UNIX_EPOCH_TIME + " of the last send"},
                    {RPCResult::Type::NUM_TIME, "lastrecv", "The " + UNIX_EPOCH_TIME + " of the last receive"},
                    {RPCResult::Type::NUM_TIME, "last_transaction", "The " + UNIX_EPOCH_TIME + " of the last valid transaction received from this peer"},
                    {RPCResult::Type::NUM_TIME, "last_block", "The " + UNIX_EPOCH_TIME + " of the last block received from this peer"},
                    {RPCResult::Type::NUM, "bytessent", "The total bytes sent"},
                    {RPCResult::Type::NUM, "bytesrecv", "The total bytes received"},
                    {RPCResult::Type::NUM_TIME, "conntime", "The " + UNIX_EPOCH_TIME + " of the connection"},
                    {RPCResult::Type::NUM, "timeoffset", "The time offset in seconds"},
                    {RPCResult::Type::NUM, "pingtime", /*optional=*/true, "The last ping time in milliseconds (ms), if any"},
                    {RPCResult::Type::NUM, "minping", /*optional=*/true, "The minimum observed ping time in milliseconds (ms), if any"},
                    {RPCResult::Type::NUM, "pingwait", /*optional=*/true, "The duration in milliseconds (ms) of an outstanding ping (if non-zero)"},
                    {RPCResult::Type::NUM, "version", "The peer version, such as 70001"},
                    {RPCResult::Type::STR, "subver", "The string version"},
                    {RPCResult::Type::BOOL, "inbound", "Inbound (true) or Outbound (false)"},
                    {RPCResult::Type::BOOL, "bip152_hb_to", "Whether we selected peer as (compact blocks) high-bandwidth peer"},
                    {RPCResult::Type::BOOL, "bip152_hb_from", "Whether peer selected us as (compact blocks) high-bandwidth peer"},
                    {RPCResult::Type::NUM, "startingheight", "The starting height (block) of the peer"},
                    {RPCResult::Type::NUM, "currentheight", "The current height (block) of the peer"},
                    {RPCResult::Type::NUM, "banscore", "The ban score of the peer"},
                    {RPCResult::Type::NUM, "presynced_headers", "The current height of header pre-synchronization with this peer, or -1 if no low-work sync is in progress"},
                    {RPCResult::Type::NUM, "synced_headers", "The last header we have in common with this peer"},
                    {RPCResult::Type::NUM, "synced_blocks", "The last block we have in common with this peer"},
                    {RPCResult::Type::NUM, "duplicate_count", "The number of already received blocks or headers sent by this peer"},
                    {RPCResult::Type::NUM, "loose_headers", "The number of block headers without blocks sent by this peer"},
                    {RPCResult::Type::ARR, "inflight", "",
                    {
                        {RPCResult::Type::NUM, "n", "The heights of blocks we're currently asking from this peer"},
                    }},
                    {RPCResult::Type::BOOL, "addr_relay_enabled", "Whether we participate in address relay with this peer"},
                    {RPCResult::Type::NUM, "addr_processed", "The total number of addresses processed, excluding those dropped due to rate limiting"},
                    {RPCResult::Type::NUM, "addr_rate_limited", "The total number of addresses dropped due to rate limiting"},
                    {RPCResult::Type::ARR, "permissions", "Any special permissions that have been granted to this peer",
                    {
                        {RPCResult::Type::STR, "permission_type", Join(NET_PERMISSIONS_DOC, ",\n") + ".\n"},
                    }},
                    {RPCResult::Type::NUM, "minfeefilter", "The minimum fee rate for transactions this peer accepts"},
                    {RPCResult::Type::OBJ_DYN, "bytessent_per_msg", "",
                    {
                        {RPCResult::Type::NUM, "msg", "The total bytes sent aggregated by message type\n"
                                                      "When a message type is not listed in this json object, the bytes sent are 0.\n"
                                                      "Only known message types can appear as keys in the object."}
                    }},
                    {RPCResult::Type::OBJ_DYN, "bytesrecv_per_msg", "",
                    {
                        {RPCResult::Type::NUM, "msg", "The total bytes received aggregated by message type\n"
                                                      "When a message type is not listed in this json object, the bytes received are 0.\n"
                                                      "Only known message types can appear as keys in the object and all bytes received\n"
                                                      "of unknown message types are listed under '"+NET_MESSAGE_TYPE_OTHER+"'."}
                    }},
                    {RPCResult::Type::STR, "connection_type", "Type of connection: \n" + Join(CONNECTION_TYPE_DOC, ",\n") + ".\n"
                                                              "Please note this output is unlikely to be stable in upcoming releases as we iterate to\n"
                                                              "best capture connection behaviors."},
                    {RPCResult::Type::STR, "transport_protocol_type", "Type of transport protocol: \n" + Join(TRANSPORT_TYPE_DOC, ",\n") + ".\n"},
                    {RPCResult::Type::STR, "session_id", "The session ID for this connection, or \"\" if there is none (\"v2\" transport protocol only).\n"},
                }},
            }},
        },
        RPCExamples{
            HelpExampleCli("getpeerinfo", "")
            + HelpExampleRpc("getpeerinfo", "")
        },
        [&](const RPCHelpMan& self, const JSONRPCRequest& request) -> UniValue
{
    NodeContext& node = EnsureAnyNodeContext(request.context);
    const CConnman& connman = EnsureConnman(node);
    const PeerManager& peerman = EnsurePeerman(node);

    std::vector<CNodeStats> vstats;
    connman.GetNodeStats(vstats);

    UniValue ret(UniValue::VARR);

    for (const CNodeStats& stats : vstats) {
        UniValue obj(UniValue::VOBJ);
        CNodeStateStats statestats;
        bool fStateStats = peerman.GetNodeStateStats(stats.nodeid, statestats);
        // GetNodeStateStats() requires the existence of a CNodeState and a Peer object
        // to succeed for this peer. These are created at connection initialisation and
        // exist for the duration of the connection - except if there is a race where the
        // peer got disconnected in between the GetNodeStats() and the GetNodeStateStats()
        // calls. In this case, the peer doesn't need to be reported here.
        if (!fStateStats) {
            continue;
        }
        obj.pushKV("id", stats.nodeid);
        obj.pushKV("addr", stats.m_addr_name);
        if (stats.addrBind.IsValid()) {
            obj.pushKV("addrbind", stats.addrBind.ToStringAddrPort());
        }
        if (!(stats.addrLocal.empty())) {
            obj.pushKV("addrlocal", stats.addrLocal);
        }
        obj.pushKV("network", GetNetworkName(stats.m_network));
        if (stats.m_mapped_as != 0) {
            obj.pushKV("mapped_as", uint64_t(stats.m_mapped_as));
        }
        ServiceFlags services{statestats.their_services};
        obj.pushKV("services", strprintf("%016x", services));
        obj.pushKV("servicesnames", GetServicesNames(services));
        obj.pushKV("relaytxes", statestats.m_relay_txs);
        obj.pushKV("lastsend", count_seconds(stats.m_last_send));
        obj.pushKV("lastrecv", count_seconds(stats.m_last_recv));
        obj.pushKV("last_transaction", count_seconds(stats.m_last_tx_time));
        obj.pushKV("last_block", count_seconds(stats.m_last_block_time));
        obj.pushKV("bytessent", stats.nSendBytes);
        obj.pushKV("bytesrecv", stats.nRecvBytes);
        obj.pushKV("conntime", count_seconds(stats.m_connected));
        obj.pushKV("timeoffset", stats.nTimeOffset);
        if (stats.m_last_ping_time > 0us) {
            obj.pushKV("pingtime", Ticks<SecondsDouble>(stats.m_last_ping_time));
        }
        if (stats.m_min_ping_time < std::chrono::microseconds::max()) {
            obj.pushKV("minping", Ticks<SecondsDouble>(stats.m_min_ping_time));
        }
        if (statestats.m_ping_wait > 0s) {
            obj.pushKV("pingwait", Ticks<SecondsDouble>(statestats.m_ping_wait));
        }
        obj.pushKV("version", stats.nVersion);
        // Use the sanitized form of subver here, to avoid tricksy remote peers from
        // corrupting or modifying the JSON output by putting special characters in
        // their ver message.
        obj.pushKV("subver", stats.cleanSubVer);
        obj.pushKV("inbound", stats.fInbound);
        obj.pushKV("bip152_hb_to", stats.m_bip152_highbandwidth_to);
        obj.pushKV("bip152_hb_from", stats.m_bip152_highbandwidth_from);
        obj.pushKV("banscore", statestats.m_misbehavior_score); // Particl
        obj.pushKV("startingheight", statestats.m_starting_height);
        obj.pushKV("currentheight", statestats.m_chain_height); // Particl
        obj.pushKV("presynced_headers", statestats.presync_height);
        obj.pushKV("synced_headers", statestats.nSyncHeight);
        obj.pushKV("synced_blocks", statestats.nCommonHeight);
        obj.pushKV("duplicate_count", statestats.nDuplicateCount); // Particl
        obj.pushKV("loose_headers", statestats.nLooseHeadersCount); // Particl
        UniValue heights(UniValue::VARR);
        for (const int height : statestats.vHeightInFlight) {
            heights.push_back(height);
        }
        obj.pushKV("inflight", heights);
        obj.pushKV("addr_relay_enabled", statestats.m_addr_relay_enabled);
        obj.pushKV("addr_processed", statestats.m_addr_processed);
        obj.pushKV("addr_rate_limited", statestats.m_addr_rate_limited);
        obj.pushKV("inflight", heights);
        obj.pushKV("addr_relay_enabled", statestats.m_addr_relay_enabled);
        obj.pushKV("addr_processed", statestats.m_addr_processed);
        obj.pushKV("addr_rate_limited", statestats.m_addr_rate_limited);
        UniValue permissions(UniValue::VARR);
        for (const auto& permission : NetPermissions::ToStrings(stats.m_permission_flags)) {
            permissions.push_back(permission);
        }
        obj.pushKV("permissions", permissions);
        obj.pushKV("minfeefilter", ValueFromAmount(statestats.m_fee_filter_received));

        UniValue sendPerMsgType(UniValue::VOBJ);
        for (const auto& i : stats.mapSendBytesPerMsgType) {
            if (i.second > 0)
                sendPerMsgType.pushKV(i.first, i.second);
        }
        obj.pushKV("bytessent_per_msg", sendPerMsgType);

        UniValue recvPerMsgType(UniValue::VOBJ);
        for (const auto& i : stats.mapRecvBytesPerMsgType) {
            if (i.second > 0)
                recvPerMsgType.pushKV(i.first, i.second);
        }
        obj.pushKV("bytesrecv_per_msg", recvPerMsgType);
        obj.pushKV("connection_type", ConnectionTypeAsString(stats.m_conn_type));
        obj.pushKV("transport_protocol_type", TransportTypeAsString(stats.m_transport_type));
        obj.pushKV("session_id", stats.m_session_id);

        ret.push_back(obj);
    }

    return ret;
},
    };
}

static RPCHelpMan addnode()
{
    return RPCHelpMan{"addnode",
                "\nAttempts to add or remove a node from the addnode list.\n"
                "Or try a connection to a node once.\n"
                "Nodes added using addnode (or -connect) are protected from DoS disconnection and are not required to be\n"
                "full nodes/support SegWit as other outbound peers are (though such peers will not be synced from).\n" +
                strprintf("Addnode connections are limited to %u at a time", MAX_ADDNODE_CONNECTIONS) +
                " and are counted separately from the -maxconnections limit.\n",
                {
                    {"node", RPCArg::Type::STR, RPCArg::Optional::NO, "The address of the peer to connect to"},
                    {"command", RPCArg::Type::STR, RPCArg::Optional::NO, "'add' to add a node to the list, 'remove' to remove a node from the list, 'onetry' to try a connection to the node once"},
                    {"v2transport", RPCArg::Type::BOOL, RPCArg::Default{false}, "Attempt to connect using BIP324 v2 transport protocol (ignored for 'remove' command)"},
                },
                RPCResult{RPCResult::Type::NONE, "", ""},
                RPCExamples{
<<<<<<< HEAD
                    HelpExampleCli("addnode", "\"192.168.0.6:51738\" \"onetry\"")
            + HelpExampleRpc("addnode", "\"192.168.0.6:51738\", \"onetry\"")
=======
                    HelpExampleCli("addnode", "\"192.168.0.6:8333\" \"onetry\" true")
            + HelpExampleRpc("addnode", "\"192.168.0.6:8333\", \"onetry\" true")
>>>>>>> 0e3de3b8
                },
        [&](const RPCHelpMan& self, const JSONRPCRequest& request) -> UniValue
{
    const std::string command{request.params[1].get_str()};
    if (command != "onetry" && command != "add" && command != "remove") {
        throw std::runtime_error(
            self.ToString());
    }

    NodeContext& node = EnsureAnyNodeContext(request.context);
    CConnman& connman = EnsureConnman(node);

    const std::string node_arg{request.params[0].get_str()};
    bool use_v2transport = self.Arg<bool>(2);

    if (use_v2transport && !(node.connman->GetLocalServices() & NODE_P2P_V2)) {
        throw JSONRPCError(RPC_INVALID_PARAMETER, "Error: v2transport requested but not enabled (see -v2transport)");
    }

    if (command == "onetry")
    {
        CAddress addr;
        connman.OpenNetworkConnection(addr, /*fCountFailure=*/false, /*grant_outbound=*/{}, node_arg.c_str(), ConnectionType::MANUAL, use_v2transport);
        return UniValue::VNULL;
    }

    if (command == "add")
    {
        if (!connman.AddNode({node_arg, use_v2transport})) {
            throw JSONRPCError(RPC_CLIENT_NODE_ALREADY_ADDED, "Error: Node already added");
        }
    }
    else if (command == "remove")
    {
        if (!connman.RemoveAddedNode(node_arg)) {
            throw JSONRPCError(RPC_CLIENT_NODE_NOT_ADDED, "Error: Node could not be removed. It has not been added previously.");
        }
    }

    return UniValue::VNULL;
},
    };
}

static RPCHelpMan addconnection()
{
    return RPCHelpMan{"addconnection",
        "\nOpen an outbound connection to a specified node. This RPC is for testing only.\n",
        {
            {"address", RPCArg::Type::STR, RPCArg::Optional::NO, "The IP address and port to attempt connecting to."},
            {"connection_type", RPCArg::Type::STR, RPCArg::Optional::NO, "Type of connection to open (\"outbound-full-relay\", \"block-relay-only\", \"addr-fetch\" or \"feeler\")."},
        },
        RPCResult{
            RPCResult::Type::OBJ, "", "",
            {
                { RPCResult::Type::STR, "address", "Address of newly added connection." },
                { RPCResult::Type::STR, "connection_type", "Type of connection opened." },
            }},
        RPCExamples{
            HelpExampleCli("addconnection", "\"192.168.0.6:8333\" \"outbound-full-relay\"")
            + HelpExampleRpc("addconnection", "\"192.168.0.6:8333\" \"outbound-full-relay\"")
        },
        [&](const RPCHelpMan& self, const JSONRPCRequest& request) -> UniValue
{
    if (Params().GetChainType() != ChainType::REGTEST) {
        throw std::runtime_error("addconnection is for regression testing (-regtest mode) only.");
    }

    const std::string address = request.params[0].get_str();
    const std::string conn_type_in{TrimString(request.params[1].get_str())};
    ConnectionType conn_type{};
    if (conn_type_in == "outbound-full-relay") {
        conn_type = ConnectionType::OUTBOUND_FULL_RELAY;
    } else if (conn_type_in == "block-relay-only") {
        conn_type = ConnectionType::BLOCK_RELAY;
    } else if (conn_type_in == "addr-fetch") {
        conn_type = ConnectionType::ADDR_FETCH;
    } else if (conn_type_in == "feeler") {
        conn_type = ConnectionType::FEELER;
    } else {
        throw JSONRPCError(RPC_INVALID_PARAMETER, self.ToString());
    }

    NodeContext& node = EnsureAnyNodeContext(request.context);
    CConnman& connman = EnsureConnman(node);

    const bool success = connman.AddConnection(address, conn_type);
    if (!success) {
        throw JSONRPCError(RPC_CLIENT_NODE_CAPACITY_REACHED, "Error: Already at capacity for specified connection type.");
    }

    UniValue info(UniValue::VOBJ);
    info.pushKV("address", address);
    info.pushKV("connection_type", conn_type_in);

    return info;
},
    };
}

static RPCHelpMan disconnectnode()
{
    return RPCHelpMan{"disconnectnode",
                "\nImmediately disconnects from the specified peer node.\n"
                "\nStrictly one out of 'address' and 'nodeid' can be provided to identify the node.\n"
                "\nTo disconnect by nodeid, either set 'address' to the empty string, or call using the named 'nodeid' argument only.\n",
                {
                    {"address", RPCArg::Type::STR, RPCArg::DefaultHint{"fallback to nodeid"}, "The IP address/port of the node"},
                    {"nodeid", RPCArg::Type::NUM, RPCArg::DefaultHint{"fallback to address"}, "The node ID (see getpeerinfo for node IDs)"},
                },
                RPCResult{RPCResult::Type::NONE, "", ""},
                RPCExamples{
                    HelpExampleCli("disconnectnode", "\"192.168.0.6:51738\"")
            + HelpExampleCli("disconnectnode", "\"\" 1")
            + HelpExampleRpc("disconnectnode", "\"192.168.0.6:51738\"")
            + HelpExampleRpc("disconnectnode", "\"\", 1")
                },
        [&](const RPCHelpMan& self, const JSONRPCRequest& request) -> UniValue
{
    NodeContext& node = EnsureAnyNodeContext(request.context);
    CConnman& connman = EnsureConnman(node);

    bool success;
    const UniValue &address_arg = request.params[0];
    const UniValue &id_arg = request.params[1];

    if (!address_arg.isNull() && id_arg.isNull()) {
        /* handle disconnect-by-address */
        success = connman.DisconnectNode(address_arg.get_str());
    } else if (!id_arg.isNull() && (address_arg.isNull() || (address_arg.isStr() && address_arg.get_str().empty()))) {
        /* handle disconnect-by-id */
        NodeId nodeid = (NodeId) id_arg.getInt<int64_t>();
        success = connman.DisconnectNode(nodeid);
    } else {
        throw JSONRPCError(RPC_INVALID_PARAMS, "Only one of address and nodeid should be provided.");
    }

    if (!success) {
        throw JSONRPCError(RPC_CLIENT_NODE_NOT_CONNECTED, "Node not found in connected nodes");
    }

    return UniValue::VNULL;
},
    };
}

static RPCHelpMan getaddednodeinfo()
{
    return RPCHelpMan{"getaddednodeinfo",
                "\nReturns information about the given added node, or all added nodes\n"
                "(note that onetry addnodes are not listed here)\n",
                {
                    {"node", RPCArg::Type::STR, RPCArg::DefaultHint{"all nodes"}, "If provided, return information about this specific node, otherwise all nodes are returned."},
                },
                RPCResult{
                    RPCResult::Type::ARR, "", "",
                    {
                        {RPCResult::Type::OBJ, "", "",
                        {
                            {RPCResult::Type::STR, "addednode", "The node IP address or name (as provided to addnode)"},
                            {RPCResult::Type::BOOL, "connected", "If connected"},
                            {RPCResult::Type::ARR, "addresses", "Only when connected = true",
                            {
                                {RPCResult::Type::OBJ, "", "",
                                {
                                    {RPCResult::Type::STR, "address", "The particl server IP and port we're connected to"},
                                    {RPCResult::Type::STR, "connected", "connection, inbound or outbound"},
                                }},
                            }},
                        }},
                    }
                },
                RPCExamples{
                    HelpExampleCli("getaddednodeinfo", "\"192.168.0.201\"")
            + HelpExampleRpc("getaddednodeinfo", "\"192.168.0.201\"")
                },
        [&](const RPCHelpMan& self, const JSONRPCRequest& request) -> UniValue
{
    NodeContext& node = EnsureAnyNodeContext(request.context);
    const CConnman& connman = EnsureConnman(node);

    std::vector<AddedNodeInfo> vInfo = connman.GetAddedNodeInfo();

    if (!request.params[0].isNull()) {
        bool found = false;
        for (const AddedNodeInfo& info : vInfo) {
            if (info.m_params.m_added_node == request.params[0].get_str()) {
                vInfo.assign(1, info);
                found = true;
                break;
            }
        }
        if (!found) {
            throw JSONRPCError(RPC_CLIENT_NODE_NOT_ADDED, "Error: Node has not been added.");
        }
    }

    UniValue ret(UniValue::VARR);

    for (const AddedNodeInfo& info : vInfo) {
        UniValue obj(UniValue::VOBJ);
        obj.pushKV("addednode", info.m_params.m_added_node);
        obj.pushKV("connected", info.fConnected);
        UniValue addresses(UniValue::VARR);
        if (info.fConnected) {
            UniValue address(UniValue::VOBJ);
            address.pushKV("address", info.resolvedAddress.ToStringAddrPort());
            address.pushKV("connected", info.fInbound ? "inbound" : "outbound");
            addresses.push_back(address);
        }
        obj.pushKV("addresses", addresses);
        ret.push_back(obj);
    }

    return ret;
},
    };
}

static RPCHelpMan getnettotals()
{
    return RPCHelpMan{"getnettotals",
        "Returns information about network traffic, including bytes in, bytes out,\n"
        "and current system time.",
        {},
                RPCResult{
                   RPCResult::Type::OBJ, "", "",
                   {
                       {RPCResult::Type::NUM, "totalbytesrecv", "Total bytes received"},
                       {RPCResult::Type::NUM, "totalbytessent", "Total bytes sent"},
                       {RPCResult::Type::NUM_TIME, "timemillis", "Current system " + UNIX_EPOCH_TIME + " in milliseconds"},
                       {RPCResult::Type::OBJ, "uploadtarget", "",
                       {
                           {RPCResult::Type::NUM, "timeframe", "Length of the measuring timeframe in seconds"},
                           {RPCResult::Type::NUM, "target", "Target in bytes"},
                           {RPCResult::Type::BOOL, "target_reached", "True if target is reached"},
                           {RPCResult::Type::BOOL, "serve_historical_blocks", "True if serving historical blocks"},
                           {RPCResult::Type::NUM, "bytes_left_in_cycle", "Bytes left in current time cycle"},
                           {RPCResult::Type::NUM, "time_left_in_cycle", "Seconds left in current time cycle"},
                        }},
                    }
                },
                RPCExamples{
                    HelpExampleCli("getnettotals", "")
            + HelpExampleRpc("getnettotals", "")
                },
        [&](const RPCHelpMan& self, const JSONRPCRequest& request) -> UniValue
{
    NodeContext& node = EnsureAnyNodeContext(request.context);
    const CConnman& connman = EnsureConnman(node);

    UniValue obj(UniValue::VOBJ);
    obj.pushKV("totalbytesrecv", connman.GetTotalBytesRecv());
    obj.pushKV("totalbytessent", connman.GetTotalBytesSent());
    obj.pushKV("timemillis", TicksSinceEpoch<std::chrono::milliseconds>(SystemClock::now()));

    UniValue outboundLimit(UniValue::VOBJ);
    outboundLimit.pushKV("timeframe", count_seconds(connman.GetMaxOutboundTimeframe()));
    outboundLimit.pushKV("target", connman.GetMaxOutboundTarget());
    outboundLimit.pushKV("target_reached", connman.OutboundTargetReached(false));
    outboundLimit.pushKV("serve_historical_blocks", !connman.OutboundTargetReached(true));
    outboundLimit.pushKV("bytes_left_in_cycle", connman.GetOutboundTargetBytesLeft());
    outboundLimit.pushKV("time_left_in_cycle", count_seconds(connman.GetMaxOutboundTimeLeftInCycle()));
    obj.pushKV("uploadtarget", outboundLimit);
    return obj;
},
    };
}

static UniValue GetNetworksInfo()
{
    UniValue networks(UniValue::VARR);
    for (int n = 0; n < NET_MAX; ++n) {
        enum Network network = static_cast<enum Network>(n);
        if (network == NET_UNROUTABLE || network == NET_INTERNAL) continue;
        Proxy proxy;
        UniValue obj(UniValue::VOBJ);
        GetProxy(network, proxy);
        obj.pushKV("name", GetNetworkName(network));
        obj.pushKV("limited", !IsReachable(network));
        obj.pushKV("reachable", IsReachable(network));
        obj.pushKV("proxy", proxy.IsValid() ? proxy.proxy.ToStringAddrPort() : std::string());
        obj.pushKV("proxy_randomize_credentials", proxy.randomize_credentials);
        networks.push_back(obj);
    }
    return networks;
}

static RPCHelpMan getnetworkinfo()
{
    return RPCHelpMan{"getnetworkinfo",
                "Returns an object containing various state info regarding P2P networking.\n",
                {},
                RPCResult{
                    RPCResult::Type::OBJ, "", "",
                    {
                        {RPCResult::Type::NUM, "version", "the server version"},
                        {RPCResult::Type::STR, "subversion", "the server subversion string"},
                        {RPCResult::Type::NUM, "protocolversion", "the protocol version"},
                        {RPCResult::Type::STR_HEX, "localservices", "the services we offer to the network"},
                        {RPCResult::Type::ARR, "localservicesnames", "the services we offer to the network, in human-readable form",
                        {
                            {RPCResult::Type::STR, "SERVICE_NAME", "the service name"},
                        }},
                        {RPCResult::Type::BOOL, "localrelay", "true if transaction relay is requested from peers"},
                        {RPCResult::Type::NUM, "timeoffset", "the time offset"},
                        {RPCResult::Type::NUM, "connections", "the number of connections"},
                        {RPCResult::Type::NUM, "connections_in", "the number of inbound connections"},
                        {RPCResult::Type::NUM, "connections_out", "the number of outbound connections"},
                        {RPCResult::Type::NUM, "dos_states", "the number of DOS states in memory"},
                        {RPCResult::Type::BOOL, "networkactive", "whether p2p networking is enabled"},
                        {RPCResult::Type::ARR, "networks", "information per network",
                        {
                            {RPCResult::Type::OBJ, "", "",
                            {
                                {RPCResult::Type::STR, "name", "network (" + Join(GetNetworkNames(), ", ") + ")"},
                                {RPCResult::Type::BOOL, "limited", "is the network limited using -onlynet?"},
                                {RPCResult::Type::BOOL, "reachable", "is the network reachable?"},
                                {RPCResult::Type::STR, "proxy", "(\"host:port\") the proxy that is used for this network, or empty if none"},
                                {RPCResult::Type::BOOL, "proxy_randomize_credentials", "Whether randomized credentials are used"},
                            }},
                        }},
                        {RPCResult::Type::NUM, "relayfee", "minimum relay fee rate for transactions in " + CURRENCY_UNIT + "/kvB"},
                        {RPCResult::Type::NUM, "incrementalfee", "minimum fee rate increment for mempool limiting or replacement in " + CURRENCY_UNIT + "/kvB"},
                        {RPCResult::Type::ARR, "localaddresses", "list of local addresses",
                        {
                            {RPCResult::Type::OBJ, "", "",
                            {
                                {RPCResult::Type::STR, "address", "network address"},
                                {RPCResult::Type::NUM, "port", "network port"},
                                {RPCResult::Type::NUM, "score", "relative score"},
                            }},
                        }},
                        {RPCResult::Type::STR, "warnings", "any network and blockchain warnings"},
                    }
                },
                RPCExamples{
                    HelpExampleCli("getnetworkinfo", "")
            + HelpExampleRpc("getnetworkinfo", "")
                },
        [&](const RPCHelpMan& self, const JSONRPCRequest& request) -> UniValue
{
    LOCK(cs_main);
    UniValue obj(UniValue::VOBJ);
    obj.pushKV("version",       CLIENT_VERSION);
    obj.pushKV("subversion",    strSubVersion);
    obj.pushKV("protocolversion",PROTOCOL_VERSION);
    NodeContext& node = EnsureAnyNodeContext(request.context);
    if (node.connman) {
        ServiceFlags services = node.connman->GetLocalServices();
        obj.pushKV("localservices", strprintf("%016x", services));
        obj.pushKV("localservicesnames", GetServicesNames(services));
    }
    if (node.peerman) {
        obj.pushKV("localrelay", !node.peerman->IgnoresIncomingTxs());
    }
    obj.pushKV("timeoffset",    GetTimeOffset());
    if (node.connman) {
        obj.pushKV("networkactive", node.connman->GetNetworkActive());
        obj.pushKV("connections", node.connman->GetNodeCount(ConnectionDirection::Both));
        obj.pushKV("connections_in", node.connman->GetNodeCount(ConnectionDirection::In));
        obj.pushKV("connections_out", node.connman->GetNodeCount(ConnectionDirection::Out));
    }
    obj.pushKV("dos_states",    GetNumDOSStates());
    obj.pushKV("networks",      GetNetworksInfo());
    if (node.mempool) {
        // Those fields can be deprecated, to be replaced by the getmempoolinfo fields
        obj.pushKV("relayfee", ValueFromAmount(node.mempool->m_min_relay_feerate.GetFeePerK()));
        obj.pushKV("incrementalfee", ValueFromAmount(node.mempool->m_incremental_relay_feerate.GetFeePerK()));
    }
    UniValue localAddresses(UniValue::VARR);
    {
        LOCK(g_maplocalhost_mutex);
        for (const std::pair<const CNetAddr, LocalServiceInfo> &item : mapLocalHost)
        {
            UniValue rec(UniValue::VOBJ);
            rec.pushKV("address", item.first.ToStringAddr());
            rec.pushKV("port", item.second.nPort);
            rec.pushKV("score", item.second.nScore);
            localAddresses.push_back(rec);
        }
    }
    obj.pushKV("localaddresses", localAddresses);
    obj.pushKV("warnings",       GetWarnings(false).original);
    return obj;
},
    };
}

static RPCHelpMan setban()
{
    return RPCHelpMan{"setban",
                "\nAttempts to add or remove an IP/Subnet from the banned list.\n",
                {
                    {"subnet", RPCArg::Type::STR, RPCArg::Optional::NO, "The IP/Subnet (see getpeerinfo for nodes IP) with an optional netmask (default is /32 = single IP)"},
                    {"command", RPCArg::Type::STR, RPCArg::Optional::NO, "'add' to add an IP/Subnet to the list, 'remove' to remove an IP/Subnet from the list"},
                    {"bantime", RPCArg::Type::NUM, RPCArg::Default{0}, "time in seconds how long (or until when if [absolute] is set) the IP is banned (0 or empty means using the default time of 24h which can also be overwritten by the -bantime startup argument)"},
                    {"absolute", RPCArg::Type::BOOL, RPCArg::Default{false}, "If set, the bantime must be an absolute timestamp expressed in " + UNIX_EPOCH_TIME},
                },
                RPCResult{RPCResult::Type::NONE, "", ""},
                RPCExamples{
                    HelpExampleCli("setban", "\"192.168.0.6\" \"add\" 86400")
                            + HelpExampleCli("setban", "\"192.168.0.0/24\" \"add\"")
                            + HelpExampleRpc("setban", "\"192.168.0.6\", \"add\", 86400")
                },
        [&](const RPCHelpMan& help, const JSONRPCRequest& request) -> UniValue
{
    std::string strCommand;
    if (!request.params[1].isNull())
        strCommand = request.params[1].get_str();
    if (strCommand != "add" && strCommand != "remove") {
        throw std::runtime_error(help.ToString());
    }
    NodeContext& node = EnsureAnyNodeContext(request.context);
    BanMan& banman = EnsureBanman(node);

    CSubNet subNet;
    CNetAddr netAddr;
    bool isSubnet = false;

    if (request.params[0].get_str().find('/') != std::string::npos)
        isSubnet = true;

    if (!isSubnet) {
        const std::optional<CNetAddr> addr{LookupHost(request.params[0].get_str(), false)};
        if (addr.has_value()) {
            netAddr = addr.value();
        }
    }
    else
        LookupSubNet(request.params[0].get_str(), subNet);

    if (! (isSubnet ? subNet.IsValid() : netAddr.IsValid()) )
        throw JSONRPCError(RPC_CLIENT_INVALID_IP_OR_SUBNET, "Error: Invalid IP/Subnet");

    if (strCommand == "add")
    {
        if (isSubnet ? banman.IsBanned(subNet) : banman.IsBanned(netAddr)) {
            throw JSONRPCError(RPC_CLIENT_NODE_ALREADY_ADDED, "Error: IP/Subnet already banned");
        }

        int64_t banTime = 0; //use standard bantime if not specified
        if (!request.params[2].isNull())
            banTime = request.params[2].getInt<int64_t>();

        const bool absolute{request.params[3].isNull() ? false : request.params[3].get_bool()};

        if (absolute && banTime < GetTime()) {
            throw JSONRPCError(RPC_INVALID_PARAMETER, "Error: Absolute timestamp is in the past");
        }

        if (isSubnet) {
            banman.Ban(subNet, banTime, absolute);
            if (node.connman) {
                node.connman->DisconnectNode(subNet);
            }
        } else {
            banman.Ban(netAddr, banTime, absolute);
            if (node.connman) {
                node.connman->DisconnectNode(netAddr);
            }
        }
    }
    else if(strCommand == "remove")
    {
        if (!( isSubnet ? banman.Unban(subNet) : banman.Unban(netAddr) )) {
            throw JSONRPCError(RPC_CLIENT_INVALID_IP_OR_SUBNET, "Error: Unban failed. Requested address/subnet was not previously manually banned.");
        }
    }
    return UniValue::VNULL;
},
    };
}

static RPCHelpMan listbanned()
{
    return RPCHelpMan{"listbanned",
                "\nList all manually banned IPs/Subnets.\n",
                {},
        RPCResult{RPCResult::Type::ARR, "", "",
            {
                {RPCResult::Type::OBJ, "", "",
                    {
                        {RPCResult::Type::STR, "address", "The IP/Subnet of the banned node"},
                        {RPCResult::Type::NUM_TIME, "ban_created", "The " + UNIX_EPOCH_TIME + " the ban was created"},
                        {RPCResult::Type::NUM_TIME, "banned_until", "The " + UNIX_EPOCH_TIME + " the ban expires"},
                        {RPCResult::Type::NUM_TIME, "ban_duration", "The ban duration, in seconds"},
                        {RPCResult::Type::NUM_TIME, "time_remaining", "The time remaining until the ban expires, in seconds"},
                    }},
            }},
                RPCExamples{
                    HelpExampleCli("listbanned", "")
                            + HelpExampleRpc("listbanned", "")
                },
        [&](const RPCHelpMan& self, const JSONRPCRequest& request) -> UniValue
{
    BanMan& banman = EnsureAnyBanman(request.context);

    banmap_t banMap;
    banman.GetBanned(banMap);
    const int64_t current_time{GetTime()};

    UniValue bannedAddresses(UniValue::VARR);
    for (const auto& entry : banMap)
    {
        const CBanEntry& banEntry = entry.second;
        UniValue rec(UniValue::VOBJ);
        rec.pushKV("address", entry.first.ToString());
        rec.pushKV("ban_created", banEntry.nCreateTime);
        rec.pushKV("banned_until", banEntry.nBanUntil);
        rec.pushKV("ban_duration", (banEntry.nBanUntil - banEntry.nCreateTime));
        rec.pushKV("time_remaining", (banEntry.nBanUntil - current_time));

        bannedAddresses.push_back(rec);
    }

    return bannedAddresses;
},
    };
}

static RPCHelpMan clearbanned()
{
    return RPCHelpMan{"clearbanned",
                "\nClear all banned IPs and persistent DOS counters.\n",
                {},
                RPCResult{RPCResult::Type::NONE, "", ""},
                RPCExamples{
                    HelpExampleCli("clearbanned", "")
                            + HelpExampleRpc("clearbanned", "")
                },
        [&](const RPCHelpMan& self, const JSONRPCRequest& request) -> UniValue
{
    BanMan& banman = EnsureAnyBanman(request.context);

    banman.ClearBanned();

    {
    LOCK(cs_main);
    ClearDOSStates();
    }

    return UniValue::VNULL;
},
    };
}

static RPCHelpMan setnetworkactive()
{
    return RPCHelpMan{"setnetworkactive",
                "\nDisable/enable all p2p network activity.\n",
                {
                    {"state", RPCArg::Type::BOOL, RPCArg::Optional::NO, "true to enable networking, false to disable"},
                },
                RPCResult{RPCResult::Type::BOOL, "", "The value that was passed in"},
                RPCExamples{""},
        [&](const RPCHelpMan& self, const JSONRPCRequest& request) -> UniValue
{
    NodeContext& node = EnsureAnyNodeContext(request.context);
    CConnman& connman = EnsureConnman(node);

    connman.SetNetworkActive(request.params[0].get_bool());

    return connman.GetNetworkActive();
},
    };
}

static RPCHelpMan getnodeaddresses()
{
    return RPCHelpMan{"getnodeaddresses",
                "Return known addresses, after filtering for quality and recency.\n"
                "These can potentially be used to find new peers in the network.\n"
                "The total number of addresses known to the node may be higher.",
                {
                    {"count", RPCArg::Type::NUM, RPCArg::Default{1}, "The maximum number of addresses to return. Specify 0 to return all known addresses."},
                    {"network", RPCArg::Type::STR, RPCArg::DefaultHint{"all networks"}, "Return only addresses of the specified network. Can be one of: " + Join(GetNetworkNames(), ", ") + "."},
                },
                RPCResult{
                    RPCResult::Type::ARR, "", "",
                    {
                        {RPCResult::Type::OBJ, "", "",
                        {
                            {RPCResult::Type::NUM_TIME, "time", "The " + UNIX_EPOCH_TIME + " when the node was last seen"},
                            {RPCResult::Type::NUM, "services", "The services offered by the node"},
                            {RPCResult::Type::STR, "address", "The address of the node"},
                            {RPCResult::Type::NUM, "port", "The port number of the node"},
                            {RPCResult::Type::STR, "network", "The network (" + Join(GetNetworkNames(), ", ") + ") the node connected through"},
                        }},
                    }
                },
                RPCExamples{
                    HelpExampleCli("getnodeaddresses", "8")
                    + HelpExampleCli("getnodeaddresses", "4 \"i2p\"")
                    + HelpExampleCli("-named getnodeaddresses", "network=onion count=12")
                    + HelpExampleRpc("getnodeaddresses", "8")
                    + HelpExampleRpc("getnodeaddresses", "4, \"i2p\"")
                },
        [&](const RPCHelpMan& self, const JSONRPCRequest& request) -> UniValue
{
    NodeContext& node = EnsureAnyNodeContext(request.context);
    const CConnman& connman = EnsureConnman(node);

    const int count{request.params[0].isNull() ? 1 : request.params[0].getInt<int>()};
    if (count < 0) throw JSONRPCError(RPC_INVALID_PARAMETER, "Address count out of range");

    const std::optional<Network> network{request.params[1].isNull() ? std::nullopt : std::optional<Network>{ParseNetwork(request.params[1].get_str())}};
    if (network == NET_UNROUTABLE) {
        throw JSONRPCError(RPC_INVALID_PARAMETER, strprintf("Network not recognized: %s", request.params[1].get_str()));
    }

    // returns a shuffled list of CAddress
    const std::vector<CAddress> vAddr{connman.GetAddresses(count, /*max_pct=*/0, network)};
    UniValue ret(UniValue::VARR);

    for (const CAddress& addr : vAddr) {
        UniValue obj(UniValue::VOBJ);
        obj.pushKV("time", int64_t{TicksSinceEpoch<std::chrono::seconds>(addr.nTime)});
        obj.pushKV("services", (uint64_t)addr.nServices);
        obj.pushKV("address", addr.ToStringAddr());
        obj.pushKV("port", addr.GetPort());
        obj.pushKV("network", GetNetworkName(addr.GetNetClass()));
        ret.push_back(obj);
    }
    return ret;
},
    };
}

static RPCHelpMan addpeeraddress()
{
    return RPCHelpMan{"addpeeraddress",
        "\nAdd the address of a potential peer to the address manager. This RPC is for testing only.\n",
        {
            {"address", RPCArg::Type::STR, RPCArg::Optional::NO, "The IP address of the peer"},
            {"port", RPCArg::Type::NUM, RPCArg::Optional::NO, "The port of the peer"},
            {"tried", RPCArg::Type::BOOL, RPCArg::Default{false}, "If true, attempt to add the peer to the tried addresses table"},
        },
        RPCResult{
            RPCResult::Type::OBJ, "", "",
            {
                {RPCResult::Type::BOOL, "success", "whether the peer address was successfully added to the address manager"},
            },
        },
        RPCExamples{
            HelpExampleCli("addpeeraddress", "\"1.2.3.4\" 8333 true")
    + HelpExampleRpc("addpeeraddress", "\"1.2.3.4\", 8333, true")
        },
        [&](const RPCHelpMan& self, const JSONRPCRequest& request) -> UniValue
{
    NodeContext& node = EnsureAnyNodeContext(request.context);
    if (!node.addrman) {
        throw JSONRPCError(RPC_CLIENT_P2P_DISABLED, "Error: Address manager functionality missing or disabled");
    }

    const std::string& addr_string{request.params[0].get_str()};
    const auto port{request.params[1].getInt<uint16_t>()};
    const bool tried{request.params[2].isNull() ? false : request.params[2].get_bool()};

    UniValue obj(UniValue::VOBJ);
    std::optional<CNetAddr> net_addr{LookupHost(addr_string, false)};
    bool success{false};

    if (net_addr.has_value()) {
        CService service{net_addr.value(), port};
        CAddress address{MaybeFlipIPv6toCJDNS(service), ServiceFlags{NODE_NETWORK | NODE_WITNESS}};
        address.nTime = Now<NodeSeconds>();
        // The source address is set equal to the address. This is equivalent to the peer
        // announcing itself.
        if (node.addrman->Add({address}, address)) {
            success = true;
            if (tried) {
                // Attempt to move the address to the tried addresses table.
                node.addrman->Good(address);
            }
        }
    }

    obj.pushKV("success", success);
    return obj;
},
    };
}

static RPCHelpMan sendmsgtopeer()
{
    return RPCHelpMan{
        "sendmsgtopeer",
        "Send a p2p message to a peer specified by id.\n"
        "The message type and body must be provided, the message header will be generated.\n"
        "This RPC is for testing only.",
        {
            {"peer_id", RPCArg::Type::NUM, RPCArg::Optional::NO, "The peer to send the message to."},
            {"msg_type", RPCArg::Type::STR, RPCArg::Optional::NO, strprintf("The message type (maximum length %i)", CMessageHeader::COMMAND_SIZE)},
            {"msg", RPCArg::Type::STR_HEX, RPCArg::Optional::NO, "The serialized message body to send, in hex, without a message header"},
        },
        RPCResult{RPCResult::Type::OBJ, "", "", std::vector<RPCResult>{}},
        RPCExamples{
            HelpExampleCli("sendmsgtopeer", "0 \"addr\" \"ffffff\"") + HelpExampleRpc("sendmsgtopeer", "0 \"addr\" \"ffffff\"")},
        [&](const RPCHelpMan& self, const JSONRPCRequest& request) -> UniValue {
            const NodeId peer_id{request.params[0].getInt<int64_t>()};
            const std::string& msg_type{request.params[1].get_str()};
            if (msg_type.size() > CMessageHeader::COMMAND_SIZE) {
                throw JSONRPCError(RPC_INVALID_PARAMETER, strprintf("Error: msg_type too long, max length is %i", CMessageHeader::COMMAND_SIZE));
            }
            auto msg{TryParseHex<unsigned char>(request.params[2].get_str())};
            if (!msg.has_value()) {
                throw JSONRPCError(RPC_INVALID_PARAMETER, "Error parsing input for msg");
            }

            NodeContext& node = EnsureAnyNodeContext(request.context);
            CConnman& connman = EnsureConnman(node);

            CSerializedNetMsg msg_ser;
            msg_ser.data = msg.value();
            msg_ser.m_type = msg_type;

            bool success = connman.ForNode(peer_id, [&](CNode* node) {
                connman.PushMessage(node, std::move(msg_ser));
                return true;
            });

            if (!success) {
                throw JSONRPCError(RPC_MISC_ERROR, "Error: Could not send message to peer");
            }

            UniValue ret{UniValue::VOBJ};
            return ret;
        },
    };
}

static RPCHelpMan getaddrmaninfo()
{
    return RPCHelpMan{"getaddrmaninfo",
                      "\nProvides information about the node's address manager by returning the number of "
                      "addresses in the `new` and `tried` tables and their sum for all networks.\n"
                      "This RPC is for testing only.\n",
                      {},
                      RPCResult{
                              RPCResult::Type::OBJ_DYN, "", "json object with network type as keys",
                              {
                                      {RPCResult::Type::OBJ, "network", "the network (" + Join(GetNetworkNames(), ", ") + ")",
                                       {
                                               {RPCResult::Type::NUM, "new", "number of addresses in the new table, which represent potential peers the node has discovered but hasn't yet successfully connected to."},
                                               {RPCResult::Type::NUM, "tried", "number of addresses in the tried table, which represent peers the node has successfully connected to in the past."},
                                               {RPCResult::Type::NUM, "total", "total number of addresses in both new/tried tables"},
                                       }},
                              }
                      },
                      RPCExamples{
                              HelpExampleCli("getaddrmaninfo", "")
                              + HelpExampleRpc("getaddrmaninfo", "")
                      },
                      [&](const RPCHelpMan& self, const JSONRPCRequest& request) -> UniValue
                      {
                          NodeContext& node = EnsureAnyNodeContext(request.context);
                          if (!node.addrman) {
                              throw JSONRPCError(RPC_CLIENT_P2P_DISABLED, "Error: Address manager functionality missing or disabled");
                          }

                          UniValue ret(UniValue::VOBJ);
                          for (int n = 0; n < NET_MAX; ++n) {
                              enum Network network = static_cast<enum Network>(n);
                              if (network == NET_UNROUTABLE || network == NET_INTERNAL) continue;
                              UniValue obj(UniValue::VOBJ);
                              obj.pushKV("new", node.addrman->Size(network, true));
                              obj.pushKV("tried", node.addrman->Size(network, false));
                              obj.pushKV("total", node.addrman->Size(network));
                              ret.pushKV(GetNetworkName(network), obj);
                          }
                          UniValue obj(UniValue::VOBJ);
                          obj.pushKV("new", node.addrman->Size(std::nullopt, true));
                          obj.pushKV("tried", node.addrman->Size(std::nullopt, false));
                          obj.pushKV("total", node.addrman->Size());
                          ret.pushKV("all_networks", obj);
                          return ret;
                      },
    };
}

UniValue AddrmanEntryToJSON(const AddrInfo& info)
{
    UniValue ret(UniValue::VOBJ);
    ret.pushKV("address", info.ToStringAddr());
    ret.pushKV("port", info.GetPort());
    ret.pushKV("services", (uint64_t)info.nServices);
    ret.pushKV("time", int64_t{TicksSinceEpoch<std::chrono::seconds>(info.nTime)});
    ret.pushKV("network", GetNetworkName(info.GetNetClass()));
    ret.pushKV("source", info.source.ToStringAddr());
    ret.pushKV("source_network", GetNetworkName(info.source.GetNetClass()));
    return ret;
}

UniValue AddrmanTableToJSON(const std::vector<std::pair<AddrInfo, AddressPosition>>& tableInfos)
{
    UniValue table(UniValue::VOBJ);
    for (const auto& e : tableInfos) {
        AddrInfo info = e.first;
        AddressPosition location = e.second;
        std::ostringstream key;
        key << location.bucket << "/" << location.position;
        // Address manager tables have unique entries so there is no advantage
        // in using UniValue::pushKV, which checks if the key already exists
        // in O(N). UniValue::pushKVEnd is used instead which currently is O(1).
        table.pushKVEnd(key.str(), AddrmanEntryToJSON(info));
    }
    return table;
}

static RPCHelpMan getrawaddrman()
{
    return RPCHelpMan{"getrawaddrman",
        "EXPERIMENTAL warning: this call may be changed in future releases.\n"
        "\nReturns information on all address manager entries for the new and tried tables.\n",
        {},
        RPCResult{
            RPCResult::Type::OBJ_DYN, "", "", {
                {RPCResult::Type::OBJ_DYN, "table", "buckets with addresses in the address manager table ( new, tried )", {
                    {RPCResult::Type::OBJ, "bucket/position", "the location in the address manager table (<bucket>/<position>)", {
                        {RPCResult::Type::STR, "address", "The address of the node"},
                        {RPCResult::Type::NUM, "port", "The port number of the node"},
                        {RPCResult::Type::STR, "network", "The network (" + Join(GetNetworkNames(), ", ") + ") of the address"},
                        {RPCResult::Type::NUM, "services", "The services offered by the node"},
                        {RPCResult::Type::NUM_TIME, "time", "The " + UNIX_EPOCH_TIME + " when the node was last seen"},
                        {RPCResult::Type::STR, "source", "The address that relayed the address to us"},
                        {RPCResult::Type::STR, "source_network", "The network (" + Join(GetNetworkNames(), ", ") + ") of the source address"},
                    }}
                }}
            }
        },
        RPCExamples{
            HelpExampleCli("getrawaddrman", "")
            + HelpExampleRpc("getrawaddrman", "")
        },
        [&](const RPCHelpMan& self, const JSONRPCRequest& request) -> UniValue {
            NodeContext& node = EnsureAnyNodeContext(request.context);
            if (!node.addrman) {
                throw JSONRPCError(RPC_CLIENT_P2P_DISABLED, "Error: Address manager functionality missing or disabled");
            }

            UniValue ret(UniValue::VOBJ);
            ret.pushKV("new", AddrmanTableToJSON(node.addrman->GetEntries(false)));
            ret.pushKV("tried", AddrmanTableToJSON(node.addrman->GetEntries(true)));
            return ret;
        },
    };
}

void RegisterNetRPCCommands(CRPCTable& t)
{
    static const CRPCCommand commands[]{
        {"network", &getconnectioncount},
        {"network", &ping},
        {"network", &getpeerinfo},
        {"network", &addnode},
        {"network", &disconnectnode},
        {"network", &getaddednodeinfo},
        {"network", &getnettotals},
        {"network", &getnetworkinfo},
        {"network", &setban},
        {"network", &listbanned},
        {"network", &clearbanned},
        {"network", &setnetworkactive},
        {"network", &getnodeaddresses},
        {"hidden", &addconnection},
        {"hidden", &addpeeraddress},
        {"hidden", &sendmsgtopeer},
        {"hidden", &getaddrmaninfo},
        {"hidden", &getrawaddrman},
    };
    for (const auto& c : commands) {
        t.appendCommand(c.name, &c);
    }
}<|MERGE_RESOLUTION|>--- conflicted
+++ resolved
@@ -316,13 +316,8 @@
                 },
                 RPCResult{RPCResult::Type::NONE, "", ""},
                 RPCExamples{
-<<<<<<< HEAD
-                    HelpExampleCli("addnode", "\"192.168.0.6:51738\" \"onetry\"")
-            + HelpExampleRpc("addnode", "\"192.168.0.6:51738\", \"onetry\"")
-=======
-                    HelpExampleCli("addnode", "\"192.168.0.6:8333\" \"onetry\" true")
-            + HelpExampleRpc("addnode", "\"192.168.0.6:8333\", \"onetry\" true")
->>>>>>> 0e3de3b8
+                    HelpExampleCli("addnode", "\"192.168.0.6:51738\" \"onetry\" true")
+            + HelpExampleRpc("addnode", "\"192.168.0.6:51738\", \"onetry\" true")
                 },
         [&](const RPCHelpMan& self, const JSONRPCRequest& request) -> UniValue
 {
