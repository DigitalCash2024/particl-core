--- conflicted
+++ resolved
@@ -42,11 +42,7 @@
   * @param  keystore      A pointer to the temporary keystore if there is one
   * @param  coins         Map of unspent outputs - coins in mempool and current chain UTXO set, may be extended by previous txns outputs after call
   */
-<<<<<<< HEAD
-void ParsePrevouts(const UniValue& prevTxsUnival, FillableSigningProvider* keystore, std::map<COutPoint, Coin>& coins, bool for_coinstake=false);
-=======
-void ParsePrevouts(const UniValue& prevTxsUnival, FlatSigningProvider* keystore, std::map<COutPoint, Coin>& coins);
->>>>>>> 23b3dc2d
+void ParsePrevouts(const UniValue& prevTxsUnival, FlatSigningProvider* keystore, std::map<COutPoint, Coin>& coins, bool for_coinstake=false);
 
 /** Normalize univalue-represented inputs and add them to the transaction */
 void AddInputs(CMutableTransaction& rawTx, const UniValue& inputs_in, bool rbf);
