// Copyright (c) 2010 Satoshi Nakamoto
// Copyright (c) 2009-2018 The Bitcoin Core developers
// Distributed under the MIT software license, see the accompanying
// file COPYING or http://www.opensource.org/licenses/mit-license.php.

#include <rpc/server.h>

#include <fs.h>
#include <key_io.h>
#include <random.h>
#include <rpc/util.h>
#include <shutdown.h>
#include <sync.h>
#include <ui_interface.h>
#include <util/strencodings.h>
#include <util/system.h>

#include <boost/bind.hpp>
#include <boost/signals2/signal.hpp>
#include <boost/algorithm/string/classification.hpp>
#include <boost/algorithm/string/split.hpp>

#include <memory> // for unique_ptr
#include <unordered_map>
#include <time.h>

static CCriticalSection cs_rpcWarmup;
static bool fRPCRunning = false;
static bool fRPCInWarmup GUARDED_BY(cs_rpcWarmup) = true;
static std::string rpcWarmupStatus GUARDED_BY(cs_rpcWarmup) = "RPC server started";
/* Timer-creating functions */
static RPCTimerInterface* timerInterface = nullptr;
/* Map of name to timer. */
static std::map<std::string, std::unique_ptr<RPCTimerBase> > deadlineTimers;

static struct CRPCSignals
{
    boost::signals2::signal<void ()> Started;
    boost::signals2::signal<void ()> Stopped;
    boost::signals2::signal<void (const CRPCCommand&)> PreCommand;
} g_rpcSignals;

void RPCServer::OnStarted(std::function<void ()> slot)
{
    g_rpcSignals.Started.connect(slot);
}

void RPCServer::OnStopped(std::function<void ()> slot)
{
    g_rpcSignals.Stopped.connect(slot);
}

void RPCTypeCheck(const UniValue& params,
                  const std::list<UniValueType>& typesExpected,
                  bool fAllowNull)
{
    unsigned int i = 0;
    for (const UniValueType& t : typesExpected) {
        if (params.size() <= i)
            break;

        const UniValue& v = params[i];
        if (!(fAllowNull && v.isNull())) {
            RPCTypeCheckArgument(v, t);
        }
        i++;
    }
}

void RPCTypeCheckArgument(const UniValue& value, const UniValueType& typeExpected)
{
    if (!typeExpected.typeAny && value.type() != typeExpected.type) {
        throw JSONRPCError(RPC_TYPE_ERROR, strprintf("Expected type %s, got %s", uvTypeName(typeExpected.type), uvTypeName(value.type())));
    }
}

void RPCTypeCheckObj(const UniValue& o,
    const std::map<std::string, UniValueType>& typesExpected,
    bool fAllowNull,
    bool fStrict)
{
    for (const auto& t : typesExpected) {
        const UniValue& v = find_value(o, t.first);
        if (!fAllowNull && v.isNull())
            throw JSONRPCError(RPC_TYPE_ERROR, strprintf("Missing %s", t.first));

        if (!(t.second.typeAny || v.type() == t.second.type || (fAllowNull && v.isNull()))) {
            std::string err = strprintf("Expected type %s for %s, got %s",
                uvTypeName(t.second.type), t.first, uvTypeName(v.type()));
            throw JSONRPCError(RPC_TYPE_ERROR, err);
        }
    }

    if (fStrict)
    {
        for (const std::string& k : o.getKeys())
        {
            if (typesExpected.count(k) == 0)
            {
                std::string err = strprintf("Unexpected key %s", k);
                throw JSONRPCError(RPC_TYPE_ERROR, err);
            }
        }
    }
}

CAmount AmountFromValue(const UniValue& value)
{
    if (!value.isNum() && !value.isStr())
        throw JSONRPCError(RPC_TYPE_ERROR, "Amount is not a number or string");
    CAmount amount;
    if (!ParseFixedPoint(value.getValStr(), 8, &amount))
        throw JSONRPCError(RPC_TYPE_ERROR, "Invalid amount");
    if (!MoneyRange(amount))
        throw JSONRPCError(RPC_TYPE_ERROR, "Amount out of range");
    return amount;
}

uint256 ParseHashV(const UniValue& v, std::string strName)
{
    std::string strHex(v.get_str());
    if (64 != strHex.length())
        throw JSONRPCError(RPC_INVALID_PARAMETER, strprintf("%s must be of length %d (not %d, for '%s')", strName, 64, strHex.length(), strHex));
    if (!IsHex(strHex)) // Note: IsHex("") is false
        throw JSONRPCError(RPC_INVALID_PARAMETER, strName+" must be hexadecimal string (not '"+strHex+"')");
    return uint256S(strHex);
}
uint256 ParseHashO(const UniValue& o, std::string strKey)
{
    return ParseHashV(find_value(o, strKey), strKey);
}
std::vector<unsigned char> ParseHexV(const UniValue& v, std::string strName)
{
    std::string strHex;
    if (v.isStr())
        strHex = v.get_str();
    if (!IsHex(strHex))
        throw JSONRPCError(RPC_INVALID_PARAMETER, strName+" must be hexadecimal string (not '"+strHex+"')");
    return ParseHex(strHex);
}
std::vector<unsigned char> ParseHexO(const UniValue& o, std::string strKey)
{
    return ParseHexV(find_value(o, strKey), strKey);
}

/**
 * Note: This interface may still be subject to change.
 */

std::string CRPCTable::help(const std::string& strCommand, const JSONRPCRequest& helpreq) const
{
    std::string strRet;
    std::string category;
    std::set<rpcfn_type> setDone;
    std::vector<std::pair<std::string, const CRPCCommand*> > vCommands;

    for (const auto& entry : mapCommands)
        vCommands.push_back(make_pair(entry.second->category + entry.first, entry.second));
    sort(vCommands.begin(), vCommands.end());

    JSONRPCRequest jreq(helpreq);
    jreq.fHelp = true;
    jreq.params = UniValue();

    for (const std::pair<std::string, const CRPCCommand*>& command : vCommands)
    {
        const CRPCCommand *pcmd = command.second;
        std::string strMethod = pcmd->name;

        if ((strCommand != "" || pcmd->category == "hidden") && strMethod != strCommand)
            continue;
        jreq.strMethod = strMethod;
        try
        {
            rpcfn_type pfn = pcmd->actor;
            if (setDone.insert(pfn).second)
                (*pfn)(jreq);
        }
        catch (const std::exception& e)
        {
            // Help text is returned in an exception
            std::string strHelp = std::string(e.what());
            if (strCommand == "")
            {
                if (strHelp.find('\n') != std::string::npos)
                    strHelp = strHelp.substr(0, strHelp.find('\n'));

                if (category != pcmd->category)
                {
                    if (!category.empty())
                        strRet += "\n";
                    category = pcmd->category;
                    strRet += "== " + Capitalize(category) + " ==\n";
                }
            }
            strRet += strHelp + "\n";
        }
    }
    if (strRet == "")
        strRet = strprintf("help: unknown command: %s\n", strCommand);
    strRet = strRet.substr(0,strRet.size()-1);
    return strRet;
}

UniValue help(const JSONRPCRequest& jsonRequest)
{
    if (jsonRequest.fHelp || jsonRequest.params.size() > 1)
        throw std::runtime_error(
            RPCHelpMan{"help",
                "\nList all commands, or get help for a specified command.\n",
                {
                    {"command", RPCArg::Type::STR, true},
                }}
                .ToString() +
            "\nArguments:\n"
            "1. \"command\"     (string, optional) The command to get help on\n"
            "\nResult:\n"
            "\"text\"     (string) The help text\n"
        );

    std::string strCommand;
    if (jsonRequest.params.size() > 0)
        strCommand = jsonRequest.params[0].get_str();

    return tableRPC.help(strCommand, jsonRequest);
}


UniValue stop(const JSONRPCRequest& jsonRequest)
{
    // Accept the deprecated and ignored 'detach' boolean argument
    if (jsonRequest.fHelp || jsonRequest.params.size() > 1)
        throw std::runtime_error(
<<<<<<< HEAD
            "stop\n"
            "\nStop Particl server.");
=======
            RPCHelpMan{"stop",
                "\nStop Bitcoin server.", {}}
                .ToString());
>>>>>>> a7dc0322
    // Event loop will exit after current HTTP requests have been handled, so
    // this reply will get back to the client.
    StartShutdown();
    return "Particl server stopping";
}

static UniValue uptime(const JSONRPCRequest& jsonRequest)
{
    if (jsonRequest.fHelp || jsonRequest.params.size() > 0)
        throw std::runtime_error(
            RPCHelpMan{"uptime",
                "\nReturns the total uptime of the server.\n", {}}
                .ToString() +
                        "\nResult:\n"
                        "ttt        (numeric) The number of seconds that the server has been running\n"
                        "\nExamples:\n"
                + HelpExampleCli("uptime", "")
                + HelpExampleRpc("uptime", "")
        );

    return GetTime() - GetStartupTime();
}

// clang-format off
/**
 * Call Table
 */
static const CRPCCommand vRPCCommands[] =
{ //  category              name                      actor (function)         argNames
  //  --------------------- ------------------------  -----------------------  ----------
    /* Overall control/query calls */
    { "control",            "help",                   &help,                   {"command"}  },
    { "control",            "stop",                   &stop,                   {}  },
    { "control",            "uptime",                 &uptime,                 {}  },
};
// clang-format on

CRPCTable::CRPCTable()
{
    unsigned int vcidx;
    for (vcidx = 0; vcidx < (sizeof(vRPCCommands) / sizeof(vRPCCommands[0])); vcidx++)
    {
        const CRPCCommand *pcmd;

        pcmd = &vRPCCommands[vcidx];
        mapCommands[pcmd->name] = pcmd;
    }
}

const CRPCCommand *CRPCTable::operator[](const std::string &name) const
{
    std::map<std::string, const CRPCCommand*>::const_iterator it = mapCommands.find(name);
    if (it == mapCommands.end())
        return nullptr;
    return (*it).second;
}

bool CRPCTable::appendCommand(const std::string& name, const CRPCCommand* pcmd)
{
    if (IsRPCRunning())
        return false;

    // don't allow overwriting for now
    std::map<std::string, const CRPCCommand*>::const_iterator it = mapCommands.find(name);
    if (it != mapCommands.end())
        return false;

    mapCommands[name] = pcmd;
    return true;
}

void StartRPC()
{
    LogPrint(BCLog::RPC, "Starting RPC\n");
    fRPCRunning = true;
    g_rpcSignals.Started();
}

void InterruptRPC()
{
    LogPrint(BCLog::RPC, "Interrupting RPC\n");
    // Interrupt e.g. running longpolls
    fRPCRunning = false;
}

void StopRPC()
{
    LogPrint(BCLog::RPC, "Stopping RPC\n");
    deadlineTimers.clear();
    DeleteAuthCookie();
    g_rpcSignals.Stopped();
}

bool IsRPCRunning()
{
    return fRPCRunning;
}

void SetRPCWarmupStatus(const std::string& newStatus)
{
    LOCK(cs_rpcWarmup);
    rpcWarmupStatus = newStatus;
}

void SetRPCWarmupFinished()
{
    LOCK(cs_rpcWarmup);
    assert(fRPCInWarmup);
    fRPCInWarmup = false;
}

bool RPCIsInWarmup(std::string *outStatus)
{
    LOCK(cs_rpcWarmup);
    if (outStatus)
        *outStatus = rpcWarmupStatus;
    return fRPCInWarmup;
}

void JSONRPCRequest::parse(const UniValue& valRequest)
{
    // Parse request
    if (!valRequest.isObject())
        throw JSONRPCError(RPC_INVALID_REQUEST, "Invalid Request object");
    const UniValue& request = valRequest.get_obj();

    // Parse id now so errors from here on will have the id
    id = find_value(request, "id");

    // Parse method
    UniValue valMethod = find_value(request, "method");
    if (valMethod.isNull())
        throw JSONRPCError(RPC_INVALID_REQUEST, "Missing method");
    if (!valMethod.isStr())
        throw JSONRPCError(RPC_INVALID_REQUEST, "Method must be a string");
    strMethod = valMethod.get_str();
    if (fLogIPs)
        LogPrint(BCLog::RPC, "ThreadRPCServer method=%s user=%s peeraddr=%s\n", SanitizeString(strMethod),
            this->authUser, this->peerAddr);
    else
        LogPrint(BCLog::RPC, "ThreadRPCServer method=%s user=%s\n", SanitizeString(strMethod), this->authUser);

    // Parse params
    UniValue valParams = find_value(request, "params");
    if (valParams.isArray() || valParams.isObject())
        params = valParams;
    else if (valParams.isNull())
        params = UniValue(UniValue::VARR);
    else
        throw JSONRPCError(RPC_INVALID_REQUEST, "Params must be an array or object");
}

bool IsDeprecatedRPCEnabled(const std::string& method)
{
    const std::vector<std::string> enabled_methods = gArgs.GetArgs("-deprecatedrpc");

    return find(enabled_methods.begin(), enabled_methods.end(), method) != enabled_methods.end();
}

static UniValue JSONRPCExecOne(JSONRPCRequest jreq, const UniValue& req)
{
    UniValue rpc_result(UniValue::VOBJ);

    try {
        jreq.parse(req);

        UniValue result = tableRPC.execute(jreq);
        rpc_result = JSONRPCReplyObj(result, NullUniValue, jreq.id);
    }
    catch (const UniValue& objError)
    {
        rpc_result = JSONRPCReplyObj(NullUniValue, objError, jreq.id);
    }
    catch (const std::exception& e)
    {
        rpc_result = JSONRPCReplyObj(NullUniValue,
                                     JSONRPCError(RPC_PARSE_ERROR, e.what()), jreq.id);
    }

    return rpc_result;
}

std::string JSONRPCExecBatch(const JSONRPCRequest& jreq, const UniValue& vReq)
{
    UniValue ret(UniValue::VARR);
    for (unsigned int reqIdx = 0; reqIdx < vReq.size(); reqIdx++)
        ret.push_back(JSONRPCExecOne(jreq, vReq[reqIdx]));

    return ret.write() + "\n";
}

/**
 * Process named arguments into a vector of positional arguments, based on the
 * passed-in specification for the RPC call's arguments.
 */
static inline JSONRPCRequest transformNamedArguments(const JSONRPCRequest& in, const std::vector<std::string>& argNames)
{
    JSONRPCRequest out = in;
    out.params = UniValue(UniValue::VARR);
    // Build a map of parameters, and remove ones that have been processed, so that we can throw a focused error if
    // there is an unknown one.
    const std::vector<std::string>& keys = in.params.getKeys();
    const std::vector<UniValue>& values = in.params.getValues();
    std::unordered_map<std::string, const UniValue*> argsIn;
    for (size_t i=0; i<keys.size(); ++i) {
        argsIn[keys[i]] = &values[i];
    }
    // Process expected parameters.
    int hole = 0;
    for (const std::string &argNamePattern: argNames) {
        std::vector<std::string> vargNames;
        boost::algorithm::split(vargNames, argNamePattern, boost::algorithm::is_any_of("|"));
        auto fr = argsIn.end();
        for (const std::string & argName : vargNames) {
            fr = argsIn.find(argName);
            if (fr != argsIn.end()) {
                break;
            }
        }
        if (fr != argsIn.end()) {
            for (int i = 0; i < hole; ++i) {
                // Fill hole between specified parameters with JSON nulls,
                // but not at the end (for backwards compatibility with calls
                // that act based on number of specified parameters).
                out.params.push_back(UniValue());
            }
            hole = 0;
            out.params.push_back(*fr->second);
            argsIn.erase(fr);
        } else {
            hole += 1;
        }
    }
    // If there are still arguments in the argsIn map, this is an error.
    if (!argsIn.empty()) {
        throw JSONRPCError(RPC_INVALID_PARAMETER, "Unknown named parameter " + argsIn.begin()->first);
    }
    // Return request with named arguments transformed to positional arguments
    return out;
}

UniValue CRPCTable::execute(const JSONRPCRequest &request) const
{
    // Return immediately if in warmup
    {
        LOCK(cs_rpcWarmup);
        if (fRPCInWarmup)
            throw JSONRPCError(RPC_IN_WARMUP, rpcWarmupStatus);
    }

    // Find method
    const CRPCCommand *pcmd = tableRPC[request.strMethod];
    if (!pcmd)
        throw JSONRPCError(RPC_METHOD_NOT_FOUND, "Method not found");

    g_rpcSignals.PreCommand(*pcmd);

    try
    {
        // Execute, convert arguments to array if necessary
        if (request.params.isObject()) {
            return pcmd->actor(transformNamedArguments(request, pcmd->argNames));
        } else {
            return pcmd->actor(request);
        }
    }
    catch (const std::exception& e)
    {
        throw JSONRPCError(RPC_MISC_ERROR, e.what());
    }
}

std::vector<std::string> CRPCTable::listCommands() const
{
    std::vector<std::string> commandList;
    typedef std::map<std::string, const CRPCCommand*> commandMap;

    std::transform( mapCommands.begin(), mapCommands.end(),
                   std::back_inserter(commandList),
                   boost::bind(&commandMap::value_type::first,_1) );
    return commandList;
}

std::string HelpExampleCli(const std::string& methodname, const std::string& args)
{
    return "> particl-cli " + methodname + " " + args + "\n";
}

std::string HelpExampleRpc(const std::string& methodname, const std::string& args)
{
    return "> curl --user myusername --data-binary '{\"jsonrpc\": \"1.0\", \"id\":\"curltest\", "
        "\"method\": \"" + methodname + "\", \"params\": [" + args + "] }' -H 'content-type: text/plain;' http://127.0.0.1:"
        + std::to_string(BaseParams().RPCPort()) + "/\n";
}

void RPCSetTimerInterfaceIfUnset(RPCTimerInterface *iface)
{
    if (!timerInterface)
        timerInterface = iface;
}

void RPCSetTimerInterface(RPCTimerInterface *iface)
{
    timerInterface = iface;
}

void RPCUnsetTimerInterface(RPCTimerInterface *iface)
{
    if (timerInterface == iface)
        timerInterface = nullptr;
}

void RPCRunLater(const std::string& name, std::function<void()> func, int64_t nSeconds)
{
    if (!timerInterface)
        throw JSONRPCError(RPC_INTERNAL_ERROR, "No timer handler registered for RPC");
    deadlineTimers.erase(name);
    LogPrint(BCLog::RPC, "queue run of timer %s in %i seconds (using %s)\n", name, nSeconds, timerInterface->Name());
    deadlineTimers.emplace(name, std::unique_ptr<RPCTimerBase>(timerInterface->NewTimer(func, nSeconds*1000)));
}

void RPCRunLaterErase(const std::string &name)
{
    deadlineTimers.erase(name);
}

int RPCSerializationFlags()
{
    int flag = 0;
    if (gArgs.GetArg("-rpcserialversion", DEFAULT_RPC_SERIALIZE_VERSION) == 0)
        flag |= SERIALIZE_TRANSACTION_NO_WITNESS;
    return flag;
}

void PushTime(UniValue &o, const char *name, int64_t nTime)
{
    o.pushKV(name, nTime);

    char cTime[256];

    static bool fHumanReadableLocal = gArgs.GetBoolArg("-displaylocaltime", false);
    if (fHumanReadableLocal)
    {
        struct tm *ptm;
        time_t tmp = nTime;
        ptm = localtime(&tmp);
        strftime(cTime, sizeof(cTime), "%Y-%m-%d %H:%M:%S %Z", ptm);

        std::string sName = std::string(name) + "_local";
        o.pushKV(sName, cTime);
    };

    static bool fHumanReadableUTC = gArgs.GetBoolArg("-displayutctime", false);
    if (fHumanReadableUTC)
    {
        struct tm *ptm;
        time_t tmp = nTime;
        ptm = gmtime(&tmp);
        strftime(cTime, sizeof(cTime), "%Y-%m-%d %H:%M:%S", ptm);

        std::string sName = std::string(name) + "_utc";
        o.pushKV(sName, cTime);
    };
};

CRPCTable tableRPC;<|MERGE_RESOLUTION|>--- conflicted
+++ resolved
@@ -231,14 +231,9 @@
     // Accept the deprecated and ignored 'detach' boolean argument
     if (jsonRequest.fHelp || jsonRequest.params.size() > 1)
         throw std::runtime_error(
-<<<<<<< HEAD
-            "stop\n"
-            "\nStop Particl server.");
-=======
             RPCHelpMan{"stop",
-                "\nStop Bitcoin server.", {}}
+                "\nStop Particl server.", {}}
                 .ToString());
->>>>>>> a7dc0322
     // Event loop will exit after current HTTP requests have been handled, so
     // this reply will get back to the client.
     StartShutdown();
