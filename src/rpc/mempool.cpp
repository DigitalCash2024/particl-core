--- conflicted
+++ resolved
@@ -46,7 +46,7 @@
             {"hexstring", RPCArg::Type::STR_HEX, RPCArg::Optional::NO, "The hex string of the raw transaction"},
             {"maxfeerate", RPCArg::Type::AMOUNT, RPCArg::Default{FormatMoney(DEFAULT_MAX_RAW_TX_FEE_RATE.GetFeePerK())},
              "Reject transactions whose fee rate is higher than the specified value, expressed in " + CURRENCY_UNIT +
-                 "/kvB.\nFee rates larger than 1BTC/kvB are rejected.\nSet to 0 to accept any fee rate."},
+                 "/kvB.\nFee rates larger than 10PART/kvB are rejected.\nSet to 0 to accept any fee rate."},
             {"maxburnamount", RPCArg::Type::AMOUNT, RPCArg::Default{FormatMoney(0)},
              "Reject transactions with provably unspendable outputs (e.g. 'datacarrier' outputs that use the OP_RETURN opcode) greater than the specified value, expressed in " + CURRENCY_UNIT + ".\n"
              "If burning funds through unspendable outputs is desired, increase this value.\n"
@@ -82,13 +82,7 @@
 
             CTransactionRef tx(MakeTransactionRef(std::move(mtx)));
 
-<<<<<<< HEAD
-            const CFeeRate max_raw_tx_fee_rate = request.params[1].isNull() ?
-                                                     fParticlMode ? node::DEFAULT_MAX_RAW_TX_FEE_RATE : node::DEFAULT_MAX_RAW_TX_FEE_RATE_BTC :
-                                                     CFeeRate(AmountFromValue(request.params[1]));
-=======
             const CFeeRate max_raw_tx_fee_rate{ParseFeeRate(self.Arg<UniValue>(1))};
->>>>>>> 88b1229c
 
             int64_t virtual_size = GetVirtualTransactionSize(*tx);
             CAmount max_raw_tx_fee = max_raw_tx_fee_rate.GetFee(virtual_size);
@@ -122,13 +116,9 @@
                 },
                 },
             {"maxfeerate", RPCArg::Type::AMOUNT, RPCArg::Default{FormatMoney(DEFAULT_MAX_RAW_TX_FEE_RATE.GetFeePerK())},
-<<<<<<< HEAD
-             "Reject transactions whose fee rate is higher than the specified value, expressed in " + CURRENCY_UNIT + "/kvB\n"},
+             "Reject transactions whose fee rate is higher than the specified value, expressed in " + CURRENCY_UNIT +
+                 "/kvB.\nFee rates larger than 10PART/kvB are rejected.\nSet to 0 to accept any fee rate."},
             {"ignorelocks", RPCArg::Type::BOOL, RPCArg::Default{false}, "If true, ignore sequence locks when testing.\n"},
-=======
-             "Reject transactions whose fee rate is higher than the specified value, expressed in " + CURRENCY_UNIT +
-                 "/kvB.\nFee rates larger than 1BTC/kvB are rejected.\nSet to 0 to accept any fee rate."},
->>>>>>> 88b1229c
         },
         RPCResult{
             RPCResult::Type::ARR, "", "The result of the mempool acceptance test for each raw transaction in the input array.\n"
@@ -173,13 +163,7 @@
                                    "Array must contain between 1 and " + ToString(MAX_PACKAGE_COUNT) + " transactions.");
             }
 
-<<<<<<< HEAD
-            const CFeeRate max_raw_tx_fee_rate = request.params[1].isNull() ?
-                                                     fParticlMode ? node::DEFAULT_MAX_RAW_TX_FEE_RATE : node::DEFAULT_MAX_RAW_TX_FEE_RATE_BTC :
-                                                     CFeeRate(AmountFromValue(request.params[1]));
-=======
             const CFeeRate max_raw_tx_fee_rate{ParseFeeRate(self.Arg<UniValue>(1))};
->>>>>>> 88b1229c
 
             bool ignore_locks = !request.params[2].isNull() ? request.params[2].get_bool() : false;
 
