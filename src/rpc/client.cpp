--- conflicted
+++ resolved
@@ -280,8 +280,7 @@
     { "psbtbumpfee", 1, "fee_rate"},
     { "psbtbumpfee", 1, "replaceable"},
     { "psbtbumpfee", 1, "outputs"},
-<<<<<<< HEAD
-    { "psbtbumpfee", 1, "reduce_output"},
+    { "psbtbumpfee", 1, "original_change_index"},
 
     // Particl
     { "importstealthaddress", 3, "num_prefix_bits" },
@@ -431,9 +430,6 @@
     { "getaddressutxos", 0, "addresses"},
     { "getaddressutxos", 1, "chainInfo" },
 
-=======
-    { "psbtbumpfee", 1, "original_change_index"},
->>>>>>> 9d5150ac
     { "logging", 0, "include" },
     { "logging", 1, "exclude" },
     { "disconnectnode", 1, "nodeid" },
