--- conflicted
+++ resolved
@@ -28,12 +28,7 @@
 static const CRPCConvertParam vRPCConvertParams[] =
 {
     { "setmocktime", 0, "timestamp" },
-<<<<<<< HEAD
     { "setmocktime", 1, "is_offset" },
-    { "generate", 0, "nblocks" },
-    { "generate", 1, "maxtries" },
-=======
->>>>>>> 789b0bbf
     { "generatetoaddress", 0, "nblocks" },
     { "generatetoaddress", 2, "maxtries" },
     { "getnetworkhashps", 0, "nblocks" },
