// Copyright (c) 2017-2020 The Bitcoin Core developers
// Distributed under the MIT software license, see the accompanying
// file COPYING or http://www.opensource.org/licenses/mit-license.php.

#ifndef BITCOIN_RPC_BLOCKCHAIN_H
#define BITCOIN_RPC_BLOCKCHAIN_H

#include <consensus/amount.h>
#include <core_io.h>
#include <streams.h>
#include <sync.h>

#include <any>
#include <stdint.h>
#include <vector>

extern RecursiveMutex cs_main;

class CBlock;
class CBlockIndex;
class CBlockPolicyEstimator;
class CChainState;
class CTxMemPool;
class ChainstateManager;
class UniValue;
struct NodeContext;

static constexpr int NUM_GETBLOCKSTATS_PERCENTILES = 5;

/**
 * Get the difficulty of the net wrt to the given block index.
 *
 * @return A floating point number that is a multiple of the main net minimum
 * difficulty (4295032833 hashes).
 */
double GetDifficulty(const CBlockIndex* blockindex);

/** Callback for when block tip changed. */
void RPCNotifyBlockChange(const CBlockIndex*);

/** Block description to JSON */
<<<<<<< HEAD
UniValue blockToJSON(const CBlock& block, const CBlockIndex* tip, const CBlockIndex* blockindex, bool txDetails = false, bool coinstakeDetails = false) LOCKS_EXCLUDED(cs_main);
=======
UniValue blockToJSON(const CBlock& block, const CBlockIndex* tip, const CBlockIndex* blockindex, TxVerbosity verbosity) LOCKS_EXCLUDED(cs_main);
>>>>>>> 986003af

/** Mempool information to JSON */
UniValue MempoolInfoToJSON(const CTxMemPool& pool);

/** Mempool to JSON */
UniValue MempoolToJSON(const CTxMemPool& pool, bool verbose = false, bool include_mempool_sequence = false);

/** Block header to JSON */
UniValue blockheaderToJSON(const CBlockIndex* tip, const CBlockIndex* blockindex) LOCKS_EXCLUDED(cs_main);

/** Used by getblockstats to get feerates at different percentiles by weight  */
void CalculatePercentilesByWeight(CAmount result[NUM_GETBLOCKSTATS_PERCENTILES], std::vector<std::pair<CAmount, int64_t>>& scores, int64_t total_weight);

NodeContext& EnsureAnyNodeContext(const std::any& context);
CTxMemPool& EnsureMemPool(const NodeContext& node);
CTxMemPool& EnsureAnyMemPool(const std::any& context);
ChainstateManager& EnsureChainman(const NodeContext& node);
ChainstateManager& EnsureAnyChainman(const std::any& context);
CBlockPolicyEstimator& EnsureFeeEstimator(const NodeContext& node);
CBlockPolicyEstimator& EnsureAnyFeeEstimator(const std::any& context);

/**
 * Helper to create UTXO snapshots given a chainstate and a file handle.
 * @return a UniValue map containing metadata about the snapshot.
 */
UniValue CreateUTXOSnapshot(NodeContext& node, CChainState& chainstate, CAutoFile& afile);

#endif<|MERGE_RESOLUTION|>--- conflicted
+++ resolved
@@ -39,11 +39,7 @@
 void RPCNotifyBlockChange(const CBlockIndex*);
 
 /** Block description to JSON */
-<<<<<<< HEAD
-UniValue blockToJSON(const CBlock& block, const CBlockIndex* tip, const CBlockIndex* blockindex, bool txDetails = false, bool coinstakeDetails = false) LOCKS_EXCLUDED(cs_main);
-=======
-UniValue blockToJSON(const CBlock& block, const CBlockIndex* tip, const CBlockIndex* blockindex, TxVerbosity verbosity) LOCKS_EXCLUDED(cs_main);
->>>>>>> 986003af
+UniValue blockToJSON(const CBlock& block, const CBlockIndex* tip, const CBlockIndex* blockindex, TxVerbosity verbosity, bool coinstakeDetails = false) LOCKS_EXCLUDED(cs_main);
 
 /** Mempool information to JSON */
 UniValue MempoolInfoToJSON(const CTxMemPool& pool);
