// Copyright (c) 2009-2010 Satoshi Nakamoto
// Copyright (c) 2009-2017 The Bitcoin Core developers
// Distributed under the MIT software license, see the accompanying
// file COPYING or http://www.opensource.org/licenses/mit-license.php.

#if defined(HAVE_CONFIG_H)
#include <config/bitcoin-config.h>
#endif

#include <chainparamsbase.h>
#include <clientversion.h>
#include <fs.h>
#include <rpc/client.h>
#include <rpc/protocol.h>
#include <util.h>
#include <utilstrencodings.h>

#include <memory>
#include <stdio.h>

#include <event2/buffer.h>
#include <event2/keyvalq_struct.h>
#include <support/events.h>

#include <univalue.h>

static const char DEFAULT_RPCCONNECT[] = "127.0.0.1";
static const int DEFAULT_HTTP_CLIENT_TIMEOUT=900;
static const bool DEFAULT_NAMED=false;
static const int CONTINUE_EXECUTION=-1;

static void SetupCliArgs()
{
    const auto defaultBaseParams = CreateBaseChainParams(CBaseChainParams::MAIN);
    const auto testnetBaseParams = CreateBaseChainParams(CBaseChainParams::TESTNET);

    gArgs.AddArg("-?", "This help message", false, OptionsCategory::OPTIONS);
    gArgs.AddArg("-version", "Print version and exit", false, OptionsCategory::OPTIONS);
    gArgs.AddArg("-conf=<file>", strprintf("Specify configuration file. Relative paths will be prefixed by datadir location. (default: %s)", BITCOIN_CONF_FILENAME), false, OptionsCategory::OPTIONS);
    gArgs.AddArg("-datadir=<dir>", "Specify data directory", false, OptionsCategory::OPTIONS);
    gArgs.AddArg("-getinfo", "Get general information from the remote server. Note that unlike server-side RPC calls, the results of -getinfo is the result of multiple non-atomic requests. Some entries in the result may represent results from different states (e.g. wallet balance may be as of a different block from the chain state reported)", false, OptionsCategory::OPTIONS);
    SetupChainParamsBaseOptions();
    gArgs.AddArg("-named", strprintf("Pass named instead of positional arguments (default: %s)", DEFAULT_NAMED), false, OptionsCategory::OPTIONS);
    gArgs.AddArg("-rpcclienttimeout=<n>", strprintf("Timeout in seconds during HTTP requests, or 0 for no timeout. (default: %d)", DEFAULT_HTTP_CLIENT_TIMEOUT), false, OptionsCategory::OPTIONS);
    gArgs.AddArg("-rpcconnect=<ip>", strprintf("Send commands to node running on <ip> (default: %s)", DEFAULT_RPCCONNECT), false, OptionsCategory::OPTIONS);
    gArgs.AddArg("-rpccookiefile=<loc>", _("Location of the auth cookie. Relative paths will be prefixed by a net-specific datadir location. (default: data dir)"), false, OptionsCategory::OPTIONS);
    gArgs.AddArg("-rpcpassword=<pw>", "Password for JSON-RPC connections", false, OptionsCategory::OPTIONS);
    gArgs.AddArg("-rpcport=<port>", strprintf("Connect to JSON-RPC on <port> (default: %u or testnet: %u)", defaultBaseParams->RPCPort(), testnetBaseParams->RPCPort()), false, OptionsCategory::OPTIONS);
    gArgs.AddArg("-rpcuser=<user>", "Username for JSON-RPC connections", false, OptionsCategory::OPTIONS);
    gArgs.AddArg("-rpcwait", "Wait for RPC server to start", false, OptionsCategory::OPTIONS);
    gArgs.AddArg("-rpcwallet=<walletname>", "Send RPC for non-default wallet on RPC server (needs to exactly match corresponding -wallet option passed to particld)", false, OptionsCategory::OPTIONS);
    gArgs.AddArg("-stdin", "Read extra arguments from standard input, one per line until EOF/Ctrl-D (recommended for sensitive information such as passphrases).  When combined with -stdinrpcpass, the first line from standard input is used for the RPC password.", false, OptionsCategory::OPTIONS);
    gArgs.AddArg("-stdinrpcpass", strprintf("Read RPC password from standard input as a single line.  When combined with -stdin, the first line from standard input is used for the RPC password."), false, OptionsCategory::OPTIONS);

    // Hidden
    gArgs.AddArg("-h", "", false, OptionsCategory::HIDDEN);
    gArgs.AddArg("-help", "", false, OptionsCategory::HIDDEN);
}

/** libevent event log callback */
static void libevent_log_cb(int severity, const char *msg)
{
#ifndef EVENT_LOG_ERR // EVENT_LOG_ERR was added in 2.0.19; but before then _EVENT_LOG_ERR existed.
# define EVENT_LOG_ERR _EVENT_LOG_ERR
#endif
    // Ignore everything other than errors
    if (severity >= EVENT_LOG_ERR) {
        throw std::runtime_error(strprintf("libevent error: %s", msg));
    }
}

//////////////////////////////////////////////////////////////////////////////
//
// Start
//

//
// Exception thrown on connection error.  This error is used to determine
// when to wait if -rpcwait is given.
//
class CConnectionFailed : public std::runtime_error
{
public:

    explicit inline CConnectionFailed(const std::string& msg) :
        std::runtime_error(msg)
    {}

};

//
// This function returns either one of EXIT_ codes when it's expected to stop the process or
// CONTINUE_EXECUTION when it's expected to continue further.
//
static int AppInitRPC(int argc, char* argv[])
{
    //
    // Parameters
    //
    SetupCliArgs();
    std::string error;
    if (!gArgs.ParseParameters(argc, argv, error)) {
        fprintf(stderr, "Error parsing command line arguments: %s\n", error.c_str());
        return EXIT_FAILURE;
    }
    if (argc < 2 || HelpRequested(gArgs) || gArgs.IsArgSet("-version")) {
        std::string strUsage = PACKAGE_NAME " RPC client version " + FormatFullVersion() + "\n";
        if (!gArgs.IsArgSet("-version")) {
<<<<<<< HEAD
            strUsage += "\nUsage:\n"
                  "  particl-cli [options] <command> [params]  " + strprintf("Send command to %s", PACKAGE_NAME) + "\n" +
                  "  particl-cli [options] -named <command> [name=value] ... " + strprintf("Send command to %s (with named arguments)", PACKAGE_NAME) + "\n" +
                  "  particl-cli [options] help                List commands\n" +
                  "  particl-cli [options] help <command>      Get help for a command\n";

=======
            strUsage += "\n"
                "Usage:  bitcoin-cli [options] <command> [params]  Send command to " PACKAGE_NAME "\n"
                "or:     bitcoin-cli [options] -named <command> [name=value]...  Send command to " PACKAGE_NAME " (with named arguments)\n"
                "or:     bitcoin-cli [options] help                List commands\n"
                "or:     bitcoin-cli [options] help <command>      Get help for a command\n";
>>>>>>> 9d86aad2
            strUsage += "\n" + gArgs.GetHelpMessage();
        }

        fprintf(stdout, "%s", strUsage.c_str());
        if (argc < 2) {
            fprintf(stderr, "Error: too few parameters\n");
            return EXIT_FAILURE;
        }
        return EXIT_SUCCESS;
    }
    if (!fs::is_directory(GetDataDir(false))) {
        fprintf(stderr, "Error: Specified data directory \"%s\" does not exist.\n", gArgs.GetArg("-datadir", "").c_str());
        return EXIT_FAILURE;
    }
    if (!gArgs.ReadConfigFiles(error, true)) {
        fprintf(stderr, "Error reading configuration file: %s\n", error.c_str());
        return EXIT_FAILURE;
    }
    // Check for -testnet or -regtest parameter (BaseParams() calls are only valid after this clause)
    try {
        SelectBaseParams(gArgs.GetChainName());
    } catch (const std::exception& e) {
        fprintf(stderr, "Error: %s\n", e.what());
        return EXIT_FAILURE;
    }
    if (gArgs.GetBoolArg("-rpcssl", false))
    {
        fprintf(stderr, "Error: SSL mode for RPC (-rpcssl) is no longer supported.\n");
        return EXIT_FAILURE;
    }
    return CONTINUE_EXECUTION;
}


/** Reply structure for request_done to fill in */
struct HTTPReply
{
    HTTPReply(): status(0), error(-1) {}

    int status;
    int error;
    std::string body;
};

static const char *http_errorstring(int code)
{
    switch(code) {
#if LIBEVENT_VERSION_NUMBER >= 0x02010300
    case EVREQ_HTTP_TIMEOUT:
        return "timeout reached";
    case EVREQ_HTTP_EOF:
        return "EOF reached";
    case EVREQ_HTTP_INVALID_HEADER:
        return "error while reading header, or invalid header";
    case EVREQ_HTTP_BUFFER_ERROR:
        return "error encountered while reading or writing";
    case EVREQ_HTTP_REQUEST_CANCEL:
        return "request was canceled";
    case EVREQ_HTTP_DATA_TOO_LONG:
        return "response body is larger than allowed";
#endif
    default:
        return "unknown";
    }
}

static void http_request_done(struct evhttp_request *req, void *ctx)
{
    HTTPReply *reply = static_cast<HTTPReply*>(ctx);

    if (req == nullptr) {
        /* If req is nullptr, it means an error occurred while connecting: the
         * error code will have been passed to http_error_cb.
         */
        reply->status = 0;
        return;
    }

    reply->status = evhttp_request_get_response_code(req);

    struct evbuffer *buf = evhttp_request_get_input_buffer(req);
    if (buf)
    {
        size_t size = evbuffer_get_length(buf);
        const char *data = (const char*)evbuffer_pullup(buf, size);
        if (data)
            reply->body = std::string(data, size);
        evbuffer_drain(buf, size);
    }
}

#if LIBEVENT_VERSION_NUMBER >= 0x02010300
static void http_error_cb(enum evhttp_request_error err, void *ctx)
{
    HTTPReply *reply = static_cast<HTTPReply*>(ctx);
    reply->error = err;
}
#endif

/** Class that handles the conversion from a command-line to a JSON-RPC request,
 * as well as converting back to a JSON object that can be shown as result.
 */
class BaseRequestHandler
{
public:
    virtual ~BaseRequestHandler() {}
    virtual UniValue PrepareRequest(const std::string& method, const std::vector<std::string>& args) = 0;
    virtual UniValue ProcessReply(const UniValue &batch_in) = 0;
};

/** Process getinfo requests */
class GetinfoRequestHandler: public BaseRequestHandler
{
public:
    const int ID_NETWORKINFO = 0;
    const int ID_BLOCKCHAININFO = 1;
    const int ID_WALLETINFO = 2;

    /** Create a simulated `getinfo` request. */
    UniValue PrepareRequest(const std::string& method, const std::vector<std::string>& args) override
    {
        if (!args.empty()) {
            throw std::runtime_error("-getinfo takes no arguments");
        }
        UniValue result(UniValue::VARR);
        result.push_back(JSONRPCRequestObj("getnetworkinfo", NullUniValue, ID_NETWORKINFO));
        result.push_back(JSONRPCRequestObj("getblockchaininfo", NullUniValue, ID_BLOCKCHAININFO));
        result.push_back(JSONRPCRequestObj("getwalletinfo", NullUniValue, ID_WALLETINFO));
        return result;
    }

    /** Collect values from the batch and form a simulated `getinfo` reply. */
    UniValue ProcessReply(const UniValue &batch_in) override
    {
        UniValue result(UniValue::VOBJ);
        std::vector<UniValue> batch = JSONRPCProcessBatchReply(batch_in, 3);
        // Errors in getnetworkinfo() and getblockchaininfo() are fatal, pass them on
        // getwalletinfo() is allowed to fail in case there is no wallet.
        if (!batch[ID_NETWORKINFO]["error"].isNull()) {
            return batch[ID_NETWORKINFO];
        }
        if (!batch[ID_BLOCKCHAININFO]["error"].isNull()) {
            return batch[ID_BLOCKCHAININFO];
        }
        result.pushKV("version", batch[ID_NETWORKINFO]["result"]["version"]);
        result.pushKV("protocolversion", batch[ID_NETWORKINFO]["result"]["protocolversion"]);
        if (!batch[ID_WALLETINFO].isNull()) {
            result.pushKV("walletversion", batch[ID_WALLETINFO]["result"]["walletversion"]);
            result.pushKV("balance", batch[ID_WALLETINFO]["result"]["balance"]);
        }
        result.pushKV("blocks", batch[ID_BLOCKCHAININFO]["result"]["blocks"]);
        result.pushKV("timeoffset", batch[ID_NETWORKINFO]["result"]["timeoffset"]);
        result.pushKV("connections", batch[ID_NETWORKINFO]["result"]["connections"]);
        result.pushKV("proxy", batch[ID_NETWORKINFO]["result"]["networks"][0]["proxy"]);
        result.pushKV("difficulty", batch[ID_BLOCKCHAININFO]["result"]["difficulty"]);
        result.pushKV("testnet", UniValue(batch[ID_BLOCKCHAININFO]["result"]["chain"].get_str() == "test"));
        if (!batch[ID_WALLETINFO].isNull()) {
            result.pushKV("walletversion", batch[ID_WALLETINFO]["result"]["walletversion"]);
            result.pushKV("balance", batch[ID_WALLETINFO]["result"]["balance"]);
            result.pushKV("keypoololdest", batch[ID_WALLETINFO]["result"]["keypoololdest"]);
            result.pushKV("keypoolsize", batch[ID_WALLETINFO]["result"]["keypoolsize"]);
            if (!batch[ID_WALLETINFO]["result"]["unlocked_until"].isNull()) {
                result.pushKV("unlocked_until", batch[ID_WALLETINFO]["result"]["unlocked_until"]);
            }
            result.pushKV("paytxfee", batch[ID_WALLETINFO]["result"]["paytxfee"]);
        }
        result.pushKV("relayfee", batch[ID_NETWORKINFO]["result"]["relayfee"]);
        result.pushKV("warnings", batch[ID_NETWORKINFO]["result"]["warnings"]);
        return JSONRPCReplyObj(result, NullUniValue, 1);
    }
};

/** Process default single requests */
class DefaultRequestHandler: public BaseRequestHandler {
public:
    UniValue PrepareRequest(const std::string& method, const std::vector<std::string>& args) override
    {
        UniValue params;
        if(gArgs.GetBoolArg("-named", DEFAULT_NAMED)) {
            params = RPCConvertNamedValues(method, args);
        } else {
            params = RPCConvertValues(method, args);
        }
        return JSONRPCRequestObj(method, params, 1);
    }

    UniValue ProcessReply(const UniValue &reply) override
    {
        return reply.get_obj();
    }
};

static UniValue CallRPC(BaseRequestHandler *rh, const std::string& strMethod, const std::vector<std::string>& args)
{
    std::string host;
    // In preference order, we choose the following for the port:
    //     1. -rpcport
    //     2. port in -rpcconnect (ie following : in ipv4 or ]: in ipv6)
    //     3. default port for chain
    int port = BaseParams().RPCPort();
    SplitHostPort(gArgs.GetArg("-rpcconnect", DEFAULT_RPCCONNECT), port, host);
    port = gArgs.GetArg("-rpcport", port);

    // Obtain event base
    raii_event_base base = obtain_event_base();

    // Synchronously look up hostname
    raii_evhttp_connection evcon = obtain_evhttp_connection_base(base.get(), host, port);
    evhttp_connection_set_timeout(evcon.get(), gArgs.GetArg("-rpcclienttimeout", DEFAULT_HTTP_CLIENT_TIMEOUT));

    HTTPReply response;
    raii_evhttp_request req = obtain_evhttp_request(http_request_done, (void*)&response);
    if (req == nullptr)
        throw std::runtime_error("create http request failed");
#if LIBEVENT_VERSION_NUMBER >= 0x02010300
    evhttp_request_set_error_cb(req.get(), http_error_cb);
#endif

    // Get credentials
    std::string strRPCUserColonPass;
    bool failedToGetAuthCookie = false;
    if (gArgs.GetArg("-rpcpassword", "") == "") {
        // Try fall back to cookie-based authentication if no password is provided
        if (!GetAuthCookie(&strRPCUserColonPass)) {
            failedToGetAuthCookie = true;
        }
    } else {
        strRPCUserColonPass = gArgs.GetArg("-rpcuser", "") + ":" + gArgs.GetArg("-rpcpassword", "");
    }

    struct evkeyvalq* output_headers = evhttp_request_get_output_headers(req.get());
    assert(output_headers);
    evhttp_add_header(output_headers, "Host", host.c_str());
    evhttp_add_header(output_headers, "Connection", "close");
    evhttp_add_header(output_headers, "Authorization", (std::string("Basic ") + EncodeBase64(strRPCUserColonPass)).c_str());

    // Attach request data
    std::string strRequest = rh->PrepareRequest(strMethod, args).write() + "\n";
    struct evbuffer* output_buffer = evhttp_request_get_output_buffer(req.get());
    assert(output_buffer);
    evbuffer_add(output_buffer, strRequest.data(), strRequest.size());

    // check if we should use a special wallet endpoint
    std::string endpoint = "/";
    if (!gArgs.GetArgs("-rpcwallet").empty()) {
        std::string walletName = gArgs.GetArg("-rpcwallet", "");
        char *encodedURI = evhttp_uriencode(walletName.c_str(), walletName.size(), false);
        if (encodedURI) {
            endpoint = "/wallet/"+ std::string(encodedURI);
            free(encodedURI);
        }
        else {
            throw CConnectionFailed("uri-encode failed");
        }
    }
    int r = evhttp_make_request(evcon.get(), req.get(), EVHTTP_REQ_POST, endpoint.c_str());
    req.release(); // ownership moved to evcon in above call
    if (r != 0) {
        throw CConnectionFailed("send http request failed");
    }

    event_base_dispatch(base.get());

    if (response.status == 0) {
        std::string responseErrorMessage;
        if (response.error != -1) {
            responseErrorMessage = strprintf(" (error code %d - \"%s\")", response.error, http_errorstring(response.error));
        }
        throw CConnectionFailed(strprintf("Could not connect to the server %s:%d%s\n\nMake sure the particld server is running and that you are connecting to the correct RPC port.", host, port, responseErrorMessage));
    } else if (response.status == HTTP_UNAUTHORIZED) {
        if (failedToGetAuthCookie) {
            throw std::runtime_error(strprintf(
                "Could not locate RPC credentials. No authentication cookie could be found, and RPC password is not set.  See -rpcpassword and -stdinrpcpass.  Configuration file: (%s)",
                GetConfigFile(gArgs.GetArg("-conf", BITCOIN_CONF_FILENAME)).string().c_str()));
        } else {
            throw std::runtime_error("Authorization failed: Incorrect rpcuser or rpcpassword");
        }
    } else if (response.status >= 400 && response.status != HTTP_BAD_REQUEST && response.status != HTTP_NOT_FOUND && response.status != HTTP_INTERNAL_SERVER_ERROR)
        throw std::runtime_error(strprintf("server returned HTTP error %d", response.status));
    else if (response.body.empty())
        throw std::runtime_error("no response from server");

    // Parse reply
    UniValue valReply(UniValue::VSTR);
    if (!valReply.read(response.body))
        throw std::runtime_error("couldn't parse reply from server");
    const UniValue reply = rh->ProcessReply(valReply);
    if (reply.empty())
        throw std::runtime_error("expected reply to have result, error and id properties");

    return reply;
}

static int CommandLineRPC(int argc, char *argv[])
{
    std::string strPrint;
    int nRet = 0;
    try {
        // Skip switches
        while (argc > 1 && IsSwitchChar(argv[1][0])) {
            argc--;
            argv++;
        }
        std::string rpcPass;
        if (gArgs.GetBoolArg("-stdinrpcpass", false)) {
            if (!std::getline(std::cin, rpcPass)) {
                throw std::runtime_error("-stdinrpcpass specified but failed to read from standard input");
            }
            gArgs.ForceSetArg("-rpcpassword", rpcPass);
        }
        std::vector<std::string> args = std::vector<std::string>(&argv[1], &argv[argc]);
        if (gArgs.GetBoolArg("-stdin", false)) {
            // Read one arg per line from stdin and append
            std::string line;
            while (std::getline(std::cin, line)) {
                args.push_back(line);
            }
        }
        std::unique_ptr<BaseRequestHandler> rh;
        std::string method;
        if (gArgs.GetBoolArg("-getinfo", false)) {
            rh.reset(new GetinfoRequestHandler());
            method = "";
        } else {
            rh.reset(new DefaultRequestHandler());
            if (args.size() < 1) {
                throw std::runtime_error("too few parameters (need at least command)");
            }
            method = args[0];
            args.erase(args.begin()); // Remove trailing method name from arguments vector

            if (method == "extkeyimportmaster"
                || method == "extkeygenesisimport")
            {
                std::string sTemp;
                if (args.size() == 0)
                {
                    args.resize(2);
                    printf("Please enter a mnemonic or private extkey and press return:\n");
                    std::getline(std::cin, args[0]);

                    printf("Please enter passphrase, leave blank for none:\n");
                    std::getline(std::cin, args[1]);
                } else
                {
                    if (args.size() > 0 && (args[0] == "-stdin" || args[0] == ""))
                    {
                        printf("Please enter a mnemonic or private extkey and press return:\n");
                        std::getline(std::cin, args[0]);
                    };

                    if (args.size() > 1 && args[1] == "-stdin")
                    {
                        printf("Please enter a passphrase and press return:\n");
                        std::getline(std::cin, args[1]);
                    };
                }
            };
        }

        // Execute and handle connection failures with -rpcwait
        const bool fWait = gArgs.GetBoolArg("-rpcwait", false);
        do {
            try {
                const UniValue reply = CallRPC(rh.get(), method, args);

                // Parse reply
                const UniValue& result = find_value(reply, "result");
                const UniValue& error  = find_value(reply, "error");

                if (!error.isNull()) {
                    // Error
                    int code = error["code"].get_int();
                    if (fWait && code == RPC_IN_WARMUP)
                        throw CConnectionFailed("server in warmup");
                    strPrint = "error: " + error.write();
                    nRet = abs(code);
                    if (error.isObject())
                    {
                        UniValue errCode = find_value(error, "code");
                        UniValue errMsg  = find_value(error, "message");
                        strPrint = errCode.isNull() ? "" : "error code: "+errCode.getValStr()+"\n";

                        if (errMsg.isStr())
                            strPrint += "error message:\n"+errMsg.get_str();

                        if (errCode.isNum() && errCode.get_int() == RPC_WALLET_NOT_SPECIFIED) {
                            strPrint += "\nTry adding \"-rpcwallet=<filename>\" option to particl-cli command line.";
                        }
                    }
                } else {
                    // Result
                    if (result.isNull())
                        strPrint = "";
                    else if (result.isStr())
                        strPrint = result.get_str();
                    else
                        strPrint = result.write(2);
                }
                // Connection succeeded, no need to retry.
                break;
            }
            catch (const CConnectionFailed&) {
                if (fWait)
                    MilliSleep(1000);
                else
                    throw;
            }
        } while (fWait);
    }
    catch (const boost::thread_interrupted&) {
        throw;
    }
    catch (const std::exception& e) {
        strPrint = std::string("error: ") + e.what();
        nRet = EXIT_FAILURE;
    }
    catch (...) {
        PrintExceptionContinue(nullptr, "CommandLineRPC()");
        throw;
    }

    if (strPrint != "") {
        fprintf((nRet == 0 ? stdout : stderr), "%s\n", strPrint.c_str());
    }
    return nRet;
}

int main(int argc, char* argv[])
{
    SetupEnvironment();
    if (!SetupNetworking()) {
        fprintf(stderr, "Error: Initializing networking failed\n");
        return EXIT_FAILURE;
    }
    event_set_log_callback(&libevent_log_cb);

    try {
        int ret = AppInitRPC(argc, argv);
        if (ret != CONTINUE_EXECUTION)
            return ret;
    }
    catch (const std::exception& e) {
        PrintExceptionContinue(&e, "AppInitRPC()");
        return EXIT_FAILURE;
    } catch (...) {
        PrintExceptionContinue(nullptr, "AppInitRPC()");
        return EXIT_FAILURE;
    }

    int ret = EXIT_FAILURE;
    try {
        ret = CommandLineRPC(argc, argv);
    }
    catch (const std::exception& e) {
        PrintExceptionContinue(&e, "CommandLineRPC()");
    } catch (...) {
        PrintExceptionContinue(nullptr, "CommandLineRPC()");
    }
    return ret;
}<|MERGE_RESOLUTION|>--- conflicted
+++ resolved
@@ -106,20 +106,11 @@
     if (argc < 2 || HelpRequested(gArgs) || gArgs.IsArgSet("-version")) {
         std::string strUsage = PACKAGE_NAME " RPC client version " + FormatFullVersion() + "\n";
         if (!gArgs.IsArgSet("-version")) {
-<<<<<<< HEAD
-            strUsage += "\nUsage:\n"
-                  "  particl-cli [options] <command> [params]  " + strprintf("Send command to %s", PACKAGE_NAME) + "\n" +
-                  "  particl-cli [options] -named <command> [name=value] ... " + strprintf("Send command to %s (with named arguments)", PACKAGE_NAME) + "\n" +
-                  "  particl-cli [options] help                List commands\n" +
-                  "  particl-cli [options] help <command>      Get help for a command\n";
-
-=======
             strUsage += "\n"
-                "Usage:  bitcoin-cli [options] <command> [params]  Send command to " PACKAGE_NAME "\n"
-                "or:     bitcoin-cli [options] -named <command> [name=value]...  Send command to " PACKAGE_NAME " (with named arguments)\n"
-                "or:     bitcoin-cli [options] help                List commands\n"
-                "or:     bitcoin-cli [options] help <command>      Get help for a command\n";
->>>>>>> 9d86aad2
+                "Usage:  particl-cli [options] <command> [params]  Send command to " PACKAGE_NAME "\n"
+                "or:     particl-cli [options] -named <command> [name=value]...  Send command to " PACKAGE_NAME " (with named arguments)\n"
+                "or:     particl-cli [options] help                List commands\n"
+                "or:     particl-cli [options] help <command>      Get help for a command\n";
             strUsage += "\n" + gArgs.GetHelpMessage();
         }
 
