--- conflicted
+++ resolved
@@ -930,13 +930,9 @@
     /** Return true if we should disconnect the peer for failing an inactivity check. */
     bool ShouldRunInactivityChecks(const CNode& node, std::chrono::seconds now) const;
 
-<<<<<<< HEAD
+    bool MultipleManualOrFullOutboundConns(Network net) const EXCLUSIVE_LOCKS_REQUIRED(m_nodes_mutex);
+
 //private:
-=======
-    bool MultipleManualOrFullOutboundConns(Network net) const EXCLUSIVE_LOCKS_REQUIRED(m_nodes_mutex);
-
-private:
->>>>>>> be443328
     struct ListenSocket {
     public:
         std::shared_ptr<Sock> sock;
