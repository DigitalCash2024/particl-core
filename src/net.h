// Copyright (c) 2009-2010 Satoshi Nakamoto
// Copyright (c) 2009-2022 The Bitcoin Core developers
// Distributed under the MIT software license, see the accompanying
// file COPYING or http://www.opensource.org/licenses/mit-license.php.

#ifndef BITCOIN_NET_H
#define BITCOIN_NET_H

#include <bip324.h>
#include <chainparams.h>
#include <common/bloom.h>
#include <compat/compat.h>
#include <consensus/amount.h>
#include <crypto/siphash.h>
#include <hash.h>
#include <i2p.h>
#include <kernel/messagestartchars.h>
#include <net_permissions.h>
#include <netaddress.h>
#include <netbase.h>
#include <netgroup.h>
#include <node/connection_types.h>
#include <policy/feerate.h>
#include <protocol.h>
#include <random.h>
#include <span.h>
#include <streams.h>
#include <sync.h>
#include <uint256.h>
#include <util/check.h>
#include <util/sock.h>
#include <util/threadinterrupt.h>

#include <atomic>
#include <condition_variable>
#include <cstdint>
#include <deque>
#include <functional>
#include <list>
#include <map>
#include <memory>
#include <optional>
#include <queue>
#include <thread>
#include <unordered_set>
#include <vector>

// Particl
#include <smsg/net.h>
#include <kernel/cs_main.h>


class AddrMan;
class BanMan;
class CChainParams;
class CNode;
class CScheduler;
struct bilingual_str;

/** Default for -whitelistrelay. */
static const bool DEFAULT_WHITELISTRELAY = true;
/** Default for -whitelistforcerelay. */
static const bool DEFAULT_WHITELISTFORCERELAY = false;

/** Time after which to disconnect, after waiting for a ping response (or inactivity). */
static constexpr std::chrono::minutes TIMEOUT_INTERVAL{20};
/** Run the feeler connection loop once every 2 minutes. **/
static constexpr auto FEELER_INTERVAL = 2min;
/** Run the extra block-relay-only connection loop once every 5 minutes. **/
static constexpr auto EXTRA_BLOCK_RELAY_ONLY_PEER_INTERVAL = 5min;
/** Maximum length of incoming protocol messages (no message over 4 MB is currently acceptable). */
static const unsigned int MAX_PROTOCOL_MESSAGE_LENGTH = 4 * 1000 * 1000;
/** Maximum length of the user agent string in `version` message */
static const unsigned int MAX_SUBVERSION_LENGTH = 256;
/** Maximum number of automatic outgoing nodes over which we'll relay everything (blocks, tx, addrs, etc) */
static const int MAX_OUTBOUND_FULL_RELAY_CONNECTIONS = 14;
/** Maximum number of addnode outgoing nodes */
static const int MAX_ADDNODE_CONNECTIONS = 8;
/** Maximum number of block-relay-only outgoing connections */
static const int MAX_BLOCK_RELAY_ONLY_CONNECTIONS = 2;
/** Maximum number of feeler connections */
static const int MAX_FEELER_CONNECTIONS = 1;
/** -listen default */
static const bool DEFAULT_LISTEN = true;
/** The maximum number of peer connections to maintain. */
static const unsigned int DEFAULT_MAX_PEER_CONNECTIONS = 125;
/** The default for -maxuploadtarget. 0 = Unlimited */
static const std::string DEFAULT_MAX_UPLOAD_TARGET{"0M"};
/** Default for blocks only*/
static const bool DEFAULT_BLOCKSONLY = false;
/** -peertimeout default */
static const int64_t DEFAULT_PEER_CONNECT_TIMEOUT = 60;
/** Number of file descriptors required for message capture **/
static const int NUM_FDS_MESSAGE_CAPTURE = 1;

static constexpr bool DEFAULT_FORCEDNSSEED{false};
static constexpr bool DEFAULT_DNSSEED{true};
static constexpr bool DEFAULT_FIXEDSEEDS{true};
static const size_t DEFAULT_MAXRECEIVEBUFFER = 5 * 1000;
static const size_t DEFAULT_MAXSENDBUFFER    = 1 * 1000;

<<<<<<< HEAD
namespace particl {
static constexpr bool DEFAULT_AUTOMATIC_BANS = true;
} // namespace particl
=======
static constexpr bool DEFAULT_V2_TRANSPORT{false};
>>>>>>> 0e3de3b8

typedef int64_t NodeId;

struct AddedNodeParams {
    std::string m_added_node;
    bool m_use_v2transport;
};

struct AddedNodeInfo {
    AddedNodeParams m_params;
    CService resolvedAddress;
    bool fConnected;
    bool fInbound;
};

class CNodeStats;
class CClientUIInterface;

struct CSerializedNetMsg {
    CSerializedNetMsg() = default;
    CSerializedNetMsg(CSerializedNetMsg&&) = default;
    CSerializedNetMsg& operator=(CSerializedNetMsg&&) = default;
    // No implicit copying, only moves.
    CSerializedNetMsg(const CSerializedNetMsg& msg) = delete;
    CSerializedNetMsg& operator=(const CSerializedNetMsg&) = delete;

    CSerializedNetMsg Copy() const
    {
        CSerializedNetMsg copy;
        copy.data = data;
        copy.m_type = m_type;
        return copy;
    }

    std::vector<unsigned char> data;
    std::string m_type;

    /** Compute total memory usage of this object (own memory + any dynamic memory). */
    size_t GetMemoryUsage() const noexcept;
};

/**
 * Look up IP addresses from all interfaces on the machine and add them to the
 * list of local addresses to self-advertise.
 * The loopback interface is skipped and only the first address from each
 * interface is used.
 */
void Discover();

uint16_t GetListenPort();

enum
{
    LOCAL_NONE,   // unknown
    LOCAL_IF,     // address a local interface listens on
    LOCAL_BIND,   // address explicit bound to
    LOCAL_MAPPED, // address reported by UPnP or NAT-PMP
    LOCAL_MANUAL, // address explicitly specified (-externalip=)

    LOCAL_MAX
};

/** Returns a local address that we should advertise to this peer. */
std::optional<CService> GetLocalAddrForPeer(CNode& node);

/**
 * Mark a network as reachable or unreachable (no automatic connects to it)
 * @note Networks are reachable by default
 */
void SetReachable(enum Network net, bool reachable);
/** @returns true if the network is reachable, false otherwise */
bool IsReachable(enum Network net);
/** @returns true if the address is in a reachable network, false otherwise */
bool IsReachable(const CNetAddr& addr);

bool AddLocal(const CService& addr, int nScore = LOCAL_NONE);
bool AddLocal(const CNetAddr& addr, int nScore = LOCAL_NONE);
void RemoveLocal(const CService& addr);
bool SeenLocal(const CService& addr);
bool IsLocal(const CService& addr);
CService GetLocalAddress(const CNode& peer);
CService MaybeFlipIPv6toCJDNS(const CService& service);


extern bool fDiscover;
extern bool fListen;

/** Subversion as sent to the P2P network in `version` messages */
extern std::string strSubVersion;

struct LocalServiceInfo {
    int nScore;
    uint16_t nPort;
};

extern GlobalMutex g_maplocalhost_mutex;
extern std::map<CNetAddr, LocalServiceInfo> mapLocalHost GUARDED_BY(g_maplocalhost_mutex);

extern const std::string NET_MESSAGE_TYPE_OTHER;
using mapMsgTypeSize = std::map</* message type */ std::string, /* total bytes */ uint64_t>;

class CNodeStats
{
public:
    NodeId nodeid;
    std::chrono::seconds m_last_send;
    std::chrono::seconds m_last_recv;
    std::chrono::seconds m_last_tx_time;
    std::chrono::seconds m_last_block_time;
    std::chrono::seconds m_connected;
    int64_t nTimeOffset;
    std::string m_addr_name;
    int nVersion;
    std::string cleanSubVer;
    bool fInbound;
    // We requested high bandwidth connection to peer
    bool m_bip152_highbandwidth_to;
    // Peer requested high bandwidth connection
    bool m_bip152_highbandwidth_from;
    int m_starting_height;
    int m_chain_height; // Updated from ping messages
    uint64_t nSendBytes;
    mapMsgTypeSize mapSendBytesPerMsgType;
    uint64_t nRecvBytes;
    mapMsgTypeSize mapRecvBytesPerMsgType;
    NetPermissionFlags m_permission_flags;
    std::chrono::microseconds m_last_ping_time;
    std::chrono::microseconds m_min_ping_time;
    // Our address, as reported by the peer
    std::string addrLocal;
    // Address of this peer
    CAddress addr;
    // Bind address of our side of the connection
    CAddress addrBind;
    // Network the peer connected through
    Network m_network;
    uint32_t m_mapped_as;
    ConnectionType m_conn_type;
    /** Transport protocol type. */
    TransportProtocolType m_transport_type;
    /** BIP324 session id string in hex, if any. */
    std::string m_session_id;
};


/** Transport protocol agnostic message container.
 * Ideally it should only contain receive time, payload,
 * type and size.
 */
class CNetMessage {
public:
    CDataStream m_recv;                  //!< received message data
    std::chrono::microseconds m_time{0}; //!< time of message receipt
    uint32_t m_message_size{0};          //!< size of the payload
    uint32_t m_raw_message_size{0};      //!< used wire size of the message (including header/checksum)
    std::string m_type;

    CNetMessage(CDataStream&& recv_in) : m_recv(std::move(recv_in)) {}
    // Only one CNetMessage object will exist for the same message on either
    // the receive or processing queue. For performance reasons we therefore
    // delete the copy constructor and assignment operator to avoid the
    // possibility of copying CNetMessage objects.
    CNetMessage(CNetMessage&&) = default;
    CNetMessage(const CNetMessage&) = delete;
    CNetMessage& operator=(CNetMessage&&) = default;
    CNetMessage& operator=(const CNetMessage&) = delete;

    void SetVersion(int nVersionIn)
    {
        m_recv.SetVersion(nVersionIn);
    }
};

/** The Transport converts one connection's sent messages to wire bytes, and received bytes back. */
class Transport {
public:
    virtual ~Transport() {}

    struct Info
    {
        TransportProtocolType transport_type;
        std::optional<uint256> session_id;
    };

    /** Retrieve information about this transport. */
    virtual Info GetInfo() const noexcept = 0;

    // 1. Receiver side functions, for decoding bytes received on the wire into transport protocol
    // agnostic CNetMessage (message type & payload) objects.

    /** Returns true if the current message is complete (so GetReceivedMessage can be called). */
    virtual bool ReceivedMessageComplete() const = 0;

    /** Feed wire bytes to the transport.
     *
     * @return false if some bytes were invalid, in which case the transport can't be used anymore.
     *
     * Consumed bytes are chopped off the front of msg_bytes.
     */
    virtual bool ReceivedBytes(Span<const uint8_t>& msg_bytes) = 0;

    /** Retrieve a completed message from transport.
     *
     * This can only be called when ReceivedMessageComplete() is true.
     *
     * If reject_message=true is returned the message itself is invalid, but (other than false
     * returned by ReceivedBytes) the transport is not in an inconsistent state.
     */
    virtual CNetMessage GetReceivedMessage(std::chrono::microseconds time, bool& reject_message) = 0;

    // 2. Sending side functions, for converting messages into bytes to be sent over the wire.

    /** Set the next message to send.
     *
     * If no message can currently be set (perhaps because the previous one is not yet done being
     * sent), returns false, and msg will be unmodified. Otherwise msg is enqueued (and
     * possibly moved-from) and true is returned.
     */
    virtual bool SetMessageToSend(CSerializedNetMsg& msg) noexcept = 0;

    /** Return type for GetBytesToSend, consisting of:
     *  - Span<const uint8_t> to_send: span of bytes to be sent over the wire (possibly empty).
     *  - bool more: whether there will be more bytes to be sent after the ones in to_send are
     *    all sent (as signaled by MarkBytesSent()).
     *  - const std::string& m_type: message type on behalf of which this is being sent
     *    ("" for bytes that are not on behalf of any message).
     */
    using BytesToSend = std::tuple<
        Span<const uint8_t> /*to_send*/,
        bool /*more*/,
        const std::string& /*m_type*/
    >;

    /** Get bytes to send on the wire, if any, along with other information about it.
     *
     * As a const function, it does not modify the transport's observable state, and is thus safe
     * to be called multiple times.
     *
     * @param[in] have_next_message If true, the "more" return value reports whether more will
     *            be sendable after a SetMessageToSend call. It is set by the caller when they know
     *            they have another message ready to send, and only care about what happens
     *            after that. The have_next_message argument only affects this "more" return value
     *            and nothing else.
     *
     *            Effectively, there are three possible outcomes about whether there are more bytes
     *            to send:
     *            - Yes:     the transport itself has more bytes to send later. For example, for
     *                       V1Transport this happens during the sending of the header of a
     *                       message, when there is a non-empty payload that follows.
     *            - No:      the transport itself has no more bytes to send, but will have bytes to
     *                       send if handed a message through SetMessageToSend. In V1Transport this
     *                       happens when sending the payload of a message.
     *            - Blocked: the transport itself has no more bytes to send, and is also incapable
     *                       of sending anything more at all now, if it were handed another
     *                       message to send. This occurs in V2Transport before the handshake is
     *                       complete, as the encryption ciphers are not set up for sending
     *                       messages before that point.
     *
     *            The boolean 'more' is true for Yes, false for Blocked, and have_next_message
     *            controls what is returned for No.
     *
     * @return a BytesToSend object. The to_send member returned acts as a stream which is only
     *         ever appended to. This means that with the exception of MarkBytesSent (which pops
     *         bytes off the front of later to_sends), operations on the transport can only append
     *         to what is being returned. Also note that m_type and to_send refer to data that is
     *         internal to the transport, and calling any non-const function on this object may
     *         invalidate them.
     */
    virtual BytesToSend GetBytesToSend(bool have_next_message) const noexcept = 0;

    /** Report how many bytes returned by the last GetBytesToSend() have been sent.
     *
     * bytes_sent cannot exceed to_send.size() of the last GetBytesToSend() result.
     *
     * If bytes_sent=0, this call has no effect.
     */
    virtual void MarkBytesSent(size_t bytes_sent) noexcept = 0;

    /** Return the memory usage of this transport attributable to buffered data to send. */
    virtual size_t GetSendMemoryUsage() const noexcept = 0;

    // 3. Miscellaneous functions.

    /** Whether upon disconnections, a reconnect with V1 is warranted. */
    virtual bool ShouldReconnectV1() const noexcept = 0;
};

class V1Transport final : public Transport
{
private:
    MessageStartChars m_magic_bytes;
    const NodeId m_node_id; // Only for logging
    mutable Mutex m_recv_mutex; //!< Lock for receive state
    mutable CHash256 hasher GUARDED_BY(m_recv_mutex);
    mutable uint256 data_hash GUARDED_BY(m_recv_mutex);
    bool in_data GUARDED_BY(m_recv_mutex); // parsing header (false) or data (true)
    CDataStream hdrbuf GUARDED_BY(m_recv_mutex); // partially received header
    CMessageHeader hdr GUARDED_BY(m_recv_mutex); // complete header
    CDataStream vRecv GUARDED_BY(m_recv_mutex); // received message data
    unsigned int nHdrPos GUARDED_BY(m_recv_mutex);
    unsigned int nDataPos GUARDED_BY(m_recv_mutex);

    const uint256& GetMessageHash() const EXCLUSIVE_LOCKS_REQUIRED(m_recv_mutex);
    int readHeader(Span<const uint8_t> msg_bytes) EXCLUSIVE_LOCKS_REQUIRED(m_recv_mutex);
    int readData(Span<const uint8_t> msg_bytes) EXCLUSIVE_LOCKS_REQUIRED(m_recv_mutex);

    void Reset() EXCLUSIVE_LOCKS_REQUIRED(m_recv_mutex) {
        AssertLockHeld(m_recv_mutex);
        vRecv.clear();
        hdrbuf.clear();
        hdrbuf.resize(24);
        in_data = false;
        nHdrPos = 0;
        nDataPos = 0;
        data_hash.SetNull();
        hasher.Reset();
    }

    bool CompleteInternal() const noexcept EXCLUSIVE_LOCKS_REQUIRED(m_recv_mutex)
    {
        AssertLockHeld(m_recv_mutex);
        if (!in_data) return false;
        return hdr.nMessageSize == nDataPos;
    }

    /** Lock for sending state. */
    mutable Mutex m_send_mutex;
    /** The header of the message currently being sent. */
    std::vector<uint8_t> m_header_to_send GUARDED_BY(m_send_mutex);
    /** The data of the message currently being sent. */
    CSerializedNetMsg m_message_to_send GUARDED_BY(m_send_mutex);
    /** Whether we're currently sending header bytes or message bytes. */
    bool m_sending_header GUARDED_BY(m_send_mutex) {false};
    /** How many bytes have been sent so far (from m_header_to_send, or from m_message_to_send.data). */
    size_t m_bytes_sent GUARDED_BY(m_send_mutex) {0};

public:
    V1Transport(const NodeId node_id, int nTypeIn, int nVersionIn) noexcept;

    bool ReceivedMessageComplete() const override EXCLUSIVE_LOCKS_REQUIRED(!m_recv_mutex)
    {
        AssertLockNotHeld(m_recv_mutex);
        return WITH_LOCK(m_recv_mutex, return CompleteInternal());
    }

    Info GetInfo() const noexcept override;

    bool ReceivedBytes(Span<const uint8_t>& msg_bytes) override EXCLUSIVE_LOCKS_REQUIRED(!m_recv_mutex)
    {
        AssertLockNotHeld(m_recv_mutex);
        LOCK(m_recv_mutex);
        int ret = in_data ? readData(msg_bytes) : readHeader(msg_bytes);
        if (ret < 0) {
            Reset();
        } else {
            msg_bytes = msg_bytes.subspan(ret);
        }
        return ret >= 0;
    }

    CNetMessage GetReceivedMessage(std::chrono::microseconds time, bool& reject_message) override EXCLUSIVE_LOCKS_REQUIRED(!m_recv_mutex);

    bool SetMessageToSend(CSerializedNetMsg& msg) noexcept override EXCLUSIVE_LOCKS_REQUIRED(!m_send_mutex);
    BytesToSend GetBytesToSend(bool have_next_message) const noexcept override EXCLUSIVE_LOCKS_REQUIRED(!m_send_mutex);
    void MarkBytesSent(size_t bytes_sent) noexcept override EXCLUSIVE_LOCKS_REQUIRED(!m_send_mutex);
    size_t GetSendMemoryUsage() const noexcept override EXCLUSIVE_LOCKS_REQUIRED(!m_send_mutex);
    bool ShouldReconnectV1() const noexcept override { return false; }
};

class V2Transport final : public Transport
{
private:
    /** Contents of the version packet to send. BIP324 stipulates that senders should leave this
     *  empty, and receivers should ignore it. Future extensions can change what is sent as long as
     *  an empty version packet contents is interpreted as no extensions supported. */
    static constexpr std::array<std::byte, 0> VERSION_CONTENTS = {};

    /** The length of the V1 prefix to match bytes initially received by responders with to
     *  determine if their peer is speaking V1 or V2. */
    static constexpr size_t V1_PREFIX_LEN = 16;

    // The sender side and receiver side of V2Transport are state machines that are transitioned
    // through, based on what has been received. The receive state corresponds to the contents of,
    // and bytes received to, the receive buffer. The send state controls what can be appended to
    // the send buffer and what can be sent from it.

    /** State type that defines the current contents of the receive buffer and/or how the next
     *  received bytes added to it will be interpreted.
     *
     * Diagram:
     *
     *   start(responder)
     *        |
     *        |  start(initiator)                           /---------\
     *        |          |                                  |         |
     *        v          v                                  v         |
     *  KEY_MAYBE_V1 -> KEY -> GARB_GARBTERM -> VERSION -> APP -> APP_READY
     *        |
     *        \-------> V1
     */
    enum class RecvState : uint8_t {
        /** (Responder only) either v2 public key or v1 header.
         *
         * This is the initial state for responders, before data has been received to distinguish
         * v1 from v2 connections. When that happens, the state becomes either KEY (for v2) or V1
         * (for v1). */
        KEY_MAYBE_V1,

        /** Public key.
         *
         * This is the initial state for initiators, during which the other side's public key is
         * received. When that information arrives, the ciphers get initialized and the state
         * becomes GARB_GARBTERM. */
        KEY,

        /** Garbage and garbage terminator.
         *
         * Whenever a byte is received, the last 16 bytes are compared with the expected garbage
         * terminator. When that happens, the state becomes VERSION. If no matching terminator is
         * received in 4111 bytes (4095 for the maximum garbage length, and 16 bytes for the
         * terminator), the connection aborts. */
        GARB_GARBTERM,

        /** Version packet.
         *
         * A packet is received, and decrypted/verified. If that fails, the connection aborts. The
         * first received packet in this state (whether it's a decoy or not) is expected to
         * authenticate the garbage received during the GARB_GARBTERM state as associated
         * authenticated data (AAD). The first non-decoy packet in this state is interpreted as
         * version negotiation (currently, that means ignoring the contents, but it can be used for
         * negotiating future extensions), and afterwards the state becomes APP. */
        VERSION,

        /** Application packet.
         *
         * A packet is received, and decrypted/verified. If that succeeds, the state becomes
         * APP_READY and the decrypted contents is kept in m_recv_decode_buffer until it is
         * retrieved as a message by GetMessage(). */
        APP,

        /** Nothing (an application packet is available for GetMessage()).
         *
         * Nothing can be received in this state. When the message is retrieved by GetMessage,
         * the state becomes APP again. */
        APP_READY,

        /** Nothing (this transport is using v1 fallback).
         *
         * All receive operations are redirected to m_v1_fallback. */
        V1,
    };

    /** State type that controls the sender side.
     *
     * Diagram:
     *
     *  start(responder)
     *      |
     *      |      start(initiator)
     *      |            |
     *      v            v
     *  MAYBE_V1 -> AWAITING_KEY -> READY
     *      |
     *      \-----> V1
     */
    enum class SendState : uint8_t {
        /** (Responder only) Not sending until v1 or v2 is detected.
         *
         * This is the initial state for responders. The send buffer is empty.
         * When the receiver determines whether this
         * is a V1 or V2 connection, the sender state becomes AWAITING_KEY (for v2) or V1 (for v1).
         */
        MAYBE_V1,

        /** Waiting for the other side's public key.
         *
         * This is the initial state for initiators. The public key and garbage is sent out. When
         * the receiver receives the other side's public key and transitions to GARB_GARBTERM, the
         * sender state becomes READY. */
        AWAITING_KEY,

        /** Normal sending state.
         *
         * In this state, the ciphers are initialized, so packets can be sent. When this state is
         * entered, the garbage terminator and version packet are appended to the send buffer (in
         * addition to the key and garbage which may still be there). In this state a message can be
         * provided if the send buffer is empty. */
        READY,

        /** This transport is using v1 fallback.
         *
         * All send operations are redirected to m_v1_fallback. */
        V1,
    };

    /** Cipher state. */
    BIP324Cipher m_cipher;
    /** Whether we are the initiator side. */
    const bool m_initiating;
    /** NodeId (for debug logging). */
    const NodeId m_nodeid;
    /** Encapsulate a V1Transport to fall back to. */
    V1Transport m_v1_fallback;

    /** Lock for receiver-side fields. */
    mutable Mutex m_recv_mutex ACQUIRED_BEFORE(m_send_mutex);
    /** In {VERSION, APP}, the decrypted packet length, if m_recv_buffer.size() >=
     *  BIP324Cipher::LENGTH_LEN. Unspecified otherwise. */
    uint32_t m_recv_len GUARDED_BY(m_recv_mutex) {0};
    /** Receive buffer; meaning is determined by m_recv_state. */
    std::vector<uint8_t> m_recv_buffer GUARDED_BY(m_recv_mutex);
    /** AAD expected in next received packet (currently used only for garbage). */
    std::vector<uint8_t> m_recv_aad GUARDED_BY(m_recv_mutex);
    /** Buffer to put decrypted contents in, for converting to CNetMessage. */
    std::vector<uint8_t> m_recv_decode_buffer GUARDED_BY(m_recv_mutex);
    /** Deserialization type. */
    const int m_recv_type;
    /** Deserialization version number. */
    const int m_recv_version;
    /** Current receiver state. */
    RecvState m_recv_state GUARDED_BY(m_recv_mutex);

    /** Lock for sending-side fields. If both sending and receiving fields are accessed,
     *  m_recv_mutex must be acquired before m_send_mutex. */
    mutable Mutex m_send_mutex ACQUIRED_AFTER(m_recv_mutex);
    /** The send buffer; meaning is determined by m_send_state. */
    std::vector<uint8_t> m_send_buffer GUARDED_BY(m_send_mutex);
    /** How many bytes from the send buffer have been sent so far. */
    uint32_t m_send_pos GUARDED_BY(m_send_mutex) {0};
    /** The garbage sent, or to be sent (MAYBE_V1 and AWAITING_KEY state only). */
    std::vector<uint8_t> m_send_garbage GUARDED_BY(m_send_mutex);
    /** Type of the message being sent. */
    std::string m_send_type GUARDED_BY(m_send_mutex);
    /** Current sender state. */
    SendState m_send_state GUARDED_BY(m_send_mutex);
    /** Whether we've sent at least 24 bytes (which would trigger disconnect for V1 peers). */
    bool m_sent_v1_header_worth GUARDED_BY(m_send_mutex) {false};

    /** Change the receive state. */
    void SetReceiveState(RecvState recv_state) noexcept EXCLUSIVE_LOCKS_REQUIRED(m_recv_mutex);
    /** Change the send state. */
    void SetSendState(SendState send_state) noexcept EXCLUSIVE_LOCKS_REQUIRED(m_send_mutex);
    /** Given a packet's contents, find the message type (if valid), and strip it from contents. */
    static std::optional<std::string> GetMessageType(Span<const uint8_t>& contents) noexcept;
    /** Determine how many received bytes can be processed in one go (not allowed in V1 state). */
    size_t GetMaxBytesToProcess() noexcept EXCLUSIVE_LOCKS_REQUIRED(m_recv_mutex);
    /** Put our public key + garbage in the send buffer. */
    void StartSendingHandshake() noexcept EXCLUSIVE_LOCKS_REQUIRED(m_send_mutex);
    /** Process bytes in m_recv_buffer, while in KEY_MAYBE_V1 state. */
    void ProcessReceivedMaybeV1Bytes() noexcept EXCLUSIVE_LOCKS_REQUIRED(m_recv_mutex, !m_send_mutex);
    /** Process bytes in m_recv_buffer, while in KEY state. */
    bool ProcessReceivedKeyBytes() noexcept EXCLUSIVE_LOCKS_REQUIRED(m_recv_mutex, !m_send_mutex);
    /** Process bytes in m_recv_buffer, while in GARB_GARBTERM state. */
    bool ProcessReceivedGarbageBytes() noexcept EXCLUSIVE_LOCKS_REQUIRED(m_recv_mutex);
    /** Process bytes in m_recv_buffer, while in VERSION/APP state. */
    bool ProcessReceivedPacketBytes() noexcept EXCLUSIVE_LOCKS_REQUIRED(m_recv_mutex);

public:
    static constexpr uint32_t MAX_GARBAGE_LEN = 4095;

    /** Construct a V2 transport with securely generated random keys.
     *
     * @param[in] nodeid      the node's NodeId (only for debug log output).
     * @param[in] initiating  whether we are the initiator side.
     * @param[in] type_in     the serialization type of returned CNetMessages.
     * @param[in] version_in  the serialization version of returned CNetMessages.
     */
    V2Transport(NodeId nodeid, bool initiating, int type_in, int version_in) noexcept;

    /** Construct a V2 transport with specified keys and garbage (test use only). */
    V2Transport(NodeId nodeid, bool initiating, int type_in, int version_in, const CKey& key, Span<const std::byte> ent32, std::vector<uint8_t> garbage) noexcept;

    // Receive side functions.
    bool ReceivedMessageComplete() const noexcept override EXCLUSIVE_LOCKS_REQUIRED(!m_recv_mutex);
    bool ReceivedBytes(Span<const uint8_t>& msg_bytes) noexcept override EXCLUSIVE_LOCKS_REQUIRED(!m_recv_mutex, !m_send_mutex);
    CNetMessage GetReceivedMessage(std::chrono::microseconds time, bool& reject_message) noexcept override EXCLUSIVE_LOCKS_REQUIRED(!m_recv_mutex);

    // Send side functions.
    bool SetMessageToSend(CSerializedNetMsg& msg) noexcept override EXCLUSIVE_LOCKS_REQUIRED(!m_send_mutex);
    BytesToSend GetBytesToSend(bool have_next_message) const noexcept override EXCLUSIVE_LOCKS_REQUIRED(!m_send_mutex);
    void MarkBytesSent(size_t bytes_sent) noexcept override EXCLUSIVE_LOCKS_REQUIRED(!m_send_mutex);
    size_t GetSendMemoryUsage() const noexcept override EXCLUSIVE_LOCKS_REQUIRED(!m_send_mutex);

    // Miscellaneous functions.
    bool ShouldReconnectV1() const noexcept override EXCLUSIVE_LOCKS_REQUIRED(!m_recv_mutex, !m_send_mutex);
    Info GetInfo() const noexcept override EXCLUSIVE_LOCKS_REQUIRED(!m_recv_mutex);
};

struct CNodeOptions
{
    NetPermissionFlags permission_flags = NetPermissionFlags::None;
    std::unique_ptr<i2p::sam::Session> i2p_sam_session = nullptr;
    bool prefer_evict = false;
    size_t recv_flood_size{DEFAULT_MAXRECEIVEBUFFER * 1000};
    bool use_v2transport = false;
};

/** Information about a peer */
class CNode
{
public:
    /** Transport serializer/deserializer. The receive side functions are only called under cs_vRecv, while
     * the sending side functions are only called under cs_vSend. */
    const std::unique_ptr<Transport> m_transport;

    const NetPermissionFlags m_permission_flags;

    /**
     * Socket used for communication with the node.
     * May not own a Sock object (after `CloseSocketDisconnect()` or during tests).
     * `shared_ptr` (instead of `unique_ptr`) is used to avoid premature close of
     * the underlying file descriptor by one thread while another thread is
     * poll(2)-ing it for activity.
     * @see https://github.com/bitcoin/bitcoin/issues/21744 for details.
     */
    std::shared_ptr<Sock> m_sock GUARDED_BY(m_sock_mutex);

    /** Sum of GetMemoryUsage of all vSendMsg entries. */
    size_t m_send_memusage GUARDED_BY(cs_vSend){0};
    /** Total number of bytes sent on the wire to this peer. */
    uint64_t nSendBytes GUARDED_BY(cs_vSend){0};
    /** Messages still to be fed to m_transport->SetMessageToSend. */
    std::deque<CSerializedNetMsg> vSendMsg GUARDED_BY(cs_vSend);
    Mutex cs_vSend;
    Mutex m_sock_mutex;
    Mutex cs_vRecv;

    uint64_t nRecvBytes GUARDED_BY(cs_vRecv){0};

    std::atomic<std::chrono::seconds> m_last_send{0s};
    std::atomic<std::chrono::seconds> m_last_recv{0s};
    //! Unix epoch time at peer connection
    const std::chrono::seconds m_connected;
    std::atomic<int64_t> nTimeOffset{0};
    // Address of this peer
    const CAddress addr;
    // Bind address of our side of the connection
    const CAddress addrBind;
    const std::string m_addr_name;
    /** The pszDest argument provided to ConnectNode(). Only used for reconnections. */
    const std::string m_dest;
    //! Whether this peer is an inbound onion, i.e. connected via our Tor onion service.
    const bool m_inbound_onion;
    std::atomic<int> nVersion{0};
    Mutex m_subver_mutex;
    /**
     * cleanSubVer is a sanitized string of the user agent byte array we read
     * from the wire. This cleaned string can safely be logged or displayed.
     */
    std::string cleanSubVer GUARDED_BY(m_subver_mutex){};
    const bool m_prefer_evict{false}; // This peer is preferred for eviction.
    bool HasPermission(NetPermissionFlags permission) const {
        return NetPermissions::HasFlag(m_permission_flags, permission);
    }
    /** fSuccessfullyConnected is set to true on receiving VERACK from the peer. */
    std::atomic_bool fSuccessfullyConnected{false};
    // Setting fDisconnect to true will cause the node to be disconnected the
    // next time DisconnectNodes() runs
    std::atomic_bool fDisconnect{false};
    CSemaphoreGrant grantOutbound;
    std::atomic<int> nRefCount{0};

    const uint64_t nKeyedNetGroup;
    std::atomic_bool fPauseRecv{false};
    std::atomic_bool fPauseSend{false};

    const ConnectionType m_conn_type;

    /** Move all messages from the received queue to the processing queue. */
    void MarkReceivedMsgsForProcessing()
        EXCLUSIVE_LOCKS_REQUIRED(!m_msg_process_queue_mutex);

    /** Poll the next message from the processing queue of this connection.
     *
     * Returns std::nullopt if the processing queue is empty, or a pair
     * consisting of the message and a bool that indicates if the processing
     * queue has more entries. */
    std::optional<std::pair<CNetMessage, bool>> PollMessage()
        EXCLUSIVE_LOCKS_REQUIRED(!m_msg_process_queue_mutex);

    /** Account for the total size of a sent message in the per msg type connection stats. */
    void AccountForSentBytes(const std::string& msg_type, size_t sent_bytes)
        EXCLUSIVE_LOCKS_REQUIRED(cs_vSend)
    {
        mapSendBytesPerMsgType[msg_type] += sent_bytes;
    }

    bool IsOutboundOrBlockRelayConn() const {
        switch (m_conn_type) {
            case ConnectionType::OUTBOUND_FULL_RELAY:
            case ConnectionType::BLOCK_RELAY:
                return true;
            case ConnectionType::INBOUND:
            case ConnectionType::MANUAL:
            case ConnectionType::ADDR_FETCH:
            case ConnectionType::FEELER:
                return false;
        } // no default case, so the compiler can warn about missing cases

        assert(false);
    }

    bool IsFullOutboundConn() const {
        return m_conn_type == ConnectionType::OUTBOUND_FULL_RELAY;
    }

    bool IsManualConn() const {
        return m_conn_type == ConnectionType::MANUAL;
    }

    bool IsManualOrFullOutboundConn() const
    {
        switch (m_conn_type) {
        case ConnectionType::INBOUND:
        case ConnectionType::FEELER:
        case ConnectionType::BLOCK_RELAY:
        case ConnectionType::ADDR_FETCH:
                return false;
        case ConnectionType::OUTBOUND_FULL_RELAY:
        case ConnectionType::MANUAL:
                return true;
        } // no default case, so the compiler can warn about missing cases

        assert(false);
    }

    bool IsBlockOnlyConn() const {
        return m_conn_type == ConnectionType::BLOCK_RELAY;
    }

    bool IsFeelerConn() const {
        return m_conn_type == ConnectionType::FEELER;
    }

    bool IsAddrFetchConn() const {
        return m_conn_type == ConnectionType::ADDR_FETCH;
    }

    bool IsInboundConn() const {
        return m_conn_type == ConnectionType::INBOUND;
    }

    bool ExpectServicesFromConn() const {
        switch (m_conn_type) {
            case ConnectionType::INBOUND:
            case ConnectionType::MANUAL:
            case ConnectionType::FEELER:
                return false;
            case ConnectionType::OUTBOUND_FULL_RELAY:
            case ConnectionType::BLOCK_RELAY:
            case ConnectionType::ADDR_FETCH:
                return true;
        } // no default case, so the compiler can warn about missing cases

        assert(false);
    }

    /**
     * Get network the peer connected through.
     *
     * Returns Network::NET_ONION for *inbound* onion connections,
     * and CNetAddr::GetNetClass() otherwise. The latter cannot be used directly
     * because it doesn't detect the former, and it's not the responsibility of
     * the CNetAddr class to know the actual network a peer is connected through.
     *
     * @return network the peer connected through.
     */
    Network ConnectedThroughNetwork() const;

    /** Whether this peer connected through a privacy network. */
    [[nodiscard]] bool IsConnectedThroughPrivacyNet() const;

    // We selected peer as (compact blocks) high-bandwidth peer (BIP152)
    std::atomic<bool> m_bip152_highbandwidth_to{false};
    // Peer selected us as (compact blocks) high-bandwidth peer (BIP152)
    std::atomic<bool> m_bip152_highbandwidth_from{false};

    /** Whether this peer provides all services that we want. Used for eviction decisions */
    std::atomic_bool m_has_all_wanted_services{false};

    /** Whether we should relay transactions to this peer. This only changes
     * from false to true. It will never change back to false. */
    std::atomic_bool m_relays_txs{false};

    /** Whether this peer has loaded a bloom filter. Used only in inbound
     *  eviction logic. */
    std::atomic_bool m_bloom_filter_loaded{false};

    /** UNIX epoch time of the last block received from this peer that we had
     * not yet seen (e.g. not already received from another peer), that passed
     * preliminary validity checks and was saved to disk, even if we don't
     * connect the block or it eventually fails connection. Used as an inbound
     * peer eviction criterium in CConnman::AttemptToEvictConnection. */
    std::atomic<std::chrono::seconds> m_last_block_time{0s};

    /** UNIX epoch time of the last transaction received from this peer that we
     * had not yet seen (e.g. not already received from another peer) and that
     * was accepted into our mempool. Used as an inbound peer eviction criterium
     * in CConnman::AttemptToEvictConnection. */
    std::atomic<std::chrono::seconds> m_last_tx_time{0s};

    /** Last measured round-trip time. Used only for RPC/GUI stats/debugging.*/
    std::atomic<std::chrono::microseconds> m_last_ping_time{0us};

    /** Lowest measured round-trip time. Used as an inbound peer eviction
     * criterium in CConnman::AttemptToEvictConnection. */
    std::atomic<std::chrono::microseconds> m_min_ping_time{std::chrono::microseconds::max()};

    CNode(NodeId id,
          std::shared_ptr<Sock> sock,
          const CAddress& addrIn,
          uint64_t nKeyedNetGroupIn,
          uint64_t nLocalHostNonceIn,
          const CAddress& addrBindIn,
          const std::string& addrNameIn,
          ConnectionType conn_type_in,
          bool inbound_onion,
          CNodeOptions&& node_opts = {});
    CNode(const CNode&) = delete;
    CNode& operator=(const CNode&) = delete;

    NodeId GetId() const {
        return id;
    }

    uint64_t GetLocalNonce() const {
        return nLocalHostNonce;
    }

    int GetRefCount() const
    {
        assert(nRefCount >= 0);
        return nRefCount;
    }

    /**
     * Receive bytes from the buffer and deserialize them into messages.
     *
     * @param[in]   msg_bytes   The raw data
     * @param[out]  complete    Set True if at least one message has been
     *                          deserialized and is ready to be processed
     * @return  True if the peer should stay connected,
     *          False if the peer should be disconnected from.
     */
    bool ReceiveMsgBytes(Span<const uint8_t> msg_bytes, bool& complete) EXCLUSIVE_LOCKS_REQUIRED(!cs_vRecv);

    void SetCommonVersion(int greatest_common_version)
    {
        Assume(m_greatest_common_version == INIT_PROTO_VERSION);
        m_greatest_common_version = greatest_common_version;
    }
    int GetCommonVersion() const
    {
        return m_greatest_common_version;
    }

    CService GetAddrLocal() const EXCLUSIVE_LOCKS_REQUIRED(!m_addr_local_mutex);
    //! May not be called more than once
    void SetAddrLocal(const CService& addrLocalIn) EXCLUSIVE_LOCKS_REQUIRED(!m_addr_local_mutex);

    CNode* AddRef()
    {
        nRefCount++;
        return this;
    }

    void Release()
    {
        nRefCount--;
    }

    void CloseSocketDisconnect() EXCLUSIVE_LOCKS_REQUIRED(!m_sock_mutex);

    void CopyStats(CNodeStats& stats) EXCLUSIVE_LOCKS_REQUIRED(!m_subver_mutex, !m_addr_local_mutex, !cs_vSend, !cs_vRecv);

    std::string ConnectionTypeAsString() const { return ::ConnectionTypeAsString(m_conn_type); }

    /** A ping-pong round trip has completed successfully. Update latest and minimum ping times. */
    void PongReceived(std::chrono::microseconds ping_time) {
        m_last_ping_time = ping_time;
        m_min_ping_time = std::min(m_min_ping_time.load(), ping_time);
    }

//private:
    const NodeId id;
    const uint64_t nLocalHostNonce;
    std::atomic<int> m_greatest_common_version{INIT_PROTO_VERSION};

    const size_t m_recv_flood_size;
    std::list<CNetMessage> vRecvMsg; // Used only by SocketHandler thread

    Mutex m_msg_process_queue_mutex;
    std::list<CNetMessage> m_msg_process_queue GUARDED_BY(m_msg_process_queue_mutex);
    size_t m_msg_process_queue_size GUARDED_BY(m_msg_process_queue_mutex){0};

    // Our address, as reported by the peer
    CService addrLocal GUARDED_BY(m_addr_local_mutex);
    mutable Mutex m_addr_local_mutex;

    mapMsgTypeSize mapSendBytesPerMsgType GUARDED_BY(cs_vSend);
    mapMsgTypeSize mapRecvBytesPerMsgType GUARDED_BY(cs_vRecv);

    /*
     * If an I2P session is created per connection (for outbound transient I2P
     * connections) then it is stored here so that it can be destroyed when the
     * socket is closed. I2P sessions involve a data/transport socket (in `m_sock`)
     * and a control socket (in `m_i2p_sam_session`). For transient sessions, once
     * the data socket is closed, the control socket is not going to be used anymore
     * and is just taking up resources. So better close it as soon as `m_sock` is
     * closed.
     * Otherwise this unique_ptr is empty.
     */
    std::unique_ptr<i2p::sam::Session> m_i2p_sam_session GUARDED_BY(m_sock_mutex);

    /**
     * Particl
     */
    SecMsgNode smsgData;
};

/**
 * Interface for message handling
 */
class NetEventsInterface
{
public:
    /** Mutex for anything that is only accessed via the msg processing thread */
    static Mutex g_msgproc_mutex;

    /** Initialize a peer (setup state, queue any initial messages) */
    virtual void InitializeNode(CNode& node, ServiceFlags our_services) = 0;

    /** Handle removal of a peer (clear state) */
    virtual void FinalizeNode(const CNode& node) = 0;

    /**
    * Process protocol messages received from a given node
    *
    * @param[in]   pnode           The node which we have received messages from.
    * @param[in]   interrupt       Interrupt condition for processing threads
    * @return                      True if there is more work to be done
    */
    virtual bool ProcessMessages(CNode* pnode, std::atomic<bool>& interrupt) EXCLUSIVE_LOCKS_REQUIRED(g_msgproc_mutex) = 0;

    /**
    * Send queued protocol messages to a given node.
    *
    * @param[in]   pnode           The node which we are sending messages to.
    * @return                      True if there is more work to be done
    */
    virtual bool SendMessages(CNode* pnode) EXCLUSIVE_LOCKS_REQUIRED(g_msgproc_mutex) = 0;

    /** Particl */
    virtual void CheckUnreceivedHeaders(int64_t now) EXCLUSIVE_LOCKS_REQUIRED(cs_main) = 0;
    virtual void DecMisbehaving(NodeId nodeid, int howmuch) = 0;
protected:
    /**
     * Protected destructor so that instances can only be deleted by derived classes.
     * If that restriction is no longer desired, this should be made public and virtual.
     */
    ~NetEventsInterface() = default;
};

class CConnman
{
public:

    struct Options
    {
        ServiceFlags nLocalServices = NODE_NONE;
        int nMaxConnections = 0;
        int m_max_outbound_full_relay = 0;
        int m_max_outbound_block_relay = 0;
        int nMaxAddnode = 0;
        int nMaxFeeler = 0;
        CClientUIInterface* uiInterface = nullptr;
        NetEventsInterface* m_msgproc = nullptr;
        BanMan* m_banman = nullptr;
        unsigned int nSendBufferMaxSize = 0;
        unsigned int nReceiveFloodSize = 0;
        uint64_t nMaxOutboundLimit = 0;
        int64_t m_peer_connect_timeout = DEFAULT_PEER_CONNECT_TIMEOUT;
        std::vector<std::string> vSeedNodes;
        std::vector<NetWhitelistPermissions> vWhitelistedRange;
        std::vector<NetWhitebindPermissions> vWhiteBinds;
        std::vector<CService> vBinds;
        std::vector<CService> onion_binds;
        /// True if the user did not specify -bind= or -whitebind= and thus
        /// we should bind on `0.0.0.0` (IPv4) and `::` (IPv6).
        bool bind_on_any;
        bool m_use_addrman_outgoing = true;
        std::vector<std::string> m_specified_outgoing;
        std::vector<std::string> m_added_nodes;
        bool m_i2p_accept_incoming;
    };

    void Init(const Options& connOptions) EXCLUSIVE_LOCKS_REQUIRED(!m_added_nodes_mutex, !m_total_bytes_sent_mutex)
    {
        AssertLockNotHeld(m_total_bytes_sent_mutex);

        nLocalServices = connOptions.nLocalServices;
        nMaxConnections = connOptions.nMaxConnections;
        m_max_outbound_full_relay = std::min(connOptions.m_max_outbound_full_relay, connOptions.nMaxConnections);
        m_max_outbound_block_relay = connOptions.m_max_outbound_block_relay;
        m_use_addrman_outgoing = connOptions.m_use_addrman_outgoing;
        nMaxAddnode = connOptions.nMaxAddnode;
        nMaxFeeler = connOptions.nMaxFeeler;
        m_max_outbound = m_max_outbound_full_relay + m_max_outbound_block_relay + nMaxFeeler;
        m_client_interface = connOptions.uiInterface;
        m_banman = connOptions.m_banman;
        m_msgproc = connOptions.m_msgproc;
        nSendBufferMaxSize = connOptions.nSendBufferMaxSize;
        nReceiveFloodSize = connOptions.nReceiveFloodSize;
        m_peer_connect_timeout = std::chrono::seconds{connOptions.m_peer_connect_timeout};
        {
            LOCK(m_total_bytes_sent_mutex);
            nMaxOutboundLimit = connOptions.nMaxOutboundLimit;
        }
        vWhitelistedRange = connOptions.vWhitelistedRange;
        {
            LOCK(m_added_nodes_mutex);

            for (const std::string& added_node : connOptions.m_added_nodes) {
                // -addnode cli arg does not currently have a way to signal BIP324 support
                m_added_node_params.push_back({added_node, false});
            }
        }
        m_onion_binds = connOptions.onion_binds;
    }

    CConnman(uint64_t seed0, uint64_t seed1, AddrMan& addrman, const NetGroupManager& netgroupman,
             const CChainParams& params, bool network_active = true);

    ~CConnman();

    bool Start(CScheduler& scheduler, const Options& options) EXCLUSIVE_LOCKS_REQUIRED(!m_total_bytes_sent_mutex, !m_added_nodes_mutex, !m_addr_fetches_mutex, !mutexMsgProc);

    void StopThreads();
    void StopNodes();
    void Stop()
    {
        StopThreads();
        StopNodes();
    };

    void Interrupt() EXCLUSIVE_LOCKS_REQUIRED(!mutexMsgProc);
    bool GetNetworkActive() const { return fNetworkActive; };
    bool GetUseAddrmanOutgoing() const { return m_use_addrman_outgoing; };
    void SetNetworkActive(bool active);
    void OpenNetworkConnection(const CAddress& addrConnect, bool fCountFailure, CSemaphoreGrant&& grant_outbound, const char* strDest, ConnectionType conn_type, bool use_v2transport) EXCLUSIVE_LOCKS_REQUIRED(!m_unused_i2p_sessions_mutex);
    bool CheckIncomingNonce(uint64_t nonce);

    // alias for thread safety annotations only, not defined
    RecursiveMutex& GetNodesMutex() const LOCK_RETURNED(m_nodes_mutex);

    bool ForNode(NodeId id, std::function<bool(CNode* pnode)> func);

    void PushMessage(CNode* pnode, CSerializedNetMsg&& msg) EXCLUSIVE_LOCKS_REQUIRED(!m_total_bytes_sent_mutex);

    using NodeFn = std::function<void(CNode*)>;
    void ForEachNode(const NodeFn& func)
    {
        LOCK(m_nodes_mutex);
        for (auto&& node : m_nodes) {
            if (NodeFullyConnected(node))
                func(node);
        }
    };

    void ForEachNode(const NodeFn& func) const
    {
        LOCK(m_nodes_mutex);
        for (auto&& node : m_nodes) {
            if (NodeFullyConnected(node))
                func(node);
        }
    };

    // Addrman functions
    /**
     * Return all or many randomly selected addresses, optionally by network.
     *
     * @param[in] max_addresses  Maximum number of addresses to return (0 = all).
     * @param[in] max_pct        Maximum percentage of addresses to return (0 = all).
     * @param[in] network        Select only addresses of this network (nullopt = all).
     */
    std::vector<CAddress> GetAddresses(size_t max_addresses, size_t max_pct, std::optional<Network> network) const;
    /**
     * Cache is used to minimize topology leaks, so it should
     * be used for all non-trusted calls, for example, p2p.
     * A non-malicious call (from RPC or a peer with addr permission) should
     * call the function without a parameter to avoid using the cache.
     */
    std::vector<CAddress> GetAddresses(CNode& requestor, size_t max_addresses, size_t max_pct);

    // This allows temporarily exceeding m_max_outbound_full_relay, with the goal of finding
    // a peer that is better than all our current peers.
    void SetTryNewOutboundPeer(bool flag);
    bool GetTryNewOutboundPeer() const;

    void StartExtraBlockRelayPeers();

    // Return the number of outbound peers we have in excess of our target (eg,
    // if we previously called SetTryNewOutboundPeer(true), and have since set
    // to false, we may have extra peers that we wish to disconnect). This may
    // return a value less than (num_outbound_connections - num_outbound_slots)
    // in cases where some outbound connections are not yet fully connected, or
    // not yet fully disconnected.
    int GetExtraFullOutboundCount() const;
    // Count the number of block-relay-only peers we have over our limit.
    int GetExtraBlockRelayCount() const;

    bool AddNode(const AddedNodeParams& add) EXCLUSIVE_LOCKS_REQUIRED(!m_added_nodes_mutex);
    bool RemoveAddedNode(const std::string& node) EXCLUSIVE_LOCKS_REQUIRED(!m_added_nodes_mutex);
    std::vector<AddedNodeInfo> GetAddedNodeInfo() const EXCLUSIVE_LOCKS_REQUIRED(!m_added_nodes_mutex);

    /**
     * Attempts to open a connection. Currently only used from tests.
     *
     * @param[in]   address     Address of node to try connecting to
     * @param[in]   conn_type   ConnectionType::OUTBOUND, ConnectionType::BLOCK_RELAY,
     *                          ConnectionType::ADDR_FETCH or ConnectionType::FEELER
     * @return      bool        Returns false if there are no available
     *                          slots for this connection:
     *                          - conn_type not a supported ConnectionType
     *                          - Max total outbound connection capacity filled
     *                          - Max connection capacity for type is filled
     */
    bool AddConnection(const std::string& address, ConnectionType conn_type) EXCLUSIVE_LOCKS_REQUIRED(!m_unused_i2p_sessions_mutex);

    size_t GetNodeCount(ConnectionDirection) const;
    uint32_t GetMappedAS(const CNetAddr& addr) const;
    void GetNodeStats(std::vector<CNodeStats>& vstats) const;
    bool DisconnectNode(const std::string& node);
    bool DisconnectNode(const CSubNet& subnet);
    bool DisconnectNode(const CNetAddr& addr);
    bool DisconnectNode(NodeId id);

    //! Used to convey which local services we are offering peers during node
    //! connection.
    //!
    //! The data returned by this is used in CNode construction,
    //! which is used to advertise which services we are offering
    //! that peer during `net_processing.cpp:PushNodeVersion()`.
    ServiceFlags GetLocalServices() const;
    void SetLocalServices(ServiceFlags f);

    uint64_t GetMaxOutboundTarget() const EXCLUSIVE_LOCKS_REQUIRED(!m_total_bytes_sent_mutex);
    std::chrono::seconds GetMaxOutboundTimeframe() const;

    //! check if the outbound target is reached
    //! if param historicalBlockServingLimit is set true, the function will
    //! response true if the limit for serving historical blocks has been reached
    bool OutboundTargetReached(bool historicalBlockServingLimit) const EXCLUSIVE_LOCKS_REQUIRED(!m_total_bytes_sent_mutex);

    //! response the bytes left in the current max outbound cycle
    //! in case of no limit, it will always response 0
    uint64_t GetOutboundTargetBytesLeft() const EXCLUSIVE_LOCKS_REQUIRED(!m_total_bytes_sent_mutex);

    std::chrono::seconds GetMaxOutboundTimeLeftInCycle() const EXCLUSIVE_LOCKS_REQUIRED(!m_total_bytes_sent_mutex);

    uint64_t GetTotalBytesRecv() const;
    uint64_t GetTotalBytesSent() const EXCLUSIVE_LOCKS_REQUIRED(!m_total_bytes_sent_mutex);

    /** Get a unique deterministic randomizer. */
    CSipHasher GetDeterministicRandomizer(uint64_t id) const;

    void WakeMessageHandler() EXCLUSIVE_LOCKS_REQUIRED(!mutexMsgProc);

    /** Return true if we should disconnect the peer for failing an inactivity check. */
    bool ShouldRunInactivityChecks(const CNode& node, std::chrono::seconds now) const;

    bool MultipleManualOrFullOutboundConns(Network net) const EXCLUSIVE_LOCKS_REQUIRED(m_nodes_mutex);

//private:
    struct ListenSocket {
    public:
        std::shared_ptr<Sock> sock;
        inline void AddSocketPermissionFlags(NetPermissionFlags& flags) const { NetPermissions::AddFlag(flags, m_permissions); }
        ListenSocket(std::shared_ptr<Sock> sock_, NetPermissionFlags permissions_)
            : sock{sock_}, m_permissions{permissions_}
        {
        }

    private:
        NetPermissionFlags m_permissions;
    };

    //! returns the time left in the current max outbound cycle
    //! in case of no limit, it will always return 0
    std::chrono::seconds GetMaxOutboundTimeLeftInCycle_() const EXCLUSIVE_LOCKS_REQUIRED(m_total_bytes_sent_mutex);

    bool BindListenPort(const CService& bindAddr, bilingual_str& strError, NetPermissionFlags permissions);
    bool Bind(const CService& addr, unsigned int flags, NetPermissionFlags permissions);
    bool InitBinds(const Options& options);

    void ThreadOpenAddedConnections() EXCLUSIVE_LOCKS_REQUIRED(!m_added_nodes_mutex, !m_unused_i2p_sessions_mutex, !m_reconnections_mutex);
    void AddAddrFetch(const std::string& strDest) EXCLUSIVE_LOCKS_REQUIRED(!m_addr_fetches_mutex);
    void ProcessAddrFetch() EXCLUSIVE_LOCKS_REQUIRED(!m_addr_fetches_mutex, !m_unused_i2p_sessions_mutex);
    void ThreadOpenConnections(std::vector<std::string> connect) EXCLUSIVE_LOCKS_REQUIRED(!m_addr_fetches_mutex, !m_added_nodes_mutex, !m_nodes_mutex, !m_unused_i2p_sessions_mutex, !m_reconnections_mutex);
    void ThreadMessageHandler() EXCLUSIVE_LOCKS_REQUIRED(!mutexMsgProc);
    void ThreadI2PAcceptIncoming();
    void AcceptConnection(const ListenSocket& hListenSocket);

    /**
     * Create a `CNode` object from a socket that has just been accepted and add the node to
     * the `m_nodes` member.
     * @param[in] sock Connected socket to communicate with the peer.
     * @param[in] permission_flags The peer's permissions.
     * @param[in] addr_bind The address and port at our side of the connection.
     * @param[in] addr The address and port at the peer's side of the connection.
     */
    void CreateNodeFromAcceptedSocket(std::unique_ptr<Sock>&& sock,
                                      NetPermissionFlags permission_flags,
                                      const CAddress& addr_bind,
                                      const CAddress& addr);

    void DisconnectNodes() EXCLUSIVE_LOCKS_REQUIRED(!m_reconnections_mutex, !m_nodes_mutex);
    void NotifyNumConnectionsChanged();
    /** Return true if the peer is inactive and should be disconnected. */
    bool InactivityCheck(const CNode& node) const;

    /**
     * Generate a collection of sockets to check for IO readiness.
     * @param[in] nodes Select from these nodes' sockets.
     * @return sockets to check for readiness
     */
    Sock::EventsPerSock GenerateWaitSockets(Span<CNode* const> nodes);

    /**
     * Check connected and listening sockets for IO readiness and process them accordingly.
     */
    void SocketHandler() EXCLUSIVE_LOCKS_REQUIRED(!m_total_bytes_sent_mutex, !mutexMsgProc);

    /**
     * Do the read/write for connected sockets that are ready for IO.
     * @param[in] nodes Nodes to process. The socket of each node is checked against `what`.
     * @param[in] events_per_sock Sockets that are ready for IO.
     */
    void SocketHandlerConnected(const std::vector<CNode*>& nodes,
                                const Sock::EventsPerSock& events_per_sock)
        EXCLUSIVE_LOCKS_REQUIRED(!m_total_bytes_sent_mutex, !mutexMsgProc);

    /**
     * Accept incoming connections, one from each read-ready listening socket.
     * @param[in] events_per_sock Sockets that are ready for IO.
     */
    void SocketHandlerListening(const Sock::EventsPerSock& events_per_sock);

    void ThreadSocketHandler() EXCLUSIVE_LOCKS_REQUIRED(!m_total_bytes_sent_mutex, !mutexMsgProc, !m_nodes_mutex, !m_reconnections_mutex);
    void ThreadDNSAddressSeed() EXCLUSIVE_LOCKS_REQUIRED(!m_addr_fetches_mutex, !m_nodes_mutex);

    uint64_t CalculateKeyedNetGroup(const CAddress& ad) const;

    CNode* FindNode(const CNetAddr& ip);
    CNode* FindNode(const CSubNet& subNet);
    CNode* FindNode(const std::string& addrName);
    CNode* FindNode(const CService& addr);

    /**
     * Determine whether we're already connected to a given address, in order to
     * avoid initiating duplicate connections.
     */
    bool AlreadyConnectedToAddress(const CAddress& addr);

    bool AttemptToEvictConnection();
    CNode* ConnectNode(CAddress addrConnect, const char *pszDest, bool fCountFailure, ConnectionType conn_type, bool use_v2transport) EXCLUSIVE_LOCKS_REQUIRED(!m_unused_i2p_sessions_mutex);
    void AddWhitelistPermissionFlags(NetPermissionFlags& flags, const CNetAddr &addr) const;

    void DeleteNode(CNode* pnode);

    NodeId GetNewNodeId();

    /** (Try to) send data from node's vSendMsg. Returns (bytes_sent, data_left). */
    std::pair<size_t, bool> SocketSendData(CNode& node) const EXCLUSIVE_LOCKS_REQUIRED(node.cs_vSend);

    void DumpAddresses();

    // Network stats
    void RecordBytesRecv(uint64_t bytes);
    void RecordBytesSent(uint64_t bytes) EXCLUSIVE_LOCKS_REQUIRED(!m_total_bytes_sent_mutex);

    /**
     Return reachable networks for which we have no addresses in addrman and therefore
     may require loading fixed seeds.
     */
    std::unordered_set<Network> GetReachableEmptyNetworks() const;

    /**
     * Return vector of current BLOCK_RELAY peers.
     */
    std::vector<CAddress> GetCurrentBlockRelayOnlyConns() const;

    /**
     * Search for a "preferred" network, a reachable network to which we
     * currently don't have any OUTBOUND_FULL_RELAY or MANUAL connections.
     * There needs to be at least one address in AddrMan for a preferred
     * network to be picked.
     *
     * @param[out]    network        Preferred network, if found.
     *
     * @return           bool        Whether a preferred network was found.
     */
    bool MaybePickPreferredNetwork(std::optional<Network>& network);

    // Whether the node should be passed out in ForEach* callbacks
    static bool NodeFullyConnected(const CNode* pnode);

    uint16_t GetDefaultPort(Network net) const;
    uint16_t GetDefaultPort(const std::string& addr) const;

    // Network usage totals
    mutable Mutex m_total_bytes_sent_mutex;
    std::atomic<uint64_t> nTotalBytesRecv{0};
    uint64_t nTotalBytesSent GUARDED_BY(m_total_bytes_sent_mutex) {0};

    // outbound limit & stats
    uint64_t nMaxOutboundTotalBytesSentInCycle GUARDED_BY(m_total_bytes_sent_mutex) {0};
    std::chrono::seconds nMaxOutboundCycleStartTime GUARDED_BY(m_total_bytes_sent_mutex) {0};
    uint64_t nMaxOutboundLimit GUARDED_BY(m_total_bytes_sent_mutex);

    // P2P timeout in seconds
    std::chrono::seconds m_peer_connect_timeout;

    // Whitelisted ranges. Any node connecting from these is automatically
    // whitelisted (as well as those connecting to whitelisted binds).
    std::vector<NetWhitelistPermissions> vWhitelistedRange;

    unsigned int nSendBufferMaxSize{0};
    unsigned int nReceiveFloodSize{0};

    std::vector<ListenSocket> vhListenSocket;
    std::atomic<bool> fNetworkActive{true};
    bool fAddressesInitialized{false};
    AddrMan& addrman;
    const NetGroupManager& m_netgroupman;
    std::deque<std::string> m_addr_fetches GUARDED_BY(m_addr_fetches_mutex);
    Mutex m_addr_fetches_mutex;

    // connection string and whether to use v2 p2p
    std::vector<AddedNodeParams> m_added_node_params GUARDED_BY(m_added_nodes_mutex);

    mutable Mutex m_added_nodes_mutex;
    std::vector<CNode*> m_nodes GUARDED_BY(m_nodes_mutex);
    std::list<CNode*> m_nodes_disconnected;
    mutable RecursiveMutex m_nodes_mutex;
    std::atomic<NodeId> nLastNodeId{0};
    unsigned int nPrevNodeCount{0};

    // Stores number of full-tx connections (outbound and manual) per network
    std::array<unsigned int, Network::NET_MAX> m_network_conn_counts GUARDED_BY(m_nodes_mutex) = {};

    /**
     * Cache responses to addr requests to minimize privacy leak.
     * Attack example: scraping addrs in real-time may allow an attacker
     * to infer new connections of the victim by detecting new records
     * with fresh timestamps (per self-announcement).
     */
    struct CachedAddrResponse {
        std::vector<CAddress> m_addrs_response_cache;
        std::chrono::microseconds m_cache_entry_expiration{0};
    };

    /**
     * Addr responses stored in different caches
     * per (network, local socket) prevent cross-network node identification.
     * If a node for example is multi-homed under Tor and IPv6,
     * a single cache (or no cache at all) would let an attacker
     * to easily detect that it is the same node by comparing responses.
     * Indexing by local socket prevents leakage when a node has multiple
     * listening addresses on the same network.
     *
     * The used memory equals to 1000 CAddress records (or around 40 bytes) per
     * distinct Network (up to 5) we have/had an inbound peer from,
     * resulting in at most ~196 KB. Every separate local socket may
     * add up to ~196 KB extra.
     */
    std::map<uint64_t, CachedAddrResponse> m_addr_response_caches;

    /**
     * Services this node offers.
     *
     * This data is replicated in each Peer instance we create.
     *
     * This data is not marked const, but after being set it should not
     * change.
     *
     * \sa Peer::our_services
     */
    ServiceFlags nLocalServices;

    std::unique_ptr<CSemaphore> semOutbound;
    std::unique_ptr<CSemaphore> semAddnode;
    int nMaxConnections;

    // How many full-relay (tx, block, addr) outbound peers we want
    int m_max_outbound_full_relay;

    // How many block-relay only outbound peers we want
    // We do not relay tx or addr messages with these peers
    int m_max_outbound_block_relay;

    int nMaxAddnode;
    int nMaxFeeler;
    int m_max_outbound;
    bool m_use_addrman_outgoing;
    CClientUIInterface* m_client_interface;
    NetEventsInterface* m_msgproc;
    /** Pointer to this node's banman. May be nullptr - check existence before dereferencing. */
    BanMan* m_banman;

    /**
     * Addresses that were saved during the previous clean shutdown. We'll
     * attempt to make block-relay-only connections to them.
     */
    std::vector<CAddress> m_anchors;

    /** SipHasher seeds for deterministic randomness */
    const uint64_t nSeed0, nSeed1;

    /** flag for waking the message processor. */
    bool fMsgProcWake GUARDED_BY(mutexMsgProc);

    std::condition_variable condMsgProc;
    Mutex mutexMsgProc;
    std::atomic<bool> flagInterruptMsgProc{false};

    /**
     * This is signaled when network activity should cease.
     * A pointer to it is saved in `m_i2p_sam_session`, so make sure that
     * the lifetime of `interruptNet` is not shorter than
     * the lifetime of `m_i2p_sam_session`.
     */
    CThreadInterrupt interruptNet;

    /**
     * I2P SAM session.
     * Used to accept incoming and make outgoing I2P connections from a persistent
     * address.
     */
    std::unique_ptr<i2p::sam::Session> m_i2p_sam_session;

    std::thread threadDNSAddressSeed;
    std::thread threadSocketHandler;
    std::thread threadOpenAddedConnections;
    std::thread threadOpenConnections;
    std::thread threadMessageHandler;
    std::thread threadI2PAcceptIncoming;

    /** flag for deciding to connect to an extra outbound peer,
     *  in excess of m_max_outbound_full_relay
     *  This takes the place of a feeler connection */
    std::atomic_bool m_try_another_outbound_peer;

    /** flag for initiating extra block-relay-only peer connections.
     *  this should only be enabled after initial chain sync has occurred,
     *  as these connections are intended to be short-lived and low-bandwidth.
     */
    std::atomic_bool m_start_extra_block_relay_peers{false};

    /**
     * A vector of -bind=<address>:<port>=onion arguments each of which is
     * an address and port that are designated for incoming Tor connections.
     */
    std::vector<CService> m_onion_binds;

    /**
     * Mutex protecting m_i2p_sam_sessions.
     */
    Mutex m_unused_i2p_sessions_mutex;

    /**
     * A pool of created I2P SAM transient sessions that should be used instead
     * of creating new ones in order to reduce the load on the I2P network.
     * Creating a session in I2P is not cheap, thus if this is not empty, then
     * pick an entry from it instead of creating a new session. If connecting to
     * a host fails, then the created session is put to this pool for reuse.
     */
    std::queue<std::unique_ptr<i2p::sam::Session>> m_unused_i2p_sessions GUARDED_BY(m_unused_i2p_sessions_mutex);

    /**
     * Mutex protecting m_reconnections.
     */
    Mutex m_reconnections_mutex;

    /** Struct for entries in m_reconnections. */
    struct ReconnectionInfo
    {
        CAddress addr_connect;
        CSemaphoreGrant grant;
        std::string destination;
        ConnectionType conn_type;
        bool use_v2transport;
    };

    /**
     * List of reconnections we have to make.
     */
    std::list<ReconnectionInfo> m_reconnections GUARDED_BY(m_reconnections_mutex);

    /** Attempt reconnections, if m_reconnections non-empty. */
    void PerformReconnections() EXCLUSIVE_LOCKS_REQUIRED(!m_reconnections_mutex, !m_unused_i2p_sessions_mutex);

    /**
     * Cap on the size of `m_unused_i2p_sessions`, to ensure it does not
     * unexpectedly use too much memory.
     */
    static constexpr size_t MAX_UNUSED_I2P_SESSIONS_SIZE{10};

    /**
     * RAII helper to atomically create a copy of `m_nodes` and add a reference
     * to each of the nodes. The nodes are released when this object is destroyed.
     */
    class NodesSnapshot
    {
    public:
        explicit NodesSnapshot(const CConnman& connman, bool shuffle)
        {
            {
                LOCK(connman.m_nodes_mutex);
                m_nodes_copy = connman.m_nodes;
                for (auto& node : m_nodes_copy) {
                    node->AddRef();
                }
            }
            if (shuffle) {
                Shuffle(m_nodes_copy.begin(), m_nodes_copy.end(), FastRandomContext{});
            }
        }

        ~NodesSnapshot()
        {
            for (auto& node : m_nodes_copy) {
                node->Release();
            }
        }

        const std::vector<CNode*>& Nodes() const
        {
            return m_nodes_copy;
        }

    private:
        std::vector<CNode*> m_nodes_copy;
    };

    const CChainParams& m_params;

    friend struct ConnmanTestMsg;
};

/** Defaults to `CaptureMessageToFile()`, but can be overridden by unit tests. */
extern std::function<void(const CAddress& addr,
                          const std::string& msg_type,
                          Span<const unsigned char> data,
                          bool is_incoming)>
    CaptureMessage;

#endif // BITCOIN_NET_H<|MERGE_RESOLUTION|>--- conflicted
+++ resolved
@@ -99,13 +99,11 @@
 static const size_t DEFAULT_MAXRECEIVEBUFFER = 5 * 1000;
 static const size_t DEFAULT_MAXSENDBUFFER    = 1 * 1000;
 
-<<<<<<< HEAD
+static constexpr bool DEFAULT_V2_TRANSPORT{false};
+
 namespace particl {
 static constexpr bool DEFAULT_AUTOMATIC_BANS = true;
 } // namespace particl
-=======
-static constexpr bool DEFAULT_V2_TRANSPORT{false};
->>>>>>> 0e3de3b8
 
 typedef int64_t NodeId;
 
