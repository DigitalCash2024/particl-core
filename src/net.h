// Copyright (c) 2009-2010 Satoshi Nakamoto
// Copyright (c) 2009-2021 The Bitcoin Core developers
// Distributed under the MIT software license, see the accompanying
// file COPYING or http://www.opensource.org/licenses/mit-license.php.

#ifndef BITCOIN_NET_H
#define BITCOIN_NET_H

#include <chainparams.h>
#include <common/bloom.h>
#include <compat.h>
#include <consensus/amount.h>
#include <crypto/siphash.h>
#include <hash.h>
#include <i2p.h>
#include <logging.h>
#include <net_permissions.h>
#include <netaddress.h>
#include <netbase.h>
#include <netgroup.h>
#include <policy/feerate.h>
#include <protocol.h>
#include <random.h>
#include <span.h>
#include <streams.h>
#include <sync.h>
#include <threadinterrupt.h>
#include <uint256.h>
#include <util/check.h>
#include <util/sock.h>

#include <atomic>
#include <condition_variable>
#include <cstdint>
#include <deque>
#include <functional>
#include <list>
#include <map>
#include <memory>
#include <optional>
#include <thread>
#include <vector>

#include <smsg/net.h>


class AddrMan;
class BanMan;
class CNode;
class CScheduler;
struct bilingual_str;

/** Default for -whitelistrelay. */
static const bool DEFAULT_WHITELISTRELAY = true;
/** Default for -whitelistforcerelay. */
static const bool DEFAULT_WHITELISTFORCERELAY = false;

/** Time after which to disconnect, after waiting for a ping response (or inactivity). */
static constexpr std::chrono::minutes TIMEOUT_INTERVAL{20};
/** Run the feeler connection loop once every 2 minutes. **/
static constexpr auto FEELER_INTERVAL = 2min;
/** Run the extra block-relay-only connection loop once every 5 minutes. **/
static constexpr auto EXTRA_BLOCK_RELAY_ONLY_PEER_INTERVAL = 5min;
/** Maximum length of incoming protocol messages (no message over 4 MB is currently acceptable). */
static const unsigned int MAX_PROTOCOL_MESSAGE_LENGTH = 4 * 1000 * 1000;
/** Maximum length of the user agent string in `version` message */
static const unsigned int MAX_SUBVERSION_LENGTH = 256;
/** Maximum number of automatic outgoing nodes over which we'll relay everything (blocks, tx, addrs, etc) */
static const int MAX_OUTBOUND_FULL_RELAY_CONNECTIONS = 14;
/** Maximum number of addnode outgoing nodes */
static const int MAX_ADDNODE_CONNECTIONS = 8;
/** Maximum number of block-relay-only outgoing connections */
static const int MAX_BLOCK_RELAY_ONLY_CONNECTIONS = 2;
/** Maximum number of feeler connections */
static const int MAX_FEELER_CONNECTIONS = 1;
/** -listen default */
static const bool DEFAULT_LISTEN = true;
/** The maximum number of peer connections to maintain. */
static const unsigned int DEFAULT_MAX_PEER_CONNECTIONS = 125;
/** The default for -maxuploadtarget. 0 = Unlimited */
static const std::string DEFAULT_MAX_UPLOAD_TARGET{"0M"};
/** Default for blocks only*/
static const bool DEFAULT_BLOCKSONLY = false;
/** -peertimeout default */
static const int64_t DEFAULT_PEER_CONNECT_TIMEOUT = 60;
/** Number of file descriptors required for message capture **/
static const int NUM_FDS_MESSAGE_CAPTURE = 1;

static constexpr bool DEFAULT_FORCEDNSSEED{false};
static constexpr bool DEFAULT_DNSSEED{true};
static constexpr bool DEFAULT_FIXEDSEEDS{true};
static const size_t DEFAULT_MAXRECEIVEBUFFER = 5 * 1000;
static const size_t DEFAULT_MAXSENDBUFFER    = 1 * 1000;

typedef int64_t NodeId;


extern RecursiveMutex cs_main;

struct AddedNodeInfo
{
    std::string strAddedNode;
    CService resolvedAddress;
    bool fConnected;
    bool fInbound;
};

class CNodeStats;
class CClientUIInterface;

struct CSerializedNetMsg {
    CSerializedNetMsg() = default;
    CSerializedNetMsg(CSerializedNetMsg&&) = default;
    CSerializedNetMsg& operator=(CSerializedNetMsg&&) = default;
    // No implicit copying, only moves.
    CSerializedNetMsg(const CSerializedNetMsg& msg) = delete;
    CSerializedNetMsg& operator=(const CSerializedNetMsg&) = delete;

    CSerializedNetMsg Copy() const
    {
        CSerializedNetMsg copy;
        copy.data = data;
        copy.m_type = m_type;
        return copy;
    }

    std::vector<unsigned char> data;
    std::string m_type;
};

/** Different types of connections to a peer. This enum encapsulates the
 * information we have available at the time of opening or accepting the
 * connection. Aside from INBOUND, all types are initiated by us.
 *
 * If adding or removing types, please update CONNECTION_TYPE_DOC in
 * src/rpc/net.cpp and src/qt/rpcconsole.cpp, as well as the descriptions in
 * src/qt/guiutil.cpp and src/bitcoin-cli.cpp::NetinfoRequestHandler. */
enum class ConnectionType {
    /**
     * Inbound connections are those initiated by a peer. This is the only
     * property we know at the time of connection, until P2P messages are
     * exchanged.
     */
    INBOUND,

    /**
     * These are the default connections that we use to connect with the
     * network. There is no restriction on what is relayed; by default we relay
     * blocks, addresses & transactions. We automatically attempt to open
     * MAX_OUTBOUND_FULL_RELAY_CONNECTIONS using addresses from our AddrMan.
     */
    OUTBOUND_FULL_RELAY,


    /**
     * We open manual connections to addresses that users explicitly requested
     * via the addnode RPC or the -addnode/-connect configuration options. Even if a
     * manual connection is misbehaving, we do not automatically disconnect or
     * add it to our discouragement filter.
     */
    MANUAL,

    /**
     * Feeler connections are short-lived connections made to check that a node
     * is alive. They can be useful for:
     * - test-before-evict: if one of the peers is considered for eviction from
     *   our AddrMan because another peer is mapped to the same slot in the tried table,
     *   evict only if this longer-known peer is offline.
     * - move node addresses from New to Tried table, so that we have more
     *   connectable addresses in our AddrMan.
     * Note that in the literature ("Eclipse Attacks on Bitcoin’s Peer-to-Peer Network")
     * only the latter feature is referred to as "feeler connections",
     * although in our codebase feeler connections encompass test-before-evict as well.
     * We make these connections approximately every FEELER_INTERVAL:
     * first we resolve previously found collisions if they exist (test-before-evict),
     * otherwise we connect to a node from the new table.
     */
    FEELER,

    /**
     * We use block-relay-only connections to help prevent against partition
     * attacks. By not relaying transactions or addresses, these connections
     * are harder to detect by a third party, thus helping obfuscate the
     * network topology. We automatically attempt to open
     * MAX_BLOCK_RELAY_ONLY_ANCHORS using addresses from our anchors.dat. Then
     * addresses from our AddrMan if MAX_BLOCK_RELAY_ONLY_CONNECTIONS
     * isn't reached yet.
     */
    BLOCK_RELAY,

    /**
     * AddrFetch connections are short lived connections used to solicit
     * addresses from peers. These are initiated to addresses submitted via the
     * -seednode command line argument, or under certain conditions when the
     * AddrMan is empty.
     */
    ADDR_FETCH,
};

/** Convert ConnectionType enum to a string value */
std::string ConnectionTypeAsString(ConnectionType conn_type);

/**
 * Look up IP addresses from all interfaces on the machine and add them to the
 * list of local addresses to self-advertise.
 * The loopback interface is skipped and only the first address from each
 * interface is used.
 */
void Discover();

uint16_t GetListenPort();

enum
{
    LOCAL_NONE,   // unknown
    LOCAL_IF,     // address a local interface listens on
    LOCAL_BIND,   // address explicit bound to
    LOCAL_MAPPED, // address reported by UPnP or NAT-PMP
    LOCAL_MANUAL, // address explicitly specified (-externalip=)

    LOCAL_MAX
};

bool IsPeerAddrLocalGood(CNode *pnode);
/** Returns a local address that we should advertise to this peer */
std::optional<CAddress> GetLocalAddrForPeer(CNode *pnode);

/**
 * Mark a network as reachable or unreachable (no automatic connects to it)
 * @note Networks are reachable by default
 */
void SetReachable(enum Network net, bool reachable);
/** @returns true if the network is reachable, false otherwise */
bool IsReachable(enum Network net);
/** @returns true if the address is in a reachable network, false otherwise */
bool IsReachable(const CNetAddr& addr);

bool AddLocal(const CService& addr, int nScore = LOCAL_NONE);
bool AddLocal(const CNetAddr& addr, int nScore = LOCAL_NONE);
void RemoveLocal(const CService& addr);
bool SeenLocal(const CService& addr);
bool IsLocal(const CService& addr);
bool GetLocal(CService &addr, const CNetAddr *paddrPeer = nullptr);
CAddress GetLocalAddress(const CNetAddr *paddrPeer, ServiceFlags nLocalServices);


extern bool fDiscover;
extern bool fListen;

/** Subversion as sent to the P2P network in `version` messages */
extern std::string strSubVersion;

struct LocalServiceInfo {
    int nScore;
    uint16_t nPort;
};

extern Mutex g_maplocalhost_mutex;
extern std::map<CNetAddr, LocalServiceInfo> mapLocalHost GUARDED_BY(g_maplocalhost_mutex);

extern const std::string NET_MESSAGE_TYPE_OTHER;
using mapMsgTypeSize = std::map</* message type */ std::string, /* total bytes */ uint64_t>;

class CNodeStats
{
public:
    NodeId nodeid;
    ServiceFlags nServices;
    std::chrono::seconds m_last_send;
    std::chrono::seconds m_last_recv;
    std::chrono::seconds m_last_tx_time;
    std::chrono::seconds m_last_block_time;
    std::chrono::seconds m_connected;
    int64_t nTimeOffset;
    std::string m_addr_name;
    int nVersion;
    std::string cleanSubVer;
    bool fInbound;
    bool m_bip152_highbandwidth_to;
    bool m_bip152_highbandwidth_from;
    int m_starting_height;
    int m_chain_height; // Updated from ping messages
    uint64_t nSendBytes;
    mapMsgTypeSize mapSendBytesPerMsgType;
    uint64_t nRecvBytes;
    mapMsgTypeSize mapRecvBytesPerMsgType;
    NetPermissionFlags m_permissionFlags;
    std::chrono::microseconds m_last_ping_time;
    std::chrono::microseconds m_min_ping_time;
    // Our address, as reported by the peer
    std::string addrLocal;
    // Address of this peer
    CAddress addr;
    // Bind address of our side of the connection
    CAddress addrBind;
    // Network the peer connected through
    Network m_network;
    uint32_t m_mapped_as;
    ConnectionType m_conn_type;
};


/** Transport protocol agnostic message container.
 * Ideally it should only contain receive time, payload,
 * type and size.
 */
class CNetMessage {
public:
    CDataStream m_recv;                  //!< received message data
    std::chrono::microseconds m_time{0}; //!< time of message receipt
    uint32_t m_message_size{0};          //!< size of the payload
    uint32_t m_raw_message_size{0};      //!< used wire size of the message (including header/checksum)
    std::string m_type;

    CNetMessage(CDataStream&& recv_in) : m_recv(std::move(recv_in)) {}

    void SetVersion(int nVersionIn)
    {
        m_recv.SetVersion(nVersionIn);
    }
};

/** The TransportDeserializer takes care of holding and deserializing the
 * network receive buffer. It can deserialize the network buffer into a
 * transport protocol agnostic CNetMessage (message type & payload)
 */
class TransportDeserializer {
public:
    // returns true if the current deserialization is complete
    virtual bool Complete() const = 0;
    // set the serialization context version
    virtual void SetVersion(int version) = 0;
    /** read and deserialize data, advances msg_bytes data pointer */
    virtual int Read(Span<const uint8_t>& msg_bytes) = 0;
    // decomposes a message from the context
    virtual CNetMessage GetMessage(std::chrono::microseconds time, bool& reject_message) = 0;
    virtual ~TransportDeserializer() {}
};

class V1TransportDeserializer final : public TransportDeserializer
{
private:
    const CChainParams& m_chain_params;
    const NodeId m_node_id; // Only for logging
    mutable CHash256 hasher;
    mutable uint256 data_hash;
    bool in_data;                   // parsing header (false) or data (true)
    CDataStream hdrbuf;             // partially received header
    CMessageHeader hdr;             // complete header
    CDataStream vRecv;              // received message data
    unsigned int nHdrPos;
    unsigned int nDataPos;

    const uint256& GetMessageHash() const;
    int readHeader(Span<const uint8_t> msg_bytes);
    int readData(Span<const uint8_t> msg_bytes);

    void Reset() {
        vRecv.clear();
        hdrbuf.clear();
        hdrbuf.resize(24);
        in_data = false;
        nHdrPos = 0;
        nDataPos = 0;
        data_hash.SetNull();
        hasher.Reset();
    }

public:
    V1TransportDeserializer(const CChainParams& chain_params, const NodeId node_id, int nTypeIn, int nVersionIn)
        : m_chain_params(chain_params),
          m_node_id(node_id),
          hdrbuf(nTypeIn, nVersionIn),
          vRecv(nTypeIn, nVersionIn)
    {
        Reset();
    }

    bool Complete() const override
    {
        if (!in_data)
            return false;
        return (hdr.nMessageSize == nDataPos);
    }
    void SetVersion(int nVersionIn) override
    {
        hdrbuf.SetVersion(nVersionIn);
        vRecv.SetVersion(nVersionIn);
    }
    int Read(Span<const uint8_t>& msg_bytes) override
    {
        int ret = in_data ? readData(msg_bytes) : readHeader(msg_bytes);
        if (ret < 0) {
            Reset();
        } else {
            msg_bytes = msg_bytes.subspan(ret);
        }
        return ret;
    }
    CNetMessage GetMessage(std::chrono::microseconds time, bool& reject_message) override;
};

/** The TransportSerializer prepares messages for the network transport
 */
class TransportSerializer {
public:
    // prepare message for transport (header construction, error-correction computation, payload encryption, etc.)
    virtual void prepareForTransport(CSerializedNetMsg& msg, std::vector<unsigned char>& header) = 0;
    virtual ~TransportSerializer() {}
};

class V1TransportSerializer  : public TransportSerializer {
public:
    void prepareForTransport(CSerializedNetMsg& msg, std::vector<unsigned char>& header) override;
};

/** Information about a peer */
class CNode
{
    friend class CConnman;
    friend struct ConnmanTestMsg;

public:
    std::unique_ptr<TransportDeserializer> m_deserializer;
    std::unique_ptr<TransportSerializer> m_serializer;

    NetPermissionFlags m_permissionFlags{NetPermissionFlags::None};
    std::atomic<ServiceFlags> nServices{NODE_NONE};

    /**
     * Socket used for communication with the node.
     * May not own a Sock object (after `CloseSocketDisconnect()` or during tests).
     * `shared_ptr` (instead of `unique_ptr`) is used to avoid premature close of
     * the underlying file descriptor by one thread while another thread is
     * poll(2)-ing it for activity.
     * @see https://github.com/bitcoin/bitcoin/issues/21744 for details.
     */
    std::shared_ptr<Sock> m_sock GUARDED_BY(m_sock_mutex);

    /** Total size of all vSendMsg entries */
    size_t nSendSize GUARDED_BY(cs_vSend){0};
    /** Offset inside the first vSendMsg already sent */
    size_t nSendOffset GUARDED_BY(cs_vSend){0};
    uint64_t nSendBytes GUARDED_BY(cs_vSend){0};
    std::deque<std::vector<unsigned char>> vSendMsg GUARDED_BY(cs_vSend);
    Mutex cs_vSend;
    Mutex m_sock_mutex;
    Mutex cs_vRecv;

    RecursiveMutex cs_vProcessMsg;
    std::list<CNetMessage> vProcessMsg GUARDED_BY(cs_vProcessMsg);
    size_t nProcessQueueSize{0};

    RecursiveMutex cs_sendProcessing;

    uint64_t nRecvBytes GUARDED_BY(cs_vRecv){0};

    std::atomic<std::chrono::seconds> m_last_send{0s};
    std::atomic<std::chrono::seconds> m_last_recv{0s};
    //! Unix epoch time at peer connection
    const std::chrono::seconds m_connected;
    std::atomic<int64_t> nTimeOffset{0};
    // Address of this peer
    const CAddress addr;
    // Bind address of our side of the connection
    const CAddress addrBind;
    const std::string m_addr_name;
    //! Whether this peer is an inbound onion, i.e. connected via our Tor onion service.
    const bool m_inbound_onion;
    std::atomic<int> nVersion{0};
    Mutex m_subver_mutex;
    /**
     * cleanSubVer is a sanitized string of the user agent byte array we read
     * from the wire. This cleaned string can safely be logged or displayed.
     */
    std::string cleanSubVer GUARDED_BY(m_subver_mutex){};
    bool m_prefer_evict{false}; // This peer is preferred for eviction.
    bool HasPermission(NetPermissionFlags permission) const {
        return NetPermissions::HasFlag(m_permissionFlags, permission);
    }
    bool fClient{false}; // set by version message
    bool m_limited_node{false}; //after BIP159, set by version message
    /** fSuccessfullyConnected is set to true on receiving VERACK from the peer. */
    std::atomic_bool fSuccessfullyConnected{false};
    // Setting fDisconnect to true will cause the node to be disconnected the
    // next time DisconnectNodes() runs
    std::atomic_bool fDisconnect{false};
    CSemaphoreGrant grantOutbound;
    std::atomic<int> nRefCount{0};

    const uint64_t nKeyedNetGroup;
    std::atomic_bool fPauseRecv{false};
    std::atomic_bool fPauseSend{false};

    bool IsOutboundOrBlockRelayConn() const {
        switch (m_conn_type) {
            case ConnectionType::OUTBOUND_FULL_RELAY:
            case ConnectionType::BLOCK_RELAY:
                return true;
            case ConnectionType::INBOUND:
            case ConnectionType::MANUAL:
            case ConnectionType::ADDR_FETCH:
            case ConnectionType::FEELER:
                return false;
        } // no default case, so the compiler can warn about missing cases

        assert(false);
    }

    bool IsFullOutboundConn() const {
        return m_conn_type == ConnectionType::OUTBOUND_FULL_RELAY;
    }

    bool IsManualConn() const {
        return m_conn_type == ConnectionType::MANUAL;
    }

    bool IsBlockOnlyConn() const {
        return m_conn_type == ConnectionType::BLOCK_RELAY;
    }

    bool IsFeelerConn() const {
        return m_conn_type == ConnectionType::FEELER;
    }

    bool IsAddrFetchConn() const {
        return m_conn_type == ConnectionType::ADDR_FETCH;
    }

    bool IsInboundConn() const {
        return m_conn_type == ConnectionType::INBOUND;
    }

    bool ExpectServicesFromConn() const {
        switch (m_conn_type) {
            case ConnectionType::INBOUND:
            case ConnectionType::MANUAL:
            case ConnectionType::FEELER:
                return false;
            case ConnectionType::OUTBOUND_FULL_RELAY:
            case ConnectionType::BLOCK_RELAY:
            case ConnectionType::ADDR_FETCH:
                return true;
        } // no default case, so the compiler can warn about missing cases

        assert(false);
    }

    /**
     * Get network the peer connected through.
     *
     * Returns Network::NET_ONION for *inbound* onion connections,
     * and CNetAddr::GetNetClass() otherwise. The latter cannot be used directly
     * because it doesn't detect the former, and it's not the responsibility of
     * the CNetAddr class to know the actual network a peer is connected through.
     *
     * @return network the peer connected through.
     */
    Network ConnectedThroughNetwork() const;

    // We selected peer as (compact blocks) high-bandwidth peer (BIP152)
    std::atomic<bool> m_bip152_highbandwidth_to{false};
    // Peer selected us as (compact blocks) high-bandwidth peer (BIP152)
    std::atomic<bool> m_bip152_highbandwidth_from{false};

    /** Whether we should relay transactions to this peer (their version
     *  message did not include fRelay=false and this is not a block-relay-only
     *  connection). This only changes from false to true. It will never change
     *  back to false. Used only in inbound eviction logic. */
    std::atomic_bool m_relays_txs{false};

    /** Whether this peer has loaded a bloom filter. Used only in inbound
     *  eviction logic. */
    std::atomic_bool m_bloom_filter_loaded{false};

    /** UNIX epoch time of the last block received from this peer that we had
     * not yet seen (e.g. not already received from another peer), that passed
     * preliminary validity checks and was saved to disk, even if we don't
     * connect the block or it eventually fails connection. Used as an inbound
     * peer eviction criterium in CConnman::AttemptToEvictConnection. */
    std::atomic<std::chrono::seconds> m_last_block_time{0s};

    /** UNIX epoch time of the last transaction received from this peer that we
     * had not yet seen (e.g. not already received from another peer) and that
     * was accepted into our mempool. Used as an inbound peer eviction criterium
     * in CConnman::AttemptToEvictConnection. */
    std::atomic<std::chrono::seconds> m_last_tx_time{0s};

    /** Last measured round-trip time. Used only for RPC/GUI stats/debugging.*/
    std::atomic<std::chrono::microseconds> m_last_ping_time{0us};

    /** Lowest measured round-trip time. Used as an inbound peer eviction
     * criterium in CConnman::AttemptToEvictConnection. */
    std::atomic<std::chrono::microseconds> m_min_ping_time{std::chrono::microseconds::max()};

    CNode(NodeId id, ServiceFlags nLocalServicesIn, std::shared_ptr<Sock> sock, const CAddress& addrIn, uint64_t nKeyedNetGroupIn, uint64_t nLocalHostNonceIn, const CAddress& addrBindIn, const std::string& addrNameIn, ConnectionType conn_type_in, bool inbound_onion);
    CNode(const CNode&) = delete;
    CNode& operator=(const CNode&) = delete;

    NodeId GetId() const {
        return id;
    }

    uint64_t GetLocalNonce() const {
        return nLocalHostNonce;
    }

    int GetRefCount() const
    {
        assert(nRefCount >= 0);
        return nRefCount;
    }

    /**
     * Receive bytes from the buffer and deserialize them into messages.
     *
     * @param[in]   msg_bytes   The raw data
     * @param[out]  complete    Set True if at least one message has been
     *                          deserialized and is ready to be processed
     * @return  True if the peer should stay connected,
     *          False if the peer should be disconnected from.
     */
    bool ReceiveMsgBytes(Span<const uint8_t> msg_bytes, bool& complete);

    void SetCommonVersion(int greatest_common_version)
    {
        Assume(m_greatest_common_version == INIT_PROTO_VERSION);
        m_greatest_common_version = greatest_common_version;
    }
    int GetCommonVersion() const
    {
        return m_greatest_common_version;
    }

    CService GetAddrLocal() const LOCKS_EXCLUDED(m_addr_local_mutex);
    //! May not be called more than once
    void SetAddrLocal(const CService& addrLocalIn) LOCKS_EXCLUDED(m_addr_local_mutex);

    CNode* AddRef()
    {
        nRefCount++;
        return this;
    }

    void Release()
    {
        nRefCount--;
    }

    void CloseSocketDisconnect();

    void CopyStats(CNodeStats& stats);

    ServiceFlags GetLocalServices() const
    {
        return nLocalServices;
    }

    std::string ConnectionTypeAsString() const { return ::ConnectionTypeAsString(m_conn_type); }

    /** A ping-pong round trip has completed successfully. Update latest and minimum ping times. */
    void PongReceived(std::chrono::microseconds ping_time) {
        m_last_ping_time = ping_time;
        m_min_ping_time = std::min(m_min_ping_time.load(), ping_time);
    }

//private:
    const NodeId id;
    const uint64_t nLocalHostNonce;
    const ConnectionType m_conn_type;
    std::atomic<int> m_greatest_common_version{INIT_PROTO_VERSION};

    //! Services offered to this peer.
    //!
    //! This is supplied by the parent CConnman during peer connection
    //! (CConnman::ConnectNode()) from its attribute of the same name.
    //!
    //! This is const because there is no protocol defined for renegotiating
    //! services initially offered to a peer. The set of local services we
    //! offer should not change after initialization.
    //!
    //! An interesting example of this is NODE_NETWORK and initial block
    //! download: a node which starts up from scratch doesn't have any blocks
    //! to serve, but still advertises NODE_NETWORK because it will eventually
    //! fulfill this role after IBD completes. P2P code is written in such a
    //! way that it can gracefully handle peers who don't make good on their
    //! service advertisements.
    const ServiceFlags nLocalServices;

    std::list<CNetMessage> vRecvMsg; // Used only by SocketHandler thread

    // Our address, as reported by the peer
    CService addrLocal GUARDED_BY(m_addr_local_mutex);
    mutable Mutex m_addr_local_mutex;

<<<<<<< HEAD
    mapMsgCmdSize mapSendBytesPerMsgCmd GUARDED_BY(cs_vSend);
    mapMsgCmdSize mapRecvBytesPerMsgCmd GUARDED_BY(cs_vRecv);

    /**
     * Particl
     */
    SecMsgNode smsgData;
=======
    mapMsgTypeSize mapSendBytesPerMsgType GUARDED_BY(cs_vSend);
    mapMsgTypeSize mapRecvBytesPerMsgType GUARDED_BY(cs_vRecv);
>>>>>>> 46045083
};

/**
 * Interface for message handling
 */
class NetEventsInterface
{
public:
    /** Initialize a peer (setup state, queue any initial messages) */
    virtual void InitializeNode(CNode* pnode) = 0;

    /** Handle removal of a peer (clear state) */
    virtual void FinalizeNode(const CNode& node) = 0;

    /**
    * Process protocol messages received from a given node
    *
    * @param[in]   pnode           The node which we have received messages from.
    * @param[in]   interrupt       Interrupt condition for processing threads
    * @return                      True if there is more work to be done
    */
    virtual bool ProcessMessages(CNode* pnode, std::atomic<bool>& interrupt) = 0;

    /**
    * Send queued protocol messages to a given node.
    *
    * @param[in]   pnode           The node which we are sending messages to.
    * @return                      True if there is more work to be done
    */
    virtual bool SendMessages(CNode* pnode) EXCLUSIVE_LOCKS_REQUIRED(pnode->cs_sendProcessing) = 0;

    /** Particl */
    virtual void CheckUnreceivedHeaders(int64_t now) EXCLUSIVE_LOCKS_REQUIRED(cs_main) = 0;
    virtual void DecMisbehaving(NodeId nodeid, int howmuch) = 0;
protected:
    /**
     * Protected destructor so that instances can only be deleted by derived classes.
     * If that restriction is no longer desired, this should be made public and virtual.
     */
    ~NetEventsInterface() = default;
};

class CConnman
{
public:

    struct Options
    {
        ServiceFlags nLocalServices = NODE_NONE;
        int nMaxConnections = 0;
        int m_max_outbound_full_relay = 0;
        int m_max_outbound_block_relay = 0;
        int nMaxAddnode = 0;
        int nMaxFeeler = 0;
        CClientUIInterface* uiInterface = nullptr;
        NetEventsInterface* m_msgproc = nullptr;
        BanMan* m_banman = nullptr;
        unsigned int nSendBufferMaxSize = 0;
        unsigned int nReceiveFloodSize = 0;
        uint64_t nMaxOutboundLimit = 0;
        int64_t m_peer_connect_timeout = DEFAULT_PEER_CONNECT_TIMEOUT;
        std::vector<std::string> vSeedNodes;
        std::vector<NetWhitelistPermissions> vWhitelistedRange;
        std::vector<NetWhitebindPermissions> vWhiteBinds;
        std::vector<CService> vBinds;
        std::vector<CService> onion_binds;
        /// True if the user did not specify -bind= or -whitebind= and thus
        /// we should bind on `0.0.0.0` (IPv4) and `::` (IPv6).
        bool bind_on_any;
        bool m_use_addrman_outgoing = true;
        std::vector<std::string> m_specified_outgoing;
        std::vector<std::string> m_added_nodes;
        bool m_i2p_accept_incoming;
    };

    void Init(const Options& connOptions) EXCLUSIVE_LOCKS_REQUIRED(!m_total_bytes_sent_mutex)
    {
        AssertLockNotHeld(m_total_bytes_sent_mutex);

        nLocalServices = connOptions.nLocalServices;
        nMaxConnections = connOptions.nMaxConnections;
        m_max_outbound_full_relay = std::min(connOptions.m_max_outbound_full_relay, connOptions.nMaxConnections);
        m_max_outbound_block_relay = connOptions.m_max_outbound_block_relay;
        m_use_addrman_outgoing = connOptions.m_use_addrman_outgoing;
        nMaxAddnode = connOptions.nMaxAddnode;
        nMaxFeeler = connOptions.nMaxFeeler;
        m_max_outbound = m_max_outbound_full_relay + m_max_outbound_block_relay + nMaxFeeler;
        m_client_interface = connOptions.uiInterface;
        m_banman = connOptions.m_banman;
        m_msgproc = connOptions.m_msgproc;
        nSendBufferMaxSize = connOptions.nSendBufferMaxSize;
        nReceiveFloodSize = connOptions.nReceiveFloodSize;
        m_peer_connect_timeout = std::chrono::seconds{connOptions.m_peer_connect_timeout};
        {
            LOCK(m_total_bytes_sent_mutex);
            nMaxOutboundLimit = connOptions.nMaxOutboundLimit;
        }
        vWhitelistedRange = connOptions.vWhitelistedRange;
        {
            LOCK(m_added_nodes_mutex);
            m_added_nodes = connOptions.m_added_nodes;
        }
        m_onion_binds = connOptions.onion_binds;
    }

    CConnman(uint64_t seed0, uint64_t seed1, AddrMan& addrman, const NetGroupManager& netgroupman,
             bool network_active = true);

    ~CConnman();
    bool Start(CScheduler& scheduler, const Options& options) EXCLUSIVE_LOCKS_REQUIRED(!m_total_bytes_sent_mutex);

    void StopThreads();
    void StopNodes();
    void Stop()
    {
        StopThreads();
        StopNodes();
    };

    void Interrupt();
    bool GetNetworkActive() const { return fNetworkActive; };
    bool GetUseAddrmanOutgoing() const { return m_use_addrman_outgoing; };
    void SetNetworkActive(bool active);
    void OpenNetworkConnection(const CAddress& addrConnect, bool fCountFailure, CSemaphoreGrant* grantOutbound, const char* strDest, ConnectionType conn_type);
    bool CheckIncomingNonce(uint64_t nonce);

    bool ForNode(NodeId id, std::function<bool(CNode* pnode)> func);

    void PushMessage(CNode* pnode, CSerializedNetMsg&& msg) EXCLUSIVE_LOCKS_REQUIRED(!m_total_bytes_sent_mutex);

    using NodeFn = std::function<void(CNode*)>;
    void ForEachNode(const NodeFn& func)
    {
        LOCK(m_nodes_mutex);
        for (auto&& node : m_nodes) {
            if (NodeFullyConnected(node))
                func(node);
        }
    };

    void ForEachNode(const NodeFn& func) const
    {
        LOCK(m_nodes_mutex);
        for (auto&& node : m_nodes) {
            if (NodeFullyConnected(node))
                func(node);
        }
    };

    // Addrman functions
    /**
     * Return all or many randomly selected addresses, optionally by network.
     *
     * @param[in] max_addresses  Maximum number of addresses to return (0 = all).
     * @param[in] max_pct        Maximum percentage of addresses to return (0 = all).
     * @param[in] network        Select only addresses of this network (nullopt = all).
     */
    std::vector<CAddress> GetAddresses(size_t max_addresses, size_t max_pct, std::optional<Network> network) const;
    /**
     * Cache is used to minimize topology leaks, so it should
     * be used for all non-trusted calls, for example, p2p.
     * A non-malicious call (from RPC or a peer with addr permission) should
     * call the function without a parameter to avoid using the cache.
     */
    std::vector<CAddress> GetAddresses(CNode& requestor, size_t max_addresses, size_t max_pct);

    // This allows temporarily exceeding m_max_outbound_full_relay, with the goal of finding
    // a peer that is better than all our current peers.
    void SetTryNewOutboundPeer(bool flag);
    bool GetTryNewOutboundPeer() const;

    void StartExtraBlockRelayPeers() {
        LogPrint(BCLog::NET, "net: enabling extra block-relay-only peers\n");
        m_start_extra_block_relay_peers = true;
    }

    // Return the number of outbound peers we have in excess of our target (eg,
    // if we previously called SetTryNewOutboundPeer(true), and have since set
    // to false, we may have extra peers that we wish to disconnect). This may
    // return a value less than (num_outbound_connections - num_outbound_slots)
    // in cases where some outbound connections are not yet fully connected, or
    // not yet fully disconnected.
    int GetExtraFullOutboundCount() const;
    // Count the number of block-relay-only peers we have over our limit.
    int GetExtraBlockRelayCount() const;

    bool AddNode(const std::string& node);
    bool RemoveAddedNode(const std::string& node);
    std::vector<AddedNodeInfo> GetAddedNodeInfo() const;

    /**
     * Attempts to open a connection. Currently only used from tests.
     *
     * @param[in]   address     Address of node to try connecting to
     * @param[in]   conn_type   ConnectionType::OUTBOUND, ConnectionType::BLOCK_RELAY,
     *                          ConnectionType::ADDR_FETCH or ConnectionType::FEELER
     * @return      bool        Returns false if there are no available
     *                          slots for this connection:
     *                          - conn_type not a supported ConnectionType
     *                          - Max total outbound connection capacity filled
     *                          - Max connection capacity for type is filled
     */
    bool AddConnection(const std::string& address, ConnectionType conn_type);

    size_t GetNodeCount(ConnectionDirection) const;
    void GetNodeStats(std::vector<CNodeStats>& vstats) const;
    bool DisconnectNode(const std::string& node);
    bool DisconnectNode(const CSubNet& subnet);
    bool DisconnectNode(const CNetAddr& addr);
    bool DisconnectNode(NodeId id);

    //! Used to convey which local services we are offering peers during node
    //! connection.
    //!
    //! The data returned by this is used in CNode construction,
    //! which is used to advertise which services we are offering
    //! that peer during `net_processing.cpp:PushNodeVersion()`.
    ServiceFlags GetLocalServices() const;
    void SetLocalServices(ServiceFlags f);

    uint64_t GetMaxOutboundTarget() const EXCLUSIVE_LOCKS_REQUIRED(!m_total_bytes_sent_mutex);
    std::chrono::seconds GetMaxOutboundTimeframe() const;

    //! check if the outbound target is reached
    //! if param historicalBlockServingLimit is set true, the function will
    //! response true if the limit for serving historical blocks has been reached
    bool OutboundTargetReached(bool historicalBlockServingLimit) const EXCLUSIVE_LOCKS_REQUIRED(!m_total_bytes_sent_mutex);

    //! response the bytes left in the current max outbound cycle
    //! in case of no limit, it will always response 0
    uint64_t GetOutboundTargetBytesLeft() const EXCLUSIVE_LOCKS_REQUIRED(!m_total_bytes_sent_mutex);

    std::chrono::seconds GetMaxOutboundTimeLeftInCycle() const EXCLUSIVE_LOCKS_REQUIRED(!m_total_bytes_sent_mutex);

    uint64_t GetTotalBytesRecv() const;
    uint64_t GetTotalBytesSent() const EXCLUSIVE_LOCKS_REQUIRED(!m_total_bytes_sent_mutex);

    /** Get a unique deterministic randomizer. */
    CSipHasher GetDeterministicRandomizer(uint64_t id) const;

    unsigned int GetReceiveFloodSize() const;

    void WakeMessageHandler();

    /** Return true if we should disconnect the peer for failing an inactivity check. */
    bool ShouldRunInactivityChecks(const CNode& node, std::chrono::seconds now) const;

//private:
    struct ListenSocket {
    public:
        std::shared_ptr<Sock> sock;
        inline void AddSocketPermissionFlags(NetPermissionFlags& flags) const { NetPermissions::AddFlag(flags, m_permissions); }
        ListenSocket(std::shared_ptr<Sock> sock_, NetPermissionFlags permissions_)
            : sock{sock_}, m_permissions{permissions_}
        {
        }

    private:
        NetPermissionFlags m_permissions;
    };

    //! returns the time left in the current max outbound cycle
    //! in case of no limit, it will always return 0
    std::chrono::seconds GetMaxOutboundTimeLeftInCycle_() const EXCLUSIVE_LOCKS_REQUIRED(m_total_bytes_sent_mutex);

    bool BindListenPort(const CService& bindAddr, bilingual_str& strError, NetPermissionFlags permissions);
    bool Bind(const CService& addr, unsigned int flags, NetPermissionFlags permissions);
    bool InitBinds(const Options& options);

    void ThreadOpenAddedConnections();
    void AddAddrFetch(const std::string& strDest);
    void ProcessAddrFetch();
    void ThreadOpenConnections(std::vector<std::string> connect);
    void ThreadMessageHandler();
    void ThreadI2PAcceptIncoming();
    void AcceptConnection(const ListenSocket& hListenSocket);

    /**
     * Create a `CNode` object from a socket that has just been accepted and add the node to
     * the `m_nodes` member.
     * @param[in] sock Connected socket to communicate with the peer.
     * @param[in] permissionFlags The peer's permissions.
     * @param[in] addr_bind The address and port at our side of the connection.
     * @param[in] addr The address and port at the peer's side of the connection.
     */
    void CreateNodeFromAcceptedSocket(std::unique_ptr<Sock>&& sock,
                                      NetPermissionFlags permissionFlags,
                                      const CAddress& addr_bind,
                                      const CAddress& addr);

    void DisconnectNodes();
    void NotifyNumConnectionsChanged();
    /** Return true if the peer is inactive and should be disconnected. */
    bool InactivityCheck(const CNode& node) const;

    /**
     * Generate a collection of sockets to check for IO readiness.
     * @param[in] nodes Select from these nodes' sockets.
     * @param[out] recv_set Sockets to check for read readiness.
     * @param[out] send_set Sockets to check for write readiness.
     * @param[out] error_set Sockets to check for errors.
     * @return true if at least one socket is to be checked (the returned set is not empty)
     */
    bool GenerateSelectSet(const std::vector<CNode*>& nodes,
                           std::set<SOCKET>& recv_set,
                           std::set<SOCKET>& send_set,
                           std::set<SOCKET>& error_set);

    /**
     * Check which sockets are ready for IO.
     * @param[in] nodes Select from these nodes' sockets.
     * @param[out] recv_set Sockets which are ready for read.
     * @param[out] send_set Sockets which are ready for write.
     * @param[out] error_set Sockets which have errors.
     * This calls `GenerateSelectSet()` to gather a list of sockets to check.
     */
    void SocketEvents(const std::vector<CNode*>& nodes,
                      std::set<SOCKET>& recv_set,
                      std::set<SOCKET>& send_set,
                      std::set<SOCKET>& error_set);

    /**
     * Check connected and listening sockets for IO readiness and process them accordingly.
     */
    void SocketHandler() EXCLUSIVE_LOCKS_REQUIRED(!m_total_bytes_sent_mutex);

    /**
     * Do the read/write for connected sockets that are ready for IO.
     * @param[in] nodes Nodes to process. The socket of each node is checked against
     * `recv_set`, `send_set` and `error_set`.
     * @param[in] recv_set Sockets that are ready for read.
     * @param[in] send_set Sockets that are ready for send.
     * @param[in] error_set Sockets that have an exceptional condition (error).
     */
    void SocketHandlerConnected(const std::vector<CNode*>& nodes,
                                const std::set<SOCKET>& recv_set,
                                const std::set<SOCKET>& send_set,
                                const std::set<SOCKET>& error_set)
        EXCLUSIVE_LOCKS_REQUIRED(!m_total_bytes_sent_mutex);

    /**
     * Accept incoming connections, one from each read-ready listening socket.
     * @param[in] recv_set Sockets that are ready for read.
     */
    void SocketHandlerListening(const std::set<SOCKET>& recv_set);

    void ThreadSocketHandler() EXCLUSIVE_LOCKS_REQUIRED(!m_total_bytes_sent_mutex);
    void ThreadDNSAddressSeed();

    uint64_t CalculateKeyedNetGroup(const CAddress& ad) const;

    CNode* FindNode(const CNetAddr& ip);
    CNode* FindNode(const CSubNet& subNet);
    CNode* FindNode(const std::string& addrName);
    CNode* FindNode(const CService& addr);

    /**
     * Determine whether we're already connected to a given address, in order to
     * avoid initiating duplicate connections.
     */
    bool AlreadyConnectedToAddress(const CAddress& addr);

    bool AttemptToEvictConnection();
    CNode* ConnectNode(CAddress addrConnect, const char *pszDest, bool fCountFailure, ConnectionType conn_type);
    void AddWhitelistPermissionFlags(NetPermissionFlags& flags, const CNetAddr &addr) const;

    void DeleteNode(CNode* pnode);

    NodeId GetNewNodeId();

    size_t SocketSendData(CNode& node) const EXCLUSIVE_LOCKS_REQUIRED(node.cs_vSend);
    void DumpAddresses();

    // Network stats
    void RecordBytesRecv(uint64_t bytes);
    void RecordBytesSent(uint64_t bytes) EXCLUSIVE_LOCKS_REQUIRED(!m_total_bytes_sent_mutex);

    /**
     * Return vector of current BLOCK_RELAY peers.
     */
    std::vector<CAddress> GetCurrentBlockRelayOnlyConns() const;

    // Whether the node should be passed out in ForEach* callbacks
    static bool NodeFullyConnected(const CNode* pnode);

    // Network usage totals
    mutable Mutex m_total_bytes_sent_mutex;
    std::atomic<uint64_t> nTotalBytesRecv{0};
    uint64_t nTotalBytesSent GUARDED_BY(m_total_bytes_sent_mutex) {0};

    // outbound limit & stats
    uint64_t nMaxOutboundTotalBytesSentInCycle GUARDED_BY(m_total_bytes_sent_mutex) {0};
    std::chrono::seconds nMaxOutboundCycleStartTime GUARDED_BY(m_total_bytes_sent_mutex) {0};
    uint64_t nMaxOutboundLimit GUARDED_BY(m_total_bytes_sent_mutex);

    // P2P timeout in seconds
    std::chrono::seconds m_peer_connect_timeout;

    // Whitelisted ranges. Any node connecting from these is automatically
    // whitelisted (as well as those connecting to whitelisted binds).
    std::vector<NetWhitelistPermissions> vWhitelistedRange;

    unsigned int nSendBufferMaxSize{0};
    unsigned int nReceiveFloodSize{0};

    std::vector<ListenSocket> vhListenSocket;
    std::atomic<bool> fNetworkActive{true};
    bool fAddressesInitialized{false};
    AddrMan& addrman;
    const NetGroupManager& m_netgroupman;
    std::deque<std::string> m_addr_fetches GUARDED_BY(m_addr_fetches_mutex);
    Mutex m_addr_fetches_mutex;
    std::vector<std::string> m_added_nodes GUARDED_BY(m_added_nodes_mutex);
    mutable Mutex m_added_nodes_mutex;
    std::vector<CNode*> m_nodes GUARDED_BY(m_nodes_mutex);
    std::list<CNode*> m_nodes_disconnected;
    mutable RecursiveMutex m_nodes_mutex;
    std::atomic<NodeId> nLastNodeId{0};
    unsigned int nPrevNodeCount{0};

    /**
     * Cache responses to addr requests to minimize privacy leak.
     * Attack example: scraping addrs in real-time may allow an attacker
     * to infer new connections of the victim by detecting new records
     * with fresh timestamps (per self-announcement).
     */
    struct CachedAddrResponse {
        std::vector<CAddress> m_addrs_response_cache;
        std::chrono::microseconds m_cache_entry_expiration{0};
    };

    /**
     * Addr responses stored in different caches
     * per (network, local socket) prevent cross-network node identification.
     * If a node for example is multi-homed under Tor and IPv6,
     * a single cache (or no cache at all) would let an attacker
     * to easily detect that it is the same node by comparing responses.
     * Indexing by local socket prevents leakage when a node has multiple
     * listening addresses on the same network.
     *
     * The used memory equals to 1000 CAddress records (or around 40 bytes) per
     * distinct Network (up to 5) we have/had an inbound peer from,
     * resulting in at most ~196 KB. Every separate local socket may
     * add up to ~196 KB extra.
     */
    std::map<uint64_t, CachedAddrResponse> m_addr_response_caches;

    /**
     * Services this instance offers.
     *
     * This data is replicated in each CNode instance we create during peer
     * connection (in ConnectNode()) under a member also called
     * nLocalServices.
     *
     * This data is not marked const, but after being set it should not
     * change. See the note in CNode::nLocalServices documentation.
     *
     * \sa CNode::nLocalServices
     */
    ServiceFlags nLocalServices;

    std::unique_ptr<CSemaphore> semOutbound;
    std::unique_ptr<CSemaphore> semAddnode;
    int nMaxConnections;

    // How many full-relay (tx, block, addr) outbound peers we want
    int m_max_outbound_full_relay;

    // How many block-relay only outbound peers we want
    // We do not relay tx or addr messages with these peers
    int m_max_outbound_block_relay;

    int nMaxAddnode;
    int nMaxFeeler;
    int m_max_outbound;
    bool m_use_addrman_outgoing;
    CClientUIInterface* m_client_interface;
    NetEventsInterface* m_msgproc;
    /** Pointer to this node's banman. May be nullptr - check existence before dereferencing. */
    BanMan* m_banman;

    /**
     * Addresses that were saved during the previous clean shutdown. We'll
     * attempt to make block-relay-only connections to them.
     */
    std::vector<CAddress> m_anchors;

    /** SipHasher seeds for deterministic randomness */
    const uint64_t nSeed0, nSeed1;

    /** flag for waking the message processor. */
    bool fMsgProcWake GUARDED_BY(mutexMsgProc);

    std::condition_variable condMsgProc;
    Mutex mutexMsgProc;
    std::atomic<bool> flagInterruptMsgProc{false};

    /**
     * This is signaled when network activity should cease.
     * A pointer to it is saved in `m_i2p_sam_session`, so make sure that
     * the lifetime of `interruptNet` is not shorter than
     * the lifetime of `m_i2p_sam_session`.
     */
    CThreadInterrupt interruptNet;

    /**
     * I2P SAM session.
     * Used to accept incoming and make outgoing I2P connections.
     */
    std::unique_ptr<i2p::sam::Session> m_i2p_sam_session;

    std::thread threadDNSAddressSeed;
    std::thread threadSocketHandler;
    std::thread threadOpenAddedConnections;
    std::thread threadOpenConnections;
    std::thread threadMessageHandler;
    std::thread threadI2PAcceptIncoming;

    /** flag for deciding to connect to an extra outbound peer,
     *  in excess of m_max_outbound_full_relay
     *  This takes the place of a feeler connection */
    std::atomic_bool m_try_another_outbound_peer;

    /** flag for initiating extra block-relay-only peer connections.
     *  this should only be enabled after initial chain sync has occurred,
     *  as these connections are intended to be short-lived and low-bandwidth.
     */
    std::atomic_bool m_start_extra_block_relay_peers{false};

    /**
     * A vector of -bind=<address>:<port>=onion arguments each of which is
     * an address and port that are designated for incoming Tor connections.
     */
    std::vector<CService> m_onion_binds;

    /**
     * RAII helper to atomically create a copy of `m_nodes` and add a reference
     * to each of the nodes. The nodes are released when this object is destroyed.
     */
    class NodesSnapshot
    {
    public:
        explicit NodesSnapshot(const CConnman& connman, bool shuffle)
        {
            {
                LOCK(connman.m_nodes_mutex);
                m_nodes_copy = connman.m_nodes;
                for (auto& node : m_nodes_copy) {
                    node->AddRef();
                }
            }
            if (shuffle) {
                Shuffle(m_nodes_copy.begin(), m_nodes_copy.end(), FastRandomContext{});
            }
        }

        ~NodesSnapshot()
        {
            for (auto& node : m_nodes_copy) {
                node->Release();
            }
        }

        const std::vector<CNode*>& Nodes() const
        {
            return m_nodes_copy;
        }

    private:
        std::vector<CNode*> m_nodes_copy;
    };

    friend struct CConnmanTest;
    friend struct ConnmanTestMsg;
};

/** Dump binary message to file, with timestamp */
void CaptureMessageToFile(const CAddress& addr,
                          const std::string& msg_type,
                          Span<const unsigned char> data,
                          bool is_incoming);

/** Defaults to `CaptureMessageToFile()`, but can be overridden by unit tests. */
extern std::function<void(const CAddress& addr,
                          const std::string& msg_type,
                          Span<const unsigned char> data,
                          bool is_incoming)>
    CaptureMessage;

struct NodeEvictionCandidate
{
    NodeId id;
    std::chrono::seconds m_connected;
    std::chrono::microseconds m_min_ping_time;
    std::chrono::seconds m_last_block_time;
    std::chrono::seconds m_last_tx_time;
    bool fRelevantServices;
    bool m_relay_txs;
    bool fBloomFilter;
    uint64_t nKeyedNetGroup;
    bool prefer_evict;
    bool m_is_local;
    Network m_network;
};

/**
 * Select an inbound peer to evict after filtering out (protecting) peers having
 * distinct, difficult-to-forge characteristics. The protection logic picks out
 * fixed numbers of desirable peers per various criteria, followed by (mostly)
 * ratios of desirable or disadvantaged peers. If any eviction candidates
 * remain, the selection logic chooses a peer to evict.
 */
[[nodiscard]] std::optional<NodeId> SelectNodeToEvict(std::vector<NodeEvictionCandidate>&& vEvictionCandidates);

/** Protect desirable or disadvantaged inbound peers from eviction by ratio.
 *
 * This function protects half of the peers which have been connected the
 * longest, to replicate the non-eviction implicit behavior and preclude attacks
 * that start later.
 *
 * Half of these protected spots (1/4 of the total) are reserved for the
 * following categories of peers, sorted by longest uptime, even if they're not
 * longest uptime overall:
 *
 * - onion peers connected via our tor control service
 *
 * - localhost peers, as manually configured hidden services not using
 *   `-bind=addr[:port]=onion` will not be detected as inbound onion connections
 *
 * - I2P peers
 *
 * - CJDNS peers
 *
 * This helps protect these privacy network peers, which tend to be otherwise
 * disadvantaged under our eviction criteria for their higher min ping times
 * relative to IPv4/IPv6 peers, and favorise the diversity of peer connections.
 */
void ProtectEvictionCandidatesByRatio(std::vector<NodeEvictionCandidate>& vEvictionCandidates);

#endif // BITCOIN_NET_H<|MERGE_RESOLUTION|>--- conflicted
+++ resolved
@@ -693,18 +693,13 @@
     CService addrLocal GUARDED_BY(m_addr_local_mutex);
     mutable Mutex m_addr_local_mutex;
 
-<<<<<<< HEAD
-    mapMsgCmdSize mapSendBytesPerMsgCmd GUARDED_BY(cs_vSend);
-    mapMsgCmdSize mapRecvBytesPerMsgCmd GUARDED_BY(cs_vRecv);
-
-    /**
-     * Particl
-     */
-    SecMsgNode smsgData;
-=======
     mapMsgTypeSize mapSendBytesPerMsgType GUARDED_BY(cs_vSend);
     mapMsgTypeSize mapRecvBytesPerMsgType GUARDED_BY(cs_vRecv);
->>>>>>> 46045083
+
+    /**
+     * Particl
+     */
+    SecMsgNode smsgData;
 };
 
 /**
