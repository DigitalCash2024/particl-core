--- conflicted
+++ resolved
@@ -32,19 +32,11 @@
 #include <deque>
 #include <map>
 #include <memory>
-<<<<<<< HEAD
-#include <condition_variable>
-
-#ifndef WIN32
-#include <arpa/inet.h>
-#endif
-
-#include <smsg/net.h>
-
-=======
 #include <thread>
 #include <vector>
->>>>>>> 9c3765ad
+
+#include <smsg/net.h>
+
 
 class CScheduler;
 class CNode;
@@ -711,15 +703,10 @@
     int nVersion;
     std::string cleanSubVer;
     bool fInbound;
-<<<<<<< HEAD
-    bool m_manual_connection;
-    int nStartingHeight;
-    int nChainHeight; // updated from ping messages
-=======
     bool m_bip152_highbandwidth_to;
     bool m_bip152_highbandwidth_from;
     int m_starting_height;
->>>>>>> 9c3765ad
+    int m_chain_height; // Updated from ping messages
     uint64_t nSendBytes;
     mapMsgCmdSize mapSendBytesPerMsgCmd;
     uint64_t nRecvBytes;
@@ -1004,16 +991,10 @@
     mapMsgCmdSize mapRecvBytesPerMsgCmd GUARDED_BY(cs_vRecv);
 
 public:
-<<<<<<< HEAD
-    uint256 hashContinue;
-    std::atomic<int> nStartingHeight{-1};
-    std::atomic<int> nChainHeight{-1}; // updated from ping messages
-=======
     // We selected peer as (compact blocks) high-bandwidth peer (BIP152)
     std::atomic<bool> m_bip152_highbandwidth_to{false};
     // Peer selected us as (compact blocks) high-bandwidth peer (BIP152)
     std::atomic<bool> m_bip152_highbandwidth_from{false};
->>>>>>> 9c3765ad
 
     // flood relay
     std::vector<CAddress> vAddrToSend;
