// Copyright (c) 2017-2022 The Bitcoin Core developers
// Distributed under the MIT software license, see the accompanying
// file COPYING or http://www.opensource.org/licenses/mit-license.php.

#include <chainparams.h>
#include <common/args.h>
#include <index/base.h>
#include <interfaces/chain.h>
#include <kernel/chain.h>
#include <logging.h>
#include <node/abort.h>
#include <node/blockstorage.h>
#include <node/context.h>
#include <node/database_args.h>
#include <node/interface_ui.h>
#include <shutdown.h>
#include <tinyformat.h>
#include <util/thread.h>
#include <util/translation.h>
#include <validation.h> // For g_chainman
#include <warnings.h>

#include <string>
#include <utility>

constexpr uint8_t DB_BEST_BLOCK{'B'};

constexpr auto SYNC_LOG_INTERVAL{30s};
constexpr auto SYNC_LOCATOR_WRITE_INTERVAL{30s};

template <typename... Args>
void BaseIndex::FatalErrorf(const char* fmt, const Args&... args)
{
    auto message = tfm::format(fmt, args...);
    node::AbortNode(m_chain->context()->exit_status, message);
}

CBlockLocator GetLocator(interfaces::Chain& chain, const uint256& block_hash)
{
    CBlockLocator locator;
    bool found = chain.findBlock(block_hash, interfaces::FoundBlock().locator(locator));
    assert(found);
    assert(!locator.IsNull());
    return locator;
}

BaseIndex::DB::DB(const fs::path& path, size_t n_cache_size, bool f_memory, bool f_wipe, bool f_obfuscate) :
    CDBWrapper{DBParams{
        .path = path,
        .cache_bytes = n_cache_size,
        .memory_only = f_memory,
        .wipe_data = f_wipe,
        .obfuscate = f_obfuscate,
        .options = [] { DBOptions options; node::ReadDatabaseArgs(gArgs, options); return options; }()}}
{}

bool BaseIndex::DB::ReadBestBlock(CBlockLocator& locator) const
{
    bool success = Read(DB_BEST_BLOCK, locator);
    if (!success) {
        locator.SetNull();
    }
    return success;
}

void BaseIndex::DB::WriteBestBlock(CDBBatch& batch, const CBlockLocator& locator)
{
    batch.Write(DB_BEST_BLOCK, locator);
}

BaseIndex::BaseIndex(std::unique_ptr<interfaces::Chain> chain, std::string name)
    : m_chain{std::move(chain)}, m_name{std::move(name)} {}

BaseIndex::~BaseIndex()
{
    Interrupt();
    Stop();
}

bool BaseIndex::Init()
{
    AssertLockNotHeld(cs_main);

    // May need reset if index is being restarted.
    m_interrupt.reset();

    // m_chainstate member gives indexing code access to node internals. It is
    // removed in followup https://github.com/bitcoin/bitcoin/pull/24230
    m_chainstate = WITH_LOCK(::cs_main,
        return &m_chain->context()->chainman->GetChainstateForIndexing());
    // Register to validation interface before setting the 'm_synced' flag, so that
    // callbacks are not missed once m_synced is true.
    RegisterValidationInterface(this);

    CBlockLocator locator;
    if (!GetDB().ReadBestBlock(locator)) {
        locator.SetNull();
    }

    LOCK(cs_main);
    CChain& index_chain = m_chainstate->m_chain;

    if (locator.IsNull()) {
        SetBestBlockIndex(nullptr);
    } else {
        // Setting the best block to the locator's top block. If it is not part of the
        // best chain, we will rewind to the fork point during index sync
        const CBlockIndex* locator_index{m_chainstate->m_blockman.LookupBlockIndex(locator.vHave.at(0))};
        if (!locator_index) {
            return InitError(strprintf(Untranslated("%s: best block of the index not found. Please rebuild the index."), GetName()));
        }
        SetBestBlockIndex(locator_index);
    }

    // Child init
    const CBlockIndex* start_block = m_best_block_index.load();
    if (!CustomInit(start_block ? std::make_optional(interfaces::BlockKey{start_block->GetBlockHash(), start_block->nHeight}) : std::nullopt)) {
        return false;
    }

    // Note: this will latch to true immediately if the user starts up with an empty
    // datadir and an index enabled. If this is the case, indexation will happen solely
    // via `BlockConnected` signals until, possibly, the next restart.
    m_synced = start_block == index_chain.Tip();
    m_init = true;
    return true;
}

static const CBlockIndex* NextSyncBlock(const CBlockIndex* pindex_prev, CChain& chain) EXCLUSIVE_LOCKS_REQUIRED(cs_main)
{
    AssertLockHeld(cs_main);

    if (!pindex_prev) {
        return chain.Genesis();
    }

    const CBlockIndex* pindex = chain.Next(pindex_prev);
    if (pindex) {
        return pindex;
    }

    return chain.Next(chain.FindFork(pindex_prev));
}

void BaseIndex::ThreadSync()
{
    const CBlockIndex* pindex = m_best_block_index.load();
    if (!m_synced) {
        std::chrono::steady_clock::time_point last_log_time{0s};
        std::chrono::steady_clock::time_point last_locator_write_time{0s};
        while (true) {
            if (m_interrupt) {
                LogPrintf("%s: m_interrupt set; exiting ThreadSync\n", GetName());

                SetBestBlockIndex(pindex);
                // No need to handle errors in Commit. If it fails, the error will be already be
                // logged. The best way to recover is to continue, as index cannot be corrupted by
                // a missed commit to disk for an advanced index state.
                Commit();
                return;
            }

            {
                LOCK(cs_main);
                const CBlockIndex* pindex_next = NextSyncBlock(pindex, m_chainstate->m_chain);
                if (!pindex_next) {
                    SetBestBlockIndex(pindex);
                    m_synced = true;
                    // No need to handle errors in Commit. See rationale above.
                    Commit();
                    break;
                }
                if (pindex_next->pprev != pindex && !Rewind(pindex, pindex_next->pprev)) {
                    FatalErrorf("%s: Failed to rewind index %s to a previous chain tip",
                               __func__, GetName());
                    return;
                }
                pindex = pindex_next;
            }

            auto current_time{std::chrono::steady_clock::now()};
            if (last_log_time + SYNC_LOG_INTERVAL < current_time) {
                LogPrintf("Syncing %s with block chain from height %d\n",
                          GetName(), pindex->nHeight);
                last_log_time = current_time;
            }

            if (last_locator_write_time + SYNC_LOCATOR_WRITE_INTERVAL < current_time) {
                SetBestBlockIndex(pindex->pprev);
                last_locator_write_time = current_time;
                // No need to handle errors in Commit. See rationale above.
                Commit();
            }

            CBlock block;
            interfaces::BlockInfo block_info = kernel::MakeBlockInfo(pindex);
            if (!m_chainstate->m_blockman.ReadBlockFromDisk(block, *pindex)) {
                FatalErrorf("%s: Failed to read block %s from disk",
                           __func__, pindex->GetBlockHash().ToString());
                return;
            } else {
                block_info.data = &block;
            }
            if (!CustomAppend(block_info)) {
                FatalErrorf("%s: Failed to write block %s to index database",
                           __func__, pindex->GetBlockHash().ToString());
                return;
            }
        }
    }

    if (pindex) {
        LogPrintf("%s is enabled at height %d\n", GetName(), pindex->nHeight);
    } else {
        LogPrintf("%s is enabled\n", GetName());
    }
}

bool BaseIndex::Commit()
{
    // Don't commit anything if we haven't indexed any block yet
    // (this could happen if init is interrupted).
    bool ok = m_best_block_index != nullptr;
    if (ok) {
        CDBBatch batch(GetDB());
        ok = CustomCommit(batch);
        if (ok) {
            GetDB().WriteBestBlock(batch, GetLocator(*m_chain, m_best_block_index.load()->GetBlockHash()));
            ok = GetDB().WriteBatch(batch);
        }
    }
    if (!ok) {
        return error("%s: Failed to commit latest %s state", __func__, GetName());
    }
    return true;
}

bool BaseIndex::Rewind(const CBlockIndex* current_tip, const CBlockIndex* new_tip)
{
    assert(current_tip == m_best_block_index);
    assert(current_tip->GetAncestor(new_tip->nHeight) == new_tip);

    if (!CustomRewind({current_tip->GetBlockHash(), current_tip->nHeight}, {new_tip->GetBlockHash(), new_tip->nHeight})) {
        return false;
    }

    // In the case of a reorg, ensure persisted block locator is not stale.
    // Pruning has a minimum of 288 blocks-to-keep and getting the index
    // out of sync may be possible but a users fault.
    // In case we reorg beyond the pruned depth, ReadBlockFromDisk would
    // throw and lead to a graceful shutdown
    SetBestBlockIndex(new_tip);
    if (!Commit()) {
        // If commit fails, revert the best block index to avoid corruption.
        SetBestBlockIndex(current_tip);
        return false;
    }

    return true;
}

void BaseIndex::BlockConnected(ChainstateRole role, const std::shared_ptr<const CBlock>& block, const CBlockIndex* pindex)
{
    // Ignore events from the assumed-valid chain; we will process its blocks
    // (sequentially) after it is fully verified by the background chainstate. This
    // is to avoid any out-of-order indexing.
    //
    // TODO at some point we could parameterize whether a particular index can be
    // built out of order, but for now just do the conservative simple thing.
    if (role == ChainstateRole::ASSUMEDVALID) {
        return;
    }

    // Ignore BlockConnected signals until we have fully indexed the chain.
    if (!m_synced) {
        return;
    }

    const CBlockIndex* best_block_index = m_best_block_index.load();
    if (!best_block_index) {
        if (pindex->nHeight != 0) {
            FatalErrorf("%s: First block connected is not the genesis block (height=%d)",
                       __func__, pindex->nHeight);
            return;
        }
    } else {
        // Ensure block connects to an ancestor of the current best block. This should be the case
        // most of the time, but may not be immediately after the sync thread catches up and sets
        // m_synced. Consider the case where there is a reorg and the blocks on the stale branch are
        // in the ValidationInterface queue backlog even after the sync thread has caught up to the
        // new chain tip. In this unlikely event, log a warning and let the queue clear.
        if (best_block_index->GetAncestor(pindex->nHeight - 1) != pindex->pprev) {
            LogPrintf("%s: WARNING: Block %s does not connect to an ancestor of "
                      "known best chain (tip=%s); not updating index\n",
                      __func__, pindex->GetBlockHash().ToString(),
                      best_block_index->GetBlockHash().ToString());
            return;
        }
        if (best_block_index != pindex->pprev && !Rewind(best_block_index, pindex->pprev)) {
            FatalErrorf("%s: Failed to rewind index %s to a previous chain tip",
                       __func__, GetName());
            return;
        }
    }
    interfaces::BlockInfo block_info = kernel::MakeBlockInfo(pindex, block.get());
    if (CustomAppend(block_info)) {
        // Setting the best block index is intentionally the last step of this
        // function, so BlockUntilSyncedToCurrentChain callers waiting for the
        // best block index to be updated can rely on the block being fully
        // processed, and the index object being safe to delete.
        SetBestBlockIndex(pindex);
    } else {
        FatalErrorf("%s: Failed to write block %s to index",
                   __func__, pindex->GetBlockHash().ToString());
        return;
    }
}

<<<<<<< HEAD
void BaseIndex::BlockDisconnected(const std::shared_ptr<const CBlock> &pblock, const CBlockIndex* pindex)
{
    if (!m_synced) {
        return;
    }
    if (!DisconnectBlock(*pblock)) {
        FatalErrorf("%s: Failed to erase block %s from index database",
                   __func__, pblock->GetHash().ToString());
        return;
    }
}

void BaseIndex::ChainStateFlushed(const CBlockLocator& locator)
=======
void BaseIndex::ChainStateFlushed(ChainstateRole role, const CBlockLocator& locator)
>>>>>>> 0e3de3b8
{
    // Ignore events from the assumed-valid chain; we will process its blocks
    // (sequentially) after it is fully verified by the background chainstate.
    if (role == ChainstateRole::ASSUMEDVALID) {
        return;
    }

    if (!m_synced) {
        return;
    }

    const uint256& locator_tip_hash = locator.vHave.front();
    const CBlockIndex* locator_tip_index;
    {
        LOCK(cs_main);
        locator_tip_index = m_chainstate->m_blockman.LookupBlockIndex(locator_tip_hash);
    }

    if (!locator_tip_index) {
        FatalErrorf("%s: First block (hash=%s) in locator was not found",
                   __func__, locator_tip_hash.ToString());
        return;
    }

    // This checks that ChainStateFlushed callbacks are received after BlockConnected. The check may fail
    // immediately after the sync thread catches up and sets m_synced. Consider the case where
    // there is a reorg and the blocks on the stale branch are in the ValidationInterface queue
    // backlog even after the sync thread has caught up to the new chain tip. In this unlikely
    // event, log a warning and let the queue clear.
    const CBlockIndex* best_block_index = m_best_block_index.load();
    if (best_block_index->GetAncestor(locator_tip_index->nHeight) != locator_tip_index) {
        LogPrintf("%s: WARNING: Locator contains block (hash=%s) not on known best "
                  "chain (tip=%s); not writing index locator\n",
                  __func__, locator_tip_hash.ToString(),
                  best_block_index->GetBlockHash().ToString());
        return;
    }

    // No need to handle errors in Commit. If it fails, the error will be already be logged. The
    // best way to recover is to continue, as index cannot be corrupted by a missed commit to disk
    // for an advanced index state.
    Commit();
}

bool BaseIndex::BlockUntilSyncedToCurrentChain() const
{
    AssertLockNotHeld(cs_main);

    if (!m_synced) {
        return false;
    }

    {
        // Skip the queue-draining stuff if we know we're caught up with
        // m_chain.Tip().
        LOCK(cs_main);
        const CBlockIndex* chain_tip = m_chainstate->m_chain.Tip();
        const CBlockIndex* best_block_index = m_best_block_index.load();
        if (best_block_index->GetAncestor(chain_tip->nHeight) == chain_tip) {
            return true;
        }
    }

    LogPrintf("%s: %s is catching up on block notifications\n", __func__, GetName());
    SyncWithValidationInterfaceQueue();
    return true;
}

void BaseIndex::Interrupt()
{
    m_interrupt();
}

bool BaseIndex::StartBackgroundSync()
{
    if (!m_init) throw std::logic_error("Error: Cannot start a non-initialized index");

    m_thread_sync = std::thread(&util::TraceThread, GetName(), [this] { ThreadSync(); });
    return true;
}

void BaseIndex::Stop()
{
    UnregisterValidationInterface(this);

    if (m_thread_sync.joinable()) {
        m_thread_sync.join();
    }
}

IndexSummary BaseIndex::GetSummary() const
{
    IndexSummary summary{};
    summary.name = GetName();
    summary.synced = m_synced;
    if (const auto& pindex = m_best_block_index.load()) {
        summary.best_block_height = pindex->nHeight;
        summary.best_block_hash = pindex->GetBlockHash();
    } else {
        summary.best_block_height = 0;
        summary.best_block_hash = m_chain->getBlockHash(0);
    }
    return summary;
}

void BaseIndex::SetBestBlockIndex(const CBlockIndex* block)
{
    assert(!m_chainstate->m_blockman.IsPruneMode() || AllowPrune());

    if (AllowPrune() && block) {
        node::PruneLockInfo prune_lock;
        prune_lock.height_first = block->nHeight;
        WITH_LOCK(::cs_main, m_chainstate->m_blockman.UpdatePruneLock(GetName(), prune_lock));
    }

    // Intentionally set m_best_block_index as the last step in this function,
    // after updating prune locks above, and after making any other references
    // to *this, so the BlockUntilSyncedToCurrentChain function (which checks
    // m_best_block_index as an optimization) can be used to wait for the last
    // BlockConnected notification and safely assume that prune locks are
    // updated and that the index object is safe to delete.
    m_best_block_index = block;
}<|MERGE_RESOLUTION|>--- conflicted
+++ resolved
@@ -316,7 +316,6 @@
     }
 }
 
-<<<<<<< HEAD
 void BaseIndex::BlockDisconnected(const std::shared_ptr<const CBlock> &pblock, const CBlockIndex* pindex)
 {
     if (!m_synced) {
@@ -329,10 +328,7 @@
     }
 }
 
-void BaseIndex::ChainStateFlushed(const CBlockLocator& locator)
-=======
 void BaseIndex::ChainStateFlushed(ChainstateRole role, const CBlockLocator& locator)
->>>>>>> 0e3de3b8
 {
     // Ignore events from the assumed-valid chain; we will process its blocks
     // (sequentially) after it is fully verified by the background chainstate.
