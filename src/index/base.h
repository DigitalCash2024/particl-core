// Copyright (c) 2017-2022 The Bitcoin Core developers
// Distributed under the MIT software license, see the accompanying
// file COPYING or http://www.opensource.org/licenses/mit-license.php.

#ifndef BITCOIN_INDEX_BASE_H
#define BITCOIN_INDEX_BASE_H

#include <dbwrapper.h>
#include <interfaces/chain.h>
#include <util/threadinterrupt.h>
#include <validationinterface.h>

#include <string>

class CBlock;
class CBlockIndex;
class Chainstate;
class ChainstateManager;
namespace interfaces {
class Chain;
} // namespace interfaces

struct IndexSummary {
    std::string name;
    bool synced{false};
    int best_block_height{0};
    uint256 best_block_hash;
};

CBlockLocator GetLocator(interfaces::Chain& chain, const uint256& block_hash);

/**
 * Base class for indices of blockchain data. This implements
 * CValidationInterface and ensures blocks are indexed sequentially according
 * to their position in the active chain.
 *
 * In the presence of multiple chainstates (i.e. if a UTXO snapshot is loaded),
 * only the background "IBD" chainstate will be indexed to avoid building the
 * index out of order. When the background chainstate completes validation, the
 * index will be reinitialized and indexing will continue.
 */
class BaseIndex : public CValidationInterface
{
protected:
    /**
     * The database stores a block locator of the chain the database is synced to
     * so that the index can efficiently determine the point it last stopped at.
     * A locator is used instead of a simple hash of the chain tip because blocks
     * and block index entries may not be flushed to disk until after this database
     * is updated.
    */
    class DB : public CDBWrapper
    {
    public:
        DB(const fs::path& path, size_t n_cache_size,
           bool f_memory = false, bool f_wipe = false, bool f_obfuscate = false);

        /// Read block locator of the chain that the index is in sync with.
        bool ReadBestBlock(CBlockLocator& locator) const;

        /// Write block locator of the chain that the index is in sync with.
        void WriteBestBlock(CDBBatch& batch, const CBlockLocator& locator);
    };

//private:
    /// Whether the index has been initialized or not.
    std::atomic<bool> m_init{false};
    /// Whether the index is in sync with the main chain. The flag is flipped
    /// from false to true once, after which point this starts processing
    /// ValidationInterface notifications to stay in sync.
    ///
    /// Note that this will latch to true *immediately* upon startup if
    /// `m_chainstate->m_chain` is empty, which will be the case upon startup
    /// with an empty datadir if, e.g., `-txindex=1` is specified.
    std::atomic<bool> m_synced{false};

    /// The last block in the chain that the index is in sync with.
    std::atomic<const CBlockIndex*> m_best_block_index{nullptr};

    std::thread m_thread_sync;
    CThreadInterrupt m_interrupt;

    /// Sync the index with the block index starting from the current best block.
    /// Intended to be run in its own thread, m_thread_sync, and can be
    /// interrupted with m_interrupt. Once the index gets in sync, the m_synced
    /// flag is set and the BlockConnected ValidationInterface callback takes
    /// over and the sync thread exits.
    void ThreadSync();

    /// Write the current index state (eg. chain block locator and subclass-specific items) to disk.
    ///
    /// Recommendations for error handling:
    /// If called on a successor of the previous committed best block in the index, the index can
    /// continue processing without risk of corruption, though the index state will need to catch up
    /// from further behind on reboot. If the new state is not a successor of the previous state (due
    /// to a chain reorganization), the index must halt until Commit succeeds or else it could end up
    /// getting corrupted.
    bool Commit();

    /// Loop over disconnected blocks and call CustomRewind.
    bool Rewind(const CBlockIndex* current_tip, const CBlockIndex* new_tip);

    virtual bool AllowPrune() const = 0;

    template <typename... Args>
    void FatalErrorf(const char* fmt, const Args&... args);

protected:
    std::unique_ptr<interfaces::Chain> m_chain;
    Chainstate* m_chainstate{nullptr};
    const std::string m_name;

    void BlockConnected(ChainstateRole role, const std::shared_ptr<const CBlock>& block, const CBlockIndex* pindex) override;

<<<<<<< HEAD
    void BlockDisconnected(const std::shared_ptr<const CBlock> &pblock, const CBlockIndex* pindex) override;

    void ChainStateFlushed(const CBlockLocator& locator) override;
=======
    void ChainStateFlushed(ChainstateRole role, const CBlockLocator& locator) override;
>>>>>>> 0e3de3b8

    /// Initialize internal state from the database and block index.
    [[nodiscard]] virtual bool CustomInit(const std::optional<interfaces::BlockKey>& block) { return true; }

    /// Write update index entries for a newly connected block.
    [[nodiscard]] virtual bool CustomAppend(const interfaces::BlockInfo& block) { return true; }

    /// Virtual method called internally by Commit that can be overridden to atomically
    /// commit more index state.
    virtual bool CustomCommit(CDBBatch& batch) { return true; }

    /// Rewind index to an earlier chain tip during a chain reorg. The tip must
    /// be an ancestor of the current best block.
    [[nodiscard]] virtual bool CustomRewind(const interfaces::BlockKey& current_tip, const interfaces::BlockKey& new_tip) { return true; }

    /// Undo update index entries for a newly connected block.
    virtual bool DisconnectBlock(const CBlock& block) { return true; }

    virtual DB& GetDB() const = 0;

    /// Update the internal best block index as well as the prune lock.
    void SetBestBlockIndex(const CBlockIndex* block);

public:
    BaseIndex(std::unique_ptr<interfaces::Chain> chain, std::string name);
    /// Destructor interrupts sync thread if running and blocks until it exits.
    virtual ~BaseIndex();

    /// Get the name of the index for display in logs.
    const std::string& GetName() const LIFETIMEBOUND { return m_name; }

    /// Blocks the current thread until the index is caught up to the current
    /// state of the block chain. This only blocks if the index has gotten in
    /// sync once and only needs to process blocks in the ValidationInterface
    /// queue. If the index is catching up from far behind, this method does
    /// not block and immediately returns false.
    bool BlockUntilSyncedToCurrentChain() const LOCKS_EXCLUDED(::cs_main);

    void Interrupt();

    /// Initializes the sync state and registers the instance to the
    /// validation interface so that it stays in sync with blockchain updates.
    [[nodiscard]] virtual bool Init();

    /// Starts the initial sync process.
    [[nodiscard]] bool StartBackgroundSync();

    /// Stops the instance from staying in sync with blockchain updates.
    void Stop();

    /// Get a summary of the index and its state.
    IndexSummary GetSummary() const;
};

#endif // BITCOIN_INDEX_BASE_H<|MERGE_RESOLUTION|>--- conflicted
+++ resolved
@@ -111,14 +111,9 @@
     const std::string m_name;
 
     void BlockConnected(ChainstateRole role, const std::shared_ptr<const CBlock>& block, const CBlockIndex* pindex) override;
-
-<<<<<<< HEAD
     void BlockDisconnected(const std::shared_ptr<const CBlock> &pblock, const CBlockIndex* pindex) override;
 
-    void ChainStateFlushed(const CBlockLocator& locator) override;
-=======
     void ChainStateFlushed(ChainstateRole role, const CBlockLocator& locator) override;
->>>>>>> 0e3de3b8
 
     /// Initialize internal state from the database and block index.
     [[nodiscard]] virtual bool CustomInit(const std::optional<interfaces::BlockKey>& block) { return true; }
