// Copyright (c) 2017-2021 The Bitcoin Core developers
// Distributed under the MIT software license, see the accompanying
// file COPYING or http://www.opensource.org/licenses/mit-license.php.

#ifndef BITCOIN_INDEX_TXINDEX_H
#define BITCOIN_INDEX_TXINDEX_H

#include <index/base.h>

class CBlockHeader;

/**
 * TxIndex is used to look up transactions included in the blockchain by hash.
 * The index is written to a LevelDB database and records the filesystem
 * location of each transaction by transaction hash.
 */
class TxIndex final : public BaseIndex
{
protected:
    class DB;

private:
    const std::unique_ptr<DB> m_db;

    bool AllowPrune() const override { return false; }

protected:
<<<<<<< HEAD
    bool Init() override;
    bool WriteBlock(const CBlock& block, const CBlockIndex* pindex) override;
    bool DisconnectBlock(const CBlock& block) override;
=======
    bool CustomAppend(const interfaces::BlockInfo& block) override;
>>>>>>> 895937ed

    //BaseIndex::DB& GetDB() const override;

    const char* GetName() const override { return "txindex"; }


    bool IndexCSOutputs(const CBlock& block, const CBlockIndex* pindex);

public:
    BaseIndex::DB& GetDB() const override;

    /// Constructs the index, which becomes available to be queried.
    explicit TxIndex(std::unique_ptr<interfaces::Chain> chain, size_t n_cache_size, bool f_memory = false, bool f_wipe = false);

    // Destructor is declared because this class contains a unique_ptr to an incomplete type.
    virtual ~TxIndex() override;

    /// Look up a transaction by hash.
    ///
    /// @param[in]   tx_hash  The hash of the transaction to be returned.
    /// @param[out]  block_hash  The hash of the block the transaction is found in.
    /// @param[out]  tx  The transaction itself.
    /// @return  true if transaction is found, false otherwise
    bool FindTx(const uint256& tx_hash, uint256& block_hash, CTransactionRef& tx) const;
    bool FindTx(const uint256& tx_hash, CBlockHeader& header, CTransactionRef& tx) const;

    bool AppendCSAddress(std::string addr);

    bool m_cs_index = false;
    std::set<std::vector<uint8_t> > m_cs_index_whitelist;
};

/// The global transaction index, used in GetTransaction. May be null.
extern std::unique_ptr<TxIndex> g_txindex;

#endif // BITCOIN_INDEX_TXINDEX_H<|MERGE_RESOLUTION|>--- conflicted
+++ resolved
@@ -25,20 +25,13 @@
     bool AllowPrune() const override { return false; }
 
 protected:
-<<<<<<< HEAD
-    bool Init() override;
-    bool WriteBlock(const CBlock& block, const CBlockIndex* pindex) override;
+    bool CustomInit(const std::optional<interfaces::BlockKey>& block) override;
+    bool CustomAppend(const interfaces::BlockInfo& block) override;
     bool DisconnectBlock(const CBlock& block) override;
-=======
-    bool CustomAppend(const interfaces::BlockInfo& block) override;
->>>>>>> 895937ed
-
-    //BaseIndex::DB& GetDB() const override;
 
     const char* GetName() const override { return "txindex"; }
 
-
-    bool IndexCSOutputs(const CBlock& block, const CBlockIndex* pindex);
+    bool IndexCSOutputs(const interfaces::BlockInfo& block);
 
 public:
     BaseIndex::DB& GetDB() const override;
