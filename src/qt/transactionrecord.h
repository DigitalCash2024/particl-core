--- conflicted
+++ resolved
@@ -69,11 +69,7 @@
         SendToOther,
         RecvWithAddress,
         RecvFromOther,
-<<<<<<< HEAD
-        SendToSelf,
         Staked
-=======
->>>>>>> dcfbf3c2
     };
 
     /** Number of confirmation recommended for accepting a transaction */
