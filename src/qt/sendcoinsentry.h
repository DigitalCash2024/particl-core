--- conflicted
+++ resolved
@@ -70,16 +70,13 @@
     void on_pasteButton_clicked();
     void updateDisplayUnit();
 
-<<<<<<< HEAD
     void on_pasteButton_cs_clicked();
     void on_addressBookButton_cs_clicked();
 
     void on_pasteButton2_cs_clicked();
     void on_addressBookButton2_cs_clicked();
-=======
 protected:
     void changeEvent(QEvent* e) override;
->>>>>>> 96c2c952
 
 private:
     SendCoinsRecipient recipient;
