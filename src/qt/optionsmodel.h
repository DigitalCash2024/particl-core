// Copyright (c) 2011-2022 The Bitcoin Core developers
// Distributed under the MIT software license, see the accompanying
// file COPYING or http://www.opensource.org/licenses/mit-license.php.

#ifndef BITCOIN_QT_OPTIONSMODEL_H
#define BITCOIN_QT_OPTIONSMODEL_H

#include <cstdint>
#include <consensus/amount.h>
#include <qt/bitcoinunits.h>
#include <qt/guiconstants.h>

#include <QAbstractListModel>
#include <QFont>

#include <assert.h>
#include <variant>

struct bilingual_str;
namespace interfaces {
class Node;
}

extern const char *DEFAULT_GUI_PROXY_HOST;
static constexpr uint16_t DEFAULT_GUI_PROXY_PORT = 9050;

/**
 * Convert configured prune target MiB to displayed GB. Round up to avoid underestimating max disk usage.
 */
static inline int PruneMiBtoGB(int64_t mib) { return (mib * 1024 * 1024 + GB_BYTES - 1) / GB_BYTES; }

/**
 * Convert displayed prune target GB to configured MiB. Round down so roundtrip GB -> MiB -> GB conversion is stable.
 */
static inline int64_t PruneGBtoMiB(int gb) { return gb * GB_BYTES / 1024 / 1024; }

/** Interface from Qt to configuration data structure for Bitcoin client.
   To Qt, the options are presented as a list with the different options
   laid out vertically.
   This can be changed to a tree once the settings become sufficiently
   complex.
 */
class OptionsModel : public QAbstractListModel
{
    Q_OBJECT

public:
    explicit OptionsModel(interfaces::Node& node, QObject *parent = nullptr);

    enum OptionID {
        StartAtStartup,         // bool
        ShowTrayIcon,           // bool
        MinimizeToTray,         // bool
        MapPortUPnP,            // bool
        MapPortNatpmp,          // bool
        MinimizeOnClose,        // bool
        ProxyUse,               // bool
        ProxyIP,                // QString
        ProxyPort,              // int
        ProxyUseTor,            // bool
        ProxyIPTor,             // QString
        ProxyPortTor,           // int
        DisplayUnit,            // BitcoinUnit
        ThirdPartyTxUrls,       // QString
        Language,               // QString
        FontForMoney,           // FontChoice
        CoinControlFeatures,    // bool
        SubFeeFromAmount,       // bool
        ThreadsScriptVerif,     // int
        Prune,                  // bool
        PruneSize,              // int
        DatabaseCache,          // int
        ExternalSignerPath,     // QString
        SpendZeroConfChange,    // bool
        ShowIncomingStakeNotifications, // bool
        ShowZeroValueCoinstakes, // bool
        Listen,                 // bool
        Server,                 // bool
        EnablePSBTControls,     // bool
        MaskValues,             // bool
        ReserveBalance,         // int
        OptionIDRowCount,
    };

    enum class FontChoiceAbstract {
        EmbeddedFont,
        BestSystemFont,
    };
    typedef std::variant<FontChoiceAbstract, QFont> FontChoice;
    static inline const FontChoice UseBestSystemFont{FontChoiceAbstract::BestSystemFont};
    static QFont getFontForChoice(const FontChoice& fc);

    bool Init(bilingual_str& error);
    void Reset();

    int rowCount(const QModelIndex & parent = QModelIndex()) const override;
    QVariant data(const QModelIndex & index, int role = Qt::DisplayRole) const override;
    bool setData(const QModelIndex & index, const QVariant & value, int role = Qt::EditRole) override;
    QVariant getOption(OptionID option, const std::string& suffix="") const;
    bool setOption(OptionID option, const QVariant& value, const std::string& suffix="");
    /** Updates current unit in memory, settings and emits displayUnitChanged(new_unit) signal */
    void setDisplayUnit(const QVariant& new_unit);

    /* Explicit getters */
    bool getShowTrayIcon() const { return m_show_tray_icon; }
    bool getMinimizeToTray() const { return fMinimizeToTray; }
    bool getMinimizeOnClose() const { return fMinimizeOnClose; }
    BitcoinUnit getDisplayUnit() const { return m_display_bitcoin_unit; }
    QString getThirdPartyTxUrls() const { return strThirdPartyTxUrls; }
    QFont getFontForMoney() const;
    bool getCoinControlFeatures() const { return fCoinControlFeatures; }
    bool getSubFeeFromAmount() const { return m_sub_fee_from_amount; }
    bool getEnablePSBTControls() const { return m_enable_psbt_controls; }
    const QString& getOverriddenByCommandLine() { return strOverriddenByCommandLine; }

    /** Whether -signer was set or not */
    bool hasSigner();

    /* Explicit setters */
    void SetPruneTargetGB(int prune_target_gb);

    /* Restart flag helper */
    void setRestartRequired(bool fRequired);
    bool isRestartRequired() const;

    interfaces::Node& node() const { return m_node; }

    bool getShowIncomingStakeNotifications() { return fShowIncomingStakeNotifications; }
    bool getShowZeroValueCoinstakes() { return show_zero_value_coinstakes; }

private:
    interfaces::Node& m_node;
    /* Qt-only settings */
    bool m_show_tray_icon;
    bool fMinimizeToTray;
    bool fMinimizeOnClose;
    QString language;
    BitcoinUnit m_display_bitcoin_unit;
    QString strThirdPartyTxUrls;
    FontChoice m_font_money{FontChoiceAbstract::EmbeddedFont};
    bool fCoinControlFeatures;
    bool m_sub_fee_from_amount;
    bool m_enable_psbt_controls;
    bool m_mask_values;

    /* settings that were overridden by command-line */
    QString strOverriddenByCommandLine;

<<<<<<< HEAD
    // Particl
    bool fShowIncomingStakeNotifications;
    bool show_zero_value_coinstakes;
    CAmount nReserveBalance;
=======
    static QString FontChoiceToString(const OptionsModel::FontChoice&);
    static FontChoice FontChoiceFromString(const QString&);
>>>>>>> 68684745

    // Add option to list of GUI options overridden through command line/config file
    void addOverriddenOption(const std::string &option);

    // Check settings version and upgrade default values if required
    void checkAndMigrate();

Q_SIGNALS:
    void displayUnitChanged(BitcoinUnit unit);
    void txnViewOptionsChanged();
    void coinControlFeaturesChanged(bool);
    void showTrayIconChanged(bool);
<<<<<<< HEAD
    void useEmbeddedMonospacedFontChanged(bool);
    void setReserveBalance(CAmount);

public Q_SLOTS:
    void updateReservedBalance(CAmount reservedBalance);
=======
    void fontForMoneyChanged(const QFont&);
>>>>>>> 68684745
};

Q_DECLARE_METATYPE(OptionsModel::FontChoice)

#endif // BITCOIN_QT_OPTIONSMODEL_H<|MERGE_RESOLUTION|>--- conflicted
+++ resolved
@@ -146,15 +146,13 @@
     /* settings that were overridden by command-line */
     QString strOverriddenByCommandLine;
 
-<<<<<<< HEAD
+    static QString FontChoiceToString(const OptionsModel::FontChoice&);
+    static FontChoice FontChoiceFromString(const QString&);
+
     // Particl
     bool fShowIncomingStakeNotifications;
     bool show_zero_value_coinstakes;
     CAmount nReserveBalance;
-=======
-    static QString FontChoiceToString(const OptionsModel::FontChoice&);
-    static FontChoice FontChoiceFromString(const QString&);
->>>>>>> 68684745
 
     // Add option to list of GUI options overridden through command line/config file
     void addOverriddenOption(const std::string &option);
@@ -167,15 +165,11 @@
     void txnViewOptionsChanged();
     void coinControlFeaturesChanged(bool);
     void showTrayIconChanged(bool);
-<<<<<<< HEAD
-    void useEmbeddedMonospacedFontChanged(bool);
+    void fontForMoneyChanged(const QFont&);
     void setReserveBalance(CAmount);
 
 public Q_SLOTS:
     void updateReservedBalance(CAmount reservedBalance);
-=======
-    void fontForMoneyChanged(const QFont&);
->>>>>>> 68684745
 };
 
 Q_DECLARE_METATYPE(OptionsModel::FontChoice)
