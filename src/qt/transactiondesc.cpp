// Copyright (c) 2011-2017 The Bitcoin Core developers
// Distributed under the MIT software license, see the accompanying
// file COPYING or http://www.opensource.org/licenses/mit-license.php.

#include <qt/transactiondesc.h>

#include <qt/bitcoinunits.h>
#include <qt/guiutil.h>
#include <qt/paymentserver.h>
#include <qt/transactionrecord.h>

<<<<<<< HEAD
#include "base58.h"
#include "consensus/consensus.h"
#include "validation.h"
#include "script/script.h"
#include "timedata.h"
#include "util.h"
#include "wallet/db.h"
#include "wallet/wallet.h"
#include "wallet/hdwallet.h"

#include "univalue.h"
#include "rpc/server.h"
#include "rpc/client.h"
=======
#include <base58.h>
#include <consensus/consensus.h>
#include <validation.h>
#include <script/script.h>
#include <timedata.h>
#include <util.h>
#include <wallet/db.h>
#include <wallet/wallet.h>
>>>>>>> f17942a3

#include <stdint.h>
#include <string>

#include <QUrl>


extern UniValue gettransaction(const JSONRPCRequest& request);

QString TransactionDesc::FormatTxStatus(const CWalletTx& wtx)
{
    AssertLockHeld(cs_main);
    if (!CheckFinalTx(*wtx.tx))
    {
        if (wtx.tx->nLockTime < LOCKTIME_THRESHOLD)
            return tr("Open for %n more block(s)", "", wtx.tx->nLockTime - chainActive.Height());
        else
            return tr("Open until %1").arg(GUIUtil::dateTimeStr(wtx.tx->nLockTime));
    }
    else
    {
        int nDepth = wtx.GetDepthInMainChain();
        if (nDepth < 0)
            return tr("conflicted with a transaction with %1 confirmations").arg(-nDepth);
        else if (GetAdjustedTime() - wtx.nTimeReceived > 2 * 60 && wtx.GetRequestCount() == 0)
            return tr("%1/offline").arg(nDepth);
        else if (nDepth == 0)
            return tr("0/unconfirmed, %1").arg((wtx.InMempool() ? tr("in memory pool") : tr("not in memory pool"))) + (wtx.isAbandoned() ? ", "+tr("abandoned") : "");
        else if (nDepth < 6)
            return tr("%1/unconfirmed").arg(nDepth);
        else
            return tr("%1 confirmations").arg(nDepth);
    }
}

QString TransactionDesc::toHTML(CWallet *wallet, CWalletTx &wtx, TransactionRecord *rec, int unit)
{
    QString strHTML;

    LOCK2(cs_main, wallet->cs_wallet);
    strHTML.reserve(4000);
    strHTML += "<html><font face='verdana, arial, helvetica, sans-serif'>";

    int64_t nTime = wtx.GetTxTime();
    CAmount nCredit = wtx.GetCredit(ISMINE_ALL);
    CAmount nDebit = wtx.GetDebit(ISMINE_ALL);
    CAmount nNet = nCredit - nDebit;

    strHTML += "<b>" + tr("Status") + ":</b> " + FormatTxStatus(wtx);
    int nRequests = wtx.GetRequestCount();
    if (nRequests != -1)
    {
        if (nRequests == 0)
            strHTML += tr(", has not been successfully broadcast yet");
        else if (nRequests > 0)
            strHTML += tr(", broadcast through %n node(s)", "", nRequests);
    }
    strHTML += "<br>";

    strHTML += "<b>" + tr("Date") + ":</b> " + (nTime ? GUIUtil::dateTimeStr(nTime) : "") + "<br>";

    //
    // From
    //
    if (wtx.IsCoinBase())
    {
        strHTML += "<b>" + tr("Source") + ":</b> " + tr("Generated") + "<br>";
    }
    else if (wtx.mapValue.count("from") && !wtx.mapValue["from"].empty())
    {
        // Online transaction
        strHTML += "<b>" + tr("From") + ":</b> " + GUIUtil::HtmlEscape(wtx.mapValue["from"]) + "<br>";
    }
    else
    {
        // Offline transaction
        if (nNet > 0)
        {
            // Credit
            CTxDestination address = DecodeDestination(rec->address);
            if (IsValidDestination(address)) {
                if (wallet->mapAddressBook.count(address))
                {
                    strHTML += "<b>" + tr("From") + ":</b> " + tr("unknown") + "<br>";
                    strHTML += "<b>" + tr("To") + ":</b> ";
                    strHTML += GUIUtil::HtmlEscape(rec->address);
                    QString addressOwned = (::IsMine(*wallet, address) == ISMINE_SPENDABLE) ? tr("own address") : tr("watch-only");
                    if (!wallet->mapAddressBook[address].name.empty())
                        strHTML += " (" + addressOwned + ", " + tr("label") + ": " + GUIUtil::HtmlEscape(wallet->mapAddressBook[address].name) + ")";
                    else
                        strHTML += " (" + addressOwned + ")";
                    strHTML += "<br>";
                }
            }
        }
    }

    //
    // To
    //
    if (wtx.mapValue.count("to") && !wtx.mapValue["to"].empty())
    {
        // Online transaction
        std::string strAddress = wtx.mapValue["to"];
        strHTML += "<b>" + tr("To") + ":</b> ";
        CTxDestination dest = DecodeDestination(strAddress);
        if (wallet->mapAddressBook.count(dest) && !wallet->mapAddressBook[dest].name.empty())
            strHTML += GUIUtil::HtmlEscape(wallet->mapAddressBook[dest].name) + " ";
        strHTML += GUIUtil::HtmlEscape(strAddress) + "<br>";
    }

    //
    // Amount
    //
    if (wtx.IsCoinBase() && nCredit == 0)
    {
        //
        // Coinbase
        //
        CAmount nUnmatured = 0;
        for (const CTxOut& txout : wtx.tx->vout)
            nUnmatured += wallet->GetCredit(txout, ISMINE_ALL);
        strHTML += "<b>" + tr("Credit") + ":</b> ";
        if (wtx.IsInMainChain())
            strHTML += BitcoinUnits::formatHtmlWithUnit(unit, nUnmatured)+ " (" + tr("matures in %n more block(s)", "", wtx.GetBlocksToMaturity()) + ")";
        else
            strHTML += "(" + tr("not accepted") + ")";
        strHTML += "<br>";
    }
    else if (nNet > 0)
    {
        //
        // Credit
        //
        strHTML += "<b>" + tr("Credit") + ":</b> " + BitcoinUnits::formatHtmlWithUnit(unit, nNet) + "<br>";
    }
    else
    {
        isminetype fAllFromMe = ISMINE_SPENDABLE;
        for (const CTxIn& txin : wtx.tx->vin)
        {
            isminetype mine = wallet->IsMine(txin);
            if(fAllFromMe > mine) fAllFromMe = mine;
        }

        isminetype fAllToMe = ISMINE_SPENDABLE;
        for (const CTxOut& txout : wtx.tx->vout)
        {
            isminetype mine = wallet->IsMine(txout);
            if(fAllToMe > mine) fAllToMe = mine;
        }

        if (fAllFromMe)
        {
            if(fAllFromMe & ISMINE_WATCH_ONLY)
                strHTML += "<b>" + tr("From") + ":</b> " + tr("watch-only") + "<br>";

            //
            // Debit
            //
            for (const CTxOut& txout : wtx.tx->vout)
            {
                // Ignore change
                isminetype toSelf = wallet->IsMine(txout);
                if ((toSelf == ISMINE_SPENDABLE) && (fAllFromMe == ISMINE_SPENDABLE))
                    continue;

                if (!wtx.mapValue.count("to") || wtx.mapValue["to"].empty())
                {
                    // Offline transaction
                    CTxDestination address;
                    if (ExtractDestination(txout.scriptPubKey, address))
                    {
                        strHTML += "<b>" + tr("To") + ":</b> ";
                        if (wallet->mapAddressBook.count(address) && !wallet->mapAddressBook[address].name.empty())
                            strHTML += GUIUtil::HtmlEscape(wallet->mapAddressBook[address].name) + " ";
                        strHTML += GUIUtil::HtmlEscape(EncodeDestination(address));
                        if(toSelf == ISMINE_SPENDABLE)
                            strHTML += " (own address)";
                        else if(toSelf & ISMINE_WATCH_ONLY)
                            strHTML += " (watch-only)";
                        strHTML += "<br>";
                    }
                }

                strHTML += "<b>" + tr("Debit") + ":</b> " + BitcoinUnits::formatHtmlWithUnit(unit, -txout.nValue) + "<br>";
                if(toSelf)
                    strHTML += "<b>" + tr("Credit") + ":</b> " + BitcoinUnits::formatHtmlWithUnit(unit, txout.nValue) + "<br>";
            }

            if (fAllToMe)
            {
                // Payment to self
                CAmount nChange = wtx.GetChange();
                CAmount nValue = nCredit - nChange;
                strHTML += "<b>" + tr("Total debit") + ":</b> " + BitcoinUnits::formatHtmlWithUnit(unit, -nValue) + "<br>";
                strHTML += "<b>" + tr("Total credit") + ":</b> " + BitcoinUnits::formatHtmlWithUnit(unit, nValue) + "<br>";
            }

            CAmount nTxFee = nDebit - wtx.tx->GetValueOut();
            if (nTxFee > 0)
                strHTML += "<b>" + tr("Transaction fee") + ":</b> " + BitcoinUnits::formatHtmlWithUnit(unit, -nTxFee) + "<br>";
        }
        else
        {
            //
            // Mixed debit transaction
            //
            for (const CTxIn& txin : wtx.tx->vin)
                if (wallet->IsMine(txin))
                    strHTML += "<b>" + tr("Debit") + ":</b> " + BitcoinUnits::formatHtmlWithUnit(unit, -wallet->GetDebit(txin, ISMINE_ALL)) + "<br>";
            for (const CTxOut& txout : wtx.tx->vout)
                if (wallet->IsMine(txout))
                    strHTML += "<b>" + tr("Credit") + ":</b> " + BitcoinUnits::formatHtmlWithUnit(unit, wallet->GetCredit(txout, ISMINE_ALL)) + "<br>";
        }
    }

    strHTML += "<b>" + tr("Net amount") + ":</b> " + BitcoinUnits::formatHtmlWithUnit(unit, nNet, true) + "<br>";

    //
    // Message
    //
    if (wtx.mapValue.count("message") && !wtx.mapValue["message"].empty())
        strHTML += "<br><b>" + tr("Message") + ":</b><br>" + GUIUtil::HtmlEscape(wtx.mapValue["message"], true) + "<br>";
    if (wtx.mapValue.count("comment") && !wtx.mapValue["comment"].empty())
        strHTML += "<br><b>" + tr("Comment") + ":</b><br>" + GUIUtil::HtmlEscape(wtx.mapValue["comment"], true) + "<br>";

    strHTML += "<b>" + tr("Transaction ID") + ":</b> " + rec->getTxID() + "<br>";
    strHTML += "<b>" + tr("Transaction total size") + ":</b> " + QString::number(wtx.tx->GetTotalSize()) + " bytes<br>";
    strHTML += "<b>" + tr("Output index") + ":</b> " + QString::number(rec->getOutputIndex()) + "<br>";

    // Message from normal bitcoin:URI (bitcoin:123...?message=example)
    for (const std::pair<std::string, std::string>& r : wtx.vOrderForm)
        if (r.first == "Message")
            strHTML += "<br><b>" + tr("Message") + ":</b><br>" + GUIUtil::HtmlEscape(r.second, true) + "<br>";

    //
    // PaymentRequest info:
    //
    for (const std::pair<std::string, std::string>& r : wtx.vOrderForm)
    {
        if (r.first == "PaymentRequest")
        {
            PaymentRequestPlus req;
            req.parse(QByteArray::fromRawData(r.second.data(), r.second.size()));
            QString merchant;
            if (req.getMerchant(PaymentServer::getCertStore(), merchant))
                strHTML += "<b>" + tr("Merchant") + ":</b> " + GUIUtil::HtmlEscape(merchant) + "<br>";
        }
    }

    if (wtx.IsCoinBase())
    {
        quint32 numBlocksToMaturity = COINBASE_MATURITY +  1;
        strHTML += "<br>" + tr("Generated coins must mature %1 blocks before they can be spent. When you generated this block, it was broadcast to the network to be added to the block chain. If it fails to get into the chain, its state will change to \"not accepted\" and it won't be spendable. This may occasionally happen if another node generates a block within a few seconds of yours.").arg(QString::number(numBlocksToMaturity)) + "<br>";
    }

    //
    // Debug view
    //
    if (logCategories != BCLog::NONE)
    {
        strHTML += "<hr><br>" + tr("Debug information") + "<br><br>";
        for (const CTxIn& txin : wtx.tx->vin)
            if(wallet->IsMine(txin))
                strHTML += "<b>" + tr("Debit") + ":</b> " + BitcoinUnits::formatHtmlWithUnit(unit, -wallet->GetDebit(txin, ISMINE_ALL)) + "<br>";
        for (const CTxOut& txout : wtx.tx->vout)
            if(wallet->IsMine(txout))
                strHTML += "<b>" + tr("Credit") + ":</b> " + BitcoinUnits::formatHtmlWithUnit(unit, wallet->GetCredit(txout, ISMINE_ALL)) + "<br>";

        for (const auto &txout : wtx.tx->vpout)
            if(wallet->IsMine(txout.get()))
                strHTML += "<b>" + tr("Credit") + ":</b> " + BitcoinUnits::formatHtmlWithUnit(unit, wallet->GetCredit(txout.get(), ISMINE_ALL)) + "<br>";

        strHTML += "<br><b>" + tr("Transaction") + ":</b><br>";
        strHTML += GUIUtil::HtmlEscape(wtx.tx->ToString(), true);

        strHTML += "<br><b>" + tr("Inputs") + ":</b>";
        strHTML += "<ul>";

        CCoinsViewCache view(pcoinsTip);
        for (const auto &txin : wtx.tx->vin)
        {
            COutPoint prevout = txin.prevout;

            Coin prev;
            if (view.GetCoin(prevout, prev))
            {
                if (prev.IsSpent())
                    continue;
                strHTML += "<li>";
                CTxDestination address;

                const CScript *pScript = &prev.out.scriptPubKey;
                CAmount nValue = prev.out.nValue;

                if (ExtractDestination(*pScript, address))
                {
<<<<<<< HEAD
                    if (wallet->mapAddressBook.count(address) && !wallet->mapAddressBook[address].name.empty())
                        strHTML += GUIUtil::HtmlEscape(wallet->mapAddressBook[address].name) + " ";
                    strHTML += QString::fromStdString(CBitcoinAddress(address).ToString());
                };


                if (prev.nType == OUTPUT_STANDARD)
                    strHTML = strHTML + " " + tr("Amount") + "=" + BitcoinUnits::formatHtmlWithUnit(unit, nValue);
                else
                    strHTML = strHTML + " " + tr("Amount") + "=" + "Blinded";
                //strHTML = strHTML + " IsMine=" + (phdw->IsMine(prev.out) & ISMINE_SPENDABLE ? tr("true") : tr("false")) + "</li>";
                //strHTML = strHTML + " IsWatchOnly=" + (phdw->IsMine(prev.out) & ISMINE_WATCH_ONLY ? tr("true") : tr("false")) + "</li>";
=======
                    strHTML += "<li>";
                    const CTxOut &vout = prev.out;
                    CTxDestination address;
                    if (ExtractDestination(vout.scriptPubKey, address))
                    {
                        if (wallet->mapAddressBook.count(address) && !wallet->mapAddressBook[address].name.empty())
                            strHTML += GUIUtil::HtmlEscape(wallet->mapAddressBook[address].name) + " ";
                        strHTML += QString::fromStdString(EncodeDestination(address));
                    }
                    strHTML = strHTML + " " + tr("Amount") + "=" + BitcoinUnits::formatHtmlWithUnit(unit, vout.nValue);
                    strHTML = strHTML + " IsMine=" + (wallet->IsMine(vout) & ISMINE_SPENDABLE ? tr("true") : tr("false")) + "</li>";
                    strHTML = strHTML + " IsWatchOnly=" + (wallet->IsMine(vout) & ISMINE_WATCH_ONLY ? tr("true") : tr("false")) + "</li>";
                }
>>>>>>> f17942a3
            }
        }

        strHTML += "</ul>";
    }

    strHTML += "</font></html>";
    return strHTML;
}


QString TransactionDesc::toHTML(CHDWallet *wallet, CTransactionRecord &rtx, TransactionRecord *rec, int unit)
{
    QString strHTML;

    LOCK2(cs_main, wallet->cs_wallet);
    strHTML.reserve(4000);
    strHTML += "<html><font face='verdana, arial, helvetica, sans-serif'>";

    int64_t nTime = rtx.GetTxTime();

    //strHTML += "<b>" + tr("Status") + ":</b> " + FormatTxStatus(wtx);
    int nRequests = wallet->GetRequestCount(rec->hash, rtx);
    if (nRequests != -1)
    {
        if (nRequests == 0)
            strHTML += tr(", has not been successfully broadcast yet");
        else if (nRequests > 0)
            strHTML += tr(", broadcast through %n node(s)", "", nRequests);
    }
    strHTML += "<br>";

    strHTML += "<b>" + tr("Date") + ":</b> " + (nTime ? GUIUtil::dateTimeStr(nTime) : "") + "<br>";
    strHTML += "<b>" + tr("Transaction ID") + ":</b> " + rec->getTxID() + "<br>";


    JSONRPCRequest request;
    QByteArray encodedName = QUrl::toPercentEncoding(QString::fromStdString(wallet->GetName()));
    request.URI = "/wallet/"+std::string(encodedName.constData(), encodedName.length());
    request.fHelp = false;
    UniValue params(UniValue::VARR);
    params.push_back(rec->getTxID().toStdString());
    request.params = params;
    UniValue rv = gettransaction(request);

    if (!rv["hex"].isNull())
        strHTML += "<b>" + tr("Transaction total size") + ":</b> " + QString::number(rv["hex"].get_str().length() / 2) + " bytes<br>";

    strHTML += "<b>" + tr("Confirmations") + ":</b> " + QString::number(rv["confirmations"].get_int()) + "<br>";

    if (!rv["blockhash"].isNull())
    {
        strHTML += "<b>" + tr("Block hash") + ":</b> " + QString::fromStdString(rv["blockhash"].get_str()) + "<br>";
        strHTML += "<b>" + tr("Block index") + ":</b> " + QString::number(rv["blockindex"].get_int()) + "<br>";
        strHTML += "<b>" + tr("Block time") + ":</b> " + GUIUtil::dateTimeStr(rv["blocktime"].get_int()) + "<br>";
    };

    strHTML += "<b>Details:</b><br>";
    strHTML += "<p>";

    std::string sDetails = rv["details"].write(1);
    part::ReplaceStrInPlace(sDetails, "\n", "<br>");
    strHTML += QString::fromStdString(sDetails);

    strHTML += "</p>";


    strHTML += "</font></html>";
    return strHTML;
};
<|MERGE_RESOLUTION|>--- conflicted
+++ resolved
@@ -9,21 +9,6 @@
 #include <qt/paymentserver.h>
 #include <qt/transactionrecord.h>
 
-<<<<<<< HEAD
-#include "base58.h"
-#include "consensus/consensus.h"
-#include "validation.h"
-#include "script/script.h"
-#include "timedata.h"
-#include "util.h"
-#include "wallet/db.h"
-#include "wallet/wallet.h"
-#include "wallet/hdwallet.h"
-
-#include "univalue.h"
-#include "rpc/server.h"
-#include "rpc/client.h"
-=======
 #include <base58.h>
 #include <consensus/consensus.h>
 #include <validation.h>
@@ -32,7 +17,11 @@
 #include <util.h>
 #include <wallet/db.h>
 #include <wallet/wallet.h>
->>>>>>> f17942a3
+#include <wallet/hdwallet.h>
+
+#include <univalue.h>
+#include <rpc/server.h>
+#include <rpc/client.h>
 
 #include <stdint.h>
 #include <string>
@@ -313,7 +302,7 @@
         strHTML += "<br><b>" + tr("Inputs") + ":</b>";
         strHTML += "<ul>";
 
-        CCoinsViewCache view(pcoinsTip);
+        CCoinsViewCache view(pcoinsTip.get());
         for (const auto &txin : wtx.tx->vin)
         {
             COutPoint prevout = txin.prevout;
@@ -331,34 +320,17 @@
 
                 if (ExtractDestination(*pScript, address))
                 {
-<<<<<<< HEAD
                     if (wallet->mapAddressBook.count(address) && !wallet->mapAddressBook[address].name.empty())
                         strHTML += GUIUtil::HtmlEscape(wallet->mapAddressBook[address].name) + " ";
                     strHTML += QString::fromStdString(CBitcoinAddress(address).ToString());
                 };
 
-
                 if (prev.nType == OUTPUT_STANDARD)
                     strHTML = strHTML + " " + tr("Amount") + "=" + BitcoinUnits::formatHtmlWithUnit(unit, nValue);
                 else
                     strHTML = strHTML + " " + tr("Amount") + "=" + "Blinded";
-                //strHTML = strHTML + " IsMine=" + (phdw->IsMine(prev.out) & ISMINE_SPENDABLE ? tr("true") : tr("false")) + "</li>";
-                //strHTML = strHTML + " IsWatchOnly=" + (phdw->IsMine(prev.out) & ISMINE_WATCH_ONLY ? tr("true") : tr("false")) + "</li>";
-=======
-                    strHTML += "<li>";
-                    const CTxOut &vout = prev.out;
-                    CTxDestination address;
-                    if (ExtractDestination(vout.scriptPubKey, address))
-                    {
-                        if (wallet->mapAddressBook.count(address) && !wallet->mapAddressBook[address].name.empty())
-                            strHTML += GUIUtil::HtmlEscape(wallet->mapAddressBook[address].name) + " ";
-                        strHTML += QString::fromStdString(EncodeDestination(address));
-                    }
-                    strHTML = strHTML + " " + tr("Amount") + "=" + BitcoinUnits::formatHtmlWithUnit(unit, vout.nValue);
-                    strHTML = strHTML + " IsMine=" + (wallet->IsMine(vout) & ISMINE_SPENDABLE ? tr("true") : tr("false")) + "</li>";
-                    strHTML = strHTML + " IsWatchOnly=" + (wallet->IsMine(vout) & ISMINE_WATCH_ONLY ? tr("true") : tr("false")) + "</li>";
-                }
->>>>>>> f17942a3
+                strHTML = strHTML + " IsMine=" + (::IsMine(*wallet, *pScript) & ISMINE_SPENDABLE ? tr("true") : tr("false")) + "</li>";
+                strHTML = strHTML + " IsWatchOnly=" + (::IsMine(*wallet, *pScript) & ISMINE_WATCH_ONLY ? tr("true") : tr("false")) + "</li>";
             }
         }
 
