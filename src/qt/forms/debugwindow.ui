<?xml version="1.0" encoding="UTF-8"?>
<ui version="4.0">
 <class>RPCConsole</class>
 <widget class="QWidget" name="RPCConsole">
  <property name="geometry">
   <rect>
    <x>0</x>
    <y>0</y>
    <width>740</width>
    <height>513</height>
   </rect>
  </property>
  <property name="windowTitle">
   <string>Debug window</string>
  </property>
  <layout class="QVBoxLayout" name="verticalLayout_2">
   <item>
    <widget class="QTabWidget" name="tabWidget">
     <property name="currentIndex">
      <number>1</number>
     </property>
     <widget class="QWidget" name="tab_info">
      <attribute name="title">
       <string>&amp;Information</string>
      </attribute>
      <layout class="QGridLayout" name="gridLayout" columnstretch="0,1,0">
       <property name="horizontalSpacing">
        <number>12</number>
       </property>
       <item row="0" column="0">
        <widget class="QLabel" name="label_9">
         <property name="font">
          <font>
           <weight>75</weight>
           <bold>true</bold>
          </font>
         </property>
         <property name="text">
          <string>General</string>
         </property>
        </widget>
       </item>
       <item row="1" column="0">
        <widget class="QLabel" name="label_6">
         <property name="text">
          <string>Client version</string>
         </property>
        </widget>
       </item>
       <item row="1" column="1" colspan="2">
        <widget class="QLabel" name="clientVersion">
         <property name="cursor">
          <cursorShape>IBeamCursor</cursorShape>
         </property>
         <property name="text">
          <string>N/A</string>
         </property>
         <property name="textFormat">
          <enum>Qt::PlainText</enum>
         </property>
         <property name="textInteractionFlags">
          <set>Qt::LinksAccessibleByMouse|Qt::TextSelectableByKeyboard|Qt::TextSelectableByMouse</set>
         </property>
        </widget>
       </item>
       <item row="2" column="0">
        <widget class="QLabel" name="labelClientUserAgent">
         <property name="text">
          <string>User Agent</string>
         </property>
         <property name="indent">
          <number>10</number>
         </property>
        </widget>
       </item>
       <item row="2" column="1" colspan="2">
        <widget class="QLabel" name="clientUserAgent">
         <property name="cursor">
          <cursorShape>IBeamCursor</cursorShape>
         </property>
         <property name="text">
          <string>N/A</string>
         </property>
         <property name="textFormat">
          <enum>Qt::PlainText</enum>
         </property>
         <property name="textInteractionFlags">
          <set>Qt::LinksAccessibleByMouse|Qt::TextSelectableByKeyboard|Qt::TextSelectableByMouse</set>
         </property>
        </widget>
       </item>
       <item row="3" column="0">
        <widget class="QLabel" name="label_berkeleyDBVersion">
         <property name="text">
          <string>Using BerkeleyDB version</string>
         </property>
         <property name="indent">
          <number>10</number>
         </property>
        </widget>
       </item>
       <item row="3" column="1" colspan="2">
        <widget class="QLabel" name="berkeleyDBVersion">
         <property name="cursor">
          <cursorShape>IBeamCursor</cursorShape>
         </property>
         <property name="text">
          <string>N/A</string>
         </property>
         <property name="textFormat">
          <enum>Qt::PlainText</enum>
         </property>
         <property name="textInteractionFlags">
          <set>Qt::LinksAccessibleByMouse|Qt::TextSelectableByKeyboard|Qt::TextSelectableByMouse</set>
         </property>
        </widget>
       </item>
       <item row="4" column="0">
        <widget class="QLabel" name="label_12">
         <property name="text">
          <string>Datadir</string>
         </property>
        </widget>
       </item>
       <item row="4" column="1" colspan="2">
        <widget class="QLabel" name="dataDir">
         <property name="cursor">
          <cursorShape>IBeamCursor</cursorShape>
         </property>
         <property name="toolTip">
          <string>To specify a non-default location of the data directory use the '%1' option.</string>
         </property>
         <property name="text">
          <string>N/A</string>
         </property>
         <property name="textFormat">
          <enum>Qt::PlainText</enum>
         </property>
         <property name="wordWrap">
          <bool>true</bool>
         </property>
         <property name="textInteractionFlags">
          <set>Qt::LinksAccessibleByMouse|Qt::TextSelectableByKeyboard|Qt::TextSelectableByMouse</set>
         </property>
        </widget>
       </item>
       <item row="5" column="0">
        <widget class="QLabel" name="label_11">
         <property name="text">
          <string>Blocksdir</string>
         </property>
        </widget>
       </item>
       <item row="5" column="1" colspan="2">
        <widget class="QLabel" name="blocksDir">
         <property name="cursor">
          <cursorShape>IBeamCursor</cursorShape>
         </property>
         <property name="toolTip">
          <string>To specify a non-default location of the blocks directory use the '%1' option.</string>
         </property>
         <property name="text">
          <string>N/A</string>
         </property>
         <property name="textFormat">
          <enum>Qt::PlainText</enum>
         </property>
         <property name="wordWrap">
          <bool>true</bool>
         </property>
         <property name="textInteractionFlags">
          <set>Qt::LinksAccessibleByMouse|Qt::TextSelectableByKeyboard|Qt::TextSelectableByMouse</set>
         </property>
        </widget>
       </item>
       <item row="6" column="0">
        <widget class="QLabel" name="label_13">
         <property name="text">
          <string>Startup time</string>
         </property>
        </widget>
       </item>
       <item row="6" column="1" colspan="2">
        <widget class="QLabel" name="startupTime">
         <property name="cursor">
          <cursorShape>IBeamCursor</cursorShape>
         </property>
         <property name="text">
          <string>N/A</string>
         </property>
         <property name="textFormat">
          <enum>Qt::PlainText</enum>
         </property>
         <property name="textInteractionFlags">
          <set>Qt::LinksAccessibleByMouse|Qt::TextSelectableByKeyboard|Qt::TextSelectableByMouse</set>
         </property>
        </widget>
       </item>
<<<<<<< HEAD
       <item row="6" column="0">
        <widget class="QLabel" name="labelNetwork">
         <property name="font">
          <font>
           <weight>75</weight>
           <bold>true</bold>
          </font>
         </property>
         <property name="text">
          <string>Network</string>
         </property>
        </widget>
=======
       <item row="7" column="0">
           <widget class="QLabel" name="labelNetwork">
               <property name="font">
                   <font>
                       <weight>75</weight>
                       <bold>true</bold>
                   </font>
               </property>
               <property name="text">
                   <string>Network</string>
               </property>
           </widget>
>>>>>>> fe23553e
       </item>
       <item row="8" column="0">
        <widget class="QLabel" name="label_8">
         <property name="text">
          <string>Name</string>
         </property>
        </widget>
       </item>
       <item row="8" column="1" colspan="2">
        <widget class="QLabel" name="networkName">
         <property name="cursor">
          <cursorShape>IBeamCursor</cursorShape>
         </property>
         <property name="text">
          <string>N/A</string>
         </property>
         <property name="textFormat">
          <enum>Qt::PlainText</enum>
         </property>
         <property name="textInteractionFlags">
          <set>Qt::LinksAccessibleByMouse|Qt::TextSelectableByKeyboard|Qt::TextSelectableByMouse</set>
         </property>
        </widget>
       </item>
       <item row="9" column="0">
        <widget class="QLabel" name="label_7">
         <property name="text">
          <string>Number of connections</string>
         </property>
        </widget>
       </item>
       <item row="9" column="1" colspan="2">
        <widget class="QLabel" name="numberOfConnections">
         <property name="cursor">
          <cursorShape>IBeamCursor</cursorShape>
         </property>
         <property name="text">
          <string>N/A</string>
         </property>
         <property name="textFormat">
          <enum>Qt::PlainText</enum>
         </property>
         <property name="textInteractionFlags">
          <set>Qt::LinksAccessibleByMouse|Qt::TextSelectableByKeyboard|Qt::TextSelectableByMouse</set>
         </property>
        </widget>
       </item>
       <item row="10" column="0">
        <widget class="QLabel" name="label_10">
         <property name="font">
          <font>
           <weight>75</weight>
           <bold>true</bold>
          </font>
         </property>
         <property name="text">
          <string>Block chain</string>
         </property>
        </widget>
       </item>
       <item row="11" column="0">
        <widget class="QLabel" name="label_3">
         <property name="text">
          <string>Current number of blocks</string>
         </property>
        </widget>
       </item>
       <item row="11" column="1" colspan="2">
        <widget class="QLabel" name="numberOfBlocks">
         <property name="cursor">
          <cursorShape>IBeamCursor</cursorShape>
         </property>
         <property name="text">
          <string>N/A</string>
         </property>
         <property name="textFormat">
          <enum>Qt::PlainText</enum>
         </property>
         <property name="textInteractionFlags">
          <set>Qt::LinksAccessibleByMouse|Qt::TextSelectableByKeyboard|Qt::TextSelectableByMouse</set>
         </property>
        </widget>
       </item>
       <item row="12" column="0">
        <widget class="QLabel" name="labelLastBlockTime">
         <property name="text">
          <string>Last block time</string>
         </property>
        </widget>
       </item>
       <item row="12" column="1" colspan="2">
        <widget class="QLabel" name="lastBlockTime">
         <property name="cursor">
          <cursorShape>IBeamCursor</cursorShape>
         </property>
         <property name="text">
          <string>N/A</string>
         </property>
         <property name="textFormat">
          <enum>Qt::PlainText</enum>
         </property>
         <property name="textInteractionFlags">
          <set>Qt::LinksAccessibleByMouse|Qt::TextSelectableByKeyboard|Qt::TextSelectableByMouse</set>
         </property>
        </widget>
       </item>
       <item row="13" column="0">
        <widget class="QLabel" name="labelMempoolTitle">
         <property name="font">
          <font>
           <weight>75</weight>
           <bold>true</bold>
          </font>
         </property>
         <property name="text">
          <string>Memory Pool</string>
         </property>
        </widget>
       </item>
       <item row="14" column="0">
        <widget class="QLabel" name="labelNumberOfTransactions">
         <property name="text">
          <string>Current number of transactions</string>
         </property>
        </widget>
       </item>
       <item row="14" column="1">
        <widget class="QLabel" name="mempoolNumberTxs">
         <property name="cursor">
          <cursorShape>IBeamCursor</cursorShape>
         </property>
         <property name="text">
          <string>N/A</string>
         </property>
         <property name="textFormat">
          <enum>Qt::PlainText</enum>
         </property>
         <property name="textInteractionFlags">
          <set>Qt::LinksAccessibleByMouse|Qt::TextSelectableByKeyboard|Qt::TextSelectableByMouse</set>
         </property>
        </widget>
       </item>
       <item row="15" column="0">
        <widget class="QLabel" name="labelMemoryUsage">
         <property name="text">
          <string>Memory usage</string>
         </property>
        </widget>
       </item>
       <item row="15" column="1">
        <widget class="QLabel" name="mempoolSize">
         <property name="cursor">
          <cursorShape>IBeamCursor</cursorShape>
         </property>
         <property name="text">
          <string>N/A</string>
         </property>
         <property name="textFormat">
          <enum>Qt::PlainText</enum>
         </property>
         <property name="textInteractionFlags">
          <set>Qt::LinksAccessibleByMouse|Qt::TextSelectableByKeyboard|Qt::TextSelectableByMouse</set>
         </property>
        </widget>
       </item>
       <item row="13" column="2" rowspan="3">
        <layout class="QVBoxLayout" name="verticalLayoutDebugButton">
         <property name="spacing">
          <number>3</number>
         </property>
         <item>
          <spacer name="verticalSpacer_2">
           <property name="orientation">
            <enum>Qt::Vertical</enum>
           </property>
           <property name="sizeHint" stdset="0">
            <size>
             <width>10</width>
             <height>5</height>
            </size>
           </property>
          </spacer>
         </item>
         <item>
          <widget class="QLabel" name="labelDebugLogfile">
           <property name="text">
            <string>Debug log file</string>
           </property>
          </widget>
         </item>
         <item>
          <widget class="QPushButton" name="openDebugLogfileButton">
           <property name="toolTip">
            <string>Open the %1 debug log file from the current data directory. This can take a few seconds for large log files.</string>
           </property>
           <property name="text">
            <string>&amp;Open</string>
           </property>
           <property name="autoDefault">
            <bool>false</bool>
           </property>
          </widget>
         </item>
        </layout>
       </item>
       <item row="16" column="0">
        <spacer name="verticalSpacer">
         <property name="orientation">
          <enum>Qt::Vertical</enum>
         </property>
         <property name="sizeHint" stdset="0">
          <size>
           <width>20</width>
           <height>40</height>
          </size>
         </property>
        </spacer>
       </item>
      </layout>
     </widget>
     <widget class="QWidget" name="tab_console">
      <attribute name="title">
       <string>&amp;Console</string>
      </attribute>
      <layout class="QVBoxLayout" name="verticalLayout_3">
       <property name="spacing">
        <number>3</number>
       </property>
       <property name="bottomMargin">
        <number>5</number>
       </property>
       <item>
        <layout class="QHBoxLayout" name="horizontalLayout">
         <property name="spacing">
          <number>4</number>
         </property>
         <item>
          <widget class="QLabel" name="WalletSelectorLabel">
           <property name="text">
            <string>Wallet: </string>
           </property>
          </widget>
         </item>
         <item>
          <widget class="QComboBox" name="WalletSelector">
           <item>
            <property name="text">
             <string>(none)</string>
            </property>
           </item>
          </widget>
         </item>
         <item>
          <spacer name="horizontalSpacer">
           <property name="orientation">
            <enum>Qt::Horizontal</enum>
           </property>
           <property name="sizeHint" stdset="0">
            <size>
             <width>40</width>
             <height>20</height>
            </size>
           </property>
          </spacer>
         </item>
         <item>
          <widget class="QPushButton" name="fontSmallerButton">
           <property name="maximumSize">
            <size>
             <width>24</width>
             <height>24</height>
            </size>
           </property>
           <property name="toolTip">
            <string>Decrease font size</string>
           </property>
           <property name="text">
            <string/>
           </property>
           <property name="icon">
            <iconset resource="../bitcoin.qrc">
             <normaloff>:/icons/fontsmaller</normaloff>:/icons/fontsmaller</iconset>
           </property>
           <property name="iconSize">
            <size>
             <width>24</width>
             <height>16</height>
            </size>
           </property>
           <property name="autoDefault">
            <bool>false</bool>
           </property>
           <property name="flat">
            <bool>true</bool>
           </property>
          </widget>
         </item>
         <item>
          <widget class="QPushButton" name="fontBiggerButton">
           <property name="maximumSize">
            <size>
             <width>24</width>
             <height>24</height>
            </size>
           </property>
           <property name="toolTip">
            <string>Increase font size</string>
           </property>
           <property name="text">
            <string/>
           </property>
           <property name="icon">
            <iconset resource="../bitcoin.qrc">
             <normaloff>:/icons/fontbigger</normaloff>:/icons/fontbigger</iconset>
           </property>
           <property name="iconSize">
            <size>
             <width>24</width>
             <height>16</height>
            </size>
           </property>
           <property name="autoDefault">
            <bool>false</bool>
           </property>
           <property name="flat">
            <bool>true</bool>
           </property>
          </widget>
         </item>
         <item>
          <widget class="QPushButton" name="clearButton">
           <property name="maximumSize">
            <size>
             <width>24</width>
             <height>24</height>
            </size>
           </property>
           <property name="toolTip">
            <string>Clear console</string>
           </property>
           <property name="layoutDirection">
            <enum>Qt::LeftToRight</enum>
           </property>
           <property name="text">
            <string/>
           </property>
           <property name="icon">
            <iconset resource="../bitcoin.qrc">
             <normaloff>:/icons/remove</normaloff>:/icons/remove</iconset>
           </property>
           <property name="shortcut">
            <string notr="true">Ctrl+L</string>
           </property>
           <property name="autoDefault">
            <bool>false</bool>
           </property>
           <property name="flat">
            <bool>true</bool>
           </property>
          </widget>
         </item>
        </layout>
       </item>
       <item>
        <widget class="QTextEdit" name="messagesWidget">
         <property name="minimumSize">
          <size>
           <width>0</width>
           <height>100</height>
          </size>
         </property>
         <property name="readOnly">
          <bool>true</bool>
         </property>
         <property name="tabKeyNavigation" stdset="0">
          <bool>false</bool>
         </property>
         <property name="columnCount" stdset="0">
          <number>2</number>
         </property>
        </widget>
       </item>
       <item>
        <layout class="QHBoxLayout" name="horizontalLayoutPrompt">
         <property name="spacing">
          <number>3</number>
         </property>
         <item>
          <widget class="QPushButton" name="promptIcon">
           <property name="enabled">
            <bool>false</bool>
           </property>
           <property name="maximumSize">
            <size>
             <width>16</width>
             <height>24</height>
            </size>
           </property>
           <property name="text">
            <string/>
           </property>
           <property name="icon">
            <iconset resource="../bitcoin.qrc">
             <normaloff>:/icons/prompticon</normaloff>
             <disabledoff>:/icons/prompticon</disabledoff>:/icons/prompticon</iconset>
           </property>
           <property name="iconSize">
            <size>
             <width>14</width>
             <height>14</height>
            </size>
           </property>
           <property name="autoDefault">
            <bool>false</bool>
           </property>
           <property name="flat">
            <bool>true</bool>
           </property>
          </widget>
         </item>
         <item>
          <widget class="QLineEdit" name="lineEdit">
           <property name="placeholderText">
            <string/>
           </property>
          </widget>
         </item>
        </layout>
       </item>
      </layout>
     </widget>
     <widget class="QWidget" name="tab_nettraffic">
      <attribute name="title">
       <string>&amp;Network Traffic</string>
      </attribute>
      <layout class="QHBoxLayout" name="horizontalLayout_3">
       <item>
        <layout class="QVBoxLayout" name="verticalLayout_4">
         <item>
          <widget class="TrafficGraphWidget" name="trafficGraph" native="true">
           <property name="sizePolicy">
            <sizepolicy hsizetype="Expanding" vsizetype="Expanding">
             <horstretch>0</horstretch>
             <verstretch>0</verstretch>
            </sizepolicy>
           </property>
          </widget>
         </item>
         <item>
          <layout class="QHBoxLayout" name="horizontalLayout_2">
           <item>
            <widget class="QSlider" name="sldGraphRange">
             <property name="minimum">
              <number>1</number>
             </property>
             <property name="maximum">
              <number>288</number>
             </property>
             <property name="pageStep">
              <number>12</number>
             </property>
             <property name="value">
              <number>6</number>
             </property>
             <property name="orientation">
              <enum>Qt::Horizontal</enum>
             </property>
            </widget>
           </item>
           <item>
            <widget class="QLabel" name="lblGraphRange">
             <property name="minimumSize">
              <size>
               <width>100</width>
               <height>0</height>
              </size>
             </property>
             <property name="alignment">
              <set>Qt::AlignCenter</set>
             </property>
            </widget>
           </item>
           <item>
            <widget class="QPushButton" name="btnClearTrafficGraph">
             <property name="text">
              <string>&amp;Reset</string>
             </property>
             <property name="autoDefault">
              <bool>false</bool>
             </property>
            </widget>
           </item>
          </layout>
         </item>
        </layout>
       </item>
       <item>
        <layout class="QVBoxLayout" name="verticalLayout">
         <item>
          <widget class="QGroupBox" name="groupBox">
           <property name="title">
            <string>Totals</string>
           </property>
           <layout class="QVBoxLayout" name="verticalLayout_5">
            <item>
             <layout class="QHBoxLayout" name="horizontalLayout_4">
              <item>
               <widget class="Line" name="line">
                <property name="sizePolicy">
                 <sizepolicy hsizetype="Fixed" vsizetype="Fixed">
                  <horstretch>0</horstretch>
                  <verstretch>0</verstretch>
                 </sizepolicy>
                </property>
                <property name="minimumSize">
                 <size>
                  <width>10</width>
                  <height>0</height>
                 </size>
                </property>
                <property name="palette">
                 <palette>
                  <active>
                   <colorrole role="Light">
                    <brush brushstyle="SolidPattern">
                     <color alpha="255">
                      <red>0</red>
                      <green>255</green>
                      <blue>0</blue>
                     </color>
                    </brush>
                   </colorrole>
                  </active>
                  <inactive>
                   <colorrole role="Light">
                    <brush brushstyle="SolidPattern">
                     <color alpha="255">
                      <red>0</red>
                      <green>255</green>
                      <blue>0</blue>
                     </color>
                    </brush>
                   </colorrole>
                  </inactive>
                  <disabled>
                   <colorrole role="Light">
                    <brush brushstyle="SolidPattern">
                     <color alpha="255">
                      <red>0</red>
                      <green>255</green>
                      <blue>0</blue>
                     </color>
                    </brush>
                   </colorrole>
                  </disabled>
                 </palette>
                </property>
                <property name="orientation">
                 <enum>Qt::Horizontal</enum>
                </property>
               </widget>
              </item>
              <item>
               <widget class="QLabel" name="label_16">
                <property name="text">
                 <string>Received</string>
                </property>
               </widget>
              </item>
              <item>
               <widget class="QLabel" name="lblBytesIn">
                <property name="minimumSize">
                 <size>
                  <width>50</width>
                  <height>0</height>
                 </size>
                </property>
                <property name="alignment">
                 <set>Qt::AlignRight|Qt::AlignTrailing|Qt::AlignVCenter</set>
                </property>
               </widget>
              </item>
             </layout>
            </item>
            <item>
             <layout class="QHBoxLayout" name="horizontalLayout_5">
              <item>
               <widget class="Line" name="line_2">
                <property name="sizePolicy">
                 <sizepolicy hsizetype="Fixed" vsizetype="Fixed">
                  <horstretch>0</horstretch>
                  <verstretch>0</verstretch>
                 </sizepolicy>
                </property>
                <property name="minimumSize">
                 <size>
                  <width>10</width>
                  <height>0</height>
                 </size>
                </property>
                <property name="palette">
                 <palette>
                  <active>
                   <colorrole role="Light">
                    <brush brushstyle="SolidPattern">
                     <color alpha="255">
                      <red>255</red>
                      <green>0</green>
                      <blue>0</blue>
                     </color>
                    </brush>
                   </colorrole>
                  </active>
                  <inactive>
                   <colorrole role="Light">
                    <brush brushstyle="SolidPattern">
                     <color alpha="255">
                      <red>255</red>
                      <green>0</green>
                      <blue>0</blue>
                     </color>
                    </brush>
                   </colorrole>
                  </inactive>
                  <disabled>
                   <colorrole role="Light">
                    <brush brushstyle="SolidPattern">
                     <color alpha="255">
                      <red>255</red>
                      <green>0</green>
                      <blue>0</blue>
                     </color>
                    </brush>
                   </colorrole>
                  </disabled>
                 </palette>
                </property>
                <property name="orientation">
                 <enum>Qt::Horizontal</enum>
                </property>
               </widget>
              </item>
              <item>
               <widget class="QLabel" name="label_17">
                <property name="text">
                 <string>Sent</string>
                </property>
               </widget>
              </item>
              <item>
               <widget class="QLabel" name="lblBytesOut">
                <property name="minimumSize">
                 <size>
                  <width>50</width>
                  <height>0</height>
                 </size>
                </property>
                <property name="alignment">
                 <set>Qt::AlignRight|Qt::AlignTrailing|Qt::AlignVCenter</set>
                </property>
               </widget>
              </item>
             </layout>
            </item>
            <item>
             <spacer name="verticalSpacer_4">
              <property name="orientation">
               <enum>Qt::Vertical</enum>
              </property>
              <property name="sizeHint" stdset="0">
               <size>
                <width>20</width>
                <height>407</height>
               </size>
              </property>
             </spacer>
            </item>
           </layout>
          </widget>
         </item>
        </layout>
       </item>
      </layout>
     </widget>
     <widget class="QWidget" name="tab_peers">
      <attribute name="title">
       <string>&amp;Peers</string>
      </attribute>
      <layout class="QGridLayout" name="gridLayout_2">
       <item row="0" column="0" rowspan="2">
        <layout class="QVBoxLayout" name="verticalLayout_101">
         <property name="spacing">
          <number>0</number>
         </property>
         <item>
          <widget class="QTableView" name="peerWidget">
           <property name="horizontalScrollBarPolicy">
            <enum>Qt::ScrollBarAsNeeded</enum>
           </property>
           <property name="tabKeyNavigation">
            <bool>false</bool>
           </property>
           <property name="sortingEnabled">
            <bool>true</bool>
           </property>
           <attribute name="horizontalHeaderHighlightSections">
            <bool>false</bool>
           </attribute>
          </widget>
         </item>
         <item>
          <widget class="QLabel" name="banHeading">
           <property name="sizePolicy">
            <sizepolicy hsizetype="Preferred" vsizetype="Minimum">
             <horstretch>0</horstretch>
             <verstretch>0</verstretch>
            </sizepolicy>
           </property>
           <property name="minimumSize">
            <size>
             <width>300</width>
             <height>32</height>
            </size>
           </property>
           <property name="maximumSize">
            <size>
             <width>16777215</width>
             <height>32</height>
            </size>
           </property>
           <property name="font">
            <font>
             <pointsize>12</pointsize>
            </font>
           </property>
           <property name="cursor">
            <cursorShape>IBeamCursor</cursorShape>
           </property>
           <property name="text">
            <string>Banned peers</string>
           </property>
           <property name="alignment">
            <set>Qt::AlignBottom|Qt::AlignLeading|Qt::AlignLeft</set>
           </property>
           <property name="wordWrap">
            <bool>true</bool>
           </property>
           <property name="textInteractionFlags">
            <set>Qt::NoTextInteraction</set>
           </property>
          </widget>
         </item>
         <item>
          <widget class="QTableView" name="banlistWidget">
           <property name="sizePolicy">
            <sizepolicy hsizetype="Expanding" vsizetype="Expanding">
             <horstretch>0</horstretch>
             <verstretch>0</verstretch>
            </sizepolicy>
           </property>
           <property name="horizontalScrollBarPolicy">
            <enum>Qt::ScrollBarAsNeeded</enum>
           </property>
           <property name="tabKeyNavigation">
            <bool>false</bool>
           </property>
           <property name="sortingEnabled">
            <bool>true</bool>
           </property>
           <attribute name="horizontalHeaderHighlightSections">
            <bool>false</bool>
           </attribute>
          </widget>
         </item>
        </layout>
       </item>
       <item row="0" column="1">
        <widget class="QLabel" name="peerHeading">
         <property name="sizePolicy">
          <sizepolicy hsizetype="Preferred" vsizetype="Minimum">
           <horstretch>0</horstretch>
           <verstretch>0</verstretch>
          </sizepolicy>
         </property>
         <property name="minimumSize">
          <size>
           <width>300</width>
           <height>32</height>
          </size>
         </property>
         <property name="font">
          <font>
           <pointsize>10</pointsize>
          </font>
         </property>
         <property name="cursor">
          <cursorShape>IBeamCursor</cursorShape>
         </property>
         <property name="text">
          <string>Select a peer to view detailed information.</string>
         </property>
         <property name="alignment">
          <set>Qt::AlignHCenter|Qt::AlignTop</set>
         </property>
         <property name="wordWrap">
          <bool>true</bool>
         </property>
         <property name="textInteractionFlags">
          <set>Qt::LinksAccessibleByMouse|Qt::TextSelectableByKeyboard|Qt::TextSelectableByMouse</set>
         </property>
        </widget>
       </item>
       <item row="1" column="1">
        <widget class="QWidget" name="detailWidget" native="true">
         <property name="minimumSize">
          <size>
           <width>300</width>
           <height>0</height>
          </size>
         </property>
         <layout class="QGridLayout" name="gridLayout_3">
          <item row="0" column="0">
           <widget class="QLabel" name="label_30">
            <property name="text">
             <string>Whitelisted</string>
            </property>
           </widget>
          </item>
          <item row="0" column="2">
           <widget class="QLabel" name="peerWhitelisted">
            <property name="cursor">
             <cursorShape>IBeamCursor</cursorShape>
            </property>
            <property name="text">
             <string>N/A</string>
            </property>
            <property name="textFormat">
             <enum>Qt::PlainText</enum>
            </property>
            <property name="textInteractionFlags">
             <set>Qt::LinksAccessibleByMouse|Qt::TextSelectableByKeyboard|Qt::TextSelectableByMouse</set>
            </property>
           </widget>
          </item>
          <item row="1" column="0">
           <widget class="QLabel" name="label_23">
            <property name="text">
             <string>Direction</string>
            </property>
           </widget>
          </item>
          <item row="1" column="2">
           <widget class="QLabel" name="peerDirection">
            <property name="cursor">
             <cursorShape>IBeamCursor</cursorShape>
            </property>
            <property name="text">
             <string>N/A</string>
            </property>
            <property name="textFormat">
             <enum>Qt::PlainText</enum>
            </property>
            <property name="textInteractionFlags">
             <set>Qt::LinksAccessibleByMouse|Qt::TextSelectableByKeyboard|Qt::TextSelectableByMouse</set>
            </property>
           </widget>
          </item>
          <item row="2" column="0">
           <widget class="QLabel" name="label_21">
            <property name="text">
             <string>Version</string>
            </property>
           </widget>
          </item>
          <item row="2" column="2">
           <widget class="QLabel" name="peerVersion">
            <property name="cursor">
             <cursorShape>IBeamCursor</cursorShape>
            </property>
            <property name="text">
             <string>N/A</string>
            </property>
            <property name="textFormat">
             <enum>Qt::PlainText</enum>
            </property>
            <property name="textInteractionFlags">
             <set>Qt::LinksAccessibleByMouse|Qt::TextSelectableByKeyboard|Qt::TextSelectableByMouse</set>
            </property>
           </widget>
          </item>
          <item row="3" column="0">
           <widget class="QLabel" name="label_28">
            <property name="text">
             <string>User Agent</string>
            </property>
           </widget>
          </item>
          <item row="3" column="2">
           <widget class="QLabel" name="peerSubversion">
            <property name="cursor">
             <cursorShape>IBeamCursor</cursorShape>
            </property>
            <property name="text">
             <string>N/A</string>
            </property>
            <property name="textFormat">
             <enum>Qt::PlainText</enum>
            </property>
            <property name="textInteractionFlags">
             <set>Qt::LinksAccessibleByMouse|Qt::TextSelectableByKeyboard|Qt::TextSelectableByMouse</set>
            </property>
           </widget>
          </item>
          <item row="4" column="0">
           <widget class="QLabel" name="label_4">
            <property name="text">
             <string>Services</string>
            </property>
           </widget>
          </item>
          <item row="4" column="2">
           <widget class="QLabel" name="peerServices">
            <property name="cursor">
             <cursorShape>IBeamCursor</cursorShape>
            </property>
            <property name="text">
             <string>N/A</string>
            </property>
            <property name="textFormat">
             <enum>Qt::PlainText</enum>
            </property>
            <property name="textInteractionFlags">
             <set>Qt::LinksAccessibleByMouse|Qt::TextSelectableByKeyboard|Qt::TextSelectableByMouse</set>
            </property>
           </widget>
          </item>
          <item row="5" column="0">
           <widget class="QLabel" name="label_29">
            <property name="text">
             <string>Starting Block</string>
            </property>
           </widget>
          </item>
          <item row="5" column="2">
           <widget class="QLabel" name="peerHeight">
            <property name="cursor">
             <cursorShape>IBeamCursor</cursorShape>
            </property>
            <property name="text">
             <string>N/A</string>
            </property>
            <property name="textFormat">
             <enum>Qt::PlainText</enum>
            </property>
            <property name="textInteractionFlags">
             <set>Qt::LinksAccessibleByMouse|Qt::TextSelectableByKeyboard|Qt::TextSelectableByMouse</set>
            </property>
           </widget>
          </item>
          <item row="6" column="0">
           <widget class="QLabel" name="label_27">
            <property name="text">
             <string>Synced Headers</string>
            </property>
           </widget>
          </item>
          <item row="6" column="2">
           <widget class="QLabel" name="peerSyncHeight">
            <property name="cursor">
             <cursorShape>IBeamCursor</cursorShape>
            </property>
            <property name="text">
             <string>N/A</string>
            </property>
            <property name="textFormat">
             <enum>Qt::PlainText</enum>
            </property>
            <property name="textInteractionFlags">
             <set>Qt::LinksAccessibleByMouse|Qt::TextSelectableByKeyboard|Qt::TextSelectableByMouse</set>
            </property>
           </widget>
          </item>
          <item row="7" column="0">
           <widget class="QLabel" name="label_25">
            <property name="text">
             <string>Synced Blocks</string>
            </property>
           </widget>
          </item>
          <item row="7" column="2">
           <widget class="QLabel" name="peerCommonHeight">
            <property name="cursor">
             <cursorShape>IBeamCursor</cursorShape>
            </property>
            <property name="text">
             <string>N/A</string>
            </property>
            <property name="textFormat">
             <enum>Qt::PlainText</enum>
            </property>
            <property name="textInteractionFlags">
             <set>Qt::LinksAccessibleByMouse|Qt::TextSelectableByKeyboard|Qt::TextSelectableByMouse</set>
            </property>
           </widget>
          </item>
          <item row="8" column="0">
           <widget class="QLabel" name="label_24">
            <property name="text">
             <string>Ban Score</string>
            </property>
           </widget>
          </item>
          <item row="8" column="2">
           <widget class="QLabel" name="peerBanScore">
            <property name="cursor">
             <cursorShape>IBeamCursor</cursorShape>
            </property>
            <property name="text">
             <string>N/A</string>
            </property>
            <property name="textFormat">
             <enum>Qt::PlainText</enum>
            </property>
            <property name="textInteractionFlags">
             <set>Qt::LinksAccessibleByMouse|Qt::TextSelectableByKeyboard|Qt::TextSelectableByMouse</set>
            </property>
           </widget>
          </item>
          <item row="9" column="0">
           <widget class="QLabel" name="label_22">
            <property name="text">
             <string>Connection Time</string>
            </property>
           </widget>
          </item>
          <item row="9" column="2">
           <widget class="QLabel" name="peerConnTime">
            <property name="cursor">
             <cursorShape>IBeamCursor</cursorShape>
            </property>
            <property name="text">
             <string>N/A</string>
            </property>
            <property name="textFormat">
             <enum>Qt::PlainText</enum>
            </property>
            <property name="textInteractionFlags">
             <set>Qt::LinksAccessibleByMouse|Qt::TextSelectableByKeyboard|Qt::TextSelectableByMouse</set>
            </property>
           </widget>
          </item>
          <item row="10" column="0">
           <widget class="QLabel" name="label_15">
            <property name="text">
             <string>Last Send</string>
            </property>
           </widget>
          </item>
          <item row="10" column="2">
           <widget class="QLabel" name="peerLastSend">
            <property name="cursor">
             <cursorShape>IBeamCursor</cursorShape>
            </property>
            <property name="text">
             <string>N/A</string>
            </property>
            <property name="textFormat">
             <enum>Qt::PlainText</enum>
            </property>
            <property name="textInteractionFlags">
             <set>Qt::LinksAccessibleByMouse|Qt::TextSelectableByKeyboard|Qt::TextSelectableByMouse</set>
            </property>
           </widget>
          </item>
          <item row="11" column="0">
           <widget class="QLabel" name="label_19">
            <property name="text">
             <string>Last Receive</string>
            </property>
           </widget>
          </item>
          <item row="11" column="2">
           <widget class="QLabel" name="peerLastRecv">
            <property name="cursor">
             <cursorShape>IBeamCursor</cursorShape>
            </property>
            <property name="text">
             <string>N/A</string>
            </property>
            <property name="textFormat">
             <enum>Qt::PlainText</enum>
            </property>
            <property name="textInteractionFlags">
             <set>Qt::LinksAccessibleByMouse|Qt::TextSelectableByKeyboard|Qt::TextSelectableByMouse</set>
            </property>
           </widget>
          </item>
          <item row="12" column="0">
           <widget class="QLabel" name="label_18">
            <property name="text">
             <string>Sent</string>
            </property>
           </widget>
          </item>
          <item row="12" column="2">
           <widget class="QLabel" name="peerBytesSent">
            <property name="cursor">
             <cursorShape>IBeamCursor</cursorShape>
            </property>
            <property name="text">
             <string>N/A</string>
            </property>
            <property name="textFormat">
             <enum>Qt::PlainText</enum>
            </property>
            <property name="textInteractionFlags">
             <set>Qt::LinksAccessibleByMouse|Qt::TextSelectableByKeyboard|Qt::TextSelectableByMouse</set>
            </property>
           </widget>
          </item>
          <item row="13" column="0">
           <widget class="QLabel" name="label_20">
            <property name="text">
             <string>Received</string>
            </property>
           </widget>
          </item>
          <item row="13" column="2">
           <widget class="QLabel" name="peerBytesRecv">
            <property name="cursor">
             <cursorShape>IBeamCursor</cursorShape>
            </property>
            <property name="text">
             <string>N/A</string>
            </property>
            <property name="textFormat">
             <enum>Qt::PlainText</enum>
            </property>
            <property name="textInteractionFlags">
             <set>Qt::LinksAccessibleByMouse|Qt::TextSelectableByKeyboard|Qt::TextSelectableByMouse</set>
            </property>
           </widget>
          </item>
          <item row="14" column="0">
           <widget class="QLabel" name="label_26">
            <property name="text">
             <string>Ping Time</string>
            </property>
           </widget>
          </item>
          <item row="14" column="2">
           <widget class="QLabel" name="peerPingTime">
            <property name="cursor">
             <cursorShape>IBeamCursor</cursorShape>
            </property>
            <property name="text">
             <string>N/A</string>
            </property>
            <property name="textFormat">
             <enum>Qt::PlainText</enum>
            </property>
            <property name="textInteractionFlags">
             <set>Qt::LinksAccessibleByMouse|Qt::TextSelectableByKeyboard|Qt::TextSelectableByMouse</set>
            </property>
           </widget>
          </item>
          <item row="15" column="0">
           <widget class="QLabel" name="peerPingWaitLabel">
            <property name="toolTip">
             <string>The duration of a currently outstanding ping.</string>
            </property>
            <property name="text">
             <string>Ping Wait</string>
            </property>
           </widget>
          </item>
          <item row="15" column="2">
           <widget class="QLabel" name="peerPingWait">
            <property name="cursor">
             <cursorShape>IBeamCursor</cursorShape>
            </property>
            <property name="text">
             <string>N/A</string>
            </property>
            <property name="textFormat">
             <enum>Qt::PlainText</enum>
            </property>
            <property name="textInteractionFlags">
             <set>Qt::LinksAccessibleByMouse|Qt::TextSelectableByKeyboard|Qt::TextSelectableByMouse</set>
            </property>
           </widget>
          </item>
          <item row="16" column="0">
           <widget class="QLabel" name="peerMinPingLabel">
            <property name="text">
             <string>Min Ping</string>
            </property>
           </widget>
          </item>
          <item row="16" column="2">
           <widget class="QLabel" name="peerMinPing">
            <property name="cursor">
             <cursorShape>IBeamCursor</cursorShape>
            </property>
            <property name="text">
             <string>N/A</string>
            </property>
            <property name="textFormat">
             <enum>Qt::PlainText</enum>
            </property>
            <property name="textInteractionFlags">
             <set>Qt::LinksAccessibleByMouse|Qt::TextSelectableByKeyboard|Qt::TextSelectableByMouse</set>
            </property>
           </widget>
          </item>
          <item row="17" column="0">
           <widget class="QLabel" name="label_timeoffset">
            <property name="text">
             <string>Time Offset</string>
            </property>
           </widget>
          </item>
          <item row="17" column="2">
           <widget class="QLabel" name="timeoffset">
            <property name="cursor">
             <cursorShape>IBeamCursor</cursorShape>
            </property>
            <property name="text">
             <string>N/A</string>
            </property>
            <property name="textFormat">
             <enum>Qt::PlainText</enum>
            </property>
            <property name="textInteractionFlags">
             <set>Qt::LinksAccessibleByMouse|Qt::TextSelectableByKeyboard|Qt::TextSelectableByMouse</set>
            </property>
           </widget>
          </item>
          <item row="18" column="1">
           <spacer name="verticalSpacer_3">
            <property name="orientation">
             <enum>Qt::Vertical</enum>
            </property>
            <property name="sizeHint" stdset="0">
             <size>
              <width>20</width>
              <height>40</height>
             </size>
            </property>
           </spacer>
          </item>
         </layout>
        </widget>
       </item>
      </layout>
     </widget>
    </widget>
   </item>
  </layout>
 </widget>
 <customwidgets>
  <customwidget>
   <class>TrafficGraphWidget</class>
   <extends>QWidget</extends>
   <header>qt/trafficgraphwidget.h</header>
   <container>1</container>
   <slots>
    <slot>clear()</slot>
   </slots>
  </customwidget>
 </customwidgets>
 <resources>
  <include location="../bitcoin.qrc"/>
 </resources>
 <connections/>
</ui><|MERGE_RESOLUTION|>--- conflicted
+++ resolved
@@ -196,20 +196,6 @@
          </property>
         </widget>
        </item>
-<<<<<<< HEAD
-       <item row="6" column="0">
-        <widget class="QLabel" name="labelNetwork">
-         <property name="font">
-          <font>
-           <weight>75</weight>
-           <bold>true</bold>
-          </font>
-         </property>
-         <property name="text">
-          <string>Network</string>
-         </property>
-        </widget>
-=======
        <item row="7" column="0">
            <widget class="QLabel" name="labelNetwork">
                <property name="font">
@@ -222,7 +208,6 @@
                    <string>Network</string>
                </property>
            </widget>
->>>>>>> fe23553e
        </item>
        <item row="8" column="0">
         <widget class="QLabel" name="label_8">
