// Copyright (c) 2009-2022 The Bitcoin Core developers
// Distributed under the MIT software license, see the accompanying
// file COPYING or http://www.opensource.org/licenses/mit-license.php.

#if defined(HAVE_CONFIG_H)
#include <config/bitcoin-config.h>
#endif

#include <interfaces/init.h>
#include <interfaces/node.h>
#include <qt/bitcoin.h>
#include <qt/test/apptests.h>
#include <qt/test/optiontests.h>
#include <qt/test/rpcnestedtests.h>
#include <qt/test/uritests.h>
#include <test/util/setup_common.h>
#include <util/chaintype.h>

#ifdef ENABLE_WALLET
#include <qt/test/addressbooktests.h>
#include <qt/test/wallettests.h>
#endif // ENABLE_WALLET

#include <QApplication>
#include <QDebug>
#include <QObject>
#include <QTest>

#include <functional>

#if defined(QT_STATICPLUGIN)
#include <QtPlugin>
#if defined(QT_QPA_PLATFORM_MINIMAL)
Q_IMPORT_PLUGIN(QMinimalIntegrationPlugin);
#endif
#if defined(QT_QPA_PLATFORM_XCB)
Q_IMPORT_PLUGIN(QXcbIntegrationPlugin);
#elif defined(QT_QPA_PLATFORM_WINDOWS)
Q_IMPORT_PLUGIN(QWindowsIntegrationPlugin);
#elif defined(QT_QPA_PLATFORM_COCOA)
Q_IMPORT_PLUGIN(QCocoaIntegrationPlugin);
#elif defined(QT_QPA_PLATFORM_ANDROID)
Q_IMPORT_PLUGIN(QAndroidPlatformIntegrationPlugin)
#endif
#endif

const std::function<void(const std::string&)> G_TEST_LOG_FUN{};

const std::function<std::vector<const char*>()> G_TEST_COMMAND_LINE_ARGUMENTS{};

// This is all you need to run all the tests
int main(int argc, char* argv[])
{
    // Initialize persistent globals with the testing setup state for sanity.
    // E.g. -datadir in gArgs is set to a temp directory dummy value (instead
    // of defaulting to the default datadir), or globalChainParams is set to
    // regtest params.
    //
    // All tests must use their own testing setup (if needed).
    fs::create_directories([] {
<<<<<<< HEAD
        BasicTestingSetup dummy{CBaseChainParams::REGTEST, {}, /*fParticlMode*/ true};
=======
        BasicTestingSetup dummy{ChainType::REGTEST};
>>>>>>> 29c36f07
        return gArgs.GetDataDirNet() / "blocks";
    }());

    std::unique_ptr<interfaces::Init> init = interfaces::MakeGuiInit(argc, argv);
    gArgs.ForceSetArg("-listen", "0");
    gArgs.ForceSetArg("-listenonion", "0");
    gArgs.ForceSetArg("-discover", "0");
    gArgs.ForceSetArg("-dnsseed", "0");
    gArgs.ForceSetArg("-fixedseeds", "0");
    gArgs.ForceSetArg("-upnp", "0");
    gArgs.ForceSetArg("-natpmp", "0");

    // Prefer the "minimal" platform for the test instead of the normal default
    // platform ("xcb", "windows", or "cocoa") so tests can't unintentionally
    // interfere with any background GUIs and don't require extra resources.
    #if defined(WIN32)
        if (getenv("QT_QPA_PLATFORM") == nullptr) _putenv_s("QT_QPA_PLATFORM", "minimal");
    #else
        setenv("QT_QPA_PLATFORM", "minimal", 0 /* overwrite */);
    #endif

    BitcoinApplication app;
    app.setApplicationName("Particl-Qt-test");
    app.createNode(*init);

    int num_test_failures{0};

    AppTests app_tests(app);
    num_test_failures += QTest::qExec(&app_tests);

    OptionTests options_tests(app.node());
    num_test_failures += QTest::qExec(&options_tests);

    URITests test1;
    num_test_failures += QTest::qExec(&test1);

    RPCNestedTests test3(app.node());
    num_test_failures += QTest::qExec(&test3);

#ifdef ENABLE_WALLET
    WalletTests test5(app.node());
    num_test_failures += QTest::qExec(&test5);

    AddressBookTests test6(app.node());
    num_test_failures += QTest::qExec(&test6);
#endif

    if (num_test_failures) {
        qWarning("\nFailed tests: %d\n", num_test_failures);
    } else {
        qDebug("\nAll tests passed.\n");
    }
    return num_test_failures;
}<|MERGE_RESOLUTION|>--- conflicted
+++ resolved
@@ -58,11 +58,7 @@
     //
     // All tests must use their own testing setup (if needed).
     fs::create_directories([] {
-<<<<<<< HEAD
-        BasicTestingSetup dummy{CBaseChainParams::REGTEST, {}, /*fParticlMode*/ true};
-=======
-        BasicTestingSetup dummy{ChainType::REGTEST};
->>>>>>> 29c36f07
+        BasicTestingSetup dummy{ChainType::REGTEST, {}, /*fParticlMode*/ true};
         return gArgs.GetDataDirNet() / "blocks";
     }());
 
