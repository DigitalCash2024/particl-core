// Copyright (c) 2009-2022 The Bitcoin Core developers
// Distributed under the MIT software license, see the accompanying
// file COPYING or http://www.opensource.org/licenses/mit-license.php.

#if defined(HAVE_CONFIG_H)
#include <config/bitcoin-config.h>
#endif

#include <interfaces/init.h>
#include <interfaces/node.h>
#include <qt/bitcoin.h>
#include <qt/guiconstants.h>
#include <qt/test/apptests.h>
#include <qt/test/optiontests.h>
#include <qt/test/rpcnestedtests.h>
#include <qt/test/uritests.h>
#include <test/util/setup_common.h>
#include <util/chaintype.h>

#ifdef ENABLE_WALLET
#include <qt/test/addressbooktests.h>
#include <qt/test/wallettests.h>
#endif // ENABLE_WALLET

#include <QApplication>
#include <QDebug>
#include <QObject>
#include <QSettings>
#include <QTest>

#include <functional>

#if defined(QT_STATICPLUGIN)
#include <QtPlugin>
#if defined(QT_QPA_PLATFORM_MINIMAL)
Q_IMPORT_PLUGIN(QMinimalIntegrationPlugin);
#endif
#if defined(QT_QPA_PLATFORM_XCB)
Q_IMPORT_PLUGIN(QXcbIntegrationPlugin);
#elif defined(QT_QPA_PLATFORM_WINDOWS)
Q_IMPORT_PLUGIN(QWindowsIntegrationPlugin);
#elif defined(QT_QPA_PLATFORM_COCOA)
Q_IMPORT_PLUGIN(QCocoaIntegrationPlugin);
#elif defined(QT_QPA_PLATFORM_ANDROID)
Q_IMPORT_PLUGIN(QAndroidPlatformIntegrationPlugin)
#endif
#endif

const std::function<void(const std::string&)> G_TEST_LOG_FUN{};

const std::function<std::vector<const char*>()> G_TEST_COMMAND_LINE_ARGUMENTS{};

// This is all you need to run all the tests
int main(int argc, char* argv[])
{
    // Initialize persistent globals with the testing setup state for sanity.
    // E.g. -datadir in gArgs is set to a temp directory dummy value (instead
    // of defaulting to the default datadir), or globalChainParams is set to
    // regtest params.
    //
    // All tests must use their own testing setup (if needed).
    fs::create_directories([] {
        BasicTestingSetup dummy{ChainType::REGTEST, {}, /*fParticlMode*/ true};
        return gArgs.GetDataDirNet() / "blocks";
    }());

    std::unique_ptr<interfaces::Init> init = interfaces::MakeGuiInit(argc, argv);
    gArgs.ForceSetArg("-listen", "0");
    gArgs.ForceSetArg("-listenonion", "0");
    gArgs.ForceSetArg("-discover", "0");
    gArgs.ForceSetArg("-dnsseed", "0");
    gArgs.ForceSetArg("-fixedseeds", "0");
    gArgs.ForceSetArg("-upnp", "0");
    gArgs.ForceSetArg("-natpmp", "0");

    std::string error;
    if (!gArgs.ReadConfigFiles(error, true)) QWARN(error.c_str());

    // Prefer the "minimal" platform for the test instead of the normal default
    // platform ("xcb", "windows", or "cocoa") so tests can't unintentionally
    // interfere with any background GUIs and don't require extra resources.
    #if defined(WIN32)
        if (getenv("QT_QPA_PLATFORM") == nullptr) _putenv_s("QT_QPA_PLATFORM", "minimal");
    #else
        setenv("QT_QPA_PLATFORM", "minimal", 0 /* overwrite */);
    #endif

<<<<<<< HEAD
    BitcoinApplication app;
    app.setApplicationName("Particl-Qt-test");
    app.createNode(*init);
=======

    QCoreApplication::setOrganizationName(QAPP_ORG_NAME);
    QCoreApplication::setApplicationName(QAPP_APP_NAME_DEFAULT "-test");
>>>>>>> 67fb94ce

    int num_test_failures{0};

    {
        BitcoinApplication app;
        app.createNode(*init);

        AppTests app_tests(app);
        num_test_failures += QTest::qExec(&app_tests);

        OptionTests options_tests(app.node());
        num_test_failures += QTest::qExec(&options_tests);

        URITests test1;
        num_test_failures += QTest::qExec(&test1);

        RPCNestedTests test3(app.node());
        num_test_failures += QTest::qExec(&test3);

#ifdef ENABLE_WALLET
        WalletTests test5(app.node());
        num_test_failures += QTest::qExec(&test5);

        AddressBookTests test6(app.node());
        num_test_failures += QTest::qExec(&test6);
#endif

        if (num_test_failures) {
            qWarning("\nFailed tests: %d\n", num_test_failures);
        } else {
            qDebug("\nAll tests passed.\n");
        }
    }

    QSettings settings;
    settings.clear();

    return num_test_failures;
}<|MERGE_RESOLUTION|>--- conflicted
+++ resolved
@@ -85,15 +85,8 @@
         setenv("QT_QPA_PLATFORM", "minimal", 0 /* overwrite */);
     #endif
 
-<<<<<<< HEAD
-    BitcoinApplication app;
-    app.setApplicationName("Particl-Qt-test");
-    app.createNode(*init);
-=======
-
     QCoreApplication::setOrganizationName(QAPP_ORG_NAME);
     QCoreApplication::setApplicationName(QAPP_APP_NAME_DEFAULT "-test");
->>>>>>> 67fb94ce
 
     int num_test_failures{0};
 
