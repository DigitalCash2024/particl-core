--- conflicted
+++ resolved
@@ -66,15 +66,9 @@
     #endif
 
     // Don't remove this, it's needed to access
-<<<<<<< HEAD
-    // QCoreApplication:: in the tests
-    QCoreApplication app(argc, argv);
-    app.setApplicationName("Particl-Qt-test");
-=======
     // QApplication:: and QCoreApplication:: in the tests
     QApplication app(argc, argv);
-    app.setApplicationName("Bitcoin-Qt-test");
->>>>>>> 0d3e8183
+    app.setApplicationName("Particl-Qt-test");
 
     SSL_library_init();
 
