// Copyright (c) 2011-2021 The Bitcoin Core developers
// Distributed under the MIT software license, see the accompanying
// file COPYING or http://www.opensource.org/licenses/mit-license.php.

#include <qt/bitcoinunits.h>

#include <consensus/amount.h>

#include <QStringList>

#include <cassert>

static constexpr auto MAX_DIGITS_BTC = 16;

BitcoinUnits::BitcoinUnits(QObject *parent):
        QAbstractListModel(parent),
        unitlist(availableUnits())
{
}

QList<BitcoinUnit> BitcoinUnits::availableUnits()
{
    QList<BitcoinUnit> unitlist;
    unitlist.append(Unit::BTC);
    unitlist.append(Unit::mBTC);
    unitlist.append(Unit::uBTC);
    unitlist.append(Unit::SAT);
    return unitlist;
}

QString BitcoinUnits::longName(Unit unit)
{
<<<<<<< HEAD
    switch(unit)
    {
    case BTC:
    case mBTC:
    case uBTC:
    case SAT:
        return true;
    default:
        return false;
    }
}

QString BitcoinUnits::longName(int unit)
{
    switch(unit)
    {
    case BTC: return QString("PART");
    case mBTC: return QString("mPART");
    case uBTC: return QString::fromUtf8("μPART (parts)");
    case SAT: return QString("Satoshi (sat)");
    default: return QString("???");
    }
=======
    switch (unit) {
    case Unit::BTC: return QString("BTC");
    case Unit::mBTC: return QString("mBTC");
    case Unit::uBTC: return QString::fromUtf8("µBTC (bits)");
    case Unit::SAT: return QString("Satoshi (sat)");
    } // no default case, so the compiler can warn about missing cases
    assert(false);
>>>>>>> f3e0ace8
}

QString BitcoinUnits::shortName(Unit unit)
{
<<<<<<< HEAD
    switch(unit)
    {
    case uBTC: return QString::fromUtf8("parts");
    case SAT: return QString("sat");
    default:   return longName(unit);
    }
=======
    switch (unit) {
    case Unit::BTC: return longName(unit);
    case Unit::mBTC: return longName(unit);
    case Unit::uBTC: return QString("bits");
    case Unit::SAT: return QString("sat");
    } // no default case, so the compiler can warn about missing cases
    assert(false);
>>>>>>> f3e0ace8
}

QString BitcoinUnits::description(Unit unit)
{
<<<<<<< HEAD
    switch(unit)
    {
    case BTC: return QString("Particls");
    case mBTC: return QString("Milli-Particls (1 / 1" THIN_SP_UTF8 "000)");
    case uBTC: return QString("Micro-Particls (parts) (1 / 1" THIN_SP_UTF8 "000" THIN_SP_UTF8 "000)");
    case SAT: return QString("Satoshi (sat) (1 / 100" THIN_SP_UTF8 "000" THIN_SP_UTF8 "000)");
    default: return QString("???");
    }
=======
    switch (unit) {
    case Unit::BTC: return QString("Bitcoins");
    case Unit::mBTC: return QString("Milli-Bitcoins (1 / 1" THIN_SP_UTF8 "000)");
    case Unit::uBTC: return QString("Micro-Bitcoins (bits) (1 / 1" THIN_SP_UTF8 "000" THIN_SP_UTF8 "000)");
    case Unit::SAT: return QString("Satoshi (sat) (1 / 100" THIN_SP_UTF8 "000" THIN_SP_UTF8 "000)");
    } // no default case, so the compiler can warn about missing cases
    assert(false);
>>>>>>> f3e0ace8
}

qint64 BitcoinUnits::factor(Unit unit)
{
    switch (unit) {
    case Unit::BTC: return 100'000'000;
    case Unit::mBTC: return 100'000;
    case Unit::uBTC: return 100;
    case Unit::SAT: return 1;
    } // no default case, so the compiler can warn about missing cases
    assert(false);
}

int BitcoinUnits::decimals(Unit unit)
{
    switch (unit) {
    case Unit::BTC: return 8;
    case Unit::mBTC: return 5;
    case Unit::uBTC: return 2;
    case Unit::SAT: return 0;
    } // no default case, so the compiler can warn about missing cases
    assert(false);
}

QString BitcoinUnits::format(Unit unit, const CAmount& nIn, bool fPlus, SeparatorStyle separators, bool justify)
{
    // Note: not using straight sprintf here because we do NOT want
    // localized number formatting.
    qint64 n = (qint64)nIn;
    qint64 coin = factor(unit);
    int num_decimals = decimals(unit);
    qint64 n_abs = (n > 0 ? n : -n);
    qint64 quotient = n_abs / coin;
    QString quotient_str = QString::number(quotient);
    if (justify) {
        quotient_str = quotient_str.rightJustified(MAX_DIGITS_BTC - num_decimals, ' ');
    }

    // Use SI-style thin space separators as these are locale independent and can't be
    // confused with the decimal marker.
    QChar thin_sp(THIN_SP_CP);
    int q_size = quotient_str.size();
    if (separators == SeparatorStyle::ALWAYS || (separators == SeparatorStyle::STANDARD && q_size > 4))
        for (int i = 3; i < q_size; i += 3)
            quotient_str.insert(q_size - i, thin_sp);

    if (n < 0)
        quotient_str.insert(0, '-');
    else if (fPlus && n > 0)
        quotient_str.insert(0, '+');

    if (num_decimals > 0) {
        qint64 remainder = n_abs % coin;
        QString remainder_str = QString::number(remainder).rightJustified(num_decimals, '0');
        return quotient_str + QString(".") + remainder_str;
    } else {
        return quotient_str;
    }
}


// NOTE: Using formatWithUnit in an HTML context risks wrapping
// quantities at the thousands separator. More subtly, it also results
// in a standard space rather than a thin space, due to a bug in Qt's
// XML whitespace canonicalisation
//
// Please take care to use formatHtmlWithUnit instead, when
// appropriate.

QString BitcoinUnits::formatWithUnit(Unit unit, const CAmount& amount, bool plussign, SeparatorStyle separators)
{
    return format(unit, amount, plussign, separators) + QString(" ") + shortName(unit);
}

QString BitcoinUnits::formatHtmlWithUnit(Unit unit, const CAmount& amount, bool plussign, SeparatorStyle separators)
{
    QString str(formatWithUnit(unit, amount, plussign, separators));
    str.replace(QChar(THIN_SP_CP), QString(THIN_SP_HTML));
    return QString("<span style='white-space: nowrap;'>%1</span>").arg(str);
}

QString BitcoinUnits::formatWithPrivacy(Unit unit, const CAmount& amount, SeparatorStyle separators, bool privacy)
{
    assert(amount >= 0);
    QString value;
    if (privacy) {
        value = format(unit, 0, false, separators, true).replace('0', '#');
    } else {
        value = format(unit, amount, false, separators, true);
    }
    return value + QString(" ") + shortName(unit);
}

bool BitcoinUnits::parse(Unit unit, const QString& value, CAmount* val_out)
{
    if (value.isEmpty()) {
        return false; // Refuse to parse invalid unit or empty string
    }
    int num_decimals = decimals(unit);

    // Ignore spaces and thin spaces when parsing
    QStringList parts = removeSpaces(value).split(".");

    if(parts.size() > 2)
    {
        return false; // More than one dot
    }
    QString whole = parts[0];
    QString decimals;

    if(parts.size() > 1)
    {
        decimals = parts[1];
    }
    if(decimals.size() > num_decimals)
    {
        return false; // Exceeds max precision
    }
    bool ok = false;
    QString str = whole + decimals.leftJustified(num_decimals, '0');

    if(str.size() > 18)
    {
        return false; // Longer numbers will exceed 63 bits
    }
    CAmount retvalue(str.toLongLong(&ok));
    if(val_out)
    {
        *val_out = retvalue;
    }
    return ok;
}

QString BitcoinUnits::getAmountColumnTitle(Unit unit)
{
    return QObject::tr("Amount") + " (" + shortName(unit) + ")";
}

int BitcoinUnits::rowCount(const QModelIndex &parent) const
{
    Q_UNUSED(parent);
    return unitlist.size();
}

QVariant BitcoinUnits::data(const QModelIndex &index, int role) const
{
    int row = index.row();
    if(row >= 0 && row < unitlist.size())
    {
        Unit unit = unitlist.at(row);
        switch(role)
        {
        case Qt::EditRole:
        case Qt::DisplayRole:
            return QVariant(longName(unit));
        case Qt::ToolTipRole:
            return QVariant(description(unit));
        case UnitRole:
            return QVariant::fromValue(unit);
        }
    }
    return QVariant();
}

CAmount BitcoinUnits::maxMoney()
{
    return MAX_MONEY;
}

namespace {
qint8 ToQint8(BitcoinUnit unit)
{
    switch (unit) {
    case BitcoinUnit::BTC: return 0;
    case BitcoinUnit::mBTC: return 1;
    case BitcoinUnit::uBTC: return 2;
    case BitcoinUnit::SAT: return 3;
    } // no default case, so the compiler can warn about missing cases
    assert(false);
}

BitcoinUnit FromQint8(qint8 num)
{
    switch (num) {
    case 0: return BitcoinUnit::BTC;
    case 1: return BitcoinUnit::mBTC;
    case 2: return BitcoinUnit::uBTC;
    case 3: return BitcoinUnit::SAT;
    }
    assert(false);
}
} // namespace

QDataStream& operator<<(QDataStream& out, const BitcoinUnit& unit)
{
    return out << ToQint8(unit);
}

QDataStream& operator>>(QDataStream& in, BitcoinUnit& unit)
{
    qint8 input;
    in >> input;
    unit = FromQint8(input);
    return in;
}<|MERGE_RESOLUTION|>--- conflicted
+++ resolved
@@ -30,50 +30,17 @@
 
 QString BitcoinUnits::longName(Unit unit)
 {
-<<<<<<< HEAD
-    switch(unit)
-    {
-    case BTC:
-    case mBTC:
-    case uBTC:
-    case SAT:
-        return true;
-    default:
-        return false;
-    }
-}
-
-QString BitcoinUnits::longName(int unit)
-{
-    switch(unit)
-    {
-    case BTC: return QString("PART");
-    case mBTC: return QString("mPART");
-    case uBTC: return QString::fromUtf8("μPART (parts)");
-    case SAT: return QString("Satoshi (sat)");
-    default: return QString("???");
-    }
-=======
-    switch (unit) {
-    case Unit::BTC: return QString("BTC");
-    case Unit::mBTC: return QString("mBTC");
-    case Unit::uBTC: return QString::fromUtf8("µBTC (bits)");
+    switch (unit) {
+    case Unit::BTC: return QString("PART");
+    case Unit::mBTC: return QString("mPART");
+    case Unit::uBTC: return QString::fromUtf8("μPART (parts)");
     case Unit::SAT: return QString("Satoshi (sat)");
     } // no default case, so the compiler can warn about missing cases
     assert(false);
->>>>>>> f3e0ace8
 }
 
 QString BitcoinUnits::shortName(Unit unit)
 {
-<<<<<<< HEAD
-    switch(unit)
-    {
-    case uBTC: return QString::fromUtf8("parts");
-    case SAT: return QString("sat");
-    default:   return longName(unit);
-    }
-=======
     switch (unit) {
     case Unit::BTC: return longName(unit);
     case Unit::mBTC: return longName(unit);
@@ -81,29 +48,17 @@
     case Unit::SAT: return QString("sat");
     } // no default case, so the compiler can warn about missing cases
     assert(false);
->>>>>>> f3e0ace8
 }
 
 QString BitcoinUnits::description(Unit unit)
 {
-<<<<<<< HEAD
-    switch(unit)
-    {
-    case BTC: return QString("Particls");
-    case mBTC: return QString("Milli-Particls (1 / 1" THIN_SP_UTF8 "000)");
-    case uBTC: return QString("Micro-Particls (parts) (1 / 1" THIN_SP_UTF8 "000" THIN_SP_UTF8 "000)");
-    case SAT: return QString("Satoshi (sat) (1 / 100" THIN_SP_UTF8 "000" THIN_SP_UTF8 "000)");
-    default: return QString("???");
-    }
-=======
-    switch (unit) {
-    case Unit::BTC: return QString("Bitcoins");
-    case Unit::mBTC: return QString("Milli-Bitcoins (1 / 1" THIN_SP_UTF8 "000)");
-    case Unit::uBTC: return QString("Micro-Bitcoins (bits) (1 / 1" THIN_SP_UTF8 "000" THIN_SP_UTF8 "000)");
+    switch (unit) {
+    case Unit::BTC: return QString("Particl");
+    case Unit::mBTC: return QString("Milli-Particl (1 / 1" THIN_SP_UTF8 "000)");
+    case Unit::uBTC: return QString("Micro-Particl (bits) (1 / 1" THIN_SP_UTF8 "000" THIN_SP_UTF8 "000)");
     case Unit::SAT: return QString("Satoshi (sat) (1 / 100" THIN_SP_UTF8 "000" THIN_SP_UTF8 "000)");
     } // no default case, so the compiler can warn about missing cases
     assert(false);
->>>>>>> f3e0ace8
 }
 
 qint64 BitcoinUnits::factor(Unit unit)
