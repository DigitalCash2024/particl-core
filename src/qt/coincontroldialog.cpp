--- conflicted
+++ resolved
@@ -467,22 +467,11 @@
     std::vector<COutPoint> vCoinControl;
     coinControl()->ListSelected(vCoinControl);
 
-<<<<<<< HEAD
     if (coinControl()->nCoinType != OUTPUT_STANDARD)
     {
-        CHDWallet *phdw = model->getParticlWallet();
+        CHDWallet *phdw = model->wallet().getParticlWallet();
 
         for (const auto &op : vCoinControl)
-=======
-    size_t i = 0;
-    for (const auto& out : model->wallet().getCoins(vCoinControl)) {
-        if (out.depth_in_main_chain < 0) continue;
-
-        // unselect already spent, very unlikely scenario, this could happen
-        // when selected are spent elsewhere, like rpc or another computer
-        const COutPoint& outpt = vCoinControl[i++];
-        if (out.is_spent)
->>>>>>> 5f0c6a7b
         {
             MapRecords_t::const_iterator mri = phdw->mapRecords.find(op.hash);
             if (mri == phdw->mapRecords.end())
@@ -490,7 +479,6 @@
 
             const COutputRecord *oR = mri->second.GetOutput(op.n);
 
-<<<<<<< HEAD
             if (!oR)
                 continue;
 
@@ -500,71 +488,39 @@
         };
     } else
     {
-        model->getOutputs(vCoinControl, vOutputs);
-
-        for (const COutput& out : vOutputs) {
+        size_t i = 0;
+        for (const auto& out : model->wallet().getCoins(vCoinControl)) {
+            if (out.depth_in_main_chain < 0) continue;
+
             // unselect already spent, very unlikely scenario, this could happen
             // when selected are spent elsewhere, like rpc or another computer
-            uint256 txhash = out.tx->GetHash();
-            COutPoint outpt(txhash, out.i);
-            if (model->isSpent(outpt))
-=======
-        // Amount
-        nAmount += out.txout.nValue;
-
-        // Bytes
-        CTxDestination address;
-        int witnessversion = 0;
-        std::vector<unsigned char> witnessprogram;
-        if (out.txout.scriptPubKey.IsWitnessProgram(witnessversion, witnessprogram))
-        {
-            nBytesInputs += (32 + 4 + 1 + (107 / WITNESS_SCALE_FACTOR) + 4);
-            fWitness = true;
-        }
-        else if(ExtractDestination(out.txout.scriptPubKey, address))
-        {
-            CPubKey pubkey;
-            CKeyID *keyid = boost::get<CKeyID>(&address);
-            if (keyid && model->wallet().getPubKey(*keyid, pubkey))
->>>>>>> 5f0c6a7b
+            const COutPoint& outpt = vCoinControl[i++];
+            if (out.is_spent)
             {
                 coinControl()->UnSelect(outpt);
                 continue;
             }
 
-            if (out.tx->tx->vpout[out.i]->GetType() != OUTPUT_STANDARD)
-                continue;
-
             // Quantity
             nQuantity++;
 
-
             // Amount
-            CAmount nOutputValue = out.tx->tx->vpout[out.i]->GetValue();
-            nAmount += nOutputValue;
+            nAmount += out.txout.nValue;
 
             // Bytes
             CTxDestination address;
             int witnessversion = 0;
             std::vector<unsigned char> witnessprogram;
-
-
-            const CScript *pScriptPubKey = out.tx->tx->vpout[out.i]->GetPScriptPubKey();
-
-            if (!pScriptPubKey)
-            {
-                nBytesInputs += 148;
-            } else
-            if (pScriptPubKey->IsWitnessProgram(witnessversion, witnessprogram))
+            if (out.txout.scriptPubKey.IsWitnessProgram(witnessversion, witnessprogram))
             {
                 nBytesInputs += (32 + 4 + 1 + (107 / WITNESS_SCALE_FACTOR) + 4);
                 fWitness = true;
             }
-            else if(ExtractDestination(*pScriptPubKey, address))
+            else if(ExtractDestination(out.txout.scriptPubKey, address))
             {
                 CPubKey pubkey;
                 CKeyID *keyid = boost::get<CKeyID>(&address);
-                if (keyid && model->getPubKey(*keyid, pubkey))
+                if (keyid && model->wallet().getPubKey(*keyid, pubkey))
                 {
                     nBytesInputs += (pubkey.IsCompressed() ? 148 : 180);
                 }
@@ -573,7 +529,7 @@
             }
             else nBytesInputs += 148;
         }
-    };
+    }
 
     // calculation
     if (nQuantity > 0)
@@ -707,19 +663,8 @@
 
     int nDisplayUnit = model->getOptionsModel()->getDisplayUnit();
 
-<<<<<<< HEAD
-    std::map<QString, std::vector<CCoinControlEntry> > mapCoins;
-
-    QString sType = ui->cbxType->currentText().toLower();
-
-    model->listCoins(mapCoins,
-        sType == "anon" ? OUTPUT_RINGCT : sType == "blind" ? OUTPUT_CT : OUTPUT_STANDARD);
-
-    for (const auto &coins : mapCoins)
-    {
-=======
     for (const auto& coins : model->wallet().listCoins()) {
->>>>>>> 5f0c6a7b
+
         CCoinControlWidgetItem *itemWalletAddress = new CCoinControlWidgetItem();
         itemWalletAddress->setCheckState(COLUMN_CHECKBOX, Qt::Unchecked);
         QString sWalletAddress = QString::fromStdString(EncodeDestination(coins.first));
@@ -744,16 +689,11 @@
 
         CAmount nSum = 0;
         int nChildren = 0;
-<<<<<<< HEAD
-        for (const CCoinControlEntry& out : coins.second)
-        {
-            nSum += out.nValue;
-=======
         for (const auto& outpair : coins.second) {
             const COutPoint& output = std::get<0>(outpair);
             const interface::WalletTxOut& out = std::get<1>(outpair);
             nSum += out.txout.nValue;
->>>>>>> 5f0c6a7b
+
             nChildren++;
 
             CCoinControlWidgetItem *itemOutput;
@@ -765,11 +705,7 @@
             // address
             CTxDestination outputAddress;
             QString sAddress = "";
-<<<<<<< HEAD
-            if(ExtractDestination(out.scriptPubKey, outputAddress))
-=======
             if(ExtractDestination(out.txout.scriptPubKey, outputAddress))
->>>>>>> 5f0c6a7b
             {
                 sAddress = QString::fromStdString(EncodeDestination(outputAddress));
 
@@ -794,32 +730,6 @@
             }
 
             // amount
-<<<<<<< HEAD
-            itemOutput->setText(COLUMN_AMOUNT, BitcoinUnits::format(nDisplayUnit, out.nValue));
-            itemOutput->setData(COLUMN_AMOUNT, Qt::UserRole, QVariant((qlonglong)out.nValue)); // padding so that sorting works correctly
-            itemOutput->setTextAlignment(COLUMN_AMOUNT, Qt::AlignRight);
-
-            // date
-            itemOutput->setText(COLUMN_DATE, GUIUtil::dateTimeStr(out.nTxTime));
-            itemOutput->setData(COLUMN_DATE, Qt::UserRole, QVariant((qlonglong)out.nTxTime));
-
-            // confirmations
-            itemOutput->setText(COLUMN_CONFIRMATIONS, QString::number(out.nDepth));
-            itemOutput->setData(COLUMN_CONFIRMATIONS, Qt::UserRole, QVariant((qlonglong)out.nDepth));
-            itemOutput->setTextAlignment(COLUMN_CONFIRMATIONS, Qt::AlignRight);
-
-            // transaction hash
-            uint256 txhash = out.op.hash;
-            itemOutput->setText(COLUMN_TXHASH, QString::fromStdString(txhash.GetHex()));
-
-            // vout index
-            itemOutput->setText(COLUMN_VOUT_INDEX, QString::number(out.op.n));
-
-             // disable locked coins
-            if (model->isLockedCoin(txhash, out.op.n))
-            {
-                coinControl()->UnSelect(out.op); // just to be sure
-=======
             itemOutput->setText(COLUMN_AMOUNT, BitcoinUnits::format(nDisplayUnit, out.txout.nValue));
             itemOutput->setData(COLUMN_AMOUNT, Qt::UserRole, QVariant((qlonglong)out.txout.nValue)); // padding so that sorting works correctly
 
@@ -841,17 +751,12 @@
             if (model->wallet().isLockedCoin(output))
             {
                 coinControl()->UnSelect(output); // just to be sure
->>>>>>> 5f0c6a7b
                 itemOutput->setDisabled(true);
                 itemOutput->setIcon(COLUMN_CHECKBOX, platformStyle->SingleColorIcon(":/icons/lock_closed"));
             };
 
             // set checkbox
-<<<<<<< HEAD
-            if (coinControl()->IsSelected(out.op))
-=======
             if (coinControl()->IsSelected(output))
->>>>>>> 5f0c6a7b
                 itemOutput->setCheckState(COLUMN_CHECKBOX, Qt::Checked);
         }
 
