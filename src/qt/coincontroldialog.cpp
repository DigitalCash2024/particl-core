--- conflicted
+++ resolved
@@ -139,20 +139,19 @@
     if (settings.contains("nCoinControlSortColumn") && settings.contains("nCoinControlSortOrder"))
         sortView(settings.value("nCoinControlSortColumn").toInt(), (static_cast<Qt::SortOrder>(settings.value("nCoinControlSortOrder").toInt())));
 
-<<<<<<< HEAD
-    if (coinControl()->nCoinType == OUTPUT_CT)
+    if (m_coin_control.nCoinType == OUTPUT_CT) {
         ui->cbxType->setCurrentIndex(1);
-    else
-    if (coinControl()->nCoinType == OUTPUT_RINGCT)
+    } else
+    if (m_coin_control.nCoinType == OUTPUT_RINGCT) {
         ui->cbxType->setCurrentIndex(2);
-=======
+    }
+
     if(_model->getOptionsModel() && _model->getAddressTableModel())
     {
         updateView();
         updateLabelLocked();
         CoinControlDialog::updateLabels(m_coin_control, _model, this);
     }
->>>>>>> 30926997
 }
 
 CoinControlDialog::~CoinControlDialog()
@@ -372,9 +371,9 @@
 {
     if (model)
     {
-        coinControl()->nCoinType = index+1;
-        coinControl()->UnSelectAll();
-        CoinControlDialog::updateLabels(model, this);
+        m_coin_control.nCoinType = index+1;
+        m_coin_control.UnSelectAll();
+        CoinControlDialog::updateLabels(m_coin_control, model, this);
         updateView();
     };
 }
@@ -623,18 +622,11 @@
 
     int nDisplayUnit = model->getOptionsModel()->getDisplayUnit();
 
-<<<<<<< HEAD
     QString sType = ui->cbxType->currentText().toLower();
 
     for (const auto& coins : model->wallet().listCoins(
         sType == "anon" ? OUTPUT_RINGCT : sType == "blind" ? OUTPUT_CT : OUTPUT_STANDARD)) {
-
-        CCoinControlWidgetItem *itemWalletAddress = new CCoinControlWidgetItem();
-        itemWalletAddress->setCheckState(COLUMN_CHECKBOX, Qt::Unchecked);
-=======
-    for (const auto& coins : model->wallet().listCoins()) {
         CCoinControlWidgetItem* itemWalletAddress{nullptr};
->>>>>>> 30926997
         QString sWalletAddress = QString::fromStdString(EncodeDestination(coins.first));
         QString sWalletLabel = model->getAddressTableModel()->labelForAddress(sWalletAddress);
         if (sWalletLabel.isEmpty())
