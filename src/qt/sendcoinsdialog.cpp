--- conflicted
+++ resolved
@@ -317,7 +317,9 @@
 
     updateCoinControlState();
 
-    prepareStatus = model->prepareTransaction(*m_current_transaction, *m_coin_control);
+    CCoinControl coin_control = *m_coin_control;
+    coin_control.m_allow_other_inputs = !coin_control.HasSelected(); // future, could introduce a checkbox to customize this value.
+    prepareStatus = model->prepareTransaction(*m_current_transaction, coin_control);
     if (prepareStatus.status != WalletModel::OK)
     {
         // process prepareStatus and on error generate message shown to user
@@ -374,14 +376,8 @@
 
     sCommand += "] \"\" \"\" "+QString::number(nRingSize)+" "+QString::number(nMaxInputs);
 
-<<<<<<< HEAD
     sCoinControl = " {";
     sCoinControl += "\"replaceable\":" + QString::fromUtf8((ui->optInRBF->isChecked() ? "true" : "false"));
-=======
-    CCoinControl coin_control = *m_coin_control;
-    coin_control.m_allow_other_inputs = !coin_control.HasSelected(); // future, could introduce a checkbox to customize this value.
-    prepareStatus = model->prepareTransaction(*m_current_transaction, coin_control);
->>>>>>> 1bad29fe
 
     if (m_coin_control->m_feerate) {
         sCoinControl += ",\"feeRate\":" + QString::fromStdString(m_coin_control->m_feerate->ToStringShort());
