// Copyright (c) 2011-2022 The Bitcoin Core developers
// Distributed under the MIT software license, see the accompanying
// file COPYING or http://www.opensource.org/licenses/mit-license.php.

#include <config/bitcoin-config.h> // IWYU pragma: keep

#include <qt/sendcoinsdialog.h>
#include <qt/forms/ui_sendcoinsdialog.h>

#include <qt/addresstablemodel.h>
#include <qt/bitcoinunits.h>
#include <qt/clientmodel.h>
#include <qt/coincontroldialog.h>
#include <qt/guiutil.h>
#include <qt/optionsmodel.h>
#include <qt/platformstyle.h>
#include <qt/sendcoinsentry.h>

#include <chainparams.h>
#include <interfaces/node.h>
#include <key_io.h>
#include <node/interface_ui.h>
#include <node/types.h>
#include <policy/fees.h>
#include <txmempool.h>
#include <validation.h>
#include <wallet/coincontrol.h>
#include <wallet/fees.h>
#include <wallet/wallet.h>

#include <array>
#include <chrono>
#include <fstream>
#include <memory>

#include <QFontMetrics>
#include <QScrollBar>
#include <QSettings>
#include <QTextDocument>
#include <QApplication>


#include <anon.h>
#include <wallet/hdwallet.h>
#include <univalue.h>
#include <util/fees.h>


using common::PSBTError;
using wallet::CCoinControl;
using wallet::DEFAULT_PAY_TX_FEE;

static constexpr std::array confTargets{2, 4, 6, 12, 24, 48, 144, 504, 1008};
int getConfTargetForIndex(int index) {
    if (index+1 > static_cast<int>(confTargets.size())) {
        return confTargets.back();
    }
    if (index < 0) {
        return confTargets[0];
    }
    return confTargets[index];
}
int getIndexForConfTarget(int target) {
    for (unsigned int i = 0; i < confTargets.size(); i++) {
        if (confTargets[i] >= target) {
            return i;
        }
    }
    return confTargets.size() - 1;
}

SendCoinsDialog::SendCoinsDialog(const PlatformStyle *_platformStyle, QWidget *parent) :
    QDialog(parent, GUIUtil::dialog_flags),
    ui(new Ui::SendCoinsDialog),
    m_coin_control(new CCoinControl),
    platformStyle(_platformStyle)
{
    ui->setupUi(this);

    if (!_platformStyle->getImagesOnButtons()) {
        ui->addButton->setIcon(QIcon());
        ui->clearButton->setIcon(QIcon());
        ui->sendButton->setIcon(QIcon());
    } else {
        ui->addButton->setIcon(_platformStyle->SingleColorIcon(":/icons/add"));
        ui->addButtonCS->setIcon(_platformStyle->SingleColorIcon(":/icons/add"));
        ui->clearButton->setIcon(_platformStyle->SingleColorIcon(":/icons/remove"));
        ui->sendButton->setIcon(_platformStyle->SingleColorIcon(":/icons/send"));
    }

    GUIUtil::setupAddressWidget(ui->lineEditCoinControlChange, this);

    addEntry();

    connect(ui->addButton, &QPushButton::clicked, this, &SendCoinsDialog::addEntry);
    connect(ui->addButtonCS, &QPushButton::clicked, this, &SendCoinsDialog::addEntryCS);
    connect(ui->clearButton, &QPushButton::clicked, this, &SendCoinsDialog::clear);

    // Coin Control
    connect(ui->pushButtonCoinControl, &QPushButton::clicked, this, &SendCoinsDialog::coinControlButtonClicked);
    connect(ui->checkBoxCoinControlChange, &QCheckBox::stateChanged, this, &SendCoinsDialog::coinControlChangeChecked);
    connect(ui->lineEditCoinControlChange, &QValidatedLineEdit::textEdited, this, &SendCoinsDialog::coinControlChangeEdited);

    // Coin Control: clipboard actions
    QAction *clipboardQuantityAction = new QAction(tr("Copy quantity"), this);
    QAction *clipboardAmountAction = new QAction(tr("Copy amount"), this);
    QAction *clipboardFeeAction = new QAction(tr("Copy fee"), this);
    QAction *clipboardAfterFeeAction = new QAction(tr("Copy after fee"), this);
    QAction *clipboardBytesAction = new QAction(tr("Copy bytes"), this);
    QAction *clipboardChangeAction = new QAction(tr("Copy change"), this);
    connect(clipboardQuantityAction, &QAction::triggered, this, &SendCoinsDialog::coinControlClipboardQuantity);
    connect(clipboardAmountAction, &QAction::triggered, this, &SendCoinsDialog::coinControlClipboardAmount);
    connect(clipboardFeeAction, &QAction::triggered, this, &SendCoinsDialog::coinControlClipboardFee);
    connect(clipboardAfterFeeAction, &QAction::triggered, this, &SendCoinsDialog::coinControlClipboardAfterFee);
    connect(clipboardBytesAction, &QAction::triggered, this, &SendCoinsDialog::coinControlClipboardBytes);
    connect(clipboardChangeAction, &QAction::triggered, this, &SendCoinsDialog::coinControlClipboardChange);

    connect(ui->cbxTypeFrom, static_cast<void (QComboBox::*)(int)>(&QComboBox::currentIndexChanged), this, &SendCoinsDialog::cbxTypeFromChanged);

    ui->labelCoinControlQuantity->addAction(clipboardQuantityAction);
    ui->labelCoinControlAmount->addAction(clipboardAmountAction);
    ui->labelCoinControlFee->addAction(clipboardFeeAction);
    ui->labelCoinControlAfterFee->addAction(clipboardAfterFeeAction);
    ui->labelCoinControlBytes->addAction(clipboardBytesAction);
    ui->labelCoinControlChange->addAction(clipboardChangeAction);

    // init transaction fee section
    QSettings settings;
    if (!settings.contains("fFeeSectionMinimized"))
        settings.setValue("fFeeSectionMinimized", true);
    if (!settings.contains("nFeeRadio") && settings.contains("nTransactionFee") && settings.value("nTransactionFee").toLongLong() > 0) // compatibility
        settings.setValue("nFeeRadio", 1); // custom
    if (!settings.contains("nFeeRadio"))
        settings.setValue("nFeeRadio", 0); // recommended
    if (!settings.contains("nSmartFeeSliderPosition"))
        settings.setValue("nSmartFeeSliderPosition", 0);
    if (!settings.contains("nTransactionFee"))
        settings.setValue("nTransactionFee", (qint64)DEFAULT_PAY_TX_FEE);
    ui->groupFee->setId(ui->radioSmartFee, 0);
    ui->groupFee->setId(ui->radioCustomFee, 1);
    ui->groupFee->button((int)std::max(0, std::min(1, settings.value("nFeeRadio").toInt())))->setChecked(true);
    ui->customFee->SetAllowEmpty(false);
    ui->customFee->setValue(settings.value("nTransactionFee").toLongLong());
    minimizeFeeSection(settings.value("fFeeSectionMinimized").toBool());

    GUIUtil::ExceptionSafeConnect(ui->sendButton, &QPushButton::clicked, this, &SendCoinsDialog::sendButtonClicked);

    if (!settings.contains("nRingSize")) {
        settings.setValue("nRingSize", (int)DEFAULT_RING_SIZE);
    }
    if (!settings.contains("nInputsPerMLSAG")) {
        settings.setValue("nInputsPerMLSAG", (int)DEFAULT_INPUTS_PER_SIG);
    }
    ui->spinRingSize->setValue(settings.value("nRingSize").toInt());
    ui->spinMaxInputs->setValue(settings.value("nInputsPerMLSAG").toInt());
}

void SendCoinsDialog::setClientModel(ClientModel *_clientModel)
{
    this->clientModel = _clientModel;

    if (_clientModel) {
        connect(_clientModel, &ClientModel::numBlocksChanged, this, &SendCoinsDialog::updateNumberOfBlocks);
    }
}

void SendCoinsDialog::setModel(WalletModel *_model)
{
    this->model = _model;

    if(_model && _model->getOptionsModel())
    {
        for(int i = 0; i < ui->entries->count(); ++i)
        {
            SendCoinsEntry *entry = qobject_cast<SendCoinsEntry*>(ui->entries->itemAt(i)->widget());
            if(entry)
            {
                entry->setModel(_model);
            }
        }

        connect(_model, &WalletModel::balanceChanged, this, &SendCoinsDialog::setBalance);
        connect(_model->getOptionsModel(), &OptionsModel::displayUnitChanged, this, &SendCoinsDialog::refreshBalance);
        refreshBalance();

        // Coin Control
        connect(_model->getOptionsModel(), &OptionsModel::displayUnitChanged, this, &SendCoinsDialog::coinControlUpdateLabels);
        connect(_model->getOptionsModel(), &OptionsModel::coinControlFeaturesChanged, this, &SendCoinsDialog::coinControlFeatureChanged);
        ui->frameCoinControl->setVisible(_model->getOptionsModel()->getCoinControlFeatures());
        coinControlUpdateLabels();

        // fee section
        for (const int n : confTargets) {
            ui->confTargetSelector->addItem(tr("%1 (%2 blocks)").arg(GUIUtil::formatNiceTimeOffset(n*Params().GetConsensus().nPowTargetSpacing)).arg(n));
        }
        connect(ui->confTargetSelector, qOverload<int>(&QComboBox::currentIndexChanged), this, &SendCoinsDialog::updateSmartFeeLabel);
        connect(ui->confTargetSelector, qOverload<int>(&QComboBox::currentIndexChanged), this, &SendCoinsDialog::coinControlUpdateLabels);

#if (QT_VERSION >= QT_VERSION_CHECK(5, 15, 0))
        connect(ui->groupFee, &QButtonGroup::idClicked, this, &SendCoinsDialog::updateFeeSectionControls);
        connect(ui->groupFee, &QButtonGroup::idClicked, this, &SendCoinsDialog::coinControlUpdateLabels);
#else
        connect(ui->groupFee, qOverload<int>(&QButtonGroup::buttonClicked), this, &SendCoinsDialog::updateFeeSectionControls);
        connect(ui->groupFee, qOverload<int>(&QButtonGroup::buttonClicked), this, &SendCoinsDialog::coinControlUpdateLabels);
#endif

        connect(ui->customFee, &BitcoinAmountField::valueChanged, this, &SendCoinsDialog::coinControlUpdateLabels);
        connect(ui->optInRBF, &QCheckBox::stateChanged, this, &SendCoinsDialog::updateSmartFeeLabel);
        connect(ui->optInRBF, &QCheckBox::stateChanged, this, &SendCoinsDialog::coinControlUpdateLabels);
        CAmount requiredFee = model->wallet().getRequiredFee(1000);
        ui->customFee->SetMinValue(requiredFee);
        if (ui->customFee->value() < requiredFee) {
            ui->customFee->setValue(requiredFee);
        }
        ui->customFee->setSingleStep(requiredFee);
        updateFeeSectionControls();
        updateSmartFeeLabel();

        // set default rbf checkbox state
        ui->optInRBF->setCheckState(Qt::Checked);

        if (model->wallet().hasExternalSigner()) {
            //: "device" usually means a hardware wallet.
            ui->sendButton->setText(tr("Sign on device"));
            if (model->getOptionsModel()->hasSigner()) {
                ui->sendButton->setEnabled(true);
                ui->sendButton->setToolTip(tr("Connect your hardware wallet first."));
            } else {
                ui->sendButton->setEnabled(false);
                //: "External signer" means using devices such as hardware wallets.
                ui->sendButton->setToolTip(tr("Set external signer script path in Options -> Wallet"));
            }
        } else if (model->wallet().privateKeysDisabled()) {
            ui->sendButton->setText(tr("Cr&eate Unsigned"));
            ui->sendButton->setToolTip(tr("Creates a Partially Signed Bitcoin Transaction (PSBT) for use with e.g. an offline %1 wallet, or a PSBT-compatible hardware wallet.").arg(PACKAGE_NAME));
        }

        // set the smartfee-sliders default value (wallets default conf.target or last stored value)
        QSettings settings;
        if (settings.value("nSmartFeeSliderPosition").toInt() != 0) {
            // migrate nSmartFeeSliderPosition to nConfTarget
            // nConfTarget is available since 0.15 (replaced nSmartFeeSliderPosition)
            int nConfirmTarget = 25 - settings.value("nSmartFeeSliderPosition").toInt(); // 25 == old slider range
            settings.setValue("nConfTarget", nConfirmTarget);
            settings.remove("nSmartFeeSliderPosition");
        }
        if (settings.value("nConfTarget").toInt() == 0)
            ui->confTargetSelector->setCurrentIndex(getIndexForConfTarget(model->wallet().getConfirmTarget()));
        else
            ui->confTargetSelector->setCurrentIndex(getIndexForConfTarget(settings.value("nConfTarget").toInt()));
    }

    if (_model) {
        if (_model->isHardwareLinkedWallet()) {
            ui->cbxTypeFrom->setCurrentIndex(ui->cbxTypeFrom->findText("Part"));
            ui->cbxTypeTo->setCurrentIndex(ui->cbxTypeTo->findText("Part"));
            ui->cbxTypeFrom->setEnabled(false);
            ui->cbxTypeTo->setEnabled(false);
        } else {
            ui->cbxTypeFrom->setEnabled(true);
            ui->cbxTypeTo->setEnabled(true);
        }
    }
}

SendCoinsDialog::~SendCoinsDialog()
{
    QSettings settings;
    settings.setValue("fFeeSectionMinimized", fFeeMinimized);
    settings.setValue("nFeeRadio", ui->groupFee->checkedId());
    settings.setValue("nConfTarget", getConfTargetForIndex(ui->confTargetSelector->currentIndex()));
    settings.setValue("nTransactionFee", (qint64)ui->customFee->value());

    settings.setValue("nRingSize", ui->spinRingSize->value());
    settings.setValue("nInputsPerMLSAG", ui->spinMaxInputs->value());

    delete ui;
}

bool SendCoinsDialog::PrepareSendText(QString& question_string, QString& informative_text, QString& detailed_text, QString& sCommand, QString& sCoinControl)
{
    QList<SendCoinsRecipient> recipients;
    bool valid = true;

    for(int i = 0; i < ui->entries->count(); ++i)
    {
        SendCoinsEntry *entry = qobject_cast<SendCoinsEntry*>(ui->entries->itemAt(i)->widget());
        if(entry)
        {
            if(entry->validate(model->node()))
            {
                recipients.append(entry->getValue());
            }
            else if (valid)
            {
                ui->scrollArea->ensureWidgetVisible(entry);
                valid = false;
            }
        }
    }

    if(!valid || recipients.isEmpty())
    {
        return false;
    }

    // Prepare transaction for getting txFee earlier
    m_current_transaction = std::make_unique<WalletModelTransaction>(recipients);
    WalletModel::SendCoinsReturn prepareStatus;

    updateCoinControlState();

    CCoinControl coin_control = *m_coin_control;
    coin_control.m_allow_other_inputs = !coin_control.HasSelected(); // future, could introduce a checkbox to customize this value.
    prepareStatus = model->prepareTransaction(*m_current_transaction, coin_control);
    if (prepareStatus.status != WalletModel::OK)
    {
        // process prepareStatus and on error generate message shown to user
        processSendCoinsReturn(prepareStatus.status, BitcoinUnits::formatWithUnit(model->getOptionsModel()->getDisplayUnit(), m_current_transaction->getTransactionFee()));

        fNewRecipientAllowed = true;
        return false;
    };

    sCommand = "sendtypeto ";

    // TODO: Translations?
    QString sTypeFrom = ui->cbxTypeFrom->currentText();
    QString sTypeTo = ui->cbxTypeTo->currentText();

    sCommand += sTypeFrom.toLower() + " ";
    sCommand += sTypeTo.toLower();

    sCommand += " [";

    int nRecipient = 0;
    for (const auto &rcp : m_current_transaction->getRecipients()) {
        if (nRecipient > 0)
            sCommand += ",";

        if (rcp.m_coldstake) {
            QString build_script = "buildscript {\"recipe\":\"ifcoinstake\",\"addrstake\":\""
                + rcp.stake_address + "\",\"addrspend\":\"" + rcp.spend_address + "\"}";
            UniValue rv;
            if (!model->tryCallRpc(build_script, rv)) {
                return false;
            }

            sCommand += "{\"address\":\"script\"";
            sCommand += ",\"script\":\"" + QString::fromStdString(rv["hex"].get_str()) + "\"";
        } else {
            sCommand += "{\"address\":\"" + rcp.address + "\"";
        }
        sCommand += ",\"amount\":"
            + BitcoinUnits::format(BitcoinUnit::BTC, rcp.amount, false, BitcoinUnits::SeparatorStyle::NEVER);

        if (rcp.fSubtractFeeFromAmount)
            sCommand += ",\"subfee\":true";

        if (!rcp.narration.isEmpty())
            sCommand += ",\"narr\":\"" + GUIUtil::particl::escapeQString(GUIUtil::particl::escapeQString(rcp.narration)) + "\"";
        sCommand += "}";

        nRecipient++;
    }

    int nRingSize = ui->spinRingSize->value();
    int nMaxInputs = ui->spinMaxInputs->value();

    sCommand += "] \"\" \"\" "+QString::number(nRingSize)+" "+QString::number(nMaxInputs);

    sCoinControl = " {";
    sCoinControl += "\"replaceable\":" + QString::fromUtf8((ui->optInRBF->isChecked() ? "true" : "false"));

    if (m_coin_control->m_feerate) {
        sCoinControl += ",\"feeRate\":" + QString::fromStdString(m_coin_control->m_feerate->ToStringShort());
    } else {
        std::string sFeeMode;
        if (StringFromFeeMode(m_coin_control->m_fee_mode, sFeeMode))
            sCoinControl += ",\"estimate_mode\":\"" + QString::fromStdString(sFeeMode) +"\"";
        if (m_coin_control->m_confirm_target)
            sCoinControl += ",\"conf_target\":" + QString::number(*m_coin_control->m_confirm_target);
    }

    if (!std::get_if<CNoDestination>(&m_coin_control->destChange)) {
        sCoinControl += ",\"changeaddress\":\""+QString::fromStdString(EncodeDestination(m_coin_control->destChange))+"\"";
    }

    if (m_coin_control->NumSelected() > 0)  {
        sCoinControl += ",\"inputs\":[";
        bool fNeedCommaInputs = false;
        for (const auto &selected_pair : m_coin_control->m_selected) {
            const auto op = &selected_pair.first;
            sCoinControl += fNeedCommaInputs ? ",{" : "{";
            sCoinControl += "\"tx\":\"" + QString::fromStdString(op->hash.ToString()) + "\"";
            sCoinControl += ",\"n\":" + QString::number(op->n);
            sCoinControl += "}";
            fNeedCommaInputs = true;
        }
        sCoinControl += "]";
    }
    sCoinControl += "} ";

    UniValue rv;
    QString sGetFeeCommand = sCommand + " true" + sCoinControl;
    if (!model->tryCallRpc(sGetFeeCommand, rv)) {
        return false;
    }

    double rFee = rv["fee"].get_real();

    bool fSubbedFee = rv["outputs_fee"].size() > 0 ? true : false;

    //size_t nBytes = rv["bytes"].getInt<int64_t>();
    bool fNeedHWDevice = rv["need_hwdevice"].get_bool();

    CAmount txFee = rFee * COIN;

    // Format confirmation message
    QStringList formatted;
    for (const auto &rcp : m_current_transaction->getRecipients())
    {
        CAmount nValue = rcp.amount;
        const UniValue &uv = rv["outputs_fee"][rcp.address.toStdString().c_str()];
        if (uv.isNum()) {
            nValue = uv.getInt<int64_t>();
        }
        // generate amount string with wallet name in case of multiwallet
        QString amount = BitcoinUnits::formatHtmlWithUnit(model->getOptionsModel()->getDisplayUnit(), nValue);
        if (model->isMultiwallet()) {
            amount = tr("%1 from wallet '%2'").arg(amount, GUIUtil::HtmlEscape(model->getWalletName()));
        }
        // generate monospace address string
        QString address;
        if (rcp.m_coldstake) {
            address = "<span style='font-family: monospace;'>Spend: " + rcp.spend_address;
            address.append("<br/>Stake: " + rcp.stake_address);
            address.append("</span>");
        } else {
            address = "<span style='font-family: monospace;'>" + rcp.address;
            address.append("</span>");
        }

        QString recipientElement;

        {
            if(rcp.label.length() > 0) // label with address
            {
                recipientElement.append(tr("%1 to '%2'").arg(amount, GUIUtil::HtmlEscape(rcp.label)));
                recipientElement.append(QString(" (%1)").arg(address));
            }
            else // just address
            {
                recipientElement.append(tr("%1 to %2").arg(amount, address));
            }
        }
        formatted.append(recipientElement);
    }

    /*: Message displayed when attempting to create a transaction. Cautionary text to prompt the user to verify
        that the displayed transaction details represent the transaction the user intends to create. */
    question_string.append(tr("Do you want to create this transaction?"));
    question_string.append("<br /><span style='font-size:10pt;'>");
    if (model->wallet().privateKeysDisabled() && !model->wallet().hasExternalSigner()) {
        /*: Text to inform a user attempting to create a transaction of their current options. At this stage,
            a user can only create a PSBT. This string is displayed when private keys are disabled and an external
            signer is not available. */
        question_string.append(tr("Private keys disabled."));
        //question_string.append(tr("Please, review your transaction proposal. This will produce a Partially Signed Bitcoin Transaction (PSBT) which you can save or copy and then sign with e.g. an offline %1 wallet, or a PSBT-compatible hardware wallet.").arg(PACKAGE_NAME));
    } else if (model->getOptionsModel()->getEnablePSBTControls()) {
        /*: Text to inform a user attempting to create a transaction of their current options. At this stage,
            a user can send their transaction or create a PSBT. This string is displayed when both private keys
            and PSBT controls are enabled. */
        question_string.append(tr("Please, review your transaction. You can create and send this transaction or create a Partially Signed Bitcoin Transaction (PSBT), which you can save or copy and then sign with, e.g., an offline %1 wallet, or a PSBT-compatible hardware wallet.").arg(PACKAGE_NAME));
    } else {
        /*: Text to prompt a user to review the details of the transaction they are attempting to send. */
        question_string.append(tr("Please, review your transaction."));
    }
    question_string.append("</span>");

    question_string.append("<br/><br/><span style='font-size:10pt;'><b>" + sTypeFrom + "</b> to <b>" + sTypeTo + "</b>");
    if (sTypeFrom.toLower() == "anon") {
        question_string.append(QString(", %1 ring members, %2 %3 per proof.").arg(nRingSize).arg(nMaxInputs).arg(nMaxInputs == 1 ? "input" : "inputs"));
    }
    question_string.append("</span>%1");
    if(txFee > 0)
    {
        // append fee string if a fee is required
        question_string.append("<hr /><b>");
        question_string.append(tr("Estimated Transaction fee"));
        question_string.append("</b>");

        // append transaction size
        //: When reviewing a newly created PSBT (via Send flow), the transaction fee is shown, with "virtual size" of the transaction displayed for context
        question_string.append(" (" + tr("%1 kvB", "PSBT transaction creation").arg((double)m_current_transaction->getTransactionSize() / 1000, 0, 'g', 3) + "): ");

        // append transaction fee value
        question_string.append("<span style='color:#aa0000; font-weight:bold;'>");
        question_string.append(BitcoinUnits::formatHtmlWithUnit(model->getOptionsModel()->getDisplayUnit(), txFee));
        question_string.append("</span><br />");

        if (fSubbedFee)
            question_string.append(tr("removed for transaction fee"));
        else
            question_string.append(tr("added as transaction fee"));

        // append RBF message according to transaction's signalling
        question_string.append("<span style='font-size:10pt; font-weight:normal;'>");
        if (ui->optInRBF->isChecked()) {
            question_string.append(tr("You can increase the fee later (signals Replace-By-Fee, BIP-125)."));
        } else {
            question_string.append(tr("Not signalling Replace-By-Fee, BIP-125."));
        }
        question_string.append("</span>");
    }

    // add total amount in all subdivision units
    question_string.append("<hr />");

    CAmount totalAmount = m_current_transaction->getTotalTransactionAmount();
    if (!fSubbedFee)
        totalAmount += txFee;

    QStringList alternativeUnits;
    for (const BitcoinUnit u : BitcoinUnits::availableUnits()) {
        if(u != model->getOptionsModel()->getDisplayUnit())
            alternativeUnits.append(BitcoinUnits::formatHtmlWithUnit(u, totalAmount));
    }
    question_string.append(QString("<b>%1</b>: <b>%2</b>").arg(tr("Total Amount"))
        .arg(BitcoinUnits::formatHtmlWithUnit(model->getOptionsModel()->getDisplayUnit(), totalAmount)));
    question_string.append(QString("<br /><span style='font-size:10pt; font-weight:normal;'>(=%1)</span>")
        .arg(alternativeUnits.join(" " + tr("or") + " ")));

    if (formatted.size() > 1) {
        question_string = question_string.arg("");
        informative_text = tr("To review recipient list click \"Show Details…\"");
        detailed_text = formatted.join("\n\n");
    } else {
        question_string = question_string.arg("<br /><br />" + formatted.at(0));
    }

    if (fNeedHWDevice) {
        question_string.append("<hr /><span><b>");
        question_string.append(tr("Your hardware device must be connected to sign this txn."));
        question_string.append("</b></span>");
    }

    return true;
}

void SendCoinsDialog::presentPSBT(PartiallySignedTransaction& psbtx)
{
    // Serialize the PSBT
    DataStream ssTx{};
    ssTx << psbtx;
    GUIUtil::setClipboard(EncodeBase64(ssTx.str()).c_str());
    QMessageBox msgBox(this);
    //: Caption of "PSBT has been copied" messagebox
    msgBox.setText(tr("Unsigned Transaction", "PSBT copied"));
    msgBox.setInformativeText(tr("The PSBT has been copied to the clipboard. You can also save it."));
    msgBox.setStandardButtons(QMessageBox::Save | QMessageBox::Discard);
    msgBox.setDefaultButton(QMessageBox::Discard);
    msgBox.setObjectName("psbt_copied_message");
    switch (msgBox.exec()) {
    case QMessageBox::Save: {
        QString selectedFilter;
        QString fileNameSuggestion = "";
        bool first = true;
        for (const SendCoinsRecipient &rcp : m_current_transaction->getRecipients()) {
            if (!first) {
                fileNameSuggestion.append(" - ");
            }
            QString labelOrAddress = rcp.label.isEmpty() ? rcp.address : rcp.label;
            QString amount = BitcoinUnits::formatWithUnit(model->getOptionsModel()->getDisplayUnit(), rcp.amount);
            fileNameSuggestion.append(labelOrAddress + "-" + amount);
            first = false;
        }
        fileNameSuggestion.append(".psbt");
        QString filename = GUIUtil::getSaveFileName(this,
            tr("Save Transaction Data"), fileNameSuggestion,
            //: Expanded name of the binary PSBT file format. See: BIP 174.
            tr("Partially Signed Transaction (Binary)") + QLatin1String(" (*.psbt)"), &selectedFilter);
        if (filename.isEmpty()) {
            return;
        }
        std::ofstream out{filename.toLocal8Bit().data(), std::ofstream::out | std::ofstream::binary};
        out << ssTx.str();
        out.close();
        //: Popup message when a PSBT has been saved to a file
        Q_EMIT message(tr("PSBT saved"), tr("PSBT saved to disk"), CClientUIInterface::MSG_INFORMATION);
        break;
    }
    case QMessageBox::Discard:
        break;
    default:
        assert(false);
    } // msgBox.exec()
}

bool SendCoinsDialog::signWithExternalSigner(PartiallySignedTransaction& psbtx, CMutableTransaction& mtx, bool& complete) {
    std::optional<PSBTError> err;
    try {
        err = model->wallet().fillPSBT(SIGHASH_ALL, /*sign=*/true, /*bip32derivs=*/true, /*n_signed=*/nullptr, psbtx, complete);
    } catch (const std::runtime_error& e) {
        QMessageBox::critical(nullptr, tr("Sign failed"), e.what());
        return false;
    }
    if (err == PSBTError::EXTERNAL_SIGNER_NOT_FOUND) {
        //: "External signer" means using devices such as hardware wallets.
        const QString msg = tr("External signer not found");
        QMessageBox::critical(nullptr, msg, msg);
        return false;
    }
    if (err == PSBTError::EXTERNAL_SIGNER_FAILED) {
        //: "External signer" means using devices such as hardware wallets.
        const QString msg = tr("External signer failure");
        QMessageBox::critical(nullptr, msg, msg);
        return false;
    }
    if (err) {
        tfm::format(std::cerr, "Failed to sign PSBT");
        processSendCoinsReturn(WalletModel::TransactionCreationFailed);
        return false;
    }
    // fillPSBT does not always properly finalize
    complete = FinalizeAndExtractPSBT(psbtx, mtx);
    return true;
}

void SendCoinsDialog::sendButtonClicked([[maybe_unused]] bool checked)
{
    if(!model || !model->getOptionsModel())
        return;

    fNewRecipientAllowed = false;
    WalletModel::UnlockContext ctx(model->requestUnlock());
    if(!ctx.isValid()) {
        // Unlock wallet was cancelled
        fNewRecipientAllowed = true;
        return;
    }

    QString question_string, informative_text, detailed_text, sCommand, sCoinControl;
    if (!PrepareSendText(question_string, informative_text, detailed_text, sCommand, sCoinControl)) return;
    assert(m_current_transaction);

    const QString confirmation = tr("Confirm send coins");
    const bool enable_send{!model->wallet().privateKeysDisabled() || model->wallet().hasExternalSigner()};
    const bool always_show_unsigned{model->getOptionsModel()->getEnablePSBTControls()};
    auto confirmationDialog = new SendConfirmationDialog(confirmation, question_string, informative_text, detailed_text, SEND_CONFIRM_DELAY, enable_send, always_show_unsigned, this);
    confirmationDialog->setAttribute(Qt::WA_DeleteOnClose);
    // TODO: Replace QDialog::exec() with safer QDialog::show().
    const auto retval = static_cast<QMessageBox::StandardButton>(confirmationDialog->exec());

    if(retval != QMessageBox::Yes && retval != QMessageBox::Save)
    {
        fNewRecipientAllowed = true;
        return;
    }

    WalletModel::SendCoinsReturn sendStatus = WalletModel::OK;

    sCommand += " false";
    sCommand += sCoinControl;

    UniValue rv;
    uint256 hashSent;
    if (!model->tryCallRpc(sCommand, rv)) {
        sendStatus = WalletModel::TransactionCreationFailed;

        //bool send_failure = false;
        //if (model->wallet().privateKeysDisabled()) {

            //CMutableTransaction mtx = CMutableTransaction{*(currentTransaction.getWtx())};
            //PartiallySignedTransaction psbtx(mtx);
            //bool complete = false;
            //const TransactionError err = model->wallet().fillPSBT(SIGHASH_ALL, false /* sign */, true /* bip32derivs */, psbtx, complete);
            //assert(!complete);
            //assert(err == TransactionError::OK);
            //// Serialize the PSBT
            //CDataStream ssTx(SER_NETWORK, PROTOCOL_VERSION);
            //ssTx << psbtx;
            //GUIUtil::setClipboard(EncodeBase64(ssTx.str()).c_str());
            //Q_EMIT message(tr("PSBT copied"), "Copied to clipboard", CClientUIInterface::MSG_INFORMATION);

    } else {
        hashSent.SetHex(rv.get_str());
    }
    /*
    bool send_failure = false;
    if (retval == QMessageBox::Save) {
        // "Create Unsigned" clicked
        CMutableTransaction mtx = CMutableTransaction{*(m_current_transaction->getWtx())};
        PartiallySignedTransaction psbtx(mtx);
        bool complete = false;
        // Fill without signing
<<<<<<< HEAD
        TransactionError err = model->wallet().fillPSBT(SIGHASH_ALL, //sign=//false, //bip32derivs=//true, //n_signed=//nullptr, psbtx, complete);
=======
        const auto err{model->wallet().fillPSBT(SIGHASH_ALL, /*sign=*/false, /*bip32derivs=*/true, /*n_signed=*/nullptr, psbtx, complete)};
>>>>>>> ff21eb2d
        assert(!complete);
        assert(!err);

        // Copy PSBT to clipboard and offer to save
        presentPSBT(psbtx);
    } else {
        // "Send" clicked
        assert(!model->wallet().privateKeysDisabled() || model->wallet().hasExternalSigner());
        bool broadcast = true;
        if (model->wallet().hasExternalSigner()) {
            CMutableTransaction mtx = CMutableTransaction{*(m_current_transaction->getWtx())};
            PartiallySignedTransaction psbtx(mtx);
            bool complete = false;
            // Always fill without signing first. This prevents an external signer
            // from being called prematurely and is not expensive.
<<<<<<< HEAD
            TransactionError err = model->wallet().fillPSBT(SIGHASH_ALL, //sign=//false, //bip32derivs=//true, //n_signed=//nullptr, psbtx, complete);
=======
            const auto err{model->wallet().fillPSBT(SIGHASH_ALL, /*sign=*/false, /*bip32derivs=*/true, /*n_signed=*/nullptr, psbtx, complete)};
>>>>>>> ff21eb2d
            assert(!complete);
            assert(!err);
            send_failure = !signWithExternalSigner(psbtx, mtx, complete);
            // Don't broadcast when user rejects it on the device or there's a failure:
            broadcast = complete && !send_failure;
            if (!send_failure) {
                // A transaction signed with an external signer is not always complete,
                // e.g. in a multisig wallet.
                if (complete) {
                    // Prepare transaction for broadcast transaction if complete
                    const CTransactionRef tx = MakeTransactionRef(mtx);
                    m_current_transaction->setWtx(tx);
                } else {
                    presentPSBT(psbtx);
                }
            }
        }

        // Broadcast the transaction, unless an external signer was used and it
        // failed, or more signatures are needed.
        if (broadcast) {
            // now send the prepared transaction
            model->sendCoins(*m_current_transaction);
            Q_EMIT coinsSent(m_current_transaction->getWtx()->GetHash());
        }

        // Copy PSBT to clipboard and offer to save
        assert(!complete);
        // Serialize the PSBT
        CDataStream ssTx(SER_NETWORK, PROTOCOL_VERSION);
        ssTx << psbtx;
        GUIUtil::setClipboard(EncodeBase64(ssTx.str()).c_str());
        QMessageBox msgBox;
        msgBox.setText("Unsigned Transaction");
        msgBox.setInformativeText("The PSBT has been copied to the clipboard. You can also save it.");
        msgBox.setStandardButtons(QMessageBox::Save | QMessageBox::Discard);
        msgBox.setDefaultButton(QMessageBox::Discard);
        switch (msgBox.exec()) {
        case QMessageBox::Save: {
            QString selectedFilter;
            QString fileNameSuggestion = "";
            bool first = true;
            for (const SendCoinsRecipient &rcp : m_current_transaction->getRecipients()) {
                if (!first) {
                    fileNameSuggestion.append(" - ");
                }
                QString labelOrAddress = rcp.label.isEmpty() ? rcp.address : rcp.label;
                QString amount = BitcoinUnits::formatWithUnit(model->getOptionsModel()->getDisplayUnit(), rcp.amount);
                fileNameSuggestion.append(labelOrAddress + "-" + amount);
                first = false;
            }
            fileNameSuggestion.append(".psbt");
            QString filename = GUIUtil::getSaveFileName(this,
                tr("Save Transaction Data"), fileNameSuggestion,
                //: Expanded name of the binary PSBT file format. See: BIP 174.
                tr("Partially Signed Transaction (Binary)") + QLatin1String(" (*.psbt)"), &selectedFilter);
            if (filename.isEmpty()) {
                return;
            }
            std::ofstream out{filename.toLocal8Bit().data(), std::ofstream::out | std::ofstream::binary};
            out << ssTx.str();
            out.close();
            Q_EMIT message(tr("PSBT saved"), "PSBT saved to disk", CClientUIInterface::MSG_INFORMATION);
            break;
        }
        case QMessageBox::Discard:
            break;
        default:
            assert(false);
        } // msgBox.exec()
    } else {
        assert(!model->wallet().privateKeysDisabled());
        // now send the prepared transaction
        WalletModel::SendCoinsReturn sendStatus = model->sendCoins(*m_current_transaction);
        // process sendStatus and on error generate message shown to user
        processSendCoinsReturn(sendStatus);
    */

    // Update Addressbook
    for (const auto &rcp : m_current_transaction->getRecipients()) {
        if (rcp.m_coldstake) {
            continue;
        }
        sCommand = "manageaddressbook newsend ";
        sCommand += rcp.address;
        QString strLabel = rcp.label;
        sCommand += strLabel.isEmpty() ? QString(" \"\"") : QString(" \"" + strLabel + "\"");
        sCommand += " send";

        model->tryCallRpc(sCommand, rv);
    }

    processSendCoinsReturn(sendStatus);

    if (sendStatus.status == WalletModel::OK) {
        accept();
        m_coin_control->UnSelectAll();
        coinControlUpdateLabels();
        //Q_EMIT coinsSent(currentTransaction.getWtx()->GetHash());
        Q_EMIT coinsSent(hashSent);

    //bool send_failure = false;
    //if (model->privateKeysDisabled()) {
        //CMutableTransaction mtx = CMutableTransaction{*(currentTransaction.getWtx())};
        //PartiallySignedTransaction psbtx(mtx);
        //bool complete = false;
        //const TransactionError err = model->wallet().fillPSBT(psbtx, complete, SIGHASH_ALL, false /* sign */, true /* bip32derivs */);
        //assert(!complete);
        //assert(err == TransactionError::OK);
        //// Serialize the PSBT
        //CDataStream ssTx(SER_NETWORK, PROTOCOL_VERSION);
        //ssTx << psbtx;
        //GUIUtil::setClipboard(EncodeBase64(ssTx.str()).c_str());
        //Q_EMIT message(tr("PSBT copied"), "Copied to clipboard", CClientUIInterface::MSG_INFORMATION);
    //}
    }
    fNewRecipientAllowed = true;
    m_current_transaction.reset();
}

void SendCoinsDialog::clear()
{
    m_current_transaction.reset();

    // Clear coin control settings
    m_coin_control->UnSelectAll();
    ui->checkBoxCoinControlChange->setChecked(false);
    ui->lineEditCoinControlChange->clear();
    coinControlUpdateLabels();

    // Remove entries until only one left
    while(ui->entries->count())
    {
        ui->entries->takeAt(0)->widget()->deleteLater();
    }

    ui->cbxTypeFrom->setCurrentIndex(ui->cbxTypeFrom->findText("Part"));
    ui->cbxTypeTo->setCurrentIndex(ui->cbxTypeTo->findText("Part"));

    addEntry();

    updateTabsAndLabels();
}

void SendCoinsDialog::reject()
{
    clear();
}

void SendCoinsDialog::accept()
{
    clear();
}

SendCoinsEntry *SendCoinsDialog::addEntry()
{
    SendCoinsEntry *entry = new SendCoinsEntry(platformStyle, this);
    entry->setModel(model);
    ui->entries->addWidget(entry);
    connect(entry, &SendCoinsEntry::removeEntry, this, &SendCoinsDialog::removeEntry);
    connect(entry, &SendCoinsEntry::useAvailableBalance, this, &SendCoinsDialog::useAvailableBalance);
    connect(entry, &SendCoinsEntry::payAmountChanged, this, &SendCoinsDialog::coinControlUpdateLabels);
    connect(entry, &SendCoinsEntry::subtractFeeFromAmountChanged, this, &SendCoinsDialog::coinControlUpdateLabels);

    // Focus the field, so that entry can start immediately
    entry->clear();
    entry->setFocus();
    ui->scrollAreaWidgetContents->resize(ui->scrollAreaWidgetContents->sizeHint());

    // Scroll to the newly added entry on a QueuedConnection because Qt doesn't
    // adjust the scroll area and scrollbar immediately when the widget is added.
    // Invoking on a DirectConnection will only scroll to the second-to-last entry.
    QMetaObject::invokeMethod(ui->scrollArea, [this] {
        if (ui->scrollArea->verticalScrollBar()) {
            ui->scrollArea->verticalScrollBar()->setValue(ui->scrollArea->verticalScrollBar()->maximum());
        }
    }, Qt::QueuedConnection);

    updateTabsAndLabels();
    return entry;
}

SendCoinsEntry *SendCoinsDialog::addEntryCS()
{
    if (ui->entries->count() == 1) {
        SendCoinsEntry *entry = qobject_cast<SendCoinsEntry*>(ui->entries->itemAt(0)->widget());
        if (entry->isClear() && !entry->m_coldstake) {
            ui->entries->takeAt(0)->widget()->deleteLater();
        }
    }

    SendCoinsEntry *entry = new SendCoinsEntry(platformStyle, this, true);
    entry->setModel(model);
    ui->entries->addWidget(entry);
    connect(entry, &SendCoinsEntry::removeEntry, this, &SendCoinsDialog::removeEntry);
    connect(entry, &SendCoinsEntry::useAvailableBalance, this, &SendCoinsDialog::useAvailableBalance);
    connect(entry, &SendCoinsEntry::payAmountChanged, this, &SendCoinsDialog::coinControlUpdateLabels);
    connect(entry, &SendCoinsEntry::subtractFeeFromAmountChanged, this, &SendCoinsDialog::coinControlUpdateLabels);

    // Focus the field, so that entry can start immediately
    entry->clear();
    entry->setFocus();
    ui->scrollAreaWidgetContents->resize(ui->scrollAreaWidgetContents->sizeHint());
    qApp->processEvents();
    QScrollBar* bar = ui->scrollArea->verticalScrollBar();
    if(bar)
        bar->setSliderPosition(bar->maximum());

    updateTabsAndLabels();
    return entry;
}

void SendCoinsDialog::updateTabsAndLabels()
{
    setupTabChain(nullptr);
    coinControlUpdateLabels();
}

void SendCoinsDialog::removeEntry(SendCoinsEntry* entry)
{
    entry->hide();

    // If the last entry is about to be removed add an empty one
    if (ui->entries->count() == 1)
        addEntry();

    entry->deleteLater();

    updateTabsAndLabels();
}

QWidget *SendCoinsDialog::setupTabChain(QWidget *prev)
{
    for(int i = 0; i < ui->entries->count(); ++i)
    {
        SendCoinsEntry *entry = qobject_cast<SendCoinsEntry*>(ui->entries->itemAt(i)->widget());
        if(entry)
        {
            prev = entry->setupTabChain(prev);
        }
    }
    QWidget::setTabOrder(prev, ui->sendButton);
    QWidget::setTabOrder(ui->sendButton, ui->clearButton);
    QWidget::setTabOrder(ui->clearButton, ui->addButton);
    return ui->addButton;
}

void SendCoinsDialog::setAddress(const QString &address)
{
    SendCoinsEntry *entry = nullptr;
    // Replace the first entry if it is still unused
    if(ui->entries->count() == 1)
    {
        SendCoinsEntry *first = qobject_cast<SendCoinsEntry*>(ui->entries->itemAt(0)->widget());
        if(first->isClear())
        {
            entry = first;
        }
    }
    if(!entry)
    {
        entry = addEntry();
    }

    entry->setAddress(address);
}

void SendCoinsDialog::pasteEntry(const SendCoinsRecipient &rv)
{
    if(!fNewRecipientAllowed)
        return;

    SendCoinsEntry *entry = nullptr;
    // Replace the first entry if it is still unused
    if(ui->entries->count() == 1)
    {
        SendCoinsEntry *first = qobject_cast<SendCoinsEntry*>(ui->entries->itemAt(0)->widget());
        if(first->isClear())
        {
            entry = first;
        }
    }
    if(!entry)
    {
        entry = addEntry();
    }

    entry->setValue(rv);
    updateTabsAndLabels();
}

bool SendCoinsDialog::handlePaymentRequest(const SendCoinsRecipient &rv)
{
    // Just paste the entry, all pre-checks
    // are done in paymentserver.cpp.
    pasteEntry(rv);
    return true;
}

void SendCoinsDialog::setBalance(const interfaces::WalletBalances& balances)
{
    if(model && model->getOptionsModel())
    {
        CAmount balance = balances.balance;
        if (model->wallet().hasExternalSigner()) {
            ui->labelBalanceName->setText(tr("External balance:"));
        } else if (model->wallet().isLegacy() && model->wallet().privateKeysDisabled()) {
            balance = balances.watch_only_balance;
            ui->labelBalanceName->setText(tr("Watch-only balance:"));
        }
        QString sBalance = BitcoinUnits::formatWithUnit(model->getOptionsModel()->getDisplayUnit(), balance);

        if (balances.balanceBlind > 0)
            sBalance += "\n" + BitcoinUnits::formatWithUnit(model->getOptionsModel()->getDisplayUnit(), balances.balanceBlind) + " B";
        if (balances.balanceAnon > 0)
            sBalance += "\n" + BitcoinUnits::formatWithUnit(model->getOptionsModel()->getDisplayUnit(), balances.balanceAnon) + " A";
        ui->labelBalance->setText(sBalance);
    }
}

void SendCoinsDialog::refreshBalance()
{
    setBalance(model->getCachedBalance());
    ui->customFee->setDisplayUnit(model->getOptionsModel()->getDisplayUnit());
    updateSmartFeeLabel();
}

void SendCoinsDialog::processSendCoinsReturn(const WalletModel::SendCoinsReturn &sendCoinsReturn, const QString &msgArg)
{
    QPair<QString, CClientUIInterface::MessageBoxFlags> msgParams;
    // Default to a warning message, override if error message is needed
    msgParams.second = CClientUIInterface::MSG_WARNING;

    // This comment is specific to SendCoinsDialog usage of WalletModel::SendCoinsReturn.
    // All status values are used only in WalletModel::prepareTransaction()
    switch(sendCoinsReturn.status)
    {
    case WalletModel::InvalidAddress:
        msgParams.first = tr("The recipient address is not valid. Please recheck.");
        break;
    case WalletModel::InvalidAmount:
        msgParams.first = tr("The amount to pay must be larger than 0.");
        break;
    case WalletModel::AmountExceedsBalance:
        msgParams.first = tr("The amount exceeds your balance.");
        break;
    case WalletModel::AmountWithFeeExceedsBalance:
        msgParams.first = tr("The total exceeds your balance when the %1 transaction fee is included.").arg(msgArg);
        break;
    case WalletModel::DuplicateAddress:
        msgParams.first = tr("Duplicate address found: addresses should only be used once each.");
        break;
    case WalletModel::TransactionCreationFailed:
        msgParams.first = tr("Transaction creation failed!");
        msgParams.second = CClientUIInterface::MSG_ERROR;
        break;
    case WalletModel::AbsurdFee:
        msgParams.first = tr("A fee higher than %1 is considered an absurdly high fee.").arg(BitcoinUnits::formatWithUnit(model->getOptionsModel()->getDisplayUnit(), model->wallet().getDefaultMaxTxFee()));
        break;
    // included to prevent a compiler warning.
    case WalletModel::OK:
    default:
        return;
    }

    Q_EMIT message(tr("Send Coins"), msgParams.first, msgParams.second);
}

void SendCoinsDialog::minimizeFeeSection(bool fMinimize)
{
    ui->labelFeeMinimized->setVisible(fMinimize);
    ui->buttonChooseFee  ->setVisible(fMinimize);
    ui->buttonMinimizeFee->setVisible(!fMinimize);
    ui->frameFeeSelection->setVisible(!fMinimize);
    ui->horizontalLayoutSmartFee->setContentsMargins(0, (fMinimize ? 0 : 6), 0, 0);
    fFeeMinimized = fMinimize;
}

void SendCoinsDialog::on_buttonChooseFee_clicked()
{
    minimizeFeeSection(false);
}

void SendCoinsDialog::on_buttonMinimizeFee_clicked()
{
    updateFeeMinimizedLabel();
    minimizeFeeSection(true);
}

void SendCoinsDialog::useAvailableBalance(SendCoinsEntry* entry)
{
    QString sTypeFrom = ui->cbxTypeFrom->currentText().toLower();
    // Include watch-only for wallets without private key
    m_coin_control->fAllowWatchOnly = model->wallet().privateKeysDisabled() && !model->wallet().hasExternalSigner();

    // Same behavior as send: if we have selected coins, only obtain their available balance.
    // Copy to avoid modifying the member's data.
    CCoinControl coin_control = *m_coin_control;
    coin_control.m_allow_other_inputs = !coin_control.HasSelected();

    // Calculate available amount to send.

    CAmount amount =
        sTypeFrom == "anon" ? model->wallet().getAvailableAnonBalance(*m_coin_control) :
        sTypeFrom == "blind" ? model->wallet().getAvailableBlindBalance(*m_coin_control) :
        model->getAvailableBalance(&coin_control);

    for (int i = 0; i < ui->entries->count(); ++i) {
        SendCoinsEntry* e = qobject_cast<SendCoinsEntry*>(ui->entries->itemAt(i)->widget());
        if (e && !e->isHidden() && e != entry) {
            amount -= e->getValue().amount;
        }
    }

    if (amount > 0) {
      entry->checkSubtractFeeFromAmount();
      entry->setAmount(amount);
    } else {
      entry->setAmount(0);
    }
}

void SendCoinsDialog::updateFeeSectionControls()
{
    ui->confTargetSelector      ->setEnabled(ui->radioSmartFee->isChecked());
    ui->labelSmartFee           ->setEnabled(ui->radioSmartFee->isChecked());
    ui->labelSmartFee2          ->setEnabled(ui->radioSmartFee->isChecked());
    ui->labelSmartFee3          ->setEnabled(ui->radioSmartFee->isChecked());
    ui->labelFeeEstimation      ->setEnabled(ui->radioSmartFee->isChecked());
    ui->labelCustomFeeWarning   ->setEnabled(ui->radioCustomFee->isChecked());
    ui->labelCustomPerKilobyte  ->setEnabled(ui->radioCustomFee->isChecked());
    ui->customFee               ->setEnabled(ui->radioCustomFee->isChecked());
}

void SendCoinsDialog::updateFeeMinimizedLabel()
{
    if(!model || !model->getOptionsModel())
        return;

    if (ui->radioSmartFee->isChecked())
        ui->labelFeeMinimized->setText(ui->labelSmartFee->text());
    else {
        ui->labelFeeMinimized->setText(tr("%1/kvB").arg(BitcoinUnits::formatWithUnit(model->getOptionsModel()->getDisplayUnit(), ui->customFee->value())));
    }
}

void SendCoinsDialog::updateCoinControlState()
{
    if (ui->radioCustomFee->isChecked()) {
        m_coin_control->m_feerate = CFeeRate(ui->customFee->value());
    } else {
        m_coin_control->m_feerate.reset();
    }
    // Avoid using global defaults when sending money from the GUI
    // Either custom fee will be used or if not selected, the confirmation target from dropdown box
    m_coin_control->m_confirm_target = getConfTargetForIndex(ui->confTargetSelector->currentIndex());
    m_coin_control->m_signal_bip125_rbf = ui->optInRBF->isChecked();
    // Include watch-only for wallets without private key
    m_coin_control->fAllowWatchOnly = model->wallet().privateKeysDisabled() && !model->wallet().hasExternalSigner();
}

void SendCoinsDialog::updateNumberOfBlocks(int count, const QDateTime& blockDate, double nVerificationProgress, SyncType synctype, SynchronizationState sync_state) {
    if (sync_state == SynchronizationState::POST_INIT) {
        updateSmartFeeLabel();
    }
}

void SendCoinsDialog::updateSmartFeeLabel()
{
    if(!model || !model->getOptionsModel())
        return;
    updateCoinControlState();
    m_coin_control->m_feerate.reset(); // Explicitly use only fee estimation rate for smart fee labels
    int returned_target;
    FeeReason reason;
    CFeeRate feeRate = CFeeRate(model->wallet().getMinimumFee(1000, *m_coin_control, &returned_target, &reason));

    ui->labelSmartFee->setText(tr("%1/kvB").arg(BitcoinUnits::formatWithUnit(model->getOptionsModel()->getDisplayUnit(), feeRate.GetFeePerK())));

    if (reason == FeeReason::FALLBACK) {
        ui->labelSmartFee2->show(); // (Smart fee not initialized yet. This usually takes a few blocks...)
        ui->labelFeeEstimation->setText("");
        ui->fallbackFeeWarningLabel->setVisible(true);
        int lightness = ui->fallbackFeeWarningLabel->palette().color(QPalette::WindowText).lightness();
        QColor warning_colour(255 - (lightness / 5), 176 - (lightness / 3), 48 - (lightness / 14));
        ui->fallbackFeeWarningLabel->setStyleSheet("QLabel { color: " + warning_colour.name() + "; }");
        ui->fallbackFeeWarningLabel->setIndent(GUIUtil::TextWidth(QFontMetrics(ui->fallbackFeeWarningLabel->font()), "x"));
    }
    else
    {
        ui->labelSmartFee2->hide();
        ui->labelFeeEstimation->setText(tr("Estimated to begin confirmation within %n block(s).", "", returned_target));
        ui->fallbackFeeWarningLabel->setVisible(false);
    }

    updateFeeMinimizedLabel();
}

// Coin Control: copy label "Quantity" to clipboard
void SendCoinsDialog::coinControlClipboardQuantity()
{
    GUIUtil::setClipboard(ui->labelCoinControlQuantity->text());
}

// Coin Control: copy label "Amount" to clipboard
void SendCoinsDialog::coinControlClipboardAmount()
{
    GUIUtil::setClipboard(ui->labelCoinControlAmount->text().left(ui->labelCoinControlAmount->text().indexOf(" ")));
}

// Coin Control: copy label "Fee" to clipboard
void SendCoinsDialog::coinControlClipboardFee()
{
    GUIUtil::setClipboard(ui->labelCoinControlFee->text().left(ui->labelCoinControlFee->text().indexOf(" ")).replace(ASYMP_UTF8, ""));
}

// Coin Control: copy label "After fee" to clipboard
void SendCoinsDialog::coinControlClipboardAfterFee()
{
    GUIUtil::setClipboard(ui->labelCoinControlAfterFee->text().left(ui->labelCoinControlAfterFee->text().indexOf(" ")).replace(ASYMP_UTF8, ""));
}

// Coin Control: copy label "Bytes" to clipboard
void SendCoinsDialog::coinControlClipboardBytes()
{
    GUIUtil::setClipboard(ui->labelCoinControlBytes->text().replace(ASYMP_UTF8, ""));
}

// Coin Control: copy label "Change" to clipboard
void SendCoinsDialog::coinControlClipboardChange()
{
    GUIUtil::setClipboard(ui->labelCoinControlChange->text().left(ui->labelCoinControlChange->text().indexOf(" ")).replace(ASYMP_UTF8, ""));
}

void SendCoinsDialog::cbxTypeFromChanged(int index)
{
    if (model && model->getOptionsModel()->getCoinControlFeatures()) {
        m_coin_control->nCoinType = index+1;
    }
};

// Coin Control: settings menu - coin control enabled/disabled by user
void SendCoinsDialog::coinControlFeatureChanged(bool checked)
{
    ui->frameCoinControl->setVisible(checked);

    if (!checked && model) { // coin control features disabled
        m_coin_control = std::make_unique<CCoinControl>();
    }

    coinControlUpdateLabels();
}

// Coin Control: button inputs -> show actual coin control dialog
void SendCoinsDialog::coinControlButtonClicked()
{
    auto dlg = new CoinControlDialog(*m_coin_control, model, platformStyle);
    connect(dlg, &QDialog::finished, this, &SendCoinsDialog::coinControlUpdateLabels);
    GUIUtil::ShowModalDialogAsynchronously(dlg);
}

// Coin Control: checkbox custom change address
void SendCoinsDialog::coinControlChangeChecked(int state)
{
    if (state == Qt::Unchecked)
    {
        m_coin_control->destChange = CNoDestination();
        ui->labelCoinControlChangeLabel->clear();
    }
    else
        // use this to re-validate an already entered address
        coinControlChangeEdited(ui->lineEditCoinControlChange->text());

    ui->lineEditCoinControlChange->setEnabled((state == Qt::Checked));
}

// Coin Control: custom change address changed
void SendCoinsDialog::coinControlChangeEdited(const QString& text)
{
    if (model && model->getAddressTableModel())
    {
        // Default to no change address until verified
        m_coin_control->destChange = CNoDestination();
        ui->labelCoinControlChangeLabel->setStyleSheet("QLabel{color:red;}");

        const CTxDestination dest = DecodeDestination(text.toStdString());

        if (text.isEmpty()) // Nothing entered
        {
            ui->labelCoinControlChangeLabel->setText("");
        }
        else if (!IsValidDestination(dest)) // Invalid address
        {
            ui->labelCoinControlChangeLabel->setText(tr("Warning: Invalid Particl address"));
        }
        else // Valid address
        {
            //if (!model->wallet().isSpendable(dest)) {
            if (!model->wallet().ownDestination(dest)) // Unknown change address
            {
                ui->labelCoinControlChangeLabel->setText(tr("Warning: Unknown change address"));

                // confirmation dialog
                QMessageBox::StandardButton btnRetVal = QMessageBox::question(this, tr("Confirm custom change address"), tr("The address you selected for change is not part of this wallet. Any or all funds in your wallet may be sent to this address. Are you sure?"),
                    QMessageBox::Yes | QMessageBox::Cancel, QMessageBox::Cancel);

                if(btnRetVal == QMessageBox::Yes)
                    m_coin_control->destChange = dest;
                else
                {
                    ui->lineEditCoinControlChange->setText("");
                    ui->labelCoinControlChangeLabel->setStyleSheet("QLabel{color:black;}");
                    ui->labelCoinControlChangeLabel->setText("");
                }
            }
            else // Known change address
            {
                ui->labelCoinControlChangeLabel->setStyleSheet("QLabel{color:black;}");

                // Query label
                QString associatedLabel = model->getAddressTableModel()->labelForAddress(text);
                if (!associatedLabel.isEmpty())
                    ui->labelCoinControlChangeLabel->setText(associatedLabel);
                else
                    ui->labelCoinControlChangeLabel->setText(tr("(no label)"));

                m_coin_control->destChange = dest;
            }
        }
    }
}

// Coin Control: update labels
void SendCoinsDialog::coinControlUpdateLabels()
{
    if (!model || !model->getOptionsModel())
        return;

    updateCoinControlState();

    // set pay amounts
    CoinControlDialog::payAmounts.clear();
    CoinControlDialog::fSubtractFeeFromAmount = false;

    for(int i = 0; i < ui->entries->count(); ++i)
    {
        SendCoinsEntry *entry = qobject_cast<SendCoinsEntry*>(ui->entries->itemAt(i)->widget());
        if(entry && !entry->isHidden())
        {
            SendCoinsRecipient rcp = entry->getValue();
            CoinControlDialog::payAmounts.append(rcp.amount);
            if (rcp.fSubtractFeeFromAmount)
                CoinControlDialog::fSubtractFeeFromAmount = true;
        }
    }

    if (m_coin_control->HasSelected())
    {
        // actual coin control calculation
        CoinControlDialog::updateLabels(*m_coin_control, model, this);

        // show coin control stats
        ui->labelCoinControlAutomaticallySelected->hide();
        ui->widgetCoinControl->show();
    }
    else
    {
        // hide coin control stats
        ui->labelCoinControlAutomaticallySelected->show();
        ui->widgetCoinControl->hide();
        ui->labelCoinControlInsuffFunds->hide();
    }
}

SendConfirmationDialog::SendConfirmationDialog(const QString& title, const QString& text, const QString& informative_text, const QString& detailed_text, int _secDelay, bool enable_send, bool always_show_unsigned, QWidget* parent)
    : QMessageBox(parent), secDelay(_secDelay), m_enable_send(enable_send)
{
    setIcon(QMessageBox::Question);
    setWindowTitle(title); // On macOS, the window title is ignored (as required by the macOS Guidelines).
    setText(text);
    setInformativeText(informative_text);
    setDetailedText(detailed_text);
    setStandardButtons(QMessageBox::Yes | QMessageBox::Cancel);
    if (always_show_unsigned || !enable_send) addButton(QMessageBox::Save);
    setDefaultButton(QMessageBox::Cancel);
    yesButton = button(QMessageBox::Yes);
    if (confirmButtonText.isEmpty()) {
        confirmButtonText = yesButton->text();
    }
    m_psbt_button = button(QMessageBox::Save);
    updateButtons();
    connect(&countDownTimer, &QTimer::timeout, this, &SendConfirmationDialog::countDown);
}

int SendConfirmationDialog::exec()
{
    updateButtons();
    countDownTimer.start(1s);
    return QMessageBox::exec();
}

void SendConfirmationDialog::countDown()
{
    secDelay--;
    updateButtons();

    if(secDelay <= 0)
    {
        countDownTimer.stop();
    }
}

void SendConfirmationDialog::updateButtons()
{
    if(secDelay > 0)
    {
        yesButton->setEnabled(false);
        yesButton->setText(confirmButtonText + (m_enable_send ? (" (" + QString::number(secDelay) + ")") : QString("")));
        if (m_psbt_button) {
            m_psbt_button->setEnabled(false);
            m_psbt_button->setText(m_psbt_button_text + " (" + QString::number(secDelay) + ")");
        }
    }
    else
    {
        yesButton->setEnabled(m_enable_send);
        yesButton->setText(confirmButtonText);
        if (m_psbt_button) {
            m_psbt_button->setEnabled(true);
            m_psbt_button->setText(m_psbt_button_text);
        }
    }
}<|MERGE_RESOLUTION|>--- conflicted
+++ resolved
@@ -43,7 +43,7 @@
 #include <anon.h>
 #include <wallet/hdwallet.h>
 #include <univalue.h>
-#include <util/fees.h>
+#include <common/messages.h>
 
 
 using common::PSBTError;
@@ -376,7 +376,7 @@
         sCoinControl += ",\"feeRate\":" + QString::fromStdString(m_coin_control->m_feerate->ToStringShort());
     } else {
         std::string sFeeMode;
-        if (StringFromFeeMode(m_coin_control->m_fee_mode, sFeeMode))
+        if (common::StringFromFeeMode(m_coin_control->m_fee_mode, sFeeMode))
             sCoinControl += ",\"estimate_mode\":\"" + QString::fromStdString(sFeeMode) +"\"";
         if (m_coin_control->m_confirm_target)
             sCoinControl += ",\"conf_target\":" + QString::number(*m_coin_control->m_confirm_target);
@@ -694,11 +694,7 @@
         PartiallySignedTransaction psbtx(mtx);
         bool complete = false;
         // Fill without signing
-<<<<<<< HEAD
-        TransactionError err = model->wallet().fillPSBT(SIGHASH_ALL, //sign=//false, //bip32derivs=//true, //n_signed=//nullptr, psbtx, complete);
-=======
-        const auto err{model->wallet().fillPSBT(SIGHASH_ALL, /*sign=*/false, /*bip32derivs=*/true, /*n_signed=*/nullptr, psbtx, complete)};
->>>>>>> ff21eb2d
+        const auto err{model->wallet().fillPSBT(SIGHASH_ALL, //sign=//false, //bip32derivs=//true, //n_signed=//nullptr, psbtx, complete)};
         assert(!complete);
         assert(!err);
 
@@ -714,11 +710,7 @@
             bool complete = false;
             // Always fill without signing first. This prevents an external signer
             // from being called prematurely and is not expensive.
-<<<<<<< HEAD
-            TransactionError err = model->wallet().fillPSBT(SIGHASH_ALL, //sign=//false, //bip32derivs=//true, //n_signed=//nullptr, psbtx, complete);
-=======
-            const auto err{model->wallet().fillPSBT(SIGHASH_ALL, /*sign=*/false, /*bip32derivs=*/true, /*n_signed=*/nullptr, psbtx, complete)};
->>>>>>> ff21eb2d
+            const auto err{model->wallet().fillPSBT(SIGHASH_ALL, //sign=//false, //bip32derivs=//true, //n_signed=//nullptr, psbtx, complete)};
             assert(!complete);
             assert(!err);
             send_failure = !signWithExternalSigner(psbtx, mtx, complete);
