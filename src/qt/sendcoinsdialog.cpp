// Copyright (c) 2011-2018 The Bitcoin Core developers
// Distributed under the MIT software license, see the accompanying
// file COPYING or http://www.opensource.org/licenses/mit-license.php.

#if defined(HAVE_CONFIG_H)
#include <config/bitcoin-config.h>
#endif

#include <qt/sendcoinsdialog.h>
#include <qt/forms/ui_sendcoinsdialog.h>

#include <qt/addresstablemodel.h>
#include <qt/bitcoinunits.h>
#include <qt/clientmodel.h>
#include <qt/coincontroldialog.h>
#include <qt/guiutil.h>
#include <qt/optionsmodel.h>
#include <qt/platformstyle.h>
#include <qt/sendcoinsentry.h>

#include <chainparams.h>
#include <interfaces/node.h>
#include <key_io.h>
#include <wallet/coincontrol.h>
#include <ui_interface.h>
#include <txmempool.h>
#include <policy/fees.h>
#include <util/fees.h>
#include <wallet/fees.h>
#include <wallet/wallet.h>
#include <wallet/hdwallet.h>

#include <univalue.h>

#include <QFontMetrics>
#include <QScrollBar>
#include <QSettings>
#include <QTextDocument>
#include <QApplication>

#include <anon.h>

static const std::array<int, 9> confTargets = { {2, 4, 6, 12, 24, 48, 144, 504, 1008} };
int getConfTargetForIndex(int index) {
    if (index+1 > static_cast<int>(confTargets.size())) {
        return confTargets.back();
    }
    if (index < 0) {
        return confTargets[0];
    }
    return confTargets[index];
}
int getIndexForConfTarget(int target) {
    for (unsigned int i = 0; i < confTargets.size(); i++) {
        if (confTargets[i] >= target) {
            return i;
        }
    }
    return confTargets.size() - 1;
}

SendCoinsDialog::SendCoinsDialog(const PlatformStyle *_platformStyle, QWidget *parent) :
    QDialog(parent),
    ui(new Ui::SendCoinsDialog),
    clientModel(nullptr),
    model(nullptr),
    fNewRecipientAllowed(true),
    fFeeMinimized(true),
    platformStyle(_platformStyle)
{
    ui->setupUi(this);

    if (!_platformStyle->getImagesOnButtons()) {
        ui->addButton->setIcon(QIcon());
        ui->clearButton->setIcon(QIcon());
        ui->sendButton->setIcon(QIcon());
    } else {
        ui->addButton->setIcon(_platformStyle->SingleColorIcon(":/icons/add"));
        ui->addButtonCS->setIcon(_platformStyle->SingleColorIcon(":/icons/add"));
        ui->clearButton->setIcon(_platformStyle->SingleColorIcon(":/icons/remove"));
        ui->sendButton->setIcon(_platformStyle->SingleColorIcon(":/icons/send"));
    }

    GUIUtil::setupAddressWidget(ui->lineEditCoinControlChange, this);

    addEntry();

    connect(ui->addButton, &QPushButton::clicked, this, &SendCoinsDialog::addEntry);
    connect(ui->addButtonCS, &QPushButton::clicked, this, &SendCoinsDialog::addEntryCS);
    connect(ui->clearButton, &QPushButton::clicked, this, &SendCoinsDialog::clear);

    // Coin Control
    connect(ui->pushButtonCoinControl, &QPushButton::clicked, this, &SendCoinsDialog::coinControlButtonClicked);
    connect(ui->checkBoxCoinControlChange, &QCheckBox::stateChanged, this, &SendCoinsDialog::coinControlChangeChecked);
    connect(ui->lineEditCoinControlChange, &QValidatedLineEdit::textEdited, this, &SendCoinsDialog::coinControlChangeEdited);

    // Coin Control: clipboard actions
    QAction *clipboardQuantityAction = new QAction(tr("Copy quantity"), this);
    QAction *clipboardAmountAction = new QAction(tr("Copy amount"), this);
    QAction *clipboardFeeAction = new QAction(tr("Copy fee"), this);
    QAction *clipboardAfterFeeAction = new QAction(tr("Copy after fee"), this);
    QAction *clipboardBytesAction = new QAction(tr("Copy bytes"), this);
    QAction *clipboardLowOutputAction = new QAction(tr("Copy dust"), this);
    QAction *clipboardChangeAction = new QAction(tr("Copy change"), this);
    connect(clipboardQuantityAction, &QAction::triggered, this, &SendCoinsDialog::coinControlClipboardQuantity);
    connect(clipboardAmountAction, &QAction::triggered, this, &SendCoinsDialog::coinControlClipboardAmount);
    connect(clipboardFeeAction, &QAction::triggered, this, &SendCoinsDialog::coinControlClipboardFee);
    connect(clipboardAfterFeeAction, &QAction::triggered, this, &SendCoinsDialog::coinControlClipboardAfterFee);
    connect(clipboardBytesAction, &QAction::triggered, this, &SendCoinsDialog::coinControlClipboardBytes);
    connect(clipboardLowOutputAction, &QAction::triggered, this, &SendCoinsDialog::coinControlClipboardLowOutput);
    connect(clipboardChangeAction, &QAction::triggered, this, &SendCoinsDialog::coinControlClipboardChange);

    connect(ui->cbxTypeFrom, static_cast<void (QComboBox::*)(int)>(&QComboBox::currentIndexChanged), this, &SendCoinsDialog::cbxTypeFromChanged);

    ui->labelCoinControlQuantity->addAction(clipboardQuantityAction);
    ui->labelCoinControlAmount->addAction(clipboardAmountAction);
    ui->labelCoinControlFee->addAction(clipboardFeeAction);
    ui->labelCoinControlAfterFee->addAction(clipboardAfterFeeAction);
    ui->labelCoinControlBytes->addAction(clipboardBytesAction);
    ui->labelCoinControlLowOutput->addAction(clipboardLowOutputAction);
    ui->labelCoinControlChange->addAction(clipboardChangeAction);

    // init transaction fee section
    QSettings settings;
    if (!settings.contains("fFeeSectionMinimized"))
        settings.setValue("fFeeSectionMinimized", true);
    if (!settings.contains("nFeeRadio") && settings.contains("nTransactionFee") && settings.value("nTransactionFee").toLongLong() > 0) // compatibility
        settings.setValue("nFeeRadio", 1); // custom
    if (!settings.contains("nFeeRadio"))
        settings.setValue("nFeeRadio", 0); // recommended
    if (!settings.contains("nSmartFeeSliderPosition"))
        settings.setValue("nSmartFeeSliderPosition", 0);
    if (!settings.contains("nTransactionFee"))
        settings.setValue("nTransactionFee", (qint64)DEFAULT_PAY_TX_FEE);
    ui->groupFee->setId(ui->radioSmartFee, 0);
    ui->groupFee->setId(ui->radioCustomFee, 1);
    ui->groupFee->button((int)std::max(0, std::min(1, settings.value("nFeeRadio").toInt())))->setChecked(true);
    ui->customFee->SetAllowEmpty(false);
    ui->customFee->setValue(settings.value("nTransactionFee").toLongLong());
    minimizeFeeSection(settings.value("fFeeSectionMinimized").toBool());

    ui->spinRingSize->setValue(DEFAULT_RING_SIZE);
    ui->spinMaxInputs->setValue(DEFAULT_INPUTS_PER_SIG);
}

void SendCoinsDialog::setClientModel(ClientModel *_clientModel)
{
    this->clientModel = _clientModel;

    if (_clientModel) {
        connect(_clientModel, &ClientModel::numBlocksChanged, this, &SendCoinsDialog::updateSmartFeeLabel);
    }
}

void SendCoinsDialog::setModel(WalletModel *_model)
{
    this->model = _model;

    if(_model && _model->getOptionsModel())
    {
        for(int i = 0; i < ui->entries->count(); ++i)
        {
            SendCoinsEntry *entry = qobject_cast<SendCoinsEntry*>(ui->entries->itemAt(i)->widget());
            if(entry)
            {
                entry->setModel(_model);
            }
        }

        interfaces::WalletBalances balances = _model->wallet().getBalances();
        setBalance(balances);
        connect(_model, &WalletModel::balanceChanged, this, &SendCoinsDialog::setBalance);
        connect(_model->getOptionsModel(), &OptionsModel::displayUnitChanged, this, &SendCoinsDialog::updateDisplayUnit);
        updateDisplayUnit();

        // Coin Control
        connect(_model->getOptionsModel(), &OptionsModel::displayUnitChanged, this, &SendCoinsDialog::coinControlUpdateLabels);
        connect(_model->getOptionsModel(), &OptionsModel::coinControlFeaturesChanged, this, &SendCoinsDialog::coinControlFeatureChanged);
        ui->frameCoinControl->setVisible(_model->getOptionsModel()->getCoinControlFeatures());
        coinControlUpdateLabels();

        // fee section
        for (const int n : confTargets) {
            ui->confTargetSelector->addItem(tr("%1 (%2 blocks)").arg(GUIUtil::formatNiceTimeOffset(n*Params().GetConsensus().nPowTargetSpacing)).arg(n));
        }
        connect(ui->confTargetSelector, static_cast<void (QComboBox::*)(int)>(&QComboBox::currentIndexChanged), this, &SendCoinsDialog::updateSmartFeeLabel);
        connect(ui->confTargetSelector, static_cast<void (QComboBox::*)(int)>(&QComboBox::currentIndexChanged), this, &SendCoinsDialog::coinControlUpdateLabels);
        connect(ui->groupFee, static_cast<void (QButtonGroup::*)(int)>(&QButtonGroup::buttonClicked), this, &SendCoinsDialog::updateFeeSectionControls);
        connect(ui->groupFee, static_cast<void (QButtonGroup::*)(int)>(&QButtonGroup::buttonClicked), this, &SendCoinsDialog::coinControlUpdateLabels);
        connect(ui->customFee, &BitcoinAmountField::valueChanged, this, &SendCoinsDialog::coinControlUpdateLabels);
        connect(ui->optInRBF, &QCheckBox::stateChanged, this, &SendCoinsDialog::updateSmartFeeLabel);
        connect(ui->optInRBF, &QCheckBox::stateChanged, this, &SendCoinsDialog::coinControlUpdateLabels);
        CAmount requiredFee = model->wallet().getRequiredFee(1000);
        ui->customFee->SetMinValue(requiredFee);
        if (ui->customFee->value() < requiredFee) {
            ui->customFee->setValue(requiredFee);
        }
        ui->customFee->setSingleStep(requiredFee);
        updateFeeSectionControls();
        updateSmartFeeLabel();

        // set default rbf checkbox state
        ui->optInRBF->setCheckState(Qt::Checked);

        // set the smartfee-sliders default value (wallets default conf.target or last stored value)
        QSettings settings;
        if (settings.value("nSmartFeeSliderPosition").toInt() != 0) {
            // migrate nSmartFeeSliderPosition to nConfTarget
            // nConfTarget is available since 0.15 (replaced nSmartFeeSliderPosition)
            int nConfirmTarget = 25 - settings.value("nSmartFeeSliderPosition").toInt(); // 25 == old slider range
            settings.setValue("nConfTarget", nConfirmTarget);
            settings.remove("nSmartFeeSliderPosition");
        }
        if (settings.value("nConfTarget").toInt() == 0)
            ui->confTargetSelector->setCurrentIndex(getIndexForConfTarget(model->wallet().getConfirmTarget()));
        else
            ui->confTargetSelector->setCurrentIndex(getIndexForConfTarget(settings.value("nConfTarget").toInt()));
    }
}

SendCoinsDialog::~SendCoinsDialog()
{
    QSettings settings;
    settings.setValue("fFeeSectionMinimized", fFeeMinimized);
    settings.setValue("nFeeRadio", ui->groupFee->checkedId());
    settings.setValue("nConfTarget", getConfTargetForIndex(ui->confTargetSelector->currentIndex()));
    settings.setValue("nTransactionFee", (qint64)ui->customFee->value());

    delete ui;
}

void SendCoinsDialog::on_sendButton_clicked()
{
    if(!model || !model->getOptionsModel())
        return;

    QList<SendCoinsRecipient> recipients;
    bool valid = true;

    for(int i = 0; i < ui->entries->count(); ++i)
    {
        SendCoinsEntry *entry = qobject_cast<SendCoinsEntry*>(ui->entries->itemAt(i)->widget());
        if(entry)
        {
            if(entry->validate(model->node()))
            {
                recipients.append(entry->getValue());
            }
            else
            {
                valid = false;
            }
        }
    }

    if(!valid || recipients.isEmpty())
    {
        return;
    }

    fNewRecipientAllowed = false;
    WalletModel::UnlockContext ctx(model->requestUnlock());
    if(!ctx.isValid())
    {
        // Unlock wallet was cancelled
        fNewRecipientAllowed = true;
        return;
    }

    // prepare transaction for getting txFee earlier
    WalletModelTransaction currentTransaction(recipients);
    WalletModel::SendCoinsReturn prepareStatus;

    // Always use a CCoinControl instance, use the CoinControlDialog instance if CoinControl has been enabled
    CCoinControl ctrl;
    if (model->getOptionsModel()->getCoinControlFeatures())
        ctrl = *CoinControlDialog::coinControl();

    updateCoinControlState(ctrl);

    prepareStatus = model->prepareTransaction(currentTransaction, ctrl);
    if (prepareStatus.status != WalletModel::OK)
    {
        // process prepareStatus and on error generate message shown to user
        processSendCoinsReturn(prepareStatus.status, BitcoinUnits::formatWithUnit(model->getOptionsModel()->getDisplayUnit(), currentTransaction.getTransactionFee()));

        fNewRecipientAllowed = true;
        return;
    };

    QString sCommand = "sendtypeto ";

    // TODO: Translations?
    QString sTypeFrom = ui->cbxTypeFrom->currentText();
    QString sTypeTo = ui->cbxTypeTo->currentText();

    sCommand += sTypeFrom.toLower() + " ";
    sCommand += sTypeTo.toLower();

    sCommand += " [";

    int nRecipient = 0;
    for (const auto &rcp : currentTransaction.getRecipients()) {
        if (nRecipient > 0)
            sCommand += ",";

        if (rcp.m_coldstake) {
            QString build_script = "buildscript {\"recipe\":\"ifcoinstake\",\"addrstake\":\""
                + rcp.stake_address + "\",\"addrspend\":\"" + rcp.spend_address + "\"}";
            UniValue rv;
            if (!model->tryCallRpc(build_script, rv)) {
                return;
            }

            sCommand += "{\"address\":\"script\"";
            sCommand += ",\"script\":\"" + QString::fromStdString(rv["hex"].get_str()) + "\"";
        } else {
            sCommand += "{\"address\":\"" + rcp.address + "\"";
        }
        sCommand += ",\"amount\":"
            + BitcoinUnits::format(BitcoinUnits::BTC, rcp.amount, false, BitcoinUnits::separatorNever);

        if (rcp.fSubtractFeeFromAmount)
            sCommand += ",\"subfee\":true";

        if (!rcp.narration.isEmpty())
            sCommand += ",\"narr\":\""+rcp.narration+"\"";
        sCommand += "}";

        nRecipient++;
    }

    int nRingSize = ui->spinRingSize->value();
    int nMaxInputs = ui->spinMaxInputs->value();

    sCommand += "] \"\" \"\" "+QString::number(nRingSize)+" "+QString::number(nMaxInputs);

    QString sCoinControl;
    sCoinControl += " {";
    sCoinControl += "\"replaceable\":" + QString::fromUtf8((ui->optInRBF->isChecked() ? "true" : "false"));

    if (ctrl.m_feerate) {
        sCoinControl += ",\"feeRate\":" + QString::fromStdString(ctrl.m_feerate->ToString(false));
    } else {
        std::string sFeeMode;
        if (StringFromFeeMode(ctrl.m_fee_mode, sFeeMode))
            sCoinControl += ",\"estimate_mode\":\"" + QString::fromStdString(sFeeMode) +"\"";
        if (ctrl.m_confirm_target)
            sCoinControl += ",\"conf_target\":" + QString::number(*ctrl.m_confirm_target);
    }

    if (!boost::get<CNoDestination>(&ctrl.destChange)) {
        sCoinControl += ",\"changeaddress\":\""+QString::fromStdString(EncodeDestination(ctrl.destChange))+"\"";
    }

    if (ctrl.NumSelected() > 0)  {
        sCoinControl += ",\"inputs\":[";
        bool fNeedCommaInputs = false;
        for (const auto &op : ctrl.setSelected) {
            sCoinControl += fNeedCommaInputs ? ",{" : "{";
            sCoinControl += "\"tx\":\"" + QString::fromStdString(op.hash.ToString()) + "\"";
            sCoinControl += ",\"n\":" + QString::number(op.n);
            sCoinControl += "}";
            fNeedCommaInputs = true;
        }
        sCoinControl += "]";
    }
    sCoinControl += "} ";

    UniValue rv;
    QString sGetFeeCommand = sCommand + " true" + sCoinControl;
    if (!model->tryCallRpc(sGetFeeCommand, rv)) {
        return;
    }

    double rFee = rv["fee"].get_real();

    bool fSubbedFee = rv["outputs_fee"].size() > 0 ? true : false;

    size_t nBytes = rv["bytes"].get_int64();
    bool fNeedHWDevice = rv["need_hwdevice"].get_bool();

    CAmount txFee = rFee * COIN;

    // Format confirmation message
    QStringList formatted;
    for (const auto &rcp : currentTransaction.getRecipients())
    {
        CAmount nValue = rcp.amount;
        const UniValue &uv = rv["outputs_fee"][rcp.address.toStdString().c_str()];
        if (uv.isNum()) {
            nValue = uv.get_int64();
        }
        // generate amount string with wallet name in case of multiwallet
        QString amount = BitcoinUnits::formatHtmlWithUnit(model->getOptionsModel()->getDisplayUnit(), nValue);
        if (model->isMultiwallet()) {
            amount.append(tr(" from wallet '%1'").arg(model->getWalletName()));
        }
        // generate monospace address string
        QString address;
        if (rcp.m_coldstake) {
            address = "<span style='font-family: monospace;'>Spend: " + rcp.spend_address;
            address.append("<br/>Stake: " + rcp.stake_address);
            address.append("</span>");
        } else {
            address = "<span style='font-family: monospace;'>" + rcp.address;
            address.append("</span>");
        }

        QString recipientElement;

#ifdef ENABLE_BIP70
        if (!rcp.paymentRequest.IsInitialized()) // normal payment
#endif
        {
            if(rcp.label.length() > 0) // label with address
            {
                recipientElement.append(tr("%1 to '%2'").arg(amount, rcp.label));
                recipientElement.append(QString(" (%1)").arg(address));
            }
            else // just address
            {
                recipientElement.append(tr("%1 to %2").arg(amount, address));
            }
        }
#ifdef ENABLE_BIP70
        else if(!rcp.authenticatedMerchant.isEmpty()) // authenticated payment request
        {
            recipientElement.append(tr("%1 to '%2'").arg(amount, rcp.authenticatedMerchant));
        }
        else // unauthenticated payment request
        {
            recipientElement.append(tr("%1 to %2").arg(amount, address));
        }
#endif

        formatted.append(recipientElement);
    }

    QString questionString = tr("Are you sure you want to send?");
    questionString.append("<br /><span style='font-size:10pt;'>");
    questionString.append(tr("Please, review your transaction."));
    questionString.append("</span><br /><b>" + sTypeFrom + "</b> to <b>" + sTypeTo + "</b><hr />%1");

    if(txFee > 0)
    {
        // append fee string if a fee is required
        questionString.append("<hr /><b>");
        questionString.append(tr("Estimated Transaction fee"));
        questionString.append("</b>");

        // append transaction size
        //questionString.append(" (" + QString::number((double)currentTransaction.getTransactionSize() / 1000) + " kB): ");
        questionString.append(" (" + QString::number((double)nBytes / 1000) + " kB): ");

        // append transaction fee value
        questionString.append("<span style='color:#aa0000; font-weight:bold;'>");
        questionString.append(BitcoinUnits::formatHtmlWithUnit(model->getOptionsModel()->getDisplayUnit(), txFee));
        questionString.append("</span><br />");

        if (fSubbedFee)
            questionString.append(tr("removed for transaction fee"));
        else
            questionString.append(tr("added as transaction fee"));

        // append RBF message according to transaction's signalling
        questionString.append("<br /><span style='font-size:10pt; font-weight:normal;'>");
        if (ui->optInRBF->isChecked()) {
            questionString.append(tr("You can increase the fee later (signals Replace-By-Fee, BIP-125)."));
        } else {
            questionString.append(tr("Not signalling Replace-By-Fee, BIP-125."));
        }
        questionString.append("</span>");
    }

    // add total amount in all subdivision units
    questionString.append("<hr />");

    CAmount totalAmount = currentTransaction.getTotalTransactionAmount();
    if (!fSubbedFee)
        totalAmount += txFee;

    QStringList alternativeUnits;
    for (const BitcoinUnits::Unit u : BitcoinUnits::availableUnits())
    {
        if(u != model->getOptionsModel()->getDisplayUnit())
            alternativeUnits.append(BitcoinUnits::formatHtmlWithUnit(u, totalAmount));
    }
    questionString.append(QString("<b>%1</b>: <b>%2</b>").arg(tr("Total Amount"))
        .arg(BitcoinUnits::formatHtmlWithUnit(model->getOptionsModel()->getDisplayUnit(), totalAmount)));
    questionString.append(QString("<br /><span style='font-size:10pt; font-weight:normal;'>(=%1)</span>")
        .arg(alternativeUnits.join(" " + tr("or") + " ")));

    QString informative_text;
    QString detailed_text;
    if (formatted.size() > 1) {
        questionString = questionString.arg("");
        informative_text = tr("To review recipient list click \"Show Details...\"");
        detailed_text = formatted.join("\n\n");
    } else {
        questionString = questionString.arg("<br />" + formatted.at(0));
    }

    if (fNeedHWDevice) {
        questionString.append("<hr /><span><b>");
        questionString.append(tr("Your hardware device must be connected to sign this txn."));
        questionString.append("</b></span>");
    }

    SendConfirmationDialog confirmationDialog(tr("Confirm send coins"), questionString, informative_text, detailed_text, SEND_CONFIRM_DELAY, this);
    confirmationDialog.exec();
    QMessageBox::StandardButton retval = static_cast<QMessageBox::StandardButton>(confirmationDialog.result());

    if(retval != QMessageBox::Yes)
    {
        fNewRecipientAllowed = true;
        return;
    }


    WalletModel::SendCoinsReturn sendStatus = WalletModel::OK;

    sCommand += " false";
    sCommand += sCoinControl;


    uint256 hashSent;
    if (!model->tryCallRpc(sCommand, rv)) {
        sendStatus = WalletModel::TransactionCreationFailed;
    } else {
        hashSent.SetHex(rv.get_str());
    }

    // Update Addressbook
    for (const auto &rcp : currentTransaction.getRecipients()) {
        if (rcp.m_coldstake) {
            continue;
        }
        sCommand = "manageaddressbook newsend ";
        sCommand += rcp.address;
        QString strLabel = rcp.label;
        sCommand += strLabel.isEmpty() ? " \"\"" : (" \"" + strLabel + "\"");
        sCommand += " send";

        model->tryCallRpc(sCommand, rv);
    }

    processSendCoinsReturn(sendStatus);

    if (sendStatus.status == WalletModel::OK) {
        accept();
        CoinControlDialog::coinControl()->UnSelectAll();
        coinControlUpdateLabels();
<<<<<<< HEAD
        //Q_EMIT coinsSent(currentTransaction.getWtx()->get().GetHash());
        Q_EMIT coinsSent(hashSent);
=======
        Q_EMIT coinsSent(currentTransaction.getWtx()->GetHash());
>>>>>>> febf3a85
    }
    fNewRecipientAllowed = true;
}

void SendCoinsDialog::clear()
{
    // Clear coin control settings
    CoinControlDialog::coinControl()->UnSelectAll();
    ui->checkBoxCoinControlChange->setChecked(false);
    ui->lineEditCoinControlChange->clear();
    coinControlUpdateLabels();

    // Remove entries until only one left
    while(ui->entries->count())
    {
        ui->entries->takeAt(0)->widget()->deleteLater();
    }

    ui->cbxTypeFrom->setCurrentIndex(ui->cbxTypeFrom->findText("Part"));
    ui->cbxTypeTo->setCurrentIndex(ui->cbxTypeTo->findText("Part"));

    addEntry();

    updateTabsAndLabels();
}

void SendCoinsDialog::reject()
{
    clear();
}

void SendCoinsDialog::accept()
{
    clear();
}

SendCoinsEntry *SendCoinsDialog::addEntry()
{
    SendCoinsEntry *entry = new SendCoinsEntry(platformStyle, this);
    entry->setModel(model);
    ui->entries->addWidget(entry);
    connect(entry, &SendCoinsEntry::removeEntry, this, &SendCoinsDialog::removeEntry);
    connect(entry, &SendCoinsEntry::useAvailableBalance, this, &SendCoinsDialog::useAvailableBalance);
    connect(entry, &SendCoinsEntry::payAmountChanged, this, &SendCoinsDialog::coinControlUpdateLabels);
    connect(entry, &SendCoinsEntry::subtractFeeFromAmountChanged, this, &SendCoinsDialog::coinControlUpdateLabels);

    // Focus the field, so that entry can start immediately
    entry->clear();
    entry->setFocus();
    ui->scrollAreaWidgetContents->resize(ui->scrollAreaWidgetContents->sizeHint());
    qApp->processEvents();
    QScrollBar* bar = ui->scrollArea->verticalScrollBar();
    if(bar)
        bar->setSliderPosition(bar->maximum());

    updateTabsAndLabels();
    return entry;
}

SendCoinsEntry *SendCoinsDialog::addEntryCS()
{
    if (ui->entries->count() == 1) {
        SendCoinsEntry *entry = qobject_cast<SendCoinsEntry*>(ui->entries->itemAt(0)->widget());
        if (entry->isClear() && !entry->m_coldstake) {
            ui->entries->takeAt(0)->widget()->deleteLater();
        }
    }

    SendCoinsEntry *entry = new SendCoinsEntry(platformStyle, this, true);
    entry->setModel(model);
    ui->entries->addWidget(entry);
    connect(entry, &SendCoinsEntry::removeEntry, this, &SendCoinsDialog::removeEntry);
    connect(entry, &SendCoinsEntry::useAvailableBalance, this, &SendCoinsDialog::useAvailableBalance);
    connect(entry, &SendCoinsEntry::payAmountChanged, this, &SendCoinsDialog::coinControlUpdateLabels);
    connect(entry, &SendCoinsEntry::subtractFeeFromAmountChanged, this, &SendCoinsDialog::coinControlUpdateLabels);

    // Focus the field, so that entry can start immediately
    entry->clear();
    entry->setFocus();
    ui->scrollAreaWidgetContents->resize(ui->scrollAreaWidgetContents->sizeHint());
    qApp->processEvents();
    QScrollBar* bar = ui->scrollArea->verticalScrollBar();
    if(bar)
        bar->setSliderPosition(bar->maximum());

    updateTabsAndLabels();
    return entry;
}

void SendCoinsDialog::updateTabsAndLabels()
{
    setupTabChain(nullptr);
    coinControlUpdateLabels();
}

void SendCoinsDialog::removeEntry(SendCoinsEntry* entry)
{
    entry->hide();

    // If the last entry is about to be removed add an empty one
    if (ui->entries->count() == 1)
        addEntry();

    entry->deleteLater();

    updateTabsAndLabels();
}

QWidget *SendCoinsDialog::setupTabChain(QWidget *prev)
{
    for(int i = 0; i < ui->entries->count(); ++i)
    {
        SendCoinsEntry *entry = qobject_cast<SendCoinsEntry*>(ui->entries->itemAt(i)->widget());
        if(entry)
        {
            prev = entry->setupTabChain(prev);
        }
    }
    QWidget::setTabOrder(prev, ui->sendButton);
    QWidget::setTabOrder(ui->sendButton, ui->clearButton);
    QWidget::setTabOrder(ui->clearButton, ui->addButton);
    return ui->addButton;
}

void SendCoinsDialog::setAddress(const QString &address)
{
    SendCoinsEntry *entry = nullptr;
    // Replace the first entry if it is still unused
    if(ui->entries->count() == 1)
    {
        SendCoinsEntry *first = qobject_cast<SendCoinsEntry*>(ui->entries->itemAt(0)->widget());
        if(first->isClear())
        {
            entry = first;
        }
    }
    if(!entry)
    {
        entry = addEntry();
    }

    entry->setAddress(address);
}

void SendCoinsDialog::pasteEntry(const SendCoinsRecipient &rv)
{
    if(!fNewRecipientAllowed)
        return;

    SendCoinsEntry *entry = nullptr;
    // Replace the first entry if it is still unused
    if(ui->entries->count() == 1)
    {
        SendCoinsEntry *first = qobject_cast<SendCoinsEntry*>(ui->entries->itemAt(0)->widget());
        if(first->isClear())
        {
            entry = first;
        }
    }
    if(!entry)
    {
        entry = addEntry();
    }

    entry->setValue(rv);
    updateTabsAndLabels();
}

bool SendCoinsDialog::handlePaymentRequest(const SendCoinsRecipient &rv)
{
    // Just paste the entry, all pre-checks
    // are done in paymentserver.cpp.
    pasteEntry(rv);
    return true;
}

void SendCoinsDialog::setBalance(const interfaces::WalletBalances& balances)
{
    if(model && model->getOptionsModel())
    {
        //ui->labelBalance->setText(BitcoinUnits::formatWithUnit(model->getOptionsModel()->getDisplayUnit(), balances.balance));
        QString sBalance = BitcoinUnits::formatWithUnit(model->getOptionsModel()->getDisplayUnit(), balances.balance);

        if (balances.balanceBlind > 0)
            sBalance += "\n" + BitcoinUnits::formatWithUnit(model->getOptionsModel()->getDisplayUnit(), balances.balanceBlind) + " B";
        if (balances.balanceAnon > 0)
            sBalance += "\n" + BitcoinUnits::formatWithUnit(model->getOptionsModel()->getDisplayUnit(), balances.balanceAnon) + " A";
        ui->labelBalance->setText(sBalance);
    }
}

void SendCoinsDialog::updateDisplayUnit()
{
    setBalance(model->wallet().getBalances());
    ui->customFee->setDisplayUnit(model->getOptionsModel()->getDisplayUnit());
    updateSmartFeeLabel();
}

void SendCoinsDialog::processSendCoinsReturn(const WalletModel::SendCoinsReturn &sendCoinsReturn, const QString &msgArg)
{
    QPair<QString, CClientUIInterface::MessageBoxFlags> msgParams;
    // Default to a warning message, override if error message is needed
    msgParams.second = CClientUIInterface::MSG_WARNING;

    // This comment is specific to SendCoinsDialog usage of WalletModel::SendCoinsReturn.
    // WalletModel::TransactionCommitFailed is used only in WalletModel::sendCoins()
    // all others are used only in WalletModel::prepareTransaction()
    switch(sendCoinsReturn.status)
    {
    case WalletModel::InvalidAddress:
        msgParams.first = tr("The recipient address is not valid. Please recheck.");
        break;
    case WalletModel::InvalidAmount:
        msgParams.first = tr("The amount to pay must be larger than 0.");
        break;
    case WalletModel::AmountExceedsBalance:
        msgParams.first = tr("The amount exceeds your balance.");
        break;
    case WalletModel::AmountWithFeeExceedsBalance:
        msgParams.first = tr("The total exceeds your balance when the %1 transaction fee is included.").arg(msgArg);
        break;
    case WalletModel::DuplicateAddress:
        msgParams.first = tr("Duplicate address found: addresses should only be used once each.");
        break;
    case WalletModel::TransactionCreationFailed:
        msgParams.first = tr("Transaction creation failed!");
        msgParams.second = CClientUIInterface::MSG_ERROR;
        break;
    case WalletModel::TransactionCommitFailed:
        msgParams.first = tr("The transaction was rejected with the following reason: %1").arg(sendCoinsReturn.reasonCommitFailed);
        msgParams.second = CClientUIInterface::MSG_ERROR;
        break;
    case WalletModel::AbsurdFee:
        msgParams.first = tr("A fee higher than %1 is considered an absurdly high fee.").arg(BitcoinUnits::formatWithUnit(model->getOptionsModel()->getDisplayUnit(), model->wallet().getDefaultMaxTxFee()));
        break;
    case WalletModel::PaymentRequestExpired:
        msgParams.first = tr("Payment request expired.");
        msgParams.second = CClientUIInterface::MSG_ERROR;
        break;
    // included to prevent a compiler warning.
    case WalletModel::OK:
    default:
        return;
    }

    Q_EMIT message(tr("Send Coins"), msgParams.first, msgParams.second);
}

void SendCoinsDialog::minimizeFeeSection(bool fMinimize)
{
    ui->labelFeeMinimized->setVisible(fMinimize);
    ui->buttonChooseFee  ->setVisible(fMinimize);
    ui->buttonMinimizeFee->setVisible(!fMinimize);
    ui->frameFeeSelection->setVisible(!fMinimize);
    ui->horizontalLayoutSmartFee->setContentsMargins(0, (fMinimize ? 0 : 6), 0, 0);
    fFeeMinimized = fMinimize;
}

void SendCoinsDialog::on_buttonChooseFee_clicked()
{
    minimizeFeeSection(false);
}

void SendCoinsDialog::on_buttonMinimizeFee_clicked()
{
    updateFeeMinimizedLabel();
    minimizeFeeSection(true);
}

void SendCoinsDialog::useAvailableBalance(SendCoinsEntry* entry)
{
    // Get CCoinControl instance if CoinControl is enabled or create a new one.
    CCoinControl coin_control;
    if (model->getOptionsModel()->getCoinControlFeatures()) {
        coin_control = *CoinControlDialog::coinControl();
    }

    QString sTypeFrom = ui->cbxTypeFrom->currentText().toLower();
    // Calculate available amount to send.

    CAmount amount =
        sTypeFrom == "anon" ? model->wallet().getAvailableAnonBalance(coin_control) :
        sTypeFrom == "blind" ? model->wallet().getAvailableBlindBalance(coin_control) :
        model->wallet().getAvailableBalance(coin_control);

    for (int i = 0; i < ui->entries->count(); ++i) {
        SendCoinsEntry* e = qobject_cast<SendCoinsEntry*>(ui->entries->itemAt(i)->widget());
        if (e && !e->isHidden() && e != entry) {
            amount -= e->getValue().amount;
        }
    }

    if (amount > 0) {
      entry->checkSubtractFeeFromAmount();
      entry->setAmount(amount);
    } else {
      entry->setAmount(0);
    }
}

void SendCoinsDialog::updateFeeSectionControls()
{
    ui->confTargetSelector      ->setEnabled(ui->radioSmartFee->isChecked());
    ui->labelSmartFee           ->setEnabled(ui->radioSmartFee->isChecked());
    ui->labelSmartFee2          ->setEnabled(ui->radioSmartFee->isChecked());
    ui->labelSmartFee3          ->setEnabled(ui->radioSmartFee->isChecked());
    ui->labelFeeEstimation      ->setEnabled(ui->radioSmartFee->isChecked());
    ui->labelCustomFeeWarning   ->setEnabled(ui->radioCustomFee->isChecked());
    ui->labelCustomPerKilobyte  ->setEnabled(ui->radioCustomFee->isChecked());
    ui->customFee               ->setEnabled(ui->radioCustomFee->isChecked());
}

void SendCoinsDialog::updateFeeMinimizedLabel()
{
    if(!model || !model->getOptionsModel())
        return;

    if (ui->radioSmartFee->isChecked())
        ui->labelFeeMinimized->setText(ui->labelSmartFee->text());
    else {
        ui->labelFeeMinimized->setText(BitcoinUnits::formatWithUnit(model->getOptionsModel()->getDisplayUnit(), ui->customFee->value()) + "/kB");
    }
}

void SendCoinsDialog::updateCoinControlState(CCoinControl& ctrl)
{
    if (ui->radioCustomFee->isChecked()) {
        ctrl.m_feerate = CFeeRate(ui->customFee->value());
    } else {
        ctrl.m_feerate.reset();
    }
    // Avoid using global defaults when sending money from the GUI
    // Either custom fee will be used or if not selected, the confirmation target from dropdown box
    ctrl.m_confirm_target = getConfTargetForIndex(ui->confTargetSelector->currentIndex());
    ctrl.m_signal_bip125_rbf = ui->optInRBF->isChecked();
}

void SendCoinsDialog::updateSmartFeeLabel()
{
    if(!model || !model->getOptionsModel())
        return;
    CCoinControl coin_control;
    updateCoinControlState(coin_control);
    coin_control.m_feerate.reset(); // Explicitly use only fee estimation rate for smart fee labels
    int returned_target;
    FeeReason reason;
    CFeeRate feeRate = CFeeRate(model->wallet().getMinimumFee(1000, coin_control, &returned_target, &reason));

    ui->labelSmartFee->setText(BitcoinUnits::formatWithUnit(model->getOptionsModel()->getDisplayUnit(), feeRate.GetFeePerK()) + "/kB");

    if (reason == FeeReason::FALLBACK) {
        ui->labelSmartFee2->show(); // (Smart fee not initialized yet. This usually takes a few blocks...)
        ui->labelFeeEstimation->setText("");
        ui->fallbackFeeWarningLabel->setVisible(true);
        int lightness = ui->fallbackFeeWarningLabel->palette().color(QPalette::WindowText).lightness();
        QColor warning_colour(255 - (lightness / 5), 176 - (lightness / 3), 48 - (lightness / 14));
        ui->fallbackFeeWarningLabel->setStyleSheet("QLabel { color: " + warning_colour.name() + "; }");
        ui->fallbackFeeWarningLabel->setIndent(QFontMetrics(ui->fallbackFeeWarningLabel->font()).width("x"));
    }
    else
    {
        ui->labelSmartFee2->hide();
        ui->labelFeeEstimation->setText(tr("Estimated to begin confirmation within %n block(s).", "", returned_target));
        ui->fallbackFeeWarningLabel->setVisible(false);
    }

    updateFeeMinimizedLabel();
}

// Coin Control: copy label "Quantity" to clipboard
void SendCoinsDialog::coinControlClipboardQuantity()
{
    GUIUtil::setClipboard(ui->labelCoinControlQuantity->text());
}

// Coin Control: copy label "Amount" to clipboard
void SendCoinsDialog::coinControlClipboardAmount()
{
    GUIUtil::setClipboard(ui->labelCoinControlAmount->text().left(ui->labelCoinControlAmount->text().indexOf(" ")));
}

// Coin Control: copy label "Fee" to clipboard
void SendCoinsDialog::coinControlClipboardFee()
{
    GUIUtil::setClipboard(ui->labelCoinControlFee->text().left(ui->labelCoinControlFee->text().indexOf(" ")).replace(ASYMP_UTF8, ""));
}

// Coin Control: copy label "After fee" to clipboard
void SendCoinsDialog::coinControlClipboardAfterFee()
{
    GUIUtil::setClipboard(ui->labelCoinControlAfterFee->text().left(ui->labelCoinControlAfterFee->text().indexOf(" ")).replace(ASYMP_UTF8, ""));
}

// Coin Control: copy label "Bytes" to clipboard
void SendCoinsDialog::coinControlClipboardBytes()
{
    GUIUtil::setClipboard(ui->labelCoinControlBytes->text().replace(ASYMP_UTF8, ""));
}

// Coin Control: copy label "Dust" to clipboard
void SendCoinsDialog::coinControlClipboardLowOutput()
{
    GUIUtil::setClipboard(ui->labelCoinControlLowOutput->text());
}

// Coin Control: copy label "Change" to clipboard
void SendCoinsDialog::coinControlClipboardChange()
{
    GUIUtil::setClipboard(ui->labelCoinControlChange->text().left(ui->labelCoinControlChange->text().indexOf(" ")).replace(ASYMP_UTF8, ""));
}

void SendCoinsDialog::cbxTypeFromChanged(int index)
{
    if (model && model->getOptionsModel()->getCoinControlFeatures())
        CoinControlDialog::coinControl()->nCoinType = index+1;
};

// Coin Control: settings menu - coin control enabled/disabled by user
void SendCoinsDialog::coinControlFeatureChanged(bool checked)
{
    ui->frameCoinControl->setVisible(checked);

    if (!checked && model) // coin control features disabled
        CoinControlDialog::coinControl()->SetNull();

    coinControlUpdateLabels();
}

// Coin Control: button inputs -> show actual coin control dialog
void SendCoinsDialog::coinControlButtonClicked()
{
    CoinControlDialog dlg(platformStyle);
    dlg.setModel(model);
    dlg.exec();
    coinControlUpdateLabels();
}

// Coin Control: checkbox custom change address
void SendCoinsDialog::coinControlChangeChecked(int state)
{
    if (state == Qt::Unchecked)
    {
        CoinControlDialog::coinControl()->destChange = CNoDestination();
        ui->labelCoinControlChangeLabel->clear();
    }
    else
        // use this to re-validate an already entered address
        coinControlChangeEdited(ui->lineEditCoinControlChange->text());

    ui->lineEditCoinControlChange->setEnabled((state == Qt::Checked));
}

// Coin Control: custom change address changed
void SendCoinsDialog::coinControlChangeEdited(const QString& text)
{
    if (model && model->getAddressTableModel())
    {
        // Default to no change address until verified
        CoinControlDialog::coinControl()->destChange = CNoDestination();
        ui->labelCoinControlChangeLabel->setStyleSheet("QLabel{color:red;}");

        const CTxDestination dest = DecodeDestination(text.toStdString());

        if (text.isEmpty()) // Nothing entered
        {
            ui->labelCoinControlChangeLabel->setText("");
        }
        else if (!IsValidDestination(dest)) // Invalid address
        {
            ui->labelCoinControlChangeLabel->setText(tr("Warning: Invalid Particl address"));
        }
        else // Valid address
        {
            //if (!model->wallet().isSpendable(dest)) {
            if (!model->wallet().ownDestination(dest)) // Unknown change address
            {
                ui->labelCoinControlChangeLabel->setText(tr("Warning: Unknown change address"));

                // confirmation dialog
                QMessageBox::StandardButton btnRetVal = QMessageBox::question(this, tr("Confirm custom change address"), tr("The address you selected for change is not part of this wallet. Any or all funds in your wallet may be sent to this address. Are you sure?"),
                    QMessageBox::Yes | QMessageBox::Cancel, QMessageBox::Cancel);

                if(btnRetVal == QMessageBox::Yes)
                    CoinControlDialog::coinControl()->destChange = dest;
                else
                {
                    ui->lineEditCoinControlChange->setText("");
                    ui->labelCoinControlChangeLabel->setStyleSheet("QLabel{color:black;}");
                    ui->labelCoinControlChangeLabel->setText("");
                }
            }
            else // Known change address
            {
                ui->labelCoinControlChangeLabel->setStyleSheet("QLabel{color:black;}");

                // Query label
                QString associatedLabel = model->getAddressTableModel()->labelForAddress(text);
                if (!associatedLabel.isEmpty())
                    ui->labelCoinControlChangeLabel->setText(associatedLabel);
                else
                    ui->labelCoinControlChangeLabel->setText(tr("(no label)"));

                CoinControlDialog::coinControl()->destChange = dest;
            }
        }
    }
}

// Coin Control: update labels
void SendCoinsDialog::coinControlUpdateLabels()
{
    if (!model || !model->getOptionsModel())
        return;

    updateCoinControlState(*CoinControlDialog::coinControl());

    // set pay amounts
    CoinControlDialog::payAmounts.clear();
    CoinControlDialog::fSubtractFeeFromAmount = false;

    for(int i = 0; i < ui->entries->count(); ++i)
    {
        SendCoinsEntry *entry = qobject_cast<SendCoinsEntry*>(ui->entries->itemAt(i)->widget());
        if(entry && !entry->isHidden())
        {
            SendCoinsRecipient rcp = entry->getValue();
            CoinControlDialog::payAmounts.append(rcp.amount);
            if (rcp.fSubtractFeeFromAmount)
                CoinControlDialog::fSubtractFeeFromAmount = true;
        }
    }

    if (CoinControlDialog::coinControl()->HasSelected())
    {
        // actual coin control calculation
        CoinControlDialog::updateLabels(model, this);

        // show coin control stats
        ui->labelCoinControlAutomaticallySelected->hide();
        ui->widgetCoinControl->show();
    }
    else
    {
        // hide coin control stats
        ui->labelCoinControlAutomaticallySelected->show();
        ui->widgetCoinControl->hide();
        ui->labelCoinControlInsuffFunds->hide();
    }
}

SendConfirmationDialog::SendConfirmationDialog(const QString& title, const QString& text, const QString& informative_text, const QString& detailed_text, int _secDelay, QWidget* parent)
    : QMessageBox(parent), secDelay(_secDelay)
{
    setIcon(QMessageBox::Question);
    setWindowTitle(title); // On macOS, the window title is ignored (as required by the macOS Guidelines).
    setText(text);
    setInformativeText(informative_text);
    setDetailedText(detailed_text);
    setStandardButtons(QMessageBox::Yes | QMessageBox::Cancel);
    setDefaultButton(QMessageBox::Cancel);
    yesButton = button(QMessageBox::Yes);
    updateYesButton();
    connect(&countDownTimer, &QTimer::timeout, this, &SendConfirmationDialog::countDown);
}

int SendConfirmationDialog::exec()
{
    updateYesButton();
    countDownTimer.start(1000);
    return QMessageBox::exec();
}

void SendConfirmationDialog::countDown()
{
    secDelay--;
    updateYesButton();

    if(secDelay <= 0)
    {
        countDownTimer.stop();
    }
}

void SendConfirmationDialog::updateYesButton()
{
    if(secDelay > 0)
    {
        yesButton->setEnabled(false);
        yesButton->setText(tr("Yes") + " (" + QString::number(secDelay) + ")");
    }
    else
    {
        yesButton->setEnabled(true);
        yesButton->setText(tr("Yes"));
    }
}<|MERGE_RESOLUTION|>--- conflicted
+++ resolved
@@ -551,12 +551,8 @@
         accept();
         CoinControlDialog::coinControl()->UnSelectAll();
         coinControlUpdateLabels();
-<<<<<<< HEAD
-        //Q_EMIT coinsSent(currentTransaction.getWtx()->get().GetHash());
+        //Q_EMIT coinsSent(currentTransaction.getWtx()->GetHash());
         Q_EMIT coinsSent(hashSent);
-=======
-        Q_EMIT coinsSent(currentTransaction.getWtx()->GetHash());
->>>>>>> febf3a85
     }
     fNewRecipientAllowed = true;
 }
