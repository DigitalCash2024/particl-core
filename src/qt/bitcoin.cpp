--- conflicted
+++ resolved
@@ -168,51 +168,6 @@
 
 static bool ErrorSettingsRead(const bilingual_str& error, const std::vector<std::string>& details)
 {
-<<<<<<< HEAD
-    gArgs.EnsureDataDir();
-    if (!gArgs.GetSettingsPath()) {
-        return true; // Do nothing if settings file disabled.
-    }
-
-    std::vector<std::string> errors;
-    if (!gArgs.ReadSettingsFile(&errors)) {
-        std::string error = QT_TRANSLATE_NOOP("particl-core", "Settings file could not be read");
-        std::string error_translated = QCoreApplication::translate("particl-core", error.c_str()).toStdString();
-        InitError(Untranslated(strprintf("%s:\n%s\n", error, MakeUnorderedList(errors))));
-
-        QMessageBox messagebox(QMessageBox::Critical, PACKAGE_NAME, QString::fromStdString(strprintf("%s.", error_translated)), QMessageBox::Reset | QMessageBox::Abort);
-        /*: Explanatory text shown on startup when the settings file cannot be read.
-            Prompts user to make a choice between resetting or aborting. */
-        messagebox.setInformativeText(QObject::tr("Do you want to reset settings to default values, or to abort without making changes?"));
-        messagebox.setDetailedText(QString::fromStdString(MakeUnorderedList(errors)));
-        messagebox.setTextFormat(Qt::PlainText);
-        messagebox.setDefaultButton(QMessageBox::Reset);
-        switch (messagebox.exec()) {
-        case QMessageBox::Reset:
-            break;
-        case QMessageBox::Abort:
-            return false;
-        default:
-            assert(false);
-        }
-    }
-
-    errors.clear();
-    if (!gArgs.WriteSettingsFile(&errors)) {
-        std::string error = QT_TRANSLATE_NOOP("particl-core", "Settings file could not be written");
-        std::string error_translated = QCoreApplication::translate("particl-core", error.c_str()).toStdString();
-        InitError(Untranslated(strprintf("%s:\n%s\n", error, MakeUnorderedList(errors))));
-
-        QMessageBox messagebox(QMessageBox::Critical, PACKAGE_NAME, QString::fromStdString(strprintf("%s.", error_translated)), QMessageBox::Ok);
-        /*: Explanatory text shown on startup when the settings file could not be written.
-            Prompts user to check that we have the ability to write to the file.
-            Explains that the user has the option of running without a settings file.*/
-        messagebox.setInformativeText(QObject::tr("A fatal error occurred. Check that settings file is writable, or try running with -nosettings."));
-        messagebox.setDetailedText(QString::fromStdString(MakeUnorderedList(errors)));
-        messagebox.setTextFormat(Qt::PlainText);
-        messagebox.setDefaultButton(QMessageBox::Ok);
-        messagebox.exec();
-=======
     QMessageBox messagebox(QMessageBox::Critical, PACKAGE_NAME, QString::fromStdString(strprintf("%s.", error.translated)), QMessageBox::Reset | QMessageBox::Abort);
     /*: Explanatory text shown on startup when the settings file cannot be read.
       Prompts user to make a choice between resetting or aborting. */
@@ -222,7 +177,6 @@
     messagebox.setDefaultButton(QMessageBox::Reset);
     switch (messagebox.exec()) {
     case QMessageBox::Reset:
->>>>>>> f7bdcfc8
         return false;
     case QMessageBox::Abort:
         return true;
