--- conflicted
+++ resolved
@@ -43,13 +43,8 @@
     // define text to place
     QString titleText       = PACKAGE_NAME;
     QString versionText     = QString("Version %1").arg(QString::fromStdString(FormatFullVersion()));
-<<<<<<< HEAD
     QString copyrightText   = QString::fromUtf8(CopyrightHolders("\xc2\xA9").c_str());
-    QString titleAddText    = networkStyle->getTitleAddText();
-=======
-    QString copyrightText   = QString::fromUtf8(CopyrightHolders(strprintf("\xc2\xA9 %u-%u ", 2009, COPYRIGHT_YEAR)).c_str());
     const QString& titleAddText    = networkStyle->getTitleAddText();
->>>>>>> c73c8d53
 
     QString font            = QApplication::font().toString();
 
