--- conflicted
+++ resolved
@@ -170,16 +170,12 @@
     connect(ui->connectSocks, &QCheckBox::clicked, this, &OptionsDialog::showRestartWarning);
     connect(ui->connectSocksTor, &QCheckBox::clicked, this, &OptionsDialog::showRestartWarning);
     /* Display */
-<<<<<<< HEAD
-    connect(ui->lang, SIGNAL(valueChanged()), this, SLOT(showRestartWarning()));
-    connect(ui->thirdPartyTxUrls, SIGNAL(textChanged(const QString &)), this, SLOT(showRestartWarning()));
-
-    if (fParticlMode)
-        ui->prune->setEnabled(false);
-=======
     connect(ui->lang, static_cast<void (QValueComboBox::*)()>(&QValueComboBox::valueChanged), [this]{ showRestartWarning(); });
     connect(ui->thirdPartyTxUrls, &QLineEdit::textChanged, [this]{ showRestartWarning(); });
->>>>>>> af4fa72f
+
+    if (fParticlMode) {
+        ui->prune->setEnabled(false);
+    }
 }
 
 void OptionsDialog::setCurrentTab(OptionsDialog::Tab tab)
