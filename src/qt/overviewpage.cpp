// Copyright (c) 2011-2021 The Bitcoin Core developers
// Distributed under the MIT software license, see the accompanying
// file COPYING or http://www.opensource.org/licenses/mit-license.php.

#include <qt/overviewpage.h>
#include <qt/forms/ui_overviewpage.h>

#include <qt/bitcoinunits.h>
#include <qt/clientmodel.h>
#include <qt/guiconstants.h>
#include <qt/guiutil.h>
#include <qt/optionsmodel.h>
#include <qt/platformstyle.h>
#include <qt/transactionfilterproxy.h>
#include <qt/transactionoverviewwidget.h>
#include <qt/transactiontablemodel.h>
#include <qt/walletmodel.h>

#include <QAbstractItemDelegate>
#include <QApplication>
#include <QDateTime>
#include <QPainter>
#include <QStatusTipEvent>

#include <algorithm>
#include <map>

#define DECORATION_SIZE 54
#define NUM_ITEMS 5

Q_DECLARE_METATYPE(interfaces::WalletBalances)

class TxViewDelegate : public QAbstractItemDelegate
{
    Q_OBJECT
public:
    explicit TxViewDelegate(const PlatformStyle* _platformStyle, QObject* parent = nullptr)
        : QAbstractItemDelegate(parent), platformStyle(_platformStyle)
    {
        connect(this, &TxViewDelegate::width_changed, this, &TxViewDelegate::sizeHintChanged);
    }

    inline void paint(QPainter *painter, const QStyleOptionViewItem &option,
                      const QModelIndex &index ) const override
    {
        painter->save();

        QIcon icon = qvariant_cast<QIcon>(index.data(TransactionTableModel::RawDecorationRole));
        QRect mainRect = option.rect;
        QRect decorationRect(mainRect.topLeft(), QSize(DECORATION_SIZE, DECORATION_SIZE));
        int xspace = DECORATION_SIZE + 8;
        int ypad = 6;
        int halfheight = (mainRect.height() - 2*ypad)/2;
        QRect amountRect(mainRect.left() + xspace, mainRect.top()+ypad, mainRect.width() - xspace, halfheight);
        QRect addressRect(mainRect.left() + xspace, mainRect.top()+ypad+halfheight, mainRect.width() - xspace, halfheight);
        icon = platformStyle->SingleColorIcon(icon);
        icon.paint(painter, decorationRect);

        QDateTime date = index.data(TransactionTableModel::DateRole).toDateTime();
        QString address = index.data(Qt::DisplayRole).toString();
        qint64 amount = index.data(TransactionTableModel::AmountRole).toLongLong();
        bool confirmed = index.data(TransactionTableModel::ConfirmedRole).toBool();
        QVariant value = index.data(Qt::ForegroundRole);
        QColor foreground = option.palette.color(QPalette::Text);
        if(value.canConvert<QBrush>())
        {
            QBrush brush = qvariant_cast<QBrush>(value);
            foreground = brush.color();
        }

        if (index.data(TransactionTableModel::WatchonlyRole).toBool()) {
            QIcon iconWatchonly = qvariant_cast<QIcon>(index.data(TransactionTableModel::WatchonlyDecorationRole));
            QRect watchonlyRect(addressRect.left(), addressRect.top(), 16, addressRect.height());
            iconWatchonly = platformStyle->TextColorIcon(iconWatchonly);
            iconWatchonly.paint(painter, watchonlyRect);
            addressRect.setLeft(addressRect.left() + watchonlyRect.width() + 5);
        }

        painter->setPen(foreground);
        QRect boundingRect;
        painter->drawText(addressRect, Qt::AlignLeft | Qt::AlignVCenter, address, &boundingRect);

        if(amount < 0)
        {
            foreground = COLOR_NEGATIVE;
        }
        else if(!confirmed)
        {
            foreground = COLOR_UNCONFIRMED;
        }
        else
        {
            foreground = option.palette.color(QPalette::Text);
        }
        painter->setPen(foreground);
        QString amountText = BitcoinUnits::formatWithUnit(unit, amount, true, BitcoinUnits::SeparatorStyle::ALWAYS);
        if(!confirmed)
        {
            amountText = QString("[") + amountText + QString("]");
        }

        QRect amount_bounding_rect;
        painter->drawText(amountRect, Qt::AlignRight | Qt::AlignVCenter, amountText, &amount_bounding_rect);

        painter->setPen(option.palette.color(QPalette::Text));
        QRect date_bounding_rect;
        painter->drawText(amountRect, Qt::AlignLeft | Qt::AlignVCenter, GUIUtil::dateTimeStr(date), &date_bounding_rect);

        // 0.4*date_bounding_rect.width() is used to visually distinguish a date from an amount.
        const int minimum_width = 1.4 * date_bounding_rect.width() + amount_bounding_rect.width();
        const auto search = m_minimum_width.find(index.row());
        if (search == m_minimum_width.end() || search->second != minimum_width) {
            m_minimum_width[index.row()] = minimum_width;
            Q_EMIT width_changed(index);
        }

        painter->restore();
    }

    inline QSize sizeHint(const QStyleOptionViewItem &option, const QModelIndex &index) const override
    {
        const auto search = m_minimum_width.find(index.row());
        const int minimum_text_width = search == m_minimum_width.end() ? 0 : search->second;
        return {DECORATION_SIZE + 8 + minimum_text_width, DECORATION_SIZE};
    }

    BitcoinUnit unit{BitcoinUnit::BTC};

Q_SIGNALS:
    //! An intermediate signal for emitting from the `paint() const` member function.
    void width_changed(const QModelIndex& index) const;

private:
    const PlatformStyle* platformStyle;
    mutable std::map<int, int> m_minimum_width;
};

#include <qt/overviewpage.moc>

OverviewPage::OverviewPage(const PlatformStyle *platformStyle, QWidget *parent) :
    QWidget(parent),
    ui(new Ui::OverviewPage),
    clientModel(nullptr),
    walletModel(nullptr),
    m_platform_style{platformStyle},
    txdelegate(new TxViewDelegate(platformStyle, this))
{
    ui->setupUi(this);

    // use a SingleColorIcon for the "out of sync warning" icon
    QIcon icon = m_platform_style->SingleColorIcon(QStringLiteral(":/icons/warning"));
    ui->labelTransactionsStatus->setIcon(icon);
    ui->labelWalletStatus->setIcon(icon);

    // Recent transactions
    ui->listTransactions->setItemDelegate(txdelegate);
    ui->listTransactions->setIconSize(QSize(DECORATION_SIZE, DECORATION_SIZE));
    ui->listTransactions->setMinimumHeight(NUM_ITEMS * (DECORATION_SIZE + 2));
    ui->listTransactions->setAttribute(Qt::WA_MacShowFocusRect, false);

    connect(ui->listTransactions, &TransactionOverviewWidget::clicked, this, &OverviewPage::handleTransactionClicked);

    // start with displaying the "out of sync" warnings
    showOutOfSyncWarning(true);
    connect(ui->labelWalletStatus, &QPushButton::clicked, this, &OverviewPage::outOfSyncWarningClicked);
    connect(ui->labelTransactionsStatus, &QPushButton::clicked, this, &OverviewPage::outOfSyncWarningClicked);
}

void OverviewPage::handleTransactionClicked(const QModelIndex &index)
{
    if(filter)
        Q_EMIT transactionClicked(filter->mapToSource(index));
}

void OverviewPage::setPrivacy(bool privacy)
{
    m_privacy = privacy;
    const auto& balances = walletModel->getCachedBalance();
    if (balances.balance != -1) {
        setBalance(balances);
    }

    ui->listTransactions->setVisible(!m_privacy);

    const QString status_tip = m_privacy ? tr("Privacy mode activated for the Overview tab. To unmask the values, uncheck Settings->Mask values.") : "";
    setStatusTip(status_tip);
    QStatusTipEvent event(status_tip);
    QApplication::sendEvent(this, &event);
}

OverviewPage::~OverviewPage()
{
    delete ui;
}

void OverviewPage::setBalance(const interfaces::WalletBalances& balances)
{
    BitcoinUnit unit = walletModel->getOptionsModel()->getDisplayUnit();
    if (walletModel->wallet().isLegacy()) {
        if (walletModel->wallet().privateKeysDisabled()) {
            ui->labelBalance->setText(BitcoinUnits::formatWithPrivacy(unit, balances.watch_only_balance, BitcoinUnits::SeparatorStyle::ALWAYS, m_privacy));
            ui->labelUnconfirmed->setText(BitcoinUnits::formatWithPrivacy(unit, balances.unconfirmed_watch_only_balance, BitcoinUnits::SeparatorStyle::ALWAYS, m_privacy));
            ui->labelImmature->setText(BitcoinUnits::formatWithPrivacy(unit, balances.immature_watch_only_balance, BitcoinUnits::SeparatorStyle::ALWAYS, m_privacy));
            ui->labelTotal->setText(BitcoinUnits::formatWithPrivacy(unit, balances.watch_only_balance + balances.unconfirmed_watch_only_balance + balances.immature_watch_only_balance, BitcoinUnits::SeparatorStyle::ALWAYS, m_privacy));
        } else {
            ui->labelBalance->setText(BitcoinUnits::formatWithPrivacy(unit, balances.balance, BitcoinUnits::SeparatorStyle::ALWAYS, m_privacy));
            ui->labelUnconfirmed->setText(BitcoinUnits::formatWithPrivacy(unit, balances.unconfirmed_balance, BitcoinUnits::SeparatorStyle::ALWAYS, m_privacy));
            ui->labelImmature->setText(BitcoinUnits::formatWithPrivacy(unit, balances.immature_balance + balances.immature_anon_balance, BitcoinUnits::SeparatorStyle::ALWAYS, m_privacy));
            ui->labelTotal->setText(BitcoinUnits::formatWithPrivacy(unit, balances.balance + balances.unconfirmed_balance + balances.immature_balance
                + balances.balanceStaked + balances.balanceBlind + balances.balanceAnon + balances.immature_anon_balance, BitcoinUnits::SeparatorStyle::ALWAYS, m_privacy));
            ui->labelWatchAvailable->setText(BitcoinUnits::formatWithPrivacy(unit, balances.watch_only_balance, BitcoinUnits::SeparatorStyle::ALWAYS, m_privacy));
            ui->labelWatchPending->setText(BitcoinUnits::formatWithPrivacy(unit, balances.unconfirmed_watch_only_balance, BitcoinUnits::SeparatorStyle::ALWAYS, m_privacy));
            ui->labelWatchImmature->setText(BitcoinUnits::formatWithPrivacy(unit, balances.immature_watch_only_balance, BitcoinUnits::SeparatorStyle::ALWAYS, m_privacy));
            ui->labelWatchTotal->setText(BitcoinUnits::formatWithPrivacy(unit, balances.watch_only_balance + balances.unconfirmed_watch_only_balance + balances.immature_watch_only_balance
                + balances.balanceWatchStaked, BitcoinUnits::SeparatorStyle::ALWAYS, m_privacy));

            ui->labelStaked->setText(BitcoinUnits::formatWithPrivacy(unit, balances.balanceStaked, BitcoinUnits::SeparatorStyle::ALWAYS, m_privacy));
            ui->labelBlindBalance->setText(BitcoinUnits::formatWithPrivacy(unit, balances.balanceBlind, BitcoinUnits::SeparatorStyle::ALWAYS, m_privacy));
            ui->labelAnonBalance->setText(BitcoinUnits::formatWithPrivacy(unit, balances.balanceAnon, BitcoinUnits::SeparatorStyle::ALWAYS, m_privacy));
            ui->labelWatchStaked->setText(BitcoinUnits::formatWithPrivacy(unit, balances.balanceWatchStaked, BitcoinUnits::SeparatorStyle::ALWAYS, m_privacy));
        }
    } else {
        ui->labelBalance->setText(BitcoinUnits::formatWithPrivacy(unit, balances.balance, BitcoinUnits::SeparatorStyle::ALWAYS, m_privacy));
        ui->labelUnconfirmed->setText(BitcoinUnits::formatWithPrivacy(unit, balances.unconfirmed_balance, BitcoinUnits::SeparatorStyle::ALWAYS, m_privacy));
        ui->labelImmature->setText(BitcoinUnits::formatWithPrivacy(unit, balances.immature_balance, BitcoinUnits::SeparatorStyle::ALWAYS, m_privacy));
        ui->labelTotal->setText(BitcoinUnits::formatWithPrivacy(unit, balances.balance + balances.unconfirmed_balance + balances.immature_balance, BitcoinUnits::SeparatorStyle::ALWAYS, m_privacy));
    }
    // only show immature (newly mined) balance if it's non-zero, so as not to complicate things
    // for the non-mining users
    bool showImmature = (balances.immature_balance + balances.immature_anon_balance) != 0;
    bool showWatchOnlyImmature = balances.immature_watch_only_balance != 0;

    // for symmetry reasons also show immature label when the watch-only one is shown
    ui->labelImmature->setVisible(showImmature || showWatchOnlyImmature);
    ui->labelImmatureText->setVisible(showImmature || showWatchOnlyImmature);
    ui->labelWatchImmature->setVisible(!walletModel->wallet().privateKeysDisabled() && showWatchOnlyImmature); // show watch-only immature balance
}

void OverviewPage::setReservedBalance(CAmount reservedBalance)
{
    if (!walletModel || !walletModel->getOptionsModel())
        return;

    BitcoinUnit unit = walletModel->getOptionsModel()->getDisplayUnit();
    m_reservedBalance = reservedBalance;
    ui->labelReservedText->setVisible(m_reservedBalance);
    ui->labelReserved->setVisible(m_reservedBalance);
    ui->labelReserved->setText(BitcoinUnits::formatWithUnit(unit, m_reservedBalance, false, BitcoinUnits::SeparatorStyle::ALWAYS));
};

// show/hide watch-only labels
void OverviewPage::updateWatchOnlyLabels(bool showWatchOnly)
{
    ui->labelSpendable->setVisible(showWatchOnly);      // show spendable label (only when watch-only is active)
    ui->labelWatchonly->setVisible(showWatchOnly);      // show watch-only label
    ui->lineWatchBalance->setVisible(showWatchOnly);    // show watch-only balance separator line
    ui->labelWatchAvailable->setVisible(showWatchOnly); // show watch-only available balance
    ui->labelWatchPending->setVisible(showWatchOnly);   // show watch-only pending balance
    ui->labelWatchStaked->setVisible(showWatchOnly);    // show watch-only staked balance
    ui->labelWatchTotal->setVisible(showWatchOnly);     // show watch-only total balance

    if (!showWatchOnly)
        ui->labelWatchImmature->hide();
}

void OverviewPage::setClientModel(ClientModel *model)
{
    this->clientModel = model;
    if (model) {
        // Show warning, for example if this is a prerelease version
        connect(model, &ClientModel::alertsChanged, this, &OverviewPage::updateAlerts);
        updateAlerts(model->getStatusBarWarnings());

        connect(model->getOptionsModel(), &OptionsModel::useEmbeddedMonospacedFontChanged, this, &OverviewPage::setMonospacedFont);
        setMonospacedFont(model->getOptionsModel()->getUseEmbeddedMonospacedFont());
    }
}

void OverviewPage::setWalletModel(WalletModel *model)
{
    this->walletModel = model;
    if(model && model->getOptionsModel())
    {
        // Set up transaction list
        filter.reset(new TransactionFilterProxy());
        filter->setSourceModel(model->getTransactionTableModel());
        filter->setLimit(NUM_ITEMS);
        filter->setDynamicSortFilter(true);
        filter->setSortRole(Qt::EditRole);
        filter->setShowInactive(false);
        filter->sort(TransactionTableModel::Date, Qt::DescendingOrder);

        ui->listTransactions->setModel(filter.get());
        ui->listTransactions->setModelColumn(TransactionTableModel::ToAddress);

        // Keep up to date with wallet
        setBalance(model->getCachedBalance());
        connect(model, &WalletModel::balanceChanged, this, &OverviewPage::setBalance);

        connect(model, &WalletModel::notifyReservedBalanceChanged, this, &OverviewPage::setReservedBalance);
        setReservedBalance(wallet.getReserveBalance());

        connect(model->getOptionsModel(), &OptionsModel::displayUnitChanged, this, &OverviewPage::updateDisplayUnit);

<<<<<<< HEAD
        bool fHaveWatchOnly = balances.watch_only_balance || balances.unconfirmed_watch_only_balance || balances.balanceWatchStaked;
        updateWatchOnlyLabels((wallet.haveWatchOnly() || fHaveWatchOnly) && !model->wallet().privateKeysDisabled());
=======
        interfaces::Wallet& wallet = model->wallet();
        updateWatchOnlyLabels(wallet.haveWatchOnly() && !wallet.privateKeysDisabled());
>>>>>>> a75b7796
        connect(model, &WalletModel::notifyWatchonlyChanged, [this](bool showWatchOnly) {
            updateWatchOnlyLabels(showWatchOnly && !walletModel->wallet().privateKeysDisabled());
        });
    }

    // update the display unit, to not use the default ("BTC")
    updateDisplayUnit();
}

void OverviewPage::changeEvent(QEvent* e)
{
    if (e->type() == QEvent::PaletteChange) {
        QIcon icon = m_platform_style->SingleColorIcon(QStringLiteral(":/icons/warning"));
        ui->labelTransactionsStatus->setIcon(icon);
        ui->labelWalletStatus->setIcon(icon);
    }

    QWidget::changeEvent(e);
}

void OverviewPage::updateDisplayUnit()
{
    if (walletModel && walletModel->getOptionsModel()) {
        const auto& balances = walletModel->getCachedBalance();
        if (balances.balance != -1) {
            setBalance(balances);
        }
        setReservedBalance(m_reservedBalance);

        // Update txdelegate->unit with the current unit
        txdelegate->unit = walletModel->getOptionsModel()->getDisplayUnit();

        ui->listTransactions->update();
    }
}

void OverviewPage::updateAlerts(const QString &warnings)
{
    this->ui->labelAlerts->setVisible(!warnings.isEmpty());
    this->ui->labelAlerts->setText(warnings);
}

void OverviewPage::showOutOfSyncWarning(bool fShow)
{
    ui->labelWalletStatus->setVisible(fShow);
    ui->labelTransactionsStatus->setVisible(fShow);
}

void OverviewPage::setMonospacedFont(bool use_embedded_font)
{
    QFont f = GUIUtil::fixedPitchFont(use_embedded_font);
    f.setWeight(QFont::Bold);
    ui->labelBalance->setFont(f);
    ui->labelUnconfirmed->setFont(f);
    ui->labelImmature->setFont(f);
    ui->labelTotal->setFont(f);
    ui->labelWatchAvailable->setFont(f);
    ui->labelWatchPending->setFont(f);
    ui->labelWatchImmature->setFont(f);
    ui->labelWatchTotal->setFont(f);

    ui->labelStaked->setFont(f);
    ui->labelWatchStaked->setFont(f);
    ui->labelAnonBalance->setFont(f);
    ui->labelBlindBalance->setFont(f);
}<|MERGE_RESOLUTION|>--- conflicted
+++ resolved
@@ -296,22 +296,19 @@
         // Keep up to date with wallet
         setBalance(model->getCachedBalance());
         connect(model, &WalletModel::balanceChanged, this, &OverviewPage::setBalance);
-
-        connect(model, &WalletModel::notifyReservedBalanceChanged, this, &OverviewPage::setReservedBalance);
-        setReservedBalance(wallet.getReserveBalance());
-
         connect(model->getOptionsModel(), &OptionsModel::displayUnitChanged, this, &OverviewPage::updateDisplayUnit);
 
-<<<<<<< HEAD
+        const auto& balances = walletModel->getCachedBalance();
         bool fHaveWatchOnly = balances.watch_only_balance || balances.unconfirmed_watch_only_balance || balances.balanceWatchStaked;
-        updateWatchOnlyLabels((wallet.haveWatchOnly() || fHaveWatchOnly) && !model->wallet().privateKeysDisabled());
-=======
         interfaces::Wallet& wallet = model->wallet();
-        updateWatchOnlyLabels(wallet.haveWatchOnly() && !wallet.privateKeysDisabled());
->>>>>>> a75b7796
+        updateWatchOnlyLabels((wallet.haveWatchOnly() || fHaveWatchOnly) && !wallet.privateKeysDisabled());
         connect(model, &WalletModel::notifyWatchonlyChanged, [this](bool showWatchOnly) {
             updateWatchOnlyLabels(showWatchOnly && !walletModel->wallet().privateKeysDisabled());
         });
+
+        connect(model, &WalletModel::notifyReservedBalanceChanged, this, &OverviewPage::setReservedBalance);
+        setReservedBalance(wallet.getReserveBalance());
+
     }
 
     // update the display unit, to not use the default ("BTC")
