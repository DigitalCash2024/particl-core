// Copyright (c) 2011-2019 The Bitcoin Core developers
// Distributed under the MIT software license, see the accompanying
// file COPYING or http://www.opensource.org/licenses/mit-license.php.

#include <qt/overviewpage.h>
#include <qt/forms/ui_overviewpage.h>

#include <qt/bitcoinunits.h>
#include <qt/clientmodel.h>
#include <qt/guiconstants.h>
#include <qt/guiutil.h>
#include <qt/optionsmodel.h>
#include <qt/platformstyle.h>
#include <qt/transactionfilterproxy.h>
#include <qt/transactiontablemodel.h>
#include <qt/walletmodel.h>

#include <QAbstractItemDelegate>
#include <QPainter>

#define DECORATION_SIZE 54
#define NUM_ITEMS 5

Q_DECLARE_METATYPE(interfaces::WalletBalances)

class TxViewDelegate : public QAbstractItemDelegate
{
    Q_OBJECT
public:
    explicit TxViewDelegate(const PlatformStyle *_platformStyle, QObject *parent=nullptr):
        QAbstractItemDelegate(parent), unit(BitcoinUnits::BTC),
        platformStyle(_platformStyle)
    {

    }

    inline void paint(QPainter *painter, const QStyleOptionViewItem &option,
                      const QModelIndex &index ) const
    {
        painter->save();

        QIcon icon = qvariant_cast<QIcon>(index.data(TransactionTableModel::RawDecorationRole));
        QRect mainRect = option.rect;
        QRect decorationRect(mainRect.topLeft(), QSize(DECORATION_SIZE, DECORATION_SIZE));
        int xspace = DECORATION_SIZE + 8;
        int ypad = 6;
        int halfheight = (mainRect.height() - 2*ypad)/2;
        QRect amountRect(mainRect.left() + xspace, mainRect.top()+ypad, mainRect.width() - xspace, halfheight);
        QRect addressRect(mainRect.left() + xspace, mainRect.top()+ypad+halfheight, mainRect.width() - xspace, halfheight);
        icon = platformStyle->SingleColorIcon(icon);
        icon.paint(painter, decorationRect);

        QDateTime date = index.data(TransactionTableModel::DateRole).toDateTime();
        QString address = index.data(Qt::DisplayRole).toString();
        qint64 amount = index.data(TransactionTableModel::AmountRole).toLongLong();
        bool confirmed = index.data(TransactionTableModel::ConfirmedRole).toBool();
        QVariant value = index.data(Qt::ForegroundRole);
        QColor foreground = option.palette.color(QPalette::Text);
        if(value.canConvert<QBrush>())
        {
            QBrush brush = qvariant_cast<QBrush>(value);
            foreground = brush.color();
        }

        painter->setPen(foreground);
        QRect boundingRect;
        painter->drawText(addressRect, Qt::AlignLeft|Qt::AlignVCenter, address, &boundingRect);

        if (index.data(TransactionTableModel::WatchonlyRole).toBool())
        {
            QIcon iconWatchonly = qvariant_cast<QIcon>(index.data(TransactionTableModel::WatchonlyDecorationRole));
            QRect watchonlyRect(boundingRect.right() + 5, mainRect.top()+ypad+halfheight, 16, halfheight);
            iconWatchonly.paint(painter, watchonlyRect);
        }

        if(amount < 0)
        {
            foreground = COLOR_NEGATIVE;
        }
        else if(!confirmed)
        {
            foreground = COLOR_UNCONFIRMED;
        }
        else
        {
            foreground = option.palette.color(QPalette::Text);
        }
        painter->setPen(foreground);
        QString amountText = BitcoinUnits::formatWithUnit(unit, amount, true, BitcoinUnits::separatorAlways);
        if(!confirmed)
        {
            amountText = QString("[") + amountText + QString("]");
        }
        painter->drawText(amountRect, Qt::AlignRight|Qt::AlignVCenter, amountText);

        painter->setPen(option.palette.color(QPalette::Text));
        painter->drawText(amountRect, Qt::AlignLeft|Qt::AlignVCenter, GUIUtil::dateTimeStr(date));

        painter->restore();
    }

    inline QSize sizeHint(const QStyleOptionViewItem &option, const QModelIndex &index) const
    {
        return QSize(DECORATION_SIZE, DECORATION_SIZE);
    }

    int unit;
    const PlatformStyle *platformStyle;

};
#include <qt/overviewpage.moc>

OverviewPage::OverviewPage(const PlatformStyle *platformStyle, QWidget *parent) :
    QWidget(parent),
    ui(new Ui::OverviewPage),
    clientModel(nullptr),
    walletModel(nullptr),
    txdelegate(new TxViewDelegate(platformStyle, this))
{
    ui->setupUi(this);

    m_balances.balance = -1;

    // use a SingleColorIcon for the "out of sync warning" icon
    QIcon icon = platformStyle->SingleColorIcon(":/icons/warning");
    icon.addPixmap(icon.pixmap(QSize(64,64), QIcon::Normal), QIcon::Disabled); // also set the disabled icon because we are using a disabled QPushButton to work around missing HiDPI support of QLabel (https://bugreports.qt.io/browse/QTBUG-42503)
    ui->labelTransactionsStatus->setIcon(icon);
    ui->labelWalletStatus->setIcon(icon);

    // Recent transactions
    ui->listTransactions->setItemDelegate(txdelegate);
    ui->listTransactions->setIconSize(QSize(DECORATION_SIZE, DECORATION_SIZE));
    ui->listTransactions->setMinimumHeight(NUM_ITEMS * (DECORATION_SIZE + 2));
    ui->listTransactions->setAttribute(Qt::WA_MacShowFocusRect, false);

    connect(ui->listTransactions, &QListView::clicked, this, &OverviewPage::handleTransactionClicked);

    // start with displaying the "out of sync" warnings
    showOutOfSyncWarning(true);
    connect(ui->labelWalletStatus, &QPushButton::clicked, this, &OverviewPage::handleOutOfSyncWarningClicks);
    connect(ui->labelTransactionsStatus, &QPushButton::clicked, this, &OverviewPage::handleOutOfSyncWarningClicks);
}

void OverviewPage::handleTransactionClicked(const QModelIndex &index)
{
    if(filter)
        Q_EMIT transactionClicked(filter->mapToSource(index));
}

void OverviewPage::handleOutOfSyncWarningClicks()
{
    Q_EMIT outOfSyncWarningClicked();
}

OverviewPage::~OverviewPage()
{
    delete ui;
}

void OverviewPage::setBalance(const interfaces::WalletBalances& balances)
{
    int unit = walletModel->getOptionsModel()->getDisplayUnit();
    m_balances = balances;
<<<<<<< HEAD

    if (walletModel->privateKeysDisabled()) {
=======
    if (walletModel->wallet().privateKeysDisabled()) {
>>>>>>> ac579ada
        ui->labelBalance->setText(BitcoinUnits::formatWithUnit(unit, balances.watch_only_balance, false, BitcoinUnits::separatorAlways));
        ui->labelUnconfirmed->setText(BitcoinUnits::formatWithUnit(unit, balances.unconfirmed_watch_only_balance, false, BitcoinUnits::separatorAlways));
        ui->labelImmature->setText(BitcoinUnits::formatWithUnit(unit, balances.immature_watch_only_balance, false, BitcoinUnits::separatorAlways));
        ui->labelTotal->setText(BitcoinUnits::formatWithUnit(unit, balances.watch_only_balance + balances.unconfirmed_watch_only_balance + balances.immature_watch_only_balance, false, BitcoinUnits::separatorAlways));
    } else {
        ui->labelBalance->setText(BitcoinUnits::formatWithUnit(unit, balances.balance, false, BitcoinUnits::separatorAlways));
        ui->labelUnconfirmed->setText(BitcoinUnits::formatWithUnit(unit, balances.unconfirmed_balance, false, BitcoinUnits::separatorAlways));
        ui->labelImmature->setText(BitcoinUnits::formatWithUnit(unit, balances.immature_balance + balances.immature_anon_balance, false, BitcoinUnits::separatorAlways));
        ui->labelTotal->setText(BitcoinUnits::formatWithUnit(unit, balances.balance + balances.unconfirmed_balance + balances.immature_balance
            + balances.balanceStaked + balances.balanceBlind + balances.balanceAnon , false, BitcoinUnits::separatorAlways));
        ui->labelWatchAvailable->setText(BitcoinUnits::formatWithUnit(unit, balances.watch_only_balance, false, BitcoinUnits::separatorAlways));
        ui->labelWatchPending->setText(BitcoinUnits::formatWithUnit(unit, balances.unconfirmed_watch_only_balance, false, BitcoinUnits::separatorAlways));
        ui->labelWatchImmature->setText(BitcoinUnits::formatWithUnit(unit, balances.immature_watch_only_balance, false, BitcoinUnits::separatorAlways));
        ui->labelWatchTotal->setText(BitcoinUnits::formatWithUnit(unit, balances.watch_only_balance + balances.unconfirmed_watch_only_balance + balances.immature_watch_only_balance
            + balances.balanceWatchStaked, false, BitcoinUnits::separatorAlways));

        ui->labelStaked->setText(BitcoinUnits::formatWithUnit(unit, balances.balanceStaked, false, BitcoinUnits::separatorAlways));
        ui->labelBlindBalance->setText(BitcoinUnits::formatWithUnit(unit, balances.balanceBlind, false, BitcoinUnits::separatorAlways));
        ui->labelAnonBalance->setText(BitcoinUnits::formatWithUnit(unit, balances.balanceAnon, false, BitcoinUnits::separatorAlways));
        ui->labelWatchStaked->setText(BitcoinUnits::formatWithUnit(unit, balances.balanceWatchStaked, false, BitcoinUnits::separatorAlways));
    }
    // only show immature (newly mined) balance if it's non-zero, so as not to complicate things
    // for the non-mining users
    bool showImmature = (balances.immature_balance + balances.immature_anon_balance) != 0;
    bool showWatchOnlyImmature = balances.immature_watch_only_balance != 0;

    // for symmetry reasons also show immature label when the watch-only one is shown
    ui->labelImmature->setVisible(showImmature || showWatchOnlyImmature);
    ui->labelImmatureText->setVisible(showImmature || showWatchOnlyImmature);
    ui->labelWatchImmature->setVisible(!walletModel->wallet().privateKeysDisabled() && showWatchOnlyImmature); // show watch-only immature balance
}

void OverviewPage::setReservedBalance(CAmount reservedBalance)
{
    if (!walletModel || !walletModel->getOptionsModel())
        return;

    int unit = walletModel->getOptionsModel()->getDisplayUnit();
    m_reservedBalance = reservedBalance;
    ui->labelReservedText->setVisible(m_reservedBalance);
    ui->labelReserved->setVisible(m_reservedBalance);
    ui->labelReserved->setText(BitcoinUnits::formatWithUnit(unit, m_reservedBalance, false, BitcoinUnits::separatorAlways));
};

// show/hide watch-only labels
void OverviewPage::updateWatchOnlyLabels(bool showWatchOnly)
{
    ui->labelSpendable->setVisible(showWatchOnly);      // show spendable label (only when watch-only is active)
    ui->labelWatchonly->setVisible(showWatchOnly);      // show watch-only label
    ui->lineWatchBalance->setVisible(showWatchOnly);    // show watch-only balance separator line
    ui->labelWatchAvailable->setVisible(showWatchOnly); // show watch-only available balance
    ui->labelWatchPending->setVisible(showWatchOnly);   // show watch-only pending balance
    ui->labelWatchStaked->setVisible(showWatchOnly);    // show watch-only staked balance
    ui->labelWatchTotal->setVisible(showWatchOnly);     // show watch-only total balance

    if (!showWatchOnly)
        ui->labelWatchImmature->hide();
}

void OverviewPage::setClientModel(ClientModel *model)
{
    this->clientModel = model;
    if (model) {
        // Show warning, for example if this is a prerelease version
        connect(model, &ClientModel::alertsChanged, this, &OverviewPage::updateAlerts);
        updateAlerts(model->getStatusBarWarnings());
    }
}

void OverviewPage::setWalletModel(WalletModel *model)
{
    this->walletModel = model;
    if(model && model->getOptionsModel())
    {
        // Set up transaction list
        filter.reset(new TransactionFilterProxy());
        filter->setSourceModel(model->getTransactionTableModel());
        filter->setLimit(NUM_ITEMS);
        filter->setDynamicSortFilter(true);
        filter->setSortRole(Qt::EditRole);
        filter->setShowInactive(false);
        filter->sort(TransactionTableModel::Date, Qt::DescendingOrder);

        ui->listTransactions->setModel(filter.get());
        ui->listTransactions->setModelColumn(TransactionTableModel::ToAddress);

        // Keep up to date with wallet
        interfaces::Wallet& wallet = model->wallet();
        interfaces::WalletBalances balances = wallet.getBalances();
        setBalance(balances);
        connect(model, &WalletModel::balanceChanged, this, &OverviewPage::setBalance);

        connect(model, &WalletModel::notifyReservedBalanceChanged, this, &OverviewPage::setReservedBalance);
        setReservedBalance(wallet.getReserveBalance());

        connect(model->getOptionsModel(), &OptionsModel::displayUnitChanged, this, &OverviewPage::updateDisplayUnit);

<<<<<<< HEAD
        bool fHaveWatchOnly = balances.watch_only_balance || balances.unconfirmed_watch_only_balance || balances.balanceWatchStaked;
        updateWatchOnlyLabels((wallet.haveWatchOnly() || fHaveWatchOnly) && !model->privateKeysDisabled());
=======
        updateWatchOnlyLabels(wallet.haveWatchOnly() && !model->wallet().privateKeysDisabled());
>>>>>>> ac579ada
        connect(model, &WalletModel::notifyWatchonlyChanged, [this](bool showWatchOnly) {
            updateWatchOnlyLabels(showWatchOnly && !walletModel->wallet().privateKeysDisabled());
        });
    }

    // update the display unit, to not use the default ("BTC")
    updateDisplayUnit();
}

void OverviewPage::updateDisplayUnit()
{
    if(walletModel && walletModel->getOptionsModel())
    {
        if (m_balances.balance != -1) {
            setBalance(m_balances);
        }
        setReservedBalance(m_reservedBalance);

        // Update txdelegate->unit with the current unit
        txdelegate->unit = walletModel->getOptionsModel()->getDisplayUnit();

        ui->listTransactions->update();
    }
}

void OverviewPage::updateAlerts(const QString &warnings)
{
    this->ui->labelAlerts->setVisible(!warnings.isEmpty());
    this->ui->labelAlerts->setText(warnings);
}

void OverviewPage::showOutOfSyncWarning(bool fShow)
{
    ui->labelWalletStatus->setVisible(fShow);
    ui->labelTransactionsStatus->setVisible(fShow);
}<|MERGE_RESOLUTION|>--- conflicted
+++ resolved
@@ -161,12 +161,7 @@
 {
     int unit = walletModel->getOptionsModel()->getDisplayUnit();
     m_balances = balances;
-<<<<<<< HEAD
-
-    if (walletModel->privateKeysDisabled()) {
-=======
     if (walletModel->wallet().privateKeysDisabled()) {
->>>>>>> ac579ada
         ui->labelBalance->setText(BitcoinUnits::formatWithUnit(unit, balances.watch_only_balance, false, BitcoinUnits::separatorAlways));
         ui->labelUnconfirmed->setText(BitcoinUnits::formatWithUnit(unit, balances.unconfirmed_watch_only_balance, false, BitcoinUnits::separatorAlways));
         ui->labelImmature->setText(BitcoinUnits::formatWithUnit(unit, balances.immature_watch_only_balance, false, BitcoinUnits::separatorAlways));
@@ -264,12 +259,8 @@
 
         connect(model->getOptionsModel(), &OptionsModel::displayUnitChanged, this, &OverviewPage::updateDisplayUnit);
 
-<<<<<<< HEAD
         bool fHaveWatchOnly = balances.watch_only_balance || balances.unconfirmed_watch_only_balance || balances.balanceWatchStaked;
-        updateWatchOnlyLabels((wallet.haveWatchOnly() || fHaveWatchOnly) && !model->privateKeysDisabled());
-=======
-        updateWatchOnlyLabels(wallet.haveWatchOnly() && !model->wallet().privateKeysDisabled());
->>>>>>> ac579ada
+        updateWatchOnlyLabels((wallet.haveWatchOnly() || fHaveWatchOnly) && !model->wallet().privateKeysDisabled());
         connect(model, &WalletModel::notifyWatchonlyChanged, [this](bool showWatchOnly) {
             updateWatchOnlyLabels(showWatchOnly && !walletModel->wallet().privateKeysDisabled());
         });
