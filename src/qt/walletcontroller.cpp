--- conflicted
+++ resolved
@@ -239,13 +239,7 @@
 
 void CreateWalletActivity::finish()
 {
-<<<<<<< HEAD
-    if (m_progress_dialog) {
-        m_progress_dialog->hide();
-    }
-=======
     destroyProgressDialog();
->>>>>>> ff53433f
 
     if (!m_error_message.empty()) {
         QMessageBox::critical(m_parent_widget, tr("Create wallet failed"), QString::fromStdString(m_error_message));
