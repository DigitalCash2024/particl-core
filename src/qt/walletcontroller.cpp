// Copyright (c) 2019-2020 The Bitcoin Core developers
// Distributed under the MIT software license, see the accompanying
// file COPYING or http://www.opensource.org/licenses/mit-license.php.

#include <qt/walletcontroller.h>

#include <qt/askpassphrasedialog.h>
#include <qt/clientmodel.h>
#include <qt/createwalletdialog.h>
#include <qt/guiconstants.h>
#include <qt/guiutil.h>
#include <qt/walletmodel.h>

#include <external_signer.h>
#include <interfaces/handler.h>
#include <interfaces/node.h>
#include <util/string.h>
#include <util/threadnames.h>
#include <util/translation.h>
#include <wallet/wallet.h>

#include <algorithm>

#include <QApplication>
#include <QMessageBox>
#include <QMutexLocker>
#include <QThread>
#include <QTimer>
#include <QWindow>

WalletController::WalletController(ClientModel& client_model, const PlatformStyle* platform_style, QObject* parent)
    : QObject(parent)
    , m_activity_thread(new QThread(this))
    , m_activity_worker(new QObject)
    , m_client_model(client_model)
    , m_node(client_model.node())
    , m_platform_style(platform_style)
    , m_options_model(client_model.getOptionsModel())
{
    m_handler_load_wallet = m_node.walletClient().handleLoadWallet([this](std::unique_ptr<interfaces::Wallet> wallet) {
        getOrCreateWallet(std::move(wallet));
    });

    m_activity_worker->moveToThread(m_activity_thread);
    m_activity_thread->start();
    QTimer::singleShot(0, m_activity_worker, []() {
        util::ThreadRename("qt-walletctrl");
    });
}

// Not using the default destructor because not all member types definitions are
// available in the header, just forward declared.
WalletController::~WalletController()
{
    m_activity_thread->quit();
    m_activity_thread->wait();
    delete m_activity_worker;
}

std::map<std::string, bool> WalletController::listWalletDir() const
{
    QMutexLocker locker(&m_mutex);
    std::map<std::string, bool> wallets;
    for (const std::string& name : m_node.walletClient().listWalletDir()) {
        wallets[name] = false;
    }
    for (WalletModel* wallet_model : m_wallets) {
        auto it = wallets.find(wallet_model->wallet().getWalletName());
        if (it != wallets.end()) it->second = true;
    }
    return wallets;
}

void WalletController::closeWallet(WalletModel* wallet_model, QWidget* parent)
{
    QMessageBox box(parent);
    box.setWindowTitle(tr("Close wallet"));
    box.setText(tr("Are you sure you wish to close the wallet <i>%1</i>?").arg(GUIUtil::HtmlEscape(wallet_model->getDisplayName())));
    box.setInformativeText(tr("Closing the wallet for too long can result in having to resync the entire chain if pruning is enabled."));
    box.setStandardButtons(QMessageBox::Yes|QMessageBox::Cancel);
    box.setDefaultButton(QMessageBox::Yes);
    if (box.exec() != QMessageBox::Yes) return;

    // First remove wallet from node.
    wallet_model->wallet().remove();
    // Now release the model.
    removeAndDeleteWallet(wallet_model);
}

void WalletController::closeAllWallets(QWidget* parent)
{
    QMessageBox::StandardButton button = QMessageBox::question(parent, tr("Close all wallets"),
        tr("Are you sure you wish to close all wallets?"),
        QMessageBox::Yes|QMessageBox::Cancel,
        QMessageBox::Yes);
    if (button != QMessageBox::Yes) return;

    QMutexLocker locker(&m_mutex);
    for (WalletModel* wallet_model : m_wallets) {
        wallet_model->wallet().remove();
        Q_EMIT walletRemoved(wallet_model);
        delete wallet_model;
    }
    m_wallets.clear();
}

WalletModel* WalletController::getOrCreateWallet(std::unique_ptr<interfaces::Wallet> wallet)
{
    QMutexLocker locker(&m_mutex);

    // Return model instance if exists.
    if (!m_wallets.empty()) {
        std::string name = wallet->getWalletName();
        for (WalletModel* wallet_model : m_wallets) {
            if (wallet_model->wallet().getWalletName() == name) {
                return wallet_model;
            }
        }
    }

    // Instantiate model and register it.
    WalletModel* wallet_model = new WalletModel(std::move(wallet), m_client_model, m_platform_style,
                                                nullptr /* required for the following moveToThread() call */);

    // Move WalletModel object to the thread that created the WalletController
    // object (GUI main thread), instead of the current thread, which could be
    // an outside wallet thread or RPC thread sending a LoadWallet notification.
    // This ensures queued signals sent to the WalletModel object will be
    // handled on the GUI event loop.
    wallet_model->moveToThread(thread());
    // setParent(parent) must be called in the thread which created the parent object. More details in #18948.
    GUIUtil::ObjectInvoke(this, [wallet_model, this] {
        wallet_model->setParent(this);
    }, GUIUtil::blockingGUIThreadConnection());

    m_wallets.push_back(wallet_model);

    // WalletModel::startPollBalance needs to be called in a thread managed by
    // Qt because of startTimer. Considering the current thread can be a RPC
    // thread, better delegate the calling to Qt with Qt::AutoConnection.
    const bool called = QMetaObject::invokeMethod(wallet_model, "startPollBalance");
    assert(called);

    connect(wallet_model, &WalletModel::unload, this, [this, wallet_model] {
        // Defer removeAndDeleteWallet when no modal widget is active.
        // TODO: remove this workaround by removing usage of QDialog::exec.
        if (QApplication::activeModalWidget()) {
            connect(qApp, &QApplication::focusWindowChanged, wallet_model, [this, wallet_model]() {
                if (!QApplication::activeModalWidget()) {
                    removeAndDeleteWallet(wallet_model);
                }
            }, Qt::QueuedConnection);
        } else {
            removeAndDeleteWallet(wallet_model);
        }
    }, Qt::QueuedConnection);

    // Re-emit coinsSent signal from wallet model.
    connect(wallet_model, &WalletModel::coinsSent, this, &WalletController::coinsSent);

    Q_EMIT walletAdded(wallet_model);

    return wallet_model;
}

void WalletController::removeAndDeleteWallet(WalletModel* wallet_model)
{
    // Unregister wallet model.
    {
        QMutexLocker locker(&m_mutex);
        m_wallets.erase(std::remove(m_wallets.begin(), m_wallets.end(), wallet_model));
    }
    Q_EMIT walletRemoved(wallet_model);
    // Currently this can trigger the unload since the model can hold the last
    // CWallet shared pointer.
    delete wallet_model;
}

WalletControllerActivity::WalletControllerActivity(WalletController* wallet_controller, QWidget* parent_widget)
    : QObject(wallet_controller)
    , m_wallet_controller(wallet_controller)
    , m_parent_widget(parent_widget)
{
    connect(this, &WalletControllerActivity::finished, this, &QObject::deleteLater);
}

void WalletControllerActivity::showProgressDialog(const QString& label_text)
{
    auto progress_dialog = new QProgressDialog(m_parent_widget);
    progress_dialog->setAttribute(Qt::WA_DeleteOnClose);
    connect(this, &WalletControllerActivity::finished, progress_dialog, &QWidget::close);

    progress_dialog->setLabelText(label_text);
    progress_dialog->setRange(0, 0);
    progress_dialog->setCancelButton(nullptr);
    progress_dialog->setWindowModality(Qt::ApplicationModal);
    GUIUtil::PolishProgressDialog(progress_dialog);
    // The setValue call forces QProgressDialog to start the internal duration estimation.
    // See details in https://bugreports.qt.io/browse/QTBUG-47042.
<<<<<<< HEAD
    m_progress_dialog->setValue(0);
}

void WalletControllerActivity::destroyProgressDialog()
{
    //assert(m_progress_dialog);
    if (m_progress_dialog)
    delete m_progress_dialog;
    m_progress_dialog = nullptr;
=======
    progress_dialog->setValue(0);
>>>>>>> 571bb94d
}

CreateWalletActivity::CreateWalletActivity(WalletController* wallet_controller, QWidget* parent_widget)
    : WalletControllerActivity(wallet_controller, parent_widget)
{
    m_passphrase.reserve(MAX_PASSPHRASE_SIZE);
}

CreateWalletActivity::~CreateWalletActivity()
{
    delete m_create_wallet_dialog;
    delete m_passphrase_dialog;
}

void CreateWalletActivity::askPassphrase()
{
    m_passphrase_dialog = new AskPassphraseDialog(AskPassphraseDialog::Encrypt, m_parent_widget, &m_passphrase);
    m_passphrase_dialog->setWindowModality(Qt::ApplicationModal);
    m_passphrase_dialog->show();

    connect(m_passphrase_dialog, &QObject::destroyed, [this] {
        m_passphrase_dialog = nullptr;
    });
    connect(m_passphrase_dialog, &QDialog::accepted, [this] {
        createWallet();
    });
    connect(m_passphrase_dialog, &QDialog::rejected, [this] {
        Q_EMIT finished();
    });
}

void CreateWalletActivity::createWallet()
{
    if (!fParticlMode) {
        showProgressDialog(tr("Creating Wallet <b>%1</b>…").arg(m_create_wallet_dialog->walletName().toHtmlEscaped()));
    }

    std::string name = m_create_wallet_dialog->walletName().toStdString();
    uint64_t flags = 0;
    if (m_create_wallet_dialog->isDisablePrivateKeysChecked()) {
        flags |= WALLET_FLAG_DISABLE_PRIVATE_KEYS;
    }
    if (m_create_wallet_dialog->isMakeBlankWalletChecked()) {
        flags |= WALLET_FLAG_BLANK_WALLET;
    }
    if (m_create_wallet_dialog->isDescriptorWalletChecked()) {
        flags |= WALLET_FLAG_DESCRIPTORS;
    }
    if (m_create_wallet_dialog->isExternalSignerChecked()) {
        flags |= WALLET_FLAG_EXTERNAL_SIGNER;
    }

    QTimer::singleShot(500, worker(), [this, name, flags] {
        std::unique_ptr<interfaces::Wallet> wallet = node().walletClient().createWallet(name, m_passphrase, flags, m_error_message, m_warning_message);

        if (wallet) m_wallet_model = m_wallet_controller->getOrCreateWallet(std::move(wallet));

        QTimer::singleShot(500, this, &CreateWalletActivity::finish);
    });
}

void CreateWalletActivity::finish()
{
    if (!m_error_message.empty()) {
        QMessageBox::critical(m_parent_widget, tr("Create wallet failed"), QString::fromStdString(m_error_message.translated));
    } else if (!m_warning_message.empty()) {
        QMessageBox::warning(m_parent_widget, tr("Create wallet warning"), QString::fromStdString(Join(m_warning_message, Untranslated("\n")).translated));
    }

    if (m_wallet_model) Q_EMIT created(m_wallet_model);

    Q_EMIT finished();
}

void CreateWalletActivity::create()
{
    m_create_wallet_dialog = new CreateWalletDialog(m_parent_widget);

    std::vector<ExternalSigner> signers;
    try {
        signers = node().externalSigners();
    } catch (const std::runtime_error& e) {
        QMessageBox::critical(nullptr, tr("Can't list signers"), e.what());
    }
    m_create_wallet_dialog->setSigners(signers);

    m_create_wallet_dialog->setWindowModality(Qt::ApplicationModal);
    m_create_wallet_dialog->show();

    connect(m_create_wallet_dialog, &QObject::destroyed, [this] {
        m_create_wallet_dialog = nullptr;
    });
    connect(m_create_wallet_dialog, &QDialog::rejected, [this] {
        Q_EMIT finished();
    });
    connect(m_create_wallet_dialog, &QDialog::accepted, [this] {
        if (m_create_wallet_dialog->isEncryptWalletChecked()) {
            askPassphrase();
        } else {
            createWallet();
        }
    });
}

OpenWalletActivity::OpenWalletActivity(WalletController* wallet_controller, QWidget* parent_widget)
    : WalletControllerActivity(wallet_controller, parent_widget)
{
}

void OpenWalletActivity::finish()
{
    if (!m_error_message.empty()) {
        QMessageBox::critical(m_parent_widget, tr("Open wallet failed"), QString::fromStdString(m_error_message.translated));
    } else if (!m_warning_message.empty()) {
        QMessageBox::warning(m_parent_widget, tr("Open wallet warning"), QString::fromStdString(Join(m_warning_message, Untranslated("\n")).translated));
    }

    if (m_wallet_model) Q_EMIT opened(m_wallet_model);

    Q_EMIT finished();
}

void OpenWalletActivity::open(const std::string& path)
{
    QString name = path.empty() ? QString("["+tr("default wallet")+"]") : QString::fromStdString(path);

    showProgressDialog(tr("Opening Wallet <b>%1</b>…").arg(name.toHtmlEscaped()));

    QTimer::singleShot(0, worker(), [this, path] {
        std::unique_ptr<interfaces::Wallet> wallet = node().walletClient().loadWallet(path, m_error_message, m_warning_message);

        if (wallet) m_wallet_model = m_wallet_controller->getOrCreateWallet(std::move(wallet));

        QTimer::singleShot(0, this, &OpenWalletActivity::finish);
    });
}

LoadWalletsActivity::LoadWalletsActivity(WalletController* wallet_controller, QWidget* parent_widget)
    : WalletControllerActivity(wallet_controller, parent_widget)
{
}

void LoadWalletsActivity::load()
{
    showProgressDialog(tr("Loading wallets…"));

    QTimer::singleShot(0, worker(), [this] {
        for (auto& wallet : node().walletClient().getWallets()) {
            m_wallet_controller->getOrCreateWallet(std::move(wallet));
        }

        QTimer::singleShot(0, this, [this] { Q_EMIT finished(); });
    });
}<|MERGE_RESOLUTION|>--- conflicted
+++ resolved
@@ -197,19 +197,7 @@
     GUIUtil::PolishProgressDialog(progress_dialog);
     // The setValue call forces QProgressDialog to start the internal duration estimation.
     // See details in https://bugreports.qt.io/browse/QTBUG-47042.
-<<<<<<< HEAD
-    m_progress_dialog->setValue(0);
-}
-
-void WalletControllerActivity::destroyProgressDialog()
-{
-    //assert(m_progress_dialog);
-    if (m_progress_dialog)
-    delete m_progress_dialog;
-    m_progress_dialog = nullptr;
-=======
     progress_dialog->setValue(0);
->>>>>>> 571bb94d
 }
 
 CreateWalletActivity::CreateWalletActivity(WalletController* wallet_controller, QWidget* parent_widget)
