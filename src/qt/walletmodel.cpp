--- conflicted
+++ resolved
@@ -165,11 +165,7 @@
 }
 
 void WalletModel::updateAddressBook(const QString &address, const QString &label,
-<<<<<<< HEAD
-        bool isMine, const QString &purpose, const QString &path, int status)
-=======
-        bool isMine, wallet::AddressPurpose purpose, int status)
->>>>>>> 19764dc1
+        bool isMine, wallet::AddressPurpose purpose, const QString &path, int status)
 {
     if(addressTableModel)
         addressTableModel->updateEntry(address, label, isMine, purpose, path, status);
@@ -436,31 +432,19 @@
 
 static void NotifyAddressBookChanged(WalletModel *walletmodel,
         const CTxDestination &address, const std::string &label, bool isMine,
-<<<<<<< HEAD
-        const std::string &purpose, const std::string &path, ChangeType status)
+        wallet::AddressPurpose purpose, const std::string &path, ChangeType status)
 {
     QString strAddress = QString::fromStdString(EncodeDestination(address));
     QString strLabel = QString::fromStdString(label);
-    QString strPurpose = QString::fromStdString(purpose);
     QString strPath = QString::fromStdString(path);
-=======
-        wallet::AddressPurpose purpose, ChangeType status)
-{
-    QString strAddress = QString::fromStdString(EncodeDestination(address));
-    QString strLabel = QString::fromStdString(label);
->>>>>>> 19764dc1
 
     qDebug() << "NotifyAddressBookChanged: " + strAddress + " " + strLabel + " isMine=" + QString::number(isMine) + " purpose=" + QString::number(static_cast<uint8_t>(purpose)) + " status=" + QString::number(status);
     bool invoked = QMetaObject::invokeMethod(walletmodel, "updateAddressBook",
                               Q_ARG(QString, strAddress),
                               Q_ARG(QString, strLabel),
                               Q_ARG(bool, isMine),
-<<<<<<< HEAD
-                              Q_ARG(QString, strPurpose),
+                              Q_ARG(wallet::AddressPurpose, purpose),
                               Q_ARG(QString, strPath),
-=======
-                              Q_ARG(wallet::AddressPurpose, purpose),
->>>>>>> 19764dc1
                               Q_ARG(int, status));
     assert(invoked);
 }
