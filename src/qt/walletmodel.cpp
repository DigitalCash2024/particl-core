--- conflicted
+++ resolved
@@ -262,11 +262,7 @@
         int nChangePosRet = -1;
 
         auto& newTx = transaction.getWtx();
-<<<<<<< HEAD
-        const auto& res = m_wallet->createTransaction(vecSend, coinControl, !wallet().privateKeysDisabled() // sign //, nChangePosRet, nFeeRequired);
-=======
-        const auto& res = m_wallet->createTransaction(vecSend, coinControl, /*sign=*/!wallet().privateKeysDisabled(), nChangePosRet, nFeeRequired);
->>>>>>> 3eaf7be6
+        const auto& res = m_wallet->createTransaction(vecSend, coinControl, //sign=//!wallet().privateKeysDisabled(), nChangePosRet, nFeeRequired);
         newTx = res ? *res : nullptr;
         transaction.setTransactionFee(nFeeRequired);
         if (fSubtractFeeFromAmount && newTx)
