--- conflicted
+++ resolved
@@ -78,31 +78,15 @@
 
 void WalletModel::pollBalanceChanged()
 {
-    interfaces::WalletBalances new_balances;
-    int numBlocks = -1;
-
     // Try to get balances and return early if locks can't be acquired. This
     // avoids the GUI from getting stuck on periodical polls if the core is
     // holding the locks for a longer time - for example, during a wallet
     // rescan.
-<<<<<<< HEAD
-    if (!m_wallet->tryGetBalances(new_balances, fForceCheckBalanceChanged, cachedNumBlocks, numBlocks)) {
-=======
     interfaces::WalletBalances new_balances;
     int numBlocks = -1;
     if (!m_wallet->tryGetBalances(new_balances, numBlocks, fForceCheckBalanceChanged, cachedNumBlocks)) {
->>>>>>> aee9d230
         return;
     }
-    fForceCheckBalanceChanged = false;
-
-<<<<<<< HEAD
-    checkBalanceChanged(new_balances);
-    cachedNumBlocks = numBlocks;
-    if (transactionTableModel) {
-        transactionTableModel->updateConfirmations();
-    }
-=======
     fForceCheckBalanceChanged = false;
 
     // Balance and number of transactions might have changed
@@ -111,7 +95,6 @@
     checkBalanceChanged(new_balances);
     if(transactionTableModel)
         transactionTableModel->updateConfirmations();
->>>>>>> aee9d230
 }
 
 void WalletModel::setReserveBalance(CAmount nReserveBalanceNew)
