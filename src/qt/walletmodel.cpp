--- conflicted
+++ resolved
@@ -221,11 +221,7 @@
         std::string strFailReason;
 
         auto& newTx = transaction.getWtx();
-<<<<<<< HEAD
-        newTx = m_wallet->createTransaction(vecSend, coinControl, true / sign /, nChangePosRet, nFeeRequired, strFailReason);
-=======
-        newTx = m_wallet->createTransaction(vecSend, coinControl, !privateKeysDisabled() /* sign */, nChangePosRet, nFeeRequired, strFailReason);
->>>>>>> 0b79caf6
+        newTx = m_wallet->createTransaction(vecSend, coinControl, !privateKeysDisabled() * sign *, nChangePosRet, nFeeRequired, strFailReason);
         transaction.setTransactionFee(nFeeRequired);
         if (fSubtractFeeFromAmount && newTx)
             transaction.reassignAmounts(nChangePosRet);
