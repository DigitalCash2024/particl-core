--- conflicted
+++ resolved
@@ -250,13 +250,8 @@
         int nChangePosRet = -1;
 
         auto& newTx = transaction.getWtx();
-<<<<<<< HEAD
         const auto& res = m_wallet->createTransaction(vecSend, coinControl, !wallet().privateKeysDisabled() // sign //, nChangePosRet, nFeeRequired);
-        newTx = res ? res.GetObj() : nullptr;
-=======
-        const auto& res = m_wallet->createTransaction(vecSend, coinControl, !wallet().privateKeysDisabled() /* sign */, nChangePosRet, nFeeRequired);
         newTx = res ? *res : nullptr;
->>>>>>> b1a2021f
         transaction.setTransactionFee(nFeeRequired);
         if (fSubtractFeeFromAmount && newTx)
             transaction.reassignAmounts(nChangePosRet);
