--- conflicted
+++ resolved
@@ -484,25 +484,16 @@
 void WalletModel::subscribeToCoreSignals()
 {
     // Connect signals to wallet
-<<<<<<< HEAD
-    m_handler_unload = m_wallet->handleUnload(boost::bind(&NotifyUnload, this));
-    m_handler_status_changed = m_wallet->handleStatusChanged(boost::bind(&NotifyKeyStoreStatusChanged, this));
-    m_handler_address_book_changed = m_wallet->handleAddressBookChanged(boost::bind(NotifyAddressBookChanged, this, _1, _2, _3, _4, _5));
-    m_handler_transaction_changed = m_wallet->handleTransactionChanged(boost::bind(NotifyTransactionChanged, this, _1, _2));
-    m_handler_show_progress = m_wallet->handleShowProgress(boost::bind(ShowProgress, this, _1, _2));
-    m_handler_watch_only_changed = m_wallet->handleWatchOnlyChanged(boost::bind(NotifyWatchonlyChanged, this, _1));
-
-    if (m_wallet->IsParticlWallet()) {
-        m_handler_reserved_balance_changed = m_wallet->handleReservedBalanceChanged(boost::bind(NotifyReservedBalanceChanged, this, _1));
-    }
-=======
     m_handler_unload = m_wallet->handleUnload(std::bind(&NotifyUnload, this));
     m_handler_status_changed = m_wallet->handleStatusChanged(std::bind(&NotifyKeyStoreStatusChanged, this));
     m_handler_address_book_changed = m_wallet->handleAddressBookChanged(std::bind(NotifyAddressBookChanged, this, std::placeholders::_1, std::placeholders::_2, std::placeholders::_3, std::placeholders::_4, std::placeholders::_5));
     m_handler_transaction_changed = m_wallet->handleTransactionChanged(std::bind(NotifyTransactionChanged, this, std::placeholders::_1, std::placeholders::_2));
     m_handler_show_progress = m_wallet->handleShowProgress(std::bind(ShowProgress, this, std::placeholders::_1, std::placeholders::_2));
     m_handler_watch_only_changed = m_wallet->handleWatchOnlyChanged(std::bind(NotifyWatchonlyChanged, this, std::placeholders::_1));
->>>>>>> 2741b2b6
+
+    if (m_wallet->IsParticlWallet()) {
+        m_handler_reserved_balance_changed = m_wallet->handleReservedBalanceChanged(std::bind(NotifyReservedBalanceChanged, this, std::placeholders::_1));
+    }
 }
 
 void WalletModel::unsubscribeFromCoreSignals()
@@ -548,12 +539,12 @@
 
 WalletModel::UnlockContext::~UnlockContext()
 {
-    if(valid && relock)
-    {
-        if (was_unlocked_for_staking)
+    if (valid && relock) {
+        if (was_unlocked_for_staking) {
             wallet->setUnlockedForStaking();
-        else
+        } else {
             wallet->setWalletLocked(true);
+        }
     }
 }
 
