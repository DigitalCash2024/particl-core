--- conflicted
+++ resolved
@@ -80,10 +80,7 @@
     void processSendCoinsReturn(const WalletModel::SendCoinsReturn &sendCoinsReturn, const QString &msgArg = QString());
     void minimizeFeeSection(bool fMinimize);
     // Format confirmation message
-<<<<<<< HEAD
     bool PrepareSendText(QString& question_string, QString& informative_text, QString& detailed_text, QString& sCommand, QString& sCoinControl);
-=======
-    bool PrepareSendText(QString& question_string, QString& informative_text, QString& detailed_text);
     /* Sign PSBT using external signer.
      *
      * @param[in,out] psbtx the PSBT to sign
@@ -93,7 +90,6 @@
      * @returns false if any failure occurred, which may include the user rejection of a transaction on the device.
      */
     bool signWithExternalSigner(PartiallySignedTransaction& psbt, CMutableTransaction& mtx, bool& complete);
->>>>>>> 9549b28c
     void updateFeeMinimizedLabel();
     void updateCoinControlState();
 
