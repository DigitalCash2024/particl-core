--- conflicted
+++ resolved
@@ -17,11 +17,8 @@
 class PlatformStyle;
 class SendCoinsEntry;
 class SendCoinsRecipient;
-<<<<<<< HEAD
 class UniValue;
-=======
 enum class SynchronizationState;
->>>>>>> 4f807348
 
 namespace Ui {
     class SendCoinsDialog;
