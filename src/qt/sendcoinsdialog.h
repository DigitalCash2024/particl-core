// Copyright (c) 2011-2017 The Bitcoin Core developers
// Distributed under the MIT software license, see the accompanying
// file COPYING or http://www.opensource.org/licenses/mit-license.php.

#ifndef BITCOIN_QT_SENDCOINSDIALOG_H
#define BITCOIN_QT_SENDCOINSDIALOG_H

#include <qt/walletmodel.h>

#include <QDialog>
#include <QMessageBox>
#include <QString>
#include <QTimer>

class ClientModel;
class PlatformStyle;
class SendCoinsEntry;
class SendCoinsRecipient;
class UniValue;

namespace Ui {
    class SendCoinsDialog;
}

QT_BEGIN_NAMESPACE
class QUrl;
QT_END_NAMESPACE

/** Dialog for sending bitcoins */
class SendCoinsDialog : public QDialog
{
    Q_OBJECT

public:
    explicit SendCoinsDialog(const PlatformStyle *platformStyle, QWidget *parent = 0);
    ~SendCoinsDialog();

    void setClientModel(ClientModel *clientModel);
    void setModel(WalletModel *model);

    /** Set up the tab chain manually, as Qt messes up the tab chain by default in some cases (issue https://bugreports.qt-project.org/browse/QTBUG-10907).
     */
    QWidget *setupTabChain(QWidget *prev);

    void setAddress(const QString &address);
    void pasteEntry(const SendCoinsRecipient &rv);
    bool handlePaymentRequest(const SendCoinsRecipient &recipient);

public Q_SLOTS:
    void clear();
    void reject();
    void accept();
    SendCoinsEntry *addEntry();
    void updateTabsAndLabels();
<<<<<<< HEAD
    void setBalance(const CAmount& balance, const CAmount& staked, const CAmount& blindBalance, const CAmount& anonBalance, const CAmount& unconfirmedBalance, const CAmount& immatureBalance,
                    const CAmount& watchOnlyBalance, const CAmount& watchUnconfBalance, const CAmount& watchImmatureBalance, const CAmount& watchStakedBalance);
=======
    void setBalance(const interface::WalletBalances& balances);
>>>>>>> 5f0c6a7b

Q_SIGNALS:
    void coinsSent(const uint256& txid);

private:
    Ui::SendCoinsDialog *ui;
    ClientModel *clientModel;
    WalletModel *model;
    bool fNewRecipientAllowed;
    bool fFeeMinimized;
    const PlatformStyle *platformStyle;

    // Process WalletModel::SendCoinsReturn and generate a pair consisting
    // of a message and message flags for use in Q_EMIT message().
    // Additional parameter msgArg can be used via .arg(msgArg).
    void processSendCoinsReturn(const WalletModel::SendCoinsReturn &sendCoinsReturn, const QString &msgArg = QString());
    void minimizeFeeSection(bool fMinimize);
    void updateFeeMinimizedLabel();
    
    // Update the passed in CCoinControl with state from the GUI
    void updateCoinControlState(CCoinControl& ctrl);

private Q_SLOTS:
    void on_sendButton_clicked();
    void on_buttonChooseFee_clicked();
    void on_buttonMinimizeFee_clicked();
    void removeEntry(SendCoinsEntry* entry);
    void useAvailableBalance(SendCoinsEntry* entry);
    void updateDisplayUnit();
    void coinControlFeatureChanged(bool);
    void coinControlButtonClicked();
    void coinControlChangeChecked(int);
    void coinControlChangeEdited(const QString &);
    void coinControlUpdateLabels();
    void coinControlClipboardQuantity();
    void coinControlClipboardAmount();
    void coinControlClipboardFee();
    void coinControlClipboardAfterFee();
    void coinControlClipboardBytes();
    void coinControlClipboardLowOutput();
    void coinControlClipboardChange();
    void cbxTypeFromChanged(int);
    void setMinimumFee();
    void updateFeeSectionControls();
    void updateMinFeeLabel();
    void updateSmartFeeLabel();

Q_SIGNALS:
    // Fired when a message should be reported to the user
    void message(const QString &title, const QString &message, unsigned int style);
};


#define SEND_CONFIRM_DELAY   3

class SendConfirmationDialog : public QMessageBox
{
    Q_OBJECT

public:
    SendConfirmationDialog(const QString &title, const QString &text, int secDelay = SEND_CONFIRM_DELAY, QWidget *parent = 0);
    int exec();

private Q_SLOTS:
    void countDown();
    void updateYesButton();

private:
    QAbstractButton *yesButton;
    QTimer countDownTimer;
    int secDelay;
};

#endif // BITCOIN_QT_SENDCOINSDIALOG_H<|MERGE_RESOLUTION|>--- conflicted
+++ resolved
@@ -52,12 +52,7 @@
     void accept();
     SendCoinsEntry *addEntry();
     void updateTabsAndLabels();
-<<<<<<< HEAD
-    void setBalance(const CAmount& balance, const CAmount& staked, const CAmount& blindBalance, const CAmount& anonBalance, const CAmount& unconfirmedBalance, const CAmount& immatureBalance,
-                    const CAmount& watchOnlyBalance, const CAmount& watchUnconfBalance, const CAmount& watchImmatureBalance, const CAmount& watchStakedBalance);
-=======
     void setBalance(const interface::WalletBalances& balances);
->>>>>>> 5f0c6a7b
 
 Q_SIGNALS:
     void coinsSent(const uint256& txid);
@@ -76,7 +71,7 @@
     void processSendCoinsReturn(const WalletModel::SendCoinsReturn &sendCoinsReturn, const QString &msgArg = QString());
     void minimizeFeeSection(bool fMinimize);
     void updateFeeMinimizedLabel();
-    
+
     // Update the passed in CCoinControl with state from the GUI
     void updateCoinControlState(CCoinControl& ctrl);
 
