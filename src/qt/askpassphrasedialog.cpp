--- conflicted
+++ resolved
@@ -167,19 +167,9 @@
         }
         } break;
     case Unlock:
-<<<<<<< HEAD
     case UnlockManual:
-        if(!model->setWalletLocked(false, oldpass, fForStakingOnly))
-        {
-            QMessageBox::critical(this, tr("Wallet unlock failed"),
-                                  tr("The passphrase entered for the wallet decryption was incorrect."));
-        }
-        else
-        {
-            QDialog::accept(); // Success
-=======
         try {
-            if (!model->setWalletLocked(false, oldpass)) {
+            if (!model->setWalletLocked(false, oldpass, fForStakingOnly)) {
                 QMessageBox::critical(this, tr("Wallet unlock failed"),
                                       tr("The passphrase entered for the wallet decryption was incorrect."));
             } else {
@@ -187,7 +177,6 @@
             }
         } catch (const std::runtime_error& e) {
             QMessageBox::critical(this, tr("Wallet unlock failed"), e.what());
->>>>>>> 384967f3
         }
         break;
     case Decrypt:
