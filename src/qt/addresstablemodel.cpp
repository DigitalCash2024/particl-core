--- conflicted
+++ resolved
@@ -502,7 +502,8 @@
     Q_EMIT dataChanged(index(idx, 0, QModelIndex()), index(idx, columns.length()-1, QModelIndex()));
 }
 
-<<<<<<< HEAD
+QString AddressTableModel::GetWalletDisplayName() const { return walletModel->getDisplayName(); };
+
 void AddressTableModel::verifyOnHardwareDevice(QString path)
 {
     if (isHardwareLinked()) {
@@ -521,7 +522,4 @@
 bool AddressTableModel::isHardwareLinked()
 {
     return walletModel && walletModel->isHardwareLinkedWallet();
-};
-=======
-QString AddressTableModel::GetWalletDisplayName() const { return walletModel->getDisplayName(); };
->>>>>>> 0e3de3b8
+}