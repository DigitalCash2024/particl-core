--- conflicted
+++ resolved
@@ -221,23 +221,8 @@
             }
         case Address:
             return rec->address;
-<<<<<<< HEAD
         case Path:
             return rec->path;
-        }
-    }
-    else if (role == Qt::FontRole)
-    {
-        QFont font;
-        if(index.column() == Address)
-        {
-            font = GUIUtil::fixedPitchFont();
-        }
-        return font;
-    }
-    else if (role == TypeRole)
-    {
-=======
         } // no default case, so the compiler can warn about missing cases
         assert(false);
     } else if (role == Qt::FontRole) {
@@ -249,7 +234,6 @@
         } // no default case, so the compiler can warn about missing cases
         assert(false);
     } else if (role == TypeRole) {
->>>>>>> e0bc27a1
         switch(rec->type)
         {
         case AddressTableEntry::Sending:
