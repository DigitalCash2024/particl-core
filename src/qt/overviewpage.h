--- conflicted
+++ resolved
@@ -52,11 +52,8 @@
     ClientModel *clientModel;
     WalletModel *walletModel;
     interfaces::WalletBalances m_balances;
-<<<<<<< HEAD
+    bool m_privacy{false};
     CAmount m_reservedBalance;
-=======
-    bool m_privacy{false};
->>>>>>> e4bfd51a
 
     TxViewDelegate *txdelegate;
     std::unique_ptr<TransactionFilterProxy> filter;
