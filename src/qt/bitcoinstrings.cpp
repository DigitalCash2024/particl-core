--- conflicted
+++ resolved
@@ -100,9 +100,6 @@
 "redownload the blockchain"),
 QT_TRANSLATE_NOOP("bitcoin-core", ""
 "Warning: Private keys detected in wallet {%s} with disabled private keys"),
-QT_TRANSLATE_NOOP("bitcoin-core", ""
-"Warning: The network does not appear to fully agree! Some miners appear to "
-"be experiencing issues."),
 QT_TRANSLATE_NOOP("bitcoin-core", ""
 "Warning: We do not appear to fully agree with our peers! You may need to "
 "upgrade, or other nodes may need to upgrade."),
@@ -147,13 +144,10 @@
 QT_TRANSLATE_NOOP("bitcoin-core", "Failed to rescan the wallet during initialization"),
 QT_TRANSLATE_NOOP("bitcoin-core", "Failed to verify database"),
 QT_TRANSLATE_NOOP("bitcoin-core", "Fee rate (%s) is lower than the minimum fee rate setting (%s)"),
-<<<<<<< HEAD
 QT_TRANSLATE_NOOP("bitcoin-core", "GetLegacyScriptPubKeyMan failed"),
 QT_TRANSLATE_NOOP("bitcoin-core", "GetLegacyScriptPubKeyMan failed."),
 QT_TRANSLATE_NOOP("bitcoin-core", "Hit nMaxTries limit, %d, %d, have %d, lastindex %d"),
-=======
 QT_TRANSLATE_NOOP("bitcoin-core", "Ignoring duplicate -wallet %s."),
->>>>>>> e9a1c9fb
 QT_TRANSLATE_NOOP("bitcoin-core", "Importing..."),
 QT_TRANSLATE_NOOP("bitcoin-core", "Incorrect or no genesis block found. Wrong datadir for network?"),
 QT_TRANSLATE_NOOP("bitcoin-core", "Initialization sanity check failed. %s is shutting down."),
