// Copyright (c) 2011-2022 The Bitcoin Core developers
// Distributed under the MIT software license, see the accompanying
// file COPYING or http://www.opensource.org/licenses/mit-license.php.

#include <qt/transactionrecord.h>

#include <chain.h>
#include <interfaces/wallet.h>
#include <key_io.h>
#include <wallet/types.h>

#include <stdint.h>

#include <wallet/hdwallet.h>

#include <QDateTime>

using wallet::ISMINE_NO;
using wallet::ISMINE_SPENDABLE;
using wallet::ISMINE_WATCH_ONLY;
using wallet::isminetype;

/* Return positive answer if transaction should be shown in list.
 */
bool TransactionRecord::showTransaction()
{
    // There are currently no cases where we hide transactions, but
    // we may want to use this in the future for things like RBF.
    return true;
}

/*
 * Decompose CWallet transaction to model transaction records.
 */
QList<TransactionRecord> TransactionRecord::decomposeTransaction(const interfaces::WalletTx& wtx)
{
    QList<TransactionRecord> parts;

    if (wtx.is_record) {
        const CTransactionRecord &rtx = wtx.irtx->second;

        const uint256 &hash = wtx.irtx->first;
        int64_t nTime = rtx.GetTxTime();
        TransactionRecord sub(hash, nTime);

        CTxDestination address = CNoDestination();
        uint8_t nFlags = 0;
        for (const auto &r : rtx.vout) {
            if (r.nFlags & ORF_CHANGE) {
                continue;
            }

            nFlags |= r.nFlags;
            if (r.vPath.size() > 0) {
                if (r.vPath[0] == ORA_STEALTH) {
                    if (r.vPath.size() < 5) {
                        LogPrintf("%s: Warning, malformed vPath.\n", __func__);
                    } else {
                        uint32_t sidx;
                        memcpy(&sidx, &r.vPath[1], 4);
                        CStealthAddress sx;
                        if (wtx.partWallet->GetStealthByIndex(sidx, sx))
                            address = sx;
                    }
                }
            } else {
                if (std::get_if<CNoDestination>(&address)) {
                    ExtractDestination(r.scriptPubKey, address);
                }
            }

            if (r.nType == OUTPUT_STANDARD) {
                sub.typeOut = 'P';
            } else
            if (r.nType == OUTPUT_CT) {
                sub.typeOut = 'B';
            } else
            if (r.nType == OUTPUT_RINGCT) {
                sub.typeOut = 'A';
            }

            if (nFlags & ORF_OWNED || nFlags & ORF_OWN_WATCH) {
                sub.credit += r.nValue;
            }
            if (nFlags & ORF_FROM) {
                sub.debit -= r.nValue;
            }
        }

        if (!std::get_if<CNoDestination>(&address)) {
            sub.address = EncodeDestination(address);
        }
        if (sub.debit != 0) {
            sub.debit -= rtx.nFee;
        }

        if (nFlags & ORF_OWNED && nFlags & ORF_FROM) {
            sub.type = TransactionRecord::SendToSelf;
        } else
        if (nFlags & ORF_OWNED) {
            sub.type = TransactionRecord::RecvWithAddress;
        } else
        if (nFlags & ORF_FROM) {
            sub.type = TransactionRecord::SendToAddress;
        }

        if (rtx.nFlags & ORF_ANON_IN) {
            sub.typeIn = 'A';
        } else
        if (rtx.nFlags & ORF_BLIND_IN) {
            sub.typeIn = 'B';
        }

        sub.involvesWatchAddress = nFlags & ORF_OWN_WATCH;
        parts.append(sub);
        return parts;
    }

    if (wtx.is_coinstake) {
        int64_t nTime = wtx.time;
        CAmount nCredit = wtx.credit;
        CAmount nDebit = wtx.debit;
        uint256 hash = wtx.tx->GetHash();

        bool involvesWatchAddress = false;
        TransactionRecord sub(hash, nTime);

        sub.type = TransactionRecord::Staked;
        sub.debit = -nDebit;
        for (size_t i = 0; i < wtx.tx->vpout.size(); ++i) {
            const CTxOutBase *txout = wtx.tx->vpout[i].get();
            if (!txout->IsType(OUTPUT_STANDARD)) {
                continue;
            }
            isminetype mine = wtx.txout_is_mine[i];
            if (!mine) {
                continue;
            }
            sub.address = EncodeDestination(wtx.txout_address[i]);
            break;
        }
        sub.credit = nCredit;
        sub.involvesWatchAddress = involvesWatchAddress;
        parts.append(sub);

        return parts;
    }

    int64_t nTime = wtx.time;
    CAmount nCredit = wtx.credit;
    CAmount nDebit = wtx.debit;
    CAmount nNet = nCredit - nDebit;
    uint256 hash = wtx.tx->GetHash();
    std::map<std::string, std::string> mapValue = wtx.value_map;

<<<<<<< HEAD
    if (nNet > 0 || wtx.is_coinbase)
    {
        //
        // Credit
        //

        for(unsigned int i = 0; i < wtx.tx->vpout.size(); i++)
        {
            const CTxOutBase *txout = wtx.tx->vpout[i].get();

            if (!txout->IsType(OUTPUT_STANDARD))
                continue;

            isminetype mine = wtx.txout_is_mine[i];
            if (mine)
            {
                TransactionRecord sub(hash, nTime);
                sub.idx = i; // vout index
                sub.credit = txout->GetValue();
                sub.involvesWatchAddress = mine & ISMINE_WATCH_ONLY;
                if (wtx.txout_address_is_mine[i])
                {
                    // Received by Bitcoin Address
                    sub.type = TransactionRecord::RecvWithAddress;
                    sub.address = EncodeDestination(wtx.txout_address[i]);
                }
                else
                {
                    // Received by IP connection (deprecated features), or a multisignature or other non-simple transaction
                    sub.type = TransactionRecord::RecvFromOther;
                    sub.address = mapValue["from"];
                }
                if (wtx.is_coinbase)
                {
                    // Generated
                    sub.type = TransactionRecord::Generated;
                }

                parts.append(sub);
            }
        }
    } else
    {
        bool involvesWatchAddress = false;
        isminetype fAllFromMe = ISMINE_SPENDABLE;
=======
    bool involvesWatchAddress = false;
    isminetype fAllFromMe = ISMINE_SPENDABLE;
    bool any_from_me = false;
    if (wtx.is_coinbase) {
        fAllFromMe = ISMINE_NO;
    } else {
>>>>>>> dcfbf3c2
        for (const isminetype mine : wtx.txin_is_mine)
        {
            if(mine & ISMINE_WATCH_ONLY) involvesWatchAddress = true;
            if(fAllFromMe > mine) fAllFromMe = mine;
            if (mine) any_from_me = true;
        }
    }

    if (fAllFromMe || !any_from_me) {
        for (const isminetype mine : wtx.txout_is_mine)
        {
            if(mine & ISMINE_WATCH_ONLY) involvesWatchAddress = true;
        }

        CAmount nTxFee = nDebit - wtx.tx->GetValueOut();

<<<<<<< HEAD
            CAmount nChange = wtx.change;
            parts.append(TransactionRecord(hash, nTime, TransactionRecord::SendToSelf, address, -(nDebit - nChange), nCredit - nChange));
            parts.last().involvesWatchAddress = involvesWatchAddress;   // maybe pass to TransactionRecord as constructor argument
        } else
        if (fAllFromMe)
        {
            //
            // Debit
            //
            CAmount nTxFee = nDebit - wtx.tx->GetValueOut();

            for (unsigned int nOut = 0; nOut < wtx.tx->vpout.size(); nOut++)
            {
                const CTxOutBase *txout = wtx.tx->vpout[nOut].get();
                if (!txout->IsType(OUTPUT_STANDARD))
                    continue;

                TransactionRecord sub(hash, nTime);
                sub.idx = nOut;
                sub.involvesWatchAddress = involvesWatchAddress;

                if(wtx.txout_is_mine[nOut])

                {
                    // Ignore parts sent to self, as this is usually the change
                    // from a transaction sent back to our own address.
=======
        for(unsigned int i = 0; i < wtx.tx->vout.size(); i++)
        {
            const CTxOut& txout = wtx.tx->vout[i];

            if (fAllFromMe) {
                // Change is only really possible if we're the sender
                // Otherwise, someone just sent bitcoins to a change address, which should be shown
                if (wtx.txout_is_change[i]) {
>>>>>>> dcfbf3c2
                    continue;
                }

                //
                // Debit
                //

                TransactionRecord sub(hash, nTime);
                sub.idx = i;
                sub.involvesWatchAddress = involvesWatchAddress;

                if (!std::get_if<CNoDestination>(&wtx.txout_address[i]))
                {
                    // Sent to Bitcoin Address
                    sub.type = TransactionRecord::SendToAddress;
                    sub.address = EncodeDestination(wtx.txout_address[i]);
                }
                else
                {
                    // Sent to IP, or other non-address transaction like OP_EVAL
                    sub.type = TransactionRecord::SendToOther;
                    sub.address = mapValue["to"];
                }

                CAmount nValue = txout->GetValue();
                // Add fee to first output
                if (nTxFee > 0)
                {
                    nValue += nTxFee;
                    nTxFee = 0;
                }
                sub.debit = -nValue;

                parts.append(sub);
            }

            isminetype mine = wtx.txout_is_mine[i];
            if(mine)
            {
                //
                // Credit
                //

                TransactionRecord sub(hash, nTime);
                sub.idx = i; // vout index
                sub.credit = txout.nValue;
                sub.involvesWatchAddress = mine & ISMINE_WATCH_ONLY;
                if (wtx.txout_address_is_mine[i])
                {
                    // Received by Bitcoin Address
                    sub.type = TransactionRecord::RecvWithAddress;
                    sub.address = EncodeDestination(wtx.txout_address[i]);
                }
                else
                {
                    // Received by IP connection (deprecated features), or a multisignature or other non-simple transaction
                    sub.type = TransactionRecord::RecvFromOther;
                    sub.address = mapValue["from"];
                }
                if (wtx.is_coinbase)
                {
                    // Generated
                    sub.type = TransactionRecord::Generated;
                }

                parts.append(sub);
            }
        }
    } else {
        //
        // Mixed debit transaction, can't break down payees
        //
        parts.append(TransactionRecord(hash, nTime, TransactionRecord::Other, "", nNet, 0));
        parts.last().involvesWatchAddress = involvesWatchAddress;
    }

    return parts;
}

void TransactionRecord::updateStatus(const interfaces::WalletTxStatus& wtx, const uint256& block_hash, int numBlocks, int64_t block_time)
{
    // Determine transaction status

    // Sort order, unrecorded transactions sort to the top
    int typesort;
    switch (type) {
    case SendToAddress: case SendToOther:
        typesort = 2; break;
    case RecvWithAddress: case RecvFromOther:
        typesort = 3; break;
    default:
        typesort = 9;
    }
    status.sortKey = strprintf("%010d-%01d-%010u-%03d-%d",
        wtx.block_height,
        wtx.is_coinbase ? 1 : 0,
        wtx.time_received,
        idx,
        typesort);
    status.countsForBalance = wtx.is_trusted && !(wtx.blocks_to_maturity > 0);
    status.depth = wtx.depth_in_main_chain;
    status.m_cur_block_hash = block_hash;

    // For generated transactions, determine maturity
    if (type == TransactionRecord::Generated) {
        if (wtx.blocks_to_maturity > 0)
        {
            status.status = TransactionStatus::Immature;

            if (wtx.is_in_main_chain)
            {
                status.matures_in = wtx.blocks_to_maturity;
            }
            else
            {
                status.status = TransactionStatus::NotAccepted;
            }
        }
        else
        {
            status.status = TransactionStatus::Confirmed;
        }
    }
    else
    {
        if (status.depth < 0)
        {
            status.status = TransactionStatus::Conflicted;
        }
        else if (status.depth == 0)
        {
            status.status = TransactionStatus::Unconfirmed;
            if (wtx.is_abandoned)
                status.status = TransactionStatus::Abandoned;
        }
        else if (status.depth < RecommendedNumConfirmations)
        {
            status.status = TransactionStatus::Confirming;
        }
        else
        {
            status.status = TransactionStatus::Confirmed;
        }
    }
    status.needsUpdate = false;
}

bool TransactionRecord::statusUpdateNeeded(const uint256& block_hash) const
{
    assert(!block_hash.IsNull());
    return status.m_cur_block_hash != block_hash || status.needsUpdate;
}

QString TransactionRecord::getTxHash() const
{
    return QString::fromStdString(hash.ToString());
}

int TransactionRecord::getOutputIndex() const
{
    return idx;
}<|MERGE_RESOLUTION|>--- conflicted
+++ resolved
@@ -153,60 +153,12 @@
     uint256 hash = wtx.tx->GetHash();
     std::map<std::string, std::string> mapValue = wtx.value_map;
 
-<<<<<<< HEAD
-    if (nNet > 0 || wtx.is_coinbase)
-    {
-        //
-        // Credit
-        //
-
-        for(unsigned int i = 0; i < wtx.tx->vpout.size(); i++)
-        {
-            const CTxOutBase *txout = wtx.tx->vpout[i].get();
-
-            if (!txout->IsType(OUTPUT_STANDARD))
-                continue;
-
-            isminetype mine = wtx.txout_is_mine[i];
-            if (mine)
-            {
-                TransactionRecord sub(hash, nTime);
-                sub.idx = i; // vout index
-                sub.credit = txout->GetValue();
-                sub.involvesWatchAddress = mine & ISMINE_WATCH_ONLY;
-                if (wtx.txout_address_is_mine[i])
-                {
-                    // Received by Bitcoin Address
-                    sub.type = TransactionRecord::RecvWithAddress;
-                    sub.address = EncodeDestination(wtx.txout_address[i]);
-                }
-                else
-                {
-                    // Received by IP connection (deprecated features), or a multisignature or other non-simple transaction
-                    sub.type = TransactionRecord::RecvFromOther;
-                    sub.address = mapValue["from"];
-                }
-                if (wtx.is_coinbase)
-                {
-                    // Generated
-                    sub.type = TransactionRecord::Generated;
-                }
-
-                parts.append(sub);
-            }
-        }
-    } else
-    {
-        bool involvesWatchAddress = false;
-        isminetype fAllFromMe = ISMINE_SPENDABLE;
-=======
     bool involvesWatchAddress = false;
     isminetype fAllFromMe = ISMINE_SPENDABLE;
     bool any_from_me = false;
     if (wtx.is_coinbase) {
         fAllFromMe = ISMINE_NO;
     } else {
->>>>>>> dcfbf3c2
         for (const isminetype mine : wtx.txin_is_mine)
         {
             if(mine & ISMINE_WATCH_ONLY) involvesWatchAddress = true;
@@ -223,43 +175,18 @@
 
         CAmount nTxFee = nDebit - wtx.tx->GetValueOut();
 
-<<<<<<< HEAD
-            CAmount nChange = wtx.change;
-            parts.append(TransactionRecord(hash, nTime, TransactionRecord::SendToSelf, address, -(nDebit - nChange), nCredit - nChange));
-            parts.last().involvesWatchAddress = involvesWatchAddress;   // maybe pass to TransactionRecord as constructor argument
-        } else
-        if (fAllFromMe)
-        {
-            //
-            // Debit
-            //
-            CAmount nTxFee = nDebit - wtx.tx->GetValueOut();
-
-            for (unsigned int nOut = 0; nOut < wtx.tx->vpout.size(); nOut++)
-            {
-                const CTxOutBase *txout = wtx.tx->vpout[nOut].get();
-                if (!txout->IsType(OUTPUT_STANDARD))
-                    continue;
-
-                TransactionRecord sub(hash, nTime);
-                sub.idx = nOut;
-                sub.involvesWatchAddress = involvesWatchAddress;
-
-                if(wtx.txout_is_mine[nOut])
-
-                {
-                    // Ignore parts sent to self, as this is usually the change
-                    // from a transaction sent back to our own address.
-=======
-        for(unsigned int i = 0; i < wtx.tx->vout.size(); i++)
-        {
-            const CTxOut& txout = wtx.tx->vout[i];
+        for(unsigned int i = 0; i < wtx.tx->vpout.size(); i++)
+        {
+            const CTxOutBase *txout = wtx.tx->vpout[i].get();
+
+            if (!txout->IsType(OUTPUT_STANDARD)) {
+                continue;
+            }
 
             if (fAllFromMe) {
                 // Change is only really possible if we're the sender
                 // Otherwise, someone just sent bitcoins to a change address, which should be shown
                 if (wtx.txout_is_change[i]) {
->>>>>>> dcfbf3c2
                     continue;
                 }
 
@@ -285,7 +212,7 @@
                 }
 
                 CAmount nValue = txout->GetValue();
-                // Add fee to first output
+                /* Add fee to first output */
                 if (nTxFee > 0)
                 {
                     nValue += nTxFee;
@@ -297,7 +224,7 @@
             }
 
             isminetype mine = wtx.txout_is_mine[i];
-            if(mine)
+            if (mine)
             {
                 //
                 // Credit
@@ -305,7 +232,7 @@
 
                 TransactionRecord sub(hash, nTime);
                 sub.idx = i; // vout index
-                sub.credit = txout.nValue;
+                sub.credit = txout->GetValue();
                 sub.involvesWatchAddress = mine & ISMINE_WATCH_ONLY;
                 if (wtx.txout_address_is_mine[i])
                 {
