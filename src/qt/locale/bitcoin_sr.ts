--- conflicted
+++ resolved
@@ -952,9 +952,6 @@
         <translation type="unfinished">Синхронизација са мрежом...</translation>
     </message>
     <message>
-<<<<<<< HEAD
-        <source>Request payments (generates QR codes and particl: URIs)</source>
-=======
         <source>Indexing blocks on disk…</source>
         <translation type="unfinished">Индексирање блокова на диску…</translation>
     </message>
@@ -971,8 +968,7 @@
         <translation type="unfinished">Повезивање са клијентима...</translation>
     </message>
     <message>
-        <source>Request payments (generates QR codes and bitcoin: URIs)</source>
->>>>>>> 0567787f
+        <source>Request payments (generates QR codes and particl: URIs)</source>
         <translation type="unfinished">Затражи плаћање (генерише QR кодове и биткоин: URI-е)</translation>
     </message>
     <message>
@@ -1028,12 +1024,12 @@
         <translation type="unfinished">Ажурирано</translation>
     </message>
     <message>
-        <source>Load Partially Signed Bitcoin Transaction</source>
-        <translation type="unfinished">Учитај делимично потписану Bitcoin трансакцију</translation>
-    </message>
-    <message>
-        <source>Load Partially Signed Bitcoin Transaction from clipboard</source>
-        <translation type="unfinished">Учитај делимично потписану Bitcoin трансакцију из clipboard-a</translation>
+        <source>Load Partially Signed Particl Transaction</source>
+        <translation type="unfinished">Учитај делимично потписану Particl трансакцију</translation>
+    </message>
+    <message>
+        <source>Load Partially Signed Particl Transaction from clipboard</source>
+        <translation type="unfinished">Учитај делимично потписану Particl трансакцију из clipboard-a</translation>
     </message>
     <message>
         <source>Node window</source>
@@ -1896,9 +1892,6 @@
         <translation type="unfinished">&amp;Троши непотврђени кусур</translation>
     </message>
     <message>
-<<<<<<< HEAD
-        <source>Automatically open the Particl client port on the router. This only works when your router supports UPnP and it is enabled.</source>
-=======
         <source>External Signer (e.g. hardware wallet)</source>
         <translation type="unfinished">Екстерни потписник (нпр. хардверски новчаник)</translation>
     </message>
@@ -1907,12 +1900,11 @@
         <translation type="unfinished">&amp;Путања скрипте спољног потписника</translation>
     </message>
     <message>
-        <source>Full path to a Bitcoin Core compatible script (e.g. C:\Downloads\hwi.exe or /Users/you/Downloads/hwi.py). Beware: malware can steal your coins!</source>
+        <source>Full path to a Particl Core compatible script (e.g. C:\Downloads\hwi.exe or /Users/you/Downloads/hwi.py). Beware: malware can steal your coins!</source>
         <translation type="unfinished">Пуна путања до скрипте компатибилне са Битцоин Цоре (нпр. Ц:\Довнлоадс\хви.еке или /Усерс/иоу/Довнлоадс/хви.пи). Пазите: злонамерни софтвер може украсти ваше новчиће</translation>
     </message>
     <message>
-        <source>Automatically open the Bitcoin client port on the router. This only works when your router supports UPnP and it is enabled.</source>
->>>>>>> 0567787f
+        <source>Automatically open the Particl client port on the router. This only works when your router supports UPnP and it is enabled.</source>
         <translation type="unfinished">Аутоматски отвори Биткоин клијент порт на рутеру. Ова опција ради само уколико твој рутер подржава и има омогућен UPnP.</translation>
     </message>
     <message>
@@ -1920,7 +1912,7 @@
         <translation type="unfinished">Мапирај порт користећи &amp;UPnP</translation>
     </message>
     <message>
-        <source>Automatically open the Bitcoin client port on the router. This only works when your router supports NAT-PMP and it is enabled. The external port could be random.</source>
+        <source>Automatically open the Particl client port on the router. This only works when your router supports NAT-PMP and it is enabled. The external port could be random.</source>
         <translation type="unfinished">Аутоматски отворите порт за Битцоин клијент на рутеру. Ово функционише само када ваш рутер подржава НАТ-ПМП и када је омогућен. Спољни порт би могао бити насумичан.</translation>
     </message>
     <message>
@@ -2008,7 +2000,7 @@
         <translation type="unfinished">Да ли да се прикажу опције контроле новчића или не.</translation>
     </message>
     <message>
-        <source>Connect to the Bitcoin network through a separate SOCKS5 proxy for Tor onion services.</source>
+        <source>Connect to the Particl network through a separate SOCKS5 proxy for Tor onion services.</source>
         <translation type="unfinished">Повежите се на Битцоин мрежу преко засебног СОЦКС5 проксија за Тор онион услуге.</translation>
     </message>
     <message>
@@ -2321,9 +2313,6 @@
         <translation type="unfinished">'particl://' није важећи URI. Уместо тога користити  'particl:'.</translation>
     </message>
     <message>
-<<<<<<< HEAD
-        <source>URI cannot be parsed! This can be caused by an invalid Particl address or malformed URI parameters.</source>
-=======
         <source>Cannot process payment request because BIP70 is not supported.
 Due to widespread security flaws in BIP70 it's strongly recommended that any merchant instructions to switch wallets be ignored.
 If you are receiving this error you should request the merchant provide a BIP21 compatible URI.</source>
@@ -2332,8 +2321,7 @@
 Ако добијете ову грешку, требало би да затражите од трговца да достави УРИ компатибилан са БИП21.</translation>
     </message>
     <message>
-        <source>URI cannot be parsed! This can be caused by an invalid Bitcoin address or malformed URI parameters.</source>
->>>>>>> 0567787f
+        <source>URI cannot be parsed! This can be caused by an invalid Particl address or malformed URI parameters.</source>
         <translation type="unfinished">URI се не може рашчланити! Ово може бити проузроковано неважећом Биткоин адресом или погрешно форматираним URI параметрима.</translation>
     </message>
     <message>
@@ -3120,9 +3108,6 @@
         <translation type="unfinished">Сакријте износ накнаде за трансакцију</translation>
     </message>
     <message>
-<<<<<<< HEAD
-        <source>When there is less transaction volume than space in the blocks, miners as well as relaying nodes may enforce a minimum fee. Paying only this minimum fee is just fine, but be aware that this can result in a never confirming transaction once there is more demand for particl transactions than the network can process.</source>
-=======
         <source>Specify a custom fee per kB (1,000 bytes) of the transaction's virtual size.
 
 Note:  Since the fee is calculated on a per-byte basis, a fee rate of "100 satoshis per kvB" for a transaction size of 500 virtual bytes (half of 1 kvB) would ultimately yield a fee of only 50 satoshis.</source>
@@ -3131,8 +3116,7 @@
 Напомена: С обзиром да се провизија рачуна на основу броја бајтова, провизија за "100 сатошија по kB" за величину трансакције од 500 бајтова (пола од 1 kB) ће аутоматски износити само 50 сатошија.</translation>
     </message>
     <message>
-        <source>When there is less transaction volume than space in the blocks, miners as well as relaying nodes may enforce a minimum fee. Paying only this minimum fee is just fine, but be aware that this can result in a never confirming transaction once there is more demand for bitcoin transactions than the network can process.</source>
->>>>>>> 0567787f
+        <source>When there is less transaction volume than space in the blocks, miners as well as relaying nodes may enforce a minimum fee. Paying only this minimum fee is just fine, but be aware that this can result in a never confirming transaction once there is more demand for particl transactions than the network can process.</source>
         <translation type="unfinished">Када је мањи обим трансакција од простора у блоку, рудари, као и повезани нодови могу применити минималну провизију. Плаћање само минималне накнаде - провизије је добро, али треба бити свестан да ово може резултовати трансакцијом која неће никада бити потврђена, у случају када је број захтева за биткоин трансакцијама већи од могућности мреже да обради.</translation>
     </message>
     <message>
@@ -3281,7 +3265,7 @@
         <translation type="unfinished">Можете повећати провизију касније (сигнали Замени-са-Провизијом, BIP-125).</translation>
     </message>
     <message>
-        <source>Please, review your transaction proposal. This will produce a Partially Signed Bitcoin Transaction (PSBT) which you can save or copy and then sign with e.g. an offline %1 wallet, or a PSBT-compatible hardware wallet.</source>
+        <source>Please, review your transaction proposal. This will produce a Partially Signed Particl Transaction (PSBT) which you can save or copy and then sign with e.g. an offline %1 wallet, or a PSBT-compatible hardware wallet.</source>
         <extracomment>Text to inform a user attempting to create a transaction of their current options. At this stage, a user can only create a PSBT. This string is displayed when private keys are disabled and an external signer is not available.</extracomment>
         <translation type="unfinished">Молимо, проверите ваш предлог трансакције. Ово ће произвести делимично потписану Биткоин трансакцију (PSBT) коју можете копирати и онда потписати са нпр. офлајн %1 новчаником, или PSBT компатибилним хардверским новчаником.</translation>
     </message>
