<TS version="2.1" language="sr">
<context>
    <name>AddressBookPage</name>
    <message>
        <source>Right-click to edit address or label</source>
        <translation type="unfinished">Десни клик за измену адресе или ознаке</translation>
    </message>
    <message>
        <source>Create a new address</source>
        <translation>Направи нову адресу</translation>
    </message>
    <message>
        <source>&amp;New</source>
        <translation type="unfinished">&amp;Ново</translation>
    </message>
    <message>
        <source>Copy the currently selected address to the system clipboard</source>
        <translation>Копирај тренутно одабрану адресу</translation>
    </message>
    <message>
        <source>&amp;Copy</source>
        <translation type="unfinished">&amp;Копирај</translation>
    </message>
    <message>
        <source>C&amp;lose</source>
        <translation type="unfinished">&amp;Затвори</translation>
    </message>
    <message>
        <source>Delete the currently selected address from the list</source>
        <translation>Обриши тренутно одабрану адресу са листе</translation>
    </message>
    <message>
        <source>Enter address or label to search</source>
        <translation type="unfinished">Унеси адресу или назив ознаке за претрагу</translation>
    </message>
    <message>
        <source>Export the data in the current tab to a file</source>
        <translation>Извези податке из одабране картице у датотеку</translation>
    </message>
    <message>
        <source>&amp;Export</source>
        <translation>&amp;Извези</translation>
    </message>
    <message>
        <source>&amp;Delete</source>
        <translation>&amp;Обриши</translation>
    </message>
    <message>
        <source>Choose the address to send coins to</source>
        <translation type="unfinished">Одабери адресу за слање</translation>
    </message>
    <message>
        <source>Choose the address to receive coins with</source>
        <translation type="unfinished">Одабери адресу за примање</translation>
    </message>
    <message>
        <source>C&amp;hoose</source>
        <translation type="unfinished">&amp;Одабери</translation>
    </message>
    <message>
        <source>Sending addresses</source>
        <translation type="unfinished">Адресе за слање</translation>
    </message>
    <message>
        <source>Receiving addresses</source>
        <translation type="unfinished">Адресе за примање</translation>
    </message>
    <message>
<<<<<<< HEAD
        <source>These are your Particl addresses for sending payments. Always check the amount and the receiving address before sending coins.</source>
        <translation>Ово су твоје Биткоин адресе за слање уплата. Увек добро провери износ и адресу на коју шаљеш пре него што пошаљеш уплату.</translation>
=======
        <source>These are your Bitcoin addresses for sending payments. Always check the amount and the receiving address before sending coins.</source>
        <translation type="unfinished">Ово су твоје Биткоин адресе за слање уплата. Увек добро провери износ и адресу на коју шаљеш пре него што пошаљеш уплату.</translation>
>>>>>>> d3bd5410
    </message>
    <message>
        <source>These are your Particl addresses for receiving payments. Use the 'Create new receiving address' button in the receive tab to create new addresses.
Signing is only possible with addresses of the type 'legacy'.</source>
        <translation type="unfinished">Ово су твоје Биткоин адресе за приманје уплата. Користи дугме „Направи нову адресу за примање” у картици за примање за креирање нових адреса.
Потписивање је могуће само за адресе типа 'legacy'.</translation>
    </message>
    <message>
        <source>&amp;Copy Address</source>
        <translation type="unfinished">&amp;Копирај Адресу</translation>
    </message>
    <message>
        <source>Copy &amp;Label</source>
        <translation type="unfinished">Копирај &amp; Обележи</translation>
    </message>
    <message>
        <source>&amp;Edit</source>
        <translation type="unfinished">&amp;Измени</translation>
    </message>
    <message>
        <source>Export Address List</source>
        <translation type="unfinished">Извези Листу Адреса</translation>
    </message>
    <message>
        <source>There was an error trying to save the address list to %1. Please try again.</source>
        <extracomment>An error message. %1 is a stand-in argument for the name of the file we attempted to save to.</extracomment>
        <translation type="unfinished">Десила се грешка приликом покушаја да се листа адреса упамти на  %1. Молимо покушајте поново.</translation>
    </message>
    <message>
        <source>Exporting Failed</source>
        <translation type="unfinished">Извоз Неуспешан</translation>
    </message>
</context>
<context>
    <name>AddressTableModel</name>
    <message>
        <source>Label</source>
        <translation type="unfinished">Ознака</translation>
    </message>
    <message>
        <source>Address</source>
        <translation type="unfinished">Адреса</translation>
    </message>
    <message>
        <source>(no label)</source>
        <translation type="unfinished">(без ознаке)</translation>
    </message>
</context>
<context>
    <name>AskPassphraseDialog</name>
    <message>
        <source>Passphrase Dialog</source>
        <translation>Прозор за унос лозинке</translation>
    </message>
    <message>
        <source>Enter passphrase</source>
        <translation>Унеси лозинку</translation>
    </message>
    <message>
        <source>New passphrase</source>
        <translation>Нова лозинка</translation>
    </message>
    <message>
        <source>Repeat new passphrase</source>
        <translation>Понови нову лозинку</translation>
    </message>
    <message>
        <source>Show passphrase</source>
        <translation type="unfinished">Прикажи лозинку</translation>
    </message>
    <message>
        <source>Encrypt wallet</source>
        <translation type="unfinished">Шифрирај новчаник</translation>
    </message>
    <message>
        <source>This operation needs your wallet passphrase to unlock the wallet.</source>
        <translation type="unfinished">Ова операција захтева да унесеш лозинку новчаника како би се новчаник откључао.</translation>
    </message>
    <message>
        <source>Unlock wallet</source>
        <translation type="unfinished">Откључај новчаник</translation>
    </message>
    <message>
        <source>Change passphrase</source>
        <translation type="unfinished">Измени лозинку</translation>
    </message>
    <message>
        <source>Confirm wallet encryption</source>
        <translation type="unfinished">Потврди шифрирање новчаника</translation>
    </message>
    <message>
<<<<<<< HEAD
        <source>Warning: If you encrypt your wallet and lose your passphrase, you will &lt;b&gt;LOSE ALL OF YOUR PARTICL&lt;/b&gt;!</source>
        <translation>Упозорење: Уколико шифрираш новчаник и изгубиш своју лозинку, &lt;b&gt;ИЗГУБИЋЕШ СВЕ СВОЈЕ БИТКОИНЕ&lt;/b&gt;!</translation>
=======
        <source>Warning: If you encrypt your wallet and lose your passphrase, you will &lt;b&gt;LOSE ALL OF YOUR BITCOINS&lt;/b&gt;!</source>
        <translation type="unfinished">Упозорење: Уколико шифрираш новчаник и изгубиш своју лозинку, &lt;b&gt;ИЗГУБИЋЕШ СВЕ СВОЈЕ БИТКОИНЕ&lt;/b&gt;!</translation>
>>>>>>> d3bd5410
    </message>
    <message>
        <source>Are you sure you wish to encrypt your wallet?</source>
        <translation type="unfinished">Да ли сте сигурни да желите да шифрирате свој новчаник?</translation>
    </message>
    <message>
        <source>Wallet encrypted</source>
        <translation type="unfinished">Новчаник шифриран</translation>
    </message>
    <message>
        <source>Enter the new passphrase for the wallet.&lt;br/&gt;Please use a passphrase of &lt;b&gt;ten or more random characters&lt;/b&gt;, or &lt;b&gt;eight or more words&lt;/b&gt;.</source>
        <translation type="unfinished">Унеси нову приступну фразу за новчаник&lt;br/&gt;Молимо користи приступну фразу од десет или више насумичних карактера&lt;b&gt;,или&lt;b&gt;осам или више речи&lt;/b&gt;.</translation>
    </message>
    <message>
        <source>Enter the old passphrase and new passphrase for the wallet.</source>
        <translation type="unfinished">Унеси стару лозинку и нову лозинку новчаника.</translation>
    </message>
    <message>
<<<<<<< HEAD
        <source>Remember that encrypting your wallet cannot fully protect your particl from being stolen by malware infecting your computer.</source>
        <translation>Упамти, шифрирање новчаника не може у потуности заштити твоје биткоине од крађе од стране малвера инфицира твој рачунар.</translation>
=======
        <source>Remember that encrypting your wallet cannot fully protect your bitcoins from being stolen by malware infecting your computer.</source>
        <translation type="unfinished">Упамти, шифрирање новчаника не може у потуности заштити твоје биткоине од крађе од стране малвера инфицира твој рачунар.</translation>
>>>>>>> d3bd5410
    </message>
    <message>
        <source>Wallet to be encrypted</source>
        <translation type="unfinished">Новчаник за шифрирање</translation>
    </message>
    <message>
        <source>Your wallet is about to be encrypted. </source>
        <translation type="unfinished">Твој новчаник биће шифриран.</translation>
    </message>
    <message>
        <source>Your wallet is now encrypted. </source>
        <translation type="unfinished">Твој новчаник сада је шифриран.</translation>
    </message>
    <message>
        <source>IMPORTANT: Any previous backups you have made of your wallet file should be replaced with the newly generated, encrypted wallet file. For security reasons, previous backups of the unencrypted wallet file will become useless as soon as you start using the new, encrypted wallet.</source>
        <translation type="unfinished">ВАЖНО: Свакa претходнa резерва новчаника коју сте имали треба да се замени новим, шифрираним фајлом новчаника. Из сигурносних разлога, свака претходна резерва нешифрираног фајла новчаника постаће сувишна, чим почнете да користите нови, шифрирани новчаник.</translation>
    </message>
    <message>
        <source>Wallet encryption failed</source>
        <translation type="unfinished">Шифрирање новчаника неуспешно.</translation>
    </message>
    <message>
        <source>Wallet encryption failed due to an internal error. Your wallet was not encrypted.</source>
        <translation type="unfinished">Шифрирање новчаника није успело због интерне грешке. Ваш новчаник није шифриран.</translation>
    </message>
    <message>
        <source>The supplied passphrases do not match.</source>
        <translation type="unfinished">Лозинке које сте унели нису исте.</translation>
    </message>
    <message>
        <source>Wallet unlock failed</source>
        <translation type="unfinished">Отључавање новчаника није успело.</translation>
    </message>
    <message>
        <source>The passphrase entered for the wallet decryption was incorrect.</source>
        <translation type="unfinished">Лозинка коју сте унели за дешифровање новчаника је погрешна.</translation>
    </message>
    <message>
        <source>Wallet passphrase was successfully changed.</source>
        <translation type="unfinished">Лозинка новчаника успешно је промењена.</translation>
    </message>
    <message>
        <source>Warning: The Caps Lock key is on!</source>
        <translation type="unfinished">Упозорање Caps Lock дугме укључено!</translation>
    </message>
</context>
<context>
    <name>BanTableModel</name>
    <message>
        <source>IP/Netmask</source>
        <translation type="unfinished">ИП/Нетмаск</translation>
    </message>
    <message>
        <source>Banned Until</source>
        <translation type="unfinished">Забрањен до</translation>
    </message>
</context>
<context>
    <name>BitcoinApplication</name>
    <message>
        <source>Internal error</source>
        <translation type="unfinished">Интерна грешка</translation>
    </message>
    </context>
<context>
    <name>QObject</name>
    <message>
        <source>Error: Specified data directory "%1" does not exist.</source>
        <translation type="unfinished">Грешка: Одабрани директорјиум датотеке "%1" не постоји.</translation>
    </message>
    <message>
        <source>Error: %1</source>
        <translation type="unfinished">Грешка: %1</translation>
    </message>
    <message>
        <source>unknown</source>
        <translation type="unfinished">непознато</translation>
    </message>
    <message>
        <source>Amount</source>
        <translation type="unfinished">Износ</translation>
    </message>
    <message>
        <source>Enter a Bitcoin address (e.g. %1)</source>
        <translation type="unfinished">Унеси Биткоин адресу, (нпр %1)</translation>
    </message>
    <message>
        <source>Inbound</source>
        <translation type="unfinished">Долазеће</translation>
    </message>
    <message>
        <source>Outbound</source>
        <translation type="unfinished">Одлазеће</translation>
    </message>
    <message>
        <source>None</source>
        <translation type="unfinished">Nijedan</translation>
    </message>
    <message>
        <source>N/A</source>
        <translation type="unfinished">Није применљиво</translation>
    </message>
    <message numerus="yes">
        <source>%n second(s)</source>
        <translation>
            <numerusform />
            <numerusform />
            <numerusform />
        </translation>
    </message>
    <message numerus="yes">
        <source>%n minute(s)</source>
        <translation>
            <numerusform />
            <numerusform />
            <numerusform />
        </translation>
    </message>
    <message numerus="yes">
        <source>%n hour(s)</source>
        <translation type="unfinished">
            <numerusform />
            <numerusform />
            <numerusform />
        </translation>
    </message>
    <message numerus="yes">
        <source>%n day(s)</source>
        <translation type="unfinished">
            <numerusform />
            <numerusform />
            <numerusform />
        </translation>
    </message>
    <message numerus="yes">
        <source>%n week(s)</source>
        <translation type="unfinished">
            <numerusform />
            <numerusform />
            <numerusform />
        </translation>
    </message>
    <message>
        <source>%1 and %2</source>
        <translation type="unfinished">%1 и %2</translation>
    </message>
    <message numerus="yes">
        <source>%n year(s)</source>
        <translation type="unfinished">
            <numerusform />
            <numerusform />
            <numerusform />
        </translation>
    </message>
    </context>
<context>
    <name>BitcoinGUI</name>
    <message>
        <source>&amp;Overview</source>
        <translation>&amp;Општи преглед</translation>
    </message>
    <message>
        <source>Show general overview of wallet</source>
        <translation>Погледајте општи преглед новчаника</translation>
    </message>
    <message>
        <source>&amp;Transactions</source>
        <translation>&amp;Трансакције</translation>
    </message>
    <message>
        <source>Browse transaction history</source>
        <translation>Претражите историјат трансакција</translation>
    </message>
    <message>
        <source>E&amp;xit</source>
        <translation>И&amp;злаз</translation>
    </message>
    <message>
        <source>Quit application</source>
        <translation>Напустите програм</translation>
    </message>
    <message>
        <source>&amp;About %1</source>
        <translation type="unfinished">&amp;О %1</translation>
    </message>
    <message>
        <source>Show information about %1</source>
        <translation type="unfinished">Прикажи информације о %1</translation>
    </message>
    <message>
        <source>About &amp;Qt</source>
        <translation>О &amp;Qt-у</translation>
    </message>
    <message>
        <source>Show information about Qt</source>
        <translation>Прегледај информације о Qt-у</translation>
    </message>
    <message>
        <source>Modify configuration options for %1</source>
        <translation type="unfinished">Измени конфигурацију поставки за %1</translation>
    </message>
    <message>
        <source>Create a new wallet</source>
        <translation type="unfinished">Направи нови ночаник</translation>
    </message>
    <message>
        <source>Wallet:</source>
        <translation type="unfinished">Новчаник:</translation>
    </message>
    <message>
        <source>Network activity disabled.</source>
        <extracomment>A substring of the tooltip.</extracomment>
        <translation type="unfinished">Активност на мрежи искључена.</translation>
    </message>
    <message>
        <source>Proxy is &lt;b&gt;enabled&lt;/b&gt;: %1</source>
        <translation type="unfinished">Прокси је &lt;b&gt;омогућен&lt;/b&gt;: %1</translation>
    </message>
    <message>
        <source>Send coins to a Particl address</source>
        <translation>Пошаљи новац на Биткоин адресу</translation>
    </message>
    <message>
        <source>Backup wallet to another location</source>
        <translation>Направи резервну копију новчаника на другој локацији</translation>
    </message>
    <message>
        <source>Change the passphrase used for wallet encryption</source>
        <translation>Мењање лозинке којом се шифрује новчаник</translation>
    </message>
    <message>
        <source>&amp;Send</source>
        <translation>&amp;Пошаљи</translation>
    </message>
    <message>
        <source>&amp;Receive</source>
        <translation>&amp;Прими</translation>
    </message>
    <message>
        <source>&amp;Options…</source>
        <translation type="unfinished">&amp;Опције...</translation>
    </message>
    <message>
        <source>&amp;Show / Hide</source>
        <translation>&amp;Прикажи / Сакриј</translation>
    </message>
    <message>
        <source>Show or hide the main Window</source>
        <translation>Прикажи или сакриј главни прозор</translation>
    </message>
    <message>
        <source>&amp;Encrypt Wallet…</source>
        <translation type="unfinished">&amp;Енкриптуј новчаник</translation>
    </message>
    <message>
        <source>Encrypt the private keys that belong to your wallet</source>
        <translation>Шифрирај приватни клуљ који припада новчанику.</translation>
    </message>
    <message>
<<<<<<< HEAD
        <source>Sign messages with your Particl addresses to prove you own them</source>
        <translation>Потписуј поруку са своје Биткоин адресе као доказ да си њихов власник</translation>
    </message>
    <message>
        <source>Verify messages to ensure they were signed with specified Particl addresses</source>
=======
        <source>&amp;Backup Wallet…</source>
        <translation type="unfinished">&amp;Резервна копија новчаника</translation>
    </message>
    <message>
        <source>&amp;Change Passphrase…</source>
        <translation type="unfinished">&amp;Измени приступну фразу</translation>
    </message>
    <message>
        <source>Sign &amp;message…</source>
        <translation type="unfinished">Потпиши &amp;поруку</translation>
    </message>
    <message>
        <source>Sign messages with your Bitcoin addresses to prove you own them</source>
        <translation>Потписуј поруку са своје Биткоин адресе као доказ да си њихов власник</translation>
    </message>
    <message>
        <source>&amp;Verify message…</source>
        <translation type="unfinished">&amp;Верификуј поруку</translation>
    </message>
    <message>
        <source>Verify messages to ensure they were signed with specified Bitcoin addresses</source>
>>>>>>> d3bd5410
        <translation>Верификуј поруке и утврди да ли су потписане од стране спецификованих Биткоин адреса</translation>
    </message>
    <message>
        <source>Close Wallet…</source>
        <translation type="unfinished">Затвори новчаник...</translation>
    </message>
    <message>
        <source>Create Wallet…</source>
        <translation type="unfinished">Направи новчаник...</translation>
    </message>
    <message>
        <source>Close All Wallets…</source>
        <translation type="unfinished">Затвори све новчанике...</translation>
    </message>
    <message>
        <source>&amp;File</source>
        <translation>&amp;Фајл</translation>
    </message>
    <message>
        <source>&amp;Settings</source>
        <translation>&amp;Подешавања</translation>
    </message>
    <message>
        <source>&amp;Help</source>
        <translation>&amp;Помоћ</translation>
    </message>
    <message>
        <source>Tabs toolbar</source>
        <translation>Трака са картицама</translation>
    </message>
    <message>
<<<<<<< HEAD
        <source>Request payments (generates QR codes and particl: URIs)</source>
        <translation>Затражи плаћање (генерише QR кодове и биткоин: URI-е)</translation>
=======
        <source>Synchronizing with network…</source>
        <translation type="unfinished">Синхронизација са мрежом...</translation>
    </message>
    <message>
        <source>Request payments (generates QR codes and bitcoin: URIs)</source>
        <translation type="unfinished">Затражи плаћање (генерише QR кодове и биткоин: URI-е)</translation>
>>>>>>> d3bd5410
    </message>
    <message>
        <source>Show the list of used sending addresses and labels</source>
        <translation type="unfinished">Прегледајте листу коришћених адреса и етикета за слање уплата</translation>
    </message>
    <message>
        <source>Show the list of used receiving addresses and labels</source>
        <translation type="unfinished">Прегледајте листу коришћених адреса и етикета за пријем уплата</translation>
    </message>
    <message>
        <source>&amp;Command-line options</source>
<<<<<<< HEAD
        <translation>&amp;Опције командне линије</translation>
    </message>
    <message numerus="yes">
        <source>%n active connection(s) to Particl network</source>
        <translation><numerusform>%n aктивна веза са Биткоин мрежом</numerusform><numerusform>%n aктивних веза са Биткоин мрежом</numerusform><numerusform>%n aктивних веза са Биткоин мрежом</numerusform></translation>
    </message>
    <message>
        <source>Indexing blocks on disk...</source>
        <translation>Идексирање блокова на диску...</translation>
    </message>
    <message>
        <source>Processing blocks on disk...</source>
        <translation>Обрада блокова на диску...</translation>
=======
        <translation type="unfinished">&amp;Опције командне линије</translation>
>>>>>>> d3bd5410
    </message>
    <message numerus="yes">
        <source>Processed %n block(s) of transaction history.</source>
        <translation>
            <numerusform />
            <numerusform />
            <numerusform />
        </translation>
    </message>
    <message>
        <source>%1 behind</source>
        <translation>%1 уназад</translation>
    </message>
    <message>
        <source>Last received block was generated %1 ago.</source>
        <translation>Последњи примљени блок је направљен пре %1.</translation>
    </message>
    <message>
        <source>Transactions after this will not yet be visible.</source>
        <translation>Трансакције након овога још неће бити видљиве.</translation>
    </message>
    <message>
        <source>Error</source>
        <translation>Грешка</translation>
    </message>
    <message>
        <source>Warning</source>
        <translation>Упозорење</translation>
    </message>
    <message>
        <source>Information</source>
        <translation>Информације</translation>
    </message>
    <message>
        <source>Up to date</source>
        <translation>Ажурирано</translation>
    </message>
    <message>
        <source>Node window</source>
        <translation type="unfinished">Ноде прозор</translation>
    </message>
    <message>
        <source>Open node debugging and diagnostic console</source>
        <translation type="unfinished">Отвори конзолу за ноде дебуг и дијагностику</translation>
    </message>
    <message>
        <source>&amp;Sending addresses</source>
        <translation type="unfinished">&amp;Адресе за слање</translation>
    </message>
    <message>
        <source>&amp;Receiving addresses</source>
        <translation type="unfinished">&amp;Адресе за примање</translation>
    </message>
    <message>
<<<<<<< HEAD
        <source>Open a particl: URI</source>
        <translation>Отвори биткоин: URI</translation>
=======
        <source>Open a bitcoin: URI</source>
        <translation type="unfinished">Отвори биткоин: URI</translation>
>>>>>>> d3bd5410
    </message>
    <message>
        <source>Open Wallet</source>
        <translation type="unfinished">Отвори новчаник</translation>
    </message>
    <message>
        <source>Open a wallet</source>
        <translation type="unfinished">Отвори новчаник</translation>
    </message>
    <message>
        <source>Close wallet</source>
        <translation type="unfinished">Затвори новчаник</translation>
    </message>
    <message>
        <source>Close all wallets</source>
        <translation type="unfinished">Затвори све новчанике</translation>
    </message>
    <message>
<<<<<<< HEAD
        <source>Show the %1 help message to get a list with possible Particl command-line options</source>
        <translation>Прикажи  поруку помоћи %1 за листу са могућим опцијама Биткоин командне линије</translation>
=======
        <source>Show the %1 help message to get a list with possible Bitcoin command-line options</source>
        <translation type="unfinished">Прикажи  поруку помоћи %1 за листу са могућим опцијама Биткоин командне линије</translation>
>>>>>>> d3bd5410
    </message>
    <message>
        <source>default wallet</source>
        <translation type="unfinished">подразумевани новчаник</translation>
    </message>
    <message>
        <source>No wallets available</source>
        <translation type="unfinished">Нема доступних новчаника</translation>
    </message>
    <message>
        <source>Minimize</source>
        <translation type="unfinished">Умањи</translation>
    </message>
    <message>
        <source>Zoom</source>
        <translation type="unfinished">Увећај</translation>
    </message>
    <message>
        <source>Main Window</source>
        <translation type="unfinished">Главни прозор</translation>
    </message>
    <message>
        <source>%1 client</source>
        <translation type="unfinished">%1 клијент</translation>
    </message>
    <message numerus="yes">
        <source>%n active connection(s) to Bitcoin network.</source>
        <extracomment>A substring of the tooltip.</extracomment>
        <translation type="unfinished">
            <numerusform />
            <numerusform />
            <numerusform />
        </translation>
    </message>
    <message>
        <source>Error: %1</source>
        <translation type="unfinished">Грешка: %1</translation>
    </message>
    <message>
        <source>Warning: %1</source>
        <translation type="unfinished">Упозорење: %1</translation>
    </message>
    <message>
        <source>Date: %1
</source>
        <translation type="unfinished">Датум: %1
</translation>
    </message>
    <message>
        <source>Amount: %1
</source>
        <translation type="unfinished">Износ: %1
</translation>
    </message>
    <message>
        <source>Wallet: %1
</source>
        <translation type="unfinished">Новчаник: %1
</translation>
    </message>
    <message>
        <source>Type: %1
</source>
        <translation type="unfinished">Тип: %1
</translation>
    </message>
    <message>
        <source>Label: %1
</source>
        <translation type="unfinished">Ознака: %1
</translation>
    </message>
    <message>
        <source>Address: %1
</source>
        <translation type="unfinished">Адреса: %1
</translation>
    </message>
    <message>
        <source>Sent transaction</source>
        <translation>Послата трансакција</translation>
    </message>
    <message>
        <source>Incoming transaction</source>
        <translation>Долазна трансакција</translation>
    </message>
    <message>
        <source>HD key generation is &lt;b&gt;enabled&lt;/b&gt;</source>
        <translation type="unfinished">Генерисање ХД кључа је &lt;b&gt;омогућено&lt;/b&gt;</translation>
    </message>
    <message>
        <source>HD key generation is &lt;b&gt;disabled&lt;/b&gt;</source>
        <translation type="unfinished">Генерисање ХД кључа је &lt;b&gt;онеомогућено&lt;/b&gt;</translation>
    </message>
    <message>
        <source>Private key &lt;b&gt;disabled&lt;/b&gt;</source>
        <translation type="unfinished">Приватни кључ &lt;b&gt;онемогућен&lt;/b&gt;</translation>
    </message>
    <message>
        <source>Wallet is &lt;b&gt;encrypted&lt;/b&gt; and currently &lt;b&gt;unlocked&lt;/b&gt;</source>
        <translation>Новчаник јс &lt;b&gt;шифриран&lt;/b&gt; и тренутно &lt;b&gt;откључан&lt;/b&gt;</translation>
    </message>
    <message>
        <source>Wallet is &lt;b&gt;encrypted&lt;/b&gt; and currently &lt;b&gt;locked&lt;/b&gt;</source>
        <translation>Новчаник јс &lt;b&gt;шифрован&lt;/b&gt; и тренутно &lt;b&gt;закључан&lt;/b&gt;</translation>
    </message>
    <message>
        <source>Original message:</source>
        <translation type="unfinished">Оригинална порука:</translation>
    </message>
</context>
<context>
    <name>UnitDisplayStatusBarControl</name>
    <message>
        <source>Unit to show amounts in. Click to select another unit.</source>
        <translation type="unfinished">Јединица у којој се приказују износи. Притисни да се прикаже друга јединица.</translation>
    </message>
</context>
<context>
    <name>CoinControlDialog</name>
    <message>
        <source>Coin Selection</source>
        <translation type="unfinished">Избор новчића</translation>
    </message>
    <message>
        <source>Quantity:</source>
        <translation type="unfinished">Количина:</translation>
    </message>
    <message>
        <source>Bytes:</source>
        <translation type="unfinished">Бајта:</translation>
    </message>
    <message>
        <source>Amount:</source>
        <translation type="unfinished">Износ:</translation>
    </message>
    <message>
        <source>Fee:</source>
        <translation type="unfinished">Провизија:</translation>
    </message>
    <message>
        <source>Dust:</source>
        <translation type="unfinished">Прашина:</translation>
    </message>
    <message>
        <source>After Fee:</source>
        <translation type="unfinished">Након накнаде:</translation>
    </message>
    <message>
        <source>Change:</source>
        <translation type="unfinished">Кусур:</translation>
    </message>
    <message>
        <source>(un)select all</source>
        <translation type="unfinished">(Де)Селектуј све</translation>
    </message>
    <message>
        <source>Tree mode</source>
        <translation type="unfinished">Прикажи као стабло</translation>
    </message>
    <message>
        <source>List mode</source>
        <translation type="unfinished">Прикажи као листу</translation>
    </message>
    <message>
        <source>Amount</source>
        <translation type="unfinished">Износ</translation>
    </message>
    <message>
        <source>Received with label</source>
        <translation type="unfinished">Примљено са ознаком</translation>
    </message>
    <message>
        <source>Received with address</source>
        <translation type="unfinished">Примљено са адресом</translation>
    </message>
    <message>
        <source>Date</source>
        <translation type="unfinished">Датум</translation>
    </message>
    <message>
        <source>Confirmations</source>
        <translation type="unfinished">Потврде</translation>
    </message>
    <message>
        <source>Confirmed</source>
        <translation type="unfinished">Потврђено</translation>
    </message>
    <message>
        <source>Copy amount</source>
        <translation type="unfinished">Копирај износ</translation>
    </message>
    <message>
        <source>Copy quantity</source>
        <translation type="unfinished">Копирај количину</translation>
    </message>
    <message>
        <source>Copy fee</source>
        <translation type="unfinished">Копирај провизију</translation>
    </message>
    <message>
        <source>Copy after fee</source>
        <translation type="unfinished">Копирај након провизије</translation>
    </message>
    <message>
        <source>Copy bytes</source>
        <translation type="unfinished">Копирај бајтове</translation>
    </message>
    <message>
        <source>Copy dust</source>
        <translation type="unfinished">Копирај прашину</translation>
    </message>
    <message>
        <source>Copy change</source>
        <translation type="unfinished">Копирај кусур</translation>
    </message>
    <message>
        <source>(%1 locked)</source>
        <translation type="unfinished">(%1 закључан)</translation>
    </message>
    <message>
        <source>yes</source>
        <translation type="unfinished">да</translation>
    </message>
    <message>
        <source>no</source>
        <translation type="unfinished">не</translation>
    </message>
    <message>
        <source>This label turns red if any recipient receives an amount smaller than the current dust threshold.</source>
        <translation type="unfinished">Ознака постаје црвена уколико прималац прими износ мањи од износа прашине - сићушног износа.</translation>
    </message>
    <message>
        <source>Can vary +/- %1 satoshi(s) per input.</source>
        <translation type="unfinished">Може варирати  +/- %1 сатоши(ја) по инпуту.</translation>
    </message>
    <message>
        <source>(no label)</source>
        <translation type="unfinished">(без ознаке)</translation>
    </message>
    <message>
        <source>change from %1 (%2)</source>
        <translation type="unfinished">Измени од %1 (%2)</translation>
    </message>
    <message>
        <source>(change)</source>
        <translation type="unfinished">(промени)</translation>
    </message>
</context>
<context>
    <name>CreateWalletActivity</name>
    <message>
        <source>Create wallet failed</source>
        <translation type="unfinished">Креирање новчаника неуспешно</translation>
    </message>
    <message>
        <source>Create wallet warning</source>
        <translation type="unfinished">Направи упозорење за новчаник</translation>
    </message>
    </context>
<context>
    <name>OpenWalletActivity</name>
    <message>
        <source>Open wallet failed</source>
        <translation type="unfinished">Отварање новчаника неуспешно</translation>
    </message>
    <message>
        <source>Open wallet warning</source>
        <translation type="unfinished">Упозорење приликом отварања новчаника</translation>
    </message>
    <message>
        <source>default wallet</source>
        <translation type="unfinished">подразумевани новчаник</translation>
    </message>
    </context>
<context>
    <name>WalletController</name>
    <message>
        <source>Close wallet</source>
        <translation type="unfinished">Затвори новчаник</translation>
    </message>
    <message>
        <source>Are you sure you wish to close the wallet &lt;i&gt;%1&lt;/i&gt;?</source>
        <translation type="unfinished">Да ли сте сигурни да желите да затворите новчаник &lt;i&gt;%1&lt;/i&gt;?</translation>
    </message>
    <message>
        <source>Closing the wallet for too long can result in having to resync the entire chain if pruning is enabled.</source>
        <translation type="unfinished">Услед затварања новчаника на дугачки период времена може се десити да је потребна поновна синхронизација комплетног ланца, уколико је дозвољено резање.</translation>
    </message>
    <message>
        <source>Close all wallets</source>
        <translation type="unfinished">Затвори све новчанике</translation>
    </message>
    <message>
        <source>Are you sure you wish to close all wallets?</source>
        <translation type="unfinished">Да ли сигурно желите да затворите све новчанике?</translation>
    </message>
</context>
<context>
    <name>CreateWalletDialog</name>
    <message>
        <source>Create Wallet</source>
        <translation type="unfinished">Направи новчаник</translation>
    </message>
    <message>
        <source>Wallet Name</source>
        <translation type="unfinished">Име Новчаника</translation>
    </message>
    <message>
        <source>Wallet</source>
        <translation type="unfinished">Новчаник</translation>
    </message>
    <message>
        <source>Encrypt the wallet. The wallet will be encrypted with a passphrase of your choice.</source>
        <translation type="unfinished">Шифрирај новчаник. Новчаник ће бити шифриран лозинком коју одаберете.</translation>
    </message>
    <message>
        <source>Encrypt Wallet</source>
        <translation type="unfinished">Шифрирај новчаник</translation>
    </message>
    <message>
        <source>Disable private keys for this wallet. Wallets with private keys disabled will have no private keys and cannot have an HD seed or imported private keys. This is ideal for watch-only wallets.</source>
        <translation type="unfinished">Онемогући приватни кључ за овај новчаник. Новчаници са онемогућеним приватним кључем неће  имати приватни кључ и не могу имати HD семе или увезени приватни кључ. Ова опција идеална је за новчанике који су искључиво за посматрање.</translation>
    </message>
    <message>
        <source>Disable Private Keys</source>
        <translation type="unfinished">Онемогући Приватне Кључеве</translation>
    </message>
    <message>
        <source>Make a blank wallet. Blank wallets do not initially have private keys or scripts. Private keys and addresses can be imported, or an HD seed can be set, at a later time.</source>
        <translation type="unfinished">Направи празан новчаник. Празни новчанци немају приватане кључеве или скрипте. Приватни кључеви могу се увести, или HD семе може бити постављено касније.</translation>
    </message>
    <message>
        <source>Make Blank Wallet</source>
        <translation type="unfinished">Направи Празан Новчаник</translation>
    </message>
    <message>
        <source>Create</source>
        <translation type="unfinished">Направи</translation>
    </message>
    </context>
<context>
    <name>EditAddressDialog</name>
    <message>
        <source>Edit Address</source>
        <translation>Измени адресу</translation>
    </message>
    <message>
        <source>&amp;Label</source>
        <translation>&amp;Ознака</translation>
    </message>
    <message>
        <source>The label associated with this address list entry</source>
        <translation type="unfinished">Ознака повезана са овом ставком из листе адреса</translation>
    </message>
    <message>
        <source>The address associated with this address list entry. This can only be modified for sending addresses.</source>
        <translation type="unfinished">Адреса повезана са овом ставком из листе адреса. Ово можете променити једини у случају адреса за плаћање.</translation>
    </message>
    <message>
        <source>&amp;Address</source>
        <translation>&amp;Адреса</translation>
    </message>
    <message>
        <source>New sending address</source>
        <translation type="unfinished">Нова адреса за слање</translation>
    </message>
    <message>
        <source>Edit receiving address</source>
        <translation type="unfinished">Измени адресу за примање</translation>
    </message>
    <message>
        <source>Edit sending address</source>
        <translation type="unfinished">Измени адресу за слање</translation>
    </message>
    <message>
<<<<<<< HEAD
        <source>The entered address "%1" is not a valid Particl address.</source>
        <translation>Унета адреса "%1" није важећа Биткоин адреса.</translation>
=======
        <source>The entered address "%1" is not a valid Bitcoin address.</source>
        <translation type="unfinished">Унета адреса "%1" није важећа Биткоин адреса.</translation>
>>>>>>> d3bd5410
    </message>
    <message>
        <source>Address "%1" already exists as a receiving address with label "%2" and so cannot be added as a sending address.</source>
        <translation type="unfinished">Адреса "%1" већ постоји као примајућа адреса са ознаком "%2" и не може бити додата као адреса за слање.</translation>
    </message>
    <message>
        <source>The entered address "%1" is already in the address book with label "%2".</source>
        <translation type="unfinished">Унета адреса "%1" већ постоји у адресару са ознаком "%2".</translation>
    </message>
    <message>
        <source>Could not unlock wallet.</source>
        <translation type="unfinished">Новчаник није могуће откључати.</translation>
    </message>
    <message>
        <source>New key generation failed.</source>
        <translation type="unfinished">Генерисање новог кључа није успело.</translation>
    </message>
</context>
<context>
    <name>FreespaceChecker</name>
    <message>
        <source>A new data directory will be created.</source>
        <translation>Нови директоријум података биће креиран.</translation>
    </message>
    <message>
        <source>name</source>
        <translation>име</translation>
    </message>
    <message>
        <source>Directory already exists. Add %1 if you intend to create a new directory here.</source>
        <translation>Директоријум већ постоји. Додајте %1 ако намеравате да креирате нови директоријум овде.</translation>
    </message>
    <message>
        <source>Path already exists, and is not a directory.</source>
        <translation>Путања већ постоји и није директоријум.</translation>
    </message>
    <message>
        <source>Cannot create data directory here.</source>
        <translation>Не можете креирати директоријум података овде.</translation>
    </message>
</context>
<context>
    <name>Intro</name>
    <message>
        <source>Bitcoin</source>
        <translation type="unfinished">Биткоин</translation>
    </message>
    <message>
        <source>At least %1 GB of data will be stored in this directory, and it will grow over time.</source>
        <translation type="unfinished">Најмање %1 GB подататака биће складиштен у овај директорјиум који ће временом порасти.</translation>
    </message>
    <message>
        <source>Approximately %1 GB of data will be stored in this directory.</source>
        <translation type="unfinished">Најмање %1 GB подататака биће складиштен у овај директорјиум.</translation>
    </message>
    <message numerus="yes">
        <source>(sufficient to restore backups %n day(s) old)</source>
        <extracomment>Explanatory text on the capability of the current prune target.</extracomment>
        <translation type="unfinished">
            <numerusform />
            <numerusform />
            <numerusform />
        </translation>
    </message>
    <message>
        <source>%1 will download and store a copy of the Bitcoin block chain.</source>
        <translation type="unfinished">%1 биће преузеће и складиштити копију Биткоин ланца блокова.</translation>
    </message>
    <message>
        <source>The wallet will also be stored in this directory.</source>
        <translation type="unfinished">Новчаник ће бити складиштен у овом директоријуму.</translation>
    </message>
    <message>
        <source>Error: Specified data directory "%1" cannot be created.</source>
        <translation type="unfinished">Грешка: Одабрана датотека  "%1" не може бити креирана.</translation>
    </message>
    <message>
        <source>Error</source>
        <translation>Грешка</translation>
    </message>
    <message>
        <source>Welcome</source>
        <translation>Добродошли</translation>
    </message>
    <message>
        <source>Welcome to %1.</source>
        <translation type="unfinished">Добродошли на  %1.</translation>
    </message>
    <message>
        <source>As this is the first time the program is launched, you can choose where %1 will store its data.</source>
        <translation type="unfinished">Пошто је ово први пут да је програм покренут, можете изабрати где ће %1 чувати своје податке.</translation>
    </message>
    <message>
        <source>When you click OK, %1 will begin to download and process the full %4 block chain (%2GB) starting with the earliest transactions in %3 when %4 initially launched.</source>
        <translation type="unfinished">Када кликнете на ОК, %1 ће почети с преузимањем и процесуирањем целокупног ланца блокова %4 (%2GB), почевши од најранијих трансакција у %3 када је %4 покренут.</translation>
    </message>
    <message>
        <source>Reverting this setting requires re-downloading the entire blockchain. It is faster to download the full chain first and prune it later. Disables some advanced features.</source>
        <translation type="unfinished">Враћање ове опције захтева поновно преузимање целокупног блокчејна - ланца блокова. Брже је преузети цели ланац и касније га скратити. Онемогућава неке напредне опције.</translation>
    </message>
    <message>
        <source>This initial synchronisation is very demanding, and may expose hardware problems with your computer that had previously gone unnoticed. Each time you run %1, it will continue downloading where it left off.</source>
        <translation type="unfinished">Првобитна синхронизација веома је захтевна и може изложити ваш рачунар хардверским проблемима који раније нису били примећени. Сваки пут када покренете %1, преузимање ће се наставити тамо где је било прекинуто.</translation>
    </message>
    <message>
        <source>If you have chosen to limit block chain storage (pruning), the historical data must still be downloaded and processed, but will be deleted afterward to keep your disk usage low.</source>
        <translation type="unfinished">Ако сте одлучили да ограничите складиштење ланаца блокова (тримовање), историјски подаци се ипак морају преузети и обрадити, али ће након тога бити избрисани како би се ограничила употреба диска.</translation>
    </message>
    <message>
        <source>Use the default data directory</source>
        <translation>Користите подразумевани директоријум података</translation>
    </message>
    <message>
        <source>Use a custom data directory:</source>
        <translation>Користите прилагођени директоријум података:</translation>
    </message>
</context>
<context>
    <name>HelpMessageDialog</name>
    <message>
<<<<<<< HEAD
        <source>Particl</source>
        <translation>Биткоин</translation>
    </message>
    <message>
        <source>Discard blocks after verification, except most recent %1 GB (prune)</source>
        <translation>Обриши блокове након верификације, осим најновије %1 GB (скраћено)</translation>
    </message>
    <message>
        <source>At least %1 GB of data will be stored in this directory, and it will grow over time.</source>
        <translation>Најмање %1 GB подататака биће складиштен у овај директорјиум који ће временом порасти.</translation>
    </message>
    <message>
        <source>Approximately %1 GB of data will be stored in this directory.</source>
        <translation>Најмање %1 GB подататака биће складиштен у овај директорјиум.</translation>
    </message>
    <message>
        <source>%1 will download and store a copy of the Particl block chain.</source>
        <translation>%1 биће преузеће и складиштити копију Биткоин ланца блокова.</translation>
=======
        <source>version</source>
        <translation type="unfinished">верзија</translation>
    </message>
    <message>
        <source>About %1</source>
        <translation type="unfinished">О %1</translation>
>>>>>>> d3bd5410
    </message>
    <message>
        <source>Command-line options</source>
        <translation type="unfinished">Опције командне линије</translation>
    </message>
</context>
<context>
    <name>ShutdownWindow</name>
    <message>
        <source>%1 is shutting down…</source>
        <translation type="unfinished">%1 се искључује...</translation>
    </message>
    <message>
        <source>Do not shut down the computer until this window disappears.</source>
        <translation type="unfinished">Немојте искључити рачунар док овај прозор не нестане.</translation>
    </message>
</context>
<context>
    <name>ModalOverlay</name>
    <message>
        <source>Form</source>
        <translation type="unfinished">Форма</translation>
    </message>
    <message>
<<<<<<< HEAD
        <source>Recent transactions may not yet be visible, and therefore your wallet's balance might be incorrect. This information will be correct once your wallet has finished synchronizing with the particl network, as detailed below.</source>
        <translation>Недавне трансакције можда не буду видљиве, зато салдо твог новчаника можда буде нетачан. Ова информација биђе тачна када новчаник заврши са синхронизацијом биткоин мреже, приказаној испод.</translation>
    </message>
    <message>
        <source>Attempting to spend particl that are affected by not-yet-displayed transactions will not be accepted by the network.</source>
        <translation>Покушај слања биткоина који су под утицајем још не приказаних трансакција неће бити прихваћен од стране мреже.</translation>
=======
        <source>Recent transactions may not yet be visible, and therefore your wallet's balance might be incorrect. This information will be correct once your wallet has finished synchronizing with the bitcoin network, as detailed below.</source>
        <translation type="unfinished">Недавне трансакције можда не буду видљиве, зато салдо твог новчаника може бити нетачан. Ова информација биће тачна када новчаник заврши са синхронизацијом биткоин мреже, приказаном испод.</translation>
    </message>
    <message>
        <source>Attempting to spend bitcoins that are affected by not-yet-displayed transactions will not be accepted by the network.</source>
        <translation type="unfinished">Покушај трошења биткоина на које утичу још увек неприказане трансакције мрежа неће прихватити.</translation>
>>>>>>> d3bd5410
    </message>
    <message>
        <source>Number of blocks left</source>
        <translation type="unfinished">Број преосталих блокова</translation>
    </message>
    <message>
        <source>Unknown…</source>
        <translation type="unfinished">Непознато...</translation>
    </message>
    <message>
        <source>calculating…</source>
        <translation type="unfinished">рачунање...</translation>
    </message>
    <message>
        <source>Last block time</source>
        <translation type="unfinished">Време последњег блока</translation>
    </message>
    <message>
        <source>Progress</source>
        <translation type="unfinished">Напредак</translation>
    </message>
    <message>
        <source>Progress increase per hour</source>
        <translation type="unfinished">Повећање напретка по часу</translation>
    </message>
    <message>
        <source>Estimated time left until synced</source>
        <translation type="unfinished">Оквирно време до краја синхронизације</translation>
    </message>
    <message>
        <source>Hide</source>
        <translation type="unfinished">Сакриј</translation>
    </message>
    <message>
        <source>Esc</source>
        <translation type="unfinished">Есц</translation>
    </message>
    <message>
        <source>%1 is currently syncing.  It will download headers and blocks from peers and validate them until reaching the tip of the block chain.</source>
        <translation type="unfinished">%1 се синхронузује. Преузеће заглавља и блокове од клијената и потврдити их док не стигне на крај ланца блокова.</translation>
    </message>
    </context>
<context>
    <name>OpenURIDialog</name>
    <message>
<<<<<<< HEAD
        <source>Open particl URI</source>
        <translation>Отвори биткоин URI</translation>
=======
        <source>Open bitcoin URI</source>
        <translation type="unfinished">Отвори биткоин URI</translation>
>>>>>>> d3bd5410
    </message>
    </context>
<context>
    <name>OptionsDialog</name>
    <message>
        <source>Options</source>
        <translation>Поставке</translation>
    </message>
    <message>
        <source>&amp;Main</source>
        <translation>&amp;Главни</translation>
    </message>
    <message>
        <source>Automatically start %1 after logging in to the system.</source>
        <translation type="unfinished">Аутоматски почети %1 након пријање на систем.</translation>
    </message>
    <message>
        <source>&amp;Start %1 on system login</source>
        <translation type="unfinished">&amp;Покрени %1 приликом пријаве на систем</translation>
    </message>
    <message>
        <source>Size of &amp;database cache</source>
        <translation type="unfinished">Величина кеша базе података</translation>
    </message>
    <message>
        <source>Number of script &amp;verification threads</source>
        <translation type="unfinished">Број скрипти и CPU за верификацију</translation>
    </message>
    <message>
        <source>IP address of the proxy (e.g. IPv4: 127.0.0.1 / IPv6: ::1)</source>
        <translation type="unfinished">ИП адреса проксија (нпр. IPv4: 127.0.0.1 / IPv6: ::1)</translation>
    </message>
    <message>
        <source>Shows if the supplied default SOCKS5 proxy is used to reach peers via this network type.</source>
        <translation type="unfinished">Приказује се ако је испоручени уобичајени SOCKS5 проxy коришћен ради проналажења клијената преко овог типа мреже. </translation>
    </message>
    <message>
        <source>Minimize instead of exit the application when the window is closed. When this option is enabled, the application will be closed only after selecting Exit in the menu.</source>
        <translation type="unfinished">Минимизирање уместо искључивања апликације када се прозор затвори. Када је ова опција омогућена, апликација ће бити затворена тек након одабира Излаз у менију. </translation>
    </message>
    <message>
        <source>Third party URLs (e.g. a block explorer) that appear in the transactions tab as context menu items. %s in the URL is replaced by transaction hash. Multiple URLs are separated by vertical bar |.</source>
        <translation type="unfinished">URL треће стране (нпр блок претраживач) који се појављује у менију трансакције.  %s у URL  замењен је хашом трансакције. Више URL-ова поделено је вертикалом |.</translation>
    </message>
    <message>
        <source>Open the %1 configuration file from the working directory.</source>
        <translation type="unfinished">Отвори  %1 конфигурациони фајл из директоријума у употреби.</translation>
    </message>
    <message>
        <source>Open Configuration File</source>
        <translation type="unfinished">Отвори Конфигурациону Датотеку</translation>
    </message>
    <message>
        <source>Reset all client options to default.</source>
        <translation>Ресетуј све опције клијента на почетна подешавања.</translation>
    </message>
    <message>
        <source>&amp;Reset Options</source>
        <translation>&amp;Ресет Опције</translation>
    </message>
    <message>
        <source>&amp;Network</source>
        <translation>&amp;Мрежа</translation>
    </message>
    <message>
        <source>Prune &amp;block storage to</source>
        <translation type="unfinished">Сакрати &amp;block складиштење на</translation>
    </message>
    <message>
        <source>Reverting this setting requires re-downloading the entire blockchain.</source>
        <translation type="unfinished">Враћање ове опције захтева да поновно преузимање целокупонг блокчејна.</translation>
    </message>
    <message>
        <source>(0 = auto, &lt;0 = leave that many cores free)</source>
        <translation type="unfinished">(0 = аутоматски одреди, &lt;0 = остави слободно толико језгара)</translation>
    </message>
    <message>
        <source>W&amp;allet</source>
        <translation type="unfinished">Н&amp;овчаник</translation>
    </message>
    <message>
        <source>Expert</source>
        <translation type="unfinished">Експерт</translation>
    </message>
    <message>
        <source>Enable coin &amp;control features</source>
        <translation type="unfinished">Омогући опцију контроле новчића</translation>
    </message>
    <message>
        <source>If you disable the spending of unconfirmed change, the change from a transaction cannot be used until that transaction has at least one confirmation. This also affects how your balance is computed.</source>
        <translation type="unfinished">Уколико онемогућиш трошење непотврђеног кусура, кусур трансакције неће моћи да се користи док транскација нема макар једну потврду. Ово такође утиче како ће се салдо рачунати.</translation>
    </message>
    <message>
        <source>&amp;Spend unconfirmed change</source>
        <translation type="unfinished">&amp;Троши непотврђени кусур</translation>
    </message>
    <message>
        <source>Automatically open the Particl client port on the router. This only works when your router supports UPnP and it is enabled.</source>
        <translation>Аутоматски отвори Биткоин клијент порт на рутеру. Ова опција ради само уколико твој рутер подржава и има омогућен UPnP.</translation>
    </message>
    <message>
        <source>Map port using &amp;UPnP</source>
        <translation>Мапирај порт користећи &amp;UPnP</translation>
    </message>
    <message>
        <source>Accept connections from outside.</source>
        <translation type="unfinished">Прихвати спољашње концекције.</translation>
    </message>
    <message>
        <source>Allow incomin&amp;g connections</source>
        <translation type="unfinished">Дозволи долазеће конекције.</translation>
    </message>
    <message>
<<<<<<< HEAD
        <source>Connect to the Particl network through a SOCKS5 proxy.</source>
        <translation>Конектуј се на Биткоин мрежу кроз SOCKS5 проксијем.</translation>
=======
        <source>Connect to the Bitcoin network through a SOCKS5 proxy.</source>
        <translation type="unfinished">Конектуј се на Биткоин мрежу кроз SOCKS5 проксијем.</translation>
>>>>>>> d3bd5410
    </message>
    <message>
        <source>&amp;Connect through SOCKS5 proxy (default proxy):</source>
        <translation type="unfinished">&amp;Конектуј се кроз SOCKS5 прокси (уобичајени прокси):</translation>
    </message>
    <message>
        <source>Proxy &amp;IP:</source>
        <translation>Прокси &amp;IP:</translation>
    </message>
    <message>
        <source>&amp;Port:</source>
        <translation>&amp;Порт:</translation>
    </message>
    <message>
        <source>Port of the proxy (e.g. 9050)</source>
        <translation>Прокси порт (нпр. 9050)</translation>
    </message>
    <message>
        <source>Used for reaching peers via:</source>
        <translation type="unfinished">Коришћен за приступ другим чворовима преко:</translation>
    </message>
    <message>
        <source>Tor</source>
        <translation type="unfinished">Тор</translation>
    </message>
    <message>
        <source>Show only a tray icon after minimizing the window.</source>
        <translation>Покажи само иконицу у панелу након минимизирања прозора</translation>
    </message>
    <message>
        <source>&amp;Minimize to the tray instead of the taskbar</source>
        <translation>&amp;минимизирај у доњу линију, уместо у програмску траку</translation>
    </message>
    <message>
        <source>M&amp;inimize on close</source>
        <translation>Минимизирај при затварању</translation>
    </message>
    <message>
        <source>&amp;Display</source>
        <translation>&amp;Прикажи</translation>
    </message>
    <message>
        <source>User Interface &amp;language:</source>
        <translation>&amp;Језик корисничког интерфејса:</translation>
    </message>
    <message>
        <source>The user interface language can be set here. This setting will take effect after restarting %1.</source>
        <translation type="unfinished">Језик корисничког интерфејса може се овде поставити. Ово својство биће на снази након поновног покреања %1.</translation>
    </message>
    <message>
        <source>&amp;Unit to show amounts in:</source>
        <translation>&amp;Јединица за приказивање износа:</translation>
    </message>
    <message>
        <source>Choose the default subdivision unit to show in the interface and when sending coins.</source>
        <translation>Одабери уобичајену подјединицу која се приказује у интерфејсу и када се шаљу новчићи.</translation>
    </message>
    <message>
        <source>Whether to show coin control features or not.</source>
        <translation type="unfinished">Да ли да се прикажу опције контроле новчића или не.</translation>
    </message>
    <message>
        <source>&amp;Third party transaction URLs</source>
        <translation type="unfinished">&amp;URL-ови трансакција трећих страна</translation>
    </message>
    <message>
        <source>Options set in this dialog are overridden by the command line or in the configuration file:</source>
        <translation type="unfinished">Опције постављене у овом диалогу су поништене командном линијом или у конфигурационој датотеци:</translation>
    </message>
    <message>
        <source>&amp;OK</source>
        <translation>&amp;Уреду</translation>
    </message>
    <message>
        <source>&amp;Cancel</source>
        <translation>&amp;Откажи</translation>
    </message>
    <message>
        <source>default</source>
        <translation>подразумевано</translation>
    </message>
    <message>
        <source>none</source>
        <translation type="unfinished">ниједно</translation>
    </message>
    <message>
        <source>Confirm options reset</source>
        <translation>Потврди ресет опција</translation>
    </message>
    <message>
        <source>Client restart required to activate changes.</source>
        <translation type="unfinished">Рестарт клијента захтеван како би се промене активирале.</translation>
    </message>
    <message>
        <source>Client will be shut down. Do you want to proceed?</source>
        <translation type="unfinished">Клијент ће се искључити. Да ли желите да наставите?</translation>
    </message>
    <message>
        <source>Configuration options</source>
        <translation type="unfinished">Конфигурација својстава</translation>
    </message>
    <message>
        <source>The configuration file is used to specify advanced user options which override GUI settings. Additionally, any command-line options will override this configuration file.</source>
        <translation type="unfinished">Конфигурациона датотека се користи да одреди напредне корисничке опције које поништају подешавања у графичком корисничком интерфејсу.</translation>
    </message>
    <message>
        <source>Error</source>
        <translation type="unfinished">Грешка</translation>
    </message>
    <message>
        <source>The configuration file could not be opened.</source>
        <translation type="unfinished">Ова конфигурациона датотека не може бити отворена.</translation>
    </message>
    <message>
        <source>This change would require a client restart.</source>
        <translation type="unfinished">Ова промена захтева да се рачунар поново покрене.</translation>
    </message>
    <message>
        <source>The supplied proxy address is invalid.</source>
        <translation>Достављена прокси адреса није валидна.</translation>
    </message>
</context>
<context>
    <name>OverviewPage</name>
    <message>
        <source>Form</source>
        <translation>Форма</translation>
    </message>
    <message>
        <source>The displayed information may be out of date. Your wallet automatically synchronizes with the Particl network after a connection is established, but this process has not completed yet.</source>
        <translation>Приказана информација може бити застарела. Ваш новчаник се аутоматски синхронизује са Биткоин мрежом након успостављања конекције, али овај процес је још увек у току.</translation>
    </message>
    <message>
        <source>Watch-only:</source>
        <translation type="unfinished">Само гледање:</translation>
    </message>
    <message>
        <source>Available:</source>
        <translation type="unfinished">Доступно:</translation>
    </message>
    <message>
        <source>Your current spendable balance</source>
        <translation>Салдо који можете потрошити</translation>
    </message>
    <message>
        <source>Pending:</source>
        <translation type="unfinished">На чекању:</translation>
    </message>
    <message>
        <source>Total of transactions that have yet to be confirmed, and do not yet count toward the spendable balance</source>
        <translation>Укупан број трансакција које још увек нису потврђене, и не рачунају се у салдо рачуна који је могуће потрошити</translation>
    </message>
    <message>
        <source>Immature:</source>
        <translation>Недоспело:</translation>
    </message>
    <message>
        <source>Mined balance that has not yet matured</source>
        <translation>Салдо рударења који још увек није доспео</translation>
    </message>
    <message>
        <source>Balances</source>
        <translation type="unfinished">Салдо</translation>
    </message>
    <message>
        <source>Total:</source>
        <translation>Укупно:</translation>
    </message>
    <message>
        <source>Your current total balance</source>
        <translation>Твој тренутни салдо</translation>
    </message>
    <message>
        <source>Your current balance in watch-only addresses</source>
        <translation type="unfinished">Твој тренутни салдо са гледај-само адресама</translation>
    </message>
    <message>
        <source>Spendable:</source>
        <translation type="unfinished">Могуће потрошити:</translation>
    </message>
    <message>
        <source>Recent transactions</source>
        <translation type="unfinished">Недавне трансакције</translation>
    </message>
    <message>
        <source>Unconfirmed transactions to watch-only addresses</source>
        <translation type="unfinished">Трансакције за гледај-само адресе које нису потврђене</translation>
    </message>
    <message>
        <source>Mined balance in watch-only addresses that has not yet matured</source>
        <translation type="unfinished">Салдорударења у адресама које су у моду само гледање, који још увек није доспео</translation>
    </message>
    <message>
        <source>Current total balance in watch-only addresses</source>
        <translation type="unfinished">Тренутни укупни салдо у адресама у опцији само-гледај</translation>
    </message>
    </context>
<context>
    <name>PSBTOperationsDialog</name>
    <message>
        <source>Dialog</source>
        <translation type="unfinished">Дијалог</translation>
    </message>
    <message>
        <source>Sign Tx</source>
        <translation type="unfinished">Потпиши Трансакцију</translation>
    </message>
    <message>
        <source>Broadcast Tx</source>
        <translation type="unfinished">Емитуј Трансакцију</translation>
    </message>
    <message>
        <source>Copy to Clipboard</source>
        <translation type="unfinished">Копирајте у клипборд.</translation>
    </message>
    <message>
        <source>Save…</source>
        <translation type="unfinished">Сачувај...</translation>
    </message>
    <message>
        <source>Close</source>
        <translation type="unfinished">Затвори</translation>
    </message>
    <message>
        <source>Save Transaction Data</source>
        <translation type="unfinished">Сачувај Податке Трансакције</translation>
    </message>
    <message>
        <source>Total Amount</source>
        <translation type="unfinished">Укупан износ</translation>
    </message>
    <message>
        <source>or</source>
        <translation type="unfinished">или</translation>
    </message>
    <message>
        <source>Transaction status is unknown.</source>
        <translation type="unfinished">Статус трансакције је непознат.</translation>
    </message>
</context>
<context>
    <name>PaymentServer</name>
    <message>
        <source>Payment request error</source>
        <translation type="unfinished">Грешка у захтеву за плаћање</translation>
    </message>
    <message>
<<<<<<< HEAD
        <source>Cannot start particl: click-to-pay handler</source>
        <translation>Не могу покренути биткоин: "кликни-да-платиш" механизам</translation>
=======
        <source>Cannot start bitcoin: click-to-pay handler</source>
        <translation type="unfinished">Не могу покренути биткоин: "кликни-да-платиш" механизам</translation>
>>>>>>> d3bd5410
    </message>
    <message>
        <source>URI handling</source>
        <translation type="unfinished">URI руковање</translation>
    </message>
    <message>
<<<<<<< HEAD
        <source>'particl://' is not a valid URI. Use 'particl:' instead.</source>
        <translation>'particl://' није важећи URI. Уместо тога користити  'particl:'.</translation>
    </message>
    <message>
        <source>Cannot process payment request because BIP70 is not supported.</source>
        <translation>Захтев за плаћање не може се обрадити, јер BIP70 није подржан.</translation>
    </message>
    <message>
        <source>Due to widespread security flaws in BIP70 it's strongly recommended that any merchant instructions to switch wallets be ignored.</source>
        <translation>Због великог броја безбедносних пропуста у BIP70, препоручено је да се све инструкције трговаца за промену новчаника игноришу.</translation>
    </message>
    <message>
        <source>If you are receiving this error you should request the merchant provide a BIP21 compatible URI.</source>
        <translation>Уколико добијате грешку овог типа, потребно је да захтевате од трговца BIP21 компатибилан URI.</translation>
    </message>
    <message>
        <source>Invalid payment address %1</source>
        <translation>Неважећа адреса за плаћање %1</translation>
    </message>
    <message>
        <source>URI cannot be parsed! This can be caused by an invalid Particl address or malformed URI parameters.</source>
        <translation>URI се не може рашчланити! Ово може бити проузроковано неважећом Биткоин адресом или погрешно форматираним URI параметрима.</translation>
=======
        <source>'bitcoin://' is not a valid URI. Use 'bitcoin:' instead.</source>
        <translation type="unfinished">'bitcoin://' није важећи URI. Уместо тога користити  'bitcoin:'.</translation>
    </message>
    <message>
        <source>URI cannot be parsed! This can be caused by an invalid Bitcoin address or malformed URI parameters.</source>
        <translation type="unfinished">URI се не може рашчланити! Ово може бити проузроковано неважећом Биткоин адресом или погрешно форматираним URI параметрима.</translation>
>>>>>>> d3bd5410
    </message>
    <message>
        <source>Payment request file handling</source>
        <translation type="unfinished">Руковање датотеком захтева за плаћање</translation>
    </message>
</context>
<context>
    <name>PeerTableModel</name>
    <message>
        <source>User Agent</source>
        <extracomment>Title of Peers Table column which contains the peer's User Agent string.</extracomment>
        <translation type="unfinished">Кориснички агент</translation>
    </message>
    <message>
        <source>Ping</source>
        <extracomment>Title of Peers Table column which indicates the current latency of the connection with the peer.</extracomment>
        <translation type="unfinished">Пинг</translation>
    </message>
    <message>
        <source>Sent</source>
        <extracomment>Title of Peers Table column which indicates the total amount of network information we have sent to the peer.</extracomment>
        <translation type="unfinished">Послато</translation>
    </message>
    <message>
        <source>Received</source>
<<<<<<< HEAD
        <translation>Примљено</translation>
    </message>
</context>
<context>
    <name>QObject</name>
    <message>
        <source>Amount</source>
        <translation>Износ</translation>
    </message>
    <message>
        <source>Enter a Particl address (e.g. %1)</source>
        <translation>Унеси Биткоин адресу, (нпр %1)</translation>
    </message>
    <message>
        <source>%1 d</source>
        <translation>%1 d</translation>
    </message>
    <message>
        <source>%1 h</source>
        <translation>%1 h</translation>
    </message>
    <message>
        <source>%1 m</source>
        <translation>%1 m</translation>
    </message>
    <message>
        <source>%1 s</source>
        <translation>%1 s</translation>
    </message>
    <message>
        <source>None</source>
        <translation>Nijedan</translation>
    </message>
    <message>
        <source>N/A</source>
        <translation>Није применљиво</translation>
    </message>
    <message>
        <source>%1 ms</source>
        <translation>%1 ms</translation>
    </message>
    <message numerus="yes">
        <source>%n second(s)</source>
        <translation><numerusform>%n секунда</numerusform><numerusform>%n секунди</numerusform><numerusform>%n секунди</numerusform></translation>
    </message>
    <message numerus="yes">
        <source>%n minute(s)</source>
        <translation><numerusform>%n минут</numerusform><numerusform>%n минута</numerusform><numerusform>%n минута</numerusform></translation>
    </message>
    <message numerus="yes">
        <source>%n hour(s)</source>
        <translation><numerusform>%n час</numerusform><numerusform>%n часа</numerusform><numerusform>%n часова</numerusform></translation>
    </message>
    <message numerus="yes">
        <source>%n day(s)</source>
        <translation><numerusform>%n минут</numerusform><numerusform>%n минута</numerusform><numerusform>%n минута</numerusform></translation>
    </message>
    <message numerus="yes">
        <source>%n week(s)</source>
        <translation><numerusform>%n недеља</numerusform><numerusform>%n недеље</numerusform><numerusform>%n недеља</numerusform></translation>
    </message>
    <message>
        <source>%1 and %2</source>
        <translation>%1 и %2</translation>
    </message>
    <message numerus="yes">
        <source>%n year(s)</source>
        <translation><numerusform>%n година</numerusform><numerusform>%n године</numerusform><numerusform>%n година</numerusform></translation>
    </message>
    <message>
        <source>%1 B</source>
        <translation>%1 B</translation>
    </message>
    <message>
        <source>%1 KB</source>
        <translation>%1 KB</translation>
    </message>
    <message>
        <source>%1 MB</source>
        <translation>%1 MB</translation>
=======
        <extracomment>Title of Peers Table column which indicates the total amount of network information we have received from the peer.</extracomment>
        <translation type="unfinished">Примљено</translation>
>>>>>>> d3bd5410
    </message>
    <message>
        <source>Address</source>
        <extracomment>Title of Peers Table column which contains the IP/Onion/I2P address of the connected peer.</extracomment>
        <translation type="unfinished">Адреса</translation>
    </message>
    <message>
        <source>Type</source>
        <extracomment>Title of Peers Table column which describes the type of peer connection. The "type" describes why the connection exists.</extracomment>
        <translation type="unfinished">Тип</translation>
    </message>
    <message>
        <source>Network</source>
        <extracomment>Title of Peers Table column which states the network the peer connected through.</extracomment>
        <translation type="unfinished">Мрежа</translation>
    </message>
</context>
<context>
    <name>QRImageWidget</name>
    <message>
        <source>&amp;Copy Image</source>
        <translation type="unfinished">&amp;Копирај Слику</translation>
    </message>
    <message>
        <source>Resulting URI too long, try to reduce the text for label / message.</source>
        <translation type="unfinished">Дати резултат URI  предуг, покушај да сманиш текст за ознаку / поруку.</translation>
    </message>
    <message>
        <source>Error encoding URI into QR Code.</source>
        <translation type="unfinished">Грешка током енкодирања URI у QR Код.</translation>
    </message>
    <message>
        <source>QR code support not available.</source>
        <translation type="unfinished">QR код подршка није доступна.</translation>
    </message>
    <message>
        <source>Save QR Code</source>
        <translation type="unfinished">Упамти QR Код</translation>
    </message>
    </context>
<context>
    <name>RPCConsole</name>
    <message>
        <source>N/A</source>
        <translation>Није применљиво</translation>
    </message>
    <message>
        <source>Client version</source>
        <translation>Верзија клијента</translation>
    </message>
    <message>
        <source>&amp;Information</source>
        <translation>&amp;Информације</translation>
    </message>
    <message>
        <source>General</source>
        <translation type="unfinished">Опште</translation>
    </message>
    <message>
        <source>To specify a non-default location of the data directory use the '%1' option.</source>
        <translation type="unfinished">Да би сте одредили локацију која није унапред задата за директоријум података користите '%1' опцију.</translation>
    </message>
    <message>
        <source>To specify a non-default location of the blocks directory use the '%1' option.</source>
        <translation type="unfinished">Да би сте одредили локацију која није унапред задата за директоријум блокова користите '%1' опцију.</translation>
    </message>
    <message>
        <source>Startup time</source>
        <translation>Време подизања система</translation>
    </message>
    <message>
        <source>Network</source>
        <translation>Мрежа</translation>
    </message>
    <message>
        <source>Name</source>
        <translation type="unfinished">Име</translation>
    </message>
    <message>
        <source>Number of connections</source>
        <translation>Број конекција</translation>
    </message>
    <message>
        <source>Block chain</source>
        <translation>Блокчејн</translation>
    </message>
    <message>
        <source>Memory Pool</source>
        <translation type="unfinished">Удружена меморија</translation>
    </message>
    <message>
        <source>Current number of transactions</source>
        <translation type="unfinished">Тренутни број трансакција</translation>
    </message>
    <message>
        <source>Memory usage</source>
        <translation type="unfinished">Употреба меморије</translation>
    </message>
    <message>
        <source>Wallet: </source>
        <translation type="unfinished">Новчаник</translation>
    </message>
    <message>
        <source>(none)</source>
        <translation type="unfinished">(ниједан)</translation>
    </message>
    <message>
        <source>&amp;Reset</source>
        <translation type="unfinished">&amp;Ресетуј</translation>
    </message>
    <message>
        <source>Received</source>
        <translation type="unfinished">Примљено</translation>
    </message>
    <message>
        <source>Sent</source>
        <translation type="unfinished">Послато</translation>
    </message>
    <message>
        <source>&amp;Peers</source>
        <translation type="unfinished">&amp;Колеге</translation>
    </message>
    <message>
        <source>Banned peers</source>
        <translation type="unfinished">Забрањене колеге на мрежи</translation>
    </message>
    <message>
        <source>Select a peer to view detailed information.</source>
        <translation type="unfinished">Одабери колегу да би видели детаљне информације</translation>
    </message>
    <message>
        <source>Version</source>
        <translation type="unfinished">Верзија</translation>
    </message>
    <message>
        <source>Starting Block</source>
        <translation type="unfinished">Почетни блок</translation>
    </message>
    <message>
        <source>Synced Headers</source>
        <translation type="unfinished">Синхронизована заглавља</translation>
    </message>
    <message>
        <source>Synced Blocks</source>
        <translation type="unfinished">Синхронизовани блокови</translation>
    </message>
    <message>
        <source>The mapped Autonomous System used for diversifying peer selection.</source>
        <translation type="unfinished">Мапирани аутономни систем који се користи за диверсификацију селекције колега чворова.</translation>
    </message>
    <message>
        <source>Mapped AS</source>
        <translation type="unfinished">Мапирани АС</translation>
    </message>
    <message>
        <source>User Agent</source>
        <translation type="unfinished">Кориснички агент</translation>
    </message>
    <message>
        <source>Node window</source>
        <translation type="unfinished">Ноде прозор</translation>
    </message>
    <message>
        <source>Open the %1 debug log file from the current data directory. This can take a few seconds for large log files.</source>
        <translation type="unfinished">Отворите %1 датотеку са записима о отклоњеним грешкама из тренутног директоријума датотека. Ово може потрајати неколико секунди за велике датотеке записа.</translation>
    </message>
    <message>
        <source>Decrease font size</source>
        <translation type="unfinished">Смањи величину фонта</translation>
    </message>
    <message>
        <source>Increase font size</source>
        <translation type="unfinished">Увећај величину фонта</translation>
    </message>
    <message>
        <source>Services</source>
        <translation type="unfinished">Услуге</translation>
    </message>
    <message>
        <source>Connection Time</source>
        <translation type="unfinished">Време конекције</translation>
    </message>
    <message>
        <source>Last Send</source>
        <translation type="unfinished">Последње послато</translation>
    </message>
    <message>
        <source>Last Receive</source>
        <translation type="unfinished">Последње примљено</translation>
    </message>
    <message>
        <source>Ping Time</source>
        <translation type="unfinished">Пинг време</translation>
    </message>
    <message>
        <source>The duration of a currently outstanding ping.</source>
        <translation type="unfinished">Трајање тренутно неразрешеног пинга.</translation>
    </message>
    <message>
        <source>Ping Wait</source>
        <translation type="unfinished">Чекање на пинг</translation>
    </message>
    <message>
        <source>Min Ping</source>
        <translation type="unfinished">Мин Пинг</translation>
    </message>
    <message>
        <source>Time Offset</source>
        <translation type="unfinished">Помак времена</translation>
    </message>
    <message>
        <source>Last block time</source>
        <translation>Време последњег блока</translation>
    </message>
    <message>
        <source>&amp;Open</source>
        <translation>&amp;Отвори</translation>
    </message>
    <message>
        <source>&amp;Console</source>
        <translation>&amp;Конзола</translation>
    </message>
    <message>
        <source>&amp;Network Traffic</source>
        <translation type="unfinished">&amp;Мрежни саобраћај</translation>
    </message>
    <message>
        <source>Totals</source>
        <translation type="unfinished">Укупно</translation>
    </message>
    <message>
        <source>Debug log file</source>
        <translation>Дебугуј лог фајл</translation>
    </message>
    <message>
        <source>Clear console</source>
        <translation>Очисти конзолу</translation>
    </message>
    <message>
        <source>In:</source>
        <translation type="unfinished">Долазно:</translation>
    </message>
    <message>
        <source>Out:</source>
        <translation type="unfinished">Одлазно:</translation>
    </message>
    <message>
        <source>&amp;Disconnect</source>
        <translation type="unfinished">&amp;Прекини везу</translation>
    </message>
    <message>
        <source>1 &amp;hour</source>
        <translation type="unfinished">1 &amp;Сат</translation>
    </message>
    <message>
        <source>1 &amp;week</source>
        <translation type="unfinished">1 &amp;недеља</translation>
    </message>
    <message>
        <source>1 &amp;year</source>
        <translation type="unfinished">1 &amp;година</translation>
    </message>
    <message>
        <source>&amp;Unban</source>
        <translation type="unfinished">&amp;Уклони забрану</translation>
    </message>
    <message>
        <source>Network activity disabled</source>
        <translation type="unfinished">Активност мреже онемогућена</translation>
    </message>
    <message>
        <source>Executing command without any wallet</source>
        <translation type="unfinished">Извршење команде без новчаника</translation>
    </message>
    <message>
        <source>Executing command using "%1" wallet</source>
        <translation type="unfinished">Извршење команде коришћењем  "%1" новчаника</translation>
    </message>
    <message>
        <source>via %1</source>
        <translation type="unfinished">преко %1</translation>
    </message>
    <message>
        <source>Yes</source>
        <translation type="unfinished">Да</translation>
    </message>
    <message>
        <source>No</source>
        <translation type="unfinished">Не</translation>
    </message>
    <message>
        <source>To</source>
        <translation type="unfinished">За</translation>
    </message>
    <message>
        <source>From</source>
        <translation type="unfinished">Од</translation>
    </message>
    <message>
        <source>Ban for</source>
        <translation type="unfinished">Забрани за</translation>
    </message>
    <message>
        <source>Unknown</source>
        <translation type="unfinished">Непознато</translation>
    </message>
</context>
<context>
    <name>ReceiveCoinsDialog</name>
    <message>
        <source>&amp;Amount:</source>
        <translation type="unfinished">&amp;Износ:</translation>
    </message>
    <message>
        <source>&amp;Label:</source>
        <translation type="unfinished">&amp;Ознака</translation>
    </message>
    <message>
        <source>&amp;Message:</source>
        <translation type="unfinished">Poruka:</translation>
    </message>
    <message>
<<<<<<< HEAD
        <source>An optional message to attach to the payment request, which will be displayed when the request is opened. Note: The message will not be sent with the payment over the Particl network.</source>
        <translation>Опциона порука коју можеш прикачити уз захтев за плаћање, која ће бити приказана када захтев буде отворен. Напомена: Порука неће бити послата са уплатом на Биткоин мрежи.</translation>
=======
        <source>An optional message to attach to the payment request, which will be displayed when the request is opened. Note: The message will not be sent with the payment over the Bitcoin network.</source>
        <translation type="unfinished">Опциона порука коју можеш прикачити уз захтев за плаћање, која ће бити приказана када захтев буде отворен. Напомена: Порука неће бити послата са уплатом на Биткоин мрежи.</translation>
>>>>>>> d3bd5410
    </message>
    <message>
        <source>An optional label to associate with the new receiving address.</source>
        <translation type="unfinished">Опционална ознака за поистовећивање са новом примајућом адресом.</translation>
    </message>
    <message>
        <source>Use this form to request payments. All fields are &lt;b&gt;optional&lt;/b&gt;.</source>
        <translation type="unfinished">Користи ову форму како би захтевао уплату. Сва поља су &lt;b&gt;опционална&lt;/b&gt;.</translation>
    </message>
    <message>
        <source>An optional amount to request. Leave this empty or zero to not request a specific amount.</source>
        <translation type="unfinished">Опциони износ за захтев. Остави празно или нула уколико не желиш прецизирати износ.</translation>
    </message>
    <message>
        <source>An optional label to associate with the new receiving address (used by you to identify an invoice).  It is also attached to the payment request.</source>
        <translation type="unfinished">Опционална ознака за поистовећивање са новом адресом примаоца (користите је за идентификацију рачуна). Она је такође придодата захтеву за плаћање.</translation>
    </message>
    <message>
        <source>An optional message that is attached to the payment request and may be displayed to the sender.</source>
        <translation type="unfinished">Опциона порука која је придодата захтеву за плаћање и може бити приказана пошиљаоцу.</translation>
    </message>
    <message>
        <source>&amp;Create new receiving address</source>
        <translation type="unfinished">&amp;Направи нову адресу за примање</translation>
    </message>
    <message>
        <source>Clear all fields of the form.</source>
        <translation type="unfinished">Очисти сва поља форме.</translation>
    </message>
    <message>
        <source>Clear</source>
        <translation type="unfinished">Очисти</translation>
    </message>
    <message>
        <source>Native segwit addresses (aka Bech32 or BIP-173) reduce your transaction fees later on and offer better protection against typos, but old wallets don't support them. When unchecked, an address compatible with older wallets will be created instead.</source>
        <translation type="unfinished">Природне segwit адресе (нпр Bech32 или BIP-173) касније смањују трошкове трансакција и нуде бољу заштиту од грешака у куцању, али их стари новчаници не подржавају. Када није одабрано, биће креирана адреса компатибилна са старијим новчаницима.</translation>
    </message>
    <message>
        <source>Generate native segwit (Bech32) address</source>
        <translation type="unfinished">Направи segwit (Bech32) адресу</translation>
    </message>
    <message>
        <source>Requested payments history</source>
        <translation type="unfinished">Историја захтева за плаћање</translation>
    </message>
    <message>
        <source>Show the selected request (does the same as double clicking an entry)</source>
        <translation type="unfinished">Прикажи селектовани захтев (има исту сврху као и дупли клик на одговарајући унос)</translation>
    </message>
    <message>
        <source>Show</source>
        <translation type="unfinished">Прикажи</translation>
    </message>
    <message>
        <source>Remove the selected entries from the list</source>
        <translation type="unfinished">Уклони одабрани унос из листе</translation>
    </message>
    <message>
        <source>Remove</source>
        <translation type="unfinished">Уклони</translation>
    </message>
    <message>
        <source>Copy &amp;URI</source>
        <translation type="unfinished">Копирај &amp;URI</translation>
    </message>
    <message>
        <source>Could not unlock wallet.</source>
        <translation type="unfinished">Новчаник није могуће откључати.</translation>
    </message>
    </context>
<context>
    <name>ReceiveRequestDialog</name>
    <message>
        <source>Address:</source>
        <translation type="unfinished">Адреса:</translation>
    </message>
    <message>
        <source>Amount:</source>
        <translation type="unfinished">Износ:</translation>
    </message>
    <message>
        <source>Label:</source>
        <translation type="unfinished">Етикета</translation>
    </message>
    <message>
        <source>Message:</source>
        <translation type="unfinished">Порука:</translation>
    </message>
    <message>
        <source>Wallet:</source>
        <translation type="unfinished">Новчаник:</translation>
    </message>
    <message>
        <source>Copy &amp;URI</source>
        <translation type="unfinished">Копирај &amp;URI</translation>
    </message>
    <message>
        <source>Copy &amp;Address</source>
        <translation type="unfinished">Копирај &amp;Адресу</translation>
    </message>
    <message>
        <source>Payment information</source>
        <translation type="unfinished">Информације о плаћању</translation>
    </message>
    <message>
        <source>Request payment to %1</source>
        <translation type="unfinished">Захтевај уплату ка %1</translation>
    </message>
</context>
<context>
    <name>RecentRequestsTableModel</name>
    <message>
        <source>Date</source>
        <translation type="unfinished">Датум</translation>
    </message>
    <message>
        <source>Label</source>
        <translation type="unfinished">Ознака</translation>
    </message>
    <message>
        <source>Message</source>
        <translation type="unfinished">Порука</translation>
    </message>
    <message>
        <source>(no label)</source>
        <translation type="unfinished">(без ознаке)</translation>
    </message>
    <message>
        <source>(no message)</source>
        <translation type="unfinished">(нема поруке)</translation>
    </message>
    <message>
        <source>(no amount requested)</source>
        <translation type="unfinished">(нема захтеваног износа)</translation>
    </message>
    <message>
        <source>Requested</source>
        <translation type="unfinished">Захтевано</translation>
    </message>
</context>
<context>
    <name>SendCoinsDialog</name>
    <message>
        <source>Send Coins</source>
        <translation>Пошаљи новчиће</translation>
    </message>
    <message>
        <source>Coin Control Features</source>
        <translation type="unfinished">Опција контроле новчића</translation>
    </message>
    <message>
        <source>automatically selected</source>
        <translation type="unfinished">аутоматски одабрано</translation>
    </message>
    <message>
        <source>Insufficient funds!</source>
        <translation type="unfinished">Недовољно средстава!</translation>
    </message>
    <message>
        <source>Quantity:</source>
        <translation type="unfinished">Количина:</translation>
    </message>
    <message>
        <source>Bytes:</source>
        <translation type="unfinished">Бајта:</translation>
    </message>
    <message>
        <source>Amount:</source>
        <translation type="unfinished">Износ:</translation>
    </message>
    <message>
        <source>Fee:</source>
        <translation type="unfinished">Провизија:</translation>
    </message>
    <message>
        <source>After Fee:</source>
        <translation type="unfinished">Након накнаде:</translation>
    </message>
    <message>
        <source>Change:</source>
        <translation type="unfinished">Кусур:</translation>
    </message>
    <message>
        <source>If this is activated, but the change address is empty or invalid, change will be sent to a newly generated address.</source>
        <translation type="unfinished">Уколико је ово активирано, али је промењена адреса празна или неважећа, промена ће бити послата на ново-генерисану адресу.</translation>
    </message>
    <message>
        <source>Custom change address</source>
        <translation type="unfinished">Прилагођена промењена адреса</translation>
    </message>
    <message>
        <source>Transaction Fee:</source>
        <translation type="unfinished">Провизија за трансакцију:</translation>
    </message>
    <message>
        <source>Using the fallbackfee can result in sending a transaction that will take several hours or days (or never) to confirm. Consider choosing your fee manually or wait until you have validated the complete chain.</source>
        <translation type="unfinished">Коришћење безбедносне накнаде може резултовати у времену потребно за потврду трансакције од неколико сати или дана (или никад). Размислите о ручном одабиру провизије или сачекајте док нисте потврдили комплетан ланац.</translation>
    </message>
    <message>
        <source>Warning: Fee estimation is currently not possible.</source>
        <translation type="unfinished">Упозорење: Процена провизије тренутно није могућа.</translation>
    </message>
    <message>
        <source>per kilobyte</source>
        <translation type="unfinished">по килобајту</translation>
    </message>
    <message>
        <source>Hide</source>
        <translation type="unfinished">Сакриј</translation>
    </message>
    <message>
        <source>Recommended:</source>
        <translation type="unfinished">Препоручено:</translation>
    </message>
    <message>
        <source>Custom:</source>
        <translation type="unfinished">Прилагођено:</translation>
    </message>
    <message>
        <source>Send to multiple recipients at once</source>
        <translation>Пошаљи већем броју примаоца одједанпут</translation>
    </message>
    <message>
        <source>Add &amp;Recipient</source>
        <translation>Додај &amp;Примаоца</translation>
    </message>
    <message>
        <source>Clear all fields of the form.</source>
        <translation type="unfinished">Очисти сва поља форме.</translation>
    </message>
    <message>
        <source>Dust:</source>
        <translation type="unfinished">Прашина:</translation>
    </message>
    <message>
        <source>Hide transaction fee settings</source>
        <translation type="unfinished">Сакријте износ накнаде за трансакцију</translation>
    </message>
    <message>
<<<<<<< HEAD
        <source>When there is less transaction volume than space in the blocks, miners as well as relaying nodes may enforce a minimum fee. Paying only this minimum fee is just fine, but be aware that this can result in a never confirming transaction once there is more demand for particl transactions than the network can process.</source>
        <translation>Када је мањи обим трансакција од простора у блоку, рудари, као и повезани нодови могу применити минималну провизију. Плаћање само минималне накнаде - провизије је добро, али треба бити свестан да ово може резултовати трансакцијом која неће никада бити потврђена, у случају када је број захтева за биткоин трансакцијама већи од могућности мреже да обради.</translation>
=======
        <source>When there is less transaction volume than space in the blocks, miners as well as relaying nodes may enforce a minimum fee. Paying only this minimum fee is just fine, but be aware that this can result in a never confirming transaction once there is more demand for bitcoin transactions than the network can process.</source>
        <translation type="unfinished">Када је мањи обим трансакција од простора у блоку, рудари, као и повезани нодови могу применити минималну провизију. Плаћање само минималне накнаде - провизије је добро, али треба бити свестан да ово може резултовати трансакцијом која неће никада бити потврђена, у случају када је број захтева за биткоин трансакцијама већи од могућности мреже да обради.</translation>
>>>>>>> d3bd5410
    </message>
    <message>
        <source>A too low fee might result in a never confirming transaction (read the tooltip)</source>
        <translation type="unfinished">Сувише ниска провизија може резултовати да трансакција никада не  буде потврђена (прочитајте опис)</translation>
    </message>
    <message>
        <source>Confirmation time target:</source>
        <translation type="unfinished">Циљно време потврде:</translation>
    </message>
    <message>
        <source>Enable Replace-By-Fee</source>
        <translation type="unfinished">Омогући Замени-за-Провизију</translation>
    </message>
    <message>
        <source>With Replace-By-Fee (BIP-125) you can increase a transaction's fee after it is sent. Without this, a higher fee may be recommended to compensate for increased transaction delay risk.</source>
        <translation type="unfinished">Са Замени-за-Провизију (BIP-125) се може повећати висина провизије за трансакцију након што је послата. Без овога, виша провизија може бити препоручена да се смањи ризик од кашњења трансакције. </translation>
    </message>
    <message>
        <source>Clear &amp;All</source>
        <translation>Очисти &amp;Све</translation>
    </message>
    <message>
        <source>Balance:</source>
        <translation>Салдо:</translation>
    </message>
    <message>
        <source>Confirm the send action</source>
        <translation>Потврди акцију слања</translation>
    </message>
    <message>
        <source>S&amp;end</source>
        <translation>&amp;Пошаљи</translation>
    </message>
    <message>
        <source>Copy quantity</source>
        <translation type="unfinished">Копирај количину</translation>
    </message>
    <message>
        <source>Copy amount</source>
        <translation type="unfinished">Копирај износ</translation>
    </message>
    <message>
        <source>Copy fee</source>
        <translation type="unfinished">Копирај провизију</translation>
    </message>
    <message>
        <source>Copy after fee</source>
        <translation type="unfinished">Копирај након провизије</translation>
    </message>
    <message>
        <source>Copy bytes</source>
        <translation type="unfinished">Копирај бајтове</translation>
    </message>
    <message>
        <source>Copy dust</source>
        <translation type="unfinished">Копирај прашину</translation>
    </message>
    <message>
        <source>Copy change</source>
        <translation type="unfinished">Копирај кусур</translation>
    </message>
    <message>
        <source>%1 (%2 blocks)</source>
        <translation type="unfinished">%1 (%2 блокова)</translation>
    </message>
    <message>
        <source>Cr&amp;eate Unsigned</source>
        <translation type="unfinished">Креирај непотписано</translation>
    </message>
    <message>
<<<<<<< HEAD
        <source>Creates a Partially Signed Particl Transaction (PSBT) for use with e.g. an offline %1 wallet, or a PSBT-compatible hardware wallet.</source>
        <translation>Креира делимично потписану Биткоин трансакцију (PSBT) за коришћење са нпр. офлајн %1 новчаником, или PSBT компатибилним хардверским новчаником. </translation>
=======
        <source>Creates a Partially Signed Bitcoin Transaction (PSBT) for use with e.g. an offline %1 wallet, or a PSBT-compatible hardware wallet.</source>
        <translation type="unfinished">Креира делимично потписану Биткоин трансакцију (PSBT) за коришћење са нпр. офлајн %1 новчаником, или PSBT компатибилним хардверским новчаником. </translation>
>>>>>>> d3bd5410
    </message>
    <message>
        <source> from wallet '%1'</source>
        <translation type="unfinished">из новчаника '%1'</translation>
    </message>
    <message>
        <source>%1 to '%2'</source>
        <translation type="unfinished">%1 до '%2'</translation>
    </message>
    <message>
        <source>%1 to %2</source>
        <translation type="unfinished">%1 до %2</translation>
    </message>
    <message>
        <source>Do you want to draft this transaction?</source>
        <translation type="unfinished">Да ли желите да саставите ову трансакцију?</translation>
    </message>
    <message>
        <source>Are you sure you want to send?</source>
        <translation type="unfinished">Да ли сте сигурни да желите да пошаљете?</translation>
    </message>
    <message>
        <source>Save Transaction Data</source>
        <translation type="unfinished">Сачувај Податке Трансакције</translation>
    </message>
    <message>
        <source>PSBT saved</source>
        <translation type="unfinished">PSBT сачуван</translation>
    </message>
    <message>
        <source>or</source>
        <translation type="unfinished">или</translation>
    </message>
    <message>
        <source>You can increase the fee later (signals Replace-By-Fee, BIP-125).</source>
        <translation type="unfinished">Можете повећати провизију касније (сигнали Замени-са-Провизијом, BIP-125).</translation>
    </message>
    <message>
        <source>Please, review your transaction.</source>
        <translation type="unfinished">Молим, размотрите вашу трансакцију.</translation>
    </message>
    <message>
        <source>Transaction fee</source>
        <translation type="unfinished">Провизија за трансакцију</translation>
    </message>
    <message>
        <source>Not signalling Replace-By-Fee, BIP-125.</source>
        <translation type="unfinished">Не сигнализира Замени-са-Провизијом, BIP-125.</translation>
    </message>
    <message>
        <source>Total Amount</source>
        <translation type="unfinished">Укупан износ</translation>
    </message>
    <message>
        <source>Confirm send coins</source>
        <translation type="unfinished">Потврдите слање новчића</translation>
    </message>
    <message>
        <source>Confirm transaction proposal</source>
        <translation type="unfinished">Потврдите предлог трансакције</translation>
    </message>
    <message>
        <source>Watch-only balance:</source>
        <translation type="unfinished">Само-гледање Стање:</translation>
    </message>
    <message>
        <source>The recipient address is not valid. Please recheck.</source>
        <translation type="unfinished">Адреса примаоца није валидна. Молим проверите поново.</translation>
    </message>
    <message>
        <source>The amount to pay must be larger than 0.</source>
        <translation type="unfinished">Овај износ за плаћање мора бити већи од 0.</translation>
    </message>
    <message>
        <source>The amount exceeds your balance.</source>
        <translation type="unfinished">Овај износ је већи од вашег салда.</translation>
    </message>
    <message>
        <source>The total exceeds your balance when the %1 transaction fee is included.</source>
        <translation type="unfinished">Укупни износ премашује ваш салдо, када се %1 провизија за трансакцију укључи у износ.</translation>
    </message>
    <message>
        <source>Duplicate address found: addresses should only be used once each.</source>
        <translation type="unfinished">Пронађена је дуплирана адреса: адресе се требају користити само једном.</translation>
    </message>
    <message>
        <source>Transaction creation failed!</source>
        <translation type="unfinished">Израда трансакције није успела!</translation>
    </message>
    <message>
        <source>A fee higher than %1 is considered an absurdly high fee.</source>
        <translation type="unfinished">Провизија већа од %1 се сматра апсурдно високом провизијом.</translation>
    </message>
    <message>
        <source>Payment request expired.</source>
        <translation type="unfinished">Захтев за плаћање је истекао.</translation>
    </message>
    <message numerus="yes">
        <source>Estimated to begin confirmation within %n block(s).</source>
        <translation>
            <numerusform />
            <numerusform />
            <numerusform />
        </translation>
    </message>
    <message>
<<<<<<< HEAD
        <source>Warning: Invalid Particl address</source>
        <translation>Упозорење: Неважећа Биткоин адреса</translation>
=======
        <source>Warning: Invalid Bitcoin address</source>
        <translation type="unfinished">Упозорење: Неважећа Биткоин адреса</translation>
>>>>>>> d3bd5410
    </message>
    <message>
        <source>Warning: Unknown change address</source>
        <translation type="unfinished">Упозорење: Непозната адреса за промену</translation>
    </message>
    <message>
        <source>Confirm custom change address</source>
        <translation type="unfinished">Потврдите прилагођену адресу за промену</translation>
    </message>
    <message>
        <source>The address you selected for change is not part of this wallet. Any or all funds in your wallet may be sent to this address. Are you sure?</source>
        <translation type="unfinished">Адреса коју сте одабрали за промену није део овог новчаника. Део или цео износ вашег новчаника може бити послат на ову адресу. Да ли сте сигурни?</translation>
    </message>
    <message>
        <source>(no label)</source>
        <translation type="unfinished">(без ознаке)</translation>
    </message>
</context>
<context>
    <name>SendCoinsEntry</name>
    <message>
        <source>A&amp;mount:</source>
        <translation>&amp;Износ:</translation>
    </message>
    <message>
        <source>Pay &amp;To:</source>
        <translation>Плати &amp;За:</translation>
    </message>
    <message>
        <source>&amp;Label:</source>
        <translation>&amp;Ознака</translation>
    </message>
    <message>
        <source>Choose previously used address</source>
        <translation type="unfinished">Одабери претходно коришћену адресу</translation>
    </message>
    <message>
<<<<<<< HEAD
        <source>The Particl address to send the payment to</source>
        <translation>Биткоин адреса на коју се шаље уплата</translation>
    </message>
    <message>
        <source>Alt+A</source>
        <translation>Alt+A</translation>
=======
        <source>The Bitcoin address to send the payment to</source>
        <translation type="unfinished">Биткоин адреса на коју се шаље уплата</translation>
>>>>>>> d3bd5410
    </message>
    <message>
        <source>Paste address from clipboard</source>
        <translation>Налепите адресу из базе за копирање</translation>
    </message>
    <message>
        <source>Remove this entry</source>
        <translation type="unfinished">Уклоните овај унос</translation>
    </message>
    <message>
        <source>The amount to send in the selected unit</source>
        <translation type="unfinished">Износ који ће бити послат у одабрану јединицу</translation>
    </message>
    <message>
<<<<<<< HEAD
        <source>The fee will be deducted from the amount being sent. The recipient will receive less particl than you enter in the amount field. If multiple recipients are selected, the fee is split equally.</source>
        <translation>Провизија ће бити одузета од износа који је послат. Примаоц ће добити мање биткоина него што је унесено у поље за износ. Уколико је одабрано више примаоца, провизија се дели равномерно.</translation>
=======
        <source>The fee will be deducted from the amount being sent. The recipient will receive less bitcoins than you enter in the amount field. If multiple recipients are selected, the fee is split equally.</source>
        <translation type="unfinished">Провизија ће бити одузета од износа који је послат. Примаоц ће добити мање биткоина него што је унесено у поље за износ. Уколико је одабрано више примаоца, провизија се дели равномерно.</translation>
>>>>>>> d3bd5410
    </message>
    <message>
        <source>S&amp;ubtract fee from amount</source>
        <translation type="unfinished">&amp;Одузми провизију од износа</translation>
    </message>
    <message>
        <source>Use available balance</source>
        <translation type="unfinished">Користи расположиви салдо</translation>
    </message>
    <message>
        <source>Message:</source>
        <translation type="unfinished">Порука:</translation>
    </message>
    <message>
        <source>This is an unauthenticated payment request.</source>
        <translation type="unfinished">Ово је неовлашћени захтев за плаћање.</translation>
    </message>
    <message>
        <source>This is an authenticated payment request.</source>
        <translation type="unfinished">Ово је овлашћени захтев за плаћање.</translation>
    </message>
    <message>
        <source>Enter a label for this address to add it to the list of used addresses</source>
        <translation type="unfinished">Унесите ознаку за ову адресу да бисте је додали на листу коришћених адреса</translation>
    </message>
    <message>
<<<<<<< HEAD
        <source>A message that was attached to the particl: URI which will be stored with the transaction for your reference. Note: This message will not be sent over the Particl network.</source>
        <translation>Порука која је приложена биткоину: URI која ће бити сачувана уз трансакцију ради референце. Напомена: Ова порука се шаље преко Биткоин мреже.</translation>
=======
        <source>A message that was attached to the bitcoin: URI which will be stored with the transaction for your reference. Note: This message will not be sent over the Bitcoin network.</source>
        <translation type="unfinished">Порука која је приложена биткоину: URI која ће бити сачувана уз трансакцију ради референце. Напомена: Ова порука се шаље преко Биткоин мреже.</translation>
>>>>>>> d3bd5410
    </message>
    <message>
        <source>Pay To:</source>
        <translation type="unfinished">Плати ка:</translation>
    </message>
    <message>
        <source>Memo:</source>
        <translation type="unfinished">Мемо:</translation>
    </message>
</context>
<context>
    <name>SignVerifyMessageDialog</name>
    <message>
        <source>Signatures - Sign / Verify a Message</source>
        <translation>Потписи - Потпиши / Потврди поруку</translation>
    </message>
    <message>
<<<<<<< HEAD
        <source>You can sign messages/agreements with your addresses to prove you can receive particl sent to them. Be careful not to sign anything vague or random, as phishing attacks may try to trick you into signing your identity over to them. Only sign fully-detailed statements you agree to.</source>
        <translation>Можете потписати поруку/споразум са вашом адресом да би сте доказали да можете примити биткоин послат ка њима. Будите опрезни да не потписујете ништа нејасно или случајно, јер се може десити напад крађе идентитета, да потпишете ваш идентитет нападачу. Потпишите само потпуно детаљне изјаве са којима се слажете.</translation>
    </message>
    <message>
        <source>The Particl address to sign the message with</source>
        <translation>Биткоин адреса са којом ћете потписати поруку</translation>
=======
        <source>You can sign messages/agreements with your addresses to prove you can receive bitcoins sent to them. Be careful not to sign anything vague or random, as phishing attacks may try to trick you into signing your identity over to them. Only sign fully-detailed statements you agree to.</source>
        <translation type="unfinished">Можете потписати поруку/споразум са вашом адресом да би сте доказали да можете примити биткоин послат ка њима. Будите опрезни да не потписујете ништа нејасно или случајно, јер се може десити напад крађе идентитета, да потпишете ваш идентитет нападачу. Потпишите само потпуно детаљне изјаве са којима се слажете.</translation>
    </message>
    <message>
        <source>The Bitcoin address to sign the message with</source>
        <translation type="unfinished">Биткоин адреса са којом ћете потписати поруку</translation>
>>>>>>> d3bd5410
    </message>
    <message>
        <source>Choose previously used address</source>
        <translation type="unfinished">Одабери претходно коришћену адресу</translation>
    </message>
    <message>
        <source>Paste address from clipboard</source>
        <translation>Налепите адресу из базе за копирање</translation>
    </message>
    <message>
        <source>Enter the message you want to sign here</source>
        <translation>Унесите поруку коју желите да потпишете овде</translation>
    </message>
    <message>
        <source>Signature</source>
        <translation>Потпис</translation>
    </message>
    <message>
        <source>Copy the current signature to the system clipboard</source>
        <translation>Копирајте тренутни потпис у системску базу за копирање</translation>
    </message>
    <message>
        <source>Sign the message to prove you own this Particl address</source>
        <translation>Потпишите поруку да докажете да сте власник ове Биткоин адресе</translation>
    </message>
    <message>
        <source>Sign &amp;Message</source>
        <translation>Потпис &amp;Порука</translation>
    </message>
    <message>
        <source>Reset all sign message fields</source>
        <translation>Поништите сва поља за потписивање поруке</translation>
    </message>
    <message>
        <source>Clear &amp;All</source>
        <translation>Очисти &amp;Све</translation>
    </message>
    <message>
        <source>&amp;Verify Message</source>
        <translation>&amp;Потврди поруку</translation>
    </message>
    <message>
        <source>Enter the receiver's address, message (ensure you copy line breaks, spaces, tabs, etc. exactly) and signature below to verify the message. Be careful not to read more into the signature than what is in the signed message itself, to avoid being tricked by a man-in-the-middle attack. Note that this only proves the signing party receives with the address, it cannot prove sendership of any transaction!</source>
        <translation type="unfinished">Унесите адресу примаоца, поруку (осигурајте да тачно копирате прекиде линија, размаке, картице итд) и потпишите испод да потврдите поруку. Будите опрезни да не убаците више у потпис од онога што је у потписаној поруци, да би сте избегли напад посредника. Имајте на уму да потпис само доказује да потписник прима са потписаном адресом, а не може да докаже слање било које трансакције!</translation>
    </message>
    <message>
<<<<<<< HEAD
        <source>The Particl address the message was signed with</source>
        <translation>Биткоин адреса са којом је потписана порука</translation>
=======
        <source>The Bitcoin address the message was signed with</source>
        <translation type="unfinished">Биткоин адреса са којом је потписана порука</translation>
>>>>>>> d3bd5410
    </message>
    <message>
        <source>The signed message to verify</source>
        <translation type="unfinished">Потписана порука за потврду</translation>
    </message>
    <message>
        <source>The signature given when the message was signed</source>
        <translation type="unfinished">Потпис који је дат приликом потписивања поруке</translation>
    </message>
    <message>
        <source>Verify the message to ensure it was signed with the specified Particl address</source>
        <translation>Потврдите поруку да осигурате да је потписана са одговарајућом Биткоин адресом</translation>
    </message>
    <message>
        <source>Verify &amp;Message</source>
        <translation>Потврди &amp;Поруку</translation>
    </message>
    <message>
        <source>Reset all verify message fields</source>
        <translation>Поништите сва поља за потврду поруке</translation>
    </message>
    <message>
        <source>Click "Sign Message" to generate signature</source>
        <translation type="unfinished">Притисни "Потпиши поруку" за израду потписа</translation>
    </message>
    <message>
        <source>The entered address is invalid.</source>
        <translation type="unfinished">Унесена адреса није важећа.</translation>
    </message>
    <message>
        <source>Please check the address and try again.</source>
        <translation type="unfinished">Молим проверите адресу и покушајте поново.</translation>
    </message>
    <message>
        <source>The entered address does not refer to a key.</source>
        <translation type="unfinished">Унесена адреса се не односи на кључ.</translation>
    </message>
    <message>
        <source>Wallet unlock was cancelled.</source>
        <translation type="unfinished">Откључавање новчаника је отказано.</translation>
    </message>
    <message>
        <source>No error</source>
        <translation type="unfinished">Нема грешке</translation>
    </message>
    <message>
        <source>Private key for the entered address is not available.</source>
        <translation type="unfinished">Приватни кључ за унесену адресу није доступан.</translation>
    </message>
    <message>
        <source>Message signing failed.</source>
        <translation type="unfinished">Потписивање поруке није успело.</translation>
    </message>
    <message>
        <source>Message signed.</source>
        <translation type="unfinished">Порука је потписана.</translation>
    </message>
    <message>
        <source>The signature could not be decoded.</source>
        <translation type="unfinished">Потпис не може бити декодиран.</translation>
    </message>
    <message>
        <source>Please check the signature and try again.</source>
        <translation type="unfinished">Молим проверите потпис и покушајте поново.</translation>
    </message>
    <message>
        <source>The signature did not match the message digest.</source>
        <translation type="unfinished">Потпис се не подудара са прегледом порука.</translation>
    </message>
    <message>
        <source>Message verification failed.</source>
        <translation type="unfinished">Провера поруке није успела.</translation>
    </message>
    <message>
        <source>Message verified.</source>
        <translation type="unfinished">Порука је проверена.</translation>
    </message>
</context>
<context>
    <name>TransactionDesc</name>
    <message numerus="yes">
        <source>Open for %n more block(s)</source>
        <translation>
            <numerusform />
            <numerusform />
            <numerusform />
        </translation>
    </message>
    <message>
        <source>Open until %1</source>
        <translation type="unfinished">Отворено до %1</translation>
    </message>
    <message>
        <source>0/unconfirmed, %1</source>
        <translation type="unfinished">0/непотврђено, %1</translation>
    </message>
    <message>
        <source>in memory pool</source>
        <translation type="unfinished">у удруженој меморији</translation>
    </message>
    <message>
        <source>not in memory pool</source>
        <translation type="unfinished">није у удруженој меморији</translation>
    </message>
    <message>
        <source>abandoned</source>
        <translation type="unfinished">напуштено</translation>
    </message>
    <message>
        <source>%1/unconfirmed</source>
        <translation type="unfinished">%1/непотврђено</translation>
    </message>
    <message>
        <source>%1 confirmations</source>
        <translation type="unfinished">%1 порврде</translation>
    </message>
    <message>
        <source>Status</source>
        <translation type="unfinished">Статус</translation>
    </message>
    <message>
        <source>Date</source>
        <translation type="unfinished">Датум</translation>
    </message>
    <message>
        <source>Source</source>
        <translation type="unfinished">Извор</translation>
    </message>
    <message>
        <source>Generated</source>
        <translation type="unfinished">Генерисано</translation>
    </message>
    <message>
        <source>From</source>
        <translation type="unfinished">Од</translation>
    </message>
    <message>
        <source>unknown</source>
        <translation type="unfinished">непознато</translation>
    </message>
    <message>
        <source>To</source>
        <translation type="unfinished">За</translation>
    </message>
    <message>
        <source>own address</source>
        <translation type="unfinished">сопствена адреса</translation>
    </message>
    <message>
        <source>watch-only</source>
        <translation type="unfinished">гледај-само</translation>
    </message>
    <message>
        <source>label</source>
        <translation type="unfinished">ознака</translation>
    </message>
    <message>
        <source>Credit</source>
        <translation type="unfinished">Заслуге</translation>
    </message>
    <message numerus="yes">
        <source>matures in %n more block(s)</source>
        <translation>
            <numerusform />
            <numerusform />
            <numerusform />
        </translation>
    </message>
    <message>
        <source>not accepted</source>
        <translation type="unfinished">није прихваћено</translation>
    </message>
    <message>
        <source>Debit</source>
        <translation type="unfinished">Задужење</translation>
    </message>
    <message>
        <source>Total debit</source>
        <translation type="unfinished">Укупно задужење</translation>
    </message>
    <message>
        <source>Total credit</source>
        <translation type="unfinished">Укупни кредит</translation>
    </message>
    <message>
        <source>Transaction fee</source>
        <translation type="unfinished">Провизија за трансакцију</translation>
    </message>
    <message>
        <source>Net amount</source>
        <translation type="unfinished">Нето износ</translation>
    </message>
    <message>
        <source>Message</source>
        <translation type="unfinished">Порука</translation>
    </message>
    <message>
        <source>Comment</source>
        <translation type="unfinished">Коментар</translation>
    </message>
    <message>
        <source>Transaction ID</source>
        <translation type="unfinished">ID Трансакције</translation>
    </message>
    <message>
        <source>Transaction total size</source>
        <translation type="unfinished">Укупна величина трансакције</translation>
    </message>
    <message>
        <source>Transaction virtual size</source>
        <translation type="unfinished">Виртуелна величина трансакције</translation>
    </message>
    <message>
        <source>Output index</source>
        <translation type="unfinished">Излазни индекс</translation>
    </message>
    <message>
        <source> (Certificate was not verified)</source>
        <translation type="unfinished">(Сертификат још није проверен)</translation>
    </message>
    <message>
        <source>Merchant</source>
        <translation type="unfinished">Трговац</translation>
    </message>
    <message>
        <source>Generated coins must mature %1 blocks before they can be spent. When you generated this block, it was broadcast to the network to be added to the block chain. If it fails to get into the chain, its state will change to "not accepted" and it won't be spendable. This may occasionally happen if another node generates a block within a few seconds of yours.</source>
        <translation type="unfinished">Генерисани новчићи морају доспети %1 блокова пре него што могу бити потрошени. Када генеришете овај блок, он се емитује у мрежу, да би био придодат на ланац блокова. Укупно не успе да се придода на ланац, његово стање се мења у "није прихваћен" и неће га бити могуће потрошити. Ово се може повремено десити уколико други чвор генерише блок у периоду од неколико секунди од вашег.</translation>
    </message>
    <message>
        <source>Debug information</source>
        <translation type="unfinished">Информације о оклањању грешака</translation>
    </message>
    <message>
        <source>Transaction</source>
        <translation type="unfinished">Трансакције</translation>
    </message>
    <message>
        <source>Inputs</source>
        <translation type="unfinished">Инпути</translation>
    </message>
    <message>
        <source>Amount</source>
        <translation type="unfinished">Износ</translation>
    </message>
    <message>
        <source>true</source>
        <translation type="unfinished">тачно</translation>
    </message>
    <message>
        <source>false</source>
        <translation type="unfinished">нетачно</translation>
    </message>
</context>
<context>
    <name>TransactionDescDialog</name>
    <message>
        <source>This pane shows a detailed description of the transaction</source>
        <translation>Овај одељак приказује детањан приказ трансакције</translation>
    </message>
    <message>
        <source>Details for %1</source>
        <translation type="unfinished">Детаљи за %1</translation>
    </message>
</context>
<context>
    <name>TransactionTableModel</name>
    <message>
        <source>Date</source>
        <translation type="unfinished">Датум</translation>
    </message>
    <message>
        <source>Type</source>
        <translation type="unfinished">Тип</translation>
    </message>
    <message>
        <source>Label</source>
        <translation type="unfinished">Ознака</translation>
    </message>
    <message numerus="yes">
        <source>Open for %n more block(s)</source>
        <translation>
            <numerusform />
            <numerusform />
            <numerusform />
        </translation>
    </message>
    <message>
        <source>Open until %1</source>
        <translation type="unfinished">Отворено до %1</translation>
    </message>
    <message>
        <source>Unconfirmed</source>
        <translation type="unfinished">Непотврђено</translation>
    </message>
    <message>
        <source>Abandoned</source>
        <translation type="unfinished">Напуштено</translation>
    </message>
    <message>
        <source>Confirming (%1 of %2 recommended confirmations)</source>
        <translation type="unfinished">Потврђивање у току (%1 од %2 препоручене потврде)</translation>
    </message>
    <message>
        <source>Confirmed (%1 confirmations)</source>
        <translation type="unfinished">Potvrdjena (%1 potvrdjenih)</translation>
    </message>
    <message>
        <source>Conflicted</source>
        <translation type="unfinished">Неуслагашен</translation>
    </message>
    <message>
        <source>Immature (%1 confirmations, will be available after %2)</source>
        <translation type="unfinished">Није доспео (%1 потврде, биће доступан након %2)</translation>
    </message>
    <message>
        <source>Generated but not accepted</source>
        <translation type="unfinished">Генерисан али није прихваћен</translation>
    </message>
    <message>
        <source>Received with</source>
        <translation type="unfinished">Примљен са...</translation>
    </message>
    <message>
        <source>Received from</source>
        <translation type="unfinished">Примљено од</translation>
    </message>
    <message>
        <source>Sent to</source>
        <translation type="unfinished">Послат ка</translation>
    </message>
    <message>
        <source>Payment to yourself</source>
        <translation type="unfinished">Уплата самом себи</translation>
    </message>
    <message>
        <source>Mined</source>
        <translation type="unfinished">Рударено</translation>
    </message>
    <message>
        <source>watch-only</source>
        <translation type="unfinished">гледај-само</translation>
    </message>
    <message>
        <source>(no label)</source>
        <translation type="unfinished">(без ознаке)</translation>
    </message>
    <message>
        <source>Transaction status. Hover over this field to show number of confirmations.</source>
        <translation type="unfinished">Статус трансакције. Пређи мишем преко поља за приказ броја трансакција.</translation>
    </message>
    <message>
        <source>Date and time that the transaction was received.</source>
        <translation type="unfinished">Датум и време пријема трансакције</translation>
    </message>
    <message>
        <source>Type of transaction.</source>
        <translation type="unfinished">Тип трансакције.</translation>
    </message>
    <message>
        <source>Whether or not a watch-only address is involved in this transaction.</source>
        <translation type="unfinished">Без обзира да ли је у ову трансакције укључена или није - адреса само за гледање.</translation>
    </message>
    <message>
        <source>User-defined intent/purpose of the transaction.</source>
        <translation type="unfinished">Намена / сврха трансакције коју одређује корисник.</translation>
    </message>
    <message>
        <source>Amount removed from or added to balance.</source>
        <translation type="unfinished">Износ одбијен или додат салду.</translation>
    </message>
</context>
<context>
    <name>TransactionView</name>
    <message>
        <source>All</source>
        <translation type="unfinished">Све</translation>
    </message>
    <message>
        <source>Today</source>
        <translation type="unfinished">Данас</translation>
    </message>
    <message>
        <source>This week</source>
        <translation type="unfinished">Oве недеље</translation>
    </message>
    <message>
        <source>This month</source>
        <translation type="unfinished">Овог месеца</translation>
    </message>
    <message>
        <source>Last month</source>
        <translation type="unfinished">Претходног месеца</translation>
    </message>
    <message>
        <source>This year</source>
        <translation type="unfinished">Ове године</translation>
    </message>
    <message>
        <source>Received with</source>
        <translation type="unfinished">Примљен са...</translation>
    </message>
    <message>
        <source>Sent to</source>
        <translation type="unfinished">Послат ка</translation>
    </message>
    <message>
        <source>To yourself</source>
        <translation type="unfinished">Теби</translation>
    </message>
    <message>
        <source>Mined</source>
        <translation type="unfinished">Рударено</translation>
    </message>
    <message>
        <source>Other</source>
        <translation type="unfinished">Други</translation>
    </message>
    <message>
        <source>Enter address, transaction id, or label to search</source>
        <translation type="unfinished">Унесите адресу, ознаку трансакције, или назив за претрагу</translation>
    </message>
    <message>
        <source>Min amount</source>
        <translation type="unfinished">Минимални износ</translation>
    </message>
    <message>
        <source>Export Transaction History</source>
        <translation type="unfinished">Извези Детаље Трансакције</translation>
    </message>
    <message>
        <source>Confirmed</source>
        <translation type="unfinished">Потврђено</translation>
    </message>
    <message>
        <source>Watch-only</source>
        <translation type="unfinished">Само-гледање</translation>
    </message>
    <message>
        <source>Date</source>
        <translation type="unfinished">Датум</translation>
    </message>
    <message>
        <source>Type</source>
        <translation type="unfinished">Тип</translation>
    </message>
    <message>
        <source>Label</source>
        <translation type="unfinished">Ознака</translation>
    </message>
    <message>
        <source>Address</source>
        <translation type="unfinished">Адреса</translation>
    </message>
    <message>
        <source>Exporting Failed</source>
        <translation type="unfinished">Извоз Неуспешан</translation>
    </message>
    <message>
        <source>There was an error trying to save the transaction history to %1.</source>
        <translation type="unfinished">Десила се грешка приликом покушаја да се сними историја трансакција на %1.</translation>
    </message>
    <message>
        <source>Exporting Successful</source>
        <translation type="unfinished">Извоз Успешан</translation>
    </message>
    <message>
        <source>The transaction history was successfully saved to %1.</source>
        <translation type="unfinished">Историја трансакција је успешно снимљена на %1.</translation>
    </message>
    <message>
        <source>Range:</source>
        <translation type="unfinished">Опсег:</translation>
    </message>
    <message>
        <source>to</source>
        <translation type="unfinished">до</translation>
    </message>
</context>
<context>
    <name>WalletFrame</name>
    <message>
        <source>Create a new wallet</source>
        <translation type="unfinished">Направи нови ночаник</translation>
    </message>
</context>
<context>
    <name>WalletModel</name>
    <message>
        <source>Send Coins</source>
        <translation type="unfinished">Пошаљи новчиће</translation>
    </message>
    <message>
        <source>Fee bump error</source>
        <translation type="unfinished">Изненадна грешка у накнади</translation>
    </message>
    <message>
        <source>Increasing transaction fee failed</source>
        <translation type="unfinished">Повећавање провизије за трансакцију није успело</translation>
    </message>
    <message>
        <source>Do you want to increase the fee?</source>
        <translation type="unfinished">Да ли желиш да увећаш накнаду?</translation>
    </message>
    <message>
        <source>Do you want to draft a transaction with fee increase?</source>
        <translation type="unfinished">Да ли желите да саставите трансакцију са повећаном провизијом?</translation>
    </message>
    <message>
        <source>Current fee:</source>
        <translation type="unfinished">Тренутна провизија:</translation>
    </message>
    <message>
        <source>Increase:</source>
        <translation type="unfinished">Увећај:</translation>
    </message>
    <message>
        <source>New fee:</source>
        <translation type="unfinished">Нова провизија:</translation>
    </message>
    <message>
        <source>Confirm fee bump</source>
        <translation type="unfinished">Потврдите ударну провизију</translation>
    </message>
    <message>
        <source>Can't draft transaction.</source>
        <translation type="unfinished">Није могуће саставити трансакцију.</translation>
    </message>
    <message>
        <source>PSBT copied</source>
        <translation type="unfinished">PSBT је копиран</translation>
    </message>
    <message>
        <source>Can't sign transaction.</source>
        <translation type="unfinished">Није могуће потписати трансакцију.</translation>
    </message>
    <message>
        <source>Could not commit transaction</source>
        <translation type="unfinished">Трансакција није могућа</translation>
    </message>
    <message>
        <source>default wallet</source>
        <translation type="unfinished">подразумевани новчаник</translation>
    </message>
</context>
<context>
    <name>WalletView</name>
    <message>
        <source>&amp;Export</source>
        <translation type="unfinished">&amp;Извези</translation>
    </message>
    <message>
        <source>Export the data in the current tab to a file</source>
        <translation type="unfinished">Извези податке из одабране картице у датотеку</translation>
    </message>
    <message>
        <source>Error</source>
        <translation type="unfinished">Грешка</translation>
    </message>
    <message>
        <source>Unable to decode PSBT from clipboard (invalid base64)</source>
        <translation type="unfinished">Није могуће декодирати PSBT из клипборд-а (неважећи base64)</translation>
    </message>
    <message>
        <source>Load Transaction Data</source>
        <translation type="unfinished">Учитај Податке Трансакције</translation>
    </message>
    <message>
        <source>Partially Signed Transaction (*.psbt)</source>
        <translation type="unfinished">Делимично Потписана Трансакција (*.psbt)</translation>
    </message>
    <message>
        <source>PSBT file must be smaller than 100 MiB</source>
        <translation type="unfinished">PSBT фајл мора бити мањи од 100 MiB</translation>
    </message>
    <message>
        <source>Unable to decode PSBT</source>
        <translation type="unfinished">Немогуће декодирати PSBT</translation>
    </message>
    <message>
        <source>Backup Wallet</source>
        <translation type="unfinished">Резервна копија новчаника</translation>
    </message>
    <message>
        <source>Backup Failed</source>
        <translation type="unfinished">Резервна копија није успела</translation>
    </message>
    <message>
        <source>There was an error trying to save the wallet data to %1.</source>
        <translation type="unfinished">Десила се грешка приликом покушаја да се сними датотека новчаника на %1.</translation>
    </message>
    <message>
        <source>Backup Successful</source>
        <translation type="unfinished">Резервна копија је успела</translation>
    </message>
    <message>
        <source>The wallet data was successfully saved to %1.</source>
        <translation type="unfinished">Датотека новчаника је успешно снимљена на %1.</translation>
    </message>
    <message>
        <source>Cancel</source>
        <translation type="unfinished">Откажи</translation>
    </message>
</context>
<context>
    <name>bitcoin-core</name>
    <message>
        <source>The %s developers</source>
        <translation type="unfinished">%s девелопери</translation>
    </message>
    <message>
        <source>-maxtxfee is set very high! Fees this large could be paid on a single transaction.</source>
        <translation type="unfinished">-maxtxfee је постављен сувише високо! Овако велике провизије могу бити наплаћене на само једној трансакцији.</translation>
    </message>
    <message>
        <source>Cannot obtain a lock on data directory %s. %s is probably already running.</source>
        <translation type="unfinished">Директоријум података се не може закључати %s. %s је вероватно већ покренут.</translation>
    </message>
    <message>
        <source>Cannot provide specific connections and have addrman find outgoing connections at the same.</source>
        <translation type="unfinished">Не може се обезбедити одређена конекција и да addrman нађе одлазне конекције у исто време.</translation>
    </message>
    <message>
        <source>Distributed under the MIT software license, see the accompanying file %s or %s</source>
        <translation type="unfinished">Дистрибуирано под MIT софтверском лиценцом, погледајте придружени документ %s или %s</translation>
    </message>
    <message>
        <source>Error reading %s! All keys read correctly, but transaction data or address book entries might be missing or incorrect.</source>
        <translation type="unfinished">Грешка у читању %s! Сви кључеви су прочитани коректно, али подаци о трансакцији или уноси у адресар могу недостајати или бити нетачни.</translation>
    </message>
    <message>
        <source>Error: Listening for incoming connections failed (listen returned error %s)</source>
        <translation type="unfinished">Грешка: Претрага за долазним конекцијама није успела (претрага враћа грешку %s)</translation>
    </message>
    <message>
        <source>Fee estimation failed. Fallbackfee is disabled. Wait a few blocks or enable -fallbackfee.</source>
        <translation type="unfinished">Процена провизије није успела. Промена провизије током трансакције је онемогућена. Сачекајте неколико блокова или омогућите -fallbackfee.</translation>
    </message>
    <message>
        <source>Invalid amount for -maxtxfee=&lt;amount&gt;: '%s' (must be at least the minrelay fee of %s to prevent stuck transactions)</source>
        <translation type="unfinished">Неважећи износ за -maxtxfee=&lt;amount&gt;: '%s' (мора бити minrelay провизија од %s да би се спречило да се трансакција заглави)</translation>
    </message>
    <message>
        <source>Please check that your computer's date and time are correct! If your clock is wrong, %s will not work properly.</source>
        <translation type="unfinished">Молим проверите да су време и датум на вашем рачунару тачни. Уколико је сат нетачан, %s неће радити исправно.</translation>
    </message>
    <message>
        <source>Please contribute if you find %s useful. Visit %s for further information about the software.</source>
        <translation type="unfinished">Молим донирајте, уколико сматрате %s корисним. Посетите %s за више информација о софтверу.</translation>
    </message>
    <message>
        <source>Prune configured below the minimum of %d MiB.  Please use a higher number.</source>
        <translation type="unfinished">Скраћивање је конфигурисано испод минимума од %d MiB. Молимо користите већи број.</translation>
    </message>
    <message>
        <source>Prune: last wallet synchronisation goes beyond pruned data. You need to -reindex (download the whole blockchain again in case of pruned node)</source>
        <translation type="unfinished">Скраћивање: последња синхронизација иде преко одрезаних података. Потребно је урадити ре-индексирање (преузети комплетан ланац блокова поново у случају одсеченог чвора)</translation>
    </message>
    <message>
        <source>The block database contains a block which appears to be from the future. This may be due to your computer's date and time being set incorrectly. Only rebuild the block database if you are sure that your computer's date and time are correct</source>
        <translation type="unfinished">База података о блоковима садржи блок, за који се чини да је из будућности. Ово може бити услед тога што су време и датум на вашем рачунару нису подешени коректно. Покушајте обнову базе података о блоковима, само уколико сте сигурни да су време и датум на вашем рачунару исправни.</translation>
    </message>
    <message>
        <source>The transaction amount is too small to send after the fee has been deducted</source>
        <translation type="unfinished">Износ трансакције је толико мали за слање након што се одузме провизија</translation>
    </message>
    <message>
        <source>This is a pre-release test build - use at your own risk - do not use for mining or merchant applications</source>
        <translation type="unfinished">Ово је тестна верзија пред издавање - користите на ваш ризик - не користити за рударење или трговачку примену</translation>
    </message>
    <message>
        <source>This is the transaction fee you may discard if change is smaller than dust at this level</source>
        <translation type="unfinished">Ову провизију можете обрисати уколико је кусур мањи од нивоа прашине</translation>
    </message>
    <message>
        <source>This is the transaction fee you may pay when fee estimates are not available.</source>
        <translation type="unfinished">Ово је провизија за трансакцију коју можете платити када процена провизије није доступна.</translation>
    </message>
    <message>
        <source>Total length of network version string (%i) exceeds maximum length (%i). Reduce the number or size of uacomments.</source>
        <translation type="unfinished">Укупна дужина мрежне верзије низа (%i) је већа од максималне дужине (%i). Смањити број или величину корисничких коментара.</translation>
    </message>
    <message>
        <source>Unable to replay blocks. You will need to rebuild the database using -reindex-chainstate.</source>
        <translation type="unfinished">Блокове није могуће поново репродуковати. Ви ћете морати да обновите базу података користећи -reindex-chainstate.</translation>
    </message>
    <message>
        <source>Warning: Private keys detected in wallet {%s} with disabled private keys</source>
        <translation type="unfinished">Упозорење: Приватни кључеви су пронађени у новчанику {%s} са онемогућеним приватним кључевима.</translation>
    </message>
    <message>
        <source>Warning: We do not appear to fully agree with our peers! You may need to upgrade, or other nodes may need to upgrade.</source>
        <translation type="unfinished">Упозорење: Изгледа да се ми у потпуности не слажемо са нашим чворовима! Можда постоји потреба да урадите надоградњу, или други чворови морају да ураде надоградњу.</translation>
    </message>
    <message>
        <source>You need to rebuild the database using -reindex to go back to unpruned mode.  This will redownload the entire blockchain</source>
        <translation type="unfinished">Обновите базу података користећи -reindex да би се вратили у нескраћени мод. Ово ће урадити поновно преузимање комплетног ланца података</translation>
    </message>
    <message>
        <source>%s is set very high!</source>
        <translation type="unfinished">%s је постављен врло високо!</translation>
    </message>
    <message>
        <source>-maxmempool must be at least %d MB</source>
        <translation type="unfinished">-maxmempool мора бити минимално %d MB</translation>
    </message>
    <message>
        <source>Cannot resolve -%s address: '%s'</source>
        <translation type="unfinished">Не могу решити -%s адреса: '%s'</translation>
    </message>
    <message>
        <source>Cannot write to data directory '%s'; check permissions.</source>
        <translation type="unfinished">Није могуће извршити упис у директоријум података '%s'; проверите дозволе за упис.</translation>
    </message>
    <message>
        <source>Change index out of range</source>
        <translation type="unfinished">Промењен индекс изван домета</translation>
    </message>
    <message>
        <source>Config setting for %s only applied on %s network when in [%s] section.</source>
        <translation type="unfinished">Подешавање конфигурације за %s је само примењено на %s мрежи када је у [%s] секцији.</translation>
    </message>
    <message>
        <source>Copyright (C) %i-%i</source>
        <translation type="unfinished">Ауторско право (C) %i-%i</translation>
    </message>
    <message>
        <source>Corrupted block database detected</source>
        <translation type="unfinished">Детектована је оштећена база података блокова</translation>
    </message>
    <message>
        <source>Could not find asmap file %s</source>
        <translation type="unfinished">Не могу пронаћи датотеку asmap %s</translation>
    </message>
    <message>
        <source>Could not parse asmap file %s</source>
        <translation type="unfinished">Не могу рашчланити датотеку asmap %s</translation>
    </message>
    <message>
        <source>Disk space is too low!</source>
        <translation type="unfinished">Премало простора на диску!</translation>
    </message>
    <message>
        <source>Do you want to rebuild the block database now?</source>
        <translation type="unfinished">Да ли желите да сада обновите базу података блокова?</translation>
    </message>
    <message>
        <source>Done loading</source>
        <translation type="unfinished">Završeno učitavanje</translation>
    </message>
    <message>
        <source>Error initializing block database</source>
        <translation type="unfinished">Грешка у иницијализацији базе података блокова</translation>
    </message>
    <message>
        <source>Error initializing wallet database environment %s!</source>
        <translation type="unfinished">Грешка код иницијализације окружења базе података новчаника %s!</translation>
    </message>
    <message>
        <source>Error loading %s</source>
        <translation type="unfinished">Грешка током учитавања %s</translation>
    </message>
    <message>
        <source>Error loading %s: Private keys can only be disabled during creation</source>
        <translation type="unfinished">Грешка током учитавања %s: Приватни кључеви могу бити онемогућени само приликом креирања</translation>
    </message>
    <message>
        <source>Error loading %s: Wallet corrupted</source>
        <translation type="unfinished">Грешка током учитавања %s: Новчаник је оштећен</translation>
    </message>
    <message>
        <source>Error loading %s: Wallet requires newer version of %s</source>
        <translation type="unfinished">Грешка током учитавања %s: Новчаник захтева новију верзију %s</translation>
    </message>
    <message>
        <source>Error loading block database</source>
        <translation type="unfinished">Грешка у учитавању базе података блокова</translation>
    </message>
    <message>
        <source>Error opening block database</source>
        <translation type="unfinished">Грешка приликом отварања базе података блокова</translation>
    </message>
    <message>
        <source>Error reading from database, shutting down.</source>
        <translation type="unfinished">Грешка приликом читања из базе података, искључивање у току.</translation>
    </message>
    <message>
        <source>Error upgrading chainstate database</source>
        <translation type="unfinished">Грешка приликом надоградње базе података стања ланца</translation>
    </message>
    <message>
        <source>Error: Disk space is low for %s</source>
        <translation type="unfinished">Грешка: Простор на диску је мали за %s</translation>
    </message>
    <message>
        <source>Failed to listen on any port. Use -listen=0 if you want this.</source>
        <translation type="unfinished">Преслушавање није успело ни на једном порту. Користите -listen=0 уколико желите то.</translation>
    </message>
    <message>
        <source>Failed to rescan the wallet during initialization</source>
        <translation type="unfinished">Није успело поновно скенирање новчаника приликом иницијализације.</translation>
    </message>
    <message>
        <source>Incorrect or no genesis block found. Wrong datadir for network?</source>
        <translation type="unfinished">Почетни блок је погрешан или се не може пронаћи. Погрешан datadir за мрежу?</translation>
    </message>
    <message>
        <source>Initialization sanity check failed. %s is shutting down.</source>
        <translation type="unfinished">Провера исправности иницијализације није успела. %s се искључује.</translation>
    </message>
    <message>
        <source>Insufficient funds</source>
        <translation type="unfinished">Недовољно средстава</translation>
    </message>
    <message>
        <source>Invalid -onion address or hostname: '%s'</source>
        <translation type="unfinished">Неважећа -onion адреса или име хоста: '%s'</translation>
    </message>
    <message>
        <source>Invalid -proxy address or hostname: '%s'</source>
        <translation type="unfinished">Неважећа -proxy адреса или име хоста: '%s'</translation>
    </message>
    <message>
        <source>Invalid P2P permission: '%s'</source>
        <translation type="unfinished">Неважећа P2P дозвола: '%s'</translation>
    </message>
    <message>
        <source>Invalid amount for -%s=&lt;amount&gt;: '%s'</source>
        <translation type="unfinished">Неважећи износ за %s=&lt;amount&gt;: '%s'</translation>
    </message>
    <message>
        <source>Invalid amount for -discardfee=&lt;amount&gt;: '%s'</source>
        <translation type="unfinished">Неважећи износ за -discardfee=&lt;amount&gt;: '%s'</translation>
    </message>
    <message>
        <source>Invalid amount for -fallbackfee=&lt;amount&gt;: '%s'</source>
        <translation type="unfinished">Неважећи износ за -fallbackfee=&lt;amount&gt;: '%s'</translation>
    </message>
    <message>
        <source>Invalid amount for -paytxfee=&lt;amount&gt;: '%s' (must be at least %s)</source>
        <translation type="unfinished">Неважећи износ за -paytxfee=&lt;amount&gt;: '%s' (мора бити бар %s)</translation>
    </message>
    <message>
        <source>Invalid netmask specified in -whitelist: '%s'</source>
        <translation type="unfinished">Неважећа мрежна маска наведена у -whitelist: '%s'</translation>
    </message>
    <message>
        <source>Need to specify a port with -whitebind: '%s'</source>
        <translation type="unfinished">Ви морате одредити порт са -whitebind: '%s'</translation>
    </message>
    <message>
        <source>Not enough file descriptors available.</source>
        <translation type="unfinished">Нема довољно доступних дескриптора датотеке.</translation>
    </message>
    <message>
        <source>Prune cannot be configured with a negative value.</source>
        <translation type="unfinished">Скраћење се не може конфигурисати са негативном вредношћу.</translation>
    </message>
    <message>
        <source>Prune mode is incompatible with -txindex.</source>
        <translation type="unfinished">Мод скраћивања није компатибилан са -txindex.</translation>
    </message>
    <message>
        <source>Reducing -maxconnections from %d to %d, because of system limitations.</source>
        <translation type="unfinished">Смањивање -maxconnections са %d на %d, због ограничења система.</translation>
    </message>
    <message>
        <source>Section [%s] is not recognized.</source>
        <translation type="unfinished">Одељак [%s] није препознат.</translation>
    </message>
    <message>
        <source>Signing transaction failed</source>
        <translation type="unfinished">Потписивање трансакције није успело</translation>
    </message>
    <message>
        <source>Specified -walletdir "%s" does not exist</source>
        <translation type="unfinished">Наведени -walletdir "%s" не постоји</translation>
    </message>
    <message>
        <source>Specified -walletdir "%s" is a relative path</source>
        <translation type="unfinished">Наведени -walletdir "%s" је релативна путања</translation>
    </message>
    <message>
        <source>Specified -walletdir "%s" is not a directory</source>
        <translation type="unfinished">Наведени -walletdir "%s" није директоријум</translation>
    </message>
    <message>
        <source>Specified blocks directory "%s" does not exist.</source>
        <translation type="unfinished">Наведени директоријум блокова "%s" не постоји.</translation>
    </message>
    <message>
        <source>The source code is available from %s.</source>
        <translation type="unfinished">Изворни код је доступан из %s.</translation>
    </message>
    <message>
        <source>The transaction amount is too small to pay the fee</source>
        <translation type="unfinished">Износ трансакције је сувише мали да се плати трансакција</translation>
    </message>
    <message>
        <source>The wallet will avoid paying less than the minimum relay fee.</source>
        <translation type="unfinished">Новчаник ће избећи плаћање износа мањег него што је минимална повезана провизија.</translation>
    </message>
    <message>
        <source>This is experimental software.</source>
        <translation type="unfinished">Ово је експерименталн софтвер.</translation>
    </message>
    <message>
        <source>This is the minimum transaction fee you pay on every transaction.</source>
        <translation type="unfinished">Ово је минимални износ провизије за трансакцију коју ћете платити на свакој трансакцији.</translation>
    </message>
    <message>
        <source>This is the transaction fee you will pay if you send a transaction.</source>
        <translation type="unfinished">Ово је износ провизије за трансакцију коју ћете платити уколико шаљете трансакцију.</translation>
    </message>
    <message>
        <source>Transaction amount too small</source>
        <translation type="unfinished">Износ трансакције премали.</translation>
    </message>
    <message>
        <source>Transaction amounts must not be negative</source>
        <translation type="unfinished">Износ трансакције не може бити негативан</translation>
    </message>
    <message>
        <source>Transaction has too long of a mempool chain</source>
        <translation type="unfinished">Трансакција има предугачак ланац у удруженој меморији</translation>
    </message>
    <message>
        <source>Transaction must have at least one recipient</source>
        <translation type="unfinished">Трансакција мора имати бар једног примаоца</translation>
    </message>
    <message>
        <source>Transaction too large</source>
        <translation type="unfinished">Трансакција превелика.</translation>
    </message>
    <message>
        <source>Unable to bind to %s on this computer (bind returned error %s)</source>
        <translation type="unfinished">Није могуће повезати %s на овом рачунару (веза враћа грешку %s)</translation>
    </message>
    <message>
        <source>Unable to bind to %s on this computer. %s is probably already running.</source>
        <translation type="unfinished">Није могуће повезивање са %s на овом рачунару. %s је вероватно већ покренут.</translation>
    </message>
    <message>
        <source>Unable to create the PID file '%s': %s</source>
        <translation type="unfinished">Стварање PID документа '%s': %s није могуће</translation>
    </message>
    <message>
        <source>Unable to generate initial keys</source>
        <translation type="unfinished">Генерисање кључева за иницијализацију није могуће</translation>
    </message>
    <message>
        <source>Unable to generate keys</source>
        <translation type="unfinished">Није могуће генерисати кључеве</translation>
    </message>
    <message>
        <source>Unable to start HTTP server. See debug log for details.</source>
        <translation type="unfinished">Стартовање HTTP сервера није могуће. Погледати дневник исправљених грешака за детаље.</translation>
    </message>
    <message>
        <source>Unknown -blockfilterindex value %s.</source>
        <translation type="unfinished">Непозната вредност -blockfilterindex %s.</translation>
    </message>
    <message>
        <source>Unknown address type '%s'</source>
        <translation type="unfinished">Непознати тип адресе '%s'</translation>
    </message>
    <message>
        <source>Unknown change type '%s'</source>
        <translation type="unfinished">Непознати тип промене '%s'</translation>
    </message>
    <message>
        <source>Unknown network specified in -onlynet: '%s'</source>
        <translation type="unfinished">Непозната мрежа је наведена у -onlynet: '%s'</translation>
    </message>
    <message>
        <source>Unsupported logging category %s=%s.</source>
        <translation type="unfinished">Категорија записа није подржана %s=%s.</translation>
    </message>
    <message>
        <source>Upgrading UTXO database</source>
        <translation type="unfinished">Надоградња UTXO базе података</translation>
    </message>
    <message>
        <source>Upgrading txindex database</source>
        <translation type="unfinished">Надоградња txindex базе података</translation>
    </message>
    <message>
        <source>User Agent comment (%s) contains unsafe characters.</source>
        <translation type="unfinished">Коментар агента корисника (%s) садржи небезбедне знакове.</translation>
    </message>
    <message>
        <source>Wallet needed to be rewritten: restart %s to complete</source>
        <translation type="unfinished">Новчаник треба да буде преписан: поновно покрените %s да завршите</translation>
    </message>
</context>
</TS><|MERGE_RESOLUTION|>--- conflicted
+++ resolved
@@ -66,13 +66,8 @@
         <translation type="unfinished">Адресе за примање</translation>
     </message>
     <message>
-<<<<<<< HEAD
         <source>These are your Particl addresses for sending payments. Always check the amount and the receiving address before sending coins.</source>
-        <translation>Ово су твоје Биткоин адресе за слање уплата. Увек добро провери износ и адресу на коју шаљеш пре него што пошаљеш уплату.</translation>
-=======
-        <source>These are your Bitcoin addresses for sending payments. Always check the amount and the receiving address before sending coins.</source>
         <translation type="unfinished">Ово су твоје Биткоин адресе за слање уплата. Увек добро провери износ и адресу на коју шаљеш пре него што пошаљеш уплату.</translation>
->>>>>>> d3bd5410
     </message>
     <message>
         <source>These are your Particl addresses for receiving payments. Use the 'Create new receiving address' button in the receive tab to create new addresses.
@@ -164,13 +159,8 @@
         <translation type="unfinished">Потврди шифрирање новчаника</translation>
     </message>
     <message>
-<<<<<<< HEAD
         <source>Warning: If you encrypt your wallet and lose your passphrase, you will &lt;b&gt;LOSE ALL OF YOUR PARTICL&lt;/b&gt;!</source>
-        <translation>Упозорење: Уколико шифрираш новчаник и изгубиш своју лозинку, &lt;b&gt;ИЗГУБИЋЕШ СВЕ СВОЈЕ БИТКОИНЕ&lt;/b&gt;!</translation>
-=======
-        <source>Warning: If you encrypt your wallet and lose your passphrase, you will &lt;b&gt;LOSE ALL OF YOUR BITCOINS&lt;/b&gt;!</source>
         <translation type="unfinished">Упозорење: Уколико шифрираш новчаник и изгубиш своју лозинку, &lt;b&gt;ИЗГУБИЋЕШ СВЕ СВОЈЕ БИТКОИНЕ&lt;/b&gt;!</translation>
->>>>>>> d3bd5410
     </message>
     <message>
         <source>Are you sure you wish to encrypt your wallet?</source>
@@ -189,13 +179,8 @@
         <translation type="unfinished">Унеси стару лозинку и нову лозинку новчаника.</translation>
     </message>
     <message>
-<<<<<<< HEAD
         <source>Remember that encrypting your wallet cannot fully protect your particl from being stolen by malware infecting your computer.</source>
-        <translation>Упамти, шифрирање новчаника не може у потуности заштити твоје биткоине од крађе од стране малвера инфицира твој рачунар.</translation>
-=======
-        <source>Remember that encrypting your wallet cannot fully protect your bitcoins from being stolen by malware infecting your computer.</source>
         <translation type="unfinished">Упамти, шифрирање новчаника не може у потуности заштити твоје биткоине од крађе од стране малвера инфицира твој рачунар.</translation>
->>>>>>> d3bd5410
     </message>
     <message>
         <source>Wallet to be encrypted</source>
@@ -279,7 +264,7 @@
         <translation type="unfinished">Износ</translation>
     </message>
     <message>
-        <source>Enter a Bitcoin address (e.g. %1)</source>
+        <source>Enter a Particl address (e.g. %1)</source>
         <translation type="unfinished">Унеси Биткоин адресу, (нпр %1)</translation>
     </message>
     <message>
@@ -455,35 +440,27 @@
         <translation>Шифрирај приватни клуљ који припада новчанику.</translation>
     </message>
     <message>
-<<<<<<< HEAD
+        <source>&amp;Backup Wallet…</source>
+        <translation type="unfinished">&amp;Резервна копија новчаника</translation>
+    </message>
+    <message>
+        <source>&amp;Change Passphrase…</source>
+        <translation type="unfinished">&amp;Измени приступну фразу</translation>
+    </message>
+    <message>
+        <source>Sign &amp;message…</source>
+        <translation type="unfinished">Потпиши &amp;поруку</translation>
+    </message>
+    <message>
         <source>Sign messages with your Particl addresses to prove you own them</source>
         <translation>Потписуј поруку са своје Биткоин адресе као доказ да си њихов власник</translation>
     </message>
     <message>
-        <source>Verify messages to ensure they were signed with specified Particl addresses</source>
-=======
-        <source>&amp;Backup Wallet…</source>
-        <translation type="unfinished">&amp;Резервна копија новчаника</translation>
-    </message>
-    <message>
-        <source>&amp;Change Passphrase…</source>
-        <translation type="unfinished">&amp;Измени приступну фразу</translation>
-    </message>
-    <message>
-        <source>Sign &amp;message…</source>
-        <translation type="unfinished">Потпиши &amp;поруку</translation>
-    </message>
-    <message>
-        <source>Sign messages with your Bitcoin addresses to prove you own them</source>
-        <translation>Потписуј поруку са своје Биткоин адресе као доказ да си њихов власник</translation>
-    </message>
-    <message>
         <source>&amp;Verify message…</source>
         <translation type="unfinished">&amp;Верификуј поруку</translation>
     </message>
     <message>
-        <source>Verify messages to ensure they were signed with specified Bitcoin addresses</source>
->>>>>>> d3bd5410
+        <source>Verify messages to ensure they were signed with specified Particl addresses</source>
         <translation>Верификуј поруке и утврди да ли су потписане од стране спецификованих Биткоин адреса</translation>
     </message>
     <message>
@@ -515,17 +492,12 @@
         <translation>Трака са картицама</translation>
     </message>
     <message>
-<<<<<<< HEAD
-        <source>Request payments (generates QR codes and particl: URIs)</source>
-        <translation>Затражи плаћање (генерише QR кодове и биткоин: URI-е)</translation>
-=======
         <source>Synchronizing with network…</source>
         <translation type="unfinished">Синхронизација са мрежом...</translation>
     </message>
     <message>
-        <source>Request payments (generates QR codes and bitcoin: URIs)</source>
+        <source>Request payments (generates QR codes and particl: URIs)</source>
         <translation type="unfinished">Затражи плаћање (генерише QR кодове и биткоин: URI-е)</translation>
->>>>>>> d3bd5410
     </message>
     <message>
         <source>Show the list of used sending addresses and labels</source>
@@ -537,23 +509,7 @@
     </message>
     <message>
         <source>&amp;Command-line options</source>
-<<<<<<< HEAD
-        <translation>&amp;Опције командне линије</translation>
-    </message>
-    <message numerus="yes">
-        <source>%n active connection(s) to Particl network</source>
-        <translation><numerusform>%n aктивна веза са Биткоин мрежом</numerusform><numerusform>%n aктивних веза са Биткоин мрежом</numerusform><numerusform>%n aктивних веза са Биткоин мрежом</numerusform></translation>
-    </message>
-    <message>
-        <source>Indexing blocks on disk...</source>
-        <translation>Идексирање блокова на диску...</translation>
-    </message>
-    <message>
-        <source>Processing blocks on disk...</source>
-        <translation>Обрада блокова на диску...</translation>
-=======
         <translation type="unfinished">&amp;Опције командне линије</translation>
->>>>>>> d3bd5410
     </message>
     <message numerus="yes">
         <source>Processed %n block(s) of transaction history.</source>
@@ -608,13 +564,8 @@
         <translation type="unfinished">&amp;Адресе за примање</translation>
     </message>
     <message>
-<<<<<<< HEAD
         <source>Open a particl: URI</source>
-        <translation>Отвори биткоин: URI</translation>
-=======
-        <source>Open a bitcoin: URI</source>
         <translation type="unfinished">Отвори биткоин: URI</translation>
->>>>>>> d3bd5410
     </message>
     <message>
         <source>Open Wallet</source>
@@ -633,13 +584,8 @@
         <translation type="unfinished">Затвори све новчанике</translation>
     </message>
     <message>
-<<<<<<< HEAD
         <source>Show the %1 help message to get a list with possible Particl command-line options</source>
-        <translation>Прикажи  поруку помоћи %1 за листу са могућим опцијама Биткоин командне линије</translation>
-=======
-        <source>Show the %1 help message to get a list with possible Bitcoin command-line options</source>
         <translation type="unfinished">Прикажи  поруку помоћи %1 за листу са могућим опцијама Биткоин командне линије</translation>
->>>>>>> d3bd5410
     </message>
     <message>
         <source>default wallet</source>
@@ -666,7 +612,7 @@
         <translation type="unfinished">%1 клијент</translation>
     </message>
     <message numerus="yes">
-        <source>%n active connection(s) to Bitcoin network.</source>
+        <source>%n active connection(s) to Particl network.</source>
         <extracomment>A substring of the tooltip.</extracomment>
         <translation type="unfinished">
             <numerusform />
@@ -1016,13 +962,8 @@
         <translation type="unfinished">Измени адресу за слање</translation>
     </message>
     <message>
-<<<<<<< HEAD
         <source>The entered address "%1" is not a valid Particl address.</source>
-        <translation>Унета адреса "%1" није важећа Биткоин адреса.</translation>
-=======
-        <source>The entered address "%1" is not a valid Bitcoin address.</source>
         <translation type="unfinished">Унета адреса "%1" није важећа Биткоин адреса.</translation>
->>>>>>> d3bd5410
     </message>
     <message>
         <source>Address "%1" already exists as a receiving address with label "%2" and so cannot be added as a sending address.</source>
@@ -1067,7 +1008,7 @@
 <context>
     <name>Intro</name>
     <message>
-        <source>Bitcoin</source>
+        <source>Particl</source>
         <translation type="unfinished">Биткоин</translation>
     </message>
     <message>
@@ -1088,7 +1029,7 @@
         </translation>
     </message>
     <message>
-        <source>%1 will download and store a copy of the Bitcoin block chain.</source>
+        <source>%1 will download and store a copy of the Particl block chain.</source>
         <translation type="unfinished">%1 биће преузеће и складиштити копију Биткоин ланца блокова.</translation>
     </message>
     <message>
@@ -1143,33 +1084,12 @@
 <context>
     <name>HelpMessageDialog</name>
     <message>
-<<<<<<< HEAD
-        <source>Particl</source>
-        <translation>Биткоин</translation>
-    </message>
-    <message>
-        <source>Discard blocks after verification, except most recent %1 GB (prune)</source>
-        <translation>Обриши блокове након верификације, осим најновије %1 GB (скраћено)</translation>
-    </message>
-    <message>
-        <source>At least %1 GB of data will be stored in this directory, and it will grow over time.</source>
-        <translation>Најмање %1 GB подататака биће складиштен у овај директорјиум који ће временом порасти.</translation>
-    </message>
-    <message>
-        <source>Approximately %1 GB of data will be stored in this directory.</source>
-        <translation>Најмање %1 GB подататака биће складиштен у овај директорјиум.</translation>
-    </message>
-    <message>
-        <source>%1 will download and store a copy of the Particl block chain.</source>
-        <translation>%1 биће преузеће и складиштити копију Биткоин ланца блокова.</translation>
-=======
         <source>version</source>
         <translation type="unfinished">верзија</translation>
     </message>
     <message>
         <source>About %1</source>
         <translation type="unfinished">О %1</translation>
->>>>>>> d3bd5410
     </message>
     <message>
         <source>Command-line options</source>
@@ -1194,21 +1114,12 @@
         <translation type="unfinished">Форма</translation>
     </message>
     <message>
-<<<<<<< HEAD
         <source>Recent transactions may not yet be visible, and therefore your wallet's balance might be incorrect. This information will be correct once your wallet has finished synchronizing with the particl network, as detailed below.</source>
-        <translation>Недавне трансакције можда не буду видљиве, зато салдо твог новчаника можда буде нетачан. Ова информација биђе тачна када новчаник заврши са синхронизацијом биткоин мреже, приказаној испод.</translation>
+        <translation type="unfinished">Недавне трансакције можда не буду видљиве, зато салдо твог новчаника може бити нетачан. Ова информација биће тачна када новчаник заврши са синхронизацијом биткоин мреже, приказаном испод.</translation>
     </message>
     <message>
         <source>Attempting to spend particl that are affected by not-yet-displayed transactions will not be accepted by the network.</source>
-        <translation>Покушај слања биткоина који су под утицајем још не приказаних трансакција неће бити прихваћен од стране мреже.</translation>
-=======
-        <source>Recent transactions may not yet be visible, and therefore your wallet's balance might be incorrect. This information will be correct once your wallet has finished synchronizing with the bitcoin network, as detailed below.</source>
-        <translation type="unfinished">Недавне трансакције можда не буду видљиве, зато салдо твог новчаника може бити нетачан. Ова информација биће тачна када новчаник заврши са синхронизацијом биткоин мреже, приказаном испод.</translation>
-    </message>
-    <message>
-        <source>Attempting to spend bitcoins that are affected by not-yet-displayed transactions will not be accepted by the network.</source>
         <translation type="unfinished">Покушај трошења биткоина на које утичу још увек неприказане трансакције мрежа неће прихватити.</translation>
->>>>>>> d3bd5410
     </message>
     <message>
         <source>Number of blocks left</source>
@@ -1254,13 +1165,8 @@
 <context>
     <name>OpenURIDialog</name>
     <message>
-<<<<<<< HEAD
         <source>Open particl URI</source>
-        <translation>Отвори биткоин URI</translation>
-=======
-        <source>Open bitcoin URI</source>
         <translation type="unfinished">Отвори биткоин URI</translation>
->>>>>>> d3bd5410
     </message>
     </context>
 <context>
@@ -1374,13 +1280,8 @@
         <translation type="unfinished">Дозволи долазеће конекције.</translation>
     </message>
     <message>
-<<<<<<< HEAD
         <source>Connect to the Particl network through a SOCKS5 proxy.</source>
-        <translation>Конектуј се на Биткоин мрежу кроз SOCKS5 проксијем.</translation>
-=======
-        <source>Connect to the Bitcoin network through a SOCKS5 proxy.</source>
         <translation type="unfinished">Конектуј се на Биткоин мрежу кроз SOCKS5 проксијем.</translation>
->>>>>>> d3bd5410
     </message>
     <message>
         <source>&amp;Connect through SOCKS5 proxy (default proxy):</source>
@@ -1628,50 +1529,20 @@
         <translation type="unfinished">Грешка у захтеву за плаћање</translation>
     </message>
     <message>
-<<<<<<< HEAD
         <source>Cannot start particl: click-to-pay handler</source>
-        <translation>Не могу покренути биткоин: "кликни-да-платиш" механизам</translation>
-=======
-        <source>Cannot start bitcoin: click-to-pay handler</source>
         <translation type="unfinished">Не могу покренути биткоин: "кликни-да-платиш" механизам</translation>
->>>>>>> d3bd5410
     </message>
     <message>
         <source>URI handling</source>
         <translation type="unfinished">URI руковање</translation>
     </message>
     <message>
-<<<<<<< HEAD
         <source>'particl://' is not a valid URI. Use 'particl:' instead.</source>
-        <translation>'particl://' није важећи URI. Уместо тога користити  'particl:'.</translation>
-    </message>
-    <message>
-        <source>Cannot process payment request because BIP70 is not supported.</source>
-        <translation>Захтев за плаћање не може се обрадити, јер BIP70 није подржан.</translation>
-    </message>
-    <message>
-        <source>Due to widespread security flaws in BIP70 it's strongly recommended that any merchant instructions to switch wallets be ignored.</source>
-        <translation>Због великог броја безбедносних пропуста у BIP70, препоручено је да се све инструкције трговаца за промену новчаника игноришу.</translation>
-    </message>
-    <message>
-        <source>If you are receiving this error you should request the merchant provide a BIP21 compatible URI.</source>
-        <translation>Уколико добијате грешку овог типа, потребно је да захтевате од трговца BIP21 компатибилан URI.</translation>
-    </message>
-    <message>
-        <source>Invalid payment address %1</source>
-        <translation>Неважећа адреса за плаћање %1</translation>
+        <translation type="unfinished">'particl://' није важећи URI. Уместо тога користити  'particl:'.</translation>
     </message>
     <message>
         <source>URI cannot be parsed! This can be caused by an invalid Particl address or malformed URI parameters.</source>
-        <translation>URI се не може рашчланити! Ово може бити проузроковано неважећом Биткоин адресом или погрешно форматираним URI параметрима.</translation>
-=======
-        <source>'bitcoin://' is not a valid URI. Use 'bitcoin:' instead.</source>
-        <translation type="unfinished">'bitcoin://' није важећи URI. Уместо тога користити  'bitcoin:'.</translation>
-    </message>
-    <message>
-        <source>URI cannot be parsed! This can be caused by an invalid Bitcoin address or malformed URI parameters.</source>
         <translation type="unfinished">URI се не може рашчланити! Ово може бити проузроковано неважећом Биткоин адресом или погрешно форматираним URI параметрима.</translation>
->>>>>>> d3bd5410
     </message>
     <message>
         <source>Payment request file handling</source>
@@ -1697,91 +1568,8 @@
     </message>
     <message>
         <source>Received</source>
-<<<<<<< HEAD
-        <translation>Примљено</translation>
-    </message>
-</context>
-<context>
-    <name>QObject</name>
-    <message>
-        <source>Amount</source>
-        <translation>Износ</translation>
-    </message>
-    <message>
-        <source>Enter a Particl address (e.g. %1)</source>
-        <translation>Унеси Биткоин адресу, (нпр %1)</translation>
-    </message>
-    <message>
-        <source>%1 d</source>
-        <translation>%1 d</translation>
-    </message>
-    <message>
-        <source>%1 h</source>
-        <translation>%1 h</translation>
-    </message>
-    <message>
-        <source>%1 m</source>
-        <translation>%1 m</translation>
-    </message>
-    <message>
-        <source>%1 s</source>
-        <translation>%1 s</translation>
-    </message>
-    <message>
-        <source>None</source>
-        <translation>Nijedan</translation>
-    </message>
-    <message>
-        <source>N/A</source>
-        <translation>Није применљиво</translation>
-    </message>
-    <message>
-        <source>%1 ms</source>
-        <translation>%1 ms</translation>
-    </message>
-    <message numerus="yes">
-        <source>%n second(s)</source>
-        <translation><numerusform>%n секунда</numerusform><numerusform>%n секунди</numerusform><numerusform>%n секунди</numerusform></translation>
-    </message>
-    <message numerus="yes">
-        <source>%n minute(s)</source>
-        <translation><numerusform>%n минут</numerusform><numerusform>%n минута</numerusform><numerusform>%n минута</numerusform></translation>
-    </message>
-    <message numerus="yes">
-        <source>%n hour(s)</source>
-        <translation><numerusform>%n час</numerusform><numerusform>%n часа</numerusform><numerusform>%n часова</numerusform></translation>
-    </message>
-    <message numerus="yes">
-        <source>%n day(s)</source>
-        <translation><numerusform>%n минут</numerusform><numerusform>%n минута</numerusform><numerusform>%n минута</numerusform></translation>
-    </message>
-    <message numerus="yes">
-        <source>%n week(s)</source>
-        <translation><numerusform>%n недеља</numerusform><numerusform>%n недеље</numerusform><numerusform>%n недеља</numerusform></translation>
-    </message>
-    <message>
-        <source>%1 and %2</source>
-        <translation>%1 и %2</translation>
-    </message>
-    <message numerus="yes">
-        <source>%n year(s)</source>
-        <translation><numerusform>%n година</numerusform><numerusform>%n године</numerusform><numerusform>%n година</numerusform></translation>
-    </message>
-    <message>
-        <source>%1 B</source>
-        <translation>%1 B</translation>
-    </message>
-    <message>
-        <source>%1 KB</source>
-        <translation>%1 KB</translation>
-    </message>
-    <message>
-        <source>%1 MB</source>
-        <translation>%1 MB</translation>
-=======
         <extracomment>Title of Peers Table column which indicates the total amount of network information we have received from the peer.</extracomment>
         <translation type="unfinished">Примљено</translation>
->>>>>>> d3bd5410
     </message>
     <message>
         <source>Address</source>
@@ -2104,13 +1892,8 @@
         <translation type="unfinished">Poruka:</translation>
     </message>
     <message>
-<<<<<<< HEAD
         <source>An optional message to attach to the payment request, which will be displayed when the request is opened. Note: The message will not be sent with the payment over the Particl network.</source>
-        <translation>Опциона порука коју можеш прикачити уз захтев за плаћање, која ће бити приказана када захтев буде отворен. Напомена: Порука неће бити послата са уплатом на Биткоин мрежи.</translation>
-=======
-        <source>An optional message to attach to the payment request, which will be displayed when the request is opened. Note: The message will not be sent with the payment over the Bitcoin network.</source>
         <translation type="unfinished">Опциона порука коју можеш прикачити уз захтев за плаћање, која ће бити приказана када захтев буде отворен. Напомена: Порука неће бити послата са уплатом на Биткоин мрежи.</translation>
->>>>>>> d3bd5410
     </message>
     <message>
         <source>An optional label to associate with the new receiving address.</source>
@@ -2350,13 +2133,8 @@
         <translation type="unfinished">Сакријте износ накнаде за трансакцију</translation>
     </message>
     <message>
-<<<<<<< HEAD
         <source>When there is less transaction volume than space in the blocks, miners as well as relaying nodes may enforce a minimum fee. Paying only this minimum fee is just fine, but be aware that this can result in a never confirming transaction once there is more demand for particl transactions than the network can process.</source>
-        <translation>Када је мањи обим трансакција од простора у блоку, рудари, као и повезани нодови могу применити минималну провизију. Плаћање само минималне накнаде - провизије је добро, али треба бити свестан да ово може резултовати трансакцијом која неће никада бити потврђена, у случају када је број захтева за биткоин трансакцијама већи од могућности мреже да обради.</translation>
-=======
-        <source>When there is less transaction volume than space in the blocks, miners as well as relaying nodes may enforce a minimum fee. Paying only this minimum fee is just fine, but be aware that this can result in a never confirming transaction once there is more demand for bitcoin transactions than the network can process.</source>
         <translation type="unfinished">Када је мањи обим трансакција од простора у блоку, рудари, као и повезани нодови могу применити минималну провизију. Плаћање само минималне накнаде - провизије је добро, али треба бити свестан да ово може резултовати трансакцијом која неће никада бити потврђена, у случају када је број захтева за биткоин трансакцијама већи од могућности мреже да обради.</translation>
->>>>>>> d3bd5410
     </message>
     <message>
         <source>A too low fee might result in a never confirming transaction (read the tooltip)</source>
@@ -2427,13 +2205,8 @@
         <translation type="unfinished">Креирај непотписано</translation>
     </message>
     <message>
-<<<<<<< HEAD
         <source>Creates a Partially Signed Particl Transaction (PSBT) for use with e.g. an offline %1 wallet, or a PSBT-compatible hardware wallet.</source>
-        <translation>Креира делимично потписану Биткоин трансакцију (PSBT) за коришћење са нпр. офлајн %1 новчаником, или PSBT компатибилним хардверским новчаником. </translation>
-=======
-        <source>Creates a Partially Signed Bitcoin Transaction (PSBT) for use with e.g. an offline %1 wallet, or a PSBT-compatible hardware wallet.</source>
         <translation type="unfinished">Креира делимично потписану Биткоин трансакцију (PSBT) за коришћење са нпр. офлајн %1 новчаником, или PSBT компатибилним хардверским новчаником. </translation>
->>>>>>> d3bd5410
     </message>
     <message>
         <source> from wallet '%1'</source>
@@ -2540,13 +2313,8 @@
         </translation>
     </message>
     <message>
-<<<<<<< HEAD
         <source>Warning: Invalid Particl address</source>
-        <translation>Упозорење: Неважећа Биткоин адреса</translation>
-=======
-        <source>Warning: Invalid Bitcoin address</source>
         <translation type="unfinished">Упозорење: Неважећа Биткоин адреса</translation>
->>>>>>> d3bd5410
     </message>
     <message>
         <source>Warning: Unknown change address</source>
@@ -2584,17 +2352,8 @@
         <translation type="unfinished">Одабери претходно коришћену адресу</translation>
     </message>
     <message>
-<<<<<<< HEAD
         <source>The Particl address to send the payment to</source>
-        <translation>Биткоин адреса на коју се шаље уплата</translation>
-    </message>
-    <message>
-        <source>Alt+A</source>
-        <translation>Alt+A</translation>
-=======
-        <source>The Bitcoin address to send the payment to</source>
         <translation type="unfinished">Биткоин адреса на коју се шаље уплата</translation>
->>>>>>> d3bd5410
     </message>
     <message>
         <source>Paste address from clipboard</source>
@@ -2609,13 +2368,8 @@
         <translation type="unfinished">Износ који ће бити послат у одабрану јединицу</translation>
     </message>
     <message>
-<<<<<<< HEAD
         <source>The fee will be deducted from the amount being sent. The recipient will receive less particl than you enter in the amount field. If multiple recipients are selected, the fee is split equally.</source>
-        <translation>Провизија ће бити одузета од износа који је послат. Примаоц ће добити мање биткоина него што је унесено у поље за износ. Уколико је одабрано више примаоца, провизија се дели равномерно.</translation>
-=======
-        <source>The fee will be deducted from the amount being sent. The recipient will receive less bitcoins than you enter in the amount field. If multiple recipients are selected, the fee is split equally.</source>
         <translation type="unfinished">Провизија ће бити одузета од износа који је послат. Примаоц ће добити мање биткоина него што је унесено у поље за износ. Уколико је одабрано више примаоца, провизија се дели равномерно.</translation>
->>>>>>> d3bd5410
     </message>
     <message>
         <source>S&amp;ubtract fee from amount</source>
@@ -2642,13 +2396,8 @@
         <translation type="unfinished">Унесите ознаку за ову адресу да бисте је додали на листу коришћених адреса</translation>
     </message>
     <message>
-<<<<<<< HEAD
         <source>A message that was attached to the particl: URI which will be stored with the transaction for your reference. Note: This message will not be sent over the Particl network.</source>
-        <translation>Порука која је приложена биткоину: URI која ће бити сачувана уз трансакцију ради референце. Напомена: Ова порука се шаље преко Биткоин мреже.</translation>
-=======
-        <source>A message that was attached to the bitcoin: URI which will be stored with the transaction for your reference. Note: This message will not be sent over the Bitcoin network.</source>
         <translation type="unfinished">Порука која је приложена биткоину: URI која ће бити сачувана уз трансакцију ради референце. Напомена: Ова порука се шаље преко Биткоин мреже.</translation>
->>>>>>> d3bd5410
     </message>
     <message>
         <source>Pay To:</source>
@@ -2666,21 +2415,12 @@
         <translation>Потписи - Потпиши / Потврди поруку</translation>
     </message>
     <message>
-<<<<<<< HEAD
         <source>You can sign messages/agreements with your addresses to prove you can receive particl sent to them. Be careful not to sign anything vague or random, as phishing attacks may try to trick you into signing your identity over to them. Only sign fully-detailed statements you agree to.</source>
-        <translation>Можете потписати поруку/споразум са вашом адресом да би сте доказали да можете примити биткоин послат ка њима. Будите опрезни да не потписујете ништа нејасно или случајно, јер се може десити напад крађе идентитета, да потпишете ваш идентитет нападачу. Потпишите само потпуно детаљне изјаве са којима се слажете.</translation>
+        <translation type="unfinished">Можете потписати поруку/споразум са вашом адресом да би сте доказали да можете примити биткоин послат ка њима. Будите опрезни да не потписујете ништа нејасно или случајно, јер се може десити напад крађе идентитета, да потпишете ваш идентитет нападачу. Потпишите само потпуно детаљне изјаве са којима се слажете.</translation>
     </message>
     <message>
         <source>The Particl address to sign the message with</source>
-        <translation>Биткоин адреса са којом ћете потписати поруку</translation>
-=======
-        <source>You can sign messages/agreements with your addresses to prove you can receive bitcoins sent to them. Be careful not to sign anything vague or random, as phishing attacks may try to trick you into signing your identity over to them. Only sign fully-detailed statements you agree to.</source>
-        <translation type="unfinished">Можете потписати поруку/споразум са вашом адресом да би сте доказали да можете примити биткоин послат ка њима. Будите опрезни да не потписујете ништа нејасно или случајно, јер се може десити напад крађе идентитета, да потпишете ваш идентитет нападачу. Потпишите само потпуно детаљне изјаве са којима се слажете.</translation>
-    </message>
-    <message>
-        <source>The Bitcoin address to sign the message with</source>
         <translation type="unfinished">Биткоин адреса са којом ћете потписати поруку</translation>
->>>>>>> d3bd5410
     </message>
     <message>
         <source>Choose previously used address</source>
@@ -2727,13 +2467,8 @@
         <translation type="unfinished">Унесите адресу примаоца, поруку (осигурајте да тачно копирате прекиде линија, размаке, картице итд) и потпишите испод да потврдите поруку. Будите опрезни да не убаците више у потпис од онога што је у потписаној поруци, да би сте избегли напад посредника. Имајте на уму да потпис само доказује да потписник прима са потписаном адресом, а не може да докаже слање било које трансакције!</translation>
     </message>
     <message>
-<<<<<<< HEAD
         <source>The Particl address the message was signed with</source>
-        <translation>Биткоин адреса са којом је потписана порука</translation>
-=======
-        <source>The Bitcoin address the message was signed with</source>
         <translation type="unfinished">Биткоин адреса са којом је потписана порука</translation>
->>>>>>> d3bd5410
     </message>
     <message>
         <source>The signed message to verify</source>
