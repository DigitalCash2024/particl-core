<TS language="sr" version="2.1">
<context>
    <name>AddressBookPage</name>
    <message>
        <source>Right-click to edit address or label</source>
        <translation>Десни клик за измену адресе или ознаке</translation>
    </message>
    <message>
        <source>Create a new address</source>
        <translation>Направите нову адресу</translation>
    </message>
    <message>
        <source>&amp;New</source>
        <translation>&amp;Ново</translation>
    </message>
    <message>
        <source>Copy the currently selected address to the system clipboard</source>
        <translation>Копирај тренутно одабрану адресу</translation>
    </message>
    <message>
        <source>&amp;Copy</source>
        <translation>&amp;Копирај</translation>
    </message>
    <message>
        <source>C&amp;lose</source>
        <translation>&amp;Затвори</translation>
    </message>
    <message>
        <source>Delete the currently selected address from the list</source>
        <translation>Обришите тренутно одабрану адресу са листе</translation>
    </message>
    <message>
        <source>Enter address or label to search</source>
        <translation>Navedite adresu ili naziv koji bi ste potražili</translation>
    </message>
    <message>
        <source>Export the data in the current tab to a file</source>
        <translation>Извези податке из одабране картице у фајлj</translation>
    </message>
    <message>
        <source>&amp;Export</source>
        <translation>&amp;Извези</translation>
    </message>
    <message>
        <source>&amp;Delete</source>
        <translation>&amp;Обриши</translation>
    </message>
    <message>
        <source>Choose the address to send coins to</source>
        <translation>Изаберите адресу за слање</translation>
    </message>
    <message>
        <source>Choose the address to receive coins with</source>
        <translation>Изаберите адресу за примање</translation>
    </message>
    <message>
        <source>C&amp;hoose</source>
        <translation>&amp;Изабери</translation>
    </message>
    <message>
        <source>Sending addresses</source>
        <translation>Адресе за слање</translation>
    </message>
    <message>
        <source>Receiving addresses</source>
        <translation>Адресе за примање</translation>
    </message>
    <message>
        <source>These are your Particl addresses for sending payments. Always check the amount and the receiving address before sending coins.</source>
        <translation>Ово су ваше Биткоин адресе за слање уплата. Увек добро проверите износ и адресу на коју шаљете пре него што пошаљете уплату.</translation>
    </message>
    <message>
        <source>&amp;Copy Address</source>
        <translation>&amp;Копирај Адресу</translation>
    </message>
    <message>
        <source>Copy &amp;Label</source>
        <translation>Копирај &amp; Обележи</translation>
    </message>
    <message>
        <source>&amp;Edit</source>
        <translation>&amp;Измени</translation>
    </message>
    <message>
        <source>Export Address List</source>
        <translation>Извези Листу Адреса</translation>
    </message>
    <message>
        <source>Comma separated file (*.csv)</source>
        <translation>Зарезом одвојене вредности (*.csv)</translation>
    </message>
    <message>
        <source>Exporting Failed</source>
        <translation>Извоз Неуспешан</translation>
    </message>
    <message>
        <source>There was an error trying to save the address list to %1. Please try again.</source>
        <translation>Десила се грешка приликом покушаја да се листа адреса упамти на  %1. Молимо покушајте поново.</translation>
    </message>
</context>
<context>
    <name>AddressTableModel</name>
    <message>
        <source>Label</source>
        <translation>Етикета</translation>
    </message>
    <message>
        <source>Address</source>
        <translation>Адреса</translation>
    </message>
    <message>
        <source>(no label)</source>
        <translation>(без етикете)</translation>
    </message>
</context>
<context>
    <name>AskPassphraseDialog</name>
    <message>
        <source>Passphrase Dialog</source>
        <translation>Прозор за унос лозинке</translation>
    </message>
    <message>
        <source>Enter passphrase</source>
        <translation>Унесите лозинку</translation>
    </message>
    <message>
        <source>New passphrase</source>
        <translation>Нова лозинка</translation>
    </message>
    <message>
        <source>Repeat new passphrase</source>
        <translation>Поновите нову лозинку</translation>
    </message>
    <message>
        <source>Encrypt wallet</source>
        <translation>Шифрирај новчаник</translation>
    </message>
    <message>
        <source>This operation needs your wallet passphrase to unlock the wallet.</source>
        <translation>Ова операција захтева да унесете лозинку новчаника како би откључали новчаник.</translation>
    </message>
    <message>
        <source>Unlock wallet</source>
        <translation>Откључај новчаник</translation>
    </message>
    <message>
        <source>This operation needs your wallet passphrase to decrypt the wallet.</source>
        <translation>Ова операција захтева да унесете лозинку новчаника како би дешифровали новчаник.</translation>
    </message>
    <message>
        <source>Decrypt wallet</source>
        <translation>Дешифруј новчаник</translation>
    </message>
    <message>
        <source>Change passphrase</source>
        <translation>Измену лозинку</translation>
    </message>
    <message>
        <source>Confirm wallet encryption</source>
        <translation>Потврди шифрирање новчаника</translation>
    </message>
    <message>
        <source>Warning: If you encrypt your wallet and lose your passphrase, you will &lt;b&gt;LOSE ALL OF YOUR PARTICL&lt;/b&gt;!</source>
        <translation>Упозорење: Уколико шифрирате новчаник и изгубите своју лозинку, &lt;b&gt;ИЗГУБИЋЕТЕ СВЕ СВОЈЕ БИТКОИНЕ&lt;/b&gt;!</translation>
    </message>
    <message>
        <source>Are you sure you wish to encrypt your wallet?</source>
        <translation>Да ли сте сигурни да желите да шифрирате свој новчаник?</translation>
    </message>
    <message>
        <source>Wallet encrypted</source>
        <translation>Новчаник шифриран</translation>
    </message>
    <message>
        <source>IMPORTANT: Any previous backups you have made of your wallet file should be replaced with the newly generated, encrypted wallet file. For security reasons, previous backups of the unencrypted wallet file will become useless as soon as you start using the new, encrypted wallet.</source>
        <translation>ВАЖНО: Свакa претходнa резерва новчаника коју сте имали треба да се замени новим, шифрираним фајлом новчаника. Из сигурносних разлога, свака претходна резерва нешифрираног фајла новчаника постаће сувишна, чим почнете да користите нови, шифрирани новчаник.</translation>
    </message>
    <message>
        <source>Wallet encryption failed</source>
        <translation>Шифрирање новчаника неуспешно.</translation>
    </message>
    <message>
        <source>Wallet encryption failed due to an internal error. Your wallet was not encrypted.</source>
        <translation>Шифрирање новчаника није успело због интерне грешке. Ваш новчаник није шифриран.</translation>
    </message>
    <message>
        <source>The supplied passphrases do not match.</source>
        <translation>Лозинке које сте унели нису исте.</translation>
    </message>
    <message>
        <source>Wallet unlock failed</source>
        <translation>Отључавање новчаника није успело.</translation>
    </message>
    <message>
        <source>The passphrase entered for the wallet decryption was incorrect.</source>
        <translation>Лозинка коју сте унели за дешифровање новчаника је погрешна.</translation>
    </message>
    <message>
        <source>Wallet decryption failed</source>
        <translation>Дешифровање новчаника неуспешно.</translation>
    </message>
    <message>
        <source>Wallet passphrase was successfully changed.</source>
        <translation>Лозинка новчаника успешно је промењена.</translation>
    </message>
    <message>
        <source>Warning: The Caps Lock key is on!</source>
        <translation>Упозорање Caps Lock дугме укључено.</translation>
    </message>
</context>
<context>
    <name>BanTableModel</name>
    <message>
        <source>IP/Netmask</source>
        <translation>ИП/Нетмаск</translation>
    </message>
    <message>
        <source>Banned Until</source>
        <translation>Забрањен до</translation>
    </message>
</context>
<context>
    <name>BitcoinGUI</name>
    <message>
        <source>Sign &amp;message...</source>
        <translation>Потпиши &amp;поруку...</translation>
    </message>
    <message>
        <source>Synchronizing with network...</source>
        <translation>Синхронизација са мрежом у току...</translation>
    </message>
    <message>
        <source>&amp;Overview</source>
        <translation>&amp;Општи преглед</translation>
    </message>
    <message>
        <source>Show general overview of wallet</source>
        <translation>Погледајте општи преглед новчаника</translation>
    </message>
    <message>
        <source>&amp;Transactions</source>
        <translation>&amp;Трансакције</translation>
    </message>
    <message>
        <source>Browse transaction history</source>
        <translation>Претражите историјат трансакција</translation>
    </message>
    <message>
        <source>E&amp;xit</source>
        <translation>И&amp;злаз</translation>
    </message>
    <message>
        <source>Quit application</source>
        <translation>Напустите програм</translation>
    </message>
    <message>
        <source>&amp;About %1</source>
        <translation>&amp;О %1</translation>
    </message>
    <message>
        <source>Show information about %1</source>
        <translation>Прикажи информације о %1</translation>
    </message>
    <message>
        <source>About &amp;Qt</source>
        <translation>О &amp;Qt-у</translation>
    </message>
    <message>
        <source>Show information about Qt</source>
        <translation>Прегледајте информације о Qt-у</translation>
    </message>
    <message>
        <source>&amp;Options...</source>
        <translation>П&amp;оставке...</translation>
    </message>
    <message>
        <source>Modify configuration options for %1</source>
        <translation>Измени конфигурацију поставки за %1</translation>
    </message>
    <message>
        <source>&amp;Encrypt Wallet...</source>
        <translation>&amp;Шифровање новчаника...</translation>
    </message>
    <message>
        <source>&amp;Backup Wallet...</source>
        <translation>&amp;Резерна копија новчаника</translation>
    </message>
    <message>
        <source>&amp;Change Passphrase...</source>
        <translation>Промени &amp;лозинку...</translation>
    </message>
    <message>
        <source>Open &amp;URI...</source>
        <translation>Отвори &amp;УРИ...</translation>
    </message>
    <message>
        <source>Wallet:</source>
        <translation>Новчаник</translation>
    </message>
    <message>
        <source>Click to disable network activity.</source>
        <translation>Кликни да искључиш активност на мрежи.</translation>
    </message>
    <message>
        <source>Network activity disabled.</source>
        <translation>Активност на мрежи искључена.</translation>
    </message>
    <message>
        <source>Click to enable network activity again.</source>
        <translation>Кликни да поново омогућиш активност на мрежи.</translation>
    </message>
    <message>
        <source>Syncing Headers (%1%)...</source>
        <translation>Синхронизовање Заглавља (%1%)...</translation>
    </message>
    <message>
        <source>Reindexing blocks on disk...</source>
        <translation>Поново идексирање блокова на диску.</translation>
    </message>
    <message>
        <source>Proxy is &lt;b&gt;enabled&lt;/b&gt;: %1</source>
        <translation>Прокси је &lt;b&gt;омогућен&lt;/b&gt;: %1</translation>
    </message>
    <message>
        <source>Send coins to a Particl address</source>
        <translation>Пошаљите новац на Биткоин адресу</translation>
    </message>
    <message>
        <source>Backup wallet to another location</source>
        <translation>Направите резервну копију новчаника на другој локацији</translation>
    </message>
    <message>
        <source>Change the passphrase used for wallet encryption</source>
        <translation>Мењање лозинке којом се шифрује новчаник</translation>
    </message>
    <message>
        <source>&amp;Verify message...</source>
        <translation>&amp;Верификовање поруке...</translation>
    </message>
    <message>
        <source>&amp;Send</source>
        <translation>&amp;Пошаљи</translation>
    </message>
    <message>
        <source>&amp;Receive</source>
        <translation>&amp;Прими</translation>
    </message>
    <message>
        <source>&amp;Show / Hide</source>
        <translation>&amp;Прикажи / Сакриј</translation>
    </message>
    <message>
        <source>Show or hide the main Window</source>
        <translation>Прикажи или сакрији главни прозор</translation>
    </message>
    <message>
        <source>Encrypt the private keys that belong to your wallet</source>
        <translation>Шифрирај приватни клуљ који припада новчанику.</translation>
    </message>
    <message>
        <source>Sign messages with your Particl addresses to prove you own them</source>
        <translation>Потписуј поруку са своје Биткоин адресе као доказ да си њихов власник</translation>
    </message>
    <message>
        <source>Verify messages to ensure they were signed with specified Particl addresses</source>
        <translation>Верификуј поруке и утврди да ли су потписане од стране спецификованих Биткоин адреса</translation>
    </message>
    <message>
        <source>&amp;File</source>
        <translation>&amp;Фајл</translation>
    </message>
    <message>
        <source>&amp;Settings</source>
        <translation>&amp;Подешавања</translation>
    </message>
    <message>
        <source>&amp;Help</source>
        <translation>&amp;Помоћ</translation>
    </message>
    <message>
        <source>Tabs toolbar</source>
        <translation>Трака са картицама</translation>
    </message>
    <message>
        <source>Request payments (generates QR codes and particl: URIs)</source>
        <translation>Затражи плаћање (генерише QR кодове и биткоин: URI-е)</translation>
    </message>
    <message>
        <source>Show the list of used sending addresses and labels</source>
        <translation>Прегледајте листу коришћених адреса и етикета за слање уплата</translation>
    </message>
    <message>
        <source>Show the list of used receiving addresses and labels</source>
        <translation>Прегледајте листу коришћених адреса и етикета за пријем уплата</translation>
    </message>
    <message>
<<<<<<< HEAD
        <source>Open a particl: URI or payment request</source>
        <translation>Отворите биткоин: URI или захтев за плаћање</translation>
    </message>
    <message>
=======
>>>>>>> ff53433f
        <source>&amp;Command-line options</source>
        <translation>&amp;Опције командне линије</translation>
    </message>
    <message numerus="yes">
        <source>%n active connection(s) to Particl network</source>
        <translation><numerusform>%n aктивна веза са Биткоин мрежом</numerusform><numerusform>%n aктивних веза са Биткоин мрежом</numerusform><numerusform>%n aктивних веза са Биткоин мрежом</numerusform></translation>
    </message>
    <message>
        <source>Indexing blocks on disk...</source>
        <translation>Идексирање блокова на диску...</translation>
    </message>
    <message>
        <source>Processing blocks on disk...</source>
        <translation>Обрада блокова на диску...</translation>
    </message>
    <message numerus="yes">
        <source>Processed %n block(s) of transaction history.</source>
        <translation><numerusform>Обрађенo %n блокова историјата трансакција.</numerusform><numerusform>Обрађенo %n блокова историјата трансакција.</numerusform><numerusform>Обрађенo је %n блокова историјата трансакција.</numerusform></translation>
    </message>
    <message>
        <source>%1 behind</source>
        <translation>%1 уназад</translation>
    </message>
    <message>
        <source>Last received block was generated %1 ago.</source>
        <translation>Последњи примљени блок је направљен пре %1.</translation>
    </message>
    <message>
        <source>Transactions after this will not yet be visible.</source>
        <translation>Трансакције након овога још неће бити видљиве.</translation>
    </message>
    <message>
        <source>Error</source>
        <translation>Greška</translation>
    </message>
    <message>
        <source>Warning</source>
        <translation>Упозорење</translation>
    </message>
    <message>
        <source>Information</source>
        <translation>Информације</translation>
    </message>
    <message>
        <source>Up to date</source>
        <translation>Ажурно</translation>
    </message>
    <message>
        <source>Show the %1 help message to get a list with possible Particl command-line options</source>
        <translation>Прикажи  поруку помоћи %1 за листу са могућим опцијама Биткоин командне линије</translation>
    </message>
    <message>
        <source>default wallet</source>
        <translation>подразумевани новчаник</translation>
    </message>
    <message>
        <source>%1 client</source>
        <translation>%1 клијент</translation>
    </message>
    <message>
        <source>Catching up...</source>
        <translation>Ажурирање у току...</translation>
    </message>
    <message>
        <source>Date: %1
</source>
        <translation>Датум: %1
</translation>
    </message>
    <message>
        <source>Amount: %1
</source>
        <translation>Износ: %1
</translation>
    </message>
    <message>
        <source>Wallet: %1
</source>
        <translation>Новчаник: %1
</translation>
    </message>
    <message>
        <source>Type: %1
</source>
        <translation>Тип: %1
</translation>
    </message>
    <message>
        <source>Label: %1
</source>
        <translation>Етикета: %1
</translation>
    </message>
    <message>
        <source>Address: %1
</source>
        <translation>Адреса: %1
</translation>
    </message>
    <message>
        <source>Sent transaction</source>
        <translation>Послана трансакција</translation>
    </message>
    <message>
        <source>Incoming transaction</source>
        <translation>Придошла трансакција</translation>
    </message>
    <message>
        <source>HD key generation is &lt;b&gt;enabled&lt;/b&gt;</source>
        <translation>Генерисање ХД кључа је &lt;b&gt;омогућено&lt;/b&gt;</translation>
    </message>
    <message>
        <source>HD key generation is &lt;b&gt;disabled&lt;/b&gt;</source>
        <translation>Генерисање ХД кључа је &lt;b&gt;онеомогућено&lt;/b&gt;</translation>
    </message>
    <message>
        <source>Wallet is &lt;b&gt;encrypted&lt;/b&gt; and currently &lt;b&gt;unlocked&lt;/b&gt;</source>
        <translation>Новчаник јс &lt;b&gt;шифрован&lt;/b&gt; и тренутно &lt;b&gt;откључан&lt;/b&gt;</translation>
    </message>
    <message>
        <source>Wallet is &lt;b&gt;encrypted&lt;/b&gt; and currently &lt;b&gt;locked&lt;/b&gt;</source>
        <translation>Новчаник јс &lt;b&gt;шифрован&lt;/b&gt; и тренутно &lt;b&gt;закључан&lt;/b&gt;</translation>
    </message>
    <message>
        <source>A fatal error occurred. Particl can no longer continue safely and will quit.</source>
        <translation>Дошло је до критичне грешке. Биткоин не може безбедно да настави са радом и искључиће се.</translation>
    </message>
</context>
<context>
    <name>CoinControlDialog</name>
    <message>
        <source>Coin Selection</source>
        <translation>Избор новчића</translation>
    </message>
    <message>
        <source>Quantity:</source>
        <translation>Количина:</translation>
    </message>
    <message>
        <source>Bytes:</source>
        <translation>Бајта:</translation>
    </message>
    <message>
        <source>Amount:</source>
        <translation>Износ:</translation>
    </message>
    <message>
        <source>Fee:</source>
        <translation>Накнада:</translation>
    </message>
    <message>
        <source>Dust:</source>
        <translation>Прашина:</translation>
    </message>
    <message>
        <source>After Fee:</source>
        <translation>Након накнаде:</translation>
    </message>
    <message>
        <source>Change:</source>
        <translation>Промени:</translation>
    </message>
    <message>
        <source>(un)select all</source>
        <translation>изаберите / поништите све
</translation>
    </message>
    <message>
        <source>Amount</source>
        <translation>Износ</translation>
    </message>
    <message>
        <source>Received with label</source>
        <translation>Примљено са етикетом</translation>
    </message>
    <message>
        <source>Received with address</source>
        <translation>Примљено са адресом</translation>
    </message>
    <message>
        <source>Date</source>
        <translation>datum</translation>
    </message>
    <message>
        <source>Confirmations</source>
        <translation>Потврде</translation>
    </message>
    <message>
        <source>Confirmed</source>
        <translation>Potvrdjen</translation>
    </message>
    <message>
        <source>Copy address</source>
        <translation>Копирај адресу</translation>
    </message>
    <message>
        <source>Copy label</source>
        <translation>Копирај налепницу</translation>
    </message>
    <message>
        <source>Copy amount</source>
        <translation>Копирај износ</translation>
    </message>
    <message>
        <source>Copy transaction ID</source>
        <translation>Копирај идентификациони број трансакције</translation>
    </message>
    <message>
        <source>Lock unspent</source>
        <translation>Закључај непотрошено</translation>
    </message>
    <message>
        <source>Unlock unspent</source>
        <translation>Откључај непотрошено</translation>
    </message>
    <message>
        <source>Copy quantity</source>
        <translation>Копирај количину</translation>
    </message>
    <message>
        <source>Copy fee</source>
        <translation>Копирај провизију</translation>
    </message>
    <message>
        <source>Copy after fee</source>
        <translation>Копирај након провизије</translation>
    </message>
    <message>
        <source>Copy bytes</source>
        <translation>Копирај бајтове</translation>
    </message>
    <message>
        <source>Copy dust</source>
        <translation>Копирај прашину</translation>
    </message>
    <message>
        <source>Copy change</source>
        <translation>Копирај промену</translation>
    </message>
    <message>
        <source>(%1 locked)</source>
        <translation>(%1 закључан)</translation>
    </message>
    <message>
        <source>yes</source>
        <translation>да</translation>
    </message>
    <message>
        <source>no</source>
        <translation>не</translation>
    </message>
    <message>
        <source>(no label)</source>
        <translation>(без налепнице)</translation>
    </message>
    <message>
        <source>(change)</source>
        <translation>(промени)</translation>
    </message>
</context>
<context>
    <name>CreateWalletActivity</name>
    </context>
<context>
    <name>CreateWalletDialog</name>
    </context>
<context>
    <name>EditAddressDialog</name>
    <message>
        <source>Edit Address</source>
        <translation>Измени адресу</translation>
    </message>
    <message>
        <source>&amp;Label</source>
        <translation>&amp;Етикета</translation>
    </message>
    <message>
        <source>The label associated with this address list entry</source>
        <translation>Етикета повезана са овом ставком из листе адреса</translation>
    </message>
    <message>
        <source>The address associated with this address list entry. This can only be modified for sending addresses.</source>
        <translation>Адреса повезана са овом ставком из листе адреса. Ово можете променити једини у случају адреса за плаћање.</translation>
    </message>
    <message>
        <source>&amp;Address</source>
        <translation>&amp;Адреса</translation>
    </message>
    <message>
        <source>New sending address</source>
        <translation>Нова адреса за слање</translation>
    </message>
    <message>
        <source>Edit receiving address</source>
        <translation>Измени адресу за примање</translation>
    </message>
    <message>
        <source>Edit sending address</source>
        <translation>Измени адресу за слање</translation>
    </message>
    <message>
        <source>The entered address "%1" is not a valid Particl address.</source>
        <translation>Унета адреса "%1" није важећа Биткоин адреса.</translation>
    </message>
    <message>
        <source>Could not unlock wallet.</source>
        <translation>Новчаник није могуће откључати.</translation>
    </message>
    <message>
        <source>New key generation failed.</source>
        <translation>Генерисање новог кључа није успело.</translation>
    </message>
</context>
<context>
    <name>FreespaceChecker</name>
    <message>
        <source>A new data directory will be created.</source>
        <translation>Нови директоријум података ће бити креиран.</translation>
    </message>
    <message>
        <source>name</source>
        <translation>име</translation>
    </message>
    <message>
        <source>Directory already exists. Add %1 if you intend to create a new directory here.</source>
        <translation>Директоријум већ постоји. Додајте %1 ако намеравате да креирате нови директоријум овде.</translation>
    </message>
    <message>
        <source>Path already exists, and is not a directory.</source>
        <translation>Путања већ постоји и није директоријум.</translation>
    </message>
    <message>
        <source>Cannot create data directory here.</source>
        <translation>Не можете креирати директоријум података овде.</translation>
    </message>
</context>
<context>
    <name>HelpMessageDialog</name>
    <message>
        <source>version</source>
        <translation>верзија</translation>
    </message>
    <message>
        <source>About %1</source>
        <translation>Приближно %1</translation>
    </message>
    <message>
        <source>Command-line options</source>
        <translation>Опције командне линије</translation>
    </message>
</context>
<context>
    <name>Intro</name>
    <message>
        <source>Welcome</source>
        <translation>Добродошли</translation>
    </message>
    <message>
        <source>Welcome to %1.</source>
        <translation>Добродошли на  %1.</translation>
    </message>
    <message>
        <source>As this is the first time the program is launched, you can choose where %1 will store its data.</source>
        <translation>Пошто је ово први пут да је програм покренут, можете изабрати где ће %1 чувати своје податке.</translation>
    </message>
    <message>
        <source>When you click OK, %1 will begin to download and process the full %4 block chain (%2GB) starting with the earliest transactions in %3 when %4 initially launched.</source>
        <translation>Када кликнете на ОК, %1 ће почети с преузимањем и процесирањем целокупног ланца блокова %4 (%2GB), почевши од најранијих трансакција у %3 када је %4 покренут.</translation>
    </message>
    <message>
        <source>This initial synchronisation is very demanding, and may expose hardware problems with your computer that had previously gone unnoticed. Each time you run %1, it will continue downloading where it left off.</source>
        <translation>Ова иницијална синхронизација је веома захтевна и може изложити ваш рачунар хардверским проблемима који раније нису били примећени. Сваки пут када покренете %1, преузимање ће се наставити тамо где је било прекинуто.</translation>
    </message>
    <message>
        <source>If you have chosen to limit block chain storage (pruning), the historical data must still be downloaded and processed, but will be deleted afterward to keep your disk usage low.</source>
        <translation>Ако сте одлучили да ограничите складиштење ланаца блокова (тримовање), историјски подаци се ипак морају преузети и обрадити, али ће након тога бити избрисани како би се ограничила употреба диска.</translation>
    </message>
    <message>
        <source>Use the default data directory</source>
        <translation>Користите подразумевани директоријум података</translation>
    </message>
    <message>
        <source>Use a custom data directory:</source>
        <translation>Користите прилагођени директоријум података:</translation>
    </message>
    <message>
        <source>Particl</source>
        <translation>Биткоин</translation>
    </message>
    <message>
        <source>Error</source>
        <translation>Greška</translation>
    </message>
    </context>
<context>
    <name>ModalOverlay</name>
    <message>
        <source>Form</source>
        <translation>Форма</translation>
    </message>
    <message>
        <source>Number of blocks left</source>
        <translation>Остала количина блокова</translation>
    </message>
    <message>
        <source>Unknown...</source>
        <translation>Непознато...</translation>
    </message>
    <message>
        <source>Last block time</source>
        <translation>Време последњег блока</translation>
    </message>
    <message>
        <source>Progress</source>
        <translation>Напредак</translation>
    </message>
    <message>
        <source>calculating...</source>
        <translation>Рачунање</translation>
    </message>
    <message>
        <source>Hide</source>
        <translation>Сакриј</translation>
    </message>
    </context>
<context>
    <name>OpenURIDialog</name>
    </context>
<context>
    <name>OpenWalletActivity</name>
    <message>
        <source>default wallet</source>
        <translation>подразумевани новчаник</translation>
    </message>
    </context>
<context>
    <name>OptionsDialog</name>
    <message>
        <source>Options</source>
        <translation>Поставке</translation>
    </message>
    <message>
        <source>Open Configuration File</source>
        <translation>Отвори Конфигурациону Датотеку</translation>
    </message>
    <message>
        <source>W&amp;allet</source>
        <translation>новчаник</translation>
    </message>
    <message>
        <source>Expert</source>
        <translation>Експерт</translation>
    </message>
    <message>
        <source>IPv4</source>
        <translation>IPv4</translation>
    </message>
    <message>
        <source>IPv6</source>
        <translation>IPv6</translation>
    </message>
    <message>
        <source>Tor</source>
        <translation>Тор</translation>
    </message>
    <message>
        <source>&amp;Unit to show amounts in:</source>
        <translation>&amp;Јединица за приказивање износа:</translation>
    </message>
    <message>
        <source>&amp;OK</source>
        <translation>&amp;Уреду</translation>
    </message>
    <message>
        <source>&amp;Cancel</source>
        <translation>&amp;Откажи</translation>
    </message>
    <message>
        <source>Error</source>
        <translation>Greška</translation>
    </message>
    </context>
<context>
    <name>OverviewPage</name>
    <message>
        <source>Form</source>
        <translation>Форма</translation>
    </message>
    <message>
        <source>Available:</source>
        <translation>Доступно:</translation>
    </message>
    <message>
        <source>Pending:</source>
        <translation>На чекању:</translation>
    </message>
    <message>
        <source>Total:</source>
        <translation>Укупно:</translation>
    </message>
    </context>
<context>
    <name>PaymentServer</name>
    </context>
<context>
    <name>PeerTableModel</name>
    </context>
<context>
    <name>QObject</name>
    <message>
        <source>Amount</source>
        <translation>iznos</translation>
    </message>
    <message>
        <source>unknown</source>
        <translation>nepoznato</translation>
    </message>
</context>
<context>
    <name>QRImageWidget</name>
    </context>
<context>
    <name>RPCConsole</name>
    <message>
        <source>Last block time</source>
        <translation>Време последњег блока</translation>
    </message>
    <message>
        <source>Yes</source>
        <translation>Da</translation>
    </message>
    <message>
        <source>No</source>
        <translation>Ne</translation>
    </message>
    </context>
<context>
    <name>ReceiveCoinsDialog</name>
    <message>
        <source>&amp;Amount:</source>
        <translation>Iznos:</translation>
    </message>
    <message>
        <source>&amp;Label:</source>
        <translation>&amp;Етикета</translation>
    </message>
    <message>
        <source>&amp;Message:</source>
        <translation>Poruka:</translation>
    </message>
    <message>
        <source>Show</source>
        <translation>Prikaži</translation>
    </message>
    <message>
        <source>Copy label</source>
        <translation>Копирај налепницу
</translation>
    </message>
    <message>
        <source>Copy amount</source>
        <translation>к</translation>
    </message>
</context>
<context>
    <name>ReceiveRequestDialog</name>
    <message>
        <source>Copy &amp;Address</source>
        <translation>Kopirajte adresu</translation>
    </message>
    <message>
        <source>Address</source>
        <translation>Adresa</translation>
    </message>
    <message>
        <source>Amount</source>
        <translation>Износ</translation>
    </message>
    <message>
        <source>Label</source>
        <translation>Налепница</translation>
    </message>
    <message>
        <source>Message</source>
        <translation>Poruka</translation>
    </message>
    <message>
        <source>Wallet</source>
        <translation>Новчаник</translation>
    </message>
</context>
<context>
    <name>RecentRequestsTableModel</name>
    <message>
        <source>Date</source>
        <translation>datum</translation>
    </message>
    <message>
        <source>Label</source>
        <translation>Налепница</translation>
    </message>
    <message>
        <source>Message</source>
        <translation>Poruka</translation>
    </message>
    <message>
        <source>(no label)</source>
        <translation>(без налепнице)</translation>
    </message>
    </context>
<context>
    <name>SendCoinsDialog</name>
    <message>
        <source>Send Coins</source>
        <translation>Слање новца</translation>
    </message>
    <message>
        <source>Quantity:</source>
        <translation>Количина:</translation>
    </message>
    <message>
        <source>Bytes:</source>
        <translation>Бајта:</translation>
    </message>
    <message>
        <source>Amount:</source>
        <translation>Iznos:</translation>
    </message>
    <message>
        <source>Fee:</source>
        <translation>Накнада:</translation>
    </message>
    <message>
        <source>After Fee:</source>
        <translation>Након накнаде:</translation>
    </message>
    <message>
        <source>Change:</source>
        <translation>Промени:</translation>
    </message>
    <message>
        <source>Hide</source>
        <translation>Сакриј</translation>
    </message>
    <message>
        <source>Dust:</source>
        <translation>Прашина:</translation>
    </message>
    <message>
        <source>Confirm the send action</source>
        <translation>Потврди акцију слања</translation>
    </message>
    <message>
        <source>S&amp;end</source>
        <translation>&amp;Пошаљи</translation>
    </message>
    <message>
        <source>Copy quantity</source>
        <translation>Копирај количину</translation>
    </message>
    <message>
        <source>Copy amount</source>
        <translation>к</translation>
    </message>
    <message>
        <source>Copy fee</source>
        <translation>Копирај провизију</translation>
    </message>
    <message>
        <source>Copy after fee</source>
        <translation>Копирај након провизије</translation>
    </message>
    <message>
        <source>Copy bytes</source>
        <translation>Копирај бајтове</translation>
    </message>
    <message>
        <source>Copy dust</source>
        <translation>Копирај прашину</translation>
    </message>
    <message>
        <source>Copy change</source>
        <translation>Копирај промену</translation>
    </message>
    <message>
        <source>(no label)</source>
        <translation>(без налепнице)</translation>
    </message>
</context>
<context>
    <name>SendCoinsEntry</name>
    <message>
        <source>A&amp;mount:</source>
        <translation>Iznos:</translation>
    </message>
    <message>
        <source>&amp;Label:</source>
        <translation>&amp;Етикета</translation>
    </message>
    <message>
        <source>Alt+A</source>
        <translation>Alt+</translation>
    </message>
    <message>
        <source>Alt+P</source>
        <translation>Alt+П</translation>
    </message>
    <message>
        <source>Message:</source>
        <translation>Poruka:</translation>
    </message>
    </context>
<context>
    <name>ShutdownWindow</name>
    </context>
<context>
    <name>SignVerifyMessageDialog</name>
    <message>
        <source>Alt+A</source>
        <translation>Alt+</translation>
    </message>
    <message>
        <source>Alt+P</source>
        <translation>Alt+П</translation>
    </message>
    </context>
<context>
    <name>TrafficGraphWidget</name>
    </context>
<context>
    <name>TransactionDesc</name>
    <message>
        <source>Open until %1</source>
        <translation>Otvoreno do %1</translation>
    </message>
    <message>
        <source>%1/unconfirmed</source>
        <translation>%1/nepotvrdjeno</translation>
    </message>
    <message>
        <source>%1 confirmations</source>
        <translation>%1 potvrde</translation>
    </message>
    <message>
        <source>Date</source>
        <translation>datum</translation>
    </message>
    <message>
        <source>unknown</source>
        <translation>nepoznato</translation>
    </message>
    <message>
        <source>label</source>
        <translation>етикета</translation>
    </message>
    <message>
        <source>Message</source>
        <translation>Poruka</translation>
    </message>
    <message>
        <source>Transaction</source>
        <translation>transakcije</translation>
    </message>
    <message>
        <source>Amount</source>
        <translation>Износ</translation>
    </message>
    </context>
<context>
    <name>TransactionDescDialog</name>
    <message>
        <source>This pane shows a detailed description of the transaction</source>
        <translation>Ovaj odeljak pokazuje detaljan opis transakcije</translation>
    </message>
    </context>
<context>
    <name>TransactionTableModel</name>
    <message>
        <source>Date</source>
        <translation>datum</translation>
    </message>
    <message>
        <source>Type</source>
        <translation>tip</translation>
    </message>
    <message>
        <source>Label</source>
        <translation>Налепница</translation>
    </message>
    <message>
        <source>Open until %1</source>
        <translation>Otvoreno do %1</translation>
    </message>
    <message>
        <source>Confirmed (%1 confirmations)</source>
        <translation>Potvrdjena (%1 potvrdjenih)</translation>
    </message>
    <message>
        <source>Generated but not accepted</source>
        <translation>Generisan ali nije prihvaćen</translation>
    </message>
    <message>
        <source>Received with</source>
        <translation>Primljen sa</translation>
    </message>
    <message>
        <source>Received from</source>
        <translation>Primljeno od</translation>
    </message>
    <message>
        <source>Sent to</source>
        <translation>Poslat ka</translation>
    </message>
    <message>
        <source>Payment to yourself</source>
        <translation>Isplata samom sebi</translation>
    </message>
    <message>
        <source>Mined</source>
        <translation>Minirano</translation>
    </message>
    <message>
        <source>(n/a)</source>
        <translation>(n/a)</translation>
    </message>
    <message>
        <source>(no label)</source>
        <translation>(без налепнице)</translation>
    </message>
    <message>
        <source>Transaction status. Hover over this field to show number of confirmations.</source>
        <translation>Status vaše transakcije. Predjite mišem preko ovog polja da bi ste videli broj konfirmacija</translation>
    </message>
    <message>
        <source>Date and time that the transaction was received.</source>
        <translation>Datum i vreme primljene transakcije.</translation>
    </message>
    <message>
        <source>Type of transaction.</source>
        <translation>Tip transakcije</translation>
    </message>
    <message>
        <source>Amount removed from or added to balance.</source>
        <translation>Iznos odbijen ili dodat balansu.</translation>
    </message>
</context>
<context>
    <name>TransactionView</name>
    <message>
        <source>All</source>
        <translation>Sve</translation>
    </message>
    <message>
        <source>Today</source>
        <translation>Danas</translation>
    </message>
    <message>
        <source>This week</source>
        <translation>ove nedelje</translation>
    </message>
    <message>
        <source>This month</source>
        <translation>Ovog meseca</translation>
    </message>
    <message>
        <source>Last month</source>
        <translation>Prošlog meseca</translation>
    </message>
    <message>
        <source>This year</source>
        <translation>Ove godine</translation>
    </message>
    <message>
        <source>Range...</source>
        <translation>Opseg...</translation>
    </message>
    <message>
        <source>Received with</source>
        <translation>Primljen sa</translation>
    </message>
    <message>
        <source>Sent to</source>
        <translation>Poslat ka</translation>
    </message>
    <message>
        <source>To yourself</source>
        <translation>Vama - samom sebi</translation>
    </message>
    <message>
        <source>Mined</source>
        <translation>Minirano</translation>
    </message>
    <message>
        <source>Other</source>
        <translation>Drugi</translation>
    </message>
    <message>
        <source>Min amount</source>
        <translation>Min iznos</translation>
    </message>
    <message>
        <source>Copy address</source>
        <translation>Копирај адресу</translation>
    </message>
    <message>
        <source>Copy label</source>
        <translation>Копирај налепницу
</translation>
    </message>
    <message>
        <source>Copy amount</source>
        <translation>к</translation>
    </message>
    <message>
        <source>Copy transaction ID</source>
        <translation>Копирај идентификациони број трансакције</translation>
    </message>
    <message>
        <source>Edit label</source>
        <translation>promeni naziv</translation>
    </message>
    <message>
        <source>Comma separated file (*.csv)</source>
        <translation>Фајл раздојен тачком (*.csv)</translation>
    </message>
    <message>
        <source>Confirmed</source>
        <translation>Potvrdjen</translation>
    </message>
    <message>
        <source>Date</source>
        <translation>datum</translation>
    </message>
    <message>
        <source>Type</source>
        <translation>tip</translation>
    </message>
    <message>
        <source>Label</source>
        <translation>Налепница</translation>
    </message>
    <message>
        <source>Address</source>
        <translation>Adresa</translation>
    </message>
    <message>
        <source>Exporting Failed</source>
        <translation>Извоз Неуспешан</translation>
    </message>
    <message>
        <source>Range:</source>
        <translation>Opseg:</translation>
    </message>
    <message>
        <source>to</source>
        <translation>do</translation>
    </message>
</context>
<context>
    <name>UnitDisplayStatusBarControl</name>
    </context>
<context>
    <name>WalletController</name>
    </context>
<context>
    <name>WalletFrame</name>
    </context>
<context>
    <name>WalletModel</name>
    <message>
        <source>Send Coins</source>
        <translation>Слање новца</translation>
    </message>
    <message>
        <source>default wallet</source>
        <translation>подразумевани новчаник</translation>
    </message>
</context>
<context>
    <name>WalletView</name>
    <message>
        <source>&amp;Export</source>
        <translation>&amp;Izvedi</translation>
    </message>
    <message>
        <source>Export the data in the current tab to a file</source>
        <translation>Извези податке из одабране картице у фајлj</translation>
    </message>
    <message>
        <source>Backup Wallet</source>
        <translation>Backup новчаника</translation>
    </message>
    </context>
<context>
    <name>bitcoin-core</name>
    <message>
        <source>Insufficient funds</source>
        <translation>Nedovoljno sredstava</translation>
    </message>
    <message>
        <source>Loading block index...</source>
        <translation>Učitavam blok indeksa...</translation>
    </message>
    <message>
        <source>Loading wallet...</source>
        <translation>Новчаник се учитава...</translation>
    </message>
    <message>
        <source>Rescanning...</source>
        <translation>Ponovo skeniram...</translation>
    </message>
    <message>
        <source>Done loading</source>
        <translation>Završeno učitavanje</translation>
    </message>
</context>
</TS><|MERGE_RESOLUTION|>--- conflicted
+++ resolved
@@ -394,13 +394,6 @@
         <translation>Прегледајте листу коришћених адреса и етикета за пријем уплата</translation>
     </message>
     <message>
-<<<<<<< HEAD
-        <source>Open a particl: URI or payment request</source>
-        <translation>Отворите биткоин: URI или захтев за плаћање</translation>
-    </message>
-    <message>
-=======
->>>>>>> ff53433f
         <source>&amp;Command-line options</source>
         <translation>&amp;Опције командне линије</translation>
     </message>
