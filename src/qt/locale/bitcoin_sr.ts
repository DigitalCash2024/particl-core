--- conflicted
+++ resolved
@@ -70,13 +70,6 @@
         <translation>Ово су ваше Биткоин адресе за слање уплата. Увек добро проверите износ и адресу на коју шаљете пре него што пошаљете уплату.</translation>
     </message>
     <message>
-<<<<<<< HEAD
-        <source>These are your Particl addresses for receiving payments. It is recommended to use a new receiving address for each transaction.</source>
-        <translation>Ово су ваше Биткоин адресе за примање уплате. Препоручује се да се за сваку трансакцију користи нова адреса.</translation>
-    </message>
-    <message>
-=======
->>>>>>> a54e52b4
         <source>&amp;Copy Address</source>
         <translation>&amp;Копирај Адресу</translation>
     </message>
@@ -179,13 +172,6 @@
         <translation>Новчаник шифриран</translation>
     </message>
     <message>
-<<<<<<< HEAD
-        <source>%1 will close now to finish the encryption process. Remember that encrypting your wallet cannot fully protect your particl from being stolen by malware infecting your computer.</source>
-        <translation>%1 ће се сада затворити како би се завршио процес шифрирања.  Запамтите да шифрирањем свог новчаника не можете у потпуности заштити своје биткоине од крађе од стране злоћудних програма и компјутерских инфекција.</translation>
-    </message>
-    <message>
-=======
->>>>>>> a54e52b4
         <source>IMPORTANT: Any previous backups you have made of your wallet file should be replaced with the newly generated, encrypted wallet file. For security reasons, previous backups of the unencrypted wallet file will become useless as soon as you start using the new, encrypted wallet.</source>
         <translation>ВАЖНО: Свакa претходнa резерва новчаника коју сте имали треба да се замени новим, шифрираним фајлом новчаника. Из сигурносних разлога, свака претходна резерва нешифрираног фајла новчаника постаће сувишна, чим почнете да користите нови, шифрирани новчаник.</translation>
     </message>
@@ -360,17 +346,6 @@
         <translation>&amp;Верификовање поруке...</translation>
     </message>
     <message>
-<<<<<<< HEAD
-        <source>Particl.</source>
-        <translation>Биткоин</translation>
-    </message>
-    <message>
-        <source>Wallet</source>
-        <translation>Новчаник</translation>
-    </message>
-    <message>
-=======
->>>>>>> a54e52b4
         <source>&amp;Send</source>
         <translation>&amp;Пошаљи</translation>
     </message>
@@ -732,7 +707,7 @@
         <translation>Измени адресу за слање</translation>
     </message>
     <message>
-        <source>The entered address "%1" is not a valid Bitcoin address.</source>
+        <source>The entered address "%1" is not a valid Particl address.</source>
         <translation>Унета адреса "%1" није важећа Биткоин адреса.</translation>
     </message>
     <message>
@@ -821,7 +796,7 @@
         <translation>Користите прилагођени директоријум података:</translation>
     </message>
     <message>
-        <source>Particl.</source>
+        <source>Particl</source>
         <translation>Биткоин</translation>
     </message>
     <message>
