--- conflicted
+++ resolved
@@ -66,11 +66,11 @@
         <translation>Адресе за примање</translation>
     </message>
     <message>
-        <source>These are your Bitcoin addresses for sending payments. Always check the amount and the receiving address before sending coins.</source>
+        <source>These are your Particl addresses for sending payments. Always check the amount and the receiving address before sending coins.</source>
         <translation>Ово су ваше Биткоин адресе за слање уплата. Увек добро проверите износ и адресу на коју шаљете пре него што пошаљете уплату.</translation>
     </message>
     <message>
-        <source>These are your Bitcoin addresses for receiving payments. It is recommended to use a new receiving address for each transaction.</source>
+        <source>These are your Particl addresses for receiving payments. It is recommended to use a new receiving address for each transaction.</source>
         <translation>Ово су ваше Биткоин адресе за примање уплате. Препоручује се да се за сваку трансакцију користи нова адреса.</translation>
     </message>
     <message>
@@ -176,7 +176,7 @@
         <translation>Потврди шифрирање новчаника</translation>
     </message>
     <message>
-        <source>Warning: If you encrypt your wallet and lose your passphrase, you will &lt;b&gt;LOSE ALL OF YOUR BITCOINS&lt;/b&gt;!</source>
+        <source>Warning: If you encrypt your wallet and lose your passphrase, you will &lt;b&gt;LOSE ALL OF YOUR PARTICL&lt;/b&gt;!</source>
         <translation>Упозорење: Уколико шифрирате новчаник и изгубите своју лозинку, &lt;b&gt;ИЗГУБИЋЕТЕ СВЕ СВОЈЕ БИТКОИНЕ&lt;/b&gt;!</translation>
     </message>
     <message>
@@ -188,7 +188,7 @@
         <translation>Новчаник шифриран</translation>
     </message>
     <message>
-        <source>%1 will close now to finish the encryption process. Remember that encrypting your wallet cannot fully protect your bitcoins from being stolen by malware infecting your computer.</source>
+        <source>%1 will close now to finish the encryption process. Remember that encrypting your wallet cannot fully protect your particl from being stolen by malware infecting your computer.</source>
         <translation>%1 ће се сада затворити како би се завршио процес шифрирања.  Запамтите да шифрирањем свог новчаника не можете у потпуности заштити своје биткоине од крађе од стране злоћудних програма и компјутерских инфекција.</translation>
     </message>
     <message>
@@ -314,10 +314,6 @@
         <translation>Промени &amp;лозинку...</translation>
     </message>
     <message>
-<<<<<<< HEAD
-        <source>Send coins to a Particl address</source>
-        <translation>Пошаљите новац на bitcoin адресу</translation>
-=======
         <source>&amp;Sending addresses...</source>
         <translation>&amp;Адресе за слање...</translation>
     </message>
@@ -362,13 +358,12 @@
         <translation>Прокси је &lt;b&gt;омогућен&lt;/b&gt;: %1</translation>
     </message>
     <message>
-        <source>Send coins to a Bitcoin address</source>
+        <source>Send coins to a Particl address</source>
         <translation>Пошаљите новац на Биткоин адресу</translation>
     </message>
     <message>
         <source>Backup wallet to another location</source>
         <translation>Направите резервну копију новчаника на другој локацији</translation>
->>>>>>> e5776690
     </message>
     <message>
         <source>Change the passphrase used for wallet encryption</source>
@@ -387,7 +382,7 @@
         <translation>&amp;Верификовање поруке...</translation>
     </message>
     <message>
-        <source>Bitcoin</source>
+        <source>Particl</source>
         <translation>Биткоин</translation>
     </message>
     <message>
@@ -415,11 +410,11 @@
         <translation>Шифрирај приватни клуљ који припада новчанику.</translation>
     </message>
     <message>
-        <source>Sign messages with your Bitcoin addresses to prove you own them</source>
+        <source>Sign messages with your Particl addresses to prove you own them</source>
         <translation>Потписуј поруку са своје Биткоин адресе као доказ да си њихов власник</translation>
     </message>
     <message>
-        <source>Verify messages to ensure they were signed with specified Bitcoin addresses</source>
+        <source>Verify messages to ensure they were signed with specified Particl addresses</source>
         <translation>Верификуј поруке и утврди да ли су потписане од стране спецификованих Биткоин адреса</translation>
     </message>
     <message>
@@ -439,7 +434,7 @@
         <translation>Трака са картицама</translation>
     </message>
     <message>
-        <source>Request payments (generates QR codes and bitcoin: URIs)</source>
+        <source>Request payments (generates QR codes and particl: URIs)</source>
         <translation>Затражи плаћање (генерише QR кодове и биткоин: URI-е)</translation>
     </message>
     <message>
@@ -451,7 +446,7 @@
         <translation>Прегледајте листу коришћених адреса и етикета за пријем уплата</translation>
     </message>
     <message>
-        <source>Open a bitcoin: URI or payment request</source>
+        <source>Open a particl: URI or payment request</source>
         <translation>Отворите биткоин: URI или захтев за плаћање</translation>
     </message>
     <message>
@@ -459,7 +454,7 @@
         <translation>&amp;Опције командне линије</translation>
     </message>
     <message numerus="yes">
-        <source>%n active connection(s) to Bitcoin network</source>
+        <source>%n active connection(s) to Particl network</source>
         <translation><numerusform>%n aктивна веза са Биткоин мрежом</numerusform><numerusform>%n aктивних веза са Биткоин мрежом</numerusform><numerusform>%n aктивних веза са Биткоин мрежом</numerusform></translation>
     </message>
     <message>
@@ -503,7 +498,7 @@
         <translation>Ажурно</translation>
     </message>
     <message>
-        <source>Show the %1 help message to get a list with possible Bitcoin command-line options</source>
+        <source>Show the %1 help message to get a list with possible Particl command-line options</source>
         <translation>Прикажи  поруку помоћи %1 за листу са могућим опцијама Биткоин командне линије</translation>
     </message>
     <message>
@@ -575,7 +570,7 @@
         <translation>Новчаник јс &lt;b&gt;шифрован&lt;/b&gt; и тренутно &lt;b&gt;закључан&lt;/b&gt;</translation>
     </message>
     <message>
-        <source>A fatal error occurred. Bitcoin can no longer continue safely and will quit.</source>
+        <source>A fatal error occurred. Particl can no longer continue safely and will quit.</source>
         <translation>Дошло је до критичне грешке. Биткоин не може безбедно да настави са радом и искључиће се.</translation>
     </message>
 </context>
@@ -831,7 +826,7 @@
         <translation>Користите прилагођени директоријум података:</translation>
     </message>
     <message>
-        <source>Bitcoin</source>
+        <source>Particl</source>
         <translation>Биткоин</translation>
     </message>
     <message>
