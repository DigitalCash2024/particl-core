--- conflicted
+++ resolved
@@ -855,10 +855,6 @@
         <translation>Omdat dit de eerste keer is dat het programma gestart is, kunt u nu kiezen waar %1 de data moet opslaan.</translation>
     </message>
     <message>
-<<<<<<< HEAD
-        <source>%1 will download and store a copy of the Particl block chain. At least %2GB of data will be stored in this directory, and it will grow over time. The wallet will also be stored in this directory.</source>
-        <translation>%1 zal een kopie van de Particl blokketen downloaden en opslaan. Tenminste %2 GB aan data wordt opgeslagen in deze map en het zal groeien in de tijd. De portemonnee wordt ook in deze map opgeslagen.</translation>
-=======
         <source>When you click OK, %1 will begin to download and process the full %4 block chain (%2GB) starting with the earliest transactions in %3 when %4 initially launched.</source>
         <translation>Als u op OK klikt, dan zal %1 beginnen met downloaden en verwerken van de volledige %4 blokketen (%2GB) startend met de eerste transacties in %3 toen %4 initeel werd gestart.</translation>
     </message>
@@ -869,7 +865,6 @@
     <message>
         <source>If you have chosen to limit block chain storage (pruning), the historical data must still be downloaded and processed, but will be deleted afterward to keep your disk usage low.</source>
         <translation>Als u gekozen heeft om de block chain opslag te beperken (pruning), dan moet de historische data nog steeds gedownload en verwerkt worden, maar zal verwijderd worden naderhand om schijf gebruik zo laag mogelijk te houden.</translation>
->>>>>>> f17942a3
     </message>
     <message>
         <source>Use the default data directory</source>
@@ -1101,9 +1096,6 @@
         <translation>Portmapping via &amp;UPnP</translation>
     </message>
     <message>
-<<<<<<< HEAD
-        <source>Connect to the Particl network through a SOCKS5 proxy.</source>
-=======
         <source>Accept connections from outside.</source>
         <translation>Accepteer verbindingen van buiten.</translation>
     </message>
@@ -1112,9 +1104,8 @@
         <translation>Sta inkomende verbindingen toe</translation>
     </message>
     <message>
-        <source>Connect to the Bitcoin network through a SOCKS5 proxy.</source>
->>>>>>> f17942a3
-        <translation>Verbind met het Bitcoinnetwerk via een SOCKS5 proxy.</translation>
+        <source>Connect to the Particl network through a SOCKS5 proxy.</source>
+        <translation>Verbind met het Particlnetwerk via een SOCKS5 proxy.</translation>
     </message>
     <message>
         <source>&amp;Connect through SOCKS5 proxy (default proxy):</source>
@@ -1865,19 +1856,7 @@
         <translation>&amp;Bericht</translation>
     </message>
     <message>
-<<<<<<< HEAD
-        <source>Reuse one of the previously used receiving addresses. Reusing addresses has security and privacy issues. Do not use this unless re-generating a payment request made before.</source>
-        <translation>Gebruik een van de eerder gebruikte ontvangstadressen opnieuw. Het opnieuw gebruiken van adressen heeft beveiliging- en privacy problemen. Gebruik dit niet, behalve als er eerder een betalingsverzoek opnieuw gegenereerd is.</translation>
-    </message>
-    <message>
-        <source>R&amp;euse an existing receiving address (not recommended)</source>
-        <translation>H&amp;ergebruik en bestaand ontvangstadres (niet aanbevolen)</translation>
-    </message>
-    <message>
         <source>An optional message to attach to the payment request, which will be displayed when the request is opened. Note: The message will not be sent with the payment over the Particl network.</source>
-=======
-        <source>An optional message to attach to the payment request, which will be displayed when the request is opened. Note: The message will not be sent with the payment over the Bitcoin network.</source>
->>>>>>> f17942a3
         <translation>Een optioneel bericht om bij te voegen aan het betalingsverzoek, welke zal getoond worden wanneer het verzoek is geopend. Opmerking: Het bericht zal niet worden verzonden met de betaling over het Bitcoinnetwerk.</translation>
     </message>
     <message>
