<TS version="2.1" language="nl">
<context>
    <name>AddressBookPage</name>
    <message>
        <source>Right-click to edit address or label</source>
        <translation type="unfinished">Rechtermuisklik om adres of label te wijzigen</translation>
    </message>
    <message>
        <source>Create a new address</source>
        <translation>Maak een nieuw adres aan</translation>
    </message>
    <message>
        <source>&amp;New</source>
        <translation type="unfinished">&amp;Nieuw</translation>
    </message>
    <message>
        <source>Copy the currently selected address to the system clipboard</source>
        <translation>Kopieer het momenteel geselecteerde adres naar het systeemklembord</translation>
    </message>
    <message>
        <source>&amp;Copy</source>
        <translation type="unfinished">&amp;Kopieer</translation>
    </message>
    <message>
        <source>C&amp;lose</source>
        <translation type="unfinished">S&amp;luiten</translation>
    </message>
    <message>
        <source>Delete the currently selected address from the list</source>
        <translation>Verwijder het geselecteerde adres van de lijst</translation>
    </message>
    <message>
        <source>Enter address or label to search</source>
        <translation type="unfinished">Vul adres of label in om te zoeken</translation>
    </message>
    <message>
        <source>Export the data in the current tab to a file</source>
        <translation>Exporteer de data in de huidige tab naar een bestand</translation>
    </message>
    <message>
        <source>&amp;Export</source>
        <translation>&amp;Exporteer</translation>
    </message>
    <message>
        <source>&amp;Delete</source>
        <translation>&amp;Verwijder</translation>
    </message>
    <message>
        <source>Choose the address to send coins to</source>
        <translation type="unfinished">Kies het adres om de munten naar te versturen</translation>
    </message>
    <message>
        <source>Choose the address to receive coins with</source>
        <translation type="unfinished">Kies het adres om munten op te ontvangen</translation>
    </message>
    <message>
        <source>C&amp;hoose</source>
        <translation type="unfinished">K&amp;iezen</translation>
    </message>
    <message>
        <source>Sending addresses</source>
        <translation type="unfinished">Verzendadressen</translation>
    </message>
    <message>
        <source>Receiving addresses</source>
        <translation type="unfinished">Ontvangstadressen</translation>
    </message>
    <message>
<<<<<<< HEAD
        <source>These are your Particl addresses for sending payments. Always check the amount and the receiving address before sending coins.</source>
        <translation type="unfinished">Dit zijn uw Particladressen om betalingen mee te verzenden. Controleer altijd het bedrag en het ontvangstadres voordat u uw particl verzendt.</translation>
=======
        <source>These are your Bitcoin addresses for sending payments. Always check the amount and the receiving address before sending coins.</source>
        <translation type="unfinished">Dit zijn uw Bitcoin adressen om betalingen mee te verzenden. Controleer altijd het bedrag en het ontvangstadres voordat u uw bitcoins verzendt.</translation>
>>>>>>> a46e1783
    </message>
    <message>
        <source>These are your Particl addresses for receiving payments. Use the 'Create new receiving address' button in the receive tab to create new addresses.
Signing is only possible with addresses of the type 'legacy'.</source>
<<<<<<< HEAD
        <translation type="unfinished">Dit zijn uw Particladressen voor het ontvangen van betalingen. Gebruik de 'Nieuw ontvangstadres maken' knop in de ontvangst tab om nieuwe adressen te maken.
=======
        <translation type="unfinished">Dit zijn uw Bitcoin adressen voor het ontvangen van betalingen. Gebruik de 'Nieuw ontvangstadres maken' knop in de ontvangst tab om nieuwe adressen te maken.
>>>>>>> a46e1783
Ondertekenen is alleen mogelijk met adressen van het type 'legacy'.</translation>
    </message>
    <message>
        <source>&amp;Copy Address</source>
        <translation type="unfinished">&amp;Kopiëer adres</translation>
    </message>
    <message>
        <source>Copy &amp;Label</source>
        <translation type="unfinished">Kopieer &amp;label</translation>
    </message>
    <message>
        <source>&amp;Edit</source>
        <translation type="unfinished">&amp;Bewerk</translation>
    </message>
    <message>
        <source>Export Address List</source>
        <translation type="unfinished">Exporteer adressenlijst</translation>
    </message>
    <message>
        <source>Comma separated file</source>
        <extracomment>Expanded name of the CSV file format. See https://en.wikipedia.org/wiki/Comma-separated_values</extracomment>
        <translation type="unfinished">Kommagescheiden bestand</translation>
    </message>
    <message>
        <source>There was an error trying to save the address list to %1. Please try again.</source>
        <extracomment>An error message. %1 is a stand-in argument for the name of the file we attempted to save to.</extracomment>
        <translation type="unfinished">Een fout is opgetreden tijdens het opslaan van deze adreslijst naar %1. Probeer nogmaals.</translation>
    </message>
    <message>
        <source>Exporting Failed</source>
        <translation type="unfinished">Exporteren mislukt</translation>
    </message>
</context>
<context>
    <name>AddressTableModel</name>
    <message>
        <source>Address</source>
        <translation type="unfinished">Adres</translation>
    </message>
    <message>
        <source>(no label)</source>
        <translation type="unfinished">(geen label)</translation>
    </message>
</context>
<context>
    <name>AskPassphraseDialog</name>
    <message>
        <source>Passphrase Dialog</source>
        <translation>Wachtwoordzindialoog</translation>
    </message>
    <message>
        <source>Enter passphrase</source>
        <translation>Voer wachtwoordzin in</translation>
    </message>
    <message>
        <source>New passphrase</source>
        <translation>Nieuwe wachtwoordzin</translation>
    </message>
    <message>
        <source>Repeat new passphrase</source>
        <translation>Herhaal nieuwe wachtwoordzin</translation>
    </message>
    <message>
        <source>Show passphrase</source>
        <translation type="unfinished">Laat wachtwoordzin zien</translation>
    </message>
    <message>
        <source>Encrypt wallet</source>
        <translation type="unfinished">Versleutel portemonnee</translation>
    </message>
    <message>
        <source>This operation needs your wallet passphrase to unlock the wallet.</source>
        <translation type="unfinished">Deze bewerking heeft uw portemonnee wachtwoordzin nodig om de portemonnee te ontgrendelen.</translation>
    </message>
    <message>
        <source>Unlock wallet</source>
        <translation type="unfinished">portemonnee ontgrendelen&lt;br&gt;&lt;br&gt;</translation>
    </message>
    <message>
        <source>Change passphrase</source>
        <translation type="unfinished">Wijzig wachtwoordzin</translation>
    </message>
    <message>
        <source>Confirm wallet encryption</source>
        <translation type="unfinished">Bevestig de versleuteling van de portemonnee</translation>
    </message>
    <message>
        <source>Warning: If you encrypt your wallet and lose your passphrase, you will &lt;b&gt;LOSE ALL OF YOUR PARTICL&lt;/b&gt;!</source>
        <translation type="unfinished">Waarschuwing: Als u uw portemonnee versleutelt en uw wachtwoord vergeet, zult u &lt;b&gt;AL UW PARTICL VERLIEZEN&lt;/b&gt;!</translation>
    </message>
    <message>
        <source>Are you sure you wish to encrypt your wallet?</source>
        <translation type="unfinished">Weet u zeker dat u uw portemonnee wilt versleutelen?</translation>
    </message>
    <message>
        <source>Wallet encrypted</source>
        <translation type="unfinished">Portemonnee versleuteld</translation>
    </message>
    <message>
        <source>Enter the new passphrase for the wallet.&lt;br/&gt;Please use a passphrase of &lt;b&gt;ten or more random characters&lt;/b&gt;, or &lt;b&gt;eight or more words&lt;/b&gt;.</source>
        <translation type="unfinished">Voer de nieuwe wachtwoordzin in voor de portemonnee.&lt;br/&gt;Gebruik a.u.b. een wachtwoordzin van &lt;b&gt;tien of meer willekeurige karakters&lt;/b&gt;, of &lt;b&gt;acht of meer woorden&lt;/b&gt;.</translation>
    </message>
    <message>
        <source>Enter the old passphrase and new passphrase for the wallet.</source>
        <translation type="unfinished">Voer de oude wachtwoordzin en de nieuwe wachtwoordzin in voor de portemonnee.</translation>
    </message>
    <message>
        <source>Remember that encrypting your wallet cannot fully protect your particl from being stolen by malware infecting your computer.</source>
        <translation type="unfinished">Onthoud dat het versleutelen van uw portemonnee uw particl niet volledig kan beschermen tegen diefstal, bijvoorbeeld door malware die uw computer infecteert.</translation>
    </message>
    <message>
        <source>Wallet to be encrypted</source>
        <translation type="unfinished">Portemonnee om te versleutelen</translation>
    </message>
    <message>
        <source>Your wallet is about to be encrypted. </source>
        <translation type="unfinished">Je portemonnee gaat versleuteld worden.</translation>
    </message>
    <message>
        <source>Your wallet is now encrypted. </source>
        <translation type="unfinished">Je portemonnee is nu versleuteld.</translation>
    </message>
    <message>
        <source>IMPORTANT: Any previous backups you have made of your wallet file should be replaced with the newly generated, encrypted wallet file. For security reasons, previous backups of the unencrypted wallet file will become useless as soon as you start using the new, encrypted wallet.</source>
        <translation type="unfinished">BELANGRIJK: Elke eerder gemaakte backup van uw portemonneebestand dient u te vervangen door het nieuw gegenereerde, versleutelde portemonneebestand. Om veiligheidsredenen zullen eerdere backups van het niet versleutelde portemonneebestand onbruikbaar worden zodra u uw nieuwe, versleutelde, portemonnee begint te gebruiken.</translation>
    </message>
    <message>
        <source>Wallet encryption failed</source>
        <translation type="unfinished">Portemonneeversleuteling mislukt</translation>
    </message>
    <message>
        <source>Wallet encryption failed due to an internal error. Your wallet was not encrypted.</source>
        <translation type="unfinished">Portemonneeversleuteling mislukt door een interne fout. Uw portemonnee is niet versleuteld.</translation>
    </message>
    <message>
        <source>The supplied passphrases do not match.</source>
        <translation type="unfinished">De opgegeven wachtwoorden komen niet overeen</translation>
    </message>
    <message>
        <source>Wallet unlock failed</source>
        <translation type="unfinished">Portemonnee openen mislukt</translation>
    </message>
    <message>
        <source>The passphrase entered for the wallet decryption was incorrect.</source>
        <translation type="unfinished">Het opgegeven wachtwoord voor de portemonnee ontsleuteling is niet correct.</translation>
    </message>
    <message>
        <source>Wallet passphrase was successfully changed.</source>
        <translation type="unfinished">Portemonneewachtwoord is met succes gewijzigd.</translation>
    </message>
    <message>
        <source>Warning: The Caps Lock key is on!</source>
        <translation type="unfinished">Waarschuwing: De Caps-Lock toets staat aan!</translation>
    </message>
</context>
<context>
    <name>BanTableModel</name>
    <message>
        <source>IP/Netmask</source>
        <translation type="unfinished">IP/Netmasker</translation>
    </message>
    <message>
        <source>Banned Until</source>
        <translation type="unfinished">Geband tot</translation>
    </message>
</context>
<context>
    <name>BitcoinApplication</name>
    <message>
        <source>Runaway exception</source>
        <translation type="unfinished">Ongecontroleerde uitzondering</translation>
    </message>
    <message>
        <source>A fatal error occurred. %1 can no longer continue safely and will quit.</source>
        <translation type="unfinished">Er is een fatale fout opgetreden. %1 kan niet langer veilig doorgaan en wordt afgesloten.</translation>
    </message>
    <message>
        <source>Internal error</source>
        <translation type="unfinished">interne error</translation>
    </message>
    </context>
<context>
    <name>QObject</name>
    <message>
        <source>Error: Specified data directory "%1" does not exist.</source>
        <translation type="unfinished">Fout: Opgegeven gegevensmap "%1" bestaat niet.</translation>
    </message>
    <message>
        <source>Error: Cannot parse configuration file: %1.</source>
        <translation type="unfinished">Fout: Kan niet het configuratie bestand parsen: %1.</translation>
    </message>
    <message>
        <source>Error: %1</source>
        <translation type="unfinished">Fout: %1</translation>
    </message>
    <message>
        <source>Error initializing settings: %1</source>
        <translation type="unfinished">Fout bij het initializeren van de gegevens: %1</translation>
    </message>
    <message>
        <source>%1 didn't yet exit safely…</source>
        <translation type="unfinished">%1 werd nog niet veilig afgesloten...</translation>
    </message>
    <message>
        <source>unknown</source>
        <translation type="unfinished">onbekend</translation>
    </message>
    <message>
        <source>Amount</source>
        <translation type="unfinished">Bedrag</translation>
    </message>
    <message>
<<<<<<< HEAD
        <source>Enter a Particl address (e.g. %1)</source>
        <translation type="unfinished">Voer een Particladres in (bijv. %1)</translation>
=======
        <source>Enter a Bitcoin address (e.g. %1)</source>
        <translation type="unfinished">Voer een Bitcoin adres in (bijv. %1)</translation>
>>>>>>> a46e1783
    </message>
    <message>
        <source>Unroutable</source>
        <translation type="unfinished">Niet routeerbaar</translation>
    </message>
    <message>
        <source>Internal</source>
        <translation type="unfinished">Intern</translation>
    </message>
    <message>
        <source>Inbound</source>
        <translation type="unfinished">Inkomend</translation>
    </message>
    <message>
        <source>Outbound</source>
        <translation type="unfinished">Uitgaand</translation>
    </message>
    <message>
        <source>Full Relay</source>
        <translation type="unfinished">Volledige relay</translation>
    </message>
    <message>
        <source>Block Relay</source>
        <translation type="unfinished">Blok relay</translation>
    </message>
    <message>
        <source>Manual</source>
        <translation type="unfinished">Handmatig</translation>
    </message>
    <message>
        <source>Feeler</source>
        <translation type="unfinished">Sensor</translation>
    </message>
    <message>
        <source>Address Fetch</source>
        <translation type="unfinished">Adres verkrijgen</translation>
    </message>
    <message>
        <source>%1 h</source>
        <translation type="unfinished">%1 uur</translation>
    </message>
    <message>
        <source>None</source>
        <translation type="unfinished">Geen</translation>
    </message>
    <message>
        <source>N/A</source>
        <translation type="unfinished">N.v.t.</translation>
    </message>
    <message numerus="yes">
        <source>%n second(s)</source>
        <translation>
            <numerusform>%n seconde</numerusform>
            <numerusform>%n seconden</numerusform>
        </translation>
    </message>
    <message numerus="yes">
        <source>%n minute(s)</source>
        <translation>
            <numerusform>%n minuut</numerusform>
            <numerusform>%n minuten</numerusform>
        </translation>
    </message>
    <message numerus="yes">
        <source>%n hour(s)</source>
        <translation type="unfinished">
            <numerusform>%n uur</numerusform>
            <numerusform>%n uren</numerusform>
        </translation>
    </message>
    <message numerus="yes">
        <source>%n day(s)</source>
        <translation type="unfinished">
            <numerusform>%n dag</numerusform>
            <numerusform>%n dagen</numerusform>
        </translation>
    </message>
    <message numerus="yes">
        <source>%n week(s)</source>
        <translation type="unfinished">
            <numerusform>%n week</numerusform>
            <numerusform>%n weken</numerusform>
        </translation>
    </message>
    <message>
        <source>%1 and %2</source>
        <translation type="unfinished">%1 en %2</translation>
    </message>
    <message numerus="yes">
        <source>%n year(s)</source>
        <translation type="unfinished">
            <numerusform>%n jaar</numerusform>
            <numerusform>%n jaren</numerusform>
        </translation>
    </message>
    <message>
        <source>%1 GB</source>
        <translation type="unfinished">%1 Gb</translation>
    </message>
</context>
<context>
    <name>BitcoinGUI</name>
    <message>
        <source>&amp;Overview</source>
        <translation>&amp;Overzicht</translation>
    </message>
    <message>
        <source>Show general overview of wallet</source>
        <translation>Toon algemeen overzicht van uw portemonnee</translation>
    </message>
    <message>
        <source>&amp;Transactions</source>
        <translation>&amp;Transacties</translation>
    </message>
    <message>
        <source>Browse transaction history</source>
        <translation>Blader door transactiegescheidenis</translation>
    </message>
    <message>
        <source>E&amp;xit</source>
        <translation>A&amp;fsluiten</translation>
    </message>
    <message>
        <source>Quit application</source>
        <translation>Programma afsluiten</translation>
    </message>
    <message>
        <source>&amp;About %1</source>
        <translation type="unfinished">&amp;Over %1</translation>
    </message>
    <message>
        <source>Show information about %1</source>
        <translation type="unfinished">Toon informatie over %1</translation>
    </message>
    <message>
        <source>About &amp;Qt</source>
        <translation>Over &amp;Qt</translation>
    </message>
    <message>
        <source>Show information about Qt</source>
        <translation>Toon informatie over Qt</translation>
    </message>
    <message>
        <source>Modify configuration options for %1</source>
        <translation type="unfinished">Wijzig configuratieopties voor %1</translation>
    </message>
    <message>
        <source>Create a new wallet</source>
        <translation type="unfinished">Nieuwe wallet creëren</translation>
    </message>
    <message>
        <source>Wallet:</source>
        <translation type="unfinished">Portemonnee:</translation>
    </message>
    <message>
        <source>Network activity disabled.</source>
        <extracomment>A substring of the tooltip.</extracomment>
        <translation type="unfinished">Netwerkactiviteit gestopt.</translation>
    </message>
    <message>
        <source>Proxy is &lt;b&gt;enabled&lt;/b&gt;: %1</source>
        <translation type="unfinished">Proxy is &lt;b&gt;ingeschakeld&lt;/b&gt;: %1</translation>
    </message>
    <message>
<<<<<<< HEAD
        <source>Send coins to a Particl address</source>
        <translation>Verstuur munten naar een Particladres</translation>
=======
        <source>Send coins to a Bitcoin address</source>
        <translation>Verstuur munten naar een Bitcoin adres</translation>
>>>>>>> a46e1783
    </message>
    <message>
        <source>Backup wallet to another location</source>
        <translation>Backup portemonnee naar een andere locatie</translation>
    </message>
    <message>
        <source>Change the passphrase used for wallet encryption</source>
        <translation>Wijzig het wachtwoord voor uw portemonneversleuteling</translation>
    </message>
    <message>
        <source>&amp;Send</source>
        <translation>&amp;Verstuur</translation>
    </message>
    <message>
        <source>&amp;Receive</source>
        <translation>&amp;Ontvangen</translation>
    </message>
    <message>
        <source>&amp;Options…</source>
        <translation type="unfinished">&amp;Opties...</translation>
    </message>
    <message>
        <source>&amp;Show / Hide</source>
        <translation>&amp;Toon / verberg</translation>
    </message>
    <message>
        <source>Show or hide the main Window</source>
        <translation>Toon of verberg het hoofdvenster</translation>
    </message>
    <message>
        <source>&amp;Encrypt Wallet…</source>
        <translation type="unfinished">&amp;Versleutel Portemonnee...</translation>
    </message>
    <message>
        <source>Encrypt the private keys that belong to your wallet</source>
        <translation>Versleutel de geheime sleutels die bij uw portemonnee horen</translation>
    </message>
    <message>
        <source>&amp;Backup Wallet…</source>
        <translation type="unfinished">&amp;Backup portemonnee...</translation>
    </message>
    <message>
        <source>&amp;Change Passphrase…</source>
        <translation type="unfinished">&amp;Verander Passphrase…</translation>
    </message>
    <message>
        <source>Sign &amp;message…</source>
        <translation type="unfinished">Onderteken &amp;bericht</translation>
    </message>
    <message>
<<<<<<< HEAD
        <source>Sign messages with your Particl addresses to prove you own them</source>
        <translation>Onderteken berichten met uw Particladressen om te bewijzen dat u deze adressen bezit</translation>
=======
        <source>Sign messages with your Bitcoin addresses to prove you own them</source>
        <translation>Onderteken berichten met uw Bitcoin adressen om te bewijzen dat u deze adressen bezit</translation>
>>>>>>> a46e1783
    </message>
    <message>
        <source>&amp;Verify message…</source>
        <translation type="unfinished">&amp;Verifiëer Bericht...</translation>
    </message>
    <message>
<<<<<<< HEAD
        <source>Verify messages to ensure they were signed with specified Particl addresses</source>
        <translation>Verifiëer handtekeningen om zeker te zijn dat de berichten zijn ondertekend met de gespecificeerde Particladressen</translation>
=======
        <source>Verify messages to ensure they were signed with specified Bitcoin addresses</source>
        <translation>Verifiëer handtekeningen om zeker te zijn dat de berichten zijn ondertekend met de gespecificeerde Bitcoin adressen</translation>
>>>>>>> a46e1783
    </message>
    <message>
        <source>&amp;Load PSBT from file…</source>
        <translation type="unfinished">&amp;Laad PSBT vanuit bestand...</translation>
    </message>
    <message>
        <source>Load PSBT from clipboard…</source>
        <translation type="unfinished">Laad PSBT vanaf klembord...</translation>
    </message>
    <message>
        <source>Open &amp;URI…</source>
        <translation type="unfinished">Open &amp;URI...</translation>
    </message>
    <message>
        <source>Close Wallet…</source>
        <translation type="unfinished">Portemonnee Sluiten...</translation>
    </message>
    <message>
        <source>Create Wallet…</source>
        <translation type="unfinished">Creëer portemonnee...</translation>
    </message>
    <message>
        <source>Close All Wallets…</source>
        <translation type="unfinished">Sluit Alle Wallets…</translation>
    </message>
    <message>
        <source>&amp;File</source>
        <translation>&amp;Bestand</translation>
    </message>
    <message>
        <source>&amp;Settings</source>
        <translation>&amp;Instellingen</translation>
    </message>
    <message>
        <source>&amp;Help</source>
        <translation>&amp;Hulp</translation>
    </message>
    <message>
        <source>Tabs toolbar</source>
        <translation>Tab-werkbalk</translation>
    </message>
    <message>
        <source>Syncing Headers (%1%)…</source>
        <translation type="unfinished">Blokhoofden synchroniseren (%1%)...</translation>
    </message>
    <message>
        <source>Synchronizing with network…</source>
        <translation type="unfinished">Synchroniseren met netwerk...</translation>
    </message>
    <message>
        <source>Indexing blocks on disk…</source>
        <translation type="unfinished">Bezig met indexeren van blokken op harde schijf...</translation>
    </message>
    <message>
        <source>Processing blocks on disk…</source>
        <translation type="unfinished">Bezig met verwerken van blokken op harde schijf...</translation>
    </message>
    <message>
        <source>Reindexing blocks on disk…</source>
        <translation type="unfinished">Bezig met herindexeren van blokken op harde schijf...</translation>
    </message>
    <message>
        <source>Connecting to peers…</source>
        <translation type="unfinished">Verbinden met peers...</translation>
    </message>
    <message>
        <source>Request payments (generates QR codes and particl: URIs)</source>
        <translation type="unfinished">Vraag betaling aan (genereert QR-codes en particl: URI's)</translation>
    </message>
    <message>
        <source>Show the list of used sending addresses and labels</source>
        <translation type="unfinished">Toon de lijst met gebruikte verstuuradressen en -labels</translation>
    </message>
    <message>
        <source>Show the list of used receiving addresses and labels</source>
        <translation type="unfinished">Toon de lijst met gebruikte ontvangstadressen en labels</translation>
    </message>
    <message>
        <source>&amp;Command-line options</source>
        <translation type="unfinished">&amp;Opdrachtregelopties</translation>
    </message>
    <message numerus="yes">
        <source>Processed %n block(s) of transaction history.</source>
        <translation>
            <numerusform>%n blokken aan transactiegeschiedenis verwerkt.</numerusform>
            <numerusform>%n blokken aan transactiegeschiedenis verwerkt.</numerusform>
        </translation>
    </message>
    <message>
        <source>%1 behind</source>
        <translation>%1 achter</translation>
    </message>
    <message>
        <source>Catching up…</source>
        <translation type="unfinished">Aan het bijwerken...</translation>
    </message>
    <message>
        <source>Last received block was generated %1 ago.</source>
        <translation>Laatst ontvangen blok was %1 geleden gegenereerd.</translation>
    </message>
    <message>
        <source>Transactions after this will not yet be visible.</source>
        <translation>Transacties na dit moment zullen nu nog niet zichtbaar zijn.</translation>
    </message>
    <message>
        <source>Error</source>
        <translation>Fout</translation>
    </message>
    <message>
        <source>Warning</source>
        <translation>Waarschuwing</translation>
    </message>
    <message>
        <source>Information</source>
        <translation>Informatie</translation>
    </message>
    <message>
        <source>Up to date</source>
        <translation>Bijgewerkt</translation>
    </message>
    <message>
<<<<<<< HEAD
        <source>Load Partially Signed Particl Transaction</source>
        <translation type="unfinished">Laad gedeeltelijk ondertekende Particl-transactie</translation>
    </message>
    <message>
        <source>Load Partially Signed Particl Transaction from clipboard</source>
        <translation type="unfinished">Laad gedeeltelijk ondertekende Particl-transactie vanaf het klembord</translation>
=======
        <source>Load Partially Signed Bitcoin Transaction</source>
        <translation type="unfinished">Laad gedeeltelijk ondertekende Bitcoin transactie</translation>
    </message>
    <message>
        <source>Load Partially Signed Bitcoin Transaction from clipboard</source>
        <translation type="unfinished">Laad gedeeltelijk ondertekende Bitcoin transactie vanaf het klembord</translation>
>>>>>>> a46e1783
    </message>
    <message>
        <source>Node window</source>
        <translation type="unfinished">Nodevenster</translation>
    </message>
    <message>
        <source>Open node debugging and diagnostic console</source>
        <translation type="unfinished">Open node debugging en diagnostische console</translation>
    </message>
    <message>
        <source>&amp;Sending addresses</source>
        <translation type="unfinished">Verzendadressen</translation>
    </message>
    <message>
        <source>&amp;Receiving addresses</source>
        <translation type="unfinished">Ontvangstadressen</translation>
    </message>
    <message>
        <source>Open a particl: URI</source>
        <translation type="unfinished">Open een particl: URI</translation>
    </message>
    <message>
        <source>Open Wallet</source>
        <translation type="unfinished">Portemonnee Openen</translation>
    </message>
    <message>
        <source>Open a wallet</source>
        <translation type="unfinished">Open een portemonnee</translation>
    </message>
    <message>
        <source>Close wallet</source>
        <translation type="unfinished">Portemonnee Sluiten</translation>
    </message>
    <message>
        <source>Close all wallets</source>
        <translation type="unfinished">Sluit alle portemonnees</translation>
    </message>
    <message>
        <source>Show the %1 help message to get a list with possible Particl command-line options</source>
        <translation type="unfinished">Toon het %1 hulpbericht om een lijst te krijgen met mogelijke Particl commandoregelopties</translation>
    </message>
    <message>
        <source>&amp;Mask values</source>
        <translation type="unfinished">&amp;Maskeer waarden</translation>
    </message>
    <message>
        <source>Mask the values in the Overview tab</source>
        <translation type="unfinished">Maskeer de waarden op het tabblad Overzicht</translation>
    </message>
    <message>
        <source>default wallet</source>
        <translation type="unfinished">standaard portemonnee</translation>
    </message>
    <message>
        <source>No wallets available</source>
        <translation type="unfinished">Geen portefeuilles beschikbaar</translation>
    </message>
    <message>
        <source>&amp;Window</source>
        <translation type="unfinished">&amp;Scherm</translation>
    </message>
    <message>
        <source>Minimize</source>
        <translation type="unfinished">Minimaliseer</translation>
    </message>
    <message>
        <source>Main Window</source>
        <translation type="unfinished">Hoofdscherm</translation>
    </message>
    <message numerus="yes">
        <source>%n active connection(s) to Particl network.</source>
        <extracomment>A substring of the tooltip.</extracomment>
        <translation type="unfinished">
<<<<<<< HEAD
            <numerusform>%n actieve verbinding(en) met Particlnetwerk.</numerusform>
            <numerusform>%n actieve verbinding(en) met Particlnetwerk.</numerusform>
=======
            <numerusform>%n actieve verbinding(en) met Bitcoinnetwerk.</numerusform>
            <numerusform>%n actieve verbinding(en) met Bitcoin netwerk.</numerusform>
>>>>>>> a46e1783
        </translation>
    </message>
    <message>
        <source>Click for more actions.</source>
        <extracomment>A substring of the tooltip. "More actions" are available via the context menu.</extracomment>
        <translation type="unfinished">Klik voor meer acties.</translation>
    </message>
    <message>
        <source>Show Peers tab</source>
        <extracomment>A context menu item. The "Peers tab" is an element of the "Node window".</extracomment>
        <translation type="unfinished">Peers tab tonen</translation>
    </message>
    <message>
        <source>Disable network activity</source>
        <extracomment>A context menu item.</extracomment>
        <translation type="unfinished">Netwerkactiviteit uitschakelen</translation>
    </message>
    <message>
        <source>Enable network activity</source>
        <extracomment>A context menu item. The network activity was disabled previously.</extracomment>
        <translation type="unfinished">Netwerkactiviteit inschakelen</translation>
    </message>
    <message>
        <source>Error: %1</source>
        <translation type="unfinished">Fout: %1</translation>
    </message>
    <message>
        <source>Warning: %1</source>
        <translation type="unfinished">Waarschuwing: %1</translation>
    </message>
    <message>
        <source>Date: %1
</source>
        <translation type="unfinished">Datum: %1
</translation>
    </message>
    <message>
        <source>Amount: %1
</source>
        <translation type="unfinished">Aantal: %1
</translation>
    </message>
    <message>
        <source>Wallet: %1
</source>
        <translation type="unfinished">Portemonnee: %1
</translation>
    </message>
    <message>
        <source>Address: %1
</source>
        <translation type="unfinished">Adres: %1
</translation>
    </message>
    <message>
        <source>Sent transaction</source>
        <translation>Verstuurde transactie</translation>
    </message>
    <message>
        <source>Incoming transaction</source>
        <translation>Binnenkomende transactie</translation>
    </message>
    <message>
        <source>HD key generation is &lt;b&gt;enabled&lt;/b&gt;</source>
        <translation type="unfinished">HD-sleutel voortbrenging is &lt;b&gt;ingeschakeld&lt;/b&gt;</translation>
    </message>
    <message>
        <source>HD key generation is &lt;b&gt;disabled&lt;/b&gt;</source>
        <translation type="unfinished">HD-sleutel voortbrenging is &lt;b&gt;uitgeschakeld&lt;/b&gt;</translation>
    </message>
    <message>
        <source>Private key &lt;b&gt;disabled&lt;/b&gt;</source>
        <translation type="unfinished">Prive sleutel &lt;b&gt;uitgeschakeld&lt;/b&gt;</translation>
    </message>
    <message>
        <source>Wallet is &lt;b&gt;encrypted&lt;/b&gt; and currently &lt;b&gt;unlocked&lt;/b&gt;</source>
        <translation>Portemonnee is &lt;b&gt;versleuteld&lt;/b&gt; en momenteel &lt;b&gt;geopend&lt;/b&gt;</translation>
    </message>
    <message>
        <source>Wallet is &lt;b&gt;encrypted&lt;/b&gt; and currently &lt;b&gt;locked&lt;/b&gt;</source>
        <translation>Portemonnee is &lt;b&gt;versleuteld&lt;/b&gt; en momenteel &lt;b&gt;gesloten&lt;/b&gt;</translation>
    </message>
    <message>
        <source>Original message:</source>
        <translation type="unfinished">Origineel bericht:</translation>
    </message>
</context>
<context>
    <name>UnitDisplayStatusBarControl</name>
    <message>
        <source>Unit to show amounts in. Click to select another unit.</source>
        <translation type="unfinished">Eenheid om bedragen uit te drukken. Klik om een andere eenheid te selecteren.</translation>
    </message>
</context>
<context>
    <name>CoinControlDialog</name>
    <message>
        <source>Coin Selection</source>
        <translation type="unfinished">Munt Selectie</translation>
    </message>
    <message>
        <source>Quantity:</source>
        <translation type="unfinished">Kwantiteit</translation>
    </message>
    <message>
        <source>Amount:</source>
        <translation type="unfinished">Bedrag:</translation>
    </message>
    <message>
        <source>Fee:</source>
        <translation type="unfinished">Vergoeding:</translation>
    </message>
    <message>
        <source>Dust:</source>
        <translation type="unfinished">Stof:</translation>
    </message>
    <message>
        <source>After Fee:</source>
        <translation type="unfinished">Naheffing:</translation>
    </message>
    <message>
        <source>Change:</source>
        <translation type="unfinished">Wisselgeld:</translation>
    </message>
    <message>
        <source>(un)select all</source>
        <translation type="unfinished">(de)selecteer alles</translation>
    </message>
    <message>
        <source>Tree mode</source>
        <translation type="unfinished">Boom modus</translation>
    </message>
    <message>
        <source>List mode</source>
        <translation type="unfinished">Lijst modus</translation>
    </message>
    <message>
        <source>Amount</source>
        <translation type="unfinished">Bedrag</translation>
    </message>
    <message>
        <source>Received with label</source>
        <translation type="unfinished">Ontvangen met label</translation>
    </message>
    <message>
        <source>Received with address</source>
        <translation type="unfinished">Ontvangen met adres</translation>
    </message>
    <message>
        <source>Date</source>
        <translation type="unfinished">Datum</translation>
    </message>
    <message>
        <source>Confirmations</source>
        <translation type="unfinished">Bevestigingen</translation>
    </message>
    <message>
        <source>Confirmed</source>
        <translation type="unfinished">Bevestigd</translation>
    </message>
    <message>
        <source>Copy amount</source>
        <translation type="unfinished">Kopieer bedrag</translation>
    </message>
    <message>
        <source>&amp;Copy address</source>
        <translation type="unfinished">&amp;Kopieer adres</translation>
    </message>
    <message>
        <source>Copy &amp;label</source>
        <translation type="unfinished">Kopieer &amp;label</translation>
    </message>
    <message>
        <source>Copy &amp;amount</source>
        <translation type="unfinished">Kopieer &amp;bedrag</translation>
    </message>
    <message>
        <source>Copy transaction &amp;ID</source>
        <translation type="unfinished">Kopieer transactie-&amp;ID</translation>
    </message>
    <message>
        <source>L&amp;ock unspent</source>
        <translation type="unfinished">Bl&amp;okeer ongebruikte</translation>
    </message>
    <message>
        <source>&amp;Unlock unspent</source>
        <translation type="unfinished">&amp;Deblokkeer ongebruikte</translation>
    </message>
    <message>
        <source>Copy quantity</source>
        <translation type="unfinished">Kopieer aantal</translation>
    </message>
    <message>
        <source>Copy fee</source>
        <translation type="unfinished">Kopieer vergoeding</translation>
    </message>
    <message>
        <source>Copy after fee</source>
        <translation type="unfinished">Kopieer na vergoeding</translation>
    </message>
    <message>
        <source>Copy bytes</source>
        <translation type="unfinished">Kopieer bytes</translation>
    </message>
    <message>
        <source>Copy dust</source>
        <translation type="unfinished">Kopieër stof</translation>
    </message>
    <message>
        <source>Copy change</source>
        <translation type="unfinished">Kopieer wijziging</translation>
    </message>
    <message>
        <source>(%1 locked)</source>
        <translation type="unfinished">(%1 geblokkeerd)</translation>
    </message>
    <message>
        <source>yes</source>
        <translation type="unfinished">ja</translation>
    </message>
    <message>
        <source>no</source>
        <translation type="unfinished">nee</translation>
    </message>
    <message>
        <source>This label turns red if any recipient receives an amount smaller than the current dust threshold.</source>
        <translation type="unfinished">Dit label wordt rood, als een ontvanger een bedrag van minder dan de huidige dust drempel gekregen heeft.</translation>
    </message>
    <message>
        <source>Can vary +/- %1 satoshi(s) per input.</source>
        <translation type="unfinished">Kan per input +/- %1 satoshi(s)  variëren.</translation>
    </message>
    <message>
        <source>(no label)</source>
        <translation type="unfinished">(geen label)</translation>
    </message>
    <message>
        <source>change from %1 (%2)</source>
        <translation type="unfinished">wijzig van %1 (%2)</translation>
    </message>
    <message>
        <source>(change)</source>
        <translation type="unfinished">(wijzig)</translation>
    </message>
</context>
<context>
    <name>CreateWalletActivity</name>
    <message>
        <source>Creating Wallet &lt;b&gt;%1&lt;/b&gt;…</source>
        <translation type="unfinished">Aanmaken wallet &lt;b&gt;%1&lt;/b&gt;...</translation>
    </message>
    <message>
        <source>Create wallet failed</source>
        <translation type="unfinished">Aanmaken wallet mislukt</translation>
    </message>
    <message>
        <source>Create wallet warning</source>
        <translation type="unfinished">Aanmaken wallet waarschuwing</translation>
    </message>
    <message>
        <source>Can't list signers</source>
        <translation type="unfinished">Kan geen lijst maken van ondertekenaars</translation>
    </message>
</context>
<context>
    <name>OpenWalletActivity</name>
    <message>
        <source>Open wallet failed</source>
        <translation type="unfinished">Openen van portemonnee is mislukt</translation>
    </message>
    <message>
        <source>Open wallet warning</source>
        <translation type="unfinished">Openen van portemonnee heeft een waarschuwing</translation>
    </message>
    <message>
        <source>default wallet</source>
        <translation type="unfinished">standaard portemonnee</translation>
    </message>
    <message>
        <source>Opening Wallet &lt;b&gt;%1&lt;/b&gt;…</source>
        <translation type="unfinished">Openen wallet &lt;b&gt;%1&lt;/b&gt;...</translation>
    </message>
</context>
<context>
    <name>WalletController</name>
    <message>
        <source>Close wallet</source>
        <translation type="unfinished">Portemonnee Sluiten</translation>
    </message>
    <message>
        <source>Are you sure you wish to close the wallet &lt;i&gt;%1&lt;/i&gt;?</source>
        <translation type="unfinished">Weet je zeker dat je portemonnee &lt;i&gt;%1&lt;/i&gt; wil sluiten?</translation>
    </message>
    <message>
        <source>Closing the wallet for too long can result in having to resync the entire chain if pruning is enabled.</source>
        <translation type="unfinished">De portemonee te lang gesloten houden kan leiden tot het moeten hersynchroniseren van de hele keten als snoeien aktief is.</translation>
    </message>
    <message>
        <source>Close all wallets</source>
        <translation type="unfinished">Sluit alle portemonnees</translation>
    </message>
    <message>
        <source>Are you sure you wish to close all wallets?</source>
        <translation type="unfinished">Ben je zeker dat je alle portefeuilles wilt sluiten?</translation>
    </message>
</context>
<context>
    <name>CreateWalletDialog</name>
    <message>
        <source>Create Wallet</source>
        <translation type="unfinished">Creëer wallet</translation>
    </message>
    <message>
        <source>Wallet Name</source>
        <translation type="unfinished">Wallet Naam</translation>
    </message>
    <message>
        <source>Wallet</source>
        <translation type="unfinished">Portemonnee</translation>
    </message>
    <message>
        <source>Encrypt the wallet. The wallet will be encrypted with a passphrase of your choice.</source>
        <translation type="unfinished">Versleutel je portemonnee. Je portemonnee zal versleuteld zijn met een wachtwoordzin naar eigen keuze.</translation>
    </message>
    <message>
        <source>Encrypt Wallet</source>
        <translation type="unfinished">Versleutel portemonnee</translation>
    </message>
    <message>
        <source>Advanced Options</source>
        <translation type="unfinished">Geavanceerde Opties</translation>
    </message>
    <message>
        <source>Disable private keys for this wallet. Wallets with private keys disabled will have no private keys and cannot have an HD seed or imported private keys. This is ideal for watch-only wallets.</source>
        <translation type="unfinished">Schakel privésleutels uit voor deze portemonnee. Portommonees met privésleutels uitgeschakeld hebben deze niet en kunnen geen HD seed of geimporteerde privésleutels bevatten.
Dit is ideaal voor alleen-lezen portommonees.</translation>
    </message>
    <message>
        <source>Disable Private Keys</source>
        <translation type="unfinished">Schakel privésleutels uit</translation>
    </message>
    <message>
        <source>Make a blank wallet. Blank wallets do not initially have private keys or scripts. Private keys and addresses can be imported, or an HD seed can be set, at a later time.</source>
        <translation type="unfinished">Maak een blanco portemonnee. Blanco portemonnees hebben initieel geen privésleutel of scripts. Privésleutels en adressen kunnen later worden geimporteerd of een HD seed kan later ingesteld worden.</translation>
    </message>
    <message>
        <source>Make Blank Wallet</source>
        <translation type="unfinished">Maak een lege portemonnee</translation>
    </message>
    <message>
        <source>Use descriptors for scriptPubKey management</source>
        <translation type="unfinished">Gebruik descriptors voor scriptPubKey-beheer</translation>
    </message>
    <message>
        <source>Descriptor Wallet</source>
        <translation type="unfinished">Descriptor Portemonnee</translation>
    </message>
    <message>
        <source>Use an external signing device such as a hardware wallet. Configure the external signer script in wallet preferences first.</source>
        <translation type="unfinished">Gebruik een extern onderteken device zoals een hardware wallet. Configureer eerst het externe ondertekenaar script in wallet preferences.</translation>
    </message>
    <message>
        <source>External signer</source>
        <translation type="unfinished">Externe ondertekenaar</translation>
    </message>
    <message>
        <source>Create</source>
        <translation type="unfinished">Creëer</translation>
    </message>
    <message>
        <source>Compiled without sqlite support (required for descriptor wallets)</source>
        <translation type="unfinished">Gecompileerd zonder ondersteuning van sqlite (noodzakelijk voor beschrijvende portemonees)</translation>
    </message>
    <message>
        <source>Compiled without external signing support (required for external signing)</source>
        <extracomment>"External signing" means using devices such as hardware wallets.</extracomment>
        <translation type="unfinished">Gecompileerd zonder ondersteuning voor externe ondertekenaars (vereist voor extern ondertekenen)</translation>
    </message>
</context>
<context>
    <name>EditAddressDialog</name>
    <message>
        <source>Edit Address</source>
        <translation>Bewerk adres</translation>
    </message>
    <message>
        <source>The label associated with this address list entry</source>
        <translation type="unfinished">Het label dat bij dit adres item hoort</translation>
    </message>
    <message>
        <source>The address associated with this address list entry. This can only be modified for sending addresses.</source>
        <translation type="unfinished">Het adres dat bij dit adresitem hoort. Dit kan alleen bewerkt worden voor verstuuradressen.</translation>
    </message>
    <message>
        <source>&amp;Address</source>
        <translation>&amp;Adres</translation>
    </message>
    <message>
        <source>New sending address</source>
        <translation type="unfinished">Nieuw verzendadres</translation>
    </message>
    <message>
        <source>Edit receiving address</source>
        <translation type="unfinished">Bewerk ontvangstadres</translation>
    </message>
    <message>
        <source>Edit sending address</source>
        <translation type="unfinished">Bewerk verzendadres</translation>
    </message>
    <message>
<<<<<<< HEAD
        <source>The entered address "%1" is not a valid Particl address.</source>
        <translation type="unfinished">Het opgegeven adres "%1" is een ongeldig Particladres.</translation>
=======
        <source>The entered address "%1" is not a valid Bitcoin address.</source>
        <translation type="unfinished">Het opgegeven adres "%1" is een ongeldig Bitcoin adres.</translation>
>>>>>>> a46e1783
    </message>
    <message>
        <source>Address "%1" already exists as a receiving address with label "%2" and so cannot be added as a sending address.</source>
        <translation type="unfinished">Adres "%1" bestaat al als ontvang adres met label "%2" en kan dus niet toegevoegd worden als verzend adres.</translation>
    </message>
    <message>
        <source>The entered address "%1" is already in the address book with label "%2".</source>
        <translation type="unfinished">Het opgegeven adres "%1" bestaat al in uw adresboek onder label "%2".</translation>
    </message>
    <message>
        <source>Could not unlock wallet.</source>
        <translation type="unfinished">Kon de portemonnee niet openen.</translation>
    </message>
    <message>
        <source>New key generation failed.</source>
        <translation type="unfinished">Genereren nieuwe sleutel mislukt.</translation>
    </message>
</context>
<context>
    <name>FreespaceChecker</name>
    <message>
        <source>A new data directory will be created.</source>
        <translation>Een nieuwe gegevensmap wordt aangemaakt.</translation>
    </message>
    <message>
        <source>name</source>
        <translation>naam</translation>
    </message>
    <message>
        <source>Directory already exists. Add %1 if you intend to create a new directory here.</source>
        <translation>Map bestaat al. Voeg %1 toe als u van plan bent hier een nieuwe map aan te maken.</translation>
    </message>
    <message>
        <source>Path already exists, and is not a directory.</source>
        <translation>Pad bestaat al en is geen map.</translation>
    </message>
    <message>
        <source>Cannot create data directory here.</source>
        <translation>Kan hier geen gegevensmap aanmaken.</translation>
    </message>
</context>
<context>
    <name>Intro</name>
    <message>
        <source>%1 GB of free space available</source>
        <translation type="unfinished">%1 GB vrije ruimte beschikbaar</translation>
    </message>
    <message>
        <source>(of %1 GB needed)</source>
        <translation type="unfinished">(van %1 GB nodig)</translation>
    </message>
    <message>
        <source>(%1 GB needed for full chain)</source>
        <translation type="unfinished">(%1 GB nodig voor volledige keten)</translation>
    </message>
    <message>
        <source>At least %1 GB of data will be stored in this directory, and it will grow over time.</source>
        <translation type="unfinished">Tenminste %1 GB aan data zal worden opgeslagen in deze map, en dit zal naarmate de tijd voortschrijdt groeien.</translation>
    </message>
    <message>
        <source>Approximately %1 GB of data will be stored in this directory.</source>
        <translation type="unfinished">Gemiddeld %1 GB aan data zal worden opgeslagen in deze map.</translation>
    </message>
    <message numerus="yes">
        <source>(sufficient to restore backups %n day(s) old)</source>
        <extracomment>Explanatory text on the capability of the current prune target.</extracomment>
        <translation type="unfinished">
            <numerusform>(voldoende om back-ups van %n dag(en) oud te herstellen)</numerusform>
            <numerusform>(voldoende om back-ups van %n dag(en) oud te herstellen)</numerusform>
        </translation>
    </message>
    <message>
        <source>%1 will download and store a copy of the Particl block chain.</source>
        <translation type="unfinished">%1 zal een kopie van de blokketen van Particl downloaden en opslaan.</translation>
    </message>
    <message>
        <source>The wallet will also be stored in this directory.</source>
        <translation type="unfinished">De portemonnee wordt ook in deze map opgeslagen.</translation>
    </message>
    <message>
        <source>Error: Specified data directory "%1" cannot be created.</source>
        <translation type="unfinished">Fout: De gespecificeerde map "%1" kan niet worden gecreëerd.</translation>
    </message>
    <message>
        <source>Error</source>
        <translation>Fout</translation>
    </message>
    <message>
        <source>Welcome</source>
        <translation>Welkom</translation>
    </message>
    <message>
        <source>Welcome to %1.</source>
        <translation type="unfinished">Welkom bij %1.</translation>
    </message>
    <message>
        <source>As this is the first time the program is launched, you can choose where %1 will store its data.</source>
        <translation type="unfinished">Omdat dit de eerste keer is dat het programma gestart is, kunt u nu kiezen waar %1 de data moet opslaan.</translation>
    </message>
    <message>
        <source>When you click OK, %1 will begin to download and process the full %4 block chain (%2GB) starting with the earliest transactions in %3 when %4 initially launched.</source>
        <translation type="unfinished">Als u op OK klikt, dan zal %1 beginnen met downloaden en verwerken van de volledige %4 blokketen (%2GB) startend met de eerste transacties in %3 toen %4 initeel werd gestart.</translation>
    </message>
    <message>
        <source>Limit block chain storage to</source>
        <translation type="unfinished">Beperk blockchainopslag tot</translation>
    </message>
    <message>
        <source>Reverting this setting requires re-downloading the entire blockchain. It is faster to download the full chain first and prune it later. Disables some advanced features.</source>
        <translation type="unfinished">Om deze instelling weer ongedaan te maken moet de volledige blockchain opnieuw gedownload worden. Het is sneller om eerst de volledige blockchain te downloaden en deze later te prunen. Schakelt een aantal geavanceerde functies uit.</translation>
    </message>
    <message>
        <source> GB</source>
        <translation type="unfinished">GB</translation>
    </message>
    <message>
        <source>This initial synchronisation is very demanding, and may expose hardware problems with your computer that had previously gone unnoticed. Each time you run %1, it will continue downloading where it left off.</source>
        <translation type="unfinished">Deze initiële synchronisatie is heel veeleisend, en kan hardware problemen met uw computer blootleggen die voorheen onopgemerkt bleven. Elke keer dat %1 gebruikt word, zal verdergegaan worden waar gebleven is.</translation>
    </message>
    <message>
        <source>If you have chosen to limit block chain storage (pruning), the historical data must still be downloaded and processed, but will be deleted afterward to keep your disk usage low.</source>
        <translation type="unfinished">Als u gekozen heeft om de blokketenopslag te beperken (pruning), dan moet de historische data nog steeds gedownload en verwerkt worden, maar zal verwijderd worden naderhand om schijf gebruik zo laag mogelijk te houden.</translation>
    </message>
    <message>
        <source>Use the default data directory</source>
        <translation>Gebruik de standaard gegevensmap</translation>
    </message>
    <message>
        <source>Use a custom data directory:</source>
        <translation>Gebruik een aangepaste gegevensmap:</translation>
    </message>
</context>
<context>
    <name>HelpMessageDialog</name>
    <message>
        <source>version</source>
        <translation type="unfinished">versie</translation>
    </message>
    <message>
        <source>About %1</source>
        <translation type="unfinished">Over %1</translation>
    </message>
    <message>
        <source>Command-line options</source>
        <translation type="unfinished">Opdrachtregelopties</translation>
    </message>
</context>
<context>
    <name>ShutdownWindow</name>
    <message>
        <source>%1 is shutting down…</source>
        <translation type="unfinished">%1 is aan het afsluiten...</translation>
    </message>
    <message>
        <source>Do not shut down the computer until this window disappears.</source>
        <translation type="unfinished">Sluit de computer niet af totdat dit venster verdwenen is.</translation>
    </message>
</context>
<context>
    <name>ModalOverlay</name>
    <message>
        <source>Form</source>
        <translation type="unfinished">Vorm</translation>
    </message>
    <message>
<<<<<<< HEAD
        <source>Recent transactions may not yet be visible, and therefore your wallet's balance might be incorrect. This information will be correct once your wallet has finished synchronizing with the particl network, as detailed below.</source>
        <translation type="unfinished">Recente transacties zijn mogelijk nog niet zichtbaar. De balans van de portemonnee is daarom mogelijk niet correct. Deze informatie is correct zodra de synchronisatie met het Particl-netwerk is voltooid, zoals onderaan beschreven.</translation>
=======
        <source>Recent transactions may not yet be visible, and therefore your wallet's balance might be incorrect. This information will be correct once your wallet has finished synchronizing with the bitcoin network, as detailed below.</source>
        <translation type="unfinished">Recente transacties zijn mogelijk nog niet zichtbaar. De balans van de portemonnee is daarom mogelijk niet correct. Deze informatie is correct zodra de portemonnee gelijk loopt met het Bitcoin netwerk, zoals onderaan beschreven.</translation>
>>>>>>> a46e1783
    </message>
    <message>
        <source>Attempting to spend particl that are affected by not-yet-displayed transactions will not be accepted by the network.</source>
        <translation type="unfinished">Poging om particl te besteden die door "nog niet weergegeven" transacties worden beïnvloed, worden niet door het netwerk geaccepteerd.</translation>
    </message>
    <message>
        <source>Number of blocks left</source>
        <translation type="unfinished">Aantal blokken resterend.</translation>
    </message>
    <message>
        <source>Unknown…</source>
        <translation type="unfinished">Onbekend...</translation>
    </message>
    <message>
        <source>calculating…</source>
        <translation type="unfinished">berekenen...</translation>
    </message>
    <message>
        <source>Last block time</source>
        <translation type="unfinished">Tijd laatste blok</translation>
    </message>
    <message>
        <source>Progress</source>
        <translation type="unfinished">Vooruitgang</translation>
    </message>
    <message>
        <source>Progress increase per hour</source>
        <translation type="unfinished">Vooruitgang per uur</translation>
    </message>
    <message>
        <source>Estimated time left until synced</source>
        <translation type="unfinished">Geschatte tijd totdat uw portemonnee gelijk loopt met het bitcoin netwerk.</translation>
    </message>
    <message>
        <source>Hide</source>
        <translation type="unfinished">Verbergen</translation>
    </message>
    <message>
        <source>%1 is currently syncing.  It will download headers and blocks from peers and validate them until reaching the tip of the block chain.</source>
        <translation type="unfinished">%1 is momenteel aan het synchroniseren. Het zal headers en blocks downloaden van peers en deze valideren tot de top van de block chain bereikt is. </translation>
    </message>
    <message>
        <source>Unknown. Syncing Headers (%1, %2%)…</source>
        <translation type="unfinished">Onbekend. Blockheaders synchroniseren (%1, %2%)...</translation>
    </message>
</context>
<context>
<<<<<<< HEAD
    <name>OpenURIDialog</name>
    <message>
        <source>Open particl URI</source>
        <translation type="unfinished">Open particl-URI</translation>
    </message>
    </context>
<context>
=======
>>>>>>> a46e1783
    <name>OptionsDialog</name>
    <message>
        <source>Options</source>
        <translation>Opties</translation>
    </message>
    <message>
        <source>&amp;Main</source>
        <translation>&amp;Algemeen</translation>
    </message>
    <message>
        <source>Automatically start %1 after logging in to the system.</source>
        <translation type="unfinished">Start %1 automatisch na inloggen in het systeem.</translation>
    </message>
    <message>
        <source>&amp;Start %1 on system login</source>
        <translation type="unfinished">&amp;Start %1 bij het inloggen op het systeem</translation>
    </message>
    <message>
        <source>Enabling pruning significantly reduces the disk space required to store transactions. All blocks are still fully validated. Reverting this setting requires re-downloading the entire blockchain.</source>
        <translation type="unfinished">Activeren van pruning verkleint de benodigde ruimte om transacties op de harde schijf op te slaan aanzienlijk. Alle blokken blijven volledig gevalideerd worden. Deze instelling ongedaan maken vereist het opnieuw downloaden van de gehele blockchain.</translation>
    </message>
    <message>
        <source>Size of &amp;database cache</source>
        <translation type="unfinished">Grootte van de &amp;databasecache</translation>
    </message>
    <message>
        <source>Number of script &amp;verification threads</source>
        <translation type="unfinished">Aantal threads voor &amp;scriptverificatie</translation>
    </message>
    <message>
        <source>IP address of the proxy (e.g. IPv4: 127.0.0.1 / IPv6: ::1)</source>
        <translation type="unfinished">IP-adres van de proxy (bijv. IPv4: 127.0.0.1 / IPv6: ::1)</translation>
    </message>
    <message>
        <source>Shows if the supplied default SOCKS5 proxy is used to reach peers via this network type.</source>
        <translation type="unfinished">Toont aan of de aangeleverde standaard SOCKS5 proxy gebruikt wordt om peers te bereiken via dit netwerktype.</translation>
    </message>
    <message>
        <source>Minimize instead of exit the application when the window is closed. When this option is enabled, the application will be closed only after selecting Exit in the menu.</source>
        <translation type="unfinished">Minimaliseren in plaats van de applicatie af te sluiten wanneer het venster is afgesloten. Als deze optie is ingeschakeld, zal de toepassing pas worden afgesloten na het selecteren van Exit in het menu.</translation>
    </message>
    <message>
        <source>Third party URLs (e.g. a block explorer) that appear in the transactions tab as context menu items. %s in the URL is replaced by transaction hash. Multiple URLs are separated by vertical bar |.</source>
        <translation type="unfinished">URL's van derden (bijvoorbeeld blokexplorer) die in de transacties tab verschijnen als contextmenuelementen. %s in de URL is vervangen door transactiehash. Verscheidene URL's zijn gescheiden door een verticale streep |.</translation>
    </message>
    <message>
        <source>Open the %1 configuration file from the working directory.</source>
        <translation type="unfinished">Open het %1 configuratiebestand van de werkmap.</translation>
    </message>
    <message>
        <source>Open Configuration File</source>
        <translation type="unfinished">Open configuratiebestand</translation>
    </message>
    <message>
        <source>Reset all client options to default.</source>
        <translation>Reset alle clientopties naar de standaardinstellingen.</translation>
    </message>
    <message>
        <source>&amp;Reset Options</source>
        <translation>&amp;Reset opties</translation>
    </message>
    <message>
        <source>&amp;Network</source>
        <translation>&amp;Netwerk</translation>
    </message>
    <message>
        <source>Prune &amp;block storage to</source>
        <translation type="unfinished">Prune &amp; block opslag op</translation>
    </message>
    <message>
        <source>Reverting this setting requires re-downloading the entire blockchain.</source>
        <translation type="unfinished">Deze instelling terugzetten vereist het opnieuw downloaden van de gehele blockchain.</translation>
    </message>
    <message>
        <source>(0 = auto, &lt;0 = leave that many cores free)</source>
        <translation type="unfinished">(0 = auto, &lt;0 = laat dit aantal kernen vrij)</translation>
    </message>
    <message>
        <source>Enable coin &amp;control features</source>
        <translation type="unfinished">Coin &amp;control activeren</translation>
    </message>
    <message>
        <source>If you disable the spending of unconfirmed change, the change from a transaction cannot be used until that transaction has at least one confirmation. This also affects how your balance is computed.</source>
        <translation type="unfinished">Indien het uitgeven van onbevestigd wisselgeld uitgeschakeld wordt dan kan het wisselgeld van een transactie niet worden gebruikt totdat de transactie ten minste een bevestiging heeft. Dit heeft ook invloed op de manier waarop uw saldo wordt berekend.</translation>
    </message>
    <message>
        <source>&amp;Spend unconfirmed change</source>
        <translation type="unfinished">&amp;Spendeer onbevestigd wisselgeld</translation>
    </message>
    <message>
        <source>External Signer (e.g. hardware wallet)</source>
        <translation type="unfinished">Externe ondertekenaar (b.v. een hardware wallet)</translation>
    </message>
    <message>
        <source>&amp;External signer script path</source>
        <translation type="unfinished">&amp;Extern ondertekenscript directory</translation>
    </message>
    <message>
        <source>Full path to a Particl Core compatible script (e.g. C:\Downloads\hwi.exe or /Users/you/Downloads/hwi.py). Beware: malware can steal your coins!</source>
        <translation type="unfinished">Volledige pad naar een Particl Core compatibel script (b.v. C:\Downloads\hwi.exe of /Users/you/Downloads/hwi.py). Let op: Malware kan je coins stelen!</translation>
    </message>
    <message>
<<<<<<< HEAD
        <source>Automatically open the Particl client port on the router. This only works when your router supports UPnP and it is enabled.</source>
        <translation>Open de Particlpoort automatisch op de router. Dit werkt alleen als de router UPnP ondersteunt en het aanstaat.</translation>
=======
        <source>Automatically open the Bitcoin client port on the router. This only works when your router supports UPnP and it is enabled.</source>
        <translation>Open de Bitcoin poort automatisch op de router. Dit werkt alleen als de router UPnP ondersteunt en het aanstaat.</translation>
>>>>>>> a46e1783
    </message>
    <message>
        <source>Map port using &amp;UPnP</source>
        <translation>Portmapping via &amp;UPnP</translation>
    </message>
    <message>
        <source>Automatically open the Particl client port on the router. This only works when your router supports NAT-PMP and it is enabled. The external port could be random.</source>
        <translation type="unfinished">Automatisch openen van de Particl client poort op de router. Dit werkt alleen als de router NAT-PMP ondersteunt en het is ingeschakeld. De externe poort kan willekeurig zijn.</translation>
    </message>
    <message>
        <source>Map port using NA&amp;T-PMP</source>
        <translation type="unfinished">Port mapping via NA&amp;T-PMP</translation>
    </message>
    <message>
        <source>Accept connections from outside.</source>
        <translation type="unfinished">Accepteer verbindingen van buiten.</translation>
    </message>
    <message>
        <source>Allow incomin&amp;g connections</source>
        <translation type="unfinished">Sta inkomende verbindingen toe</translation>
    </message>
    <message>
        <source>Connect to the Particl network through a SOCKS5 proxy.</source>
        <translation type="unfinished">Verbind met het Particlnetwerk via een SOCKS5 proxy.</translation>
    </message>
    <message>
        <source>&amp;Connect through SOCKS5 proxy (default proxy):</source>
        <translation type="unfinished">&amp;Verbind via een SOCKS5-proxy (standaardproxy):</translation>
    </message>
    <message>
        <source>&amp;Port:</source>
        <translation>&amp;Poort:</translation>
    </message>
    <message>
        <source>Port of the proxy (e.g. 9050)</source>
        <translation>Poort van de proxy (bijv. 9050)</translation>
    </message>
    <message>
        <source>Used for reaching peers via:</source>
        <translation type="unfinished">Gebruikt om peers te bereiken via:</translation>
    </message>
    <message>
        <source>&amp;Window</source>
        <translation>&amp;Scherm</translation>
    </message>
    <message>
        <source>Show the icon in the system tray.</source>
        <translation type="unfinished">Toon het icoon in de systeembalk.</translation>
    </message>
    <message>
        <source>&amp;Show tray icon</source>
        <translation type="unfinished">&amp;Toon systeembalkicoon</translation>
    </message>
    <message>
        <source>Show only a tray icon after minimizing the window.</source>
        <translation>Laat alleen een systeemvakicoon zien wanneer het venster geminimaliseerd is</translation>
    </message>
    <message>
        <source>&amp;Minimize to the tray instead of the taskbar</source>
        <translation>&amp;Minimaliseer naar het systeemvak in plaats van de taakbalk</translation>
    </message>
    <message>
        <source>M&amp;inimize on close</source>
        <translation>M&amp;inimaliseer bij sluiten van het venster</translation>
    </message>
    <message>
        <source>&amp;Display</source>
        <translation>&amp;Interface</translation>
    </message>
    <message>
        <source>User Interface &amp;language:</source>
        <translation>Taal &amp;gebruikersinterface:</translation>
    </message>
    <message>
        <source>The user interface language can be set here. This setting will take effect after restarting %1.</source>
        <translation type="unfinished">De taal van de gebruikersinterface kan hier ingesteld worden. Deze instelling zal pas van kracht worden nadat %1 herstart wordt.</translation>
    </message>
    <message>
        <source>&amp;Unit to show amounts in:</source>
        <translation>&amp;Eenheid om bedrag in te tonen:</translation>
    </message>
    <message>
        <source>Choose the default subdivision unit to show in the interface and when sending coins.</source>
        <translation>Kies de standaardonderverdelingseenheid om weer te geven in uw programma, en voor het versturen van munten</translation>
    </message>
    <message>
        <source>Whether to show coin control features or not.</source>
        <translation type="unfinished">Munt controle functies weergeven of niet.</translation>
    </message>
    <message>
<<<<<<< HEAD
        <source>Connect to the Particl network through a separate SOCKS5 proxy for Tor onion services.</source>
        <translation type="unfinished">Maak verbinding met het Particl-netwerk via een aparte SOCKS5-proxy voor Tor Onion-services.</translation>
=======
        <source>Connect to the Bitcoin network through a separate SOCKS5 proxy for Tor onion services.</source>
        <translation type="unfinished">Maak verbinding met het Bitcoin netwerk via een aparte SOCKS5-proxy voor Tor Onion-services.</translation>
>>>>>>> a46e1783
    </message>
    <message>
        <source>Use separate SOCKS&amp;5 proxy to reach peers via Tor onion services:</source>
        <translation type="unfinished">Gebruik afzonderlijke SOCKS &amp; 5-proxy om peers te bereiken via Tor Onion-services:</translation>
    </message>
    <message>
        <source>&amp;Third party transaction URLs</source>
        <translation type="unfinished">Transactie-URL's van &amp;derden</translation>
    </message>
    <message>
        <source>Monospaced font in the Overview tab:</source>
        <translation type="unfinished">Monospaced lettertype in het Overzicht tab:</translation>
    </message>
    <message>
        <source>embedded "%1"</source>
        <translation type="unfinished">ingebed "%1"</translation>
    </message>
    <message>
        <source>closest matching "%1"</source>
        <translation type="unfinished">best overeenkomende "%1"</translation>
    </message>
    <message>
        <source>Options set in this dialog are overridden by the command line or in the configuration file:</source>
        <translation type="unfinished">Gekozen opties in dit dialoogvenster worden overschreven door de command line of in het configuratiebestand:</translation>
    </message>
    <message>
        <source>&amp;OK</source>
        <translation>&amp;Oké</translation>
    </message>
    <message>
        <source>&amp;Cancel</source>
        <translation>&amp;Annuleren</translation>
    </message>
    <message>
        <source>Compiled without external signing support (required for external signing)</source>
        <extracomment>"External signing" means using devices such as hardware wallets.</extracomment>
        <translation type="unfinished">Gecompileerd zonder ondersteuning voor externe ondertekenaars (vereist voor extern ondertekenen)</translation>
    </message>
    <message>
        <source>default</source>
        <translation>standaard</translation>
    </message>
    <message>
        <source>none</source>
        <translation type="unfinished">geen</translation>
    </message>
    <message>
        <source>Confirm options reset</source>
        <translation>Bevestig reset opties</translation>
    </message>
    <message>
        <source>Client restart required to activate changes.</source>
        <translation type="unfinished">Herstart van de client is vereist om veranderingen door te voeren.</translation>
    </message>
    <message>
        <source>Client will be shut down. Do you want to proceed?</source>
        <translation type="unfinished">Applicatie zal worden afgesloten. Wilt u doorgaan?</translation>
    </message>
    <message>
        <source>Configuration options</source>
        <translation type="unfinished">Configuratieopties</translation>
    </message>
    <message>
        <source>The configuration file is used to specify advanced user options which override GUI settings. Additionally, any command-line options will override this configuration file.</source>
        <translation type="unfinished">Het configuratiebestand wordt gebruikt om geavanceerde gebruikersopties te specificeren welke de GUI instellingen overschrijd. Daarnaast, zullen alle command-line opties dit configuratiebestand overschrijven.</translation>
    </message>
    <message>
        <source>Error</source>
        <translation type="unfinished">Fout</translation>
    </message>
    <message>
        <source>The configuration file could not be opened.</source>
        <translation type="unfinished">Het configuratiebestand kon niet worden geopend.</translation>
    </message>
    <message>
        <source>This change would require a client restart.</source>
        <translation type="unfinished">Om dit aan te passen moet de client opnieuw gestart worden.</translation>
    </message>
    <message>
        <source>The supplied proxy address is invalid.</source>
        <translation>Het opgegeven proxyadres is ongeldig.</translation>
    </message>
</context>
<context>
    <name>OverviewPage</name>
    <message>
        <source>Form</source>
        <translation>Vorm</translation>
    </message>
    <message>
<<<<<<< HEAD
        <source>The displayed information may be out of date. Your wallet automatically synchronizes with the Particl network after a connection is established, but this process has not completed yet.</source>
        <translation>De weergegeven informatie kan verouderd zijn. Uw portemonnee synchroniseert automatisch met het Particlnetwerk nadat een verbinding is gelegd, maar dit proces is nog niet voltooid.</translation>
=======
        <source>The displayed information may be out of date. Your wallet automatically synchronizes with the Bitcoin network after a connection is established, but this process has not completed yet.</source>
        <translation>De weergegeven informatie kan verouderd zijn. Uw portemonnee synchroniseert automatisch met het Bitcoin netwerk nadat een verbinding is gelegd, maar dit proces is nog niet voltooid.</translation>
>>>>>>> a46e1783
    </message>
    <message>
        <source>Watch-only:</source>
        <translation type="unfinished">Alleen-bekijkbaar:</translation>
    </message>
    <message>
        <source>Available:</source>
        <translation type="unfinished">Beschikbaar:</translation>
    </message>
    <message>
        <source>Your current spendable balance</source>
        <translation>Uw beschikbare saldo</translation>
    </message>
    <message>
        <source>Pending:</source>
        <translation type="unfinished">Afwachtend:</translation>
    </message>
    <message>
        <source>Total of transactions that have yet to be confirmed, and do not yet count toward the spendable balance</source>
        <translation>De som van de transacties die nog bevestigd moeten worden, en nog niet meetellen in uw beschikbare saldo</translation>
    </message>
    <message>
        <source>Immature:</source>
        <translation>Immatuur:</translation>
    </message>
    <message>
        <source>Mined balance that has not yet matured</source>
        <translation>Gedolven saldo dat nog niet tot wasdom is gekomen</translation>
    </message>
    <message>
        <source>Balances</source>
        <translation type="unfinished">Saldi</translation>
    </message>
    <message>
        <source>Total:</source>
        <translation>Totaal:</translation>
    </message>
    <message>
        <source>Your current total balance</source>
        <translation>Uw totale saldo</translation>
    </message>
    <message>
        <source>Your current balance in watch-only addresses</source>
        <translation type="unfinished">Uw huidige balans in alleen-bekijkbare adressen</translation>
    </message>
    <message>
        <source>Spendable:</source>
        <translation type="unfinished">Besteedbaar:</translation>
    </message>
    <message>
        <source>Recent transactions</source>
        <translation type="unfinished">Recente transacties</translation>
    </message>
    <message>
        <source>Unconfirmed transactions to watch-only addresses</source>
        <translation type="unfinished">Onbevestigde transacties naar alleen-bekijkbare adressen</translation>
    </message>
    <message>
        <source>Mined balance in watch-only addresses that has not yet matured</source>
        <translation type="unfinished">Ontgonnen saldo dat nog niet tot wasdom is gekomen</translation>
    </message>
    <message>
        <source>Current total balance in watch-only addresses</source>
        <translation type="unfinished">Huidige balans in alleen-bekijkbare adressen.</translation>
    </message>
    <message>
        <source>Privacy mode activated for the Overview tab. To unmask the values, uncheck Settings-&gt;Mask values.</source>
        <translation type="unfinished">Privacymodus geactiveerd voor het tabblad Overzicht. Om de waarden te ontmaskeren, schakelt u Instellingen -&gt; Maskeer waarden uit.</translation>
    </message>
</context>
<context>
    <name>PSBTOperationsDialog</name>
    <message>
        <source>Dialog</source>
        <translation type="unfinished">Dialoog</translation>
    </message>
    <message>
        <source>Sign Tx</source>
        <translation type="unfinished">Signeer Tx</translation>
    </message>
    <message>
        <source>Broadcast Tx</source>
        <translation type="unfinished">Zend Tx uit</translation>
    </message>
    <message>
        <source>Copy to Clipboard</source>
        <translation type="unfinished">Kopieer naar klembord</translation>
    </message>
    <message>
        <source>Save…</source>
        <translation type="unfinished">Opslaan...</translation>
    </message>
    <message>
        <source>Close</source>
        <translation type="unfinished">Sluiten</translation>
    </message>
    <message>
        <source>Failed to load transaction: %1</source>
        <translation type="unfinished">Laden transactie niet gelukt: %1</translation>
    </message>
    <message>
        <source>Failed to sign transaction: %1</source>
        <translation type="unfinished">Tekenen transactie niet gelukt: %1</translation>
    </message>
    <message>
        <source>Could not sign any more inputs.</source>
        <translation type="unfinished">Kon geen inputs meer ondertekenen.</translation>
    </message>
    <message>
        <source>Signed transaction successfully. Transaction is ready to broadcast.</source>
        <translation type="unfinished">Transactie succesvol getekend. Transactie is klaar voor verzending.</translation>
    </message>
    <message>
        <source>Unknown error processing transaction.</source>
        <translation type="unfinished">Onbekende fout bij verwerken van transactie.</translation>
    </message>
    <message>
        <source>Transaction broadcast successfully! Transaction ID: %1</source>
        <translation type="unfinished">Transactie succesvol uitgezonden! Transactie-ID: %1</translation>
    </message>
    <message>
        <source>Transaction broadcast failed: %1</source>
        <translation type="unfinished">Uitzenden transactie mislukt: %1</translation>
    </message>
    <message>
        <source>PSBT copied to clipboard.</source>
        <translation type="unfinished">PSBT gekopieerd naar klembord.</translation>
    </message>
    <message>
        <source>Save Transaction Data</source>
        <translation type="unfinished">Transactiedata Opslaan</translation>
    </message>
    <message>
        <source>Partially Signed Transaction (Binary)</source>
        <extracomment>Expanded name of the binary PSBT file format. See: BIP 174.</extracomment>
        <translation type="unfinished">Gedeeltelijk Ondertekende Transactie (Binair)</translation>
    </message>
    <message>
        <source>PSBT saved to disk.</source>
        <translation type="unfinished">PSBT opgeslagen op de schijf</translation>
    </message>
    <message>
        <source> * Sends %1 to %2</source>
        <translation type="unfinished">Verstuur %1 naar %2</translation>
    </message>
    <message>
        <source>Unable to calculate transaction fee or total transaction amount.</source>
        <translation type="unfinished">Onmogelijk om de transactie kost of totale bedrag te berekenen.</translation>
    </message>
    <message>
        <source>Pays transaction fee: </source>
        <translation type="unfinished">Betaald transactiekosten:</translation>
    </message>
    <message>
        <source>Total Amount</source>
        <translation type="unfinished">Totaalbedrag</translation>
    </message>
    <message>
        <source>or</source>
        <translation type="unfinished">of</translation>
    </message>
    <message>
        <source>Transaction has %1 unsigned inputs.</source>
        <translation type="unfinished">Transactie heeft %1 niet ondertekende ingaves.</translation>
    </message>
    <message>
        <source>Transaction is missing some information about inputs.</source>
        <translation type="unfinished">Transactie heeft nog ontbrekende informatie over ingaves.</translation>
    </message>
    <message>
        <source>Transaction still needs signature(s).</source>
        <translation type="unfinished">Transactie heeft nog handtekening(en) nodig.</translation>
    </message>
    <message>
        <source>(But this wallet cannot sign transactions.)</source>
        <translation type="unfinished">(Deze wallet kan geen transacties tekenen.)</translation>
    </message>
    <message>
        <source>(But this wallet does not have the right keys.)</source>
        <translation type="unfinished">(Maar deze portemonnee heeft niet de juiste sleutels.)</translation>
    </message>
    <message>
        <source>Transaction is fully signed and ready for broadcast.</source>
        <translation type="unfinished">Transactie is volledig getekend en is klaar voor verzending</translation>
    </message>
    <message>
        <source>Transaction status is unknown.</source>
        <translation type="unfinished">Transactie status is onbekend</translation>
    </message>
</context>
<context>
    <name>PaymentServer</name>
    <message>
        <source>Payment request error</source>
        <translation type="unfinished">Fout bij betalingsverzoek</translation>
    </message>
    <message>
        <source>Cannot start particl: click-to-pay handler</source>
        <translation type="unfinished">Kan particl niet starten: click-to-pay handler</translation>
    </message>
    <message>
        <source>URI handling</source>
        <translation type="unfinished">URI-behandeling</translation>
    </message>
    <message>
        <source>'particl://' is not a valid URI. Use 'particl:' instead.</source>
        <translation type="unfinished">'particl://' is niet een geldige URI. Gebruik 'particl:' in plaats daarvan.</translation>
    </message>
    <message>
        <source>Cannot process payment request because BIP70 is not supported.
Due to widespread security flaws in BIP70 it's strongly recommended that any merchant instructions to switch wallets be ignored.
If you are receiving this error you should request the merchant provide a BIP21 compatible URI.</source>
        <translation type="unfinished">Kan betaalverzoek niet verwerken omdat BIP70 niet wordt ondersteund.
Gezien de wijdverspreide beveiligingsproblemen in BIP70 is het sterk aanbevolen om iedere instructie om van portemonnee te wisselen te negeren.
Als je deze fout ziet zou je de aanbieder moeten verzoeken om een BIP21 compatibele URI te verstrekken.</translation>
    </message>
    <message>
        <source>URI cannot be parsed! This can be caused by an invalid Particl address or malformed URI parameters.</source>
        <translation type="unfinished">URI kan niet verwerkt worden! Dit kan het gevolg zijn van een ongeldig Particl adres of misvormde URI parameters.</translation>
    </message>
    <message>
        <source>Payment request file handling</source>
        <translation type="unfinished">Betalingsverzoek bestandsafhandeling</translation>
    </message>
</context>
<context>
    <name>PeerTableModel</name>
    <message>
        <source>Sent</source>
        <extracomment>Title of Peers Table column which indicates the total amount of network information we have sent to the peer.</extracomment>
        <translation type="unfinished">Verstuurd</translation>
    </message>
    <message>
        <source>Received</source>
        <extracomment>Title of Peers Table column which indicates the total amount of network information we have received from the peer.</extracomment>
        <translation type="unfinished">Ontvangen</translation>
    </message>
    <message>
        <source>Address</source>
        <extracomment>Title of Peers Table column which contains the IP/Onion/I2P address of the connected peer.</extracomment>
        <translation type="unfinished">Adres</translation>
    </message>
    <message>
        <source>Network</source>
        <extracomment>Title of Peers Table column which states the network the peer connected through.</extracomment>
        <translation type="unfinished">Netwerk</translation>
    </message>
</context>
<context>
    <name>QRImageWidget</name>
    <message>
        <source>&amp;Save Image…</source>
        <translation type="unfinished">&amp;Afbeelding opslaan...</translation>
    </message>
    <message>
        <source>&amp;Copy Image</source>
        <translation type="unfinished">&amp;Afbeelding kopiëren</translation>
    </message>
    <message>
        <source>Resulting URI too long, try to reduce the text for label / message.</source>
        <translation type="unfinished">Resulterende URI te lang, probeer de tekst korter te maken voor het label/bericht.</translation>
    </message>
    <message>
        <source>Error encoding URI into QR Code.</source>
        <translation type="unfinished">Fout tijdens encoderen URI in QR-code</translation>
    </message>
    <message>
        <source>QR code support not available.</source>
        <translation type="unfinished">QR code hulp niet beschikbaar</translation>
    </message>
    <message>
        <source>Save QR Code</source>
        <translation type="unfinished">Sla QR-code op</translation>
    </message>
    <message>
        <source>PNG Image</source>
        <extracomment>Expanded name of the PNG file format. See https://en.wikipedia.org/wiki/Portable_Network_Graphics</extracomment>
        <translation type="unfinished">PNG Afbeelding</translation>
    </message>
</context>
<context>
    <name>RPCConsole</name>
    <message>
        <source>N/A</source>
        <translation>N.v.t.</translation>
    </message>
    <message>
        <source>Client version</source>
        <translation>Clientversie</translation>
    </message>
    <message>
        <source>&amp;Information</source>
        <translation>&amp;Informatie</translation>
    </message>
    <message>
        <source>General</source>
        <translation type="unfinished">Algemeen</translation>
    </message>
    <message>
        <source>Datadir</source>
        <translation type="unfinished">Gegevensmap</translation>
    </message>
    <message>
        <source>To specify a non-default location of the data directory use the '%1' option.</source>
        <translation type="unfinished">Om een niet-standaard locatie in te stellen voor de gegevensmap, gebruik de '%1' optie.</translation>
    </message>
    <message>
        <source>To specify a non-default location of the blocks directory use the '%1' option.</source>
        <translation type="unfinished">Om een niet-standaard locatie in te stellen voor de blocks directory, gebruik de '%1' optie.</translation>
    </message>
    <message>
        <source>Startup time</source>
        <translation>Opstarttijd</translation>
    </message>
    <message>
        <source>Network</source>
        <translation>Netwerk</translation>
    </message>
    <message>
        <source>Name</source>
        <translation type="unfinished">Naam</translation>
    </message>
    <message>
        <source>Number of connections</source>
        <translation>Aantal connecties</translation>
    </message>
    <message>
        <source>Block chain</source>
        <translation>Blokketen</translation>
    </message>
    <message>
        <source>Memory Pool</source>
        <translation type="unfinished">Geheugenpoel</translation>
    </message>
    <message>
        <source>Current number of transactions</source>
        <translation type="unfinished">Huidig aantal transacties</translation>
    </message>
    <message>
        <source>Memory usage</source>
        <translation type="unfinished">Geheugengebruik</translation>
    </message>
    <message>
        <source>Wallet: </source>
        <translation type="unfinished">Portemonnee:</translation>
    </message>
    <message>
        <source>(none)</source>
        <translation type="unfinished">(geen)</translation>
    </message>
    <message>
        <source>Received</source>
        <translation type="unfinished">Ontvangen</translation>
    </message>
    <message>
        <source>Sent</source>
        <translation type="unfinished">Verstuurd</translation>
    </message>
    <message>
        <source>Banned peers</source>
        <translation type="unfinished">Gebande peers</translation>
    </message>
    <message>
        <source>Select a peer to view detailed information.</source>
        <translation type="unfinished">Selecteer een peer om gedetailleerde informatie te bekijken.</translation>
    </message>
    <message>
        <source>Version</source>
        <translation type="unfinished">Versie</translation>
    </message>
    <message>
        <source>Starting Block</source>
        <translation type="unfinished">Start Blok</translation>
    </message>
    <message>
        <source>Synced Headers</source>
        <translation type="unfinished">Gesynchroniseerde headers</translation>
    </message>
    <message>
        <source>Synced Blocks</source>
        <translation type="unfinished">Gesynchroniseerde blokken</translation>
    </message>
    <message>
        <source>The mapped Autonomous System used for diversifying peer selection.</source>
        <translation type="unfinished">Het in kaart gebrachte autonome systeem dat wordt gebruikt voor het diversifiëren van peer-selectie.</translation>
    </message>
    <message>
        <source>Mapped AS</source>
        <translation type="unfinished">AS in kaart gebracht.</translation>
    </message>
    <message>
        <source>Node window</source>
        <translation type="unfinished">Nodevenster</translation>
    </message>
    <message>
        <source>Current block height</source>
        <translation type="unfinished">Huidige block hoogte</translation>
    </message>
    <message>
        <source>Open the %1 debug log file from the current data directory. This can take a few seconds for large log files.</source>
        <translation type="unfinished">Open het %1 debug-logbestand van de huidige gegevensmap. Dit kan een aantal seconden duren voor grote logbestanden.</translation>
    </message>
    <message>
        <source>Decrease font size</source>
        <translation type="unfinished">Verklein lettergrootte</translation>
    </message>
    <message>
        <source>Increase font size</source>
        <translation type="unfinished">Vergroot lettergrootte</translation>
    </message>
    <message>
        <source>Permissions</source>
        <translation type="unfinished">Rechten</translation>
    </message>
    <message>
        <source>The direction and type of peer connection: %1</source>
        <translation type="unfinished">De richting en type peerverbinding: %1</translation>
    </message>
    <message>
        <source>Direction/Type</source>
        <translation type="unfinished">Richting/Type</translation>
    </message>
    <message>
        <source>The network protocol this peer is connected through: IPv4, IPv6, Onion, I2P, or CJDNS.</source>
        <translation type="unfinished">Het netwerkprotocol waarmee deze peer verbonden is: IPv4, IPv6, Onion, I2P, of CJDNS.</translation>
    </message>
    <message>
        <source>Services</source>
        <translation type="unfinished">Diensten</translation>
    </message>
    <message>
        <source>Whether the peer requested us to relay transactions.</source>
        <translation type="unfinished">Of de peer ons verzocht om transacties door te geven.</translation>
    </message>
    <message>
        <source>Wants Tx Relay</source>
        <translation type="unfinished">Wil Tx doorgave</translation>
    </message>
    <message>
        <source>High bandwidth BIP152 compact block relay: %1</source>
        <translation type="unfinished">Hoge bandbreedte doorgave BIP152 compacte blokken: %1</translation>
    </message>
    <message>
        <source>High Bandwidth</source>
        <translation type="unfinished">Hoge bandbreedte</translation>
    </message>
    <message>
        <source>Connection Time</source>
        <translation type="unfinished">Connectie tijd</translation>
    </message>
    <message>
        <source>Elapsed time since a novel block passing initial validity checks was received from this peer.</source>
        <translation type="unfinished">Verstreken tijd sinds een nieuw blok dat initiële validatiecontrole doorstond ontvangen werd van deze peer.</translation>
    </message>
    <message>
        <source>Last Block</source>
        <translation type="unfinished">Laatste Blok</translation>
    </message>
    <message>
        <source>Elapsed time since a novel transaction accepted into our mempool was received from this peer.</source>
        <translation type="unfinished">Verstreken tijd sinds een nieuwe in onze mempool geaccepteerde transactie ontvangen werd van deze peer.</translation>
    </message>
    <message>
        <source>Last Tx</source>
        <translation type="unfinished">Laatste Transactie</translation>
    </message>
    <message>
        <source>Last Send</source>
        <translation type="unfinished">Laatst verstuurd</translation>
    </message>
    <message>
        <source>Last Receive</source>
        <translation type="unfinished">Laatst ontvangen</translation>
    </message>
    <message>
        <source>Ping Time</source>
        <translation type="unfinished">Ping Tijd</translation>
    </message>
    <message>
        <source>The duration of a currently outstanding ping.</source>
        <translation type="unfinished">De tijdsduur van een op het moment openstaande ping.</translation>
    </message>
    <message>
        <source>Ping Wait</source>
        <translation type="unfinished">Pingwachttijd</translation>
    </message>
    <message>
        <source>Time Offset</source>
        <translation type="unfinished">Tijdcompensatie</translation>
    </message>
    <message>
        <source>Last block time</source>
        <translation>Tijd laatste blok</translation>
    </message>
    <message>
        <source>&amp;Network Traffic</source>
        <translation type="unfinished">&amp;Netwerkverkeer</translation>
    </message>
    <message>
        <source>Totals</source>
        <translation type="unfinished">Totalen</translation>
    </message>
    <message>
        <source>Debug log file</source>
        <translation>Debuglogbestand</translation>
    </message>
    <message>
        <source>Clear console</source>
        <translation>Maak console leeg</translation>
    </message>
    <message>
        <source>Out:</source>
        <translation type="unfinished">Uit:</translation>
    </message>
    <message>
        <source>Inbound: initiated by peer</source>
        <translation type="unfinished">Inkomend: gestart door peer</translation>
    </message>
    <message>
        <source>Outbound Full Relay: default</source>
        <translation type="unfinished">Uitgaande volledige relay: standaard</translation>
    </message>
    <message>
        <source>Outbound Block Relay: does not relay transactions or addresses</source>
        <translation type="unfinished">Uitgaande blok relay: Geen transacties of adressen doorgeven</translation>
    </message>
    <message>
        <source>Outbound Manual: added using RPC %1 or %2/%3 configuration options</source>
        <translation type="unfinished">Uitgaand handmatig: toegevoegd via RPC %1 of %2/%3 configuratieopties</translation>
    </message>
    <message>
        <source>Outbound Feeler: short-lived, for testing addresses</source>
        <translation type="unfinished">Uitgaande sensor: Kort levend, voor het testen van adressen</translation>
    </message>
    <message>
        <source>Outbound Address Fetch: short-lived, for soliciting addresses</source>
        <translation type="unfinished">Uitgaand adres verkrijgen: Kort levend, voor opvragen van adressen</translation>
    </message>
    <message>
        <source>we selected the peer for high bandwidth relay</source>
        <translation type="unfinished">we selecteerden de peer voor relayen met hoge bandbreedte</translation>
    </message>
    <message>
        <source>the peer selected us for high bandwidth relay</source>
        <translation type="unfinished">de peer selecteerde ons voor relayen met hoge bandbreedte</translation>
    </message>
    <message>
        <source>no high bandwidth relay selected</source>
        <translation type="unfinished">geen relayen met hoge bandbreedte geselecteerd</translation>
    </message>
    <message>
        <source>&amp;Disconnect</source>
        <translation type="unfinished">&amp;Verbreek verbinding</translation>
    </message>
    <message>
        <source>1 &amp;hour</source>
        <translation type="unfinished">1 &amp;uur</translation>
    </message>
    <message>
        <source>1 d&amp;ay</source>
        <translation type="unfinished">1 d&amp;ag</translation>
    </message>
    <message>
        <source>1 &amp;year</source>
        <translation type="unfinished">1 &amp;jaar</translation>
    </message>
    <message>
        <source>&amp;Unban</source>
        <translation type="unfinished">&amp;Maak ban voor node ongedaan</translation>
    </message>
    <message>
        <source>Network activity disabled</source>
        <translation type="unfinished">Netwerkactiviteit uitgeschakeld</translation>
    </message>
    <message>
        <source>Executing command without any wallet</source>
        <translation type="unfinished">Uitvoeren van commando zonder gebruik van een portemonnee</translation>
    </message>
    <message>
        <source>Executing command using "%1" wallet</source>
        <translation type="unfinished">Uitvoeren van commando met portemonnee "%1"</translation>
    </message>
    <message>
        <source>Welcome to the %1 RPC console.
Use up and down arrows to navigate history, and %2 to clear screen.
Use %3 and %4 to increase or decrease the font size.
Type %5 for an overview of available commands.
For more information on using this console, type %6.

%7WARNING: Scammers have been active, telling users to type commands here, stealing their wallet contents. Do not use this console without fully understanding the ramifications of a command.%8</source>
        <extracomment>RPC console welcome message. Placeholders %7 and %8 are style tags for the warning content, and they are not space separated from the rest of the text intentionally.</extracomment>
        <translation type="unfinished">Welkom bij de %1 RPC console.
Gebruik pijl omhoog en omlaag om geschiedenis te navigeren, en %2 om het scherm te legen.
Gebruik %3 en %4 om het lettertype te vergroten of verkleinen.
Type %5 voor een overzicht van beschikbare commando's.
Voor meer informatie over het gebruik van deze console, type %6.

%7WAARSCHUWING: Er zijn oplichters actief, die gebruikers overhalen om hier commando's te typen, teneinde de inhoud van hun portemonnee te stelen. Gebruik de console niet, zonder de gevolgen van een commando volledig te begrijpen.%8</translation>
    </message>
    <message>
        <source>Executing…</source>
        <extracomment>A console message indicating an entered command is currently being executed.</extracomment>
        <translation type="unfinished">In uitvoering...</translation>
    </message>
    <message>
        <source>Yes</source>
        <translation type="unfinished">Ja</translation>
    </message>
    <message>
        <source>No</source>
        <translation type="unfinished">Nee</translation>
    </message>
    <message>
        <source>To</source>
        <translation type="unfinished">Aan</translation>
    </message>
    <message>
        <source>From</source>
        <translation type="unfinished">Van</translation>
    </message>
    <message>
        <source>Ban for</source>
        <translation type="unfinished">Ban Node voor</translation>
    </message>
    <message>
        <source>Never</source>
        <translation type="unfinished">Nooit</translation>
    </message>
    <message>
        <source>Unknown</source>
        <translation type="unfinished">Onbekend</translation>
    </message>
</context>
<context>
    <name>ReceiveCoinsDialog</name>
    <message>
        <source>&amp;Amount:</source>
        <translation type="unfinished">&amp;Bedrag</translation>
    </message>
    <message>
        <source>&amp;Message:</source>
        <translation type="unfinished">&amp;Bericht</translation>
    </message>
    <message>
<<<<<<< HEAD
        <source>An optional message to attach to the payment request, which will be displayed when the request is opened. Note: The message will not be sent with the payment over the Particl network.</source>
        <translation type="unfinished">Een optioneel bericht om bij te voegen aan het betalingsverzoek, welke zal getoond worden wanneer het verzoek is geopend. Opmerking: Het bericht zal niet worden verzonden met de betaling over het Particlnetwerk.</translation>
=======
        <source>An optional message to attach to the payment request, which will be displayed when the request is opened. Note: The message will not be sent with the payment over the Bitcoin network.</source>
        <translation type="unfinished">Een optioneel bericht om bij te voegen aan het betalingsverzoek, welke zal getoond worden wanneer het verzoek is geopend. Opmerking: Het bericht zal niet worden verzonden met de betaling over het Bitcoin netwerk.</translation>
>>>>>>> a46e1783
    </message>
    <message>
        <source>An optional label to associate with the new receiving address.</source>
        <translation type="unfinished">Een optioneel label om te associëren met het nieuwe ontvangstadres</translation>
    </message>
    <message>
        <source>Use this form to request payments. All fields are &lt;b&gt;optional&lt;/b&gt;.</source>
        <translation type="unfinished">Gebruik dit formulier om te verzoeken tot betaling. Alle velden zijn &lt;b&gt;optioneel&lt;/b&gt;.</translation>
    </message>
    <message>
        <source>An optional amount to request. Leave this empty or zero to not request a specific amount.</source>
        <translation type="unfinished">Een optioneel te verzoeken bedrag. Laat dit leeg, of nul, om geen specifiek bedrag aan te vragen.</translation>
    </message>
    <message>
        <source>An optional label to associate with the new receiving address (used by you to identify an invoice).  It is also attached to the payment request.</source>
        <translation type="unfinished">Een optioneel label om te associëren met het nieuwe ontvangstadres (door u gebruikt om een betalingsverzoek te identificeren). Dit wordt ook toegevoegd aan het betalingsverzoek.</translation>
    </message>
    <message>
        <source>An optional message that is attached to the payment request and may be displayed to the sender.</source>
        <translation type="unfinished">Een optioneel bericht dat wordt toegevoegd aan het betalingsverzoek en dat aan de verzender getoond kan worden.</translation>
    </message>
    <message>
        <source>&amp;Create new receiving address</source>
        <translation type="unfinished">&amp;Creëer een nieuw ontvangstadres</translation>
    </message>
    <message>
        <source>Clear all fields of the form.</source>
        <translation type="unfinished">Wis alle velden op het formulier.</translation>
    </message>
    <message>
        <source>Clear</source>
        <translation type="unfinished">Wissen</translation>
    </message>
    <message>
        <source>Native segwit addresses (aka Bech32 or BIP-173) reduce your transaction fees later on and offer better protection against typos, but old wallets don't support them. When unchecked, an address compatible with older wallets will be created instead.</source>
        <translation type="unfinished">Native segwit-adressen (Bech32 of BIP-173) reduceren later je transactiekosten en bieden een betere bescherming tegen typefouten, maar oude portemonnees ondersteunen deze niet. Een adres dat is compatibel met oudere portemonnees zal worden gecreëerd indien dit niet is aangevinkt.</translation>
    </message>
    <message>
        <source>Generate native segwit (Bech32) address</source>
        <translation type="unfinished">Genereer native segwit-adres (Bech32)</translation>
    </message>
    <message>
        <source>Requested payments history</source>
        <translation type="unfinished">Geschiedenis van de betalingsverzoeken</translation>
    </message>
    <message>
        <source>Show the selected request (does the same as double clicking an entry)</source>
        <translation type="unfinished">Toon het geselecteerde verzoek (doet hetzelfde als dubbelklikken)</translation>
    </message>
    <message>
        <source>Show</source>
        <translation type="unfinished">Toon</translation>
    </message>
    <message>
        <source>Remove the selected entries from the list</source>
        <translation type="unfinished">Verwijder de geselecteerde items van de lijst</translation>
    </message>
    <message>
        <source>Remove</source>
        <translation type="unfinished">Verwijder</translation>
    </message>
    <message>
        <source>Copy &amp;URI</source>
        <translation type="unfinished">Kopieer &amp;URI</translation>
    </message>
    <message>
        <source>&amp;Copy address</source>
        <translation type="unfinished">&amp;Kopieer adres</translation>
    </message>
    <message>
        <source>Copy &amp;label</source>
        <translation type="unfinished">Kopieer &amp;label</translation>
    </message>
    <message>
        <source>Copy &amp;message</source>
        <translation type="unfinished">Kopieer &amp;bericht</translation>
    </message>
    <message>
        <source>Copy &amp;amount</source>
        <translation type="unfinished">Kopieer &amp;bedrag</translation>
    </message>
    <message>
        <source>Could not unlock wallet.</source>
        <translation type="unfinished">Kon de portemonnee niet openen.</translation>
    </message>
    <message>
        <source>Could not generate new %1 address</source>
        <translation type="unfinished">Kan geen nieuw %1 adres genereren</translation>
    </message>
</context>
<context>
    <name>ReceiveRequestDialog</name>
    <message>
        <source>Request payment to …</source>
        <translation type="unfinished">Betalingsverzoek aan ...</translation>
    </message>
    <message>
        <source>Address:</source>
        <translation type="unfinished">Adres:</translation>
    </message>
    <message>
        <source>Amount:</source>
        <translation type="unfinished">Bedrag:</translation>
    </message>
    <message>
        <source>Message:</source>
        <translation type="unfinished">Bericht:</translation>
    </message>
    <message>
        <source>Wallet:</source>
        <translation type="unfinished">Portemonnee:</translation>
    </message>
    <message>
        <source>Copy &amp;URI</source>
        <translation type="unfinished">Kopieer &amp;URI</translation>
    </message>
    <message>
        <source>Copy &amp;Address</source>
        <translation type="unfinished">Kopieer &amp;adres</translation>
    </message>
    <message>
        <source>&amp;Verify</source>
        <translation type="unfinished">&amp;Verifiëren</translation>
    </message>
    <message>
        <source>Verify this address on e.g. a hardware wallet screen</source>
        <translation type="unfinished">Verifieer dit adres, bijvoorbeeld op een hardware wallet scherm</translation>
    </message>
    <message>
        <source>&amp;Save Image…</source>
        <translation type="unfinished">&amp;Afbeelding opslaan...</translation>
    </message>
    <message>
        <source>Payment information</source>
        <translation type="unfinished">Betalingsinformatie</translation>
    </message>
    <message>
        <source>Request payment to %1</source>
        <translation type="unfinished">Betalingsverzoek tot %1</translation>
    </message>
</context>
<context>
    <name>RecentRequestsTableModel</name>
    <message>
        <source>Date</source>
        <translation type="unfinished">Datum</translation>
    </message>
    <message>
        <source>Message</source>
        <translation type="unfinished">Bericht</translation>
    </message>
    <message>
        <source>(no label)</source>
        <translation type="unfinished">(geen label)</translation>
    </message>
    <message>
        <source>(no message)</source>
        <translation type="unfinished">(geen bericht)</translation>
    </message>
    <message>
        <source>(no amount requested)</source>
        <translation type="unfinished">(geen bedrag aangevraagd)</translation>
    </message>
    <message>
        <source>Requested</source>
        <translation type="unfinished">Verzoek ingediend</translation>
    </message>
</context>
<context>
    <name>SendCoinsDialog</name>
    <message>
        <source>Send Coins</source>
        <translation>Verstuur munten</translation>
    </message>
    <message>
        <source>Coin Control Features</source>
        <translation type="unfinished">Coin controle opties</translation>
    </message>
    <message>
        <source>automatically selected</source>
        <translation type="unfinished">automatisch geselecteerd</translation>
    </message>
    <message>
        <source>Insufficient funds!</source>
        <translation type="unfinished">Onvoldoende fonds!</translation>
    </message>
    <message>
        <source>Quantity:</source>
        <translation type="unfinished">Kwantiteit</translation>
    </message>
    <message>
        <source>Amount:</source>
        <translation type="unfinished">Bedrag:</translation>
    </message>
    <message>
        <source>Fee:</source>
        <translation type="unfinished">Vergoeding:</translation>
    </message>
    <message>
        <source>After Fee:</source>
        <translation type="unfinished">Naheffing:</translation>
    </message>
    <message>
        <source>Change:</source>
        <translation type="unfinished">Wisselgeld:</translation>
    </message>
    <message>
        <source>If this is activated, but the change address is empty or invalid, change will be sent to a newly generated address.</source>
        <translation type="unfinished">Als dit is geactiveerd, maar het wisselgeldadres is leeg of ongeldig, dan wordt het wisselgeld verstuurd naar een nieuw gegenereerd adres.</translation>
    </message>
    <message>
        <source>Custom change address</source>
        <translation type="unfinished">Aangepast wisselgeldadres</translation>
    </message>
    <message>
        <source>Transaction Fee:</source>
        <translation type="unfinished">Transactievergoeding:</translation>
    </message>
    <message>
        <source>Using the fallbackfee can result in sending a transaction that will take several hours or days (or never) to confirm. Consider choosing your fee manually or wait until you have validated the complete chain.</source>
        <translation type="unfinished">Gebruik van de terugvalkosten kan resulteren in het verzenden van een transactie die meerdere uren of dagen (of nooit) zal duren om bevestigd te worden. Overweeg om handmatig de vergoeding in te geven of wacht totdat je de volledige keten hebt gevalideerd.</translation>
    </message>
    <message>
        <source>Warning: Fee estimation is currently not possible.</source>
        <translation type="unfinished">Waarschuwing: Schatting van de vergoeding is momenteel niet mogelijk.</translation>
    </message>
    <message>
        <source>Hide</source>
        <translation type="unfinished">Verbergen</translation>
    </message>
    <message>
        <source>Recommended:</source>
        <translation type="unfinished">Aanbevolen:</translation>
    </message>
    <message>
        <source>Custom:</source>
        <translation type="unfinished">Aangepast:</translation>
    </message>
    <message>
        <source>Send to multiple recipients at once</source>
        <translation>Verstuur in een keer aan verschillende ontvangers</translation>
    </message>
    <message>
        <source>Add &amp;Recipient</source>
        <translation>Voeg &amp;ontvanger toe</translation>
    </message>
    <message>
        <source>Clear all fields of the form.</source>
        <translation type="unfinished">Wis alle velden op het formulier.</translation>
    </message>
    <message>
        <source>Dust:</source>
        <translation type="unfinished">Stof:</translation>
    </message>
    <message>
        <source>Choose…</source>
        <translation type="unfinished">Kies...</translation>
    </message>
    <message>
        <source>Hide transaction fee settings</source>
        <translation type="unfinished">Verberg transactiekosteninstellingen</translation>
    </message>
    <message>
        <source>Specify a custom fee per kB (1,000 bytes) of the transaction's virtual size.

Note:  Since the fee is calculated on a per-byte basis, a fee rate of "100 satoshis per kvB" for a transaction size of 500 virtual bytes (half of 1 kvB) would ultimately yield a fee of only 50 satoshis.</source>
        <translation type="unfinished">Specificeer handmatig een vergoeding per kB (1.000 bytes) voor de virtuele transactiegrootte.

Notitie: Omdat de vergoeding per byte wordt gerekend, zal een vergoeding van "100 satoshis per kvB" voor een transactie ten grootte van 500 virtuele bytes (de helft van 1 kvB) uiteindelijk een vergoeding van maar 50 satoshis betekenen.</translation>
    </message>
    <message>
        <source>When there is less transaction volume than space in the blocks, miners as well as relaying nodes may enforce a minimum fee. Paying only this minimum fee is just fine, but be aware that this can result in a never confirming transaction once there is more demand for particl transactions than the network can process.</source>
        <translation type="unfinished">De minimale toeslag betalen is prima mits het transactievolume kleiner is dan de ruimte in de blokken. Let wel op dat dit tot gevolg kan hebben dat een transactie nooit wordt bevestigd als er meer vraag is naar particltransacties dan het netwerk kan verwerken.</translation>
    </message>
    <message>
        <source>A too low fee might result in a never confirming transaction (read the tooltip)</source>
        <translation type="unfinished">Een te lage toeslag kan tot gevolg hebben dat de transactie nooit bevestigd wordt (lees de tooltip)</translation>
    </message>
    <message>
        <source>(Smart fee not initialized yet. This usually takes a few blocks…)</source>
        <translation type="unfinished">(Slimme transactiekosten is nog niet geïnitialiseerd. Dit duurt meestal een paar blokken...)</translation>
    </message>
    <message>
        <source>Confirmation time target:</source>
        <translation type="unfinished">Bevestigingstijddoel:</translation>
    </message>
    <message>
        <source>Enable Replace-By-Fee</source>
        <translation type="unfinished">Activeer Replace-By-Fee</translation>
    </message>
    <message>
        <source>With Replace-By-Fee (BIP-125) you can increase a transaction's fee after it is sent. Without this, a higher fee may be recommended to compensate for increased transaction delay risk.</source>
        <translation type="unfinished">Met Replace-By-Fee (BIP-125) kun je de vergoeding voor een transactie verhogen na dat deze verstuurd is. Zonder dit kan een hogere vergoeding aangeraden worden om te compenseren voor de hogere kans op transactie vertragingen.</translation>
    </message>
    <message>
        <source>Clear &amp;All</source>
        <translation>Verwijder &amp;alles</translation>
    </message>
    <message>
        <source>Balance:</source>
        <translation>Saldo:</translation>
    </message>
    <message>
        <source>Confirm the send action</source>
        <translation>Bevestig de verstuuractie</translation>
    </message>
    <message>
        <source>S&amp;end</source>
        <translation>V&amp;erstuur</translation>
    </message>
    <message>
        <source>Copy quantity</source>
        <translation type="unfinished">Kopieer aantal</translation>
    </message>
    <message>
        <source>Copy amount</source>
        <translation type="unfinished">Kopieer bedrag</translation>
    </message>
    <message>
        <source>Copy fee</source>
        <translation type="unfinished">Kopieer vergoeding</translation>
    </message>
    <message>
        <source>Copy after fee</source>
        <translation type="unfinished">Kopieer na vergoeding</translation>
    </message>
    <message>
        <source>Copy bytes</source>
        <translation type="unfinished">Kopieer bytes</translation>
    </message>
    <message>
        <source>Copy dust</source>
        <translation type="unfinished">Kopieër stof</translation>
    </message>
    <message>
        <source>Copy change</source>
        <translation type="unfinished">Kopieer wijziging</translation>
    </message>
    <message>
        <source>%1 (%2 blocks)</source>
        <translation type="unfinished">%1 (%2 blokken)</translation>
    </message>
    <message>
        <source>Sign on device</source>
        <extracomment>"device" usually means a hardware wallet</extracomment>
        <translation type="unfinished">Inlog apparaat</translation>
    </message>
    <message>
        <source>Connect your hardware wallet first.</source>
        <translation type="unfinished">Verbind eerst met je hardware wallet.</translation>
    </message>
    <message>
        <source>Set external signer script path in Options -&gt; Wallet</source>
        <extracomment>"External signer" means using devices such as hardware wallets.</extracomment>
        <translation type="unfinished">Stel een extern onderteken script pad in Opties -&gt; Wallet</translation>
    </message>
    <message>
        <source>Cr&amp;eate Unsigned</source>
        <translation type="unfinished">Cr&amp;eëer Ongetekend</translation>
    </message>
    <message>
<<<<<<< HEAD
        <source>Creates a Partially Signed Particl Transaction (PSBT) for use with e.g. an offline %1 wallet, or a PSBT-compatible hardware wallet.</source>
        <translation type="unfinished">Creëert een Partially Signed Particl Transaction (PSBT) om te gebruiken met b.v. een offline %1 wallet, of een PSBT-compatibele hardware wallet.</translation>
=======
        <source>Creates a Partially Signed Bitcoin Transaction (PSBT) for use with e.g. an offline %1 wallet, or a PSBT-compatible hardware wallet.</source>
        <translation type="unfinished">Creëert een Gedeeltelijk Getekende Bitcoin Transactie (PSBT) om te gebruiken met b.v. een offline %1 wallet, of een PSBT-compatibele hardware wallet.</translation>
>>>>>>> a46e1783
    </message>
    <message>
        <source> from wallet '%1'</source>
        <translation type="unfinished">van portemonnee '%1'</translation>
    </message>
    <message>
        <source>%1 to '%2'</source>
        <translation type="unfinished">%1 naar %2</translation>
    </message>
    <message>
        <source>%1 to %2</source>
        <translation type="unfinished">%1 tot %2</translation>
    </message>
    <message>
        <source>Do you want to draft this transaction?</source>
        <translation type="unfinished">Wil je een transactievoorstel maken? </translation>
    </message>
    <message>
        <source>Are you sure you want to send?</source>
        <translation type="unfinished">Weet u zeker dat u wilt verzenden?</translation>
    </message>
    <message>
        <source>To review recipient list click "Show Details…"</source>
        <translation type="unfinished">Om de lijst ontvangers te bekijken klik "Bekijk details..."</translation>
    </message>
    <message>
        <source>Create Unsigned</source>
        <translation type="unfinished">Creër ongetekende</translation>
    </message>
    <message>
        <source>Sign and send</source>
        <translation type="unfinished">Ondertekenen en verzenden</translation>
    </message>
    <message>
        <source>Sign failed</source>
        <translation type="unfinished">Ondertekenen mislukt</translation>
    </message>
    <message>
        <source>External signer not found</source>
        <extracomment>"External signer" means using devices such as hardware wallets.</extracomment>
        <translation type="unfinished">Externe ondertekenaar niet gevonden</translation>
    </message>
    <message>
        <source>External signer failure</source>
        <extracomment>"External signer" means using devices such as hardware wallets.</extracomment>
        <translation type="unfinished">Externe ondertekenaars fout</translation>
    </message>
    <message>
        <source>Save Transaction Data</source>
        <translation type="unfinished">Transactiedata Opslaan</translation>
    </message>
    <message>
        <source>Partially Signed Transaction (Binary)</source>
        <extracomment>Expanded name of the binary PSBT file format. See: BIP 174.</extracomment>
        <translation type="unfinished">Gedeeltelijk Ondertekende Transactie (Binair)</translation>
    </message>
    <message>
        <source>PSBT saved</source>
        <translation type="unfinished">PSBT opgeslagen</translation>
    </message>
    <message>
        <source>External balance:</source>
        <translation type="unfinished">Extern tegoed:</translation>
    </message>
    <message>
        <source>or</source>
        <translation type="unfinished">of</translation>
    </message>
    <message>
        <source>You can increase the fee later (signals Replace-By-Fee, BIP-125).</source>
        <translation type="unfinished">Je kunt de vergoeding later verhogen (signaleert Replace-By-Fee, BIP-125).</translation>
    </message>
    <message>
        <source>Please, review your transaction proposal. This will produce a Partially Signed Particl Transaction (PSBT) which you can save or copy and then sign with e.g. an offline %1 wallet, or a PSBT-compatible hardware wallet.</source>
        <translation type="unfinished">Gelieve uw transactie voorstel te controleren. Deze actie zal een Gedeeltelijk Getekende Particl Transactie (PSBT) produceren die je kan opslaan of kopiëre en vervolgends ondertekenen.
Vb. een offline %1 portemonee, of een PSBT-combatiebele hardware portemonee.</translation>
    </message>
    <message>
        <source>Please, review your transaction.</source>
        <translation type="unfinished">Controleer uw transactie aub.</translation>
    </message>
    <message>
        <source>Transaction fee</source>
        <translation type="unfinished">Transactiekosten</translation>
    </message>
    <message>
        <source>Not signalling Replace-By-Fee, BIP-125.</source>
        <translation type="unfinished">Signaleert geen Replace-By-Fee, BIP-125.</translation>
    </message>
    <message>
        <source>Total Amount</source>
        <translation type="unfinished">Totaalbedrag</translation>
    </message>
    <message>
        <source>Confirm send coins</source>
        <translation type="unfinished">Bevestig versturen munten</translation>
    </message>
    <message>
        <source>Confirm transaction proposal</source>
        <translation type="unfinished">Bevestig transactievoorstel</translation>
    </message>
    <message>
        <source>Watch-only balance:</source>
        <translation type="unfinished">Alleen-lezen balans:</translation>
    </message>
    <message>
        <source>The recipient address is not valid. Please recheck.</source>
        <translation type="unfinished">Het adres van de ontvanger is niet geldig. Gelieve opnieuw te controleren.</translation>
    </message>
    <message>
        <source>The amount to pay must be larger than 0.</source>
        <translation type="unfinished">Het ingevoerde bedrag moet groter zijn dan 0.</translation>
    </message>
    <message>
        <source>The amount exceeds your balance.</source>
        <translation type="unfinished">Het bedrag is hoger dan uw huidige saldo.</translation>
    </message>
    <message>
        <source>The total exceeds your balance when the %1 transaction fee is included.</source>
        <translation type="unfinished">Het totaal overschrijdt uw huidige saldo wanneer de %1 transactie vergoeding wordt meegerekend.</translation>
    </message>
    <message>
        <source>Duplicate address found: addresses should only be used once each.</source>
        <translation type="unfinished">Dubbel adres gevonden: adressen mogen maar één keer worden gebruikt worden.</translation>
    </message>
    <message>
        <source>Transaction creation failed!</source>
        <translation type="unfinished">Transactiecreatie mislukt</translation>
    </message>
    <message>
        <source>A fee higher than %1 is considered an absurdly high fee.</source>
        <translation type="unfinished">Een vergoeding van meer dan %1 wordt beschouwd als een absurd hoge vergoeding.</translation>
    </message>
    <message>
        <source>Payment request expired.</source>
        <translation type="unfinished">Betalingsverzoek verlopen.</translation>
    </message>
    <message numerus="yes">
        <source>Estimated to begin confirmation within %n block(s).</source>
        <translation>
            <numerusform>Start van bevestiging binnen naar schatting %n blok.</numerusform>
            <numerusform>Start van bevestiging binnen naar schatting %n blokken.</numerusform>
        </translation>
    </message>
    <message>
<<<<<<< HEAD
        <source>Warning: Invalid Particl address</source>
        <translation type="unfinished">Waarschuwing: Ongeldig Particladres</translation>
=======
        <source>Warning: Invalid Bitcoin address</source>
        <translation type="unfinished">Waarschuwing: Ongeldig Bitcoin adres</translation>
>>>>>>> a46e1783
    </message>
    <message>
        <source>Warning: Unknown change address</source>
        <translation type="unfinished">Waarschuwing: Onbekend wisselgeldadres</translation>
    </message>
    <message>
        <source>Confirm custom change address</source>
        <translation type="unfinished">Bevestig aangepast wisselgeldadres</translation>
    </message>
    <message>
        <source>The address you selected for change is not part of this wallet. Any or all funds in your wallet may be sent to this address. Are you sure?</source>
        <translation type="unfinished">Het wisselgeldadres dat u heeft geselecteerd maakt geen deel uit van deze portemonnee. Een deel of zelfs alle geld in uw portemonnee kan mogelijk naar dit adres worden verzonden. Weet je het zeker?</translation>
    </message>
    <message>
        <source>(no label)</source>
        <translation type="unfinished">(geen label)</translation>
    </message>
</context>
<context>
    <name>SendCoinsEntry</name>
    <message>
        <source>A&amp;mount:</source>
        <translation>B&amp;edrag:</translation>
    </message>
    <message>
        <source>Pay &amp;To:</source>
        <translation>Betaal &amp;aan:</translation>
    </message>
    <message>
        <source>Choose previously used address</source>
        <translation type="unfinished">Kies een eerder gebruikt adres</translation>
    </message>
    <message>
        <source>The Particl address to send the payment to</source>
        <translation type="unfinished">Het Particladres om betaling aan te versturen</translation>
    </message>
    <message>
        <source>Paste address from clipboard</source>
        <translation>Plak adres vanuit klembord</translation>
    </message>
    <message>
        <source>Remove this entry</source>
        <translation type="unfinished">Verwijder deze toevoeging</translation>
    </message>
    <message>
        <source>The amount to send in the selected unit</source>
        <translation type="unfinished">Het te sturen bedrag in de geselecteerde eenheid</translation>
    </message>
    <message>
        <source>The fee will be deducted from the amount being sent. The recipient will receive less particl than you enter in the amount field. If multiple recipients are selected, the fee is split equally.</source>
        <translation type="unfinished">De transactiekosten zal worden afgetrokken van het bedrag dat verstuurd wordt. De ontvangers zullen minder particl ontvangen dan ingevoerd is in het hoeveelheidsveld. Als er meerdere ontvangers geselecteerd zijn, dan worden de transactiekosten gelijk verdeeld.</translation>
    </message>
    <message>
        <source>S&amp;ubtract fee from amount</source>
        <translation type="unfinished">Trek de transactiekosten a&amp;f van het bedrag.</translation>
    </message>
    <message>
        <source>Use available balance</source>
        <translation type="unfinished">Gebruik beschikbaar saldo</translation>
    </message>
    <message>
        <source>Message:</source>
        <translation type="unfinished">Bericht:</translation>
    </message>
    <message>
        <source>This is an unauthenticated payment request.</source>
        <translation type="unfinished">Dit is een niet-geverifieerd betalingsverzoek.</translation>
    </message>
    <message>
        <source>This is an authenticated payment request.</source>
        <translation type="unfinished">Dit is een geverifieerd betalingsverzoek.</translation>
    </message>
    <message>
        <source>Enter a label for this address to add it to the list of used addresses</source>
        <translation type="unfinished">Vul een label voor dit adres in om het aan de lijst met gebruikte adressen toe te voegen</translation>
    </message>
    <message>
<<<<<<< HEAD
        <source>A message that was attached to the particl: URI which will be stored with the transaction for your reference. Note: This message will not be sent over the Particl network.</source>
        <translation type="unfinished">Een bericht dat werd toegevoegd aan de particl: URI welke wordt opgeslagen met de transactie ter referentie. Opmerking: Dit bericht zal niet worden verzonden over het Particlnetwerk.</translation>
=======
        <source>A message that was attached to the bitcoin: URI which will be stored with the transaction for your reference. Note: This message will not be sent over the Bitcoin network.</source>
        <translation type="unfinished">Een bericht dat werd toegevoegd aan de bitcoin: URI welke wordt opgeslagen met de transactie ter referentie. Opmerking: Dit bericht zal niet worden verzonden over het Bitcoin netwerk.</translation>
>>>>>>> a46e1783
    </message>
    <message>
        <source>Pay To:</source>
        <translation type="unfinished">Betaal Aan:</translation>
    </message>
    </context>
<context>
    <name>SignVerifyMessageDialog</name>
    <message>
        <source>Signatures - Sign / Verify a Message</source>
        <translation>Handtekeningen – Onderteken een bericht / Verifiëer een handtekening</translation>
    </message>
    <message>
        <source>&amp;Sign Message</source>
        <translation>&amp;Onderteken bericht</translation>
    </message>
    <message>
        <source>You can sign messages/agreements with your addresses to prove you can receive particl sent to them. Be careful not to sign anything vague or random, as phishing attacks may try to trick you into signing your identity over to them. Only sign fully-detailed statements you agree to.</source>
        <translation type="unfinished">U kunt berichten/overeenkomsten ondertekenen met uw adres om te bewijzen dat u Particl kunt versturen. Wees voorzichtig met het ondertekenen van iets vaags of willekeurigs, omdat phishingaanvallen u kunnen proberen te misleiden tot het ondertekenen van overeenkomsten om uw identiteit aan hen toe te vertrouwen. Onderteken alleen volledig gedetailleerde verklaringen voordat u akkoord gaat.</translation>
    </message>
    <message>
<<<<<<< HEAD
        <source>The Particl address to sign the message with</source>
        <translation type="unfinished">Het Particladres om bericht mee te ondertekenen</translation>
=======
        <source>The Bitcoin address to sign the message with</source>
        <translation type="unfinished">Het Bitcoin adres om bericht mee te ondertekenen</translation>
>>>>>>> a46e1783
    </message>
    <message>
        <source>Choose previously used address</source>
        <translation type="unfinished">Kies een eerder gebruikt adres</translation>
    </message>
    <message>
        <source>Paste address from clipboard</source>
        <translation>Plak adres vanuit klembord</translation>
    </message>
    <message>
        <source>Enter the message you want to sign here</source>
        <translation>Typ hier het bericht dat u wilt ondertekenen</translation>
    </message>
    <message>
        <source>Signature</source>
        <translation>Handtekening</translation>
    </message>
    <message>
        <source>Copy the current signature to the system clipboard</source>
        <translation>Kopieer de huidige handtekening naar het systeemklembord</translation>
    </message>
    <message>
<<<<<<< HEAD
        <source>Sign the message to prove you own this Particl address</source>
        <translation>Onderteken een bericht om te bewijzen dat u een bepaald Particladres bezit</translation>
=======
        <source>Sign the message to prove you own this Bitcoin address</source>
        <translation>Onderteken een bericht om te bewijzen dat u een bepaald Bitcoin adres bezit</translation>
>>>>>>> a46e1783
    </message>
    <message>
        <source>Sign &amp;Message</source>
        <translation>Onderteken &amp;bericht</translation>
    </message>
    <message>
        <source>Reset all sign message fields</source>
        <translation>Verwijder alles in de invulvelden</translation>
    </message>
    <message>
        <source>Clear &amp;All</source>
        <translation>Verwijder &amp;alles</translation>
    </message>
    <message>
        <source>&amp;Verify Message</source>
        <translation>&amp;Verifiëer bericht</translation>
    </message>
    <message>
        <source>Enter the receiver's address, message (ensure you copy line breaks, spaces, tabs, etc. exactly) and signature below to verify the message. Be careful not to read more into the signature than what is in the signed message itself, to avoid being tricked by a man-in-the-middle attack. Note that this only proves the signing party receives with the address, it cannot prove sendership of any transaction!</source>
        <translation type="unfinished">Voer het adres van de ontvanger in, bericht (zorg ervoor dat de regeleinden, spaties, tabs etc. precies kloppen) en onderteken onderaan om het bericht te verifiëren. Wees voorzicht om niet meer in de ondertekening te lezen dan in het getekende bericht zelf, om te voorkomen dat je wordt aangevallen met een man-in-the-middle attack. Houd er mee rekening dat dit alleen de ondertekende partij bewijst met het ontvangen adres, er kan niet bewezen worden dat er een transactie heeft plaatsgevonden!</translation>
    </message>
    <message>
<<<<<<< HEAD
        <source>The Particl address the message was signed with</source>
        <translation type="unfinished">Het Particladres waarmee het bericht ondertekend is</translation>
=======
        <source>The Bitcoin address the message was signed with</source>
        <translation type="unfinished">Het Bitcoin adres waarmee het bericht ondertekend is</translation>
>>>>>>> a46e1783
    </message>
    <message>
        <source>The signed message to verify</source>
        <translation type="unfinished">Het te controleren ondertekend bericht</translation>
    </message>
    <message>
        <source>The signature given when the message was signed</source>
        <translation type="unfinished">De handtekening waarmee het bericht ondertekend werd</translation>
    </message>
    <message>
<<<<<<< HEAD
        <source>Verify the message to ensure it was signed with the specified Particl address</source>
        <translation>Controleer een bericht om te verifiëren dat het gespecificeerde Particladres het bericht heeft ondertekend.</translation>
=======
        <source>Verify the message to ensure it was signed with the specified Bitcoin address</source>
        <translation>Controleer een bericht om te verifiëren dat het gespecificeerde Bitcoin adres het bericht heeft ondertekend.</translation>
>>>>>>> a46e1783
    </message>
    <message>
        <source>Verify &amp;Message</source>
        <translation>Verifiëer &amp;bericht</translation>
    </message>
    <message>
        <source>Reset all verify message fields</source>
        <translation>Verwijder alles in de invulvelden</translation>
    </message>
    <message>
        <source>Click "Sign Message" to generate signature</source>
        <translation type="unfinished">Klik op "Onderteken Bericht" om de handtekening te genereren</translation>
    </message>
    <message>
        <source>The entered address is invalid.</source>
        <translation type="unfinished">Het opgegeven adres is ongeldig.</translation>
    </message>
    <message>
        <source>Please check the address and try again.</source>
        <translation type="unfinished">Controleer het adres en probeer het opnieuw.</translation>
    </message>
    <message>
        <source>The entered address does not refer to a key.</source>
        <translation type="unfinished">Het opgegeven adres verwijst niet naar een sleutel.</translation>
    </message>
    <message>
        <source>Wallet unlock was cancelled.</source>
        <translation type="unfinished">Portemonnee ontsleuteling is geannuleerd.</translation>
    </message>
    <message>
        <source>No error</source>
        <translation type="unfinished">Geen fout</translation>
    </message>
    <message>
        <source>Private key for the entered address is not available.</source>
        <translation type="unfinished">Geheime sleutel voor het ingevoerde adres is niet beschikbaar.</translation>
    </message>
    <message>
        <source>Message signing failed.</source>
        <translation type="unfinished">Ondertekenen van het bericht is mislukt.</translation>
    </message>
    <message>
        <source>Message signed.</source>
        <translation type="unfinished">Bericht ondertekend.</translation>
    </message>
    <message>
        <source>The signature could not be decoded.</source>
        <translation type="unfinished">De handtekening kon niet worden gedecodeerd.</translation>
    </message>
    <message>
        <source>Please check the signature and try again.</source>
        <translation type="unfinished">Controleer de handtekening en probeer het opnieuw.</translation>
    </message>
    <message>
        <source>The signature did not match the message digest.</source>
        <translation type="unfinished">De handtekening hoort niet bij het bericht.</translation>
    </message>
    <message>
        <source>Message verification failed.</source>
        <translation type="unfinished">Berichtverificatie mislukt.</translation>
    </message>
    <message>
        <source>Message verified.</source>
        <translation type="unfinished">Bericht geverifiëerd.</translation>
    </message>
</context>
<context>
    <name>TransactionDesc</name>
    <message numerus="yes">
        <source>Open for %n more block(s)</source>
        <translation>
            <numerusform>Open voor nog %n blok(ken)</numerusform>
            <numerusform>Open voor nog %n blok(ken)</numerusform>
        </translation>
    </message>
    <message>
        <source>Open until %1</source>
        <translation type="unfinished">Open tot %1</translation>
    </message>
    <message>
        <source>conflicted with a transaction with %1 confirmations</source>
        <translation type="unfinished">geconflicteerd met een transactie met %1 confirmaties</translation>
    </message>
    <message>
        <source>0/unconfirmed, %1</source>
        <translation type="unfinished">0/onbevestigd, %1</translation>
    </message>
    <message>
        <source>in memory pool</source>
        <translation type="unfinished">in geheugenpoel</translation>
    </message>
    <message>
        <source>not in memory pool</source>
        <translation type="unfinished">niet in geheugenpoel</translation>
    </message>
    <message>
        <source>abandoned</source>
        <translation type="unfinished">opgegeven</translation>
    </message>
    <message>
        <source>%1/unconfirmed</source>
        <translation type="unfinished">%1/onbevestigd</translation>
    </message>
    <message>
        <source>%1 confirmations</source>
        <translation type="unfinished">%1 bevestigingen</translation>
    </message>
    <message>
        <source>Date</source>
        <translation type="unfinished">Datum</translation>
    </message>
    <message>
        <source>Source</source>
        <translation type="unfinished">Bron</translation>
    </message>
    <message>
        <source>Generated</source>
        <translation type="unfinished">Gegenereerd</translation>
    </message>
    <message>
        <source>From</source>
        <translation type="unfinished">Van</translation>
    </message>
    <message>
        <source>unknown</source>
        <translation type="unfinished">onbekend</translation>
    </message>
    <message>
        <source>To</source>
        <translation type="unfinished">Aan</translation>
    </message>
    <message>
        <source>own address</source>
        <translation type="unfinished">eigen adres</translation>
    </message>
    <message>
        <source>watch-only</source>
        <translation type="unfinished">alleen-bekijkbaar</translation>
    </message>
    <message numerus="yes">
        <source>matures in %n more block(s)</source>
        <translation>
            <numerusform>komt beschikbaar na %n nieuwe blok(ken)</numerusform>
            <numerusform>komt beschikbaar na %n nieuwe blok(ken)</numerusform>
        </translation>
    </message>
    <message>
        <source>not accepted</source>
        <translation type="unfinished">niet geaccepteerd</translation>
    </message>
    <message>
        <source>Debit</source>
        <translation type="unfinished">Debet</translation>
    </message>
    <message>
        <source>Total debit</source>
        <translation type="unfinished">Totaal debit</translation>
    </message>
    <message>
        <source>Total credit</source>
        <translation type="unfinished">Totaal credit</translation>
    </message>
    <message>
        <source>Transaction fee</source>
        <translation type="unfinished">Transactiekosten</translation>
    </message>
    <message>
        <source>Net amount</source>
        <translation type="unfinished">Netto bedrag</translation>
    </message>
    <message>
        <source>Message</source>
        <translation type="unfinished">Bericht</translation>
    </message>
    <message>
        <source>Comment</source>
        <translation type="unfinished">Opmerking</translation>
    </message>
    <message>
        <source>Transaction ID</source>
        <translation type="unfinished">Transactie-ID</translation>
    </message>
    <message>
        <source>Transaction total size</source>
        <translation type="unfinished">Transactie totale grootte</translation>
    </message>
    <message>
        <source>Transaction virtual size</source>
        <translation type="unfinished">Transactie virtuele grootte</translation>
    </message>
    <message>
        <source> (Certificate was not verified)</source>
        <translation type="unfinished">(Certificaat kon niet worden geverifieerd)</translation>
    </message>
    <message>
        <source>Merchant</source>
        <translation type="unfinished">Handelaar</translation>
    </message>
    <message>
        <source>Generated coins must mature %1 blocks before they can be spent. When you generated this block, it was broadcast to the network to be added to the block chain. If it fails to get into the chain, its state will change to "not accepted" and it won't be spendable. This may occasionally happen if another node generates a block within a few seconds of yours.</source>
        <translation type="unfinished">Gegenereerde munten moeten %1 blokken rijpen voordat ze kunnen worden besteed. Toen dit blok gegenereerd werd, werd het uitgezonden naar het netwerk om aan de blokketen toegevoegd te worden. Als het niet lukt om in de keten toegevoegd te worden, zal de status te veranderen naar "niet geaccepteerd" en zal het niet besteedbaar zijn. Dit kan soms gebeuren als een ander node een blok genereert binnen een paar seconden na die van u.</translation>
    </message>
    <message>
        <source>Debug information</source>
        <translation type="unfinished">Debug-informatie</translation>
    </message>
    <message>
        <source>Transaction</source>
        <translation type="unfinished">Transactie</translation>
    </message>
    <message>
        <source>Amount</source>
        <translation type="unfinished">Bedrag</translation>
    </message>
    <message>
        <source>true</source>
        <translation type="unfinished">waar</translation>
    </message>
    <message>
        <source>false</source>
        <translation type="unfinished">onwaar</translation>
    </message>
</context>
<context>
    <name>TransactionDescDialog</name>
    <message>
        <source>This pane shows a detailed description of the transaction</source>
        <translation>Dit venster laat een uitgebreide beschrijving van de transactie zien</translation>
    </message>
    <message>
        <source>Details for %1</source>
        <translation type="unfinished">Details voor %1</translation>
    </message>
</context>
<context>
    <name>TransactionTableModel</name>
    <message>
        <source>Date</source>
        <translation type="unfinished">Datum</translation>
    </message>
    <message numerus="yes">
        <source>Open for %n more block(s)</source>
        <translation>
            <numerusform>Open voor nog %n blok(ken)</numerusform>
            <numerusform>Open voor nog %n blok(ken)</numerusform>
        </translation>
    </message>
    <message>
        <source>Open until %1</source>
        <translation type="unfinished">Open tot %1</translation>
    </message>
    <message>
        <source>Unconfirmed</source>
        <translation type="unfinished">Onbevestigd</translation>
    </message>
    <message>
        <source>Abandoned</source>
        <translation type="unfinished">Opgegeven</translation>
    </message>
    <message>
        <source>Confirming (%1 of %2 recommended confirmations)</source>
        <translation type="unfinished">Bevestigen (%1 van %2 aanbevolen bevestigingen)</translation>
    </message>
    <message>
        <source>Confirmed (%1 confirmations)</source>
        <translation type="unfinished">Bevestigd (%1 bevestigingen)</translation>
    </message>
    <message>
        <source>Conflicted</source>
        <translation type="unfinished">Conflicterend</translation>
    </message>
    <message>
        <source>Immature (%1 confirmations, will be available after %2)</source>
        <translation type="unfinished">Niet beschikbaar (%1 bevestigingen, zal beschikbaar zijn na %2)</translation>
    </message>
    <message>
        <source>Generated but not accepted</source>
        <translation type="unfinished">Gegenereerd maar niet geaccepteerd</translation>
    </message>
    <message>
        <source>Received with</source>
        <translation type="unfinished">Ontvangen met</translation>
    </message>
    <message>
        <source>Received from</source>
        <translation type="unfinished">Ontvangen van</translation>
    </message>
    <message>
        <source>Sent to</source>
        <translation type="unfinished">Verzonden aan</translation>
    </message>
    <message>
        <source>Payment to yourself</source>
        <translation type="unfinished">Betaling aan uzelf</translation>
    </message>
    <message>
        <source>Mined</source>
        <translation type="unfinished">Gedolven</translation>
    </message>
    <message>
        <source>watch-only</source>
        <translation type="unfinished">alleen-bekijkbaar</translation>
    </message>
    <message>
        <source>(n/a)</source>
        <translation type="unfinished">(nvt)</translation>
    </message>
    <message>
        <source>(no label)</source>
        <translation type="unfinished">(geen label)</translation>
    </message>
    <message>
        <source>Transaction status. Hover over this field to show number of confirmations.</source>
        <translation type="unfinished">Transactiestatus. Houd de cursor boven dit veld om het aantal bevestigingen te laten zien.</translation>
    </message>
    <message>
        <source>Date and time that the transaction was received.</source>
        <translation type="unfinished">Datum en tijd waarop deze transactie is ontvangen.</translation>
    </message>
    <message>
        <source>Type of transaction.</source>
        <translation type="unfinished">Type transactie.</translation>
    </message>
    <message>
        <source>Whether or not a watch-only address is involved in this transaction.</source>
        <translation type="unfinished">Of er een alleen-bekijken-adres is betrokken bij deze transactie.</translation>
    </message>
    <message>
        <source>User-defined intent/purpose of the transaction.</source>
        <translation type="unfinished">Door gebruiker gedefinieerde intentie/doel van de transactie.</translation>
    </message>
    <message>
        <source>Amount removed from or added to balance.</source>
        <translation type="unfinished">Bedrag verwijderd van of toegevoegd aan saldo.</translation>
    </message>
</context>
<context>
    <name>TransactionView</name>
    <message>
        <source>All</source>
        <translation type="unfinished">Alles</translation>
    </message>
    <message>
        <source>Today</source>
        <translation type="unfinished">Vandaag</translation>
    </message>
    <message>
        <source>This week</source>
        <translation type="unfinished">Deze week</translation>
    </message>
    <message>
        <source>This month</source>
        <translation type="unfinished">Deze maand</translation>
    </message>
    <message>
        <source>Last month</source>
        <translation type="unfinished">Vorige maand</translation>
    </message>
    <message>
        <source>This year</source>
        <translation type="unfinished">Dit jaar</translation>
    </message>
    <message>
        <source>Received with</source>
        <translation type="unfinished">Ontvangen met</translation>
    </message>
    <message>
        <source>Sent to</source>
        <translation type="unfinished">Verzonden aan</translation>
    </message>
    <message>
        <source>To yourself</source>
        <translation type="unfinished">Aan uzelf</translation>
    </message>
    <message>
        <source>Mined</source>
        <translation type="unfinished">Gedolven</translation>
    </message>
    <message>
        <source>Other</source>
        <translation type="unfinished">Anders</translation>
    </message>
    <message>
        <source>Enter address, transaction id, or label to search</source>
        <translation type="unfinished">Voer adres, transactie-ID of etiket in om te zoeken</translation>
    </message>
    <message>
        <source>Min amount</source>
        <translation type="unfinished">Min. bedrag</translation>
    </message>
    <message>
        <source>Range…</source>
        <translation type="unfinished">Bereik...</translation>
    </message>
    <message>
        <source>&amp;Copy address</source>
        <translation type="unfinished">&amp;Kopieer adres</translation>
    </message>
    <message>
        <source>Copy &amp;label</source>
        <translation type="unfinished">Kopieer &amp;label</translation>
    </message>
    <message>
        <source>Copy &amp;amount</source>
        <translation type="unfinished">Kopieer &amp;bedrag</translation>
    </message>
    <message>
        <source>Copy transaction &amp;ID</source>
        <translation type="unfinished">Kopieer transactie-&amp;ID</translation>
    </message>
    <message>
        <source>Copy &amp;raw transaction</source>
        <translation type="unfinished">Kopieer &amp;ruwe transactie</translation>
    </message>
    <message>
        <source>Copy full transaction &amp;details</source>
        <translation type="unfinished">Kopieer volledige transactie&amp;details</translation>
    </message>
    <message>
        <source>&amp;Show transaction details</source>
        <translation type="unfinished">Toon tran&amp;sactiedetails</translation>
    </message>
    <message>
        <source>Increase transaction &amp;fee</source>
        <translation type="unfinished">Verhoog transactiekosten</translation>
    </message>
    <message>
        <source>A&amp;bandon transaction</source>
        <translation type="unfinished">Transactie &amp;afbreken</translation>
    </message>
    <message>
        <source>&amp;Edit address label</source>
        <translation type="unfinished">B&amp;ewerk adreslabel</translation>
    </message>
    <message>
        <source>Export Transaction History</source>
        <translation type="unfinished">Exporteer transactiegeschiedenis</translation>
    </message>
    <message>
        <source>Comma separated file</source>
        <extracomment>Expanded name of the CSV file format. See https://en.wikipedia.org/wiki/Comma-separated_values</extracomment>
        <translation type="unfinished">Kommagescheiden bestand</translation>
    </message>
    <message>
        <source>Confirmed</source>
        <translation type="unfinished">Bevestigd</translation>
    </message>
    <message>
        <source>Watch-only</source>
        <translation type="unfinished">Alleen-bekijkbaar</translation>
    </message>
    <message>
        <source>Date</source>
        <translation type="unfinished">Datum</translation>
    </message>
    <message>
        <source>Address</source>
        <translation type="unfinished">Adres</translation>
    </message>
    <message>
        <source>Exporting Failed</source>
        <translation type="unfinished">Exporteren mislukt</translation>
    </message>
    <message>
        <source>There was an error trying to save the transaction history to %1.</source>
        <translation type="unfinished">Er is een fout opgetreden bij het opslaan van de transactiegeschiedenis naar %1.</translation>
    </message>
    <message>
        <source>Exporting Successful</source>
        <translation type="unfinished">Export succesvol</translation>
    </message>
    <message>
        <source>The transaction history was successfully saved to %1.</source>
        <translation type="unfinished">De transactiegeschiedenis was succesvol bewaard in %1.</translation>
    </message>
    <message>
        <source>Range:</source>
        <translation type="unfinished">Bereik:</translation>
    </message>
    <message>
        <source>to</source>
        <translation type="unfinished">naar</translation>
    </message>
</context>
<context>
    <name>WalletFrame</name>
    <message>
        <source>No wallet has been loaded.
Go to File &gt; Open Wallet to load a wallet.
- OR -</source>
        <translation type="unfinished">Geen portemonee is geladen.
Ga naar Bestand &gt; Open portemonee om er één te openen.
- OF -</translation>
    </message>
    <message>
        <source>Create a new wallet</source>
        <translation type="unfinished">Nieuwe wallet creëren</translation>
    </message>
</context>
<context>
    <name>WalletModel</name>
    <message>
        <source>Send Coins</source>
        <translation type="unfinished">Verstuur munten</translation>
    </message>
    <message>
        <source>Fee bump error</source>
        <translation type="unfinished">Vergoedingsverhoging fout</translation>
    </message>
    <message>
        <source>Increasing transaction fee failed</source>
        <translation type="unfinished">Verhogen transactie vergoeding is mislukt</translation>
    </message>
    <message>
        <source>Do you want to increase the fee?</source>
        <translation type="unfinished">Wil je de vergoeding verhogen?</translation>
    </message>
    <message>
        <source>Do you want to draft a transaction with fee increase?</source>
        <translation type="unfinished">Wil je een transactievoorstel met een hogere vergoeding maken?</translation>
    </message>
    <message>
        <source>Current fee:</source>
        <translation type="unfinished">Huidige vergoeding:</translation>
    </message>
    <message>
        <source>Increase:</source>
        <translation type="unfinished">Toename:</translation>
    </message>
    <message>
        <source>New fee:</source>
        <translation type="unfinished">Nieuwe vergoeding:</translation>
    </message>
    <message>
        <source>Warning: This may pay the additional fee by reducing change outputs or adding inputs, when necessary. It may add a new change output if one does not already exist. These changes may potentially leak privacy.</source>
        <translation type="unfinished">Waarschuwing: Dit zou de aanvullende transactiekosten kunnen betalen door change outputs te beperken of inputs toe te voegen, indien nodig. Het zou een nieuwe change output kunnen toevoegen indien deze nog niet bestaat. Deze wijzigingen zouden mogelijk privacy kunnen lekken.</translation>
    </message>
    <message>
        <source>Confirm fee bump</source>
        <translation type="unfinished">Bevestig vergoedingsaanpassing</translation>
    </message>
    <message>
        <source>Can't draft transaction.</source>
        <translation type="unfinished">Kan geen transactievoorstel aanmaken.</translation>
    </message>
    <message>
        <source>PSBT copied</source>
        <translation type="unfinished">PSBT is gekopieerd</translation>
    </message>
    <message>
        <source>Can't sign transaction.</source>
        <translation type="unfinished">Kan transactie niet ondertekenen.</translation>
    </message>
    <message>
        <source>Could not commit transaction</source>
        <translation type="unfinished">Kon de transactie niet voltooien</translation>
    </message>
    <message>
        <source>Can't display address</source>
        <translation type="unfinished">Adres kan niet weergegeven worden</translation>
    </message>
    <message>
        <source>default wallet</source>
        <translation type="unfinished">standaard portemonnee</translation>
    </message>
</context>
<context>
    <name>WalletView</name>
    <message>
        <source>&amp;Export</source>
        <translation type="unfinished">&amp;Exporteer</translation>
    </message>
    <message>
        <source>Export the data in the current tab to a file</source>
        <translation type="unfinished">Exporteer de data in de huidige tab naar een bestand</translation>
    </message>
    <message>
        <source>Error</source>
        <translation type="unfinished">Fout</translation>
    </message>
    <message>
        <source>Unable to decode PSBT from clipboard (invalid base64)</source>
        <translation type="unfinished">Onmogelijk om het PSBT te ontcijferen van het klembord (ongeldige base64)</translation>
    </message>
    <message>
        <source>Load Transaction Data</source>
        <translation type="unfinished">Laad Transactie Data</translation>
    </message>
    <message>
        <source>Partially Signed Transaction (*.psbt)</source>
        <translation type="unfinished">Gedeeltelijk ondertekende transactie (*.psbt)</translation>
    </message>
    <message>
        <source>PSBT file must be smaller than 100 MiB</source>
        <translation type="unfinished">Het PSBT bestand moet kleiner dan 100 MiB te zijn.</translation>
    </message>
    <message>
        <source>Unable to decode PSBT</source>
        <translation type="unfinished">Niet in staat om de PSBT te decoderen</translation>
    </message>
    <message>
        <source>Backup Wallet</source>
        <translation type="unfinished">Portemonnee backuppen</translation>
    </message>
    <message>
        <source>Wallet Data</source>
        <extracomment>Name of the wallet data file format.</extracomment>
        <translation type="unfinished">Portemonneedata</translation>
    </message>
    <message>
        <source>Backup Failed</source>
        <translation type="unfinished">Backup mislukt</translation>
    </message>
    <message>
        <source>There was an error trying to save the wallet data to %1.</source>
        <translation type="unfinished">Er is een fout opgetreden bij het wegschrijven van de portemonneedata naar %1.</translation>
    </message>
    <message>
        <source>Backup Successful</source>
        <translation type="unfinished">Backup succesvol</translation>
    </message>
    <message>
        <source>The wallet data was successfully saved to %1.</source>
        <translation type="unfinished">De portemonneedata is succesvol opgeslagen in %1.</translation>
    </message>
    <message>
        <source>Cancel</source>
        <translation type="unfinished">Annuleren</translation>
    </message>
</context>
<context>
    <name>bitcoin-core</name>
    <message>
        <source>The %s developers</source>
        <translation type="unfinished">De %s ontwikkelaars</translation>
    </message>
    <message>
<<<<<<< HEAD
        <source>%s corrupt. Try using the wallet tool particl-wallet to salvage or restoring a backup.</source>
        <translation type="unfinished">%s is corrupt. Probeer de portemonnee tool particl-portemonnee om het probleem op te lossen of een backup terug te zetten.</translation>
=======
        <source>%s corrupt. Try using the wallet tool bitcoin-wallet to salvage or restoring a backup.</source>
        <translation type="unfinished">%s is corrupt. Probeer de portemonnee tool bitcoin-wallet om het probleem op te lossen of een backup terug te zetten.</translation>
>>>>>>> a46e1783
    </message>
    <message>
        <source>-maxtxfee is set very high! Fees this large could be paid on a single transaction.</source>
        <translation type="unfinished">-maxtxfee staat zeer hoog! Transactiekosten van deze grootte kunnen worden gebruikt in een enkele transactie.</translation>
    </message>
    <message>
        <source>Cannot downgrade wallet from version %i to version %i. Wallet version unchanged.</source>
        <translation type="unfinished">Kan portemonnee niet downgraden van versie %i naar version %i. Portemonneeversie ongewijzigd.</translation>
    </message>
    <message>
        <source>Cannot obtain a lock on data directory %s. %s is probably already running.</source>
        <translation type="unfinished">Kan geen lock verkrijgen op gegevensmap %s. %s draait waarschijnlijk al.</translation>
    </message>
    <message>
        <source>Cannot provide specific connections and have addrman find outgoing connections at the same.</source>
        <translation type="unfinished">Kan niet specifieke verbindingen voorzien en tegelijk addrman uitgaande verbindingen laten vinden.</translation>
    </message>
    <message>
        <source>Cannot upgrade a non HD split wallet from version %i to version %i without upgrading to support pre-split keypool. Please use version %i or no version specified.</source>
        <translation type="unfinished">Kan een non HD split portemonnee niet upgraden van versie %i naar versie %i zonder pre split keypool te ondersteunen. Gebruik versie %i of specificeer geen versienummer.</translation>
    </message>
    <message>
        <source>Distributed under the MIT software license, see the accompanying file %s or %s</source>
        <translation type="unfinished">Uitgegeven onder de MIT software licentie, zie het bijgevoegde bestand %s of %s</translation>
    </message>
    <message>
        <source>Error reading %s! All keys read correctly, but transaction data or address book entries might be missing or incorrect.</source>
        <translation type="unfinished">Waarschuwing: Fout bij het lezen van %s! Alle sleutels zijn in goede orde uitgelezen, maar transactiedata of adresboeklemma's zouden kunnen ontbreken of fouten bevatten.</translation>
    </message>
    <message>
        <source>Error: Dumpfile format record is incorrect. Got "%s", expected "format".</source>
        <translation type="unfinished">Fout: Record dumpbestandsformaat is onjuist. Gekregen "%s", verwacht "format".</translation>
    </message>
    <message>
        <source>Error: Dumpfile identifier record is incorrect. Got "%s", expected "%s".</source>
        <translation type="unfinished">Fout: Identificatierecord van dumpbestand is onjuist. Gekregen "%s", verwacht "%s".</translation>
    </message>
    <message>
        <source>Error: Dumpfile version is not supported. This version of particl-wallet only supports version 1 dumpfiles. Got dumpfile with version %s</source>
        <translation type="unfinished">Fout: Dumpbestandsversie wordt niet ondersteund. Deze versie particlportemonnee ondersteunt alleen versie 1 dumpbestanden. Dumpbestand met versie %s gekregen</translation>
    </message>
    <message>
        <source>Error: Legacy wallets only support the "legacy", "p2sh-segwit", and "bech32" address types</source>
        <translation type="unfinished">Fout: Legacy wallets ondersteunen alleen "legacy", "p2sh-segwit" en "bech32" adres types</translation>
    </message>
    <message>
        <source>Error: Listening for incoming connections failed (listen returned error %s)</source>
        <translation type="unfinished">Fout: luisteren naar binnenkomende verbindingen mislukt (luisteren gaf foutmelding %s)</translation>
    </message>
    <message>
        <source>Fee estimation failed. Fallbackfee is disabled. Wait a few blocks or enable -fallbackfee.</source>
        <translation type="unfinished">Het inschatten van de vergoeding is gefaald. Fallbackfee is uitgeschakeld. Wacht een aantal blocks of schakel -fallbackfee in.</translation>
    </message>
    <message>
        <source>File %s already exists. If you are sure this is what you want, move it out of the way first.</source>
        <translation type="unfinished">Bestand %s bestaat al. Als je er zeker van bent dat dit de bedoeling is, haal deze dan eerst weg.</translation>
    </message>
    <message>
        <source>Invalid amount for -maxtxfee=&lt;amount&gt;: '%s' (must be at least the minrelay fee of %s to prevent stuck transactions)</source>
        <translation type="unfinished">ongeldig bedrag voor -maxtxfee=&lt;bedrag&gt;: '%s' (moet ten minste de minimale doorgeefvergoeding van %s zijn om vastgelopen transacties te voorkomen)</translation>
    </message>
    <message>
        <source>More than one onion bind address is provided. Using %s for the automatically created Tor onion service.</source>
        <translation type="unfinished">Meer dan één onion bind adres is voorzien. %s wordt gebruik voor het automatisch gecreëerde Tor onion service.</translation>
    </message>
    <message>
        <source>No dump file provided. To use createfromdump, -dumpfile=&lt;filename&gt; must be provided.</source>
        <translation type="unfinished">Geen dumpbestand opgegeven. Om createfromdump te gebruiken, moet -dumpfile=&lt;filename&gt; opgegeven worden.</translation>
    </message>
    <message>
        <source>No dump file provided. To use dump, -dumpfile=&lt;filename&gt; must be provided.</source>
        <translation type="unfinished">Geen dumpbestand opgegeven. Om dump te gebruiken, moet -dumpfile=&lt;filename&gt; opgegeven worden.</translation>
    </message>
    <message>
        <source>No wallet file format provided. To use createfromdump, -format=&lt;format&gt; must be provided.</source>
        <translation type="unfinished">Geen portemonneebestandsformaat opgegeven. Om createfromdump te gebruiken, moet -format=&lt;format&gt; opgegeven worden.</translation>
    </message>
    <message>
        <source>Please check that your computer's date and time are correct! If your clock is wrong, %s will not work properly.</source>
        <translation type="unfinished">Waarschuwing: Controleer dat de datum en tijd van uw computer correct zijn ingesteld! Bij een onjuist ingestelde klok zal %s niet goed werken.</translation>
    </message>
    <message>
        <source>Please contribute if you find %s useful. Visit %s for further information about the software.</source>
        <translation type="unfinished">Gelieve bij te dragen als je %s nuttig vindt. Bezoek %s voor meer informatie over de software.</translation>
    </message>
    <message>
        <source>Prune configured below the minimum of %d MiB.  Please use a higher number.</source>
        <translation type="unfinished">Prune is ingesteld op minder dan het minimum van %d MiB. Gebruik a.u.b. een hoger aantal.</translation>
    </message>
    <message>
        <source>Prune: last wallet synchronisation goes beyond pruned data. You need to -reindex (download the whole blockchain again in case of pruned node)</source>
        <translation type="unfinished">Prune: laatste wallet synchronisatie gaat verder terug dan de middels beperkte data. U moet -reindex gebruiken (downloadt opnieuw de gehele blokketen voor een pruned node)</translation>
    </message>
    <message>
        <source>SQLiteDatabase: Unknown sqlite wallet schema version %d. Only version %d is supported</source>
        <translation type="unfinished">SQLite Databank: Onbekende sqlite portemonee schema versie %d. Enkel %d wordt ondersteund.</translation>
    </message>
    <message>
        <source>The block database contains a block which appears to be from the future. This may be due to your computer's date and time being set incorrectly. Only rebuild the block database if you are sure that your computer's date and time are correct</source>
        <translation type="unfinished">De blokdatabase bevat een blok dat lijkt uit de toekomst te komen. Dit kan gebeuren omdat de datum en tijd van uw computer niet goed staat. Herbouw de blokdatabase pas nadat u de datum en tijd van uw computer correct heeft ingesteld.</translation>
    </message>
    <message>
        <source>The transaction amount is too small to send after the fee has been deducted</source>
        <translation type="unfinished">Het transactiebedrag is te klein om te versturen nadat de transactievergoeding in mindering is gebracht</translation>
    </message>
    <message>
        <source>This error could occur if this wallet was not shutdown cleanly and was last loaded using a build with a newer version of Berkeley DB. If so, please use the software that last loaded this wallet</source>
        <translation type="unfinished">Deze fout komt mogelijks voor wanneer de portefeuille niet correct is afgesloten en dat deze de laatste keer geladen werd met een nieuwere versie van de Berkeley DB. 
Indien dit het geval is, gelieve de software te gebruiken waarmee deze portefeuille de laatste keer werd geladen.</translation>
    </message>
    <message>
        <source>This is a pre-release test build - use at your own risk - do not use for mining or merchant applications</source>
        <translation type="unfinished">Dit is een pre-release testversie - gebruik op eigen risico! Gebruik deze niet voor het delven van munten of handelsdoeleinden</translation>
    </message>
    <message>
        <source>This is the maximum transaction fee you pay (in addition to the normal fee) to prioritize partial spend avoidance over regular coin selection.</source>
        <translation type="unfinished">Dit is de maximale transactie kost die je betaalt (bovenop de normale kosten) om een hogere prioriteit te geven aan het vermijden van gedeeltelijke uitgaven dan de reguliere munt selectie.</translation>
    </message>
    <message>
        <source>This is the transaction fee you may discard if change is smaller than dust at this level</source>
        <translation type="unfinished">Dit is de transactievergoeding die u mag afleggen als het wisselgeld kleiner is dan stof op dit niveau</translation>
    </message>
    <message>
        <source>This is the transaction fee you may pay when fee estimates are not available.</source>
        <translation type="unfinished">Dit is de transactievergoeding die je mogelijk betaalt indien geschatte tarief niet beschikbaar is</translation>
    </message>
    <message>
        <source>Total length of network version string (%i) exceeds maximum length (%i). Reduce the number or size of uacomments.</source>
        <translation type="unfinished">Totale lengte van netwerkversiestring (%i) overschrijdt maximale lengte (%i). Verminder het aantal of grootte van uacomments.</translation>
    </message>
    <message>
        <source>Unable to replay blocks. You will need to rebuild the database using -reindex-chainstate.</source>
        <translation type="unfinished">Onmogelijk om blokken opnieuw af te spelen. U dient de database opnieuw op te bouwen met behulp van -reindex-chainstate.</translation>
    </message>
    <message>
        <source>Unknown wallet file format "%s" provided. Please provide one of "bdb" or "sqlite".</source>
        <translation type="unfinished">Onbekend portemonneebestandsformaat "%s" opgegeven. Kies aub voor "bdb" of "sqlite".</translation>
    </message>
    <message>
        <source>Warning: Dumpfile wallet format "%s" does not match command line specified format "%s".</source>
        <translation type="unfinished">Waarschuwing: Dumpbestandsformaat portemonnee "%s" komt niet overeen met het op de command line gespecificeerde formaat "%s".</translation>
    </message>
    <message>
        <source>Warning: Private keys detected in wallet {%s} with disabled private keys</source>
        <translation type="unfinished">Waarschuwing: Geheime sleutels gedetecteerd in portemonnee {%s} met uitgeschakelde geheime sleutels</translation>
    </message>
    <message>
        <source>Warning: We do not appear to fully agree with our peers! You may need to upgrade, or other nodes may need to upgrade.</source>
        <translation type="unfinished">Waarschuwing: Het lijkt erop dat we geen consensus kunnen vinden met onze peers! Mogelijk dient u te upgraden, of andere nodes moeten wellicht upgraden.</translation>
    </message>
    <message>
        <source>Witness data for blocks after height %d requires validation. Please restart with -reindex.</source>
        <translation type="unfinished">Controle vereist voor de witnessgegevens van blokken na blokhoogte %d. Herstart aub met -reindex.</translation>
    </message>
    <message>
        <source>You need to rebuild the database using -reindex to go back to unpruned mode.  This will redownload the entire blockchain</source>
        <translation type="unfinished">U moet de database herbouwen met -reindex om terug te gaan naar de niet-prune modus. Dit zal de gehele blokketen opnieuw downloaden.</translation>
    </message>
    <message>
        <source>%s is set very high!</source>
        <translation type="unfinished">%s is zeer hoog ingesteld!</translation>
    </message>
    <message>
        <source>-maxmempool must be at least %d MB</source>
        <translation type="unfinished">-maxmempool moet minstens %d MB zijn</translation>
    </message>
    <message>
        <source>A fatal internal error occurred, see debug.log for details</source>
        <translation type="unfinished">Een fatale interne fout heeft zich voor gedaan, zie debug.log voor details</translation>
    </message>
    <message>
        <source>Cannot resolve -%s address: '%s'</source>
        <translation type="unfinished">Kan -%s adres niet herleiden: '%s'</translation>
    </message>
    <message>
        <source>Cannot set -peerblockfilters without -blockfilterindex.</source>
        <translation type="unfinished">Kan -peerblockfilters niet zetten zonder -blockfilterindex</translation>
    </message>
    <message>
        <source>Cannot write to data directory '%s'; check permissions.</source>
        <translation type="unfinished">Mag niet schrijven naar gegevensmap '%s'; controleer bestandsrechten.</translation>
    </message>
    <message>
        <source>Change index out of range</source>
        <translation type="unfinished">Wijzigingsindex buiten bereik</translation>
    </message>
    <message>
        <source>Config setting for %s only applied on %s network when in [%s] section.</source>
        <translation type="unfinished">Configuratie-instellingen voor %s alleen toegepast op %s network wanneer in [%s] sectie.</translation>
    </message>
    <message>
        <source>Copyright (C) %i-%i</source>
        <translation type="unfinished">Auteursrecht (C) %i-%i</translation>
    </message>
    <message>
        <source>Corrupted block database detected</source>
        <translation type="unfinished">Corrupte blokkendatabase gedetecteerd</translation>
    </message>
    <message>
        <source>Could not find asmap file %s</source>
        <translation type="unfinished">Kan asmapbestand %s niet vinden</translation>
    </message>
    <message>
        <source>Could not parse asmap file %s</source>
        <translation type="unfinished">Kan asmapbestand %s niet lezen</translation>
    </message>
    <message>
        <source>Disk space is too low!</source>
        <translation type="unfinished">Schijfruimte is te klein!</translation>
    </message>
    <message>
        <source>Do you want to rebuild the block database now?</source>
        <translation type="unfinished">Wilt u de blokkendatabase nu herbouwen?</translation>
    </message>
    <message>
        <source>Done loading</source>
        <translation type="unfinished">Klaar met laden</translation>
    </message>
    <message>
        <source>Dump file %s does not exist.</source>
        <translation type="unfinished">Dumpbestand %s bestaat niet.</translation>
    </message>
    <message>
        <source>Error creating %s</source>
        <translation type="unfinished">Fout bij het maken van %s</translation>
    </message>
    <message>
        <source>Error initializing block database</source>
        <translation type="unfinished">Fout bij intialisatie blokkendatabase</translation>
    </message>
    <message>
        <source>Error initializing wallet database environment %s!</source>
        <translation type="unfinished">Probleem met initializeren van de database-omgeving %s!</translation>
    </message>
    <message>
        <source>Error loading %s</source>
        <translation type="unfinished">Fout bij het laden van %s</translation>
    </message>
    <message>
        <source>Error loading %s: Private keys can only be disabled during creation</source>
        <translation type="unfinished">Fout bij het laden van %s: Geheime sleutels kunnen alleen worden uitgeschakeld tijdens het aanmaken</translation>
    </message>
    <message>
        <source>Error loading %s: Wallet corrupted</source>
        <translation type="unfinished">Fout bij het laden van %s: Portomonnee corrupt</translation>
    </message>
    <message>
        <source>Error loading %s: Wallet requires newer version of %s</source>
        <translation type="unfinished">Fout bij laden %s: Portemonnee vereist een nieuwere versie van %s</translation>
    </message>
    <message>
        <source>Error loading block database</source>
        <translation type="unfinished">Fout bij het laden van blokkendatabase</translation>
    </message>
    <message>
        <source>Error opening block database</source>
        <translation type="unfinished">Fout bij openen blokkendatabase</translation>
    </message>
    <message>
        <source>Error reading from database, shutting down.</source>
        <translation type="unfinished">Fout bij het lezen van de database, afsluiten.</translation>
    </message>
    <message>
        <source>Error reading next record from wallet database</source>
        <translation type="unfinished">Fout bij het lezen van het volgende record in de portemonneedatabase</translation>
    </message>
    <message>
        <source>Error upgrading chainstate database</source>
        <translation type="unfinished">Fout bij het upgraden van de ketenstaat database</translation>
    </message>
    <message>
        <source>Error: Couldn't create cursor into database</source>
        <translation type="unfinished">Fout: Kan geen cursor in de database maken</translation>
    </message>
    <message>
        <source>Error: Disk space is low for %s</source>
        <translation type="unfinished">Fout: Weinig schijfruimte voor %s</translation>
    </message>
    <message>
        <source>Error: Dumpfile checksum does not match. Computed %s, expected %s</source>
        <translation type="unfinished">Fout: Checksum van dumpbestand komt niet overeen. Berekend %s, verwacht %s</translation>
    </message>
    <message>
        <source>Error: Got key that was not hex: %s</source>
        <translation type="unfinished">Fout: Verkregen key was geen hex: %s</translation>
    </message>
    <message>
        <source>Error: Got value that was not hex: %s</source>
        <translation type="unfinished">Fout: Verkregen waarde was geen hex: %s</translation>
    </message>
    <message>
        <source>Error: Keypool ran out, please call keypoolrefill first</source>
        <translation type="unfinished">Keypool op geraakt, roep alsjeblieft eerst keypoolrefill functie aan</translation>
    </message>
    <message>
        <source>Error: Missing checksum</source>
        <translation type="unfinished">Fout: Ontbrekende checksum</translation>
    </message>
    <message>
        <source>Error: No %s addresses available.</source>
        <translation type="unfinished">Fout: Geen %s adressen beschikbaar</translation>
    </message>
    <message>
        <source>Error: Unable to parse version %u as a uint32_t</source>
        <translation type="unfinished">Fout: Kan versie %u niet als een uint32_t verwerken</translation>
    </message>
    <message>
        <source>Error: Unable to write record to new wallet</source>
        <translation type="unfinished">Fout: Kan record niet naar nieuwe portemonnee schrijven</translation>
    </message>
    <message>
        <source>Failed to listen on any port. Use -listen=0 if you want this.</source>
        <translation type="unfinished">Mislukt om op welke poort dan ook te luisteren. Gebruik -listen=0 as u dit wilt.</translation>
    </message>
    <message>
        <source>Failed to rescan the wallet during initialization</source>
        <translation type="unfinished">Portemonnee herscannen tijdens initialisatie mislukt</translation>
    </message>
    <message>
        <source>Failed to verify database</source>
        <translation type="unfinished">Mislukt om de databank te controleren</translation>
    </message>
    <message>
        <source>Fee rate (%s) is lower than the minimum fee rate setting (%s)</source>
        <translation type="unfinished">Tarief (%s) is lager dan het minimum tarief (%s)</translation>
    </message>
    <message>
        <source>Ignoring duplicate -wallet %s.</source>
        <translation type="unfinished">Negeren gedupliceerde -portemonnee %s</translation>
    </message>
    <message>
        <source>Importing…</source>
        <translation type="unfinished">Importeren...</translation>
    </message>
    <message>
        <source>Incorrect or no genesis block found. Wrong datadir for network?</source>
        <translation type="unfinished">Incorrect of geen genesisblok gevonden. Verkeerde gegevensmap voor het netwerk?</translation>
    </message>
    <message>
        <source>Initialization sanity check failed. %s is shutting down.</source>
        <translation type="unfinished">Initialisatie sanity check mislukt. %s is aan het afsluiten.</translation>
    </message>
    <message>
        <source>Insufficient funds</source>
        <translation type="unfinished">Ontoereikend saldo</translation>
    </message>
    <message>
        <source>Invalid -i2psam address or hostname: '%s'</source>
        <translation type="unfinished">Ongeldige -i2psam-adres of hostname: '%s'</translation>
    </message>
    <message>
        <source>Invalid -onion address or hostname: '%s'</source>
        <translation type="unfinished">Ongeldig -onion adress of hostnaam: '%s'</translation>
    </message>
    <message>
        <source>Invalid -proxy address or hostname: '%s'</source>
        <translation type="unfinished">Ongeldig -proxy adress of hostnaam: '%s'</translation>
    </message>
    <message>
        <source>Invalid P2P permission: '%s'</source>
        <translation type="unfinished">Ongeldige P2P-rechten: '%s'</translation>
    </message>
    <message>
        <source>Invalid amount for -%s=&lt;amount&gt;: '%s'</source>
        <translation type="unfinished">Ongeldig bedrag voor -%s=&lt;bedrag&gt;: '%s'</translation>
    </message>
    <message>
        <source>Invalid amount for -discardfee=&lt;amount&gt;: '%s'</source>
        <translation type="unfinished">Ongeldig bedrag for -discardfee=&lt;amount&gt;: '%s'</translation>
    </message>
    <message>
        <source>Invalid amount for -fallbackfee=&lt;amount&gt;: '%s'</source>
        <translation type="unfinished">Ongeldig bedrag voor -fallbackfee=&lt;bedrag&gt;: '%s'</translation>
    </message>
    <message>
        <source>Invalid amount for -paytxfee=&lt;amount&gt;: '%s' (must be at least %s)</source>
        <translation type="unfinished">Ongeldig bedrag voor -paytxfee=&lt;bedrag&gt;: '%s' (Minimum %s)</translation>
    </message>
    <message>
        <source>Invalid netmask specified in -whitelist: '%s'</source>
        <translation type="unfinished">Ongeldig netmask gespecificeerd in -whitelist: '%s'</translation>
    </message>
    <message>
        <source>Loading P2P addresses…</source>
        <translation type="unfinished">P2P-adressen laden...</translation>
    </message>
    <message>
        <source>Loading banlist…</source>
        <translation type="unfinished">Verbanningslijst laden...</translation>
    </message>
    <message>
        <source>Loading block index…</source>
        <translation type="unfinished">Blokindex laden...</translation>
    </message>
    <message>
        <source>Loading wallet…</source>
        <translation type="unfinished">Portemonnee laden...</translation>
    </message>
    <message>
        <source>Need to specify a port with -whitebind: '%s'</source>
        <translation type="unfinished">Verplicht een poort met -whitebind op te geven: '%s'</translation>
    </message>
    <message>
        <source>No proxy server specified. Use -proxy=&lt;ip&gt; or -proxy=&lt;ip:port&gt;.</source>
        <translation type="unfinished">Geen proxy server gedefinieerd. Gebruik -proxy=&lt;ip&gt;of -proxy=&lt;ip:port&gt;.</translation>
    </message>
    <message>
        <source>Not enough file descriptors available.</source>
        <translation type="unfinished">Niet genoeg file descriptors beschikbaar.</translation>
    </message>
    <message>
        <source>Prune cannot be configured with a negative value.</source>
        <translation type="unfinished">Prune kan niet worden geconfigureerd met een negatieve waarde.</translation>
    </message>
    <message>
        <source>Prune mode is incompatible with -coinstatsindex.</source>
        <translation type="unfinished">Prune-modus is niet compatibel met -coinstatsindex.</translation>
    </message>
    <message>
        <source>Prune mode is incompatible with -txindex.</source>
        <translation type="unfinished">Prune-modus is niet compatible met -txindex</translation>
    </message>
    <message>
        <source>Pruning blockstore…</source>
        <translation type="unfinished">Blokopslag prunen...</translation>
    </message>
    <message>
        <source>Reducing -maxconnections from %d to %d, because of system limitations.</source>
        <translation type="unfinished">Verminder -maxconnections van %d naar %d, vanwege systeembeperkingen.</translation>
    </message>
    <message>
        <source>Replaying blocks…</source>
        <translation type="unfinished">Blokken opnieuw afspelen...</translation>
    </message>
    <message>
        <source>Rescanning…</source>
        <translation type="unfinished">Herscannen...</translation>
    </message>
    <message>
        <source>SQLiteDatabase: Failed to execute statement to verify database: %s</source>
        <translation type="unfinished">SQLite Databank: mislukt om het statement uit te voeren dat de de databank verifieert: %s</translation>
    </message>
    <message>
        <source>SQLiteDatabase: Failed to prepare statement to verify database: %s</source>
        <translation type="unfinished">SQLite Databank: mislukt om de databank verificatie statement voor te bereiden: %s</translation>
    </message>
    <message>
        <source>SQLiteDatabase: Failed to read database verification error: %s</source>
        <translation type="unfinished">SQLite Databank: mislukt om de databank verificatie code op te halen: %s</translation>
    </message>
    <message>
        <source>SQLiteDatabase: Unexpected application id. Expected %u, got %u</source>
        <translation type="unfinished">SQLite Databank: Onverwachte applicatie id. Verwacht werd %u, maar kreeg %u</translation>
    </message>
    <message>
        <source>Section [%s] is not recognized.</source>
        <translation type="unfinished">Sectie [%s] is niet herkend.</translation>
    </message>
    <message>
        <source>Signing transaction failed</source>
        <translation type="unfinished">Ondertekenen van transactie mislukt</translation>
    </message>
    <message>
        <source>Specified -walletdir "%s" does not exist</source>
        <translation type="unfinished">Opgegeven -walletdir "%s" bestaat niet</translation>
    </message>
    <message>
        <source>Specified -walletdir "%s" is a relative path</source>
        <translation type="unfinished">Opgegeven -walletdir "%s" is een relatief pad</translation>
    </message>
    <message>
        <source>Specified -walletdir "%s" is not a directory</source>
        <translation type="unfinished">Opgegeven -walletdir "%s" is geen map</translation>
    </message>
    <message>
        <source>Specified blocks directory "%s" does not exist.</source>
        <translation type="unfinished">Opgegeven blocks map "%s" bestaat niet.</translation>
    </message>
    <message>
        <source>Starting network threads…</source>
        <translation type="unfinished">Netwerkthreads starten...</translation>
    </message>
    <message>
        <source>The source code is available from %s.</source>
        <translation type="unfinished">De broncode is beschikbaar van %s.</translation>
    </message>
    <message>
        <source>The specified config file %s does not exist</source>
        <translation type="unfinished">Het opgegeven configuratiebestand %s bestaat niet</translation>
    </message>
    <message>
        <source>The transaction amount is too small to pay the fee</source>
        <translation type="unfinished">Het transactiebedrag is te klein om transactiekosten in rekening te brengen</translation>
    </message>
    <message>
        <source>The wallet will avoid paying less than the minimum relay fee.</source>
        <translation type="unfinished">De portemonnee vermijdt minder te betalen dan de minimale doorgeef vergoeding.</translation>
    </message>
    <message>
        <source>This is experimental software.</source>
        <translation type="unfinished">Dit is experimentele software.</translation>
    </message>
    <message>
        <source>This is the minimum transaction fee you pay on every transaction.</source>
        <translation type="unfinished">Dit is de minimum transactievergoeding dat je betaalt op elke transactie.</translation>
    </message>
    <message>
        <source>This is the transaction fee you will pay if you send a transaction.</source>
        <translation type="unfinished">Dit is de transactievergoeding dat je betaalt wanneer je een transactie verstuurt.</translation>
    </message>
    <message>
        <source>Transaction amount too small</source>
        <translation type="unfinished">Transactiebedrag te klein</translation>
    </message>
    <message>
        <source>Transaction amounts must not be negative</source>
        <translation type="unfinished">Transactiebedragen moeten positief zijn</translation>
    </message>
    <message>
        <source>Transaction has too long of a mempool chain</source>
        <translation type="unfinished">Transactie heeft een te lange mempoolketen</translation>
    </message>
    <message>
        <source>Transaction must have at least one recipient</source>
        <translation type="unfinished">Transactie moet ten minste één ontvanger hebben</translation>
    </message>
    <message>
        <source>Transaction needs a change address, but we can't generate it. %s</source>
        <translation type="unfinished">De transactie heeft een 'change' adres nodig, maar we kunnen er geen genereren. %s</translation>
    </message>
    <message>
        <source>Transaction too large</source>
        <translation type="unfinished">Transactie te groot</translation>
    </message>
    <message>
        <source>Unable to bind to %s on this computer (bind returned error %s)</source>
        <translation type="unfinished">Niet in staat om aan %s te binden op deze computer (bind gaf error %s)</translation>
    </message>
    <message>
        <source>Unable to bind to %s on this computer. %s is probably already running.</source>
        <translation type="unfinished">Niet in staat om %s te verbinden op deze computer. %s draait waarschijnlijk al.</translation>
    </message>
    <message>
        <source>Unable to create the PID file '%s': %s</source>
        <translation type="unfinished">Kan de PID file niet creëren. '%s': %s</translation>
    </message>
    <message>
        <source>Unable to generate initial keys</source>
        <translation type="unfinished">Niet mogelijk initiële sleutels te genereren</translation>
    </message>
    <message>
        <source>Unable to generate keys</source>
        <translation type="unfinished">Niet mogelijk sleutels te genereren</translation>
    </message>
    <message>
        <source>Unable to open %s for writing</source>
        <translation type="unfinished">Kan %s niet openen voor schrijfbewerking</translation>
    </message>
    <message>
        <source>Unable to start HTTP server. See debug log for details.</source>
        <translation type="unfinished">Niet mogelijk ok HTTP-server te starten. Zie debuglogboek voor details.</translation>
    </message>
    <message>
        <source>Unknown -blockfilterindex value %s.</source>
        <translation type="unfinished">Onbekende -blokfilterindexwaarde %s.</translation>
    </message>
    <message>
        <source>Unknown address type '%s'</source>
        <translation type="unfinished">Onbekend adrestype '%s'</translation>
    </message>
    <message>
        <source>Unknown change type '%s'</source>
        <translation type="unfinished">Onbekend wijzigingstype '%s'</translation>
    </message>
    <message>
        <source>Unknown network specified in -onlynet: '%s'</source>
        <translation type="unfinished">Onbekend netwerk gespecificeerd in -onlynet: '%s'</translation>
    </message>
    <message>
        <source>Unknown new rules activated (versionbit %i)</source>
        <translation type="unfinished">Onbekende nieuwe regels geactiveerd (versionbit %i)</translation>
    </message>
    <message>
        <source>Unsupported logging category %s=%s.</source>
        <translation type="unfinished">Niet-ondersteunde logcategorie %s=%s.</translation>
    </message>
    <message>
        <source>Upgrading UTXO database</source>
        <translation type="unfinished">Upgraden UTXO-database</translation>
    </message>
    <message>
        <source>Upgrading txindex database</source>
        <translation type="unfinished">Upgraden txindex database</translation>
    </message>
    <message>
        <source>User Agent comment (%s) contains unsafe characters.</source>
        <translation type="unfinished">User Agentcommentaar (%s) bevat onveilige karakters.</translation>
    </message>
    <message>
        <source>Verifying blocks…</source>
        <translation type="unfinished">Blokken controleren...</translation>
    </message>
    <message>
        <source>Verifying wallet(s)…</source>
        <translation type="unfinished">Portemonnee(s) controleren...</translation>
    </message>
    <message>
        <source>Wallet needed to be rewritten: restart %s to complete</source>
        <translation type="unfinished">Portemonnee moest herschreven worden: Herstart %s om te voltooien</translation>
    </message>
</context>
</TS><|MERGE_RESOLUTION|>--- conflicted
+++ resolved
@@ -66,22 +66,13 @@
         <translation type="unfinished">Ontvangstadressen</translation>
     </message>
     <message>
-<<<<<<< HEAD
         <source>These are your Particl addresses for sending payments. Always check the amount and the receiving address before sending coins.</source>
-        <translation type="unfinished">Dit zijn uw Particladressen om betalingen mee te verzenden. Controleer altijd het bedrag en het ontvangstadres voordat u uw particl verzendt.</translation>
-=======
-        <source>These are your Bitcoin addresses for sending payments. Always check the amount and the receiving address before sending coins.</source>
-        <translation type="unfinished">Dit zijn uw Bitcoin adressen om betalingen mee te verzenden. Controleer altijd het bedrag en het ontvangstadres voordat u uw bitcoins verzendt.</translation>
->>>>>>> a46e1783
+        <translation type="unfinished">Dit zijn uw Particl adressen om betalingen mee te verzenden. Controleer altijd het bedrag en het ontvangstadres voordat u uw particl verzendt.</translation>
     </message>
     <message>
         <source>These are your Particl addresses for receiving payments. Use the 'Create new receiving address' button in the receive tab to create new addresses.
 Signing is only possible with addresses of the type 'legacy'.</source>
-<<<<<<< HEAD
-        <translation type="unfinished">Dit zijn uw Particladressen voor het ontvangen van betalingen. Gebruik de 'Nieuw ontvangstadres maken' knop in de ontvangst tab om nieuwe adressen te maken.
-=======
-        <translation type="unfinished">Dit zijn uw Bitcoin adressen voor het ontvangen van betalingen. Gebruik de 'Nieuw ontvangstadres maken' knop in de ontvangst tab om nieuwe adressen te maken.
->>>>>>> a46e1783
+        <translation type="unfinished">Dit zijn uw Particl adressen voor het ontvangen van betalingen. Gebruik de 'Nieuw ontvangstadres maken' knop in de ontvangst tab om nieuwe adressen te maken.
 Ondertekenen is alleen mogelijk met adressen van het type 'legacy'.</translation>
     </message>
     <message>
@@ -294,13 +285,8 @@
         <translation type="unfinished">Bedrag</translation>
     </message>
     <message>
-<<<<<<< HEAD
         <source>Enter a Particl address (e.g. %1)</source>
-        <translation type="unfinished">Voer een Particladres in (bijv. %1)</translation>
-=======
-        <source>Enter a Bitcoin address (e.g. %1)</source>
-        <translation type="unfinished">Voer een Bitcoin adres in (bijv. %1)</translation>
->>>>>>> a46e1783
+        <translation type="unfinished">Voer een Particl adres in (bijv. %1)</translation>
     </message>
     <message>
         <source>Unroutable</source>
@@ -465,13 +451,8 @@
         <translation type="unfinished">Proxy is &lt;b&gt;ingeschakeld&lt;/b&gt;: %1</translation>
     </message>
     <message>
-<<<<<<< HEAD
         <source>Send coins to a Particl address</source>
-        <translation>Verstuur munten naar een Particladres</translation>
-=======
-        <source>Send coins to a Bitcoin address</source>
-        <translation>Verstuur munten naar een Bitcoin adres</translation>
->>>>>>> a46e1783
+        <translation>Verstuur munten naar een Particl adres</translation>
     </message>
     <message>
         <source>Backup wallet to another location</source>
@@ -522,26 +503,16 @@
         <translation type="unfinished">Onderteken &amp;bericht</translation>
     </message>
     <message>
-<<<<<<< HEAD
         <source>Sign messages with your Particl addresses to prove you own them</source>
-        <translation>Onderteken berichten met uw Particladressen om te bewijzen dat u deze adressen bezit</translation>
-=======
-        <source>Sign messages with your Bitcoin addresses to prove you own them</source>
-        <translation>Onderteken berichten met uw Bitcoin adressen om te bewijzen dat u deze adressen bezit</translation>
->>>>>>> a46e1783
+        <translation>Onderteken berichten met uw Particl adressen om te bewijzen dat u deze adressen bezit</translation>
     </message>
     <message>
         <source>&amp;Verify message…</source>
         <translation type="unfinished">&amp;Verifiëer Bericht...</translation>
     </message>
     <message>
-<<<<<<< HEAD
         <source>Verify messages to ensure they were signed with specified Particl addresses</source>
-        <translation>Verifiëer handtekeningen om zeker te zijn dat de berichten zijn ondertekend met de gespecificeerde Particladressen</translation>
-=======
-        <source>Verify messages to ensure they were signed with specified Bitcoin addresses</source>
-        <translation>Verifiëer handtekeningen om zeker te zijn dat de berichten zijn ondertekend met de gespecificeerde Bitcoin adressen</translation>
->>>>>>> a46e1783
+        <translation>Verifiëer handtekeningen om zeker te zijn dat de berichten zijn ondertekend met de gespecificeerde Particl adressen</translation>
     </message>
     <message>
         <source>&amp;Load PSBT from file…</source>
@@ -663,21 +634,12 @@
         <translation>Bijgewerkt</translation>
     </message>
     <message>
-<<<<<<< HEAD
         <source>Load Partially Signed Particl Transaction</source>
-        <translation type="unfinished">Laad gedeeltelijk ondertekende Particl-transactie</translation>
+        <translation type="unfinished">Laad gedeeltelijk ondertekende Particl transactie</translation>
     </message>
     <message>
         <source>Load Partially Signed Particl Transaction from clipboard</source>
-        <translation type="unfinished">Laad gedeeltelijk ondertekende Particl-transactie vanaf het klembord</translation>
-=======
-        <source>Load Partially Signed Bitcoin Transaction</source>
-        <translation type="unfinished">Laad gedeeltelijk ondertekende Bitcoin transactie</translation>
-    </message>
-    <message>
-        <source>Load Partially Signed Bitcoin Transaction from clipboard</source>
-        <translation type="unfinished">Laad gedeeltelijk ondertekende Bitcoin transactie vanaf het klembord</translation>
->>>>>>> a46e1783
+        <translation type="unfinished">Laad gedeeltelijk ondertekende Particl transactie vanaf het klembord</translation>
     </message>
     <message>
         <source>Node window</source>
@@ -751,13 +713,8 @@
         <source>%n active connection(s) to Particl network.</source>
         <extracomment>A substring of the tooltip.</extracomment>
         <translation type="unfinished">
-<<<<<<< HEAD
             <numerusform>%n actieve verbinding(en) met Particlnetwerk.</numerusform>
-            <numerusform>%n actieve verbinding(en) met Particlnetwerk.</numerusform>
-=======
-            <numerusform>%n actieve verbinding(en) met Bitcoinnetwerk.</numerusform>
-            <numerusform>%n actieve verbinding(en) met Bitcoin netwerk.</numerusform>
->>>>>>> a46e1783
+            <numerusform>%n actieve verbinding(en) met Particl netwerk.</numerusform>
         </translation>
     </message>
     <message>
@@ -1168,13 +1125,8 @@
         <translation type="unfinished">Bewerk verzendadres</translation>
     </message>
     <message>
-<<<<<<< HEAD
         <source>The entered address "%1" is not a valid Particl address.</source>
-        <translation type="unfinished">Het opgegeven adres "%1" is een ongeldig Particladres.</translation>
-=======
-        <source>The entered address "%1" is not a valid Bitcoin address.</source>
-        <translation type="unfinished">Het opgegeven adres "%1" is een ongeldig Bitcoin adres.</translation>
->>>>>>> a46e1783
+        <translation type="unfinished">Het opgegeven adres "%1" is een ongeldig Particl adres.</translation>
     </message>
     <message>
         <source>Address "%1" already exists as a receiving address with label "%2" and so cannot be added as a sending address.</source>
@@ -1340,13 +1292,8 @@
         <translation type="unfinished">Vorm</translation>
     </message>
     <message>
-<<<<<<< HEAD
         <source>Recent transactions may not yet be visible, and therefore your wallet's balance might be incorrect. This information will be correct once your wallet has finished synchronizing with the particl network, as detailed below.</source>
-        <translation type="unfinished">Recente transacties zijn mogelijk nog niet zichtbaar. De balans van de portemonnee is daarom mogelijk niet correct. Deze informatie is correct zodra de synchronisatie met het Particl-netwerk is voltooid, zoals onderaan beschreven.</translation>
-=======
-        <source>Recent transactions may not yet be visible, and therefore your wallet's balance might be incorrect. This information will be correct once your wallet has finished synchronizing with the bitcoin network, as detailed below.</source>
-        <translation type="unfinished">Recente transacties zijn mogelijk nog niet zichtbaar. De balans van de portemonnee is daarom mogelijk niet correct. Deze informatie is correct zodra de portemonnee gelijk loopt met het Bitcoin netwerk, zoals onderaan beschreven.</translation>
->>>>>>> a46e1783
+        <translation type="unfinished">Recente transacties zijn mogelijk nog niet zichtbaar. De balans van de portemonnee is daarom mogelijk niet correct. Deze informatie is correct zodra de portemonnee gelijk loopt met het Particl netwerk, zoals onderaan beschreven.</translation>
     </message>
     <message>
         <source>Attempting to spend particl that are affected by not-yet-displayed transactions will not be accepted by the network.</source>
@@ -1378,7 +1325,7 @@
     </message>
     <message>
         <source>Estimated time left until synced</source>
-        <translation type="unfinished">Geschatte tijd totdat uw portemonnee gelijk loopt met het bitcoin netwerk.</translation>
+        <translation type="unfinished">Geschatte tijd totdat uw portemonnee gelijk loopt met het particl netwerk.</translation>
     </message>
     <message>
         <source>Hide</source>
@@ -1394,16 +1341,6 @@
     </message>
 </context>
 <context>
-<<<<<<< HEAD
-    <name>OpenURIDialog</name>
-    <message>
-        <source>Open particl URI</source>
-        <translation type="unfinished">Open particl-URI</translation>
-    </message>
-    </context>
-<context>
-=======
->>>>>>> a46e1783
     <name>OptionsDialog</name>
     <message>
         <source>Options</source>
@@ -1506,13 +1443,8 @@
         <translation type="unfinished">Volledige pad naar een Particl Core compatibel script (b.v. C:\Downloads\hwi.exe of /Users/you/Downloads/hwi.py). Let op: Malware kan je coins stelen!</translation>
     </message>
     <message>
-<<<<<<< HEAD
         <source>Automatically open the Particl client port on the router. This only works when your router supports UPnP and it is enabled.</source>
-        <translation>Open de Particlpoort automatisch op de router. Dit werkt alleen als de router UPnP ondersteunt en het aanstaat.</translation>
-=======
-        <source>Automatically open the Bitcoin client port on the router. This only works when your router supports UPnP and it is enabled.</source>
-        <translation>Open de Bitcoin poort automatisch op de router. Dit werkt alleen als de router UPnP ondersteunt en het aanstaat.</translation>
->>>>>>> a46e1783
+        <translation>Open de Particl poort automatisch op de router. Dit werkt alleen als de router UPnP ondersteunt en het aanstaat.</translation>
     </message>
     <message>
         <source>Map port using &amp;UPnP</source>
@@ -1603,13 +1535,8 @@
         <translation type="unfinished">Munt controle functies weergeven of niet.</translation>
     </message>
     <message>
-<<<<<<< HEAD
         <source>Connect to the Particl network through a separate SOCKS5 proxy for Tor onion services.</source>
-        <translation type="unfinished">Maak verbinding met het Particl-netwerk via een aparte SOCKS5-proxy voor Tor Onion-services.</translation>
-=======
-        <source>Connect to the Bitcoin network through a separate SOCKS5 proxy for Tor onion services.</source>
-        <translation type="unfinished">Maak verbinding met het Bitcoin netwerk via een aparte SOCKS5-proxy voor Tor Onion-services.</translation>
->>>>>>> a46e1783
+        <translation type="unfinished">Maak verbinding met het Particl netwerk via een aparte SOCKS5-proxy voor Tor Onion-services.</translation>
     </message>
     <message>
         <source>Use separate SOCKS&amp;5 proxy to reach peers via Tor onion services:</source>
@@ -1700,13 +1627,8 @@
         <translation>Vorm</translation>
     </message>
     <message>
-<<<<<<< HEAD
         <source>The displayed information may be out of date. Your wallet automatically synchronizes with the Particl network after a connection is established, but this process has not completed yet.</source>
-        <translation>De weergegeven informatie kan verouderd zijn. Uw portemonnee synchroniseert automatisch met het Particlnetwerk nadat een verbinding is gelegd, maar dit proces is nog niet voltooid.</translation>
-=======
-        <source>The displayed information may be out of date. Your wallet automatically synchronizes with the Bitcoin network after a connection is established, but this process has not completed yet.</source>
-        <translation>De weergegeven informatie kan verouderd zijn. Uw portemonnee synchroniseert automatisch met het Bitcoin netwerk nadat een verbinding is gelegd, maar dit proces is nog niet voltooid.</translation>
->>>>>>> a46e1783
+        <translation>De weergegeven informatie kan verouderd zijn. Uw portemonnee synchroniseert automatisch met het Particl netwerk nadat een verbinding is gelegd, maar dit proces is nog niet voltooid.</translation>
     </message>
     <message>
         <source>Watch-only:</source>
@@ -2351,13 +2273,8 @@
         <translation type="unfinished">&amp;Bericht</translation>
     </message>
     <message>
-<<<<<<< HEAD
         <source>An optional message to attach to the payment request, which will be displayed when the request is opened. Note: The message will not be sent with the payment over the Particl network.</source>
-        <translation type="unfinished">Een optioneel bericht om bij te voegen aan het betalingsverzoek, welke zal getoond worden wanneer het verzoek is geopend. Opmerking: Het bericht zal niet worden verzonden met de betaling over het Particlnetwerk.</translation>
-=======
-        <source>An optional message to attach to the payment request, which will be displayed when the request is opened. Note: The message will not be sent with the payment over the Bitcoin network.</source>
-        <translation type="unfinished">Een optioneel bericht om bij te voegen aan het betalingsverzoek, welke zal getoond worden wanneer het verzoek is geopend. Opmerking: Het bericht zal niet worden verzonden met de betaling over het Bitcoin netwerk.</translation>
->>>>>>> a46e1783
+        <translation type="unfinished">Een optioneel bericht om bij te voegen aan het betalingsverzoek, welke zal getoond worden wanneer het verzoek is geopend. Opmerking: Het bericht zal niet worden verzonden met de betaling over het Particl netwerk.</translation>
     </message>
     <message>
         <source>An optional label to associate with the new receiving address.</source>
@@ -2719,13 +2636,8 @@
         <translation type="unfinished">Cr&amp;eëer Ongetekend</translation>
     </message>
     <message>
-<<<<<<< HEAD
         <source>Creates a Partially Signed Particl Transaction (PSBT) for use with e.g. an offline %1 wallet, or a PSBT-compatible hardware wallet.</source>
-        <translation type="unfinished">Creëert een Partially Signed Particl Transaction (PSBT) om te gebruiken met b.v. een offline %1 wallet, of een PSBT-compatibele hardware wallet.</translation>
-=======
-        <source>Creates a Partially Signed Bitcoin Transaction (PSBT) for use with e.g. an offline %1 wallet, or a PSBT-compatible hardware wallet.</source>
-        <translation type="unfinished">Creëert een Gedeeltelijk Getekende Bitcoin Transactie (PSBT) om te gebruiken met b.v. een offline %1 wallet, of een PSBT-compatibele hardware wallet.</translation>
->>>>>>> a46e1783
+        <translation type="unfinished">Creëert een Gedeeltelijk Getekende Particl Transactie (PSBT) om te gebruiken met b.v. een offline %1 wallet, of een PSBT-compatibele hardware wallet.</translation>
     </message>
     <message>
         <source> from wallet '%1'</source>
@@ -2871,13 +2783,8 @@
         </translation>
     </message>
     <message>
-<<<<<<< HEAD
         <source>Warning: Invalid Particl address</source>
-        <translation type="unfinished">Waarschuwing: Ongeldig Particladres</translation>
-=======
-        <source>Warning: Invalid Bitcoin address</source>
-        <translation type="unfinished">Waarschuwing: Ongeldig Bitcoin adres</translation>
->>>>>>> a46e1783
+        <translation type="unfinished">Waarschuwing: Ongeldig Particl adres</translation>
     </message>
     <message>
         <source>Warning: Unknown change address</source>
@@ -2955,13 +2862,8 @@
         <translation type="unfinished">Vul een label voor dit adres in om het aan de lijst met gebruikte adressen toe te voegen</translation>
     </message>
     <message>
-<<<<<<< HEAD
         <source>A message that was attached to the particl: URI which will be stored with the transaction for your reference. Note: This message will not be sent over the Particl network.</source>
-        <translation type="unfinished">Een bericht dat werd toegevoegd aan de particl: URI welke wordt opgeslagen met de transactie ter referentie. Opmerking: Dit bericht zal niet worden verzonden over het Particlnetwerk.</translation>
-=======
-        <source>A message that was attached to the bitcoin: URI which will be stored with the transaction for your reference. Note: This message will not be sent over the Bitcoin network.</source>
-        <translation type="unfinished">Een bericht dat werd toegevoegd aan de bitcoin: URI welke wordt opgeslagen met de transactie ter referentie. Opmerking: Dit bericht zal niet worden verzonden over het Bitcoin netwerk.</translation>
->>>>>>> a46e1783
+        <translation type="unfinished">Een bericht dat werd toegevoegd aan de particl: URI welke wordt opgeslagen met de transactie ter referentie. Opmerking: Dit bericht zal niet worden verzonden over het Particl netwerk.</translation>
     </message>
     <message>
         <source>Pay To:</source>
@@ -2983,13 +2885,8 @@
         <translation type="unfinished">U kunt berichten/overeenkomsten ondertekenen met uw adres om te bewijzen dat u Particl kunt versturen. Wees voorzichtig met het ondertekenen van iets vaags of willekeurigs, omdat phishingaanvallen u kunnen proberen te misleiden tot het ondertekenen van overeenkomsten om uw identiteit aan hen toe te vertrouwen. Onderteken alleen volledig gedetailleerde verklaringen voordat u akkoord gaat.</translation>
     </message>
     <message>
-<<<<<<< HEAD
         <source>The Particl address to sign the message with</source>
-        <translation type="unfinished">Het Particladres om bericht mee te ondertekenen</translation>
-=======
-        <source>The Bitcoin address to sign the message with</source>
-        <translation type="unfinished">Het Bitcoin adres om bericht mee te ondertekenen</translation>
->>>>>>> a46e1783
+        <translation type="unfinished">Het Particl adres om bericht mee te ondertekenen</translation>
     </message>
     <message>
         <source>Choose previously used address</source>
@@ -3012,13 +2909,8 @@
         <translation>Kopieer de huidige handtekening naar het systeemklembord</translation>
     </message>
     <message>
-<<<<<<< HEAD
         <source>Sign the message to prove you own this Particl address</source>
-        <translation>Onderteken een bericht om te bewijzen dat u een bepaald Particladres bezit</translation>
-=======
-        <source>Sign the message to prove you own this Bitcoin address</source>
-        <translation>Onderteken een bericht om te bewijzen dat u een bepaald Bitcoin adres bezit</translation>
->>>>>>> a46e1783
+        <translation>Onderteken een bericht om te bewijzen dat u een bepaald Particl adres bezit</translation>
     </message>
     <message>
         <source>Sign &amp;Message</source>
@@ -3041,13 +2933,8 @@
         <translation type="unfinished">Voer het adres van de ontvanger in, bericht (zorg ervoor dat de regeleinden, spaties, tabs etc. precies kloppen) en onderteken onderaan om het bericht te verifiëren. Wees voorzicht om niet meer in de ondertekening te lezen dan in het getekende bericht zelf, om te voorkomen dat je wordt aangevallen met een man-in-the-middle attack. Houd er mee rekening dat dit alleen de ondertekende partij bewijst met het ontvangen adres, er kan niet bewezen worden dat er een transactie heeft plaatsgevonden!</translation>
     </message>
     <message>
-<<<<<<< HEAD
         <source>The Particl address the message was signed with</source>
-        <translation type="unfinished">Het Particladres waarmee het bericht ondertekend is</translation>
-=======
-        <source>The Bitcoin address the message was signed with</source>
-        <translation type="unfinished">Het Bitcoin adres waarmee het bericht ondertekend is</translation>
->>>>>>> a46e1783
+        <translation type="unfinished">Het Particl adres waarmee het bericht ondertekend is</translation>
     </message>
     <message>
         <source>The signed message to verify</source>
@@ -3058,13 +2945,8 @@
         <translation type="unfinished">De handtekening waarmee het bericht ondertekend werd</translation>
     </message>
     <message>
-<<<<<<< HEAD
         <source>Verify the message to ensure it was signed with the specified Particl address</source>
-        <translation>Controleer een bericht om te verifiëren dat het gespecificeerde Particladres het bericht heeft ondertekend.</translation>
-=======
-        <source>Verify the message to ensure it was signed with the specified Bitcoin address</source>
-        <translation>Controleer een bericht om te verifiëren dat het gespecificeerde Bitcoin adres het bericht heeft ondertekend.</translation>
->>>>>>> a46e1783
+        <translation>Controleer een bericht om te verifiëren dat het gespecificeerde Particl adres het bericht heeft ondertekend.</translation>
     </message>
     <message>
         <source>Verify &amp;Message</source>
@@ -3702,13 +3584,8 @@
         <translation type="unfinished">De %s ontwikkelaars</translation>
     </message>
     <message>
-<<<<<<< HEAD
         <source>%s corrupt. Try using the wallet tool particl-wallet to salvage or restoring a backup.</source>
-        <translation type="unfinished">%s is corrupt. Probeer de portemonnee tool particl-portemonnee om het probleem op te lossen of een backup terug te zetten.</translation>
-=======
-        <source>%s corrupt. Try using the wallet tool bitcoin-wallet to salvage or restoring a backup.</source>
-        <translation type="unfinished">%s is corrupt. Probeer de portemonnee tool bitcoin-wallet om het probleem op te lossen of een backup terug te zetten.</translation>
->>>>>>> a46e1783
+        <translation type="unfinished">%s is corrupt. Probeer de portemonnee tool particl-wallet om het probleem op te lossen of een backup terug te zetten.</translation>
     </message>
     <message>
         <source>-maxtxfee is set very high! Fees this large could be paid on a single transaction.</source>
