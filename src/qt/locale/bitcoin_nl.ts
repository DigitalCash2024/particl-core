<TS language="nl" version="2.1">
<context>
    <name>AddressBookPage</name>
    <message>
        <source>Right-click to edit address or label</source>
        <translation>Rechtermuisklik om het adres of label te wijzigen</translation>
    </message>
    <message>
        <source>Create a new address</source>
        <translation>Maak een nieuw adres aan</translation>
    </message>
    <message>
        <source>&amp;New</source>
        <translation>&amp;Nieuw</translation>
    </message>
    <message>
        <source>Copy the currently selected address to the system clipboard</source>
        <translation>Kopieer het geselecteerde adres naar het klembord</translation>
    </message>
    <message>
        <source>&amp;Copy</source>
        <translation>&amp;Kopieer</translation>
    </message>
    <message>
        <source>C&amp;lose</source>
        <translation>S&amp;luiten</translation>
    </message>
    <message>
        <source>Delete the currently selected address from the list</source>
        <translation>Verwijder het geselecteerde adres van de lijst</translation>
    </message>
    <message>
        <source>Enter address or label to search</source>
        <translation>Vul adres of label in om te zoeken</translation>
    </message>
    <message>
        <source>Export the data in the current tab to a file</source>
        <translation>Exporteer de data in de huidige tab naar een bestand</translation>
    </message>
    <message>
        <source>&amp;Export</source>
        <translation>&amp;Exporteer</translation>
    </message>
    <message>
        <source>&amp;Delete</source>
        <translation>&amp;Verwijder</translation>
    </message>
    <message>
        <source>Choose the address to send coins to</source>
        <translation>Kies het adres om munten naar te versturen</translation>
    </message>
    <message>
        <source>Choose the address to receive coins with</source>
        <translation>Kies het adres om munten op te ontvangen</translation>
    </message>
    <message>
        <source>C&amp;hoose</source>
        <translation>K&amp;iezen</translation>
    </message>
    <message>
        <source>Sending addresses</source>
        <translation>Verzendadressen</translation>
    </message>
    <message>
        <source>Receiving addresses</source>
        <translation>Ontvangstadressen</translation>
    </message>
    <message>
        <source>These are your Particl addresses for sending payments. Always check the amount and the receiving address before sending coins.</source>
        <translation>Dit zijn uw Particladressen om betalingen mee te verzenden. Controleer altijd het bedrag en het ontvangstadres voordat u uw particls verzendt.</translation>
    </message>
    <message>
        <source>These are your Particl addresses for receiving payments. Use the 'Create new receiving address' button in the receive tab to create new addresses.</source>
        <translation>Dit zijn jouw Particl adressen voor het ontvangen van betalingen. Gebruik de 'Nieuwe ontvangst adres maken' knop in de ontvangst tab om een nieuwe adres te maken.</translation>
    </message>
    <message>
        <source>&amp;Copy Address</source>
        <translation>&amp;Kopiëer adres</translation>
    </message>
    <message>
        <source>Copy &amp;Label</source>
        <translation>Kopieer &amp;label</translation>
    </message>
    <message>
        <source>&amp;Edit</source>
        <translation>&amp;Bewerk</translation>
    </message>
    <message>
        <source>Export Address List</source>
        <translation>Exporteer adreslijst</translation>
    </message>
    <message>
        <source>Comma separated file (*.csv)</source>
        <translation>Kommagescheiden bestand (*.csv)</translation>
    </message>
    <message>
        <source>Exporting Failed</source>
        <translation>Exporteren mislukt</translation>
    </message>
    <message>
        <source>There was an error trying to save the address list to %1. Please try again.</source>
        <translation>Een fout is opgetreden tijdens het opslaan van deze adreslijst naar %1. Probeer het nogmaals.</translation>
    </message>
</context>
<context>
    <name>AddressTableModel</name>
    <message>
        <source>Label</source>
        <translation>Label</translation>
    </message>
    <message>
        <source>Address</source>
        <translation>Adres</translation>
    </message>
    <message>
        <source>(no label)</source>
        <translation>(geen label)</translation>
    </message>
</context>
<context>
    <name>AskPassphraseDialog</name>
    <message>
        <source>Passphrase Dialog</source>
        <translation>Wachtwoordzindialoog</translation>
    </message>
    <message>
        <source>Enter passphrase</source>
        <translation>Voer wachtwoordzin in</translation>
    </message>
    <message>
        <source>New passphrase</source>
        <translation>Nieuwe wachtwoordzin</translation>
    </message>
    <message>
        <source>Repeat new passphrase</source>
        <translation>Herhaal nieuwe wachtwoordzin</translation>
    </message>
    <message>
        <source>Show passphrase</source>
        <translation>Laat wachtwoord zien</translation>
    </message>
    <message>
        <source>Encrypt wallet</source>
        <translation>Versleutel portemonnee</translation>
    </message>
    <message>
        <source>This operation needs your wallet passphrase to unlock the wallet.</source>
        <translation>Deze operatie vereist uw portemonneewachtwoord om de portemonnee te openen.</translation>
    </message>
    <message>
        <source>Unlock wallet</source>
        <translation>Open portemonnee</translation>
    </message>
    <message>
        <source>This operation needs your wallet passphrase to decrypt the wallet.</source>
        <translation>Deze operatie vereist uw portemonneewachtwoord om de portemonnee te ontsleutelen</translation>
    </message>
    <message>
        <source>Decrypt wallet</source>
        <translation>Ontsleutel portemonnee</translation>
    </message>
    <message>
        <source>Change passphrase</source>
        <translation>Wijzig wachtwoord</translation>
    </message>
    <message>
        <source>Confirm wallet encryption</source>
        <translation>Bevestig versleuteling van de portemonnee</translation>
    </message>
    <message>
        <source>Warning: If you encrypt your wallet and lose your passphrase, you will &lt;b&gt;LOSE ALL OF YOUR PARTICL&lt;/b&gt;!</source>
        <translation>Waarschuwing: Als u uw portemonnee versleutelt en uw wachtwoord vergeet, zult u &lt;b&gt;AL UW PARTICL VERLIEZEN&lt;/b&gt;!</translation>
    </message>
    <message>
        <source>Are you sure you wish to encrypt your wallet?</source>
        <translation>Weet u zeker dat u uw portemonnee wilt versleutelen?</translation>
    </message>
    <message>
        <source>Wallet encrypted</source>
        <translation>Portemonnee versleuteld</translation>
    </message>
    <message>
        <source>Enter the new passphrase for the wallet.&lt;br/&gt;Please use a passphrase of &lt;b&gt;ten or more random characters&lt;/b&gt;, or &lt;b&gt;eight or more words&lt;/b&gt;.</source>
        <translation>Voer de neuwe wachtwoordzin in voor de portemonnee.&lt;br/&gt;Gebruik a.u.b. een wachtwoordzin van &lt;b&gt;tien of meer willekeurige karakters&lt;/b&gt;, of &lt;b&gt;acht of meer woorden&lt;/b&gt;.</translation>
    </message>
    <message>
        <source>Enter the old passphrase and new passphrase for the wallet.</source>
        <translation>Voer de oude wachtwoordzin en de nieuwe wachtwoordzin in voor de portemonnee.</translation>
    </message>
    <message>
        <source>Remember that encrypting your wallet cannot fully protect your particl from being stolen by malware infecting your computer.</source>
        <translation>Onthoud dat het versleutelen van uw portemonnee uw particls niet volledig kan beschermen tegen diefstal, bijvoorbeeld door malware die uw computer infecteert.</translation>
    </message>
    <message>
        <source>Wallet to be encrypted</source>
        <translation>Portemonnee om te versleutelen</translation>
    </message>
    <message>
        <source>Your wallet is about to be encrypted. </source>
        <translation>Je portemonnee gaat versleuteld worden.</translation>
    </message>
    <message>
        <source>Your wallet is now encrypted. </source>
        <translation>Je portemonnee is nu versleuteld.</translation>
    </message>
    <message>
        <source>IMPORTANT: Any previous backups you have made of your wallet file should be replaced with the newly generated, encrypted wallet file. For security reasons, previous backups of the unencrypted wallet file will become useless as soon as you start using the new, encrypted wallet.</source>
        <translation>BELANGRIJK: Elke eerder gemaakte backup van uw portemonneebestand dient u te vervangen door het nieuw gegenereerde, versleutelde portemonneebestand. Om veiligheidsredenen zullen eerdere backups van het niet-versleutelde portemonneebestand onbruikbaar worden zodra u uw nieuwe, versleutelde, portemonnee begint te gebruiken.</translation>
    </message>
    <message>
        <source>Wallet encryption failed</source>
        <translation>Portemonneeversleuteling mislukt</translation>
    </message>
    <message>
        <source>Wallet encryption failed due to an internal error. Your wallet was not encrypted.</source>
        <translation>Portemonneeversleuteling mislukt door een interne fout. Uw portemonnee is niet versleuteld.</translation>
    </message>
    <message>
        <source>The supplied passphrases do not match.</source>
        <translation>De opgegeven wachtwoorden komen niet overeen</translation>
    </message>
    <message>
        <source>Wallet unlock failed</source>
        <translation>Portemonnee openen mislukt</translation>
    </message>
    <message>
        <source>The passphrase entered for the wallet decryption was incorrect.</source>
        <translation>Het opgegeven wachtwoord voor de portemonnee-ontsleuteling is niet correct.</translation>
    </message>
    <message>
        <source>Wallet decryption failed</source>
        <translation>Portemonnee-ontsleuteling mislukt</translation>
    </message>
    <message>
        <source>Wallet passphrase was successfully changed.</source>
        <translation>Portemonneewachtwoord is met succes gewijzigd.</translation>
    </message>
    <message>
        <source>Warning: The Caps Lock key is on!</source>
        <translation>Waarschuwing: De Caps-Lock-toets staat aan!</translation>
    </message>
</context>
<context>
    <name>BanTableModel</name>
    <message>
        <source>IP/Netmask</source>
        <translation>IP/Netmasker</translation>
    </message>
    <message>
        <source>Banned Until</source>
        <translation>Geband tot</translation>
    </message>
</context>
<context>
    <name>BitcoinGUI</name>
    <message>
        <source>Sign &amp;message...</source>
        <translation>&amp;Onderteken bericht...</translation>
    </message>
    <message>
        <source>Synchronizing with network...</source>
        <translation>Synchroniseren met netwerk...</translation>
    </message>
    <message>
        <source>&amp;Overview</source>
        <translation>&amp;Overzicht</translation>
    </message>
    <message>
        <source>Show general overview of wallet</source>
        <translation>Toon algemeen overzicht van uw portemonnee</translation>
    </message>
    <message>
        <source>&amp;Transactions</source>
        <translation>&amp;Transacties</translation>
    </message>
    <message>
        <source>Browse transaction history</source>
        <translation>Blader door transactiegescheidenis</translation>
    </message>
    <message>
        <source>E&amp;xit</source>
        <translation>A&amp;fsluiten</translation>
    </message>
    <message>
        <source>Quit application</source>
        <translation>Programma afsluiten</translation>
    </message>
    <message>
        <source>&amp;About %1</source>
        <translation>&amp;Over %1</translation>
    </message>
    <message>
        <source>Show information about %1</source>
        <translation>Toon informatie over %1</translation>
    </message>
    <message>
        <source>About &amp;Qt</source>
        <translation>Over &amp;Qt</translation>
    </message>
    <message>
        <source>Show information about Qt</source>
        <translation>Toon informatie over Qt</translation>
    </message>
    <message>
        <source>&amp;Options...</source>
        <translation>&amp;Opties...</translation>
    </message>
    <message>
        <source>Modify configuration options for %1</source>
        <translation>Wijzig configuratie opties voor %1</translation>
    </message>
    <message>
        <source>&amp;Encrypt Wallet...</source>
        <translation>&amp;Versleutel portemonnee...</translation>
    </message>
    <message>
        <source>&amp;Backup Wallet...</source>
        <translation>&amp;Backup portemonnee...</translation>
    </message>
    <message>
        <source>&amp;Change Passphrase...</source>
        <translation>&amp;Wijzig Wachtwoordzin</translation>
    </message>
    <message>
        <source>Open &amp;URI...</source>
        <translation>Open &amp;URI...</translation>
    </message>
    <message>
        <source>Create Wallet...</source>
        <translation>Creëer Wallet</translation>
    </message>
    <message>
        <source>Create a new wallet</source>
        <translation>Nieuwe wallet creëren</translation>
    </message>
    <message>
        <source>Wallet:</source>
        <translation>Portemonnee:</translation>
    </message>
    <message>
        <source>Click to disable network activity.</source>
        <translation>Klik om de netwerk activiteit te stoppen.</translation>
    </message>
    <message>
        <source>Network activity disabled.</source>
        <translation>Netwerk activiteit gestopt.</translation>
    </message>
    <message>
        <source>Click to enable network activity again.</source>
        <translation>Klik om de netwerkactiviteit opnieuw te starten.</translation>
    </message>
    <message>
        <source>Syncing Headers (%1%)...</source>
        <translation>Blokhoofden synchroniseren (%1%)...</translation>
    </message>
    <message>
        <source>Reindexing blocks on disk...</source>
        <translation>Bezig met herindexeren van blokken op harde schijf...</translation>
    </message>
    <message>
        <source>Proxy is &lt;b&gt;enabled&lt;/b&gt;: %1</source>
        <translation>Proxy is &lt;b&gt;ingeschakeld&lt;/b&gt;: %1</translation>
    </message>
    <message>
<<<<<<< HEAD
        <source>Send coins to a Particl address</source>
        <translation>Verstuur munten naar een Particladres</translation>
=======
        <source>Send coins to a Bitcoin address</source>
        <translation>munten Versturen naar een Bitcoin adres</translation>
>>>>>>> a4bc4c1f
    </message>
    <message>
        <source>Backup wallet to another location</source>
        <translation>Backup portemonnee naar een andere locatie</translation>
    </message>
    <message>
        <source>Change the passphrase used for wallet encryption</source>
        <translation>Wijzig het wachtwoord voor uw portemonneversleuteling</translation>
    </message>
    <message>
        <source>&amp;Verify message...</source>
        <translation>&amp;Verifiëer bericht...</translation>
    </message>
    <message>
        <source>&amp;Send</source>
        <translation>&amp;Verstuur</translation>
    </message>
    <message>
        <source>&amp;Receive</source>
        <translation>&amp;Ontvangen</translation>
    </message>
    <message>
        <source>&amp;Show / Hide</source>
        <translation>&amp;Toon / verberg</translation>
    </message>
    <message>
        <source>Show or hide the main Window</source>
        <translation>Toon of verberg het hoofdvenster</translation>
    </message>
    <message>
        <source>Encrypt the private keys that belong to your wallet</source>
        <translation>Versleutel de geheime sleutels die bij uw portemonnee horen</translation>
    </message>
    <message>
        <source>Sign messages with your Particl addresses to prove you own them</source>
        <translation>Onderteken berichten met uw Particladressen om te bewijzen dat u deze adressen bezit</translation>
    </message>
    <message>
        <source>Verify messages to ensure they were signed with specified Particl addresses</source>
        <translation>Verifiëer handtekeningen om zeker te zijn dat de berichten zijn ondertekend met de gespecificeerde Particladressen</translation>
    </message>
    <message>
        <source>&amp;File</source>
        <translation>&amp;Bestand</translation>
    </message>
    <message>
        <source>&amp;Settings</source>
        <translation>&amp;Instellingen</translation>
    </message>
    <message>
        <source>&amp;Help</source>
        <translation>&amp;Hulp</translation>
    </message>
    <message>
        <source>Tabs toolbar</source>
        <translation>Tab-werkbalk</translation>
    </message>
    <message>
        <source>Request payments (generates QR codes and particl: URIs)</source>
        <translation>Vraag betaling aan (genereert QR-codes en particl: URI's)</translation>
    </message>
    <message>
        <source>Show the list of used sending addresses and labels</source>
        <translation>Toon de lijst met gebruikte verstuuradressen en -labels</translation>
    </message>
    <message>
        <source>Show the list of used receiving addresses and labels</source>
        <translation>Toon de lijst met gebruikte ontvangstadressen en labels</translation>
    </message>
    <message>
        <source>&amp;Command-line options</source>
        <translation>&amp;Opdrachtregelopties</translation>
    </message>
    <message numerus="yes">
        <source>%n active connection(s) to Particl network</source>
        <translation><numerusform>%n actieve verbinding met Particlnetwerk</numerusform><numerusform>%n actieve verbindingen met Particlnetwerk</numerusform></translation>
    </message>
    <message>
        <source>Indexing blocks on disk...</source>
        <translation>Bezig met indexeren van blokken op harde schijf...</translation>
    </message>
    <message>
        <source>Processing blocks on disk...</source>
        <translation>Bezig met verwerken van blokken op harde schijf...</translation>
    </message>
    <message numerus="yes">
        <source>Processed %n block(s) of transaction history.</source>
        <translation><numerusform>%n blok aan transactiegeschiedenis verwerkt.</numerusform><numerusform>%n blokken aan transactiegeschiedenis verwerkt.</numerusform></translation>
    </message>
    <message>
        <source>%1 behind</source>
        <translation>%1 achter</translation>
    </message>
    <message>
        <source>Last received block was generated %1 ago.</source>
        <translation>Laatst ontvangen blok was %1 geleden gegenereerd.</translation>
    </message>
    <message>
        <source>Transactions after this will not yet be visible.</source>
        <translation>Transacties na dit moment zullen nu nog niet zichtbaar zijn.</translation>
    </message>
    <message>
        <source>Error</source>
        <translation>Fout</translation>
    </message>
    <message>
        <source>Warning</source>
        <translation>Waarschuwing</translation>
    </message>
    <message>
        <source>Information</source>
        <translation>Informatie</translation>
    </message>
    <message>
        <source>Up to date</source>
        <translation>Bijgewerkt</translation>
    </message>
    <message>
        <source>Node window</source>
        <translation>Nodevenster</translation>
    </message>
    <message>
        <source>Open node debugging and diagnostic console</source>
        <translation>Open node debugging en diagnostische console</translation>
    </message>
    <message>
        <source>&amp;Sending addresses</source>
        <translation>Verzendadressen</translation>
    </message>
    <message>
        <source>&amp;Receiving addresses</source>
        <translation>Ontvangstadressen</translation>
    </message>
    <message>
        <source>Open a particl: URI</source>
        <translation>Open een particl: URI</translation>
    </message>
    <message>
        <source>Open Wallet</source>
        <translation>Portemonnee Openen</translation>
    </message>
    <message>
        <source>Open a wallet</source>
        <translation>Open een portemonnee</translation>
    </message>
    <message>
        <source>Close Wallet...</source>
        <translation>Portemonnee Sluiten...</translation>
    </message>
    <message>
        <source>Close wallet</source>
        <translation>Portemonnee Sluiten</translation>
    </message>
    <message>
        <source>Show the %1 help message to get a list with possible Particl command-line options</source>
        <translation>Toon het %1 hulpbericht om een lijst te krijgen met mogelijke Particl commandoregelopties</translation>
    </message>
    <message>
        <source>default wallet</source>
        <translation>standaard portemonnee</translation>
    </message>
    <message>
        <source>No wallets available</source>
        <translation>Geen portefeuilles beschikbaar</translation>
    </message>
    <message>
        <source>&amp;Window</source>
        <translation>&amp;Scherm</translation>
    </message>
    <message>
        <source>Minimize</source>
        <translation>Minimaliseer</translation>
    </message>
    <message>
        <source>Zoom</source>
        <translation>Zoom</translation>
    </message>
    <message>
        <source>Main Window</source>
        <translation>Hoofdscherm</translation>
    </message>
    <message>
        <source>%1 client</source>
        <translation>%1 client</translation>
    </message>
    <message>
        <source>Connecting to peers...</source>
        <translation>Verbinden met peers...</translation>
    </message>
    <message>
        <source>Catching up...</source>
        <translation>Aan het bijwerken...</translation>
    </message>
    <message>
        <source>Error: %1</source>
        <translation>Fout: %1</translation>
    </message>
    <message>
        <source>Warning: %1</source>
        <translation>Waarschuwing: %1</translation>
    </message>
    <message>
        <source>Date: %1
</source>
        <translation>Datum: %1
</translation>
    </message>
    <message>
        <source>Amount: %1
</source>
        <translation>Aantal: %1
</translation>
    </message>
    <message>
        <source>Wallet: %1
</source>
        <translation>Portemonnee: %1
</translation>
    </message>
    <message>
        <source>Type: %1
</source>
        <translation>Type: %1
</translation>
    </message>
    <message>
        <source>Label: %1
</source>
        <translation>Label: %1
</translation>
    </message>
    <message>
        <source>Address: %1
</source>
        <translation>Adres: %1
</translation>
    </message>
    <message>
        <source>Sent transaction</source>
        <translation>Verstuurde transactie</translation>
    </message>
    <message>
        <source>Incoming transaction</source>
        <translation>Binnenkomende transactie</translation>
    </message>
    <message>
        <source>HD key generation is &lt;b&gt;enabled&lt;/b&gt;</source>
        <translation>HD-sleutel voortbrenging is &lt;b&gt;ingeschakeld&lt;/b&gt;</translation>
    </message>
    <message>
        <source>HD key generation is &lt;b&gt;disabled&lt;/b&gt;</source>
        <translation>HD-sleutel voortbrenging is &lt;b&gt;uitgeschakeld&lt;/b&gt;</translation>
    </message>
    <message>
        <source>Private key &lt;b&gt;disabled&lt;/b&gt;</source>
        <translation>Prive sleutel &lt;b&gt;uitgeschakeld&lt;/b&gt;</translation>
    </message>
    <message>
        <source>Wallet is &lt;b&gt;encrypted&lt;/b&gt; and currently &lt;b&gt;unlocked&lt;/b&gt;</source>
        <translation>Portemonnee is &lt;b&gt;versleuteld&lt;/b&gt; en momenteel &lt;b&gt;geopend&lt;/b&gt;</translation>
    </message>
    <message>
        <source>Wallet is &lt;b&gt;encrypted&lt;/b&gt; and currently &lt;b&gt;locked&lt;/b&gt;</source>
        <translation>Portemonnee is &lt;b&gt;versleuteld&lt;/b&gt; en momenteel &lt;b&gt;gesloten&lt;/b&gt;</translation>
    </message>
    <message>
        <source>A fatal error occurred. Particl can no longer continue safely and will quit.</source>
        <translation>Een fatale fout heeft zich voorgedaan. Particl kan niet veilig worden verdergezet en wordt afgesloten.</translation>
    </message>
</context>
<context>
    <name>CoinControlDialog</name>
    <message>
        <source>Coin Selection</source>
        <translation>Munt Selectie</translation>
    </message>
    <message>
        <source>Quantity:</source>
        <translation>Kwantiteit</translation>
    </message>
    <message>
        <source>Bytes:</source>
        <translation>Bytes:</translation>
    </message>
    <message>
        <source>Amount:</source>
        <translation>Bedrag:</translation>
    </message>
    <message>
        <source>Fee:</source>
        <translation>Vergoeding:</translation>
    </message>
    <message>
        <source>Dust:</source>
        <translation>Stof:</translation>
    </message>
    <message>
        <source>After Fee:</source>
        <translation>Naheffing:</translation>
    </message>
    <message>
        <source>Change:</source>
        <translation>Wisselgeld:</translation>
    </message>
    <message>
        <source>(un)select all</source>
        <translation>(de)selecteer alles</translation>
    </message>
    <message>
        <source>Tree mode</source>
        <translation>Boom modus</translation>
    </message>
    <message>
        <source>List mode</source>
        <translation>Lijst modus</translation>
    </message>
    <message>
        <source>Amount</source>
        <translation>Bedrag</translation>
    </message>
    <message>
        <source>Received with label</source>
        <translation>Ontvangen met label</translation>
    </message>
    <message>
        <source>Received with address</source>
        <translation>Ontvangen met adres</translation>
    </message>
    <message>
        <source>Date</source>
        <translation>Datum</translation>
    </message>
    <message>
        <source>Confirmations</source>
        <translation>Bevestigingen</translation>
    </message>
    <message>
        <source>Confirmed</source>
        <translation>Bevestigd</translation>
    </message>
    <message>
        <source>Copy address</source>
        <translation>Kopieer adres</translation>
    </message>
    <message>
        <source>Copy label</source>
        <translation>Kopieer label</translation>
    </message>
    <message>
        <source>Copy amount</source>
        <translation>Kopieer bedrag</translation>
    </message>
    <message>
        <source>Copy transaction ID</source>
        <translation>Kopieer transactie-ID</translation>
    </message>
    <message>
        <source>Lock unspent</source>
        <translation>Blokeer ongebruikte</translation>
    </message>
    <message>
        <source>Unlock unspent</source>
        <translation>Deblokkeer ongebruikte</translation>
    </message>
    <message>
        <source>Copy quantity</source>
        <translation>Kopieer aantal</translation>
    </message>
    <message>
        <source>Copy fee</source>
        <translation>Kopieer vergoeding</translation>
    </message>
    <message>
        <source>Copy after fee</source>
        <translation>Kopieer na vergoeding</translation>
    </message>
    <message>
        <source>Copy bytes</source>
        <translation>Kopieer bytes</translation>
    </message>
    <message>
        <source>Copy dust</source>
        <translation>Kopieër stof</translation>
    </message>
    <message>
        <source>Copy change</source>
        <translation>Kopieer wijziging</translation>
    </message>
    <message>
        <source>(%1 locked)</source>
        <translation>(%1 geblokkeerd)</translation>
    </message>
    <message>
        <source>yes</source>
        <translation>ja</translation>
    </message>
    <message>
        <source>no</source>
        <translation>nee</translation>
    </message>
    <message>
        <source>This label turns red if any recipient receives an amount smaller than the current dust threshold.</source>
        <translation>Dit label wordt rood, als een ontvanger een bedrag van minder dan de huidige dust-drempel gekregen heeft.</translation>
    </message>
    <message>
        <source>Can vary +/- %1 satoshi(s) per input.</source>
        <translation>Kan per input +/- %1 satoshi(s)  variëren.</translation>
    </message>
    <message>
        <source>(no label)</source>
        <translation>(geen label)</translation>
    </message>
    <message>
        <source>change from %1 (%2)</source>
        <translation>wijzig van %1 (%2)</translation>
    </message>
    <message>
        <source>(change)</source>
        <translation>(wijzig)</translation>
    </message>
</context>
<context>
    <name>CreateWalletActivity</name>
    <message>
        <source>Creating Wallet &lt;b&gt;%1&lt;/b&gt;...</source>
        <translation>Aanmaken wallet&lt;b&gt;%1&lt;/b&gt;...</translation>
    </message>
    <message>
        <source>Create wallet failed</source>
        <translation>Aanmaken wallet mislukt</translation>
    </message>
    <message>
        <source>Create wallet warning</source>
        <translation>Aanmaken wallet waarschuwing</translation>
    </message>
</context>
<context>
    <name>CreateWalletDialog</name>
    <message>
        <source>Create Wallet</source>
        <translation>Creëer wallet</translation>
    </message>
    <message>
        <source>Wallet Name</source>
        <translation>Wallet Naam</translation>
    </message>
    <message>
        <source>Encrypt the wallet. The wallet will be encrypted with a passphrase of your choice.</source>
        <translation>Versleutel je portemonnee. Je portemonnee zal versleuteld zijn met een wachtwoordzin naar eigen keuze.</translation>
    </message>
    <message>
        <source>Encrypt Wallet</source>
        <translation>Versleutel portemonnee</translation>
    </message>
    <message>
        <source>Disable private keys for this wallet. Wallets with private keys disabled will have no private keys and cannot have an HD seed or imported private keys. This is ideal for watch-only wallets.</source>
        <translation>Schakel privésleutels uit voor deze portemonnee. Portommonees met privésleutels uitgeschakeld hebben deze niet en kunnen geen HD seed of geimporteerde privésleutels bevatten.
Dit is ideaal voor alleen-lezen portommonees.</translation>
    </message>
    <message>
        <source>Disable Private Keys</source>
        <translation>Schakel privésleutels uit</translation>
    </message>
    <message>
        <source>Make a blank wallet. Blank wallets do not initially have private keys or scripts. Private keys and addresses can be imported, or an HD seed can be set, at a later time.</source>
        <translation>Maak een blanco portemonnee. Blanco portemonnees hebben initieel geen privésleutel of scripts. Privésleutels en adressen kunnen later worden geimporteerd of een HD seed kan later ingesteld worden.</translation>
    </message>
    <message>
        <source>Make Blank Wallet</source>
        <translation>Maak een lege portemonnee</translation>
    </message>
    <message>
        <source>Create</source>
        <translation>Creëer</translation>
    </message>
</context>
<context>
    <name>EditAddressDialog</name>
    <message>
        <source>Edit Address</source>
        <translation>Bewerk adres</translation>
    </message>
    <message>
        <source>&amp;Label</source>
        <translation>&amp;Label</translation>
    </message>
    <message>
        <source>The label associated with this address list entry</source>
        <translation>Het label dat bij dit adres item hoort</translation>
    </message>
    <message>
        <source>The address associated with this address list entry. This can only be modified for sending addresses.</source>
        <translation>Het adres dat bij dit adresitem hoort. Dit kan alleen bewerkt worden voor verstuuradressen.</translation>
    </message>
    <message>
        <source>&amp;Address</source>
        <translation>&amp;Adres</translation>
    </message>
    <message>
        <source>New sending address</source>
        <translation>Nieuw verzendadres</translation>
    </message>
    <message>
        <source>Edit receiving address</source>
        <translation>Bewerk ontvangstadres</translation>
    </message>
    <message>
        <source>Edit sending address</source>
        <translation>Bewerk verzendadres</translation>
    </message>
    <message>
        <source>The entered address "%1" is not a valid Particl address.</source>
        <translation>Het opgegeven adres "%1" is een ongeldig Particladres.</translation>
    </message>
    <message>
        <source>Address "%1" already exists as a receiving address with label "%2" and so cannot be added as a sending address.</source>
        <translation>Adres "%1" bestaat al als ontvang adres met label "%2" en kan dus niet toegevoegd worden als verzend adres.</translation>
    </message>
    <message>
        <source>The entered address "%1" is already in the address book with label "%2".</source>
        <translation>Het opgegeven adres "%1" bestaat al in uw adresboek onder label "%2".</translation>
    </message>
    <message>
        <source>Could not unlock wallet.</source>
        <translation>Kon de portemonnee niet openen.</translation>
    </message>
    <message>
        <source>New key generation failed.</source>
        <translation>Genereren nieuwe sleutel mislukt.</translation>
    </message>
</context>
<context>
    <name>FreespaceChecker</name>
    <message>
        <source>A new data directory will be created.</source>
        <translation>Een nieuwe gegevensmap wordt aangemaakt.</translation>
    </message>
    <message>
        <source>name</source>
        <translation>naam</translation>
    </message>
    <message>
        <source>Directory already exists. Add %1 if you intend to create a new directory here.</source>
        <translation>Map bestaat al. Voeg %1 toe als u van plan bent hier een nieuwe map aan te maken.</translation>
    </message>
    <message>
        <source>Path already exists, and is not a directory.</source>
        <translation>Pad bestaat al en is geen map.</translation>
    </message>
    <message>
        <source>Cannot create data directory here.</source>
        <translation>Kan hier geen gegevensmap aanmaken.</translation>
    </message>
</context>
<context>
    <name>HelpMessageDialog</name>
    <message>
        <source>version</source>
        <translation>versie</translation>
    </message>
    <message>
        <source>About %1</source>
        <translation>Over %1</translation>
    </message>
    <message>
        <source>Command-line options</source>
        <translation>Opdrachtregelopties</translation>
    </message>
</context>
<context>
    <name>Intro</name>
    <message>
        <source>Welcome</source>
        <translation>Welkom</translation>
    </message>
    <message>
        <source>Welcome to %1.</source>
        <translation>Welkom bij %1.</translation>
    </message>
    <message>
        <source>As this is the first time the program is launched, you can choose where %1 will store its data.</source>
        <translation>Omdat dit de eerste keer is dat het programma gestart is, kunt u nu kiezen waar %1 de data moet opslaan.</translation>
    </message>
    <message>
        <source>When you click OK, %1 will begin to download and process the full %4 block chain (%2GB) starting with the earliest transactions in %3 when %4 initially launched.</source>
        <translation>Als u op OK klikt, dan zal %1 beginnen met downloaden en verwerken van de volledige %4 blokketen (%2GB) startend met de eerste transacties in %3 toen %4 initeel werd gestart.</translation>
    </message>
    <message>
        <source>Reverting this setting requires re-downloading the entire blockchain. It is faster to download the full chain first and prune it later. Disables some advanced features.</source>
        <translation>Om deze instelling weer ongedaan te maken moet de volledige blockchain opnieuw gedownload worden. Het is sneller om eerst de volledige blockchain te downloaden en deze later te prunen. Schakelt een aantal geavanceerde functies uit.</translation>
    </message>
    <message>
        <source>This initial synchronisation is very demanding, and may expose hardware problems with your computer that had previously gone unnoticed. Each time you run %1, it will continue downloading where it left off.</source>
        <translation>Deze initiële synchronisatie is heel veeleisend, en kan hardware problemen met uw computer blootleggen die voorheen onopgemerkt bleven. Elke keer dat %1 gebruikt word, zal verdergegaan worden waar gebleven is.</translation>
    </message>
    <message>
        <source>If you have chosen to limit block chain storage (pruning), the historical data must still be downloaded and processed, but will be deleted afterward to keep your disk usage low.</source>
        <translation>Als u gekozen heeft om de blokketenopslag te beperken (pruning), dan moet de historische data nog steeds gedownload en verwerkt worden, maar zal verwijderd worden naderhand om schijf gebruik zo laag mogelijk te houden.</translation>
    </message>
    <message>
        <source>Use the default data directory</source>
        <translation>Gebruik de standaard gegevensmap</translation>
    </message>
    <message>
        <source>Use a custom data directory:</source>
        <translation>Gebruik een aangepaste gegevensmap:</translation>
    </message>
    <message>
        <source>Particl</source>
        <translation>Particl</translation>
    </message>
    <message>
        <source>Discard blocks after verification, except most recent %1 GB (prune)</source>
        <translation>Verwijder blokken na verificatie, uitgezonderd de meest recente %1 GB (prune)</translation>
    </message>
    <message>
        <source>At least %1 GB of data will be stored in this directory, and it will grow over time.</source>
        <translation>Tenminste %1 GB aan data zal worden opgeslagen in deze map, en dit zal naarmate de tijd voortschrijdt groeien.</translation>
    </message>
    <message>
        <source>Approximately %1 GB of data will be stored in this directory.</source>
        <translation>Gemiddeld %1 GB aan data zal worden opgeslagen in deze map.</translation>
    </message>
    <message>
        <source>%1 will download and store a copy of the Particl block chain.</source>
        <translation>%1 zal een kopie van de blokketen van Particl downloaden en opslaan.</translation>
    </message>
    <message>
        <source>The wallet will also be stored in this directory.</source>
        <translation>De portemonnee wordt ook in deze map opgeslagen.</translation>
    </message>
    <message>
        <source>Error: Specified data directory "%1" cannot be created.</source>
        <translation>Fout: De gespecificeerde map "%1" kan niet worden gecreëerd.</translation>
    </message>
    <message>
        <source>Error</source>
        <translation>Fout</translation>
    </message>
    <message numerus="yes">
        <source>%n GB of free space available</source>
        <translation><numerusform>%n GB aan vrije opslagruimte beschikbaar</numerusform><numerusform>%n GB aan vrije opslagruimte beschikbaar</numerusform></translation>
    </message>
    <message numerus="yes">
        <source>(of %n GB needed)</source>
        <translation><numerusform>(van %n GB nodig)</numerusform><numerusform>(van %n GB nodig)</numerusform></translation>
    </message>
    <message numerus="yes">
        <source>(%n GB needed for full chain)</source>
        <translation><numerusform>(%n GB nodig voor volledige keten)</numerusform><numerusform>(%n GB nodig voor volledige keten)</numerusform></translation>
    </message>
</context>
<context>
    <name>ModalOverlay</name>
    <message>
        <source>Form</source>
        <translation>Vorm</translation>
    </message>
    <message>
        <source>Recent transactions may not yet be visible, and therefore your wallet's balance might be incorrect. This information will be correct once your wallet has finished synchronizing with the particl network, as detailed below.</source>
        <translation>Recente transacties zijn mogelijk nog niet zichtbaar. De balans van de portemonnee is daarom mogelijk niet correct. Deze informatie is correct zodra de synchronisatie met het Particl-netwerk is voltooid, zoals onderaan beschreven.</translation>
    </message>
    <message>
        <source>Attempting to spend particl that are affected by not-yet-displayed transactions will not be accepted by the network.</source>
        <translation>Poging om particls te besteden die door "nog niet weergegeven" transacties worden beïnvloed, worden niet door het netwerk geaccepteerd.</translation>
    </message>
    <message>
        <source>Number of blocks left</source>
        <translation>Aantal blokken resterend.</translation>
    </message>
    <message>
        <source>Unknown...</source>
        <translation>Onbekend...</translation>
    </message>
    <message>
        <source>Last block time</source>
        <translation>Tijd laatste blok</translation>
    </message>
    <message>
        <source>Progress</source>
        <translation>Vooruitgang</translation>
    </message>
    <message>
        <source>Progress increase per hour</source>
        <translation>Vooruitgang per uur</translation>
    </message>
    <message>
        <source>calculating...</source>
        <translation>Berekenen...</translation>
    </message>
    <message>
        <source>Estimated time left until synced</source>
        <translation>Geschatte tijd tot synchronisatie voltooid</translation>
    </message>
    <message>
        <source>Hide</source>
        <translation>Verbergen</translation>
    </message>
    <message>
        <source>Esc</source>
        <translation>Esc</translation>
    </message>
    <message>
        <source>%1 is currently syncing.  It will download headers and blocks from peers and validate them until reaching the tip of the block chain.</source>
        <translation>%1 is momenteel aan het synchroniseren. Het zal headers en blocks downloaden van peers en deze valideren tot de top van de block chain bereikt is. </translation>
    </message>
    <message>
        <source>Unknown. Syncing Headers (%1, %2%)...</source>
        <translation>Onbekend. Blockheaders synchroniseren (%1, %2%)...</translation>
    </message>
</context>
<context>
    <name>OpenURIDialog</name>
    <message>
        <source>Open particl URI</source>
        <translation>Open particl-URI</translation>
    </message>
    <message>
        <source>URI:</source>
        <translation>URI:</translation>
    </message>
</context>
<context>
    <name>OpenWalletActivity</name>
    <message>
        <source>Open wallet failed</source>
        <translation>Openen van portemonnee is mislukt</translation>
    </message>
    <message>
        <source>Open wallet warning</source>
        <translation>Openen van portemonnee heeft een waarschuwing</translation>
    </message>
    <message>
        <source>default wallet</source>
        <translation>standaard portemonnee</translation>
    </message>
    <message>
        <source>Opening Wallet &lt;b&gt;%1&lt;/b&gt;...</source>
        <translation>Open Portemonnee&lt;b&gt;%1&lt;/b&gt;...</translation>
    </message>
</context>
<context>
    <name>OptionsDialog</name>
    <message>
        <source>Options</source>
        <translation>Opties</translation>
    </message>
    <message>
        <source>&amp;Main</source>
        <translation>&amp;Algemeen</translation>
    </message>
    <message>
        <source>Automatically start %1 after logging in to the system.</source>
        <translation>Start %1 automatisch na inloggen in het systeem.</translation>
    </message>
    <message>
        <source>&amp;Start %1 on system login</source>
        <translation>&amp;Start %1 bij het inloggen op het systeem</translation>
    </message>
    <message>
        <source>Size of &amp;database cache</source>
        <translation>Grootte van de &amp;databasecache</translation>
    </message>
    <message>
        <source>Number of script &amp;verification threads</source>
        <translation>Aantal threads voor &amp;scriptverificatie</translation>
    </message>
    <message>
        <source>IP address of the proxy (e.g. IPv4: 127.0.0.1 / IPv6: ::1)</source>
        <translation>IP-adres van de proxy (bijv. IPv4: 127.0.0.1 / IPv6: ::1)</translation>
    </message>
    <message>
        <source>Shows if the supplied default SOCKS5 proxy is used to reach peers via this network type.</source>
        <translation>Toont aan of de aangeleverde standaard SOCKS5 proxy gebruikt wordt om peers te bereiken via dit netwerktype.</translation>
    </message>
    <message>
        <source>Use separate SOCKS&amp;5 proxy to reach peers via Tor hidden services:</source>
        <translation>Gebruik aparte SOCKS&amp;5-proxy om peers te bereiken via verborgen Tor-diensten:</translation>
    </message>
    <message>
        <source>Hide the icon from the system tray.</source>
        <translation>Verberg het icoon van de systeembalk.</translation>
    </message>
    <message>
        <source>&amp;Hide tray icon</source>
        <translation>&amp;Verberg systeembalkicoon</translation>
    </message>
    <message>
        <source>Minimize instead of exit the application when the window is closed. When this option is enabled, the application will be closed only after selecting Exit in the menu.</source>
        <translation>Minimaliseren in plaats van de applicatie af te sluiten wanneer het venster is afgesloten. Als deze optie is ingeschakeld, zal de toepassing pas worden afgesloten na het selecteren van Exit in het menu.</translation>
    </message>
    <message>
        <source>Third party URLs (e.g. a block explorer) that appear in the transactions tab as context menu items. %s in the URL is replaced by transaction hash. Multiple URLs are separated by vertical bar |.</source>
        <translation>URL's van derden (bijvoorbeeld blokexplorer) die in de transacties tab verschijnen als contextmenuelementen. %s in de URL is vervangen door transactiehash. Verscheidene URL's zijn gescheiden door een verticale streep |.</translation>
    </message>
    <message>
        <source>Open the %1 configuration file from the working directory.</source>
        <translation>Open het %1 configuratiebestand van de werkmap.</translation>
    </message>
    <message>
        <source>Open Configuration File</source>
        <translation>Open configuratiebestand</translation>
    </message>
    <message>
        <source>Reset all client options to default.</source>
        <translation>Reset alle clientopties naar de standaardinstellingen.</translation>
    </message>
    <message>
        <source>&amp;Reset Options</source>
        <translation>&amp;Reset opties</translation>
    </message>
    <message>
        <source>&amp;Network</source>
        <translation>&amp;Netwerk</translation>
    </message>
    <message>
        <source>Disables some advanced features but all blocks will still be fully validated. Reverting this setting requires re-downloading the entire blockchain. Actual disk usage may be somewhat higher.</source>
        <translation>Geavanceerde functionaliteit wordt uitgeschakeld maar alle blokken worden nog steed volledig gevalideerd. Om deze instelling weer ongedaan te maken, moet de volledige blockchain opnieuw gedownload worden. Schijfgebruik kan iets toenemen.</translation>
    </message>
    <message>
        <source>Prune &amp;block storage to</source>
        <translation>Prune &amp; block opslag op</translation>
    </message>
    <message>
        <source>GB</source>
        <translation>GB</translation>
    </message>
    <message>
        <source>Reverting this setting requires re-downloading the entire blockchain.</source>
        <translation>Deze instelling terugzetten vereist het opnieuw downloaden van de gehele blockchain.</translation>
    </message>
    <message>
        <source>MiB</source>
        <translation>MiB</translation>
    </message>
    <message>
        <source>(0 = auto, &lt;0 = leave that many cores free)</source>
        <translation>(0 = auto, &lt;0 = laat dit aantal kernen vrij)</translation>
    </message>
    <message>
        <source>W&amp;allet</source>
        <translation>W&amp;allet</translation>
    </message>
    <message>
        <source>Expert</source>
        <translation>Expert</translation>
    </message>
    <message>
        <source>Enable coin &amp;control features</source>
        <translation>Coin &amp;control activeren</translation>
    </message>
    <message>
        <source>If you disable the spending of unconfirmed change, the change from a transaction cannot be used until that transaction has at least one confirmation. This also affects how your balance is computed.</source>
        <translation>Indien het uitgeven van onbevestigd wisselgeld uitgeschakeld wordt dan kan het wisselgeld van een transactie niet worden gebruikt totdat de transactie ten minste een bevestiging heeft. Dit heeft ook invloed op de manier waarop uw saldo wordt berekend.</translation>
    </message>
    <message>
        <source>&amp;Spend unconfirmed change</source>
        <translation>&amp;Spendeer onbevestigd wisselgeld</translation>
    </message>
    <message>
        <source>Automatically open the Particl client port on the router. This only works when your router supports UPnP and it is enabled.</source>
        <translation>Open de Particlpoort automatisch op de router. Dit werkt alleen als de router UPnP ondersteunt en het aanstaat.</translation>
    </message>
    <message>
        <source>Map port using &amp;UPnP</source>
        <translation>Portmapping via &amp;UPnP</translation>
    </message>
    <message>
        <source>Accept connections from outside.</source>
        <translation>Accepteer verbindingen van buiten.</translation>
    </message>
    <message>
        <source>Allow incomin&amp;g connections</source>
        <translation>Sta inkomende verbindingen toe</translation>
    </message>
    <message>
        <source>Connect to the Particl network through a SOCKS5 proxy.</source>
        <translation>Verbind met het Particlnetwerk via een SOCKS5 proxy.</translation>
    </message>
    <message>
        <source>&amp;Connect through SOCKS5 proxy (default proxy):</source>
        <translation>&amp;Verbind via een SOCKS5-proxy (standaardproxy):</translation>
    </message>
    <message>
        <source>Proxy &amp;IP:</source>
        <translation>Proxy &amp;IP:</translation>
    </message>
    <message>
        <source>&amp;Port:</source>
        <translation>&amp;Poort:</translation>
    </message>
    <message>
        <source>Port of the proxy (e.g. 9050)</source>
        <translation>Poort van de proxy (bijv. 9050)</translation>
    </message>
    <message>
        <source>Used for reaching peers via:</source>
        <translation>Gebruikt om peers te bereiken via:</translation>
    </message>
    <message>
        <source>IPv4</source>
        <translation>IPv4</translation>
    </message>
    <message>
        <source>IPv6</source>
        <translation>IPv6</translation>
    </message>
    <message>
        <source>Tor</source>
        <translation>Tor</translation>
    </message>
    <message>
        <source>Connect to the Particl network through a separate SOCKS5 proxy for Tor hidden services.</source>
        <translation>Maak verbinding met Particlnetwerk door een aparte SOCKS5-proxy voor verborgen diensten van Tor.</translation>
    </message>
    <message>
        <source>&amp;Window</source>
        <translation>&amp;Scherm</translation>
    </message>
    <message>
        <source>Show only a tray icon after minimizing the window.</source>
        <translation>Laat alleen een systeemvakicoon zien wanneer het venster geminimaliseerd is</translation>
    </message>
    <message>
        <source>&amp;Minimize to the tray instead of the taskbar</source>
        <translation>&amp;Minimaliseer naar het systeemvak in plaats van de taakbalk</translation>
    </message>
    <message>
        <source>M&amp;inimize on close</source>
        <translation>M&amp;inimaliseer bij sluiten van het venster</translation>
    </message>
    <message>
        <source>&amp;Display</source>
        <translation>&amp;Interface</translation>
    </message>
    <message>
        <source>User Interface &amp;language:</source>
        <translation>Taal &amp;gebruikersinterface:</translation>
    </message>
    <message>
        <source>The user interface language can be set here. This setting will take effect after restarting %1.</source>
        <translation>De taal van de gebruikersinterface kan hier ingesteld worden. Deze instelling zal pas van kracht worden nadat %1 herstart wordt.</translation>
    </message>
    <message>
        <source>&amp;Unit to show amounts in:</source>
        <translation>&amp;Eenheid om bedrag in te tonen:</translation>
    </message>
    <message>
        <source>Choose the default subdivision unit to show in the interface and when sending coins.</source>
        <translation>Kies de standaardonderverdelingseenheid om weer te geven in uw programma, en voor het versturen van munten</translation>
    </message>
    <message>
        <source>Whether to show coin control features or not.</source>
        <translation>Munt controle functies weergeven of niet.</translation>
    </message>
    <message>
        <source>&amp;Third party transaction URLs</source>
        <translation>Transactie-URL's van &amp;derden</translation>
    </message>
    <message>
        <source>Options set in this dialog are overridden by the command line or in the configuration file:</source>
        <translation>Gekozen opties in dit dialoogvenster worden overschreven door de command line of in het configuratiebestand:</translation>
    </message>
    <message>
        <source>&amp;OK</source>
        <translation>&amp;Oké</translation>
    </message>
    <message>
        <source>&amp;Cancel</source>
        <translation>&amp;Annuleren</translation>
    </message>
    <message>
        <source>default</source>
        <translation>standaard</translation>
    </message>
    <message>
        <source>none</source>
        <translation>geen</translation>
    </message>
    <message>
        <source>Confirm options reset</source>
        <translation>Bevestig reset opties</translation>
    </message>
    <message>
        <source>Client restart required to activate changes.</source>
        <translation>Herstart van de client is vereist om veranderingen door te voeren.</translation>
    </message>
    <message>
        <source>Client will be shut down. Do you want to proceed?</source>
        <translation>Applicatie zal worden afgesloten. Wilt u doorgaan?</translation>
    </message>
    <message>
        <source>Configuration options</source>
        <translation>Configuratieopties</translation>
    </message>
    <message>
        <source>The configuration file is used to specify advanced user options which override GUI settings. Additionally, any command-line options will override this configuration file.</source>
        <translation>Het configuratiebestand wordt gebruikt om geavanceerde gebruikersopties te specificeren welke de GUI instellingen overschrijd. Daarnaast, zullen alle command-line opties dit configuratiebestand overschrijven.</translation>
    </message>
    <message>
        <source>Error</source>
        <translation>Fout</translation>
    </message>
    <message>
        <source>The configuration file could not be opened.</source>
        <translation>Het configuratiebestand kon niet worden geopend.</translation>
    </message>
    <message>
        <source>This change would require a client restart.</source>
        <translation>Om dit aan te passen moet de client opnieuw gestart worden.</translation>
    </message>
    <message>
        <source>The supplied proxy address is invalid.</source>
        <translation>Het opgegeven proxyadres is ongeldig.</translation>
    </message>
</context>
<context>
    <name>OverviewPage</name>
    <message>
        <source>Form</source>
        <translation>Vorm</translation>
    </message>
    <message>
        <source>The displayed information may be out of date. Your wallet automatically synchronizes with the Particl network after a connection is established, but this process has not completed yet.</source>
        <translation>De weergegeven informatie kan verouderd zijn. Uw portemonnee synchroniseert automatisch met het Particlnetwerk nadat een verbinding is gelegd, maar dit proces is nog niet voltooid.</translation>
    </message>
    <message>
        <source>Watch-only:</source>
        <translation>Alleen-bekijkbaar:</translation>
    </message>
    <message>
        <source>Available:</source>
        <translation>Beschikbaar:</translation>
    </message>
    <message>
        <source>Your current spendable balance</source>
        <translation>Uw beschikbare saldo</translation>
    </message>
    <message>
        <source>Pending:</source>
        <translation>Afwachtend:</translation>
    </message>
    <message>
        <source>Total of transactions that have yet to be confirmed, and do not yet count toward the spendable balance</source>
        <translation>De som van de transacties die nog bevestigd moeten worden, en nog niet meetellen in uw beschikbare saldo</translation>
    </message>
    <message>
        <source>Immature:</source>
        <translation>Immatuur:</translation>
    </message>
    <message>
        <source>Mined balance that has not yet matured</source>
        <translation>Gedolven saldo dat nog niet tot wasdom is gekomen</translation>
    </message>
    <message>
        <source>Balances</source>
        <translation>Saldi</translation>
    </message>
    <message>
        <source>Total:</source>
        <translation>Totaal:</translation>
    </message>
    <message>
        <source>Your current total balance</source>
        <translation>Uw totale saldo</translation>
    </message>
    <message>
        <source>Your current balance in watch-only addresses</source>
        <translation>Uw huidige balans in alleen-bekijkbare adressen</translation>
    </message>
    <message>
        <source>Spendable:</source>
        <translation>Besteedbaar:</translation>
    </message>
    <message>
        <source>Recent transactions</source>
        <translation>Recente transacties</translation>
    </message>
    <message>
        <source>Unconfirmed transactions to watch-only addresses</source>
        <translation>Onbevestigde transacties naar alleen-bekijkbare adressen</translation>
    </message>
    <message>
        <source>Mined balance in watch-only addresses that has not yet matured</source>
        <translation>Ontgonnen saldo dat nog niet tot wasdom is gekomen</translation>
    </message>
    <message>
        <source>Current total balance in watch-only addresses</source>
        <translation>Huidige balans in alleen-bekijkbare adressen.</translation>
    </message>
</context>
<context>
    <name>PaymentServer</name>
    <message>
        <source>Payment request error</source>
        <translation>Fout bij betalingsverzoek</translation>
    </message>
    <message>
        <source>Cannot start particl: click-to-pay handler</source>
        <translation>Kan particl niet starten: click-to-pay handler</translation>
    </message>
    <message>
        <source>URI handling</source>
        <translation>URI-behandeling</translation>
    </message>
    <message>
        <source>'particl://' is not a valid URI. Use 'particl:' instead.</source>
        <translation>'particl://' is niet een geldige URI. Gebruik 'particl:' in plaats daarvan.</translation>
    </message>
    <message>
        <source>Cannot process payment request because BIP70 is not supported.</source>
        <translation>Kan het betalingsverzoek niet verwerken omdat BIP70 niet ondersteund is.</translation>
    </message>
    <message>
        <source>Due to widespread security flaws in BIP70 it's strongly recommended that any merchant instructions to switch wallets be ignored.</source>
        <translation>Gezien de wijdverspreide beveiligingsproblemen in BIP70 is het sterk aanbevolen dat iedere instructie om van portemonnee te wisselen wordt genegeerd.</translation>
    </message>
    <message>
        <source>If you are receiving this error you should request the merchant provide a BIP21 compatible URI.</source>
        <translation>Als je deze fout krijgt, verzoek dan de verkoper om een BIP21 compatible URI.</translation>
    </message>
    <message>
        <source>Invalid payment address %1</source>
        <translation>Ongeldig betalingsadres %1</translation>
    </message>
    <message>
        <source>URI cannot be parsed! This can be caused by an invalid Particl address or malformed URI parameters.</source>
        <translation>URI kan niet verwerkt worden! Dit kan het gevolg zijn van een ongeldig Particl adres of misvormde URI parameters.</translation>
    </message>
    <message>
        <source>Payment request file handling</source>
        <translation>Betalingsverzoek bestandsafhandeling</translation>
    </message>
</context>
<context>
    <name>PeerTableModel</name>
    <message>
        <source>User Agent</source>
        <translation>User Agent</translation>
    </message>
    <message>
        <source>Node/Service</source>
        <translation>Node/Dienst</translation>
    </message>
    <message>
        <source>NodeId</source>
        <translation>Node ID</translation>
    </message>
    <message>
        <source>Ping</source>
        <translation>Ping</translation>
    </message>
    <message>
        <source>Sent</source>
        <translation>Verstuurd</translation>
    </message>
    <message>
        <source>Received</source>
        <translation>Ontvangen</translation>
    </message>
</context>
<context>
    <name>QObject</name>
    <message>
        <source>Amount</source>
        <translation>Bedrag</translation>
    </message>
    <message>
        <source>Enter a Particl address (e.g. %1)</source>
        <translation>Voer een Particladres in (bijv. %1)</translation>
    </message>
    <message>
        <source>%1 d</source>
        <translation>%1 d</translation>
    </message>
    <message>
        <source>%1 h</source>
        <translation>%1 uur</translation>
    </message>
    <message>
        <source>%1 m</source>
        <translation>%1 m</translation>
    </message>
    <message>
        <source>%1 s</source>
        <translation>%1 s</translation>
    </message>
    <message>
        <source>None</source>
        <translation>Geen</translation>
    </message>
    <message>
        <source>N/A</source>
        <translation>N.v.t.</translation>
    </message>
    <message>
        <source>%1 ms</source>
        <translation>%1 ms</translation>
    </message>
    <message numerus="yes">
        <source>%n second(s)</source>
        <translation><numerusform>%n seconde</numerusform><numerusform>%n seconden</numerusform></translation>
    </message>
    <message numerus="yes">
        <source>%n minute(s)</source>
        <translation><numerusform>%n minuut</numerusform><numerusform>%n minuten</numerusform></translation>
    </message>
    <message numerus="yes">
        <source>%n hour(s)</source>
        <translation><numerusform>%n uur</numerusform><numerusform>%n uren</numerusform></translation>
    </message>
    <message numerus="yes">
        <source>%n day(s)</source>
        <translation><numerusform>%n dag</numerusform><numerusform>%n dagen</numerusform></translation>
    </message>
    <message numerus="yes">
        <source>%n week(s)</source>
        <translation><numerusform>%n week</numerusform><numerusform>%n weken</numerusform></translation>
    </message>
    <message>
        <source>%1 and %2</source>
        <translation>%1 en %2</translation>
    </message>
    <message numerus="yes">
        <source>%n year(s)</source>
        <translation><numerusform>%n jaar</numerusform><numerusform>%n jaren</numerusform></translation>
    </message>
    <message>
        <source>%1 B</source>
        <translation>%1 B</translation>
    </message>
    <message>
        <source>%1 KB</source>
        <translation>%1 Kb</translation>
    </message>
    <message>
        <source>%1 MB</source>
        <translation>%1 MB</translation>
    </message>
    <message>
        <source>%1 GB</source>
        <translation>%1 Gb</translation>
    </message>
    <message>
        <source>Error: Specified data directory "%1" does not exist.</source>
        <translation>Fout: Opgegeven gegevensmap "%1" bestaat niet.</translation>
    </message>
    <message>
        <source>Error: Cannot parse configuration file: %1.</source>
        <translation>Fout: Kan niet het configuratie bestand parsen: %1.</translation>
    </message>
    <message>
        <source>Error: %1</source>
        <translation>Fout: %1</translation>
    </message>
    <message>
        <source>%1 didn't yet exit safely...</source>
        <translation>%1 sloot nog niet veilig af...</translation>
    </message>
    <message>
        <source>unknown</source>
        <translation>onbekend</translation>
    </message>
</context>
<context>
    <name>QRImageWidget</name>
    <message>
        <source>&amp;Save Image...</source>
        <translation>&amp;Sla afbeelding op...</translation>
    </message>
    <message>
        <source>&amp;Copy Image</source>
        <translation>&amp;Afbeelding kopiëren</translation>
    </message>
    <message>
        <source>Resulting URI too long, try to reduce the text for label / message.</source>
        <translation>Resulterende URI te lang, probeer de tekst korter te maken voor het label/bericht.</translation>
    </message>
    <message>
        <source>Error encoding URI into QR Code.</source>
        <translation>Fout tijdens encoderen URI in QR-code</translation>
    </message>
    <message>
        <source>QR code support not available.</source>
        <translation>QR code hulp niet beschikbaar</translation>
    </message>
    <message>
        <source>Save QR Code</source>
        <translation>Sla QR-code op</translation>
    </message>
    <message>
        <source>PNG Image (*.png)</source>
        <translation>PNG afbeelding (*.png)</translation>
    </message>
</context>
<context>
    <name>RPCConsole</name>
    <message>
        <source>N/A</source>
        <translation>N.v.t.</translation>
    </message>
    <message>
        <source>Client version</source>
        <translation>Clientversie</translation>
    </message>
    <message>
        <source>&amp;Information</source>
        <translation>&amp;Informatie</translation>
    </message>
    <message>
        <source>General</source>
        <translation>Algemeen</translation>
    </message>
    <message>
        <source>Using BerkeleyDB version</source>
        <translation>Gebruikt BerkeleyDB versie</translation>
    </message>
    <message>
        <source>Datadir</source>
        <translation>Gegevensmap</translation>
    </message>
    <message>
        <source>To specify a non-default location of the data directory use the '%1' option.</source>
        <translation>Om een niet-standaard locatie in te stellen voor de gegevensmap, gebruik de '%1' optie.</translation>
    </message>
    <message>
        <source>Blocksdir</source>
        <translation>Blocksdir</translation>
    </message>
    <message>
        <source>To specify a non-default location of the blocks directory use the '%1' option.</source>
        <translation>Om een niet-standaard locatie in te stellen voor de blocks directory, gebruik de '%1' optie.</translation>
    </message>
    <message>
        <source>Startup time</source>
        <translation>Opstarttijd</translation>
    </message>
    <message>
        <source>Network</source>
        <translation>Netwerk</translation>
    </message>
    <message>
        <source>Name</source>
        <translation>Naam</translation>
    </message>
    <message>
        <source>Number of connections</source>
        <translation>Aantal connecties</translation>
    </message>
    <message>
        <source>Block chain</source>
        <translation>Blokketen</translation>
    </message>
    <message>
        <source>Current number of blocks</source>
        <translation>Huidig aantal blokken</translation>
    </message>
    <message>
        <source>Memory Pool</source>
        <translation>Geheugenpoel</translation>
    </message>
    <message>
        <source>Current number of transactions</source>
        <translation>Huidig aantal transacties</translation>
    </message>
    <message>
        <source>Memory usage</source>
        <translation>Geheugengebruik</translation>
    </message>
    <message>
        <source>Wallet: </source>
        <translation>Portemonnee:</translation>
    </message>
    <message>
        <source>(none)</source>
        <translation>(geen)</translation>
    </message>
    <message>
        <source>&amp;Reset</source>
        <translation>&amp;Reset</translation>
    </message>
    <message>
        <source>Received</source>
        <translation>Ontvangen</translation>
    </message>
    <message>
        <source>Sent</source>
        <translation>Verstuurd</translation>
    </message>
    <message>
        <source>&amp;Peers</source>
        <translation>&amp;Peers</translation>
    </message>
    <message>
        <source>Banned peers</source>
        <translation>Gebande peers</translation>
    </message>
    <message>
        <source>Select a peer to view detailed information.</source>
        <translation>Selecteer een peer om gedetailleerde informatie te bekijken.</translation>
    </message>
    <message>
        <source>Whitelisted</source>
        <translation>Toegestaan</translation>
    </message>
    <message>
        <source>Direction</source>
        <translation>Directie</translation>
    </message>
    <message>
        <source>Version</source>
        <translation>Versie</translation>
    </message>
    <message>
        <source>Starting Block</source>
        <translation>Start Blok</translation>
    </message>
    <message>
        <source>Synced Headers</source>
        <translation>Gesynchroniseerde headers</translation>
    </message>
    <message>
        <source>Synced Blocks</source>
        <translation>Gesynchroniseerde blokken</translation>
    </message>
    <message>
        <source>The mapped Autonomous System used for diversifying peer selection.</source>
        <translation>Het in kaart gebrachte autonome systeem dat wordt gebruikt voor het diversifiëren van peer-selectie.</translation>
    </message>
    <message>
        <source>Mapped AS</source>
        <translation>AS in kaart gebracht.</translation>
    </message>
    <message>
        <source>User Agent</source>
        <translation>User Agent</translation>
    </message>
    <message>
        <source>Node window</source>
        <translation>Nodevenster</translation>
    </message>
    <message>
        <source>Open the %1 debug log file from the current data directory. This can take a few seconds for large log files.</source>
        <translation>Open het %1 debug-logbestand van de huidige gegevensmap. Dit kan een aantal seconden duren voor grote logbestanden.</translation>
    </message>
    <message>
        <source>Decrease font size</source>
        <translation>Verklein lettergrootte</translation>
    </message>
    <message>
        <source>Increase font size</source>
        <translation>Vergroot lettergrootte</translation>
    </message>
    <message>
        <source>Services</source>
        <translation>Diensten</translation>
    </message>
    <message>
        <source>Ban Score</source>
        <translation>Ban score</translation>
    </message>
    <message>
        <source>Connection Time</source>
        <translation>Connectie tijd</translation>
    </message>
    <message>
        <source>Last Send</source>
        <translation>Laatst verstuurd</translation>
    </message>
    <message>
        <source>Last Receive</source>
        <translation>Laatst ontvangen</translation>
    </message>
    <message>
        <source>Ping Time</source>
        <translation>Ping Tijd</translation>
    </message>
    <message>
        <source>The duration of a currently outstanding ping.</source>
        <translation>De tijdsduur van een op het moment openstaande ping.</translation>
    </message>
    <message>
        <source>Ping Wait</source>
        <translation>Pingwachttijd</translation>
    </message>
    <message>
        <source>Min Ping</source>
        <translation>Min Ping</translation>
    </message>
    <message>
        <source>Time Offset</source>
        <translation>Tijdcompensatie</translation>
    </message>
    <message>
        <source>Last block time</source>
        <translation>Tijd laatste blok</translation>
    </message>
    <message>
        <source>&amp;Open</source>
        <translation>&amp;Open</translation>
    </message>
    <message>
        <source>&amp;Console</source>
        <translation>&amp;Console</translation>
    </message>
    <message>
        <source>&amp;Network Traffic</source>
        <translation>&amp;Netwerkverkeer</translation>
    </message>
    <message>
        <source>Totals</source>
        <translation>Totalen</translation>
    </message>
    <message>
        <source>In:</source>
        <translation>In:</translation>
    </message>
    <message>
        <source>Out:</source>
        <translation>Uit:</translation>
    </message>
    <message>
        <source>Debug log file</source>
        <translation>Debuglogbestand</translation>
    </message>
    <message>
        <source>Clear console</source>
        <translation>Maak console leeg</translation>
    </message>
    <message>
        <source>1 &amp;hour</source>
        <translation>1 &amp;uur</translation>
    </message>
    <message>
        <source>1 &amp;day</source>
        <translation>1 &amp;dag</translation>
    </message>
    <message>
        <source>1 &amp;week</source>
        <translation>1 &amp;week</translation>
    </message>
    <message>
        <source>1 &amp;year</source>
        <translation>1 &amp;jaar</translation>
    </message>
    <message>
        <source>&amp;Disconnect</source>
        <translation>&amp;Verbreek verbinding</translation>
    </message>
    <message>
        <source>Ban for</source>
        <translation>Ban Node voor</translation>
    </message>
    <message>
        <source>&amp;Unban</source>
        <translation>&amp;Maak ban voor node ongedaan</translation>
    </message>
    <message>
        <source>Welcome to the %1 RPC console.</source>
        <translation>Welkom bij de %1 RPC-console.</translation>
    </message>
    <message>
        <source>Use up and down arrows to navigate history, and %1 to clear screen.</source>
        <translation>Gebruik pijltjes omhoog en omlaag om door de geschiedenis te navigeren en %1 om het scherm te wissen.</translation>
    </message>
    <message>
        <source>Type %1 for an overview of available commands.</source>
        <translation>Typ %1  voor een overzicht van de beschikbare commando's.</translation>
    </message>
    <message>
        <source>For more information on using this console type %1.</source>
        <translation>Typ %1 voor meer informatie over het gebruik van deze console.</translation>
    </message>
    <message>
        <source>WARNING: Scammers have been active, telling users to type commands here, stealing their wallet contents. Do not use this console without fully understanding the ramifications of a command.</source>
        <translation>WAARSCHUWING: Er zijn Scammers actief geweest, die gebruikers vragen om hier commando's te typen, waardoor de inhoud van hun portemonnee werd gestolen. Gebruik deze console niet zonder de gevolgen van een commando volledig te begrijpen.</translation>
    </message>
    <message>
        <source>Network activity disabled</source>
        <translation>Netwerkactiviteit uitgeschakeld</translation>
    </message>
    <message>
        <source>Executing command without any wallet</source>
        <translation>Uitvoeren van commando zonder gebruik van een portemonnee</translation>
    </message>
    <message>
        <source>Executing command using "%1" wallet</source>
        <translation>Uitvoeren van commando met portemonnee "%1"</translation>
    </message>
    <message>
        <source>(node id: %1)</source>
        <translation>(node id: %1)</translation>
    </message>
    <message>
        <source>via %1</source>
        <translation>via %1</translation>
    </message>
    <message>
        <source>never</source>
        <translation>nooit</translation>
    </message>
    <message>
        <source>Inbound</source>
        <translation>Inkomend</translation>
    </message>
    <message>
        <source>Outbound</source>
        <translation>Uitgaand</translation>
    </message>
    <message>
        <source>Yes</source>
        <translation>Ja</translation>
    </message>
    <message>
        <source>No</source>
        <translation>Nee</translation>
    </message>
    <message>
        <source>Unknown</source>
        <translation>Onbekend</translation>
    </message>
</context>
<context>
    <name>ReceiveCoinsDialog</name>
    <message>
        <source>&amp;Amount:</source>
        <translation>&amp;Bedrag</translation>
    </message>
    <message>
        <source>&amp;Label:</source>
        <translation>&amp;Label:</translation>
    </message>
    <message>
        <source>&amp;Message:</source>
        <translation>&amp;Bericht</translation>
    </message>
    <message>
        <source>An optional message to attach to the payment request, which will be displayed when the request is opened. Note: The message will not be sent with the payment over the Particl network.</source>
        <translation>Een optioneel bericht om bij te voegen aan het betalingsverzoek, welke zal getoond worden wanneer het verzoek is geopend. Opmerking: Het bericht zal niet worden verzonden met de betaling over het Particlnetwerk.</translation>
    </message>
    <message>
        <source>An optional label to associate with the new receiving address.</source>
        <translation>Een optioneel label om te associëren met het nieuwe ontvangstadres</translation>
    </message>
    <message>
        <source>Use this form to request payments. All fields are &lt;b&gt;optional&lt;/b&gt;.</source>
        <translation>Gebruik dit formulier om te verzoeken tot betaling. Alle velden zijn &lt;b&gt;optioneel&lt;/b&gt;.</translation>
    </message>
    <message>
        <source>An optional amount to request. Leave this empty or zero to not request a specific amount.</source>
        <translation>Een optioneel te verzoeken bedrag. Laat dit leeg, of nul, om geen specifiek bedrag aan te vragen.</translation>
    </message>
    <message>
        <source>An optional label to associate with the new receiving address (used by you to identify an invoice).  It is also attached to the payment request.</source>
        <translation>Een optioneel label om te associëren met het nieuwe ontvangstadres (door u gebruikt om een betalingsverzoek te identificeren). Dit wordt ook toegevoegd aan het betalingsverzoek.</translation>
    </message>
    <message>
        <source>An optional message that is attached to the payment request and may be displayed to the sender.</source>
        <translation>Een optioneel bericht dat wordt toegevoegd aan het betalingsverzoek en dat aan de verzender getoond kan worden.</translation>
    </message>
    <message>
        <source>&amp;Create new receiving address</source>
        <translation>&amp;Creëer een nieuw ontvangstadres</translation>
    </message>
    <message>
        <source>Clear all fields of the form.</source>
        <translation>Wis alle velden op het formulier.</translation>
    </message>
    <message>
        <source>Clear</source>
        <translation>Wissen</translation>
    </message>
    <message>
        <source>Native segwit addresses (aka Bech32 or BIP-173) reduce your transaction fees later on and offer better protection against typos, but old wallets don't support them. When unchecked, an address compatible with older wallets will be created instead.</source>
        <translation>Native segwit-adressen (Bech32 of BIP-173) reduceren later je transactiekosten en bieden een betere bescherming tegen typefouten, maar oude portemonnees ondersteunen deze niet. Een adres dat is compatibel met oudere portemonnees zal worden gecreëerd indien dit niet is aangevinkt.</translation>
    </message>
    <message>
        <source>Generate native segwit (Bech32) address</source>
        <translation>Genereer native segwit-adres (Bech32)</translation>
    </message>
    <message>
        <source>Requested payments history</source>
        <translation>Geschiedenis van de betalingsverzoeken</translation>
    </message>
    <message>
        <source>Show the selected request (does the same as double clicking an entry)</source>
        <translation>Toon het geselecteerde verzoek (doet hetzelfde als dubbelklikken)</translation>
    </message>
    <message>
        <source>Show</source>
        <translation>Toon</translation>
    </message>
    <message>
        <source>Remove the selected entries from the list</source>
        <translation>Verwijder de geselecteerde items van de lijst</translation>
    </message>
    <message>
        <source>Remove</source>
        <translation>Verwijder</translation>
    </message>
    <message>
        <source>Copy URI</source>
        <translation>Kopieer URI</translation>
    </message>
    <message>
        <source>Copy label</source>
        <translation>Kopieer label</translation>
    </message>
    <message>
        <source>Copy message</source>
        <translation>Kopieer bericht</translation>
    </message>
    <message>
        <source>Copy amount</source>
        <translation>Kopieer bedrag</translation>
    </message>
</context>
<context>
    <name>ReceiveRequestDialog</name>
    <message>
        <source>QR Code</source>
        <translation>QR-code</translation>
    </message>
    <message>
        <source>Copy &amp;URI</source>
        <translation>Kopieer &amp;URI</translation>
    </message>
    <message>
        <source>Copy &amp;Address</source>
        <translation>Kopieer &amp;adres</translation>
    </message>
    <message>
        <source>&amp;Save Image...</source>
        <translation>&amp;Sla afbeelding op...</translation>
    </message>
    <message>
        <source>Request payment to %1</source>
        <translation>Betalingsverzoek tot %1</translation>
    </message>
    <message>
        <source>Payment information</source>
        <translation>Betalingsinformatie</translation>
    </message>
    <message>
        <source>URI</source>
        <translation>URI</translation>
    </message>
    <message>
        <source>Address</source>
        <translation>Adres</translation>
    </message>
    <message>
        <source>Amount</source>
        <translation>Bedrag</translation>
    </message>
    <message>
        <source>Label</source>
        <translation>Label</translation>
    </message>
    <message>
        <source>Message</source>
        <translation>Bericht</translation>
    </message>
    <message>
        <source>Wallet</source>
        <translation>Portemonnee</translation>
    </message>
</context>
<context>
    <name>RecentRequestsTableModel</name>
    <message>
        <source>Date</source>
        <translation>Datum</translation>
    </message>
    <message>
        <source>Label</source>
        <translation>Label</translation>
    </message>
    <message>
        <source>Message</source>
        <translation>Bericht</translation>
    </message>
    <message>
        <source>(no label)</source>
        <translation>(geen label)</translation>
    </message>
    <message>
        <source>(no message)</source>
        <translation>(geen bericht)</translation>
    </message>
    <message>
        <source>(no amount requested)</source>
        <translation>(geen bedrag aangevraagd)</translation>
    </message>
    <message>
        <source>Requested</source>
        <translation>Verzoek ingediend</translation>
    </message>
</context>
<context>
    <name>SendCoinsDialog</name>
    <message>
        <source>Send Coins</source>
        <translation>Verstuurde munten</translation>
    </message>
    <message>
        <source>Coin Control Features</source>
        <translation>Coin controle opties</translation>
    </message>
    <message>
        <source>Inputs...</source>
        <translation>Invoer...</translation>
    </message>
    <message>
        <source>automatically selected</source>
        <translation>automatisch geselecteerd</translation>
    </message>
    <message>
        <source>Insufficient funds!</source>
        <translation>Onvoldoende fonds!</translation>
    </message>
    <message>
        <source>Quantity:</source>
        <translation>Kwantiteit</translation>
    </message>
    <message>
        <source>Bytes:</source>
        <translation>Bytes:</translation>
    </message>
    <message>
        <source>Amount:</source>
        <translation>Bedrag:</translation>
    </message>
    <message>
        <source>Fee:</source>
        <translation>Vergoeding:</translation>
    </message>
    <message>
        <source>After Fee:</source>
        <translation>Naheffing:</translation>
    </message>
    <message>
        <source>Change:</source>
        <translation>Wisselgeld:</translation>
    </message>
    <message>
        <source>If this is activated, but the change address is empty or invalid, change will be sent to a newly generated address.</source>
        <translation>Als dit is geactiveerd, maar het wisselgeldadres is leeg of ongeldig, dan wordt het wisselgeld verstuurd naar een nieuw gegenereerd adres.</translation>
    </message>
    <message>
        <source>Custom change address</source>
        <translation>Aangepast wisselgeldadres</translation>
    </message>
    <message>
        <source>Transaction Fee:</source>
        <translation>Transactievergoeding:</translation>
    </message>
    <message>
        <source>Choose...</source>
        <translation>Kies...</translation>
    </message>
    <message>
        <source>Using the fallbackfee can result in sending a transaction that will take several hours or days (or never) to confirm. Consider choosing your fee manually or wait until you have validated the complete chain.</source>
        <translation>Gebruik van de terugvalkosten kan resulteren in het verzenden van een transactie die meerdere uren of dagen (of nooit) zal duren om bevestigd te worden. Overweeg om handmatig de vergoeding in te geven of wacht totdat je de volledige keten hebt gevalideerd.</translation>
    </message>
    <message>
        <source>Warning: Fee estimation is currently not possible.</source>
        <translation>Waarschuwing: Schatting van de vergoeding is momenteel niet mogelijk.</translation>
    </message>
    <message>
        <source>Specify a custom fee per kB (1,000 bytes) of the transaction's virtual size.

Note:  Since the fee is calculated on a per-byte basis, a fee of "100 satoshis per kB" for a transaction size of 500 bytes (half of 1 kB) would ultimately yield a fee of only 50 satoshis.</source>
        <translation>Specificeer handmatig een vergoeding per kB (1,000 bytes) voor de virtuele grootte van de transactie.

Notitie: Omdat de vergoeding per byte wordt gerekend, zal een vergoeding van "100 satoshis per kB" voor een transactie ten grootte van 500 bytes (de helft van 1 kB) uiteindelijk een vergoeding van maar liefst 50 satoshis betekenen.</translation>
    </message>
    <message>
        <source>per kilobyte</source>
        <translation>per kilobyte</translation>
    </message>
    <message>
        <source>Hide</source>
        <translation>Verbergen</translation>
    </message>
    <message>
        <source>Recommended:</source>
        <translation>Aanbevolen:</translation>
    </message>
    <message>
        <source>Custom:</source>
        <translation>Aangepast:</translation>
    </message>
    <message>
        <source>(Smart fee not initialized yet. This usually takes a few blocks...)</source>
        <translation>(Slimme transactiekosten is nog niet geïnitialiseerd. Dit duurt meestal een paar blokken...)</translation>
    </message>
    <message>
        <source>Send to multiple recipients at once</source>
        <translation>Verstuur in een keer aan verschillende ontvangers</translation>
    </message>
    <message>
        <source>Add &amp;Recipient</source>
        <translation>Voeg &amp;ontvanger toe</translation>
    </message>
    <message>
        <source>Clear all fields of the form.</source>
        <translation>Wis alle velden van het formulier.</translation>
    </message>
    <message>
        <source>Dust:</source>
        <translation>Stof:</translation>
    </message>
    <message>
        <source>Hide transaction fee settings</source>
        <translation>Verberg transactiekosteninstellingen</translation>
    </message>
    <message>
        <source>When there is less transaction volume than space in the blocks, miners as well as relaying nodes may enforce a minimum fee. Paying only this minimum fee is just fine, but be aware that this can result in a never confirming transaction once there is more demand for particl transactions than the network can process.</source>
        <translation>De minimale toeslag betalen is prima mits het transactievolume kleiner is dan de ruimte in de blokken. Let wel op dat dit tot gevolg kan hebben dat een transactie nooit wordt bevestigd als er meer vraag is naar particltransacties dan het netwerk kan verwerken.</translation>
    </message>
    <message>
        <source>A too low fee might result in a never confirming transaction (read the tooltip)</source>
        <translation>Een te lage toeslag kan tot gevolg hebben dat de transactie nooit bevestigd wordt (lees de tooltip)</translation>
    </message>
    <message>
        <source>Confirmation time target:</source>
        <translation>Bevestigingstijddoel:</translation>
    </message>
    <message>
        <source>Enable Replace-By-Fee</source>
        <translation>Activeer Replace-By-Fee</translation>
    </message>
    <message>
        <source>With Replace-By-Fee (BIP-125) you can increase a transaction's fee after it is sent. Without this, a higher fee may be recommended to compensate for increased transaction delay risk.</source>
        <translation>Met Replace-By-Fee (BIP-125) kun je de vergoeding voor een transactie verhogen na dat deze verstuurd is. Zonder dit kan een hogere vergoeding aangeraden worden om te compenseren voor de hogere kans op transactie vertragingen.</translation>
    </message>
    <message>
        <source>Clear &amp;All</source>
        <translation>Verwijder &amp;alles</translation>
    </message>
    <message>
        <source>Balance:</source>
        <translation>Saldo:</translation>
    </message>
    <message>
        <source>Confirm the send action</source>
        <translation>Bevestig de verstuuractie</translation>
    </message>
    <message>
        <source>S&amp;end</source>
        <translation>V&amp;erstuur</translation>
    </message>
    <message>
        <source>Copy quantity</source>
        <translation>Kopieer aantal</translation>
    </message>
    <message>
        <source>Copy amount</source>
        <translation>Kopieer bedrag</translation>
    </message>
    <message>
        <source>Copy fee</source>
        <translation>Kopieer vergoeding</translation>
    </message>
    <message>
        <source>Copy after fee</source>
        <translation>Kopieer na vergoeding</translation>
    </message>
    <message>
        <source>Copy bytes</source>
        <translation>Kopieer bytes</translation>
    </message>
    <message>
        <source>Copy dust</source>
        <translation>Kopieër stof</translation>
    </message>
    <message>
        <source>Copy change</source>
        <translation>Kopieer wijziging</translation>
    </message>
    <message>
        <source>%1 (%2 blocks)</source>
        <translation>%1 (%2 blokken)</translation>
    </message>
    <message>
        <source>Cr&amp;eate Unsigned</source>
        <translation>Cr&amp;eëer Ongetekend</translation>
    </message>
    <message>
        <source>Creates a Partially Signed Particl Transaction (PSBT) for use with e.g. an offline %1 wallet, or a PSBT-compatible hardware wallet.</source>
        <translation>Creëert een Partially Signed Particl Transaction (PSBT) om te gebruiken met b.v. een offline %1 wallet, of een PSBT-compatibele hardware wallet.</translation>
    </message>
    <message>
        <source> from wallet '%1'</source>
        <translation>van portemonnee '%1'</translation>
    </message>
    <message>
        <source>%1 to '%2'</source>
        <translation>%1 naar %2</translation>
    </message>
    <message>
        <source>%1 to %2</source>
        <translation>%1 tot %2</translation>
    </message>
    <message>
        <source>Do you want to draft this transaction?</source>
        <translation>Wil je een transactievoorstel maken? </translation>
    </message>
    <message>
        <source>Are you sure you want to send?</source>
        <translation>Weet u zeker dat u wilt verzenden?</translation>
    </message>
    <message>
        <source>Please, review your transaction proposal. This will produce a Partially Signed Particl Transaction (PSBT) which you can copy and then sign with e.g. an offline %1 wallet, or a PSBT-compatible hardware wallet.</source>
        <translation>Gelieve je transactie-voorstel te controleren. Dit zal een Partially Signed Particl Transaction (PSBT) maken die je kan kopiëren en dan tekenen met b.v. een offline %1 wallet, of een PSBT-compatibele hardware wallet.</translation>
    </message>
    <message>
        <source>or</source>
        <translation>of</translation>
    </message>
    <message>
        <source>You can increase the fee later (signals Replace-By-Fee, BIP-125).</source>
        <translation>Je kunt de vergoeding later verhogen (signaleert Replace-By-Fee, BIP-125).</translation>
    </message>
    <message>
        <source>Please, review your transaction.</source>
        <translation>Controleer uw transactie aub.</translation>
    </message>
    <message>
        <source>Transaction fee</source>
        <translation>Transactiekosten</translation>
    </message>
    <message>
        <source>Not signalling Replace-By-Fee, BIP-125.</source>
        <translation>Signaleert geen Replace-By-Fee, BIP-125.</translation>
    </message>
    <message>
        <source>Total Amount</source>
        <translation>Totaalbedrag</translation>
    </message>
    <message>
        <source>To review recipient list click "Show Details..."</source>
        <translation>Om de lijst van ontvangers te vernieuwe klik "Bekijk details..."</translation>
    </message>
    <message>
        <source>Confirm send coins</source>
        <translation>Bevestig versturen munten</translation>
    </message>
    <message>
        <source>Confirm transaction proposal</source>
        <translation>Bevestig transactievoorstel</translation>
    </message>
    <message>
        <source>Copy PSBT to clipboard</source>
        <translation>Kopieer PSBT naar klembord</translation>
    </message>
    <message>
        <source>Send</source>
        <translation>Verstuur</translation>
    </message>
    <message>
        <source>PSBT copied</source>
        <translation>PSBT is gekopieerd</translation>
    </message>
    <message>
        <source>Watch-only balance:</source>
        <translation>Alleen-lezen balans:</translation>
    </message>
    <message>
        <source>The recipient address is not valid. Please recheck.</source>
        <translation>Het adres van de ontvanger is niet geldig. Gelieve opnieuw te controleren.</translation>
    </message>
    <message>
        <source>The amount to pay must be larger than 0.</source>
        <translation>Het ingevoerde bedrag moet groter zijn dan 0.</translation>
    </message>
    <message>
        <source>The amount exceeds your balance.</source>
        <translation>Het bedrag is hoger dan uw huidige saldo.</translation>
    </message>
    <message>
        <source>The total exceeds your balance when the %1 transaction fee is included.</source>
        <translation>Het totaal overschrijdt uw huidige saldo wanneer de %1 transactie vergoeding wordt meegerekend.</translation>
    </message>
    <message>
        <source>Duplicate address found: addresses should only be used once each.</source>
        <translation>Dubbel adres gevonden: adressen mogen maar één keer worden gebruikt worden.</translation>
    </message>
    <message>
        <source>Transaction creation failed!</source>
        <translation>Transactiecreatie mislukt</translation>
    </message>
    <message>
        <source>A fee higher than %1 is considered an absurdly high fee.</source>
        <translation>Een vergoeding van meer dan %1 wordt beschouwd als een absurd hoge vergoeding.</translation>
    </message>
    <message>
        <source>Payment request expired.</source>
        <translation>Betalingsverzoek verlopen.</translation>
    </message>
    <message numerus="yes">
        <source>Estimated to begin confirmation within %n block(s).</source>
        <translation><numerusform>Schatting is dat bevestiging begint over %n blok.</numerusform><numerusform>Schatting is dat bevestiging begint over %n blokken.</numerusform></translation>
    </message>
    <message>
        <source>Warning: Invalid Particl address</source>
        <translation>Waarschuwing: Ongeldig Particladres</translation>
    </message>
    <message>
        <source>Warning: Unknown change address</source>
        <translation>Waarschuwing: Onbekend wisselgeldadres</translation>
    </message>
    <message>
        <source>Confirm custom change address</source>
        <translation>Bevestig aangepast wisselgeldadres</translation>
    </message>
    <message>
        <source>The address you selected for change is not part of this wallet. Any or all funds in your wallet may be sent to this address. Are you sure?</source>
        <translation>Het wisselgeldadres dat u heeft geselecteerd maakt geen deel uit van deze portemonnee. Een deel of zelfs alle geld in uw portemonnee kan mogelijk naar dit adres worden verzonden. Weet je het zeker?</translation>
    </message>
    <message>
        <source>(no label)</source>
        <translation>(geen label)</translation>
    </message>
</context>
<context>
    <name>SendCoinsEntry</name>
    <message>
        <source>A&amp;mount:</source>
        <translation>B&amp;edrag:</translation>
    </message>
    <message>
        <source>Pay &amp;To:</source>
        <translation>Betaal &amp;aan:</translation>
    </message>
    <message>
        <source>&amp;Label:</source>
        <translation>&amp;Label:</translation>
    </message>
    <message>
        <source>Choose previously used address</source>
        <translation>Kies een eerder gebruikt adres</translation>
    </message>
    <message>
        <source>The Particl address to send the payment to</source>
        <translation>Het Particladres om betaling aan te versturen</translation>
    </message>
    <message>
        <source>Alt+A</source>
        <translation>Alt+A</translation>
    </message>
    <message>
        <source>Paste address from clipboard</source>
        <translation>Plak adres vanuit klembord</translation>
    </message>
    <message>
        <source>Alt+P</source>
        <translation>Alt+P</translation>
    </message>
    <message>
        <source>Remove this entry</source>
        <translation>Verwijder deze toevoeging</translation>
    </message>
    <message>
        <source>The amount to send in the selected unit</source>
        <translation>Het te sturen bedrag in de geselecteerde eenheid</translation>
    </message>
    <message>
        <source>The fee will be deducted from the amount being sent. The recipient will receive less particl than you enter in the amount field. If multiple recipients are selected, the fee is split equally.</source>
        <translation>De transactiekosten zal worden afgetrokken van het bedrag dat verstuurd wordt. De ontvangers zullen minder particls ontvangen dan ingevoerd is in het hoeveelheidsveld. Als er meerdere ontvangers geselecteerd zijn, dan worden de transactiekosten gelijk verdeeld.</translation>
    </message>
    <message>
        <source>S&amp;ubtract fee from amount</source>
        <translation>Trek de transactiekosten a&amp;f van het bedrag.</translation>
    </message>
    <message>
        <source>Use available balance</source>
        <translation>Gebruik beschikbaar saldo</translation>
    </message>
    <message>
        <source>Message:</source>
        <translation>Bericht:</translation>
    </message>
    <message>
        <source>This is an unauthenticated payment request.</source>
        <translation>Dit is een niet-geverifieerd betalingsverzoek.</translation>
    </message>
    <message>
        <source>This is an authenticated payment request.</source>
        <translation>Dit is een geverifieerd betalingsverzoek.</translation>
    </message>
    <message>
        <source>Enter a label for this address to add it to the list of used addresses</source>
        <translation>Vul een label voor dit adres in om het aan de lijst met gebruikte adressen toe te voegen</translation>
    </message>
    <message>
        <source>A message that was attached to the particl: URI which will be stored with the transaction for your reference. Note: This message will not be sent over the Particl network.</source>
        <translation>Een bericht dat werd toegevoegd aan de particl: URI welke wordt opgeslagen met de transactie ter referentie. Opmerking: Dit bericht zal niet worden verzonden over het Particlnetwerk.</translation>
    </message>
    <message>
        <source>Pay To:</source>
        <translation>Betaal Aan:</translation>
    </message>
    <message>
        <source>Memo:</source>
        <translation>Memo:</translation>
    </message>
</context>
<context>
    <name>ShutdownWindow</name>
    <message>
        <source>%1 is shutting down...</source>
        <translation>%1 is aan het afsluiten...</translation>
    </message>
    <message>
        <source>Do not shut down the computer until this window disappears.</source>
        <translation>Sluit de computer niet af totdat dit venster verdwenen is.</translation>
    </message>
</context>
<context>
    <name>SignVerifyMessageDialog</name>
    <message>
        <source>Signatures - Sign / Verify a Message</source>
        <translation>Handtekeningen – Onderteken een bericht / Verifiëer een handtekening</translation>
    </message>
    <message>
        <source>&amp;Sign Message</source>
        <translation>&amp;Onderteken bericht</translation>
    </message>
    <message>
        <source>You can sign messages/agreements with your addresses to prove you can receive particl sent to them. Be careful not to sign anything vague or random, as phishing attacks may try to trick you into signing your identity over to them. Only sign fully-detailed statements you agree to.</source>
        <translation>U kunt berichten/overeenkomsten ondertekenen met uw adres om te bewijzen dat u Particl kunt versturen. Wees voorzichtig met het ondertekenen van iets vaags of willekeurigs, omdat phishingaanvallen u kunnen proberen te misleiden tot het ondertekenen van overeenkomsten om uw identiteit aan hen toe te vertrouwen. Onderteken alleen volledig gedetailleerde verklaringen voordat u akkoord gaat.</translation>
    </message>
    <message>
        <source>The Particl address to sign the message with</source>
        <translation>Het Particladres om bericht mee te ondertekenen</translation>
    </message>
    <message>
        <source>Choose previously used address</source>
        <translation>Kies een eerder gebruikt adres</translation>
    </message>
    <message>
        <source>Alt+A</source>
        <translation>Alt+A</translation>
    </message>
    <message>
        <source>Paste address from clipboard</source>
        <translation>Plak adres vanuit klembord</translation>
    </message>
    <message>
        <source>Alt+P</source>
        <translation>Alt+P</translation>
    </message>
    <message>
        <source>Enter the message you want to sign here</source>
        <translation>Typ hier het bericht dat u wilt ondertekenen</translation>
    </message>
    <message>
        <source>Signature</source>
        <translation>Handtekening</translation>
    </message>
    <message>
        <source>Copy the current signature to the system clipboard</source>
        <translation>Kopieer de huidige handtekening naar het systeemklembord</translation>
    </message>
    <message>
        <source>Sign the message to prove you own this Particl address</source>
        <translation>Onderteken een bericht om te bewijzen dat u een bepaald Particladres bezit</translation>
    </message>
    <message>
        <source>Sign &amp;Message</source>
        <translation>Onderteken &amp;bericht</translation>
    </message>
    <message>
        <source>Reset all sign message fields</source>
        <translation>Verwijder alles in de invulvelden</translation>
    </message>
    <message>
        <source>Clear &amp;All</source>
        <translation>Verwijder &amp;alles</translation>
    </message>
    <message>
        <source>&amp;Verify Message</source>
        <translation>&amp;Verifiëer bericht</translation>
    </message>
    <message>
        <source>Enter the receiver's address, message (ensure you copy line breaks, spaces, tabs, etc. exactly) and signature below to verify the message. Be careful not to read more into the signature than what is in the signed message itself, to avoid being tricked by a man-in-the-middle attack. Note that this only proves the signing party receives with the address, it cannot prove sendership of any transaction!</source>
        <translation>Voer het adres van de ontvanger in, bericht (zorg ervoor dat de regeleinden, spaties, tabs etc. precies kloppen) en onderteken onderaan om het bericht te verifiëren. Wees voorzicht om niet meer in de ondertekening te lezen dan in het getekende bericht zelf, om te voorkomen dat je wordt aangevallen met een man-in-the-middle attack. Houd er mee rekening dat dit alleen de ondertekende partij bewijst met het ontvangen adres, er kan niet bewezen worden dat er een transactie heeft plaatsgevonden!</translation>
    </message>
    <message>
        <source>The Particl address the message was signed with</source>
        <translation>Het Particladres waarmee het bericht ondertekend is</translation>
    </message>
    <message>
        <source>The signed message to verify</source>
        <translation>Het te controleren ondertekend bericht</translation>
    </message>
    <message>
        <source>The signature given when the message was signed</source>
        <translation>De handtekening waarmee het bericht ondertekend werd</translation>
    </message>
    <message>
        <source>Verify the message to ensure it was signed with the specified Particl address</source>
        <translation>Controleer een bericht om te verifiëren dat het gespecificeerde Particladres het bericht heeft ondertekend.</translation>
    </message>
    <message>
        <source>Verify &amp;Message</source>
        <translation>Verifiëer &amp;bericht</translation>
    </message>
    <message>
        <source>Reset all verify message fields</source>
        <translation>Verwijder alles in de invulvelden</translation>
    </message>
    <message>
        <source>Click "Sign Message" to generate signature</source>
        <translation>Klik op "Onderteken Bericht" om de handtekening te genereren</translation>
    </message>
    <message>
        <source>The entered address is invalid.</source>
        <translation>Het opgegeven adres is ongeldig.</translation>
    </message>
    <message>
        <source>Please check the address and try again.</source>
        <translation>Controleer het adres en probeer het opnieuw.</translation>
    </message>
    <message>
        <source>The entered address does not refer to a key.</source>
        <translation>Het opgegeven adres verwijst niet naar een sleutel.</translation>
    </message>
    <message>
        <source>Wallet unlock was cancelled.</source>
        <translation>Portemonnee-ontsleuteling is geannuleerd.</translation>
    </message>
    <message>
        <source>No error</source>
        <translation>Geen fout</translation>
    </message>
    <message>
        <source>Private key for the entered address is not available.</source>
        <translation>Geheime sleutel voor het ingevoerde adres is niet beschikbaar.</translation>
    </message>
    <message>
        <source>Message signing failed.</source>
        <translation>Ondertekenen van het bericht is mislukt.</translation>
    </message>
    <message>
        <source>Message signed.</source>
        <translation>Bericht ondertekend.</translation>
    </message>
    <message>
        <source>The signature could not be decoded.</source>
        <translation>De handtekening kon niet worden gedecodeerd.</translation>
    </message>
    <message>
        <source>Please check the signature and try again.</source>
        <translation>Controleer de handtekening en probeer het opnieuw.</translation>
    </message>
    <message>
        <source>The signature did not match the message digest.</source>
        <translation>De handtekening hoort niet bij het bericht.</translation>
    </message>
    <message>
        <source>Message verification failed.</source>
        <translation>Berichtverificatie mislukt.</translation>
    </message>
    <message>
        <source>Message verified.</source>
        <translation>Bericht geverifiëerd.</translation>
    </message>
</context>
<context>
    <name>TrafficGraphWidget</name>
    <message>
        <source>KB/s</source>
        <translation>KB/s</translation>
    </message>
</context>
<context>
    <name>TransactionDesc</name>
    <message numerus="yes">
        <source>Open for %n more block(s)</source>
        <translation><numerusform>Open voor nog %n blok</numerusform><numerusform>Open voor nog %n blokken</numerusform></translation>
    </message>
    <message>
        <source>Open until %1</source>
        <translation>Open tot %1</translation>
    </message>
    <message>
        <source>conflicted with a transaction with %1 confirmations</source>
        <translation>geconflicteerd met een transactie met %1 confirmaties</translation>
    </message>
    <message>
        <source>0/unconfirmed, %1</source>
        <translation>0/onbevestigd, %1</translation>
    </message>
    <message>
        <source>in memory pool</source>
        <translation>in geheugenpoel</translation>
    </message>
    <message>
        <source>not in memory pool</source>
        <translation>niet in geheugenpoel</translation>
    </message>
    <message>
        <source>abandoned</source>
        <translation>opgegeven</translation>
    </message>
    <message>
        <source>%1/unconfirmed</source>
        <translation>%1/onbevestigd</translation>
    </message>
    <message>
        <source>%1 confirmations</source>
        <translation>%1 bevestigingen</translation>
    </message>
    <message>
        <source>Status</source>
        <translation>Status</translation>
    </message>
    <message>
        <source>Date</source>
        <translation>Datum</translation>
    </message>
    <message>
        <source>Source</source>
        <translation>Bron</translation>
    </message>
    <message>
        <source>Generated</source>
        <translation>Gegenereerd</translation>
    </message>
    <message>
        <source>From</source>
        <translation>Van</translation>
    </message>
    <message>
        <source>unknown</source>
        <translation>onbekend</translation>
    </message>
    <message>
        <source>To</source>
        <translation>Aan</translation>
    </message>
    <message>
        <source>own address</source>
        <translation>eigen adres</translation>
    </message>
    <message>
        <source>watch-only</source>
        <translation>alleen-bekijkbaar</translation>
    </message>
    <message>
        <source>label</source>
        <translation>label</translation>
    </message>
    <message>
        <source>Credit</source>
        <translation>Credit</translation>
    </message>
    <message numerus="yes">
        <source>matures in %n more block(s)</source>
        <translation><numerusform>komt beschikbaar na %n nieuwe blok</numerusform><numerusform>komt beschikbaar na %n nieuwe blokken</numerusform></translation>
    </message>
    <message>
        <source>not accepted</source>
        <translation>niet geaccepteerd</translation>
    </message>
    <message>
        <source>Debit</source>
        <translation>Debet</translation>
    </message>
    <message>
        <source>Total debit</source>
        <translation>Totaal debit</translation>
    </message>
    <message>
        <source>Total credit</source>
        <translation>Totaal credit</translation>
    </message>
    <message>
        <source>Transaction fee</source>
        <translation>Transactiekosten</translation>
    </message>
    <message>
        <source>Net amount</source>
        <translation>Netto bedrag</translation>
    </message>
    <message>
        <source>Message</source>
        <translation>Bericht</translation>
    </message>
    <message>
        <source>Comment</source>
        <translation>Opmerking</translation>
    </message>
    <message>
        <source>Transaction ID</source>
        <translation>Transactie-ID</translation>
    </message>
    <message>
        <source>Transaction total size</source>
        <translation>Transactie totale grootte</translation>
    </message>
    <message>
        <source>Transaction virtual size</source>
        <translation>Transactie virtuele grootte</translation>
    </message>
    <message>
        <source>Output index</source>
        <translation>Output index</translation>
    </message>
    <message>
        <source> (Certificate was not verified)</source>
        <translation>(Certificaat kon niet worden geverifieerd)</translation>
    </message>
    <message>
        <source>Merchant</source>
        <translation>Handelaar</translation>
    </message>
    <message>
        <source>Generated coins must mature %1 blocks before they can be spent. When you generated this block, it was broadcast to the network to be added to the block chain. If it fails to get into the chain, its state will change to "not accepted" and it won't be spendable. This may occasionally happen if another node generates a block within a few seconds of yours.</source>
        <translation>Gegenereerde munten moeten %1 blokken rijpen voordat ze kunnen worden besteed. Toen dit blok gegenereerd werd, werd het uitgezonden naar het netwerk om aan de blokketen toegevoegd te worden. Als het niet lukt om in de keten toegevoegd te worden, zal de status te veranderen naar "niet geaccepteerd" en zal het niet besteedbaar zijn. Dit kan soms gebeuren als een ander node een blok genereert binnen een paar seconden na die van u.</translation>
    </message>
    <message>
        <source>Debug information</source>
        <translation>Debug-informatie</translation>
    </message>
    <message>
        <source>Transaction</source>
        <translation>Transactie</translation>
    </message>
    <message>
        <source>Inputs</source>
        <translation>Inputs</translation>
    </message>
    <message>
        <source>Amount</source>
        <translation>Bedrag</translation>
    </message>
    <message>
        <source>true</source>
        <translation>waar</translation>
    </message>
    <message>
        <source>false</source>
        <translation>onwaar</translation>
    </message>
</context>
<context>
    <name>TransactionDescDialog</name>
    <message>
        <source>This pane shows a detailed description of the transaction</source>
        <translation>Dit venster laat een uitgebreide beschrijving van de transactie zien</translation>
    </message>
    <message>
        <source>Details for %1</source>
        <translation>Details voor %1</translation>
    </message>
</context>
<context>
    <name>TransactionTableModel</name>
    <message>
        <source>Date</source>
        <translation>Datum</translation>
    </message>
    <message>
        <source>Type</source>
        <translation>Type</translation>
    </message>
    <message>
        <source>Label</source>
        <translation>Label</translation>
    </message>
    <message numerus="yes">
        <source>Open for %n more block(s)</source>
        <translation><numerusform>Open voor nog %n blok</numerusform><numerusform>Open voor nog %n blokken</numerusform></translation>
    </message>
    <message>
        <source>Open until %1</source>
        <translation>Open tot %1</translation>
    </message>
    <message>
        <source>Unconfirmed</source>
        <translation>Onbevestigd</translation>
    </message>
    <message>
        <source>Abandoned</source>
        <translation>Opgegeven</translation>
    </message>
    <message>
        <source>Confirming (%1 of %2 recommended confirmations)</source>
        <translation>Bevestigen (%1 van %2 aanbevolen bevestigingen)</translation>
    </message>
    <message>
        <source>Confirmed (%1 confirmations)</source>
        <translation>Bevestigd (%1 bevestigingen)</translation>
    </message>
    <message>
        <source>Conflicted</source>
        <translation>Conflicterend</translation>
    </message>
    <message>
        <source>Immature (%1 confirmations, will be available after %2)</source>
        <translation>Niet beschikbaar (%1 bevestigingen, zal beschikbaar zijn na %2)</translation>
    </message>
    <message>
        <source>Generated but not accepted</source>
        <translation>Gegenereerd maar niet geaccepteerd</translation>
    </message>
    <message>
        <source>Received with</source>
        <translation>Ontvangen met</translation>
    </message>
    <message>
        <source>Received from</source>
        <translation>Ontvangen van</translation>
    </message>
    <message>
        <source>Sent to</source>
        <translation>Verzonden aan</translation>
    </message>
    <message>
        <source>Payment to yourself</source>
        <translation>Betaling aan uzelf</translation>
    </message>
    <message>
        <source>Mined</source>
        <translation>Gedolven</translation>
    </message>
    <message>
        <source>watch-only</source>
        <translation>alleen-bekijkbaar</translation>
    </message>
    <message>
        <source>(n/a)</source>
        <translation>(nvt)</translation>
    </message>
    <message>
        <source>(no label)</source>
        <translation>(geen label)</translation>
    </message>
    <message>
        <source>Transaction status. Hover over this field to show number of confirmations.</source>
        <translation>Transactiestatus. Houd de cursor boven dit veld om het aantal bevestigingen te laten zien.</translation>
    </message>
    <message>
        <source>Date and time that the transaction was received.</source>
        <translation>Datum en tijd waarop deze transactie is ontvangen.</translation>
    </message>
    <message>
        <source>Type of transaction.</source>
        <translation>Type transactie.</translation>
    </message>
    <message>
        <source>Whether or not a watch-only address is involved in this transaction.</source>
        <translation>Of er een alleen-bekijken-adres is betrokken bij deze transactie.</translation>
    </message>
    <message>
        <source>User-defined intent/purpose of the transaction.</source>
        <translation>Door gebruiker gedefinieerde intentie/doel van de transactie.</translation>
    </message>
    <message>
        <source>Amount removed from or added to balance.</source>
        <translation>Bedrag verwijderd van of toegevoegd aan saldo.</translation>
    </message>
</context>
<context>
    <name>TransactionView</name>
    <message>
        <source>All</source>
        <translation>Alles</translation>
    </message>
    <message>
        <source>Today</source>
        <translation>Vandaag</translation>
    </message>
    <message>
        <source>This week</source>
        <translation>Deze week</translation>
    </message>
    <message>
        <source>This month</source>
        <translation>Deze maand</translation>
    </message>
    <message>
        <source>Last month</source>
        <translation>Vorige maand</translation>
    </message>
    <message>
        <source>This year</source>
        <translation>Dit jaar</translation>
    </message>
    <message>
        <source>Range...</source>
        <translation>Bereik...</translation>
    </message>
    <message>
        <source>Received with</source>
        <translation>Ontvangen met</translation>
    </message>
    <message>
        <source>Sent to</source>
        <translation>Verzonden aan</translation>
    </message>
    <message>
        <source>To yourself</source>
        <translation>Aan uzelf</translation>
    </message>
    <message>
        <source>Mined</source>
        <translation>Gedolven</translation>
    </message>
    <message>
        <source>Other</source>
        <translation>Anders</translation>
    </message>
    <message>
        <source>Enter address, transaction id, or label to search</source>
        <translation>Voer adres, transactie-ID of etiket in om te zoeken</translation>
    </message>
    <message>
        <source>Min amount</source>
        <translation>Min. bedrag</translation>
    </message>
    <message>
        <source>Abandon transaction</source>
        <translation>Doe afstand van transactie</translation>
    </message>
    <message>
        <source>Increase transaction fee</source>
        <translation>Toename transactiekosten</translation>
    </message>
    <message>
        <source>Copy address</source>
        <translation>Kopieer adres</translation>
    </message>
    <message>
        <source>Copy label</source>
        <translation>Kopieer label</translation>
    </message>
    <message>
        <source>Copy amount</source>
        <translation>Kopieer bedrag</translation>
    </message>
    <message>
        <source>Copy transaction ID</source>
        <translation>Kopieer transactie-ID</translation>
    </message>
    <message>
        <source>Copy raw transaction</source>
        <translation>Kopieer ruwe transactie</translation>
    </message>
    <message>
        <source>Copy full transaction details</source>
        <translation>Kopieer volledige transactiedetials</translation>
    </message>
    <message>
        <source>Edit label</source>
        <translation>Bewerk label</translation>
    </message>
    <message>
        <source>Show transaction details</source>
        <translation>Toon transactiedetails</translation>
    </message>
    <message>
        <source>Export Transaction History</source>
        <translation>Exporteer transactiegeschiedenis</translation>
    </message>
    <message>
        <source>Comma separated file (*.csv)</source>
        <translation>Kommagescheiden bestand (*.csv)</translation>
    </message>
    <message>
        <source>Confirmed</source>
        <translation>Bevestigd</translation>
    </message>
    <message>
        <source>Watch-only</source>
        <translation>Alleen-bekijkbaar</translation>
    </message>
    <message>
        <source>Date</source>
        <translation>Datum</translation>
    </message>
    <message>
        <source>Type</source>
        <translation>Type</translation>
    </message>
    <message>
        <source>Label</source>
        <translation>Label</translation>
    </message>
    <message>
        <source>Address</source>
        <translation>Adres</translation>
    </message>
    <message>
        <source>ID</source>
        <translation>ID</translation>
    </message>
    <message>
        <source>Exporting Failed</source>
        <translation>Export mislukt</translation>
    </message>
    <message>
        <source>There was an error trying to save the transaction history to %1.</source>
        <translation>Er is een fout opgetreden bij het opslaan van de transactiegeschiedenis naar %1.</translation>
    </message>
    <message>
        <source>Exporting Successful</source>
        <translation>Export succesvol</translation>
    </message>
    <message>
        <source>The transaction history was successfully saved to %1.</source>
        <translation>De transactiegeschiedenis was succesvol bewaard in %1.</translation>
    </message>
    <message>
        <source>Range:</source>
        <translation>Bereik:</translation>
    </message>
    <message>
        <source>to</source>
        <translation>naar</translation>
    </message>
</context>
<context>
    <name>UnitDisplayStatusBarControl</name>
    <message>
        <source>Unit to show amounts in. Click to select another unit.</source>
        <translation>Eenheid om bedragen uit te drukken. Klik om een andere eenheid te selecteren.</translation>
    </message>
</context>
<context>
    <name>WalletController</name>
    <message>
        <source>Close wallet</source>
        <translation>Portemonnee Sluiten</translation>
    </message>
    <message>
        <source>Are you sure you wish to close the wallet &lt;i&gt;%1&lt;/i&gt;?</source>
        <translation>Weet je zeker dat je portemonnee &lt;i&gt;%1&lt;/i&gt; wil sluiten?</translation>
    </message>
    <message>
        <source>Closing the wallet for too long can result in having to resync the entire chain if pruning is enabled.</source>
        <translation>De portemonee te lang gesloten houden kan leiden tot het moeten hersynchroniseren van de hele keten als snoeien aktief is.</translation>
    </message>
</context>
<context>
    <name>WalletFrame</name>
    <message>
        <source>No wallet has been loaded.</source>
        <translation>Er is geen portemonnee geladen.</translation>
    </message>
</context>
<context>
    <name>WalletModel</name>
    <message>
        <source>Send Coins</source>
        <translation>Verstuur munten</translation>
    </message>
    <message>
        <source>Fee bump error</source>
        <translation>Vergoedingsverhoging fout</translation>
    </message>
    <message>
        <source>Increasing transaction fee failed</source>
        <translation>Verhogen transactie vergoeding is mislukt</translation>
    </message>
    <message>
        <source>Do you want to increase the fee?</source>
        <translation>Wil je de vergoeding verhogen?</translation>
    </message>
    <message>
        <source>Do you want to draft a transaction with fee increase?</source>
        <translation>Wil je een transactievoorstel met een hogere vergoeding maken?</translation>
    </message>
    <message>
        <source>Current fee:</source>
        <translation>Huidige vergoeding:</translation>
    </message>
    <message>
        <source>Increase:</source>
        <translation>Toename:</translation>
    </message>
    <message>
        <source>New fee:</source>
        <translation>Nieuwe vergoeding:</translation>
    </message>
    <message>
        <source>Confirm fee bump</source>
        <translation>Bevestig vergoedingsaanpassing</translation>
    </message>
    <message>
        <source>Can't draft transaction.</source>
        <translation>Kan geen transactievoorstel aanmaken.</translation>
    </message>
    <message>
        <source>PSBT copied</source>
        <translation>PSBT is gekopieerd</translation>
    </message>
    <message>
        <source>Can't sign transaction.</source>
        <translation>Kan transactie niet ondertekenen.</translation>
    </message>
    <message>
        <source>Could not commit transaction</source>
        <translation>Kon de transactie niet voltooien</translation>
    </message>
    <message>
        <source>default wallet</source>
        <translation>standaard portemonnee</translation>
    </message>
</context>
<context>
    <name>WalletView</name>
    <message>
        <source>&amp;Export</source>
        <translation>&amp;Exporteer</translation>
    </message>
    <message>
        <source>Export the data in the current tab to a file</source>
        <translation>Exporteer de data in de huidige tab naar een bestand</translation>
    </message>
    <message>
        <source>Backup Wallet</source>
        <translation>Portemonnee backuppen</translation>
    </message>
    <message>
        <source>Wallet Data (*.dat)</source>
        <translation>Portemonneedata (*.dat)</translation>
    </message>
    <message>
        <source>Backup Failed</source>
        <translation>Backup mislukt</translation>
    </message>
    <message>
        <source>There was an error trying to save the wallet data to %1.</source>
        <translation>Er is een fout opgetreden bij het wegschrijven van de portemonneedata naar %1.</translation>
    </message>
    <message>
        <source>Backup Successful</source>
        <translation>Backup succesvol</translation>
    </message>
    <message>
        <source>The wallet data was successfully saved to %1.</source>
        <translation>De portemonneedata is succesvol opgeslagen in %1.</translation>
    </message>
    <message>
        <source>Cancel</source>
        <translation>Annuleren</translation>
    </message>
</context>
<context>
    <name>bitcoin-core</name>
    <message>
        <source>Distributed under the MIT software license, see the accompanying file %s or %s</source>
        <translation>Uitgegeven onder de MIT software licentie, zie het bijgevoegde bestand %s of %s</translation>
    </message>
    <message>
        <source>Prune configured below the minimum of %d MiB.  Please use a higher number.</source>
        <translation>Prune is ingesteld op minder dan het minimum van %d MiB. Gebruik a.u.b. een hoger aantal.</translation>
    </message>
    <message>
        <source>Prune: last wallet synchronisation goes beyond pruned data. You need to -reindex (download the whole blockchain again in case of pruned node)</source>
        <translation>Prune: laatste wallet synchronisatie gaat verder terug dan de middels -prune beperkte data. U moet -reindex gebruiken (downloadt opnieuw de gehele blokketen voor een pruned node)</translation>
    </message>
    <message>
        <source>Error: A fatal internal error occurred, see debug.log for details</source>
        <translation>Fout: er is een fout opgetreden,  zie debug.log voor details</translation>
    </message>
    <message>
        <source>Pruning blockstore...</source>
        <translation>Blokopslag prunen...</translation>
    </message>
    <message>
        <source>Unable to start HTTP server. See debug log for details.</source>
        <translation>Niet mogelijk ok HTTP-server te starten. Zie debuglogboek voor details.</translation>
    </message>
    <message>
        <source>The %s developers</source>
        <translation>De %s ontwikkelaars</translation>
    </message>
    <message>
        <source>Can't generate a change-address key. No keys in the internal keypool and can't generate any keys.</source>
        <translation>Kan geen rest-adres sleutel genereren. Er zijn geen sleutels in de interne sleutelverzameling en ik kan geen sleutels genereren.</translation>
    </message>
    <message>
        <source>Cannot obtain a lock on data directory %s. %s is probably already running.</source>
        <translation>Kan geen lock verkrijgen op gegevensmap %s. %s draait waarschijnlijk al.</translation>
    </message>
    <message>
        <source>Cannot provide specific connections and have addrman find outgoing connections at the same.</source>
        <translation>Kan niet specifieke verbindingen voorzien en tegelijk addrman uitgaande verbindingen laten vinden.</translation>
    </message>
    <message>
        <source>Error reading %s! All keys read correctly, but transaction data or address book entries might be missing or incorrect.</source>
        <translation>Waarschuwing: Fout bij het lezen van %s! Alle sleutels zijn in goede orde uitgelezen, maar transactiedata of adresboeklemma's zouden kunnen ontbreken of fouten bevatten.</translation>
    </message>
    <message>
        <source>Please check that your computer's date and time are correct! If your clock is wrong, %s will not work properly.</source>
        <translation>Waarschuwing: Controleer dat de datum en tijd van uw computer correct zijn ingesteld! Bij een onjuist ingestelde klok zal %s niet goed werken.</translation>
    </message>
    <message>
        <source>Please contribute if you find %s useful. Visit %s for further information about the software.</source>
        <translation>Gelieve bij te dragen als je %s nuttig vindt. Bezoek %s voor meer informatie over de software.</translation>
    </message>
    <message>
        <source>The block database contains a block which appears to be from the future. This may be due to your computer's date and time being set incorrectly. Only rebuild the block database if you are sure that your computer's date and time are correct</source>
        <translation>De blokdatabase bevat een blok dat lijkt uit de toekomst te komen. Dit kan gebeuren omdat de datum en tijd van uw computer niet goed staat. Herbouw de blokdatabase pas nadat u de datum en tijd van uw computer correct heeft ingesteld.</translation>
    </message>
    <message>
        <source>This is a pre-release test build - use at your own risk - do not use for mining or merchant applications</source>
        <translation>Dit is een pre-release testversie - gebruik op eigen risico! Gebruik deze niet voor het delven van munten of handelsdoeleinden</translation>
    </message>
    <message>
        <source>This is the transaction fee you may discard if change is smaller than dust at this level</source>
        <translation>Dit is de transactievergoeding die u mag afleggen als het wisselgeld kleiner is dan stof op dit niveau</translation>
    </message>
    <message>
        <source>Unable to replay blocks. You will need to rebuild the database using -reindex-chainstate.</source>
        <translation>Onmogelijk om blokken opnieuw af te spelen. U dient de database opnieuw op te bouwen met behulp van -reindex-chainstate.</translation>
    </message>
    <message>
        <source>Unable to rewind the database to a pre-fork state. You will need to redownload the blockchain</source>
        <translation>Niet mogelijk om de databank terug te draaien naar een staat voor de vork. Je zal je blokketen opnieuw moeten downloaden</translation>
    </message>
    <message>
        <source>Warning: The network does not appear to fully agree! Some miners appear to be experiencing issues.</source>
        <translation>Waarschuwing: Het lijkt erop dat het netwerk geen consensus kan vinden! Sommige delvers lijken problemen te ondervinden.</translation>
    </message>
    <message>
        <source>Warning: We do not appear to fully agree with our peers! You may need to upgrade, or other nodes may need to upgrade.</source>
        <translation>Waarschuwing: Het lijkt erop dat we geen consensus kunnen vinden met onze peers! Mogelijk dient u te upgraden, of andere nodes moeten wellicht upgraden.</translation>
    </message>
    <message>
        <source>%d of last 100 blocks have unexpected version</source>
        <translation>%d van de laatste 100 blokken hebben een onverwachte versie</translation>
    </message>
    <message>
        <source>%s corrupt, salvage failed</source>
        <translation>%s corrupt, veiligstellen mislukt</translation>
    </message>
    <message>
        <source>-maxmempool must be at least %d MB</source>
        <translation>-maxmempool moet minstens %d MB zijn</translation>
    </message>
    <message>
        <source>Cannot resolve -%s address: '%s'</source>
        <translation>Kan -%s adres niet herleiden: '%s'</translation>
    </message>
    <message>
        <source>Change index out of range</source>
        <translation>Wijzigingsindex buiten bereik</translation>
    </message>
    <message>
        <source>Config setting for %s only applied on %s network when in [%s] section.</source>
        <translation>Configuratie-instellingen voor %s alleen toegepast op %s network wanneer in [%s] sectie.</translation>
    </message>
    <message>
        <source>Copyright (C) %i-%i</source>
        <translation>Auteursrecht (C) %i-%i</translation>
    </message>
    <message>
        <source>Corrupted block database detected</source>
        <translation>Corrupte blokkendatabase gedetecteerd</translation>
    </message>
    <message>
        <source>Could not find asmap file %s</source>
        <translation>Kan asmapbestand %s niet vinden</translation>
    </message>
    <message>
        <source>Could not parse asmap file %s</source>
        <translation>Kan asmapbestand %s niet lezen</translation>
    </message>
    <message>
        <source>Do you want to rebuild the block database now?</source>
        <translation>Wilt u de blokkendatabase nu herbouwen?</translation>
    </message>
    <message>
        <source>Error initializing block database</source>
        <translation>Fout bij intialisatie blokkendatabase</translation>
    </message>
    <message>
        <source>Error initializing wallet database environment %s!</source>
        <translation>Probleem met initializeren van de database-omgeving %s!</translation>
    </message>
    <message>
        <source>Error loading %s</source>
        <translation>Fout bij het laden van %s</translation>
    </message>
    <message>
        <source>Error loading %s: Private keys can only be disabled during creation</source>
        <translation>Fout bij het laden van %s: Geheime sleutels kunnen alleen worden uitgeschakeld tijdens het aanmaken</translation>
    </message>
    <message>
        <source>Error loading %s: Wallet corrupted</source>
        <translation>Fout bij het laden van %s: Portomonnee corrupt</translation>
    </message>
    <message>
        <source>Error loading %s: Wallet requires newer version of %s</source>
        <translation>Fout bij laden %s: Portemonnee vereist een nieuwere versie van %s</translation>
    </message>
    <message>
        <source>Error loading block database</source>
        <translation>Fout bij het laden van blokkendatabase</translation>
    </message>
    <message>
        <source>Error opening block database</source>
        <translation>Fout bij openen blokkendatabase</translation>
    </message>
    <message>
        <source>Failed to listen on any port. Use -listen=0 if you want this.</source>
        <translation>Mislukt om op welke poort dan ook te luisteren. Gebruik -listen=0 as u dit wilt.</translation>
    </message>
    <message>
        <source>Failed to rescan the wallet during initialization</source>
        <translation>Portemonnee herscannen tijdens initialisatie mislukt</translation>
    </message>
    <message>
        <source>Importing...</source>
        <translation>Importeren...</translation>
    </message>
    <message>
        <source>Incorrect or no genesis block found. Wrong datadir for network?</source>
        <translation>Incorrect of geen genesisblok gevonden. Verkeerde gegevensmap voor het netwerk?</translation>
    </message>
    <message>
        <source>Initialization sanity check failed. %s is shutting down.</source>
        <translation>Initialisatie sanity check mislukt. %s is aan het afsluiten.</translation>
    </message>
    <message>
        <source>Invalid P2P permission: '%s'</source>
        <translation>Ongeldige P2P-rechten: '%s'</translation>
    </message>
    <message>
        <source>Invalid amount for -%s=&lt;amount&gt;: '%s'</source>
        <translation>Ongeldig bedrag voor -%s=&lt;bedrag&gt;: '%s'</translation>
    </message>
    <message>
        <source>Invalid amount for -discardfee=&lt;amount&gt;: '%s'</source>
        <translation>Ongeldig bedrag for -discardfee=&lt;amount&gt;: '%s'</translation>
    </message>
    <message>
        <source>Invalid amount for -fallbackfee=&lt;amount&gt;: '%s'</source>
        <translation>Ongeldig bedrag voor -fallbackfee=&lt;bedrag&gt;: '%s'</translation>
    </message>
    <message>
        <source>Specified blocks directory "%s" does not exist.</source>
        <translation>Opgegeven blocks map "%s" bestaat niet.</translation>
    </message>
    <message>
        <source>Unknown address type '%s'</source>
        <translation>Onbekend adrestype '%s'</translation>
    </message>
    <message>
        <source>Unknown change type '%s'</source>
        <translation>Onbekend wijzigingstype '%s'</translation>
    </message>
    <message>
        <source>Upgrading txindex database</source>
        <translation>Upgraden txindex database</translation>
    </message>
    <message>
        <source>Loading P2P addresses...</source>
        <translation>P2P-adressen aan het laden...</translation>
    </message>
    <message>
        <source>Error: Disk space is too low!</source>
        <translation>Error: Opslagruimte te weinig!</translation>
    </message>
    <message>
        <source>Loading banlist...</source>
        <translation>Verbanningslijst aan het laden...</translation>
    </message>
    <message>
        <source>Not enough file descriptors available.</source>
        <translation>Niet genoeg file descriptors beschikbaar.</translation>
    </message>
    <message>
        <source>Prune cannot be configured with a negative value.</source>
        <translation>Prune kan niet worden geconfigureerd met een negatieve waarde.</translation>
    </message>
    <message>
        <source>Prune mode is incompatible with -txindex.</source>
        <translation>Prune-modus is niet compatible met -txindex</translation>
    </message>
    <message>
        <source>Replaying blocks...</source>
        <translation>Blokken opnieuw aan het afspelen...</translation>
    </message>
    <message>
        <source>Rewinding blocks...</source>
        <translation>Blokken aan het terugdraaien...</translation>
    </message>
    <message>
        <source>The source code is available from %s.</source>
        <translation>De broncode is beschikbaar van %s.</translation>
    </message>
    <message>
        <source>Transaction fee and change calculation failed</source>
        <translation>Transactievergoeding en wisselgeldberekening mislukt</translation>
    </message>
    <message>
        <source>Unable to bind to %s on this computer. %s is probably already running.</source>
        <translation>Niet in staat om %s te verbinden op deze computer. %s draait waarschijnlijk al.</translation>
    </message>
    <message>
        <source>Unable to generate keys</source>
        <translation>Niet mogelijk sleutels te genereren</translation>
    </message>
    <message>
        <source>Unsupported logging category %s=%s.</source>
        <translation>Niet-ondersteunde logcategorie %s=%s.</translation>
    </message>
    <message>
        <source>Upgrading UTXO database</source>
        <translation>Upgraden UTXO-database</translation>
    </message>
    <message>
        <source>User Agent comment (%s) contains unsafe characters.</source>
        <translation>User Agentcommentaar (%s) bevat onveilige karakters.</translation>
    </message>
    <message>
        <source>Verifying blocks...</source>
        <translation>Blokken aan het controleren...</translation>
    </message>
    <message>
        <source>Wallet needed to be rewritten: restart %s to complete</source>
        <translation>Portemonnee moest herschreven worden: Herstart %s om te voltooien</translation>
    </message>
    <message>
        <source>Error: Listening for incoming connections failed (listen returned error %s)</source>
        <translation>Fout: luisteren naar binnenkomende verbindingen mislukt (luisteren gaf foutmelding %s)</translation>
    </message>
    <message>
        <source>Invalid amount for -maxtxfee=&lt;amount&gt;: '%s' (must be at least the minrelay fee of %s to prevent stuck transactions)</source>
        <translation>ongeldig bedrag voor -maxtxfee=&lt;bedrag&gt;: '%s' (moet ten minste de minimale doorgeefvergoeding van %s zijn om vastgelopen transacties te voorkomen)</translation>
    </message>
    <message>
        <source>The transaction amount is too small to send after the fee has been deducted</source>
        <translation>Het transactiebedrag is te klein om te versturen nadat de transactievergoeding in mindering is gebracht</translation>
    </message>
    <message>
        <source>You need to rebuild the database using -reindex to go back to unpruned mode.  This will redownload the entire blockchain</source>
        <translation>U moet de database herbouwen met -reindex om terug te gaan naar de niet-prune modus. Dit zal de gehele blokketen opnieuw downloaden.</translation>
    </message>
    <message>
        <source>Error reading from database, shutting down.</source>
        <translation>Fout bij het lezen van de database, afsluiten.</translation>
    </message>
    <message>
        <source>Error upgrading chainstate database</source>
        <translation>Fout bij het upgraden van de ketenstaat database</translation>
    </message>
    <message>
        <source>Error: Disk space is low for %s</source>
        <translation>Fout: Weinig schijfruimte voor %s</translation>
    </message>
    <message>
        <source>Invalid -onion address or hostname: '%s'</source>
        <translation>Ongeldig -onion adress of hostnaam: '%s'</translation>
    </message>
    <message>
        <source>Invalid -proxy address or hostname: '%s'</source>
        <translation>Ongeldig -proxy adress of hostnaam: '%s'</translation>
    </message>
    <message>
        <source>Invalid amount for -paytxfee=&lt;amount&gt;: '%s' (must be at least %s)</source>
        <translation>Ongeldig bedrag voor -paytxfee=&lt;bedrag&gt;: '%s' (Minimum %s)</translation>
    </message>
    <message>
        <source>Invalid netmask specified in -whitelist: '%s'</source>
        <translation>Ongeldig netmask gespecificeerd in -whitelist: '%s'</translation>
    </message>
    <message>
        <source>Need to specify a port with -whitebind: '%s'</source>
        <translation>Verplicht een poort met -whitebind op te geven: '%s'</translation>
    </message>
    <message>
        <source>Prune mode is incompatible with -blockfilterindex.</source>
        <translation>Prune-modus is niet compatible met -blockfilterindex.</translation>
    </message>
    <message>
        <source>Reducing -maxconnections from %d to %d, because of system limitations.</source>
        <translation>Verminder -maxconnections van %d naar %d, vanwege systeembeperkingen.</translation>
    </message>
    <message>
        <source>Section [%s] is not recognized.</source>
        <translation>Sectie [%s] is niet herkend.</translation>
    </message>
    <message>
        <source>Signing transaction failed</source>
        <translation>Ondertekenen van transactie mislukt</translation>
    </message>
    <message>
        <source>Specified -walletdir "%s" does not exist</source>
        <translation>Opgegeven -walletdir "%s" bestaat niet</translation>
    </message>
    <message>
        <source>Specified -walletdir "%s" is a relative path</source>
        <translation>Opgegeven -walletdir "%s" is een relatief pad</translation>
    </message>
    <message>
        <source>Specified -walletdir "%s" is not a directory</source>
        <translation>Opgegeven -walletdir "%s" is geen map</translation>
    </message>
    <message>
        <source>The specified config file %s does not exist
</source>
        <translation>Het opgegeven configuratiebestand %s bestaat niet
</translation>
    </message>
    <message>
        <source>The transaction amount is too small to pay the fee</source>
        <translation>Het transactiebedrag is te klein om transactiekosten in rekening te brengen</translation>
    </message>
    <message>
        <source>This is experimental software.</source>
        <translation>Dit is experimentele software.</translation>
    </message>
    <message>
        <source>Transaction amount too small</source>
        <translation>Transactiebedrag te klein</translation>
    </message>
    <message>
        <source>Transaction too large</source>
        <translation>Transactie te groot</translation>
    </message>
    <message>
        <source>Unable to bind to %s on this computer (bind returned error %s)</source>
        <translation>Niet in staat om aan %s te binden op deze computer (bind gaf error %s)</translation>
    </message>
    <message>
        <source>Unable to create the PID file '%s': %s</source>
        <translation>Kan de PID file niet creëren. '%s': %s</translation>
    </message>
    <message>
        <source>Unable to generate initial keys</source>
        <translation>Niet mogelijk initiële sleutels te genereren</translation>
    </message>
    <message>
        <source>Unknown -blockfilterindex value %s.</source>
        <translation>Onbekende -blokfilterindexwaarde %s.</translation>
    </message>
    <message>
        <source>Verifying wallet(s)...</source>
        <translation>Portomenee(n) aan het verifiëren...</translation>
    </message>
    <message>
        <source>Warning: unknown new rules activated (versionbit %i)</source>
        <translation>Waarschuwing: onbekende nieuwe regels geactiveerd (versionbit %i)</translation>
    </message>
    <message>
        <source>Zapping all transactions from wallet...</source>
        <translation>Bezig met het zappen van alle transacties van de portemonnee...</translation>
    </message>
    <message>
        <source>-maxtxfee is set very high! Fees this large could be paid on a single transaction.</source>
        <translation>-maxtxfee staat zeer hoog! Transactiekosten van deze grootte kunnen worden gebruikt in een enkele transactie.</translation>
    </message>
    <message>
        <source>This is the transaction fee you may pay when fee estimates are not available.</source>
        <translation>Dit is de transactievergoeding die je mogelijk betaalt indien geschatte tarief niet beschikbaar is</translation>
    </message>
    <message>
        <source>Total length of network version string (%i) exceeds maximum length (%i). Reduce the number or size of uacomments.</source>
        <translation>Totale lengte van netwerkversiestring (%i) overschrijdt maximale lengte (%i). Verminder het aantal of grootte van uacomments.</translation>
    </message>
    <message>
        <source>Warning: Wallet file corrupt, data salvaged! Original %s saved as %s in %s; if your balance or transactions are incorrect you should restore from a backup.</source>
        <translation>Waarschuwing: portemonnee bestand is corrupt, data is veiliggesteld! Originele %s is opgeslagen als %s in %s; als uw balans of transacties incorrect zijn dient u een backup terug te zetten.</translation>
    </message>
    <message>
        <source>%s is set very high!</source>
        <translation>%s is zeer hoog ingesteld!</translation>
    </message>
    <message>
        <source>Error loading wallet %s. Duplicate -wallet filename specified.</source>
        <translation>Fout bij laden van portemonnee %s. Duplicaat -wallet bestandsnaam opgegeven.</translation>
    </message>
    <message>
        <source>Starting network threads...</source>
        <translation>Netwerkthread starten...</translation>
    </message>
    <message>
        <source>The wallet will avoid paying less than the minimum relay fee.</source>
        <translation>De portemonnee vermijdt minder te betalen dan de minimale doorgeef vergoeding.</translation>
    </message>
    <message>
        <source>This is the minimum transaction fee you pay on every transaction.</source>
        <translation>Dit is de minimum transactievergoeding dat je betaalt op elke transactie.</translation>
    </message>
    <message>
        <source>This is the transaction fee you will pay if you send a transaction.</source>
        <translation>Dit is de transactievergoeding dat je betaalt wanneer je een transactie verstuurt.</translation>
    </message>
    <message>
        <source>Transaction amounts must not be negative</source>
        <translation>Transactiebedragen moeten positief zijn</translation>
    </message>
    <message>
        <source>Transaction has too long of a mempool chain</source>
        <translation>Transactie heeft een te lange mempoolketen</translation>
    </message>
    <message>
        <source>Transaction must have at least one recipient</source>
        <translation>Transactie moet ten minste één ontvanger hebben</translation>
    </message>
    <message>
        <source>Unknown network specified in -onlynet: '%s'</source>
        <translation>Onbekend netwerk gespecificeerd in -onlynet: '%s'</translation>
    </message>
    <message>
        <source>Insufficient funds</source>
        <translation>Ontoereikend saldo</translation>
    </message>
    <message>
        <source>Cannot upgrade a non HD split wallet without upgrading to support pre split keypool. Please use -upgradewallet=169900 or -upgradewallet with no version specified.</source>
        <translation>Het is niet mogelijk een non HD split portemonnee te upgraden zonder pre split keypool te ondersteunen. Gebruik -upgradewallet=169900 of -upgradewallet zonder een specifiek versie nummer.</translation>
    </message>
    <message>
        <source>Fee estimation failed. Fallbackfee is disabled. Wait a few blocks or enable -fallbackfee.</source>
        <translation>Het inschatten van de vergoeding is gefaald. Fallbackfee is uitgeschakeld. Wacht een aantal blocks of schakel -fallbackfee in.</translation>
    </message>
    <message>
        <source>Warning: Private keys detected in wallet {%s} with disabled private keys</source>
        <translation>Waarschuwing: Geheime sleutels gedetecteerd in portemonnee {%s} met uitgeschakelde geheime sleutels</translation>
    </message>
    <message>
        <source>Cannot write to data directory '%s'; check permissions.</source>
        <translation>Mag niet schrijven naar gegevensmap '%s'; controleer bestandsrechten.</translation>
    </message>
    <message>
        <source>Loading block index...</source>
        <translation>Blokindex aan het laden...</translation>
    </message>
    <message>
        <source>Loading wallet...</source>
        <translation>Portemonnee aan het laden...</translation>
    </message>
    <message>
        <source>Cannot downgrade wallet</source>
        <translation>Kan portemonnee niet downgraden</translation>
    </message>
    <message>
        <source>Rescanning...</source>
        <translation>Blokketen aan het herscannen...</translation>
    </message>
    <message>
        <source>Done loading</source>
        <translation>Klaar met laden</translation>
    </message>
</context>
</TS><|MERGE_RESOLUTION|>--- conflicted
+++ resolved
@@ -67,7 +67,7 @@
     </message>
     <message>
         <source>These are your Particl addresses for sending payments. Always check the amount and the receiving address before sending coins.</source>
-        <translation>Dit zijn uw Particladressen om betalingen mee te verzenden. Controleer altijd het bedrag en het ontvangstadres voordat u uw particls verzendt.</translation>
+        <translation>Dit zijn uw Particladressen om betalingen mee te verzenden. Controleer altijd het bedrag en het ontvangstadres voordat u uw particl verzendt.</translation>
     </message>
     <message>
         <source>These are your Particl addresses for receiving payments. Use the 'Create new receiving address' button in the receive tab to create new addresses.</source>
@@ -189,7 +189,7 @@
     </message>
     <message>
         <source>Remember that encrypting your wallet cannot fully protect your particl from being stolen by malware infecting your computer.</source>
-        <translation>Onthoud dat het versleutelen van uw portemonnee uw particls niet volledig kan beschermen tegen diefstal, bijvoorbeeld door malware die uw computer infecteert.</translation>
+        <translation>Onthoud dat het versleutelen van uw portemonnee uw particl niet volledig kan beschermen tegen diefstal, bijvoorbeeld door malware die uw computer infecteert.</translation>
     </message>
     <message>
         <source>Wallet to be encrypted</source>
@@ -362,13 +362,8 @@
         <translation>Proxy is &lt;b&gt;ingeschakeld&lt;/b&gt;: %1</translation>
     </message>
     <message>
-<<<<<<< HEAD
         <source>Send coins to a Particl address</source>
-        <translation>Verstuur munten naar een Particladres</translation>
-=======
-        <source>Send coins to a Bitcoin address</source>
-        <translation>munten Versturen naar een Bitcoin adres</translation>
->>>>>>> a4bc4c1f
+        <translation>munten Versturen naar een Particl adres</translation>
     </message>
     <message>
         <source>Backup wallet to another location</source>
@@ -1033,7 +1028,7 @@
     </message>
     <message>
         <source>Attempting to spend particl that are affected by not-yet-displayed transactions will not be accepted by the network.</source>
-        <translation>Poging om particls te besteden die door "nog niet weergegeven" transacties worden beïnvloed, worden niet door het netwerk geaccepteerd.</translation>
+        <translation>Poging om particl te besteden die door "nog niet weergegeven" transacties worden beïnvloed, worden niet door het netwerk geaccepteerd.</translation>
     </message>
     <message>
         <source>Number of blocks left</source>
@@ -2539,7 +2534,7 @@
     </message>
     <message>
         <source>The fee will be deducted from the amount being sent. The recipient will receive less particl than you enter in the amount field. If multiple recipients are selected, the fee is split equally.</source>
-        <translation>De transactiekosten zal worden afgetrokken van het bedrag dat verstuurd wordt. De ontvangers zullen minder particls ontvangen dan ingevoerd is in het hoeveelheidsveld. Als er meerdere ontvangers geselecteerd zijn, dan worden de transactiekosten gelijk verdeeld.</translation>
+        <translation>De transactiekosten zal worden afgetrokken van het bedrag dat verstuurd wordt. De ontvangers zullen minder particl ontvangen dan ingevoerd is in het hoeveelheidsveld. Als er meerdere ontvangers geselecteerd zijn, dan worden de transactiekosten gelijk verdeeld.</translation>
     </message>
     <message>
         <source>S&amp;ubtract fee from amount</source>
