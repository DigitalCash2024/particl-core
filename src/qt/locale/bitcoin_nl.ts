--- conflicted
+++ resolved
@@ -66,22 +66,13 @@
         <translation type="unfinished">Ontvangstadressen</translation>
     </message>
     <message>
-<<<<<<< HEAD
         <source>These are your Particl addresses for sending payments. Always check the amount and the receiving address before sending coins.</source>
-        <translation>Dit zijn uw Particladressen om betalingen mee te verzenden. Controleer altijd het bedrag en het ontvangstadres voordat u uw particl verzendt.</translation>
-=======
-        <source>These are your Bitcoin addresses for sending payments. Always check the amount and the receiving address before sending coins.</source>
-        <translation type="unfinished">Dit zijn uw Bitcoinadressen om betalingen mee te verzenden. Controleer altijd het bedrag en het ontvangstadres voordat u uw bitcoins verzendt.</translation>
->>>>>>> d3bd5410
+        <translation type="unfinished">Dit zijn uw Particladressen om betalingen mee te verzenden. Controleer altijd het bedrag en het ontvangstadres voordat u uw particl verzendt.</translation>
     </message>
     <message>
         <source>These are your Particl addresses for receiving payments. Use the 'Create new receiving address' button in the receive tab to create new addresses.
 Signing is only possible with addresses of the type 'legacy'.</source>
-<<<<<<< HEAD
-        <translation>Dit zijn uw Particl adressen voor het ontvangen van betalingen. Gebruik de 'Nieuw ontvangst adres maken' knop in de ontvangst tab om een nieuwe adres te maken.
-=======
-        <translation type="unfinished">Dit zijn uw Bitcoinadressen voor het ontvangen van betalingen. Gebruik de 'Nieuw ontvangstadres maken' knop in de ontvangst tab om nieuwe adressen te maken.
->>>>>>> d3bd5410
+        <translation type="unfinished">Dit zijn uw Particladressen voor het ontvangen van betalingen. Gebruik de 'Nieuw ontvangstadres maken' knop in de ontvangst tab om nieuwe adressen te maken.
 Ondertekenen is alleen mogelijk met adressen van het type 'legacy'.</translation>
     </message>
     <message>
@@ -169,13 +160,8 @@
         <translation type="unfinished">Bevestig de versleuteling van de portemonnee</translation>
     </message>
     <message>
-<<<<<<< HEAD
         <source>Warning: If you encrypt your wallet and lose your passphrase, you will &lt;b&gt;LOSE ALL OF YOUR PARTICL&lt;/b&gt;!</source>
-        <translation>Waarschuwing: Als u uw portemonnee versleutelt en uw wachtwoord vergeet, zult u &lt;b&gt;AL UW PARTICL VERLIEZEN&lt;/b&gt;!</translation>
-=======
-        <source>Warning: If you encrypt your wallet and lose your passphrase, you will &lt;b&gt;LOSE ALL OF YOUR BITCOINS&lt;/b&gt;!</source>
-        <translation type="unfinished">Waarschuwing: Als u uw portemonnee versleutelt en uw wachtwoord vergeet, zult u &lt;b&gt;AL UW BITCOINS VERLIEZEN&lt;/b&gt;!</translation>
->>>>>>> d3bd5410
+        <translation type="unfinished">Waarschuwing: Als u uw portemonnee versleutelt en uw wachtwoord vergeet, zult u &lt;b&gt;AL UW PARTICL VERLIEZEN&lt;/b&gt;!</translation>
     </message>
     <message>
         <source>Are you sure you wish to encrypt your wallet?</source>
@@ -194,13 +180,8 @@
         <translation type="unfinished">Voer de oude wachtwoordzin en de nieuwe wachtwoordzin in voor de portemonnee.</translation>
     </message>
     <message>
-<<<<<<< HEAD
         <source>Remember that encrypting your wallet cannot fully protect your particl from being stolen by malware infecting your computer.</source>
-        <translation>Onthoud dat het versleutelen van uw portemonnee uw particl niet volledig kan beschermen tegen diefstal, bijvoorbeeld door malware die uw computer infecteert.</translation>
-=======
-        <source>Remember that encrypting your wallet cannot fully protect your bitcoins from being stolen by malware infecting your computer.</source>
-        <translation type="unfinished">Onthoud dat het versleutelen van uw portemonnee uw bitcoins niet volledig kan beschermen tegen diefstal, bijvoorbeeld door malware die uw computer infecteert.</translation>
->>>>>>> d3bd5410
+        <translation type="unfinished">Onthoud dat het versleutelen van uw portemonnee uw particl niet volledig kan beschermen tegen diefstal, bijvoorbeeld door malware die uw computer infecteert.</translation>
     </message>
     <message>
         <source>Wallet to be encrypted</source>
@@ -304,8 +285,8 @@
         <translation type="unfinished">Bedrag</translation>
     </message>
     <message>
-        <source>Enter a Bitcoin address (e.g. %1)</source>
-        <translation type="unfinished">Voer een Bitcoinadres in (bijv. %1)</translation>
+        <source>Enter a Particl address (e.g. %1)</source>
+        <translation type="unfinished">Voer een Particladres in (bijv. %1)</translation>
     </message>
     <message>
         <source>Unroutable</source>
@@ -510,37 +491,28 @@
         <translation>Versleutel de geheime sleutels die bij uw portemonnee horen</translation>
     </message>
     <message>
-<<<<<<< HEAD
+        <source>&amp;Backup Wallet…</source>
+        <translation type="unfinished">&amp;Backup portemonnee...</translation>
+    </message>
+    <message>
+        <source>&amp;Change Passphrase…</source>
+        <translation type="unfinished">&amp;Verander Passphrase…</translation>
+    </message>
+    <message>
+        <source>Sign &amp;message…</source>
+        <translation type="unfinished">Onderteken &amp;bericht</translation>
+    </message>
+    <message>
         <source>Sign messages with your Particl addresses to prove you own them</source>
         <translation>Onderteken berichten met uw Particladressen om te bewijzen dat u deze adressen bezit</translation>
     </message>
     <message>
+        <source>&amp;Verify message…</source>
+        <translation type="unfinished">&amp;Verifiëer Bericht...</translation>
+    </message>
+    <message>
         <source>Verify messages to ensure they were signed with specified Particl addresses</source>
         <translation>Verifiëer handtekeningen om zeker te zijn dat de berichten zijn ondertekend met de gespecificeerde Particladressen</translation>
-=======
-        <source>&amp;Backup Wallet…</source>
-        <translation type="unfinished">&amp;Backup portemonnee...</translation>
-    </message>
-    <message>
-        <source>&amp;Change Passphrase…</source>
-        <translation type="unfinished">&amp;Verander Passphrase…</translation>
-    </message>
-    <message>
-        <source>Sign &amp;message…</source>
-        <translation type="unfinished">Onderteken &amp;bericht</translation>
-    </message>
-    <message>
-        <source>Sign messages with your Bitcoin addresses to prove you own them</source>
-        <translation>Onderteken berichten met uw Bitcoinadressen om te bewijzen dat u deze adressen bezit</translation>
-    </message>
-    <message>
-        <source>&amp;Verify message…</source>
-        <translation type="unfinished">&amp;Verifiëer Bericht...</translation>
-    </message>
-    <message>
-        <source>Verify messages to ensure they were signed with specified Bitcoin addresses</source>
-        <translation>Verifiëer handtekeningen om zeker te zijn dat de berichten zijn ondertekend met de gespecificeerde Bitcoinadressen</translation>
->>>>>>> d3bd5410
     </message>
     <message>
         <source>&amp;Load PSBT from file…</source>
@@ -583,13 +555,8 @@
         <translation>Tab-werkbalk</translation>
     </message>
     <message>
-<<<<<<< HEAD
-        <source>Request payments (generates QR codes and particl: URIs)</source>
-        <translation>Vraag betaling aan (genereert QR-codes en particl: URI's)</translation>
-=======
         <source>Syncing Headers (%1%)…</source>
         <translation type="unfinished">Blokhoofden synchroniseren (%1%)...</translation>
->>>>>>> d3bd5410
     </message>
     <message>
         <source>Synchronizing with network…</source>
@@ -603,11 +570,6 @@
         <source>Processing blocks on disk…</source>
         <translation type="unfinished">Bezig met verwerken van blokken op harde schijf...</translation>
     </message>
-<<<<<<< HEAD
-    <message numerus="yes">
-        <source>%n active connection(s) to Particl network</source>
-        <translation><numerusform>%n actieve verbinding met Particlnetwerk</numerusform><numerusform>%n actieve verbindingen met Particlnetwerk</numerusform></translation>
-=======
     <message>
         <source>Reindexing blocks on disk…</source>
         <translation type="unfinished">Bezig met herindexeren van blokken op harde schijf...</translation>
@@ -617,13 +579,12 @@
         <translation type="unfinished">Verbinden met peers...</translation>
     </message>
     <message>
-        <source>Request payments (generates QR codes and bitcoin: URIs)</source>
-        <translation type="unfinished">Vraag betaling aan (genereert QR-codes en bitcoin: URI's)</translation>
+        <source>Request payments (generates QR codes and particl: URIs)</source>
+        <translation type="unfinished">Vraag betaling aan (genereert QR-codes en particl: URI's)</translation>
     </message>
     <message>
         <source>Show the list of used sending addresses and labels</source>
         <translation type="unfinished">Toon de lijst met gebruikte verstuuradressen en -labels</translation>
->>>>>>> d3bd5410
     </message>
     <message>
         <source>Show the list of used receiving addresses and labels</source>
@@ -673,29 +634,12 @@
         <translation>Bijgewerkt</translation>
     </message>
     <message>
-<<<<<<< HEAD
-        <source>&amp;Load PSBT from file...</source>
-        <translation>&amp;Laad PSBT van bestand...</translation>
-    </message>
-    <message>
         <source>Load Partially Signed Particl Transaction</source>
-        <translation>Laad gedeeltelijk ondertekende Particl-transactie</translation>
-    </message>
-    <message>
-        <source>Load PSBT from clipboard...</source>
-        <translation>Laad PSBT van klembord</translation>
+        <translation type="unfinished">Laad gedeeltelijk ondertekende Particl-transactie</translation>
     </message>
     <message>
         <source>Load Partially Signed Particl Transaction from clipboard</source>
-        <translation>Laad gedeeltelijk ondertekende Particl-transactie vanaf het klembord</translation>
-=======
-        <source>Load Partially Signed Bitcoin Transaction</source>
-        <translation type="unfinished">Laad gedeeltelijk ondertekende Bitcoin-transactie</translation>
-    </message>
-    <message>
-        <source>Load Partially Signed Bitcoin Transaction from clipboard</source>
-        <translation type="unfinished">Laad gedeeltelijk ondertekende Bitcoin-transactie vanaf het klembord</translation>
->>>>>>> d3bd5410
+        <translation type="unfinished">Laad gedeeltelijk ondertekende Particl-transactie vanaf het klembord</translation>
     </message>
     <message>
         <source>Node window</source>
@@ -714,13 +658,8 @@
         <translation type="unfinished">Ontvangstadressen</translation>
     </message>
     <message>
-<<<<<<< HEAD
         <source>Open a particl: URI</source>
-        <translation>Open een particl: URI</translation>
-=======
-        <source>Open a bitcoin: URI</source>
-        <translation type="unfinished">Open een bitcoin: URI</translation>
->>>>>>> d3bd5410
+        <translation type="unfinished">Open een particl: URI</translation>
     </message>
     <message>
         <source>Open Wallet</source>
@@ -739,13 +678,8 @@
         <translation type="unfinished">Sluit alle portemonnees</translation>
     </message>
     <message>
-<<<<<<< HEAD
         <source>Show the %1 help message to get a list with possible Particl command-line options</source>
-        <translation>Toon het %1 hulpbericht om een lijst te krijgen met mogelijke Particl commandoregelopties</translation>
-=======
-        <source>Show the %1 help message to get a list with possible Bitcoin command-line options</source>
-        <translation type="unfinished">Toon het %1 hulpbericht om een lijst te krijgen met mogelijke Bitcoin commandoregelopties</translation>
->>>>>>> d3bd5410
+        <translation type="unfinished">Toon het %1 hulpbericht om een lijst te krijgen met mogelijke Particl commandoregelopties</translation>
     </message>
     <message>
         <source>&amp;Mask values</source>
@@ -776,7 +710,7 @@
         <translation type="unfinished">Hoofdscherm</translation>
     </message>
     <message numerus="yes">
-        <source>%n active connection(s) to Bitcoin network.</source>
+        <source>%n active connection(s) to Particl network.</source>
         <extracomment>A substring of the tooltip.</extracomment>
         <translation type="unfinished">
             <numerusform />
@@ -1150,13 +1084,8 @@
         <translation type="unfinished">Bewerk verzendadres</translation>
     </message>
     <message>
-<<<<<<< HEAD
         <source>The entered address "%1" is not a valid Particl address.</source>
-        <translation>Het opgegeven adres "%1" is een ongeldig Particladres.</translation>
-=======
-        <source>The entered address "%1" is not a valid Bitcoin address.</source>
-        <translation type="unfinished">Het opgegeven adres "%1" is een ongeldig Bitcoinadres.</translation>
->>>>>>> d3bd5410
+        <translation type="unfinished">Het opgegeven adres "%1" is een ongeldig Particladres.</translation>
     </message>
     <message>
         <source>Address "%1" already exists as a receiving address with label "%2" and so cannot be added as a sending address.</source>
@@ -1229,8 +1158,8 @@
         </translation>
     </message>
     <message>
-        <source>%1 will download and store a copy of the Bitcoin block chain.</source>
-        <translation type="unfinished">%1 zal een kopie van de blokketen van Bitcoin downloaden en opslaan.</translation>
+        <source>%1 will download and store a copy of the Particl block chain.</source>
+        <translation type="unfinished">%1 zal een kopie van de blokketen van Particl downloaden en opslaan.</translation>
     </message>
     <message>
         <source>The wallet will also be stored in this directory.</source>
@@ -1253,13 +1182,8 @@
         <translation type="unfinished">Welkom bij %1.</translation>
     </message>
     <message>
-<<<<<<< HEAD
-        <source>Particl</source>
-        <translation>Particl</translation>
-=======
         <source>As this is the first time the program is launched, you can choose where %1 will store its data.</source>
         <translation type="unfinished">Omdat dit de eerste keer is dat het programma gestart is, kunt u nu kiezen waar %1 de data moet opslaan.</translation>
->>>>>>> d3bd5410
     </message>
     <message>
         <source>When you click OK, %1 will begin to download and process the full %4 block chain (%2GB) starting with the earliest transactions in %3 when %4 initially launched.</source>
@@ -1274,13 +1198,8 @@
         <translation type="unfinished">Om deze instelling weer ongedaan te maken moet de volledige blockchain opnieuw gedownload worden. Het is sneller om eerst de volledige blockchain te downloaden en deze later te prunen. Schakelt een aantal geavanceerde functies uit.</translation>
     </message>
     <message>
-<<<<<<< HEAD
-        <source>%1 will download and store a copy of the Particl block chain.</source>
-        <translation>%1 zal een kopie van de blokketen van Particl downloaden en opslaan.</translation>
-=======
         <source> GB</source>
         <translation type="unfinished">GB</translation>
->>>>>>> d3bd5410
     </message>
     <message>
         <source>This initial synchronisation is very demanding, and may expose hardware problems with your computer that had previously gone unnoticed. Each time you run %1, it will continue downloading where it left off.</source>
@@ -1332,21 +1251,12 @@
         <translation type="unfinished">Vorm</translation>
     </message>
     <message>
-<<<<<<< HEAD
         <source>Recent transactions may not yet be visible, and therefore your wallet's balance might be incorrect. This information will be correct once your wallet has finished synchronizing with the particl network, as detailed below.</source>
-        <translation>Recente transacties zijn mogelijk nog niet zichtbaar. De balans van de portemonnee is daarom mogelijk niet correct. Deze informatie is correct zodra de synchronisatie met het Particl-netwerk is voltooid, zoals onderaan beschreven.</translation>
+        <translation type="unfinished">Recente transacties zijn mogelijk nog niet zichtbaar. De balans van de portemonnee is daarom mogelijk niet correct. Deze informatie is correct zodra de synchronisatie met het Particl-netwerk is voltooid, zoals onderaan beschreven.</translation>
     </message>
     <message>
         <source>Attempting to spend particl that are affected by not-yet-displayed transactions will not be accepted by the network.</source>
-        <translation>Poging om particl te besteden die door "nog niet weergegeven" transacties worden beïnvloed, worden niet door het netwerk geaccepteerd.</translation>
-=======
-        <source>Recent transactions may not yet be visible, and therefore your wallet's balance might be incorrect. This information will be correct once your wallet has finished synchronizing with the bitcoin network, as detailed below.</source>
-        <translation type="unfinished">Recente transacties zijn mogelijk nog niet zichtbaar. De balans van de portemonnee is daarom mogelijk niet correct. Deze informatie is correct zodra de synchronisatie met het Bitcoin-netwerk is voltooid, zoals onderaan beschreven.</translation>
-    </message>
-    <message>
-        <source>Attempting to spend bitcoins that are affected by not-yet-displayed transactions will not be accepted by the network.</source>
-        <translation type="unfinished">Poging om bitcoins te besteden die door "nog niet weergegeven" transacties worden beïnvloed, worden niet door het netwerk geaccepteerd.</translation>
->>>>>>> d3bd5410
+        <translation type="unfinished">Poging om particl te besteden die door "nog niet weergegeven" transacties worden beïnvloed, worden niet door het netwerk geaccepteerd.</translation>
     </message>
     <message>
         <source>Number of blocks left</source>
@@ -1392,17 +1302,8 @@
 <context>
     <name>OpenURIDialog</name>
     <message>
-<<<<<<< HEAD
         <source>Open particl URI</source>
-        <translation>Open particl-URI</translation>
-    </message>
-    <message>
-        <source>URI:</source>
-        <translation>URI:</translation>
-=======
-        <source>Open bitcoin URI</source>
-        <translation type="unfinished">Open bitcoin-URI</translation>
->>>>>>> d3bd5410
+        <translation type="unfinished">Open particl-URI</translation>
     </message>
     </context>
 <context>
@@ -1504,8 +1405,8 @@
         <translation>Portmapping via &amp;UPnP</translation>
     </message>
     <message>
-        <source>Automatically open the Bitcoin client port on the router. This only works when your router supports NAT-PMP and it is enabled. The external port could be random.</source>
-        <translation type="unfinished">Automatisch openen van de Bitcoin client poort op de router. Dit werkt alleen als de router NAT-PMP ondersteunt en het is ingeschakeld. De externe poort kan willekeurig zijn.</translation>
+        <source>Automatically open the Particl client port on the router. This only works when your router supports NAT-PMP and it is enabled. The external port could be random.</source>
+        <translation type="unfinished">Automatisch openen van de Particl client poort op de router. Dit werkt alleen als de router NAT-PMP ondersteunt en het is ingeschakeld. De externe poort kan willekeurig zijn.</translation>
     </message>
     <message>
         <source>Map port using NA&amp;T-PMP</source>
@@ -1520,13 +1421,8 @@
         <translation type="unfinished">Sta inkomende verbindingen toe</translation>
     </message>
     <message>
-<<<<<<< HEAD
         <source>Connect to the Particl network through a SOCKS5 proxy.</source>
-        <translation>Verbind met het Particlnetwerk via een SOCKS5 proxy.</translation>
-=======
-        <source>Connect to the Bitcoin network through a SOCKS5 proxy.</source>
-        <translation type="unfinished">Verbind met het Bitcoinnetwerk via een SOCKS5 proxy.</translation>
->>>>>>> d3bd5410
+        <translation type="unfinished">Verbind met het Particlnetwerk via een SOCKS5 proxy.</translation>
     </message>
     <message>
         <source>&amp;Connect through SOCKS5 proxy (default proxy):</source>
@@ -1593,13 +1489,8 @@
         <translation type="unfinished">Munt controle functies weergeven of niet.</translation>
     </message>
     <message>
-<<<<<<< HEAD
         <source>Connect to the Particl network through a separate SOCKS5 proxy for Tor onion services.</source>
-        <translation>Maak verbinding met het Particl-netwerk via een aparte SOCKS5-proxy voor Tor Onion-services.</translation>
-=======
-        <source>Connect to the Bitcoin network through a separate SOCKS5 proxy for Tor onion services.</source>
-        <translation type="unfinished">Maak verbinding met het Bitcoin-netwerk via een aparte SOCKS5-proxy voor Tor Onion-services.</translation>
->>>>>>> d3bd5410
+        <translation type="unfinished">Maak verbinding met het Particl-netwerk via een aparte SOCKS5-proxy voor Tor Onion-services.</translation>
     </message>
     <message>
         <source>Use separate SOCKS&amp;5 proxy to reach peers via Tor onion services:</source>
@@ -1793,38 +1684,7 @@
     </message>
     <message>
         <source>Could not sign any more inputs.</source>
-<<<<<<< HEAD
-        <translation>Kon geen inputs meer ondertekenen.</translation>
-    </message>
-    <message>
-        <source>Total Amount</source>
-        <translation>Totaalbedrag</translation>
-    </message>
-    <message>
-        <source>or</source>
-        <translation>of</translation>
-    </message>
-    </context>
-<context>
-    <name>PaymentServer</name>
-    <message>
-        <source>Payment request error</source>
-        <translation>Fout bij betalingsverzoek</translation>
-    </message>
-    <message>
-        <source>Cannot start particl: click-to-pay handler</source>
-        <translation>Kan particl niet starten: click-to-pay handler</translation>
-    </message>
-    <message>
-        <source>URI handling</source>
-        <translation>URI-behandeling</translation>
-    </message>
-    <message>
-        <source>'particl://' is not a valid URI. Use 'particl:' instead.</source>
-        <translation>'particl://' is niet een geldige URI. Gebruik 'particl:' in plaats daarvan.</translation>
-=======
         <translation type="unfinished">Kon geen inputs meer ondertekenen.</translation>
->>>>>>> d3bd5410
     </message>
     <message>
         <source>Signed transaction successfully. Transaction is ready to broadcast.</source>
@@ -1843,13 +1703,8 @@
         <translation type="unfinished">Uitzenden transactie mislukt: %1</translation>
     </message>
     <message>
-<<<<<<< HEAD
-        <source>URI cannot be parsed! This can be caused by an invalid Particl address or malformed URI parameters.</source>
-        <translation>URI kan niet verwerkt worden! Dit kan het gevolg zijn van een ongeldig Particl adres of misvormde URI parameters.</translation>
-=======
         <source>PSBT copied to clipboard.</source>
         <translation type="unfinished">PSBT gekopieerd naar klembord.</translation>
->>>>>>> d3bd5410
     </message>
     <message>
         <source>Save Transaction Data</source>
@@ -1885,13 +1740,8 @@
         <translation type="unfinished">of</translation>
     </message>
     <message>
-<<<<<<< HEAD
-        <source>Enter a Particl address (e.g. %1)</source>
-        <translation>Voer een Particladres in (bijv. %1)</translation>
-=======
         <source>Transaction has %1 unsigned inputs.</source>
         <translation type="unfinished">Transactie heeft %1 niet ondertekende ingaves.</translation>
->>>>>>> d3bd5410
     </message>
     <message>
         <source>Transaction is missing some information about inputs.</source>
@@ -1925,16 +1775,16 @@
         <translation type="unfinished">Fout bij betalingsverzoek</translation>
     </message>
     <message>
-        <source>Cannot start bitcoin: click-to-pay handler</source>
-        <translation type="unfinished">Kan bitcoin niet starten: click-to-pay handler</translation>
+        <source>Cannot start particl: click-to-pay handler</source>
+        <translation type="unfinished">Kan particl niet starten: click-to-pay handler</translation>
     </message>
     <message>
         <source>URI handling</source>
         <translation type="unfinished">URI-behandeling</translation>
     </message>
     <message>
-        <source>'bitcoin://' is not a valid URI. Use 'bitcoin:' instead.</source>
-        <translation type="unfinished">'bitcoin://' is niet een geldige URI. Gebruik 'bitcoin:' in plaats daarvan.</translation>
+        <source>'particl://' is not a valid URI. Use 'particl:' instead.</source>
+        <translation type="unfinished">'particl://' is niet een geldige URI. Gebruik 'particl:' in plaats daarvan.</translation>
     </message>
     <message>
         <source>Cannot process payment request because BIP70 is not supported.
@@ -1945,8 +1795,8 @@
 Als je deze fout ziet zou je de aanbieder moeten verzoeken om een BIP21 compatibele URI te verstrekken.</translation>
     </message>
     <message>
-        <source>URI cannot be parsed! This can be caused by an invalid Bitcoin address or malformed URI parameters.</source>
-        <translation type="unfinished">URI kan niet verwerkt worden! Dit kan het gevolg zijn van een ongeldig Bitcoin adres of misvormde URI parameters.</translation>
+        <source>URI cannot be parsed! This can be caused by an invalid Particl address or malformed URI parameters.</source>
+        <translation type="unfinished">URI kan niet verwerkt worden! Dit kan het gevolg zijn van een ongeldig Particl adres of misvormde URI parameters.</translation>
     </message>
     <message>
         <source>Payment request file handling</source>
@@ -2368,13 +2218,8 @@
         <translation type="unfinished">&amp;Bericht</translation>
     </message>
     <message>
-<<<<<<< HEAD
         <source>An optional message to attach to the payment request, which will be displayed when the request is opened. Note: The message will not be sent with the payment over the Particl network.</source>
-        <translation>Een optioneel bericht om bij te voegen aan het betalingsverzoek, welke zal getoond worden wanneer het verzoek is geopend. Opmerking: Het bericht zal niet worden verzonden met de betaling over het Particlnetwerk.</translation>
-=======
-        <source>An optional message to attach to the payment request, which will be displayed when the request is opened. Note: The message will not be sent with the payment over the Bitcoin network.</source>
-        <translation type="unfinished">Een optioneel bericht om bij te voegen aan het betalingsverzoek, welke zal getoond worden wanneer het verzoek is geopend. Opmerking: Het bericht zal niet worden verzonden met de betaling over het Bitcoinnetwerk.</translation>
->>>>>>> d3bd5410
+        <translation type="unfinished">Een optioneel bericht om bij te voegen aan het betalingsverzoek, welke zal getoond worden wanneer het verzoek is geopend. Opmerking: Het bericht zal niet worden verzonden met de betaling over het Particlnetwerk.</translation>
     </message>
     <message>
         <source>An optional label to associate with the new receiving address.</source>
@@ -2622,13 +2467,8 @@
 Notitie: Omdat de vergoeding per byte wordt gerekend, zal een vergoeding van "100 satoshis per kvB" voor een transactie ten grootte van 500 virtuele bytes (de helft van 1 kvB) uiteindelijk een vergoeding van maar 50 satoshis betekenen.</translation>
     </message>
     <message>
-<<<<<<< HEAD
         <source>When there is less transaction volume than space in the blocks, miners as well as relaying nodes may enforce a minimum fee. Paying only this minimum fee is just fine, but be aware that this can result in a never confirming transaction once there is more demand for particl transactions than the network can process.</source>
-        <translation>De minimale toeslag betalen is prima mits het transactievolume kleiner is dan de ruimte in de blokken. Let wel op dat dit tot gevolg kan hebben dat een transactie nooit wordt bevestigd als er meer vraag is naar particltransacties dan het netwerk kan verwerken.</translation>
-=======
-        <source>When there is less transaction volume than space in the blocks, miners as well as relaying nodes may enforce a minimum fee. Paying only this minimum fee is just fine, but be aware that this can result in a never confirming transaction once there is more demand for bitcoin transactions than the network can process.</source>
-        <translation type="unfinished">De minimale toeslag betalen is prima mits het transactievolume kleiner is dan de ruimte in de blokken. Let wel op dat dit tot gevolg kan hebben dat een transactie nooit wordt bevestigd als er meer vraag is naar bitcointransacties dan het netwerk kan verwerken.</translation>
->>>>>>> d3bd5410
+        <translation type="unfinished">De minimale toeslag betalen is prima mits het transactievolume kleiner is dan de ruimte in de blokken. Let wel op dat dit tot gevolg kan hebben dat een transactie nooit wordt bevestigd als er meer vraag is naar particltransacties dan het netwerk kan verwerken.</translation>
     </message>
     <message>
         <source>A too low fee might result in a never confirming transaction (read the tooltip)</source>
@@ -2703,13 +2543,8 @@
         <translation type="unfinished">Cr&amp;eëer Ongetekend</translation>
     </message>
     <message>
-<<<<<<< HEAD
         <source>Creates a Partially Signed Particl Transaction (PSBT) for use with e.g. an offline %1 wallet, or a PSBT-compatible hardware wallet.</source>
-        <translation>Creëert een Partially Signed Particl Transaction (PSBT) om te gebruiken met b.v. een offline %1 wallet, of een PSBT-compatibele hardware wallet.</translation>
-=======
-        <source>Creates a Partially Signed Bitcoin Transaction (PSBT) for use with e.g. an offline %1 wallet, or a PSBT-compatible hardware wallet.</source>
-        <translation type="unfinished">Creëert een Partially Signed Bitcoin Transaction (PSBT) om te gebruiken met b.v. een offline %1 wallet, of een PSBT-compatibele hardware wallet.</translation>
->>>>>>> d3bd5410
+        <translation type="unfinished">Creëert een Partially Signed Particl Transaction (PSBT) om te gebruiken met b.v. een offline %1 wallet, of een PSBT-compatibele hardware wallet.</translation>
     </message>
     <message>
         <source> from wallet '%1'</source>
@@ -2765,8 +2600,8 @@
         <translation type="unfinished">Je kunt de vergoeding later verhogen (signaleert Replace-By-Fee, BIP-125).</translation>
     </message>
     <message>
-        <source>Please, review your transaction proposal. This will produce a Partially Signed Bitcoin Transaction (PSBT) which you can save or copy and then sign with e.g. an offline %1 wallet, or a PSBT-compatible hardware wallet.</source>
-        <translation type="unfinished">Gelieve uw transactie voorstel te controleren. Deze actie zal een Gedeeltelijk Getekende Bitcoin Transactie (PSBT) produceren die je kan opslaan of kopiëre en vervolgends ondertekenen.
+        <source>Please, review your transaction proposal. This will produce a Partially Signed Particl Transaction (PSBT) which you can save or copy and then sign with e.g. an offline %1 wallet, or a PSBT-compatible hardware wallet.</source>
+        <translation type="unfinished">Gelieve uw transactie voorstel te controleren. Deze actie zal een Gedeeltelijk Getekende Particl Transactie (PSBT) produceren die je kan opslaan of kopiëre en vervolgends ondertekenen.
 Vb. een offline %1 portemonee, of een PSBT-combatiebele hardware portemonee.</translation>
     </message>
     <message>
@@ -2837,13 +2672,8 @@
         </translation>
     </message>
     <message>
-<<<<<<< HEAD
         <source>Warning: Invalid Particl address</source>
-        <translation>Waarschuwing: Ongeldig Particladres</translation>
-=======
-        <source>Warning: Invalid Bitcoin address</source>
-        <translation type="unfinished">Waarschuwing: Ongeldig Bitcoinadres</translation>
->>>>>>> d3bd5410
+        <translation type="unfinished">Waarschuwing: Ongeldig Particladres</translation>
     </message>
     <message>
         <source>Warning: Unknown change address</source>
@@ -2877,17 +2707,8 @@
         <translation type="unfinished">Kies een eerder gebruikt adres</translation>
     </message>
     <message>
-<<<<<<< HEAD
         <source>The Particl address to send the payment to</source>
-        <translation>Het Particladres om betaling aan te versturen</translation>
-    </message>
-    <message>
-        <source>Alt+A</source>
-        <translation>Alt+A</translation>
-=======
-        <source>The Bitcoin address to send the payment to</source>
-        <translation type="unfinished">Het Bitcoinadres om betaling aan te versturen</translation>
->>>>>>> d3bd5410
+        <translation type="unfinished">Het Particladres om betaling aan te versturen</translation>
     </message>
     <message>
         <source>Paste address from clipboard</source>
@@ -2902,13 +2723,8 @@
         <translation type="unfinished">Het te sturen bedrag in de geselecteerde eenheid</translation>
     </message>
     <message>
-<<<<<<< HEAD
         <source>The fee will be deducted from the amount being sent. The recipient will receive less particl than you enter in the amount field. If multiple recipients are selected, the fee is split equally.</source>
-        <translation>De transactiekosten zal worden afgetrokken van het bedrag dat verstuurd wordt. De ontvangers zullen minder particl ontvangen dan ingevoerd is in het hoeveelheidsveld. Als er meerdere ontvangers geselecteerd zijn, dan worden de transactiekosten gelijk verdeeld.</translation>
-=======
-        <source>The fee will be deducted from the amount being sent. The recipient will receive less bitcoins than you enter in the amount field. If multiple recipients are selected, the fee is split equally.</source>
-        <translation type="unfinished">De transactiekosten zal worden afgetrokken van het bedrag dat verstuurd wordt. De ontvangers zullen minder bitcoins ontvangen dan ingevoerd is in het hoeveelheidsveld. Als er meerdere ontvangers geselecteerd zijn, dan worden de transactiekosten gelijk verdeeld.</translation>
->>>>>>> d3bd5410
+        <translation type="unfinished">De transactiekosten zal worden afgetrokken van het bedrag dat verstuurd wordt. De ontvangers zullen minder particl ontvangen dan ingevoerd is in het hoeveelheidsveld. Als er meerdere ontvangers geselecteerd zijn, dan worden de transactiekosten gelijk verdeeld.</translation>
     </message>
     <message>
         <source>S&amp;ubtract fee from amount</source>
@@ -2935,13 +2751,8 @@
         <translation type="unfinished">Vul een label voor dit adres in om het aan de lijst met gebruikte adressen toe te voegen</translation>
     </message>
     <message>
-<<<<<<< HEAD
         <source>A message that was attached to the particl: URI which will be stored with the transaction for your reference. Note: This message will not be sent over the Particl network.</source>
-        <translation>Een bericht dat werd toegevoegd aan de particl: URI welke wordt opgeslagen met de transactie ter referentie. Opmerking: Dit bericht zal niet worden verzonden over het Particlnetwerk.</translation>
-=======
-        <source>A message that was attached to the bitcoin: URI which will be stored with the transaction for your reference. Note: This message will not be sent over the Bitcoin network.</source>
-        <translation type="unfinished">Een bericht dat werd toegevoegd aan de bitcoin: URI welke wordt opgeslagen met de transactie ter referentie. Opmerking: Dit bericht zal niet worden verzonden over het Bitcoinnetwerk.</translation>
->>>>>>> d3bd5410
+        <translation type="unfinished">Een bericht dat werd toegevoegd aan de particl: URI welke wordt opgeslagen met de transactie ter referentie. Opmerking: Dit bericht zal niet worden verzonden over het Particlnetwerk.</translation>
     </message>
     <message>
         <source>Pay To:</source>
@@ -2959,21 +2770,12 @@
         <translation>&amp;Onderteken bericht</translation>
     </message>
     <message>
-<<<<<<< HEAD
         <source>You can sign messages/agreements with your addresses to prove you can receive particl sent to them. Be careful not to sign anything vague or random, as phishing attacks may try to trick you into signing your identity over to them. Only sign fully-detailed statements you agree to.</source>
-        <translation>U kunt berichten/overeenkomsten ondertekenen met uw adres om te bewijzen dat u Particl kunt versturen. Wees voorzichtig met het ondertekenen van iets vaags of willekeurigs, omdat phishingaanvallen u kunnen proberen te misleiden tot het ondertekenen van overeenkomsten om uw identiteit aan hen toe te vertrouwen. Onderteken alleen volledig gedetailleerde verklaringen voordat u akkoord gaat.</translation>
+        <translation type="unfinished">U kunt berichten/overeenkomsten ondertekenen met uw adres om te bewijzen dat u Particl kunt versturen. Wees voorzichtig met het ondertekenen van iets vaags of willekeurigs, omdat phishingaanvallen u kunnen proberen te misleiden tot het ondertekenen van overeenkomsten om uw identiteit aan hen toe te vertrouwen. Onderteken alleen volledig gedetailleerde verklaringen voordat u akkoord gaat.</translation>
     </message>
     <message>
         <source>The Particl address to sign the message with</source>
-        <translation>Het Particladres om bericht mee te ondertekenen</translation>
-=======
-        <source>You can sign messages/agreements with your addresses to prove you can receive bitcoins sent to them. Be careful not to sign anything vague or random, as phishing attacks may try to trick you into signing your identity over to them. Only sign fully-detailed statements you agree to.</source>
-        <translation type="unfinished">U kunt berichten/overeenkomsten ondertekenen met uw adres om te bewijzen dat u Bitcoins kunt versturen. Wees voorzichtig met het ondertekenen van iets vaags of willekeurigs, omdat phishingaanvallen u kunnen proberen te misleiden tot het ondertekenen van overeenkomsten om uw identiteit aan hen toe te vertrouwen. Onderteken alleen volledig gedetailleerde verklaringen voordat u akkoord gaat.</translation>
-    </message>
-    <message>
-        <source>The Bitcoin address to sign the message with</source>
-        <translation type="unfinished">Het Bitcoinadres om bericht mee te ondertekenen</translation>
->>>>>>> d3bd5410
+        <translation type="unfinished">Het Particladres om bericht mee te ondertekenen</translation>
     </message>
     <message>
         <source>Choose previously used address</source>
@@ -3020,13 +2822,8 @@
         <translation type="unfinished">Voer het adres van de ontvanger in, bericht (zorg ervoor dat de regeleinden, spaties, tabs etc. precies kloppen) en onderteken onderaan om het bericht te verifiëren. Wees voorzicht om niet meer in de ondertekening te lezen dan in het getekende bericht zelf, om te voorkomen dat je wordt aangevallen met een man-in-the-middle attack. Houd er mee rekening dat dit alleen de ondertekende partij bewijst met het ontvangen adres, er kan niet bewezen worden dat er een transactie heeft plaatsgevonden!</translation>
     </message>
     <message>
-<<<<<<< HEAD
         <source>The Particl address the message was signed with</source>
-        <translation>Het Particladres waarmee het bericht ondertekend is</translation>
-=======
-        <source>The Bitcoin address the message was signed with</source>
-        <translation type="unfinished">Het Bitcoinadres waarmee het bericht ondertekend is</translation>
->>>>>>> d3bd5410
+        <translation type="unfinished">Het Particladres waarmee het bericht ondertekend is</translation>
     </message>
     <message>
         <source>The signed message to verify</source>
@@ -3632,8 +3429,8 @@
         <translation type="unfinished">De %s ontwikkelaars</translation>
     </message>
     <message>
-        <source>%s corrupt. Try using the wallet tool bitcoin-wallet to salvage or restoring a backup.</source>
-        <translation type="unfinished">%s is corrupt. Probeer de portemonnee tool bitcoin-portemonnee om het probleem op te lossen of een backup terug te zetten.</translation>
+        <source>%s corrupt. Try using the wallet tool particl-wallet to salvage or restoring a backup.</source>
+        <translation type="unfinished">%s is corrupt. Probeer de portemonnee tool particl-portemonnee om het probleem op te lossen of een backup terug te zetten.</translation>
     </message>
     <message>
         <source>-maxtxfee is set very high! Fees this large could be paid on a single transaction.</source>
@@ -3672,8 +3469,8 @@
         <translation type="unfinished">Fout: Identificatierecord van dumpbestand is onjuist. Gekregen "%s", verwacht "%s".</translation>
     </message>
     <message>
-        <source>Error: Dumpfile version is not supported. This version of bitcoin-wallet only supports version 1 dumpfiles. Got dumpfile with version %s</source>
-        <translation type="unfinished">Fout: Dumpbestandsversie wordt niet ondersteund. Deze versie bitcoinportemonnee ondersteunt alleen versie 1 dumpbestanden. Dumpbestand met versie %s gekregen</translation>
+        <source>Error: Dumpfile version is not supported. This version of particl-wallet only supports version 1 dumpfiles. Got dumpfile with version %s</source>
+        <translation type="unfinished">Fout: Dumpbestandsversie wordt niet ondersteund. Deze versie particlportemonnee ondersteunt alleen versie 1 dumpbestanden. Dumpbestand met versie %s gekregen</translation>
     </message>
     <message>
         <source>Error: Listening for incoming connections failed (listen returned error %s)</source>
