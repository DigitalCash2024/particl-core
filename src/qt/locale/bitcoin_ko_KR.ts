--- conflicted
+++ resolved
@@ -486,9 +486,6 @@
         <translation>받는 주소(&amp;R)</translation>
     </message>
     <message>
-<<<<<<< HEAD
-        <source>Show the %1 help message to get a list with possible Particl command-line options</source>
-=======
         <source>Open Wallet</source>
         <translation>지갑 열기</translation>
     </message>
@@ -505,8 +502,7 @@
         <translation>지갑 닫기</translation>
     </message>
     <message>
-        <source>Show the %1 help message to get a list with possible Bitcoin command-line options</source>
->>>>>>> 379f71ea
+        <source>Show the %1 help message to get a list with possible Particl command-line options</source>
         <translation>사용할 수 있는 비트코인 명령줄 옵션 목록을 가져오기 위해 %1 도움말 메시지를 표시합니다</translation>
     </message>
     <message>
