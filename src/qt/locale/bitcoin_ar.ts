--- conflicted
+++ resolved
@@ -554,8 +554,8 @@
         <translation type="unfinished">لايمكن الكتابة على دليل البيانات '%s'؛ تحقق من السماحيات. </translation>
     </message>
     <message>
-        <source>%s request to listen on port %u. This port is considered "bad" and thus it is unlikely that any Bitcoin Core peers connect to it. See doc/p2p-bad-ports.md for details and a full list.</source>
-        <translation type="unfinished">%s طلب الاستماع على منفذ %u. يعتبر منفذه "سيئًا" وبالتالي فمن غير المحتمل أن يتصل به أي من أقران Bitcoin Core. انظر الى doc / p2p-bad-ports.md للحصول على التفاصيل والقائمة الكاملة.</translation>
+        <source>%s request to listen on port %u. This port is considered "bad" and thus it is unlikely that any Particl Core peers connect to it. See doc/p2p-bad-ports.md for details and a full list.</source>
+        <translation type="unfinished">%s طلب الاستماع على منفذ %u. يعتبر منفذه "سيئًا" وبالتالي فمن غير المحتمل أن يتصل به أي من أقران Particl Core. انظر الى doc / p2p-bad-ports.md للحصول على التفاصيل والقائمة الكاملة.</translation>
     </message>
     <message>
         <source>Failed to rename invalid peers.dat file. Please move or delete it and try again.</source>
@@ -1182,21 +1182,12 @@
         <source>%n active connection(s) to Particl network.</source>
         <extracomment>A substring of the tooltip.</extracomment>
         <translation type="unfinished">
-<<<<<<< HEAD
             <numerusform>%n active connection(s) to Particl network.</numerusform>
             <numerusform>%n active connection(s) to Particl network.</numerusform>
             <numerusform>%n active connection(s) to Particl network.</numerusform>
             <numerusform>%n active connection(s) to Particl network.</numerusform>
             <numerusform>%n active connection(s) to Particl network.</numerusform>
-            <numerusform>%n active connection(s) to Particl network.</numerusform>
-=======
-            <numerusform>%n active connection(s) to Bitcoin network.</numerusform>
-            <numerusform>%n active connection(s) to Bitcoin network.</numerusform>
-            <numerusform>%n active connection(s) to Bitcoin network.</numerusform>
-            <numerusform>%n active connection(s) to Bitcoin network.</numerusform>
-            <numerusform>%n active connection(s) to Bitcoin network.</numerusform>
             <numerusform>%nاتصالات نشطة بشبكة البيتكوين</numerusform>
->>>>>>> 0567787f
         </translation>
     </message>
     <message>
