<TS language="el" version="2.1">
<context>
    <name>AddressBookPage</name>
    <message>
        <source>Right-click to edit address or label</source>
        <translation>Δεξί-κλικ για επεξεργασία της διεύθυνσης ή της ετικέτας</translation>
    </message>
    <message>
        <source>Create a new address</source>
        <translation>Δημιουργία νέας διεύθυνσης</translation>
    </message>
    <message>
        <source>&amp;New</source>
        <translation>&amp;Νέo</translation>
    </message>
    <message>
        <source>Copy the currently selected address to the system clipboard</source>
        <translation>Αντέγραψε την επιλεγμένη διεύθυνση στο πρόχειρο του συστήματος</translation>
    </message>
    <message>
        <source>&amp;Copy</source>
        <translation>&amp;Αντιγραφή</translation>
    </message>
    <message>
        <source>C&amp;lose</source>
        <translation>Κ&amp;λείσιμο</translation>
    </message>
    <message>
        <source>Delete the currently selected address from the list</source>
        <translation>Διαγραφή της επιλεγμένης διεύθυνσης από τη λίστα</translation>
    </message>
    <message>
        <source>Enter address or label to search</source>
        <translation>Αναζήτηση με βάση τη διεύθυνση ή την επιγραφή</translation>
    </message>
    <message>
        <source>Export the data in the current tab to a file</source>
        <translation>Εξαγωγή δεδομένων καρτέλας σε αρχείο</translation>
    </message>
    <message>
        <source>&amp;Export</source>
        <translation>&amp;Εξαγωγή</translation>
    </message>
    <message>
        <source>&amp;Delete</source>
        <translation>&amp;Διαγραφή</translation>
    </message>
    <message>
        <source>Choose the address to send coins to</source>
        <translation>Επιλέξτε διεύθυνση αποστολής των νομισμάτων σας</translation>
    </message>
    <message>
        <source>Choose the address to receive coins with</source>
        <translation>Επιλέξτε διεύθυνση παραλαβής νομισμάτων</translation>
    </message>
    <message>
        <source>C&amp;hoose</source>
        <translation>Ε&amp;πιλογή</translation>
    </message>
    <message>
        <source>Sending addresses</source>
        <translation>Διευθύνσεις αποστολής</translation>
    </message>
    <message>
        <source>Receiving addresses</source>
        <translation>Διευθύνσεις λήψης</translation>
    </message>
    <message>
        <source>These are your Particl addresses for sending payments. Always check the amount and the receiving address before sending coins.</source>
        <translation>Αυτές είναι οι Particl διευθύνσεις σας για να στέλνετε πληρωμές. Να ελέγχετε πάντα το ποσό, καθώς και τη διεύθυνση παραλήπτη πριν στείλετε νομίσματα.</translation>
    </message>
    <message>
        <source>These are your Bitcoin addresses for receiving payments. Use the 'Create new receiving address' button in the receive tab to create new addresses.</source>
        <translation>Αυτές είναι οι Bitcoin διευθύνσεις για την λήψη πληρωμών. Χρησιμοποιήσε το κουμπί  'Δημιουργία νέας διεύθυνσης λήψεων' στο παράθυρο λήψεων για την δημιουργία νέας διεύθυνσης  </translation>
    </message>
    <message>
        <source>&amp;Copy Address</source>
        <translation>&amp;Αντιγραφή Διεύθυνσης</translation>
    </message>
    <message>
        <source>Copy &amp;Label</source>
        <translation>Αντιγραφή&amp;Ετικέτα</translation>
    </message>
    <message>
        <source>&amp;Edit</source>
        <translation>&amp;Διόρθωση</translation>
    </message>
    <message>
        <source>Export Address List</source>
        <translation>Εξαγωγή Λίστας Διευθύνσεων</translation>
    </message>
    <message>
        <source>Comma separated file (*.csv)</source>
        <translation>Αρχείο οριοθετημένο με κόμματα (*.csv)</translation>
    </message>
    <message>
        <source>Exporting Failed</source>
        <translation>Αποτυχία Εξαγωγής</translation>
    </message>
    <message>
        <source>There was an error trying to save the address list to %1. Please try again.</source>
        <translation>Σφάλμα κατά την προσπάθεια αποθήκευσης της λίστας διευθύνσεων στο %1. Παρακαλώ δοκιμάστε ξανά.</translation>
    </message>
</context>
<context>
    <name>AddressTableModel</name>
    <message>
        <source>Label</source>
        <translation>Ετικέτα</translation>
    </message>
    <message>
        <source>Address</source>
        <translation>Διεύθυνση</translation>
    </message>
    <message>
        <source>(no label)</source>
        <translation>(χωρίς ετικέτα)</translation>
    </message>
</context>
<context>
    <name>AskPassphraseDialog</name>
    <message>
        <source>Passphrase Dialog</source>
        <translation>Φράση πρόσβασης</translation>
    </message>
    <message>
        <source>Enter passphrase</source>
        <translation>Βάλτε κωδικό πρόσβασης</translation>
    </message>
    <message>
        <source>New passphrase</source>
        <translation>&amp;Αλλαγή κωδικού</translation>
    </message>
    <message>
        <source>Repeat new passphrase</source>
        <translation>Επανέλαβε τον νέο κωδικό πρόσβασης</translation>
    </message>
    <message>
        <source>Show passphrase</source>
        <translation>Εμφάνισε τον κωδικό πρόσβασης</translation>
    </message>
    <message>
        <source>Encrypt wallet</source>
        <translation>&amp;Κρυπτογράφηση πορτοφολιού</translation>
    </message>
    <message>
        <source>This operation needs your wallet passphrase to unlock the wallet.</source>
        <translation>Αυτή η ενέργεια χρειάζεται τον κωδικό του πορτοφολιού για να ξεκλειδώσει το πορτοφόλι.</translation>
    </message>
    <message>
        <source>Unlock wallet</source>
        <translation>Ξεκλείδωσε το πορτοφόλι</translation>
    </message>
    <message>
        <source>This operation needs your wallet passphrase to decrypt the wallet.</source>
        <translation>Αυτή η ενέργεια χρειάζεται τον κωδικό του πορτοφολιού για να αποκρυπτογραφήσει το πορτοφόλι.</translation>
    </message>
    <message>
        <source>Decrypt wallet</source>
        <translation>Αποκρυπτογράφησε το πορτοφόλι</translation>
    </message>
    <message>
        <source>Change passphrase</source>
        <translation>Αλλάξτε Φράση Πρόσβασης</translation>
    </message>
    <message>
        <source>Confirm wallet encryption</source>
        <translation>Επιβεβαίωσε κρυπτογράφηση πορτοφολιού</translation>
    </message>
    <message>
        <source>Warning: If you encrypt your wallet and lose your passphrase, you will &lt;b&gt;LOSE ALL OF YOUR PARTICL&lt;/b&gt;!</source>
        <translation>Προσόχη! Εάν κρυπτογραφήσεις το πορτοφόλι σου και χάσεις τη φράση αποκατάστασης, θα &lt;b&gt; ΧΑΣΕΙΣ ΟΛΑ ΣΟΥ ΤΑ PARTICL &lt;/b&gt;!</translation>
    </message>
    <message>
        <source>Are you sure you wish to encrypt your wallet?</source>
        <translation>Είστε σίγουρος/η ότι θέλετε να κρυπτογραφήσετε το πορτοφόλι σας;</translation>
    </message>
    <message>
        <source>Wallet encrypted</source>
        <translation>Πορτοφόλι κρυπτογραφήθηκε</translation>
    </message>
    <message>
        <source>Enter the new passphrase for the wallet.&lt;br/&gt;Please use a passphrase of &lt;b&gt;ten or more random characters&lt;/b&gt;, or &lt;b&gt;eight or more words&lt;/b&gt;.</source>
        <translation>Εισαγάγετε τη νέα φράση πρόσβασης για το πορτοφόλι. &lt;br/&gt;Παρακαλώ χρησιμοποιήστε μια φράση πρόσβασης &lt;b&gt;δέκα ή περισσότερων τυχαίων χαρακτήρων &lt;/b&gt;, ή &lt;b&gt;οκτώ ή περισσότερες λέξεις&lt;/b&gt;.</translation>
    </message>
    <message>
        <source>Enter the old passphrase and new passphrase for the wallet.</source>
        <translation>Πληκτρολόγησε τον παλιό κωδικό πρόσβασής σου και τον νέο κωδικό πρόσβασής σου για το πορτοφόλι</translation>
    </message>
    <message>
        <source>Remember that encrypting your wallet cannot fully protect your bitcoins from being stolen by malware infecting your computer.</source>
        <translation>Θυμίσου ότι το να κρυπτογραφείς το πορτοφόλι σου δεν μπορεί να προστατέψει πλήρως τα bitcoins σου από κλοπή από  κακόβουλο λογισμικό που έχει μολύνει τον υπολογιστή σου</translation>
    </message>
    <message>
        <source>Wallet to be encrypted</source>
        <translation>To πορτοφόλι θα κρυπτογραφηθεί</translation>
    </message>
    <message>
        <source>Your wallet is about to be encrypted. </source>
        <translation>Το πορτοφόλι σου πρόκειται να κρυπτογραφηθεί</translation>
    </message>
    <message>
        <source>Your wallet is now encrypted. </source>
        <translation>Το πορτοφόλι σου έχει κρυπτογραφηθεί τώρα</translation>
    </message>
    <message>
        <source>IMPORTANT: Any previous backups you have made of your wallet file should be replaced with the newly generated, encrypted wallet file. For security reasons, previous backups of the unencrypted wallet file will become useless as soon as you start using the new, encrypted wallet.</source>
        <translation>ΣΗΜΑΝΤΙΚΟ: Τα προηγούμενα αντίγραφα ασφαλείας που έχετε κάνει από το αρχείο του πορτοφόλιου σας θα πρέπει να αντικατασταθουν με το νέο που δημιουργείται, κρυπτογραφημένο αρχείο πορτοφόλιου. Για λόγους ασφαλείας, τα προηγούμενα αντίγραφα ασφαλείας του μη κρυπτογραφημένου αρχείου πορτοφόλιου θα καταστουν άχρηστα μόλις αρχίσετε να χρησιμοποιείτε το νέο κρυπτογραφημένο πορτοφόλι.</translation>
    </message>
    <message>
        <source>Wallet encryption failed</source>
        <translation>Η κρυπτογράφηση του πορτοφολιού απέτυχε</translation>
    </message>
    <message>
        <source>Wallet encryption failed due to an internal error. Your wallet was not encrypted.</source>
        <translation>Η κρυπτογράφηση του πορτοφολιού απέτυχε λογω εσωτερικού σφάλματος. Το πορτοφολι δεν κρυπτογραφηθηκε.</translation>
    </message>
    <message>
        <source>The supplied passphrases do not match.</source>
        <translation>Οι εισαχθέντες κωδικοί δεν ταιριάζουν.</translation>
    </message>
    <message>
        <source>Wallet unlock failed</source>
        <translation>Το ξεκλείδωμα του πορτοφολιού απέτυχε</translation>
    </message>
    <message>
        <source>The passphrase entered for the wallet decryption was incorrect.</source>
        <translation>Ο κωδικος που εισήχθη για την αποκρυπτογραφηση του πορτοφολιού ήταν λαθος.</translation>
    </message>
    <message>
        <source>Wallet decryption failed</source>
        <translation>Η αποκρυπτογράφηση του πορτοφολιού απέτυχε</translation>
    </message>
    <message>
        <source>Wallet passphrase was successfully changed.</source>
        <translation>Η φράση πρόσβασης άλλαξε επιτυχώς</translation>
    </message>
    <message>
        <source>Warning: The Caps Lock key is on!</source>
        <translation>Προσοχη: το πλήκτρο Caps Lock είναι ενεργο.</translation>
    </message>
</context>
<context>
    <name>BanTableModel</name>
    <message>
        <source>IP/Netmask</source>
        <translation>IP/Netmask</translation>
    </message>
    <message>
        <source>Banned Until</source>
        <translation>Απαγορευμένο έως</translation>
    </message>
</context>
<context>
    <name>BitcoinGUI</name>
    <message>
        <source>Sign &amp;message...</source>
        <translation>Υπογραφή &amp;μηνύματος...</translation>
    </message>
    <message>
        <source>Synchronizing with network...</source>
        <translation>Συγχρονισμός με το δίκτυο...</translation>
    </message>
    <message>
        <source>&amp;Overview</source>
        <translation>&amp;Επισκόπηση</translation>
    </message>
    <message>
        <source>Show general overview of wallet</source>
        <translation>Εμφάνισε τη γενική εικόνα του πορτοφολιού</translation>
    </message>
    <message>
        <source>&amp;Transactions</source>
        <translation>&amp;Συναλλαγές</translation>
    </message>
    <message>
        <source>Browse transaction history</source>
        <translation>Περιήγηση στο ιστορικό συναλλαγών</translation>
    </message>
    <message>
        <source>E&amp;xit</source>
        <translation>Έ&amp;ξοδος</translation>
    </message>
    <message>
        <source>Quit application</source>
        <translation>Έξοδος από την εφαρμογή</translation>
    </message>
    <message>
        <source>&amp;About %1</source>
        <translation>&amp;Περί %1</translation>
    </message>
    <message>
        <source>Show information about %1</source>
        <translation>Εμφάνισε πληροφορίες σχετικά με %1</translation>
    </message>
    <message>
        <source>About &amp;Qt</source>
        <translation>Σχετικά με &amp;Qt</translation>
    </message>
    <message>
        <source>Show information about Qt</source>
        <translation>Εμφάνισε πληροφορίες σχετικά με Qt</translation>
    </message>
    <message>
        <source>&amp;Options...</source>
        <translation>&amp;Επιλογές...</translation>
    </message>
    <message>
        <source>Modify configuration options for %1</source>
        <translation>Επεργασία ρυθμισεων επιλογών για το %1</translation>
    </message>
    <message>
        <source>&amp;Encrypt Wallet...</source>
        <translation>&amp;Κρυπτογράφησε το πορτοφόλι</translation>
    </message>
    <message>
        <source>&amp;Backup Wallet...</source>
        <translation>&amp;Αντίγραφο ασφαλείας του πορτοφολιού</translation>
    </message>
    <message>
        <source>&amp;Change Passphrase...</source>
        <translation>&amp;Άλλαξε Φράση Πρόσβασης</translation>
    </message>
    <message>
        <source>Open &amp;URI...</source>
        <translation>'Ανοιγμα &amp;URI</translation>
    </message>
    <message>
        <source>Create Wallet...</source>
        <translation>Δημιουργία Πορτοφολιού</translation>
    </message>
    <message>
        <source>Create a new wallet</source>
        <translation>Δημιουργία νέου Πορτοφολιού</translation>
    </message>
    <message>
        <source>Wallet:</source>
        <translation>Πορτοφόλι</translation>
    </message>
    <message>
        <source>Click to disable network activity.</source>
        <translation>Κάντε κλικ για να απενεργοποιήσετε το δίκτυο.</translation>
    </message>
    <message>
        <source>Network activity disabled.</source>
        <translation>Η δραστηριότητα δικτύου είναι απενεργοποιημένη.</translation>
    </message>
    <message>
        <source>Click to enable network activity again.</source>
        <translation>Κάντε κλικ για να ενεργοποιήσετε τo δίκτυο ξανά.</translation>
    </message>
    <message>
        <source>Syncing Headers (%1%)...</source>
        <translation>Συγχρονισμός Επικεφαλίδων (%1%)...</translation>
    </message>
    <message>
        <source>Reindexing blocks on disk...</source>
        <translation>Φόρτωση ευρετηρίου μπλοκ στον σκληρό δίσκο...</translation>
    </message>
    <message>
<<<<<<< HEAD
        <source>Send coins to a Particl address</source>
        <translation>Στείλε νομίσματα σε μια διεύθυνση particl</translation>
=======
        <source>Proxy is &lt;b&gt;enabled&lt;/b&gt;: %1</source>
        <translation>Proxy είναι&lt;b&gt;ενεργοποιημένος&lt;/b&gt;:%1 </translation>
    </message>
    <message>
        <source>Send coins to a Bitcoin address</source>
        <translation>Στείλε νομίσματα σε μια διεύθυνση bitcoin</translation>
>>>>>>> e301a9fd
    </message>
    <message>
        <source>Backup wallet to another location</source>
        <translation>Δημιουργία αντιγράφου ασφαλείας πορτοφολιού σε άλλη τοποθεσία</translation>
    </message>
    <message>
        <source>Change the passphrase used for wallet encryption</source>
        <translation>Αλλαγή του κωδικού κρυπτογράφησης του πορτοφολιού</translation>
    </message>
    <message>
        <source>&amp;Debug window</source>
        <translation>&amp;Παράθυρο αποσφαλμάτωσης</translation>
    </message>
    <message>
        <source>Open debugging and diagnostic console</source>
        <translation>Άνοιγμα κονσόλας αποσφαλμάτωσης και διαγνωστικών</translation>
    </message>
    <message>
        <source>&amp;Verify message...</source>
        <translation>&amp;Επιβεβαίωση μηνύματος</translation>
    </message>
    <message>
        <source>&amp;Send</source>
        <translation>&amp;Αποστολή</translation>
    </message>
    <message>
        <source>&amp;Receive</source>
        <translation>&amp;Παραλαβή</translation>
    </message>
    <message>
        <source>&amp;Show / Hide</source>
        <translation>&amp;Εμφάνισε/Κρύψε</translation>
    </message>
    <message>
        <source>Show or hide the main Window</source>
        <translation>Εμφάνιση ή απόκρυψη του κεντρικού παραθύρου</translation>
    </message>
    <message>
        <source>Encrypt the private keys that belong to your wallet</source>
        <translation>Κρυπτογραφήστε τα ιδιωτικά κλειδιά που ανήκουν στο πορτοφόλι σας</translation>
    </message>
    <message>
        <source>Sign messages with your Particl addresses to prove you own them</source>
        <translation>Υπογράψτε ένα μήνυμα για να βεβαιώσετε πως είστε ο κάτοχος αυτής της διεύθυνσης</translation>
    </message>
    <message>
        <source>Verify messages to ensure they were signed with specified Particl addresses</source>
        <translation>Υπογράψτε ένα μήνυμα για ν' αποδείξετε πως ανήκει μια συγκεκριμένη διεύθυνση Particl</translation>
    </message>
    <message>
        <source>&amp;File</source>
        <translation>&amp;Αρχείο</translation>
    </message>
    <message>
        <source>&amp;Settings</source>
        <translation>&amp;Ρυθμίσεις</translation>
    </message>
    <message>
        <source>&amp;Help</source>
        <translation>&amp;Βοήθεια</translation>
    </message>
    <message>
        <source>Tabs toolbar</source>
        <translation>Εργαλειοθήκη καρτελών</translation>
    </message>
    <message>
        <source>Request payments (generates QR codes and particl: URIs)</source>
        <translation>Αίτηση πληρωμών (δημιουργεί QR codes και διευθύνσεις particl: )</translation>
    </message>
    <message>
        <source>Show the list of used sending addresses and labels</source>
        <translation>Προβολή της λίστας των χρησιμοποιημένων διευθύνσεων και ετικετών αποστολής</translation>
    </message>
    <message>
        <source>Show the list of used receiving addresses and labels</source>
        <translation>Προβολή της λίστας των χρησιμοποιημένων διευθύνσεων και ετικετών λήψεως</translation>
    </message>
    <message>
        <source>Open a particl: URI or payment request</source>
        <translation>Άνοιγμα particl: URI αίτησης πληρωμής</translation>
    </message>
    <message>
        <source>&amp;Command-line options</source>
        <translation>&amp;Επιλογές γραμμής εντολών</translation>
    </message>
    <message numerus="yes">
        <source>%n active connection(s) to Bitcoin network</source>
        <translation><numerusform>%n ενεργές συνδέσεις στο δίκτυο Bitcoin</numerusform><numerusform>%n ενεργές συνδέσεις στο δίκτυο Bitcoin</numerusform></translation>
    </message>
    <message>
        <source>Indexing blocks on disk...</source>
        <translation>Φόρτωση ευρετηρίου μπλοκ στον σκληρο δισκο...</translation>
    </message>
    <message>
        <source>Processing blocks on disk...</source>
        <translation>Φόρτωση ευρετηρίου μπλοκ στον σκληρο δισκο...</translation>
    </message>
    <message numerus="yes">
        <source>Processed %n block(s) of transaction history.</source>
        <translation><numerusform> Επεξεργασμένα %n κομμάτια ιστορικού συναλλαγών.</numerusform><numerusform>Επεξεργασμένα %n μπλοκ ιστορικού συναλλαγών.</numerusform></translation>
    </message>
    <message>
        <source>%1 behind</source>
        <translation>%1 πίσω</translation>
    </message>
    <message>
        <source>Last received block was generated %1 ago.</source>
        <translation>Το τελευταίο μπλοκ που ελήφθη δημιουργήθηκε %1 πριν.</translation>
    </message>
    <message>
        <source>Transactions after this will not yet be visible.</source>
        <translation>Οι συναλλαγές μετά από αυτό δεν θα είναι ακόμη ορατές.</translation>
    </message>
    <message>
        <source>Error</source>
        <translation>Σφάλμα</translation>
    </message>
    <message>
        <source>Warning</source>
        <translation>Προειδοποίηση</translation>
    </message>
    <message>
        <source>Information</source>
        <translation>Πληροφορία</translation>
    </message>
    <message>
        <source>Up to date</source>
        <translation>Ενημερωμένο</translation>
    </message>
    <message>
        <source>&amp;Sending addresses</source>
        <translation>&amp;Αποστολή διευθύνσεων</translation>
    </message>
    <message>
        <source>&amp;Receiving addresses</source>
        <translation>&amp;Λήψη διευθύνσεων</translation>
    </message>
    <message>
        <source>Open Wallet</source>
        <translation>Άνοιγμα Πορτοφολιού</translation>
    </message>
    <message>
        <source>Open a wallet</source>
        <translation>Άνοιγμα ενός πορτοφολιού</translation>
    </message>
    <message>
        <source>Close Wallet...</source>
        <translation>Κλείσιμο Πορτοφολιού...</translation>
    </message>
    <message>
        <source>Close wallet</source>
        <translation>Κλείσιμο πορτοφολιού</translation>
    </message>
    <message>
        <source>Show the %1 help message to get a list with possible Bitcoin command-line options</source>
        <translation>Εμφάνισε το %1 βοηθητικό μήνυμα για λήψη μιας λίστας με διαθέσιμες επιλογές για Bitcoin εντολές </translation>
    </message>
    <message>
        <source>default wallet</source>
        <translation>Προεπιλεγμένο πορτοφόλι</translation>
    </message>
    <message>
        <source>No wallets available</source>
        <translation>Κανένα πορτοφόλι διαθέσιμο</translation>
    </message>
    <message>
        <source>&amp;Window</source>
        <translation>&amp;Παράθυρο</translation>
    </message>
    <message>
        <source>Minimize</source>
        <translation>Ελαχιστοποίηση</translation>
    </message>
    <message>
        <source>Zoom</source>
        <translation>Μεγέθυνση</translation>
    </message>
    <message>
        <source>Main Window</source>
        <translation>Κυρίως Παράθυρο</translation>
    </message>
    <message>
        <source>%1 client</source>
        <translation>%1 πελάτης</translation>
    </message>
    <message>
        <source>Connecting to peers...</source>
        <translation>Σύνδεση στους σύντροφους...</translation>
    </message>
    <message>
        <source>Catching up...</source>
        <translation>Ενημέρωση...</translation>
    </message>
    <message>
        <source>Error: %1</source>
        <translation>Σφάλμα: %1</translation>
    </message>
    <message>
        <source>Warning: %1</source>
        <translation>Προειδοποίηση: %1</translation>
    </message>
    <message>
        <source>Date: %1
</source>
        <translation>Ημερομηνία: %1
</translation>
    </message>
    <message>
        <source>Amount: %1
</source>
        <translation>Ποσό: %1
</translation>
    </message>
    <message>
        <source>Wallet: %1
</source>
        <translation>Πορτοφόλι: %1
</translation>
    </message>
    <message>
        <source>Type: %1
</source>
        <translation>Τύπος: %1
</translation>
    </message>
    <message>
        <source>Label: %1
</source>
        <translation>Ετικέτα: %1
</translation>
    </message>
    <message>
        <source>Address: %1
</source>
        <translation>Διεύθυνση: %1
</translation>
    </message>
    <message>
        <source>Sent transaction</source>
        <translation>Η συναλλαγή απεστάλη</translation>
    </message>
    <message>
        <source>Incoming transaction</source>
        <translation>Εισερχόμενη συναλλαγή</translation>
    </message>
    <message>
        <source>HD key generation is &lt;b&gt;enabled&lt;/b&gt;</source>
        <translation>Δημιουργία πλήκτρων HD είναι &lt;b&gt;ενεργοποιημένη&lt;/b&gt;</translation>
    </message>
    <message>
        <source>HD key generation is &lt;b&gt;disabled&lt;/b&gt;</source>
        <translation>Δημιουργία πλήκτρων HD είναι &lt;b&gt;απενεργοποιημένη&lt;/b&gt;</translation>
    </message>
    <message>
        <source>Private key &lt;b&gt;disabled&lt;/b&gt;</source>
        <translation>Ιδιωτικό κλειδί &lt;b&gt;απενεργοποιημένο&lt;/b&gt;</translation>
    </message>
    <message>
        <source>Wallet is &lt;b&gt;encrypted&lt;/b&gt; and currently &lt;b&gt;unlocked&lt;/b&gt;</source>
        <translation>Το πορτοφόλι είναι &lt;b&gt;κρυπτογραφημένο&lt;/b&gt; και &lt;b&gt;ξεκλείδωτο&lt;/b&gt;</translation>
    </message>
    <message>
        <source>Wallet is &lt;b&gt;encrypted&lt;/b&gt; and currently &lt;b&gt;locked&lt;/b&gt;</source>
        <translation>Το πορτοφόλι είναι &lt;b&gt;κρυπτογραφημένο&lt;/b&gt; και &lt;b&gt;κλειδωμένο&lt;/b&gt;</translation>
    </message>
    <message>
        <source>A fatal error occurred. Bitcoin can no longer continue safely and will quit.</source>
        <translation>Εμφανίστηκε ένα μοιραίο σφάλμα. Το Bitcoin δεν μπορεί πλέον να συνεχίσει με ασφάλεια και θα σταματήσει.</translation>
    </message>
</context>
<context>
    <name>CoinControlDialog</name>
    <message>
        <source>Coin Selection</source>
        <translation>Επιλογή κερμάτων</translation>
    </message>
    <message>
        <source>Quantity:</source>
        <translation>Ποσότητα:</translation>
    </message>
    <message>
        <source>Bytes:</source>
        <translation>Bytes:</translation>
    </message>
    <message>
        <source>Amount:</source>
        <translation>Ποσό:</translation>
    </message>
    <message>
        <source>Fee:</source>
        <translation>Ταρίφα:</translation>
    </message>
    <message>
        <source>Dust:</source>
        <translation>Σκόνη:</translation>
    </message>
    <message>
        <source>After Fee:</source>
        <translation>Ταρίφα αλλαγής:</translation>
    </message>
    <message>
        <source>Change:</source>
        <translation>Ρέστα:</translation>
    </message>
    <message>
        <source>(un)select all</source>
        <translation>(από)επιλογή όλων</translation>
    </message>
    <message>
        <source>Tree mode</source>
        <translation>Εμφάνιση τύπου δέντρο</translation>
    </message>
    <message>
        <source>List mode</source>
        <translation>Λίστα εντολών</translation>
    </message>
    <message>
        <source>Amount</source>
        <translation>Ποσό</translation>
    </message>
    <message>
        <source>Received with label</source>
        <translation>Παραλήφθηκε με επιγραφή</translation>
    </message>
    <message>
        <source>Received with address</source>
        <translation>Παραλείφθηκε με την εξής διεύθυνση</translation>
    </message>
    <message>
        <source>Date</source>
        <translation>Ημερομηνία</translation>
    </message>
    <message>
        <source>Confirmations</source>
        <translation>Επικυρώσεις</translation>
    </message>
    <message>
        <source>Confirmed</source>
        <translation>Επικυρωμένες</translation>
    </message>
    <message>
        <source>Copy address</source>
        <translation>Αντιγραφή διεύθυνσης</translation>
    </message>
    <message>
        <source>Copy label</source>
        <translation>Αντιγραφή ετικέτας</translation>
    </message>
    <message>
        <source>Copy amount</source>
        <translation>Αντιγραφή ποσού</translation>
    </message>
    <message>
        <source>Copy transaction ID</source>
        <translation>Αντιγραφή ταυτότητας συναλλαγής</translation>
    </message>
    <message>
        <source>Lock unspent</source>
        <translation>Κλείδωμα μη δαπανημένου</translation>
    </message>
    <message>
        <source>Unlock unspent</source>
        <translation>Ξεκλείδωμα μη δαπανημένου</translation>
    </message>
    <message>
        <source>Copy quantity</source>
        <translation>Αντιγραφή ποσότητας</translation>
    </message>
    <message>
        <source>Copy fee</source>
        <translation>Αντιγραφή τελών</translation>
    </message>
    <message>
        <source>Copy after fee</source>
        <translation>Αντιγραφή μετά τα έξοδα</translation>
    </message>
    <message>
        <source>Copy bytes</source>
        <translation>Αντιγραφή των bytes</translation>
    </message>
    <message>
        <source>Copy dust</source>
        <translation>Αντιγραφή σκόνης</translation>
    </message>
    <message>
        <source>Copy change</source>
        <translation>Αντιγραφή αλλαγής</translation>
    </message>
    <message>
        <source>(%1 locked)</source>
        <translation>(%1 κλειδωμένο)</translation>
    </message>
    <message>
        <source>yes</source>
        <translation>ναι</translation>
    </message>
    <message>
        <source>no</source>
        <translation>όχι</translation>
    </message>
    <message>
        <source>This label turns red if any recipient receives an amount smaller than the current dust threshold.</source>
        <translation>Αυτή η ετικέτα γίνεται κόκκινη εάν οποιοσδήποτε παραλήπτης λάβει ένα ποσό μικρότερο από το τρέχον όριο σκόνης.</translation>
    </message>
    <message>
        <source>Can vary +/- %1 satoshi(s) per input.</source>
        <translation>Μπορεί να ποικίλει +/- %1 satoshi(s) ανά είσοδο.</translation>
    </message>
    <message>
        <source>(no label)</source>
        <translation>(χωρίς ετικέτα)</translation>
    </message>
    <message>
        <source>change from %1 (%2)</source>
        <translation>αλλαγή από %1(%2)</translation>
    </message>
    <message>
        <source>(change)</source>
        <translation>(αλλαγή)</translation>
    </message>
</context>
<context>
    <name>CreateWalletActivity</name>
    <message>
        <source>Creating Wallet &lt;b&gt;%1&lt;/b&gt;...</source>
        <translation>Δημιουργία Πορτοφολιού &lt;b&gt;%1&lt;/b&gt;...</translation>
    </message>
    <message>
        <source>Create wallet failed</source>
        <translation>Δημιουργία πορτοφολιού απέτυχε</translation>
    </message>
    <message>
        <source>Create wallet warning</source>
        <translation>Προειδοποίηση δημιουργίας πορτοφολιού</translation>
    </message>
</context>
<context>
    <name>CreateWalletDialog</name>
    <message>
        <source>Create Wallet</source>
        <translation>Δημιουργία Πορτοφολιού</translation>
    </message>
    <message>
        <source>Wallet Name</source>
        <translation>Όνομα Πορτοφολιού</translation>
    </message>
    <message>
        <source>Encrypt the wallet. The wallet will be encrypted with a passphrase of your choice.</source>
        <translation>Κρυπτογράφηση του πορτοφολιού. Το πορτοφόλι θα κρυπτογραφηθεί με μια φράση πρόσβασης της επιλογής σας.</translation>
    </message>
    <message>
        <source>Encrypt Wallet</source>
        <translation>Κρυπτογράφηση Πορτοφολιού</translation>
    </message>
    <message>
        <source>Disable private keys for this wallet. Wallets with private keys disabled will have no private keys and cannot have an HD seed or imported private keys. This is ideal for watch-only wallets.</source>
        <translation>Απενεργοποιήστε τα ιδιωτικά κλειδιά για αυτό το πορτοφόλι. Τα πορτοφόλια που έχουν απενεργοποιημένα ιδιωτικά κλειδιά δεν έχουν ιδιωτικά κλειδιά και δεν μπορούν να έχουν σπόρους HD ή εισαγόμενα ιδιωτικά κλειδιά. Αυτό είναι ιδανικό για πορτοφόλια μόνο για ρολόγια.</translation>
    </message>
    <message>
        <source>Disable Private Keys</source>
        <translation>Απενεργοποίηση Ιδιωτικών Κλειδιών</translation>
    </message>
    <message>
        <source>Make a blank wallet. Blank wallets do not initially have private keys or scripts. Private keys and addresses can be imported, or an HD seed can be set, at a later time.</source>
        <translation>Κάντε ένα κενό πορτοφόλι. Τα κενά πορτοφόλια δεν έχουν αρχικά ιδιωτικά κλειδιά ή σενάρια. Τα ιδιωτικά κλειδιά και οι διευθύνσεις μπορούν να εισαχθούν ή μπορεί να οριστεί ένας σπόρος HD αργότερα.</translation>
    </message>
    <message>
        <source>Make Blank Wallet</source>
        <translation>Δημιουργία Άδειου Πορτοφολιού</translation>
    </message>
    <message>
        <source>Create</source>
        <translation>Δημιουργία</translation>
    </message>
</context>
<context>
    <name>EditAddressDialog</name>
    <message>
        <source>Edit Address</source>
        <translation>Επεξεργασία Διεύθυνσης</translation>
    </message>
    <message>
        <source>&amp;Label</source>
        <translation>&amp;Επιγραφή</translation>
    </message>
    <message>
        <source>The label associated with this address list entry</source>
        <translation>Η ετικέτα που συνδέεται με αυτήν την καταχώρηση στο βιβλίο διευθύνσεων</translation>
    </message>
    <message>
        <source>The address associated with this address list entry. This can only be modified for sending addresses.</source>
        <translation>Η διεύθυνση σχετίζεται με αυτή την καταχώρηση του βιβλίου διευθύνσεων. Μπορεί να τροποποιηθεί μόνο για τις διευθύνσεις αποστολής.</translation>
    </message>
    <message>
        <source>&amp;Address</source>
        <translation>&amp;Διεύθυνση</translation>
    </message>
    <message>
        <source>New sending address</source>
        <translation>Νέα Διεύθυνση Αποστολής</translation>
    </message>
    <message>
        <source>Edit receiving address</source>
        <translation>Διόρθωση Διεύθυνσης Λήψης</translation>
    </message>
    <message>
        <source>Edit sending address</source>
        <translation>Επεξεργασία διεύθυνσης αποστολής</translation>
    </message>
    <message>
        <source>The entered address "%1" is not a valid Particl address.</source>
        <translation>Η διεύθυνση "%1" δεν είναι έγκυρη Particl διεύθυνση.</translation>
    </message>
    <message>
        <source>Address "%1" already exists as a receiving address with label "%2" and so cannot be added as a sending address.</source>
        <translation>Η διεύθυνση "%1"  υπάρχει ήδη ως διεύθυνσης λήψης με ετικέτα "%2" και γιαυτό τον λόγο δεν μπορεί να προστεθεί ως διεύθυνση αποστολής.</translation>
    </message>
    <message>
        <source>The entered address "%1" is already in the address book with label "%2".</source>
        <translation>Η διεύθυνση "%1" βρίσκεται ήδη στο βιβλίο διευθύνσεων με ετικέτα "%2".</translation>
    </message>
    <message>
        <source>Could not unlock wallet.</source>
        <translation>Δεν είναι δυνατό το ξεκλείδωμα του πορτοφολιού.</translation>
    </message>
    <message>
        <source>New key generation failed.</source>
        <translation>Η δημιουργία νέου κλειδιού απέτυχε.</translation>
    </message>
</context>
<context>
    <name>FreespaceChecker</name>
    <message>
        <source>A new data directory will be created.</source>
        <translation>Θα δημιουργηθεί ένας νέος φάκελος δεδομένων.</translation>
    </message>
    <message>
        <source>name</source>
        <translation>όνομα</translation>
    </message>
    <message>
        <source>Directory already exists. Add %1 if you intend to create a new directory here.</source>
        <translation>Κατάλογος ήδη υπάρχει. Προσθήκη %1, αν σκοπεύετε να δημιουργήσετε έναν νέο κατάλογο εδώ.</translation>
    </message>
    <message>
        <source>Path already exists, and is not a directory.</source>
        <translation>Η διαδρομή υπάρχει ήδη αλλά δεν είναι φάκελος</translation>
    </message>
    <message>
        <source>Cannot create data directory here.</source>
        <translation>Δεν μπορεί να δημιουργηθεί φάκελος δεδομένων εδώ.</translation>
    </message>
</context>
<context>
    <name>HelpMessageDialog</name>
    <message>
        <source>version</source>
        <translation>έκδοση</translation>
    </message>
    <message>
        <source>(%1-bit)</source>
        <translation>(%1-bit)</translation>
    </message>
    <message>
        <source>About %1</source>
        <translation>Σχετικά %1</translation>
    </message>
    <message>
        <source>Command-line options</source>
        <translation>Επιλογές γραμμής εντολών</translation>
    </message>
</context>
<context>
    <name>Intro</name>
    <message>
        <source>Welcome</source>
        <translation>Καλώς ήρθατε</translation>
    </message>
    <message>
        <source>Welcome to %1.</source>
        <translation>Καλωσήρθες στο %1.</translation>
    </message>
    <message>
        <source>Reverting this setting requires re-downloading the entire blockchain. It is faster to download the full chain first and prune it later. Disables some advanced features.</source>
        <translation>Η επαναφορά αυτής της ρύθμισης απαιτεί εκ νέου λήψη ολόκληρου του μπλοκ αλυσίδας. Είναι πιο γρήγορο να κατεβάσετε πρώτα την πλήρη αλυσίδα και να την κλαδέψετε αργότερα. Απενεργοποιεί ορισμένες προηγμένες λειτουργίες.</translation>
    </message>
    <message>
        <source>This initial synchronisation is very demanding, and may expose hardware problems with your computer that had previously gone unnoticed. Each time you run %1, it will continue downloading where it left off.</source>
        <translation>Αυτός ο αρχικός συγχρονισμός είναι πολύ απαιτητικός και μπορεί να εκθέσει προβλήματα υλικού με τον υπολογιστή σας, τα οποία προηγουμένως είχαν περάσει απαρατήρητα. Κάθε φορά που θα εκτελέσετε το %1, θα συνεχίσει να κατεβαίνει εκεί όπου έχει σταματήσει.</translation>
    </message>
    <message>
        <source>If you have chosen to limit block chain storage (pruning), the historical data must still be downloaded and processed, but will be deleted afterward to keep your disk usage low.</source>
        <translation>Αν έχετε επιλέξει να περιορίσετε την αποθήκευση της αλυσίδας μπλοκ (κλάδεμα), τα ιστορικά δεδομένα θα πρέπει ακόμα να κατεβάσετε και να επεξεργαστείτε, αλλά θα διαγραφούν αργότερα για να διατηρήσετε τη χρήση του δίσκου σας χαμηλή.</translation>
    </message>
    <message>
        <source>Use the default data directory</source>
        <translation>Χρήση του προεπιλεγμένου φακέλου δεδομένων</translation>
    </message>
    <message>
        <source>Use a custom data directory:</source>
        <translation>Προσαρμογή του φακέλου δεδομένων:</translation>
    </message>
    <message>
        <source>Particl</source>
        <translation>Particl</translation>
    </message>
    <message>
        <source>At least %1 GB of data will be stored in this directory, and it will grow over time.</source>
        <translation>Τουλάχιστον %1 GB δεδομένων θα αποθηκευτούν σε αυτόν τον κατάλογο και θα αυξηθεί με την πάροδο του χρόνου.</translation>
    </message>
    <message>
        <source>Approximately %1 GB of data will be stored in this directory.</source>
        <translation>Περίπου %1 GB δεδομένων θα αποθηκεύονται σε αυτόν τον κατάλογο.</translation>
    </message>
    <message>
        <source>%1 will download and store a copy of the Bitcoin block chain.</source>
        <translation>Το %1 θα κατεβάσει και θα αποθηκεύσει ένα αντίγραφο της αλυσίδας μπλοκ Bitcoin.</translation>
    </message>
    <message>
        <source>The wallet will also be stored in this directory.</source>
        <translation>Το πορτοφόλι θα αποθηκευτεί επίσης σε αυτό το ευρετήριο</translation>
    </message>
    <message>
        <source>Error: Specified data directory "%1" cannot be created.</source>
        <translation>Σφάλμα: Ο καθορισμένος φάκελος δεδομένων "%1" δεν μπορεί να δημιουργηθεί.</translation>
    </message>
    <message>
        <source>Error</source>
        <translation>Σφάλμα</translation>
    </message>
    <message numerus="yes">
        <source>%n GB of free space available</source>
        <translation><numerusform>%n GB ελεύθερου χώρου διαθέσιμα</numerusform><numerusform>%n GB ελεύθερου χώρου διαθέσιμα</numerusform></translation>
    </message>
    <message numerus="yes">
        <source>(of %n GB needed)</source>
        <translation><numerusform>(από το %n GB που απαιτείται)</numerusform><numerusform>(από τα %n GB που απαιτούνται)</numerusform></translation>
    </message>
    </context>
<context>
    <name>ModalOverlay</name>
    <message>
        <source>Form</source>
        <translation>Φόρμα</translation>
    </message>
    <message>
        <source>Recent transactions may not yet be visible, and therefore your wallet's balance might be incorrect. This information will be correct once your wallet has finished synchronizing with the bitcoin network, as detailed below.</source>
        <translation>Οι πρόσφατες συναλλαγές ενδέχεται να μην είναι ακόμα ορατές και επομένως η ισορροπία του πορτοφολιού σας μπορεί να είναι εσφαλμένη. Αυτές οι πληροφορίες θα είναι σωστές όταν ολοκληρωθεί το συγχρονισμό του πορτοφολιού σας με το δίκτυο Bitcoin, όπως περιγράφεται παρακάτω.</translation>
    </message>
    <message>
        <source>Attempting to spend bitcoins that are affected by not-yet-displayed transactions will not be accepted by the network.</source>
        <translation>Η προσπάθεια να δαπανήσετε bitcoins που επηρεάζονται από τις μη εμφανιζόμενες ακόμη συναλλαγές δεν θα γίνει αποδεκτή από το δίκτυο.</translation>
    </message>
    <message>
        <source>Number of blocks left</source>
        <translation>Αριθμός των εναπομείνων κομματιών</translation>
    </message>
    <message>
        <source>Unknown...</source>
        <translation>Άγνωστο...</translation>
    </message>
    <message>
        <source>Last block time</source>
        <translation>Χρόνος τελευταίου μπλοκ</translation>
    </message>
    <message>
        <source>Progress</source>
        <translation>Πρόοδος</translation>
    </message>
    <message>
        <source>Progress increase per hour</source>
        <translation>Αύξηση προόδου ανά ώρα</translation>
    </message>
    <message>
        <source>calculating...</source>
        <translation>Υπολογισμός...</translation>
    </message>
    <message>
        <source>Estimated time left until synced</source>
        <translation>Εκτιμώμενος χρόνος μέχρι να συγχρονιστεί</translation>
    </message>
    <message>
        <source>Hide</source>
        <translation>Απόκρυψη</translation>
    </message>
    <message>
        <source>Unknown. Syncing Headers (%1, %2%)...</source>
        <translation>Αγνωστος. Συγχρονισμός κεφαλίδων (%1, %2%)...</translation>
    </message>
</context>
<context>
    <name>OpenURIDialog</name>
    <message>
        <source>Open URI</source>
        <translation>Άνοιγμα &amp;URI</translation>
    </message>
    <message>
        <source>Open payment request from URI or file</source>
        <translation>Ανοιχτό αίτημα πληρωμής από URI ή από αρχείο</translation>
    </message>
    <message>
        <source>URI:</source>
        <translation>URI:</translation>
    </message>
    <message>
        <source>Select payment request file</source>
        <translation>Επιλέξτε πληρωμή αρχείου αίτησης</translation>
    </message>
    </context>
<context>
    <name>OpenWalletActivity</name>
    <message>
        <source>Open wallet failed</source>
        <translation>Άνοιγμα πορτοφολιού απέτυχε</translation>
    </message>
    <message>
        <source>Open wallet warning</source>
        <translation>Άνοιγμα πορτοφολιού προειδοποίηση</translation>
    </message>
    <message>
        <source>default wallet</source>
        <translation>Προεπιλεγμένο πορτοφόλι</translation>
    </message>
    <message>
        <source>Opening Wallet &lt;b&gt;%1&lt;/b&gt;...</source>
        <translation>Άνοιγμα Πορτοφολιού &lt;b&gt;%1&lt;/b&gt;...</translation>
    </message>
</context>
<context>
    <name>OptionsDialog</name>
    <message>
        <source>Options</source>
        <translation>Ρυθμίσεις</translation>
    </message>
    <message>
        <source>&amp;Main</source>
        <translation>&amp;Κύριο</translation>
    </message>
    <message>
        <source>Automatically start %1 after logging in to the system.</source>
        <translation>Αυτόματη εκκίνηση του %1 μετά τη σύνδεση στο σύστημα.</translation>
    </message>
    <message>
        <source>&amp;Start %1 on system login</source>
        <translation>&amp;Έναρξη %1 στο σύστημα σύνδεσης</translation>
    </message>
    <message>
        <source>Size of &amp;database cache</source>
        <translation>Μέγεθος κρυφής μνήμης βάσης δεδομένων.</translation>
    </message>
    <message>
        <source>Number of script &amp;verification threads</source>
        <translation>Αριθμός script και γραμμές επαλήθευσης</translation>
    </message>
    <message>
        <source>IP address of the proxy (e.g. IPv4: 127.0.0.1 / IPv6: ::1)</source>
        <translation>Διεύθυνση IP του διαμεσολαβητή (π.χ. 127.0.0.1  / IPv6: ::1)</translation>
    </message>
    <message>
        <source>Shows if the supplied default SOCKS5 proxy is used to reach peers via this network type.</source>
        <translation>Εμφανίζει αν ο προεπιλεγμένος διακομιστής μεσολάβησης SOCKS5 χρησιμοποιείται για την προσέγγιση χρηστών μέσω αυτού του τύπου δικτύου.</translation>
    </message>
    <message>
        <source>Use separate SOCKS&amp;5 proxy to reach peers via Tor hidden services:</source>
        <translation>Χρησιμοποιήστε χωριστό SOCKS&amp;5 proxy για να προσεγγίσετε συνομηλίκους μέσω κρυφών υπηρεσιών Tor:</translation>
    </message>
    <message>
        <source>Hide the icon from the system tray.</source>
        <translation>Απόκρυψη του εικονιδίου από το συρτάρι του συστήματος.</translation>
    </message>
    <message>
        <source>&amp;Hide tray icon</source>
        <translation>&amp; Απόκρυψη εικονιδίου δίσκου</translation>
    </message>
    <message>
        <source>Minimize instead of exit the application when the window is closed. When this option is enabled, the application will be closed only after selecting Exit in the menu.</source>
        <translation>Ελαχιστοποίηση αντί για έξοδο κατά το κλείσιμο του παραθύρου. Όταν αυτή η επιλογή είναι ενεργοποιημένη, η εφαρμογή θα κλείνει μόνο αν επιλεχθεί η Έξοδος στο μενού.</translation>
    </message>
    <message>
        <source>Third party URLs (e.g. a block explorer) that appear in the transactions tab as context menu items. %s in the URL is replaced by transaction hash. Multiple URLs are separated by vertical bar |.</source>
        <translation>URLs από τρίτους (π.χ. ένας εξερευνητής μπλοκ) τα οποία εμφανίζονται στην καρτέλα συναλλαγών ως στοιχεία μενού. Το %s στα URL αντικαθίσταται από την τιμή της κατατεμαχισμένης συναλλαγής.</translation>
    </message>
    <message>
        <source>Open the %1 configuration file from the working directory.</source>
        <translation>Ανοίξτε το %1 αρχείο διαμόρφωσης από τον κατάλογο εργασίας.</translation>
    </message>
    <message>
        <source>Open Configuration File</source>
        <translation>Άνοιγμα Αρχείου Ρυθμίσεων</translation>
    </message>
    <message>
        <source>Reset all client options to default.</source>
        <translation>Επαναφορά όλων των επιλογών του πελάτη στις αρχικές.</translation>
    </message>
    <message>
        <source>&amp;Reset Options</source>
        <translation>Επαναφορά ρυθμίσεων</translation>
    </message>
    <message>
        <source>&amp;Network</source>
        <translation>&amp;Δίκτυο</translation>
    </message>
    <message>
        <source>Disables some advanced features but all blocks will still be fully validated. Reverting this setting requires re-downloading the entire blockchain. Actual disk usage may be somewhat higher.</source>
        <translation>Απενεργοποιεί ορισμένες προηγμένες λειτουργίες, αλλά όλα τα μπλοκ θα εξακολουθούν να είναι πλήρως επικυρωμένα. Η επαναφορά αυτής της ρύθμισης απαιτεί εκ νέου λήψη ολόκληρου του μπλοκ αλυσίδας. Η πραγματική χρήση δίσκου μπορεί να είναι κάπως υψηλότερη.</translation>
    </message>
    <message>
        <source>Prune &amp;block storage to</source>
        <translation>Αποκοπή &amp;αποκλεισμός αποθήκευσης στο</translation>
    </message>
    <message>
        <source>GB</source>
        <translation>GB</translation>
    </message>
    <message>
        <source>Reverting this setting requires re-downloading the entire blockchain.</source>
        <translation>Η επαναφορά αυτής της ρύθμισης απαιτεί εκ νέου λήψη ολόκληρου του μπλοκ αλυσίδας.</translation>
    </message>
    <message>
        <source>MiB</source>
        <translation>MebiBytes</translation>
    </message>
    <message>
        <source>(0 = auto, &lt;0 = leave that many cores free)</source>
        <translation>(0 = αυτόματο, &lt;0 = ελεύθεροι πυρήνες)</translation>
    </message>
    <message>
        <source>W&amp;allet</source>
        <translation>Π&amp;ορτοφόλι</translation>
    </message>
    <message>
        <source>Expert</source>
        <translation>Έμπειρος</translation>
    </message>
    <message>
        <source>Enable coin &amp;control features</source>
        <translation>Ενεργοποίηση δυνατοτήτων ελέγχου κερμάτων</translation>
    </message>
    <message>
        <source>If you disable the spending of unconfirmed change, the change from a transaction cannot be used until that transaction has at least one confirmation. This also affects how your balance is computed.</source>
        <translation>Εάν απενεργοποιήσετε το ξόδεμα μη επικυρωμένων ρέστων, τα ρέστα από μια συναλλαγή δεν μπορούν να χρησιμοποιηθούν έως ότου αυτή η συναλλαγή έχει έστω μια επικύρωση. Αυτό επίσης επηρεάζει το πως υπολογίζεται το υπόλοιπό σας.</translation>
    </message>
    <message>
        <source>&amp;Spend unconfirmed change</source>
        <translation>&amp;Ξόδεμα μη επικυρωμένων ρέστων</translation>
    </message>
    <message>
        <source>Automatically open the Particl client port on the router. This only works when your router supports UPnP and it is enabled.</source>
        <translation>Αυτόματο άνοιγμα των θυρών Particl στον δρομολογητή. Λειτουργεί μόνο αν ο δρομολογητής σας υποστηρίζει τη λειτουργία UPnP.</translation>
    </message>
    <message>
        <source>Map port using &amp;UPnP</source>
        <translation>Απόδοση θυρών με χρήστη &amp;UPnP</translation>
    </message>
    <message>
<<<<<<< HEAD
        <source>Connect to the Particl network through a SOCKS5 proxy.</source>
        <translation>Σύνδεση στο δίκτυο Particl μέσω διαμεσολαβητή SOCKS5 (π.χ. για σύνδεση μέσω Tor)</translation>
=======
        <source>Accept connections from outside.</source>
        <translation>Αποδοχή εξωτερικών συνδέσεων</translation>
    </message>
    <message>
        <source>Allow incomin&amp;g connections</source>
        <translation>Επιτρέπονται εισερχόμενες συνδέσεις</translation>
    </message>
    <message>
        <source>Connect to the Bitcoin network through a SOCKS5 proxy.</source>
        <translation>Σύνδεση στο δίκτυο Bitcoin μέσω διαμεσολαβητή SOCKS5 (π.χ. για σύνδεση μέσω Tor)</translation>
>>>>>>> e301a9fd
    </message>
    <message>
        <source>&amp;Connect through SOCKS5 proxy (default proxy):</source>
        <translation>&amp;Σύνδεση μέσω διαμεσολαβητή SOCKS5 (προεπιλεγμένος)</translation>
    </message>
    <message>
        <source>Proxy &amp;IP:</source>
        <translation>&amp;IP διαμεσολαβητή:</translation>
    </message>
    <message>
        <source>&amp;Port:</source>
        <translation>&amp;Θύρα:</translation>
    </message>
    <message>
        <source>Port of the proxy (e.g. 9050)</source>
        <translation>Θύρα διαμεσολαβητή</translation>
    </message>
    <message>
        <source>Used for reaching peers via:</source>
        <translation>Χρησιμοποιείται για να φτάσεις στους σύντροφους μέσω:</translation>
    </message>
    <message>
        <source>IPv4</source>
        <translation>IPv4</translation>
    </message>
    <message>
        <source>IPv6</source>
        <translation>IPv6</translation>
    </message>
    <message>
        <source>Tor</source>
        <translation>Tor</translation>
    </message>
    <message>
        <source>Connect to the Bitcoin network through a separate SOCKS5 proxy for Tor hidden services.</source>
        <translation>Συνδεθείτε στο δίκτυο Bitcoin μέσω ενός ξεχωριστού διακομιστή μεσολάβησης SOCKS5 για κρυφές υπηρεσίες Tor.</translation>
    </message>
    <message>
        <source>&amp;Window</source>
        <translation>&amp;Παράθυρο</translation>
    </message>
    <message>
        <source>Show only a tray icon after minimizing the window.</source>
        <translation>Εμφάνιση μόνο εικονιδίου στην περιοχή ειδοποιήσεων κατά την ελαχιστοποίηση.</translation>
    </message>
    <message>
        <source>&amp;Minimize to the tray instead of the taskbar</source>
        <translation>&amp;Ελαχιστοποίηση στην περιοχή ειδοποιήσεων αντί της γραμμής εργασιών</translation>
    </message>
    <message>
        <source>M&amp;inimize on close</source>
        <translation>Ε&amp;λαχιστοποίηση κατά το κλείσιμο</translation>
    </message>
    <message>
        <source>&amp;Display</source>
        <translation>&amp;Απεικόνιση</translation>
    </message>
    <message>
        <source>User Interface &amp;language:</source>
        <translation>Γλώσσα περιβάλλοντος εργασίας:</translation>
    </message>
    <message>
        <source>The user interface language can be set here. This setting will take effect after restarting %1.</source>
        <translation>Η γλώσσα διεπαφής χρήστη μπορεί να οριστεί εδώ. Αυτή η ρύθμιση θα τεθεί σε ισχύ μετά την επανεκκίνηση του %1.</translation>
    </message>
    <message>
        <source>&amp;Unit to show amounts in:</source>
        <translation>&amp;Μονάδα μέτρησης:</translation>
    </message>
    <message>
        <source>Choose the default subdivision unit to show in the interface and when sending coins.</source>
        <translation>Διαλέξτε την προεπιλεγμένη υποδιαίρεση που θα εμφανίζεται όταν στέλνετε νομίσματα.</translation>
    </message>
    <message>
        <source>Whether to show coin control features or not.</source>
        <translation>Επιλογή κατά πόσο να αναδείχνονται οι δυνατότητες ελέγχου κερμάτων.</translation>
    </message>
    <message>
        <source>Options set in this dialog are overridden by the command line or in the configuration file:</source>
        <translation>Οι επιλογές που έχουν οριστεί σε αυτό το παράθυρο διαλόγου παραβλέπονται από τη γραμμή εντολών ή από το αρχείο διαμόρφωσης:</translation>
    </message>
    <message>
        <source>&amp;OK</source>
        <translation>&amp;ΟΚ</translation>
    </message>
    <message>
        <source>&amp;Cancel</source>
        <translation>&amp;Ακύρωση</translation>
    </message>
    <message>
        <source>default</source>
        <translation>προεπιλογή</translation>
    </message>
    <message>
        <source>none</source>
        <translation>κανένα</translation>
    </message>
    <message>
        <source>Confirm options reset</source>
        <translation>Επιβεβαίωση των επιλογών επαναφοράς</translation>
    </message>
    <message>
        <source>Client restart required to activate changes.</source>
        <translation>Χρειάζεται επανεκκίνηση του προγράμματος για να ενεργοποιηθούν οι αλλαγές.</translation>
    </message>
    <message>
        <source>Client will be shut down. Do you want to proceed?</source>
        <translation>Ο πελάτης θα τερματιστεί. Θέλετε να συνεχίσετε?</translation>
    </message>
    <message>
        <source>Configuration options</source>
        <translation> 
Επιλογές διαμόρφωσης</translation>
    </message>
    <message>
        <source>The configuration file is used to specify advanced user options which override GUI settings. Additionally, any command-line options will override this configuration file.</source>
        <translation>Το αρχείο ρυθμίσεων χρησιμοποιείται για τον προσδιορισμό των προχωρημένων επιλογών χρηστών που παρακάμπτουν τις ρυθμίσεις GUI. Επιπλέον, όλες οι επιλογές γραμμής εντολών θα αντικαταστήσουν αυτό το αρχείο ρυθμίσεων.</translation>
    </message>
    <message>
        <source>Error</source>
        <translation>Σφάλμα</translation>
    </message>
    <message>
        <source>The configuration file could not be opened.</source>
        <translation>Το αρχείο διαμόρφωσης δεν ήταν δυνατό να ανοιχτεί.</translation>
    </message>
    <message>
        <source>This change would require a client restart.</source>
        <translation>Η αλλαγή αυτή θα χρειαστεί επανεκκίνηση του προγράμματος</translation>
    </message>
    <message>
        <source>The supplied proxy address is invalid.</source>
        <translation>Δεν είναι έγκυρη η διεύθυνση διαμεσολαβητή</translation>
    </message>
</context>
<context>
    <name>OverviewPage</name>
    <message>
        <source>Form</source>
        <translation>Φόρμα</translation>
    </message>
    <message>
        <source>The displayed information may be out of date. Your wallet automatically synchronizes with the Particl network after a connection is established, but this process has not completed yet.</source>
        <translation>Οι πληροφορίες που εμφανίζονται μπορεί να είναι ξεπερασμένες. Το πορτοφόλι σας συγχρονίζεται αυτόματα με το δίκτυο Particl μετά από μια σύνδεση, αλλά αυτή η διαδικασία δεν έχει ακόμη ολοκληρωθεί.</translation>
    </message>
    <message>
        <source>Watch-only:</source>
        <translation>Επίβλεψη μόνο:</translation>
    </message>
    <message>
        <source>Available:</source>
        <translation>Διαθέσιμο:</translation>
    </message>
    <message>
        <source>Your current spendable balance</source>
        <translation>Το τρέχον διαθέσιμο υπόλοιπο</translation>
    </message>
    <message>
        <source>Pending:</source>
        <translation>Εκκρεμούν:</translation>
    </message>
    <message>
        <source>Total of transactions that have yet to be confirmed, and do not yet count toward the spendable balance</source>
        <translation>Το άθροισμα των συναλλαγών που δεν έχουν ακόμα επιβεβαιωθεί και δεν προσμετρώνται στο τρέχον διαθέσιμο υπόλοιπό σας</translation>
    </message>
    <message>
        <source>Immature:</source>
        <translation>Ανώριμος</translation>
    </message>
    <message>
        <source>Mined balance that has not yet matured</source>
        <translation>Εξορυγμένο υπόλοιπο που δεν έχει ακόμα ωριμάσει</translation>
    </message>
    <message>
        <source>Balances</source>
        <translation>Υπόλοιπο:</translation>
    </message>
    <message>
        <source>Total:</source>
        <translation>Σύνολο:</translation>
    </message>
    <message>
        <source>Your current total balance</source>
        <translation>Το τρέχον συνολικό υπόλοιπο</translation>
    </message>
    <message>
        <source>Your current balance in watch-only addresses</source>
        <translation>Το τρέχον υπόλοιπο σας σε διευθύνσεις παρακολούθησης μόνο</translation>
    </message>
    <message>
        <source>Spendable:</source>
        <translation>Ξοδεμένα:</translation>
    </message>
    <message>
        <source>Recent transactions</source>
        <translation>Πρόσφατες συναλλαγές</translation>
    </message>
    <message>
        <source>Unconfirmed transactions to watch-only addresses</source>
        <translation>Μη επικυρωμένες συναλλαγές σε διευθύνσεις παρακολούθησης μόνο</translation>
    </message>
    <message>
        <source>Mined balance in watch-only addresses that has not yet matured</source>
        <translation>Εξορυγμένο υπόλοιπο σε διευθύνσεις παρακολούθησης μόνο που δεν έχει ωριμάσει ακόμα</translation>
    </message>
    <message>
        <source>Current total balance in watch-only addresses</source>
        <translation>Το τρέχον συνολικό υπόλοιπο σε διευθύνσεις παρακολούθησης μόνο</translation>
    </message>
</context>
<context>
    <name>PaymentServer</name>
    <message>
        <source>Payment request error</source>
        <translation>Σφάλμα αίτησης πληρωμής</translation>
    </message>
    <message>
        <source>Cannot start particl: click-to-pay handler</source>
        <translation>Δεν είναι δυνατή η εκκίνηση του particl: χειριστής click-to-pay</translation>
    </message>
    <message>
        <source>URI handling</source>
        <translation>URI χειριστής</translation>
    </message>
    <message>
        <source>'bitcoin://' is not a valid URI. Use 'bitcoin:' instead.</source>
        <translation>'bitcoin: //' δεν είναι έγκυρο URI. Χρησιμοποιήστε το "bitcoin:" αντ 'αυτού.</translation>
    </message>
    <message>
        <source>Due to widespread security flaws in BIP70 it's strongly recommended that any merchant instructions to switch wallets be ignored.</source>
        <translation>Λόγω εκτεταμένων αδυναμιών ασφαλείας στο BIP70 συνιστάται ανεπιφύλακτα να αγνοούνται οι οδηγίες του εμπόρου για την αλλαγή πορτοφολιών.</translation>
    </message>
    <message>
        <source>If you are receiving this error you should request the merchant provide a BIP21 compatible URI.</source>
        <translation>Αν λαμβάνετε αυτό το σφάλμα, θα πρέπει να ζητήσετε από τον έμπορο να παράσχει URI συμβατό με BIP21.</translation>
    </message>
    <message>
        <source>Invalid payment address %1</source>
        <translation>Μη έγκυρη διεύθυνση πληρωμής %1</translation>
    </message>
    <message>
        <source>URI cannot be parsed! This can be caused by an invalid Bitcoin address or malformed URI parameters.</source>
        <translation>Δεν είναι δυνατή η ανάλυση του URI! Αυτό μπορεί να προκληθεί από μη έγκυρη διεύθυνση Bitcoin ή παραμορφωμένες παραμέτρους URI.</translation>
    </message>
    <message>
        <source>Payment request file handling</source>
        <translation>Επεξεργασία αρχείου αίτησης πληρωμής</translation>
    </message>
    <message>
        <source>Payment request rejected</source>
        <translation>Η αίτηση πληρωμής απορρίφθηκε</translation>
    </message>
    <message>
        <source>Payment request expired.</source>
        <translation>Η αίτηση πληρωμής έληξε.</translation>
    </message>
    <message>
        <source>Invalid payment request.</source>
        <translation>Μη έγκυρο αίτημα πληρωμής.</translation>
    </message>
    <message>
        <source>Payment request cannot be parsed!</source>
        <translation>Δεν είναι δυνατή η ανάλυση της αίτησης πληρωμής!</translation>
    </message>
    <message>
        <source>Network request error</source>
        <translation>Σφάλμα αίτησης δικτύου</translation>
    </message>
    <message>
        <source>Payment acknowledged</source>
        <translation>Η πληρωμή αναγνωρίστηκε</translation>
    </message>
</context>
<context>
    <name>PeerTableModel</name>
    <message>
        <source>User Agent</source>
        <translation>Agent χρήστη</translation>
    </message>
    <message>
        <source>Node/Service</source>
        <translation>Κόμβος / Υπηρεσία</translation>
    </message>
    <message>
        <source>NodeId</source>
        <translation>Node ID</translation>
    </message>
    <message>
        <source>Ping</source>
        <translation>Ping</translation>
    </message>
    <message>
        <source>Sent</source>
        <translation>Αποστολή</translation>
    </message>
    <message>
        <source>Received</source>
        <translation>Παραλήφθησαν</translation>
    </message>
</context>
<context>
    <name>QObject</name>
    <message>
        <source>Amount</source>
        <translation>Ποσό</translation>
    </message>
    <message>
        <source>Enter a Particl address (e.g. %1)</source>
        <translation>Εισάγετε μια διεύθυνση Particl (π.χ. %1)</translation>
    </message>
    <message>
        <source>%1 d</source>
        <translation>%1 d</translation>
    </message>
    <message>
        <source>%1 h</source>
        <translation>%1 h</translation>
    </message>
    <message>
        <source>%1 m</source>
        <translation>%1 m</translation>
    </message>
    <message>
        <source>%1 s</source>
        <translation>%1 s</translation>
    </message>
    <message>
        <source>None</source>
        <translation>Κανένα</translation>
    </message>
    <message>
        <source>N/A</source>
        <translation>Μη διαθέσιμο</translation>
    </message>
    <message>
        <source>%1 ms</source>
        <translation>%1 ms</translation>
    </message>
    <message>
        <source>%1 and %2</source>
        <translation>%1 και %2</translation>
    </message>
    <message>
        <source>%1 B</source>
        <translation>%1 B</translation>
    </message>
    <message>
        <source>%1 KB</source>
        <translation>%1 KB</translation>
    </message>
    <message>
        <source>%1 MB</source>
        <translation>%1 MB</translation>
    </message>
    <message>
        <source>%1 GB</source>
        <translation>%1 GB</translation>
    </message>
    <message>
        <source>Error: Specified data directory "%1" does not exist.</source>
        <translation>Σφάλμα: Ο καθορισμένος κατάλογος δεδομένων "%1" δεν υπάρχει.</translation>
    </message>
    <message>
        <source>Error: Cannot parse configuration file: %1.</source>
        <translation>Σφάλμα: Δεν είναι δυνατή η ανάλυση αρχείου ρυθμίσεων: %1.</translation>
    </message>
    <message>
        <source>Error: %1</source>
        <translation>Σφάλμα: %1</translation>
    </message>
    <message>
        <source>%1 didn't yet exit safely...</source>
        <translation> Το %1 δεν έφυγε ακόμα με ασφάλεια...</translation>
    </message>
    <message>
        <source>unknown</source>
        <translation>Άγνωστο</translation>
    </message>
</context>
<context>
    <name>QRImageWidget</name>
    <message>
        <source>&amp;Save Image...</source>
        <translation>&amp;Αποθήκευση εικόνας...</translation>
    </message>
    <message>
        <source>&amp;Copy Image</source>
        <translation>&amp;Αντιγραφή Εικόνας</translation>
    </message>
    <message>
        <source>Resulting URI too long, try to reduce the text for label / message.</source>
        <translation>Το προκύπτον URI είναι πολύ μεγάλο, προσπαθήστε να μειώσετε το κείμενο για ετικέτα / μήνυμα.</translation>
    </message>
    <message>
        <source>Error encoding URI into QR Code.</source>
        <translation>Σφάλμα κωδικοποίησης του URI σε κώδικα QR.</translation>
    </message>
    <message>
        <source>QR code support not available.</source>
        <translation>Η υποστήριξη QR code δεν είναι διαθέσιμη.</translation>
    </message>
    <message>
        <source>Save QR Code</source>
        <translation>Αποθήκευση κωδικού QR</translation>
    </message>
    <message>
        <source>PNG Image (*.png)</source>
        <translation>PNG Εικόνα (*.png)</translation>
    </message>
</context>
<context>
    <name>RPCConsole</name>
    <message>
        <source>N/A</source>
        <translation>Μη διαθέσιμο</translation>
    </message>
    <message>
        <source>Client version</source>
        <translation>Έκδοση Πελάτη</translation>
    </message>
    <message>
        <source>&amp;Information</source>
        <translation>&amp;Πληροφορία</translation>
    </message>
    <message>
        <source>Debug window</source>
        <translation>Παράθυρο αποσφαλμάτωσης</translation>
    </message>
    <message>
        <source>General</source>
        <translation>Γενικά</translation>
    </message>
    <message>
        <source>Using BerkeleyDB version</source>
        <translation>Χρήση BerkeleyDB έκδοσης</translation>
    </message>
    <message>
        <source>Datadir</source>
        <translation>Κατάλογος Δεδομένων</translation>
    </message>
    <message>
        <source>Blocksdir</source>
        <translation>Κατάλογος των Μπλοκς</translation>
    </message>
    <message>
        <source>To specify a non-default location of the blocks directory use the '%1' option.</source>
        <translation>Για να καθορίσετε μια μη προεπιλεγμένη θέση του καταλόγου μπλοκ, χρησιμοποιήστε την επιλογή '%1'.</translation>
    </message>
    <message>
        <source>Startup time</source>
        <translation>Χρόνος εκκίνησης</translation>
    </message>
    <message>
        <source>Network</source>
        <translation>Δίκτυο</translation>
    </message>
    <message>
        <source>Name</source>
        <translation>Όνομα</translation>
    </message>
    <message>
        <source>Number of connections</source>
        <translation>Αριθμός συνδέσεων</translation>
    </message>
    <message>
        <source>Block chain</source>
        <translation>Αλυσίδα μπλοκ</translation>
    </message>
    <message>
        <source>Current number of blocks</source>
        <translation>Τρέχον αριθμός μπλοκ</translation>
    </message>
    <message>
        <source>Memory Pool</source>
        <translation>Πισίνα μνήμης</translation>
    </message>
    <message>
        <source>Current number of transactions</source>
        <translation>Τρέχων αριθμός συναλλαγών</translation>
    </message>
    <message>
        <source>Memory usage</source>
        <translation>χρήση Μνήμης</translation>
    </message>
    <message>
        <source>Wallet: </source>
        <translation>Πορτοφόλι:</translation>
    </message>
    <message>
        <source>(none)</source>
        <translation>(κενό)</translation>
    </message>
    <message>
        <source>&amp;Reset</source>
        <translation>&amp;Επαναφορά</translation>
    </message>
    <message>
        <source>Received</source>
        <translation>Παραλήφθησαν</translation>
    </message>
    <message>
        <source>Sent</source>
        <translation>Αποστολή</translation>
    </message>
    <message>
        <source>&amp;Peers</source>
        <translation>&amp;Χρήστες</translation>
    </message>
    <message>
        <source>Banned peers</source>
        <translation>Αποκλεισμένοι συνομήλικοι</translation>
    </message>
    <message>
        <source>Select a peer to view detailed information.</source>
        <translation>Επιλέξτε ένα χρήστη για να δείτε αναλυτικές πληροφορίες.</translation>
    </message>
    <message>
        <source>Whitelisted</source>
        <translation> Τα στοιχεία που έχουν πρόσβαση στο σύστημα</translation>
    </message>
    <message>
        <source>Direction</source>
        <translation>Κατεύθυνση</translation>
    </message>
    <message>
        <source>Version</source>
        <translation>Έκδοση</translation>
    </message>
    <message>
        <source>Starting Block</source>
        <translation>Αρχικό Μπλοκ</translation>
    </message>
    <message>
        <source>Synced Headers</source>
        <translation>Συγχρονισμένες Κεφαλίδες</translation>
    </message>
    <message>
        <source>Synced Blocks</source>
        <translation>Συγχρονισμένα Μπλοκς</translation>
    </message>
    <message>
        <source>User Agent</source>
        <translation>Agent χρήστη</translation>
    </message>
    <message>
        <source>Open the %1 debug log file from the current data directory. This can take a few seconds for large log files.</source>
        <translation>Ανοίξτε το αρχείο καταγραφής εντοπισμού σφαλμάτων %1 από τον τρέχοντα κατάλογο δεδομένων. Αυτό μπορεί να διαρκέσει μερικά δευτερόλεπτα για τα μεγάλα αρχεία καταγραφής.</translation>
    </message>
    <message>
        <source>Decrease font size</source>
        <translation>Μείωση μεγέθους γραμματοσειράς</translation>
    </message>
    <message>
        <source>Increase font size</source>
        <translation>Αύξηση μεγέθους γραμματοσειράς</translation>
    </message>
    <message>
        <source>Services</source>
        <translation>Υπηρεσίες</translation>
    </message>
    <message>
        <source>Ban Score</source>
        <translation>Σκορ Aποκλεισμού</translation>
    </message>
    <message>
        <source>Connection Time</source>
        <translation>Χρόνος σύνδεσης</translation>
    </message>
    <message>
        <source>Last Send</source>
        <translation>Τελευταία αποστολή</translation>
    </message>
    <message>
        <source>Last Receive</source>
        <translation>Τελευταία λήψη</translation>
    </message>
    <message>
        <source>Ping Time</source>
        <translation>Χρόνος καθυστέρησης</translation>
    </message>
    <message>
        <source>The duration of a currently outstanding ping.</source>
        <translation>Η διάρκεια ενός τρέχοντος ping.</translation>
    </message>
    <message>
        <source>Ping Wait</source>
        <translation>Ping Αναμονή</translation>
    </message>
    <message>
        <source>Min Ping</source>
        <translation>Ελάχιστο Min</translation>
    </message>
    <message>
        <source>Time Offset</source>
        <translation>Χρονική αντιστάθμιση</translation>
    </message>
    <message>
        <source>Last block time</source>
        <translation>Χρόνος τελευταίου μπλοκ</translation>
    </message>
    <message>
        <source>&amp;Open</source>
        <translation>&amp;Άνοιγμα</translation>
    </message>
    <message>
        <source>&amp;Console</source>
        <translation>&amp;Κονσόλα</translation>
    </message>
    <message>
        <source>&amp;Network Traffic</source>
        <translation>&amp;Κίνηση δικτύου</translation>
    </message>
    <message>
        <source>Totals</source>
        <translation>Σύνολα</translation>
    </message>
    <message>
        <source>In:</source>
        <translation>Εισερχόμενα:</translation>
    </message>
    <message>
        <source>Out:</source>
        <translation>Εξερχόμενα:</translation>
    </message>
    <message>
        <source>Debug log file</source>
        <translation>Αρχείο καταγραφής εντοπισμού σφαλμάτων</translation>
    </message>
    <message>
        <source>Clear console</source>
        <translation>Καθαρισμός κονσόλας</translation>
    </message>
    <message>
        <source>1 &amp;hour</source>
        <translation>1 &amp;ώρα</translation>
    </message>
    <message>
        <source>1 &amp;day</source>
        <translation>1 &amp;μέρα</translation>
    </message>
    <message>
        <source>1 &amp;week</source>
        <translation>1 &amp;εβδομάδα</translation>
    </message>
    <message>
        <source>1 &amp;year</source>
        <translation>1 &amp;χρόνος</translation>
    </message>
    <message>
        <source>&amp;Disconnect</source>
        <translation>&amp;Αποσύνδεση</translation>
    </message>
    <message>
        <source>Ban for</source>
        <translation>Απαγόρευση για</translation>
    </message>
    <message>
        <source>&amp;Unban</source>
        <translation>&amp;Ακύρωση Απαγόρευσης</translation>
    </message>
    <message>
        <source>Welcome to the %1 RPC console.</source>
        <translation>Καλώς ήρθατε στην κονσόλα %1 RPC.</translation>
    </message>
    <message>
        <source>Use up and down arrows to navigate history, and %1 to clear screen.</source>
        <translation>Χρησιμοποιήστε τα βέλη πάνω και κάτω για να περιηγηθείτε στο ιστορικό και το %1 για να καθαρίσετε την οθόνη.</translation>
    </message>
    <message>
        <source>Type %1 for an overview of available commands.</source>
        <translation>Πληκτρολογήστε %1 για μια επισκόπηση των διαθέσιμων εντολών.</translation>
    </message>
    <message>
        <source>For more information on using this console type %1.</source>
        <translation>Για περισσότερες πληροφορίες σχετικά με τη χρήση αυτού του τύπου κονσόλας %1.</translation>
    </message>
    <message>
        <source>WARNING: Scammers have been active, telling users to type commands here, stealing their wallet contents. Do not use this console without fully understanding the ramifications of a command.</source>
        <translation>ΠΡΟΕΙΔΟΠΟΙΗΣΗ: Οι απατεώνες είναι ενεργοί, λέγοντας στους χρήστες να πληκτρολογούν εντολές εδώ, κλέβοντας τα περιεχόμενα του πορτοφολιού τους. Μην χρησιμοποιείτε αυτήν την κονσόλα χωρίς να κατανοείτε πλήρως τις συνέπειες μιας εντολής.</translation>
    </message>
    <message>
        <source>Network activity disabled</source>
        <translation>Η δραστηριότητα δικτύου είναι απενεργοποιημένη</translation>
    </message>
    <message>
        <source>Executing command without any wallet</source>
        <translation>Εκτέλεση εντολής χωρίς πορτοφόλι</translation>
    </message>
    <message>
        <source>Executing command using "%1" wallet</source>
        <translation> 
Εκτελέστε εντολή χρησιμοποιώντας το πορτοφόλι "%1"</translation>
    </message>
    <message>
        <source>(node id: %1)</source>
        <translation>(αναγνωριστικό κόμβου: %1)</translation>
    </message>
    <message>
        <source>via %1</source>
        <translation>μέσω %1</translation>
    </message>
    <message>
        <source>never</source>
        <translation>ποτέ</translation>
    </message>
    <message>
        <source>Inbound</source>
        <translation>Εισερχόμενα</translation>
    </message>
    <message>
        <source>Outbound</source>
        <translation>Εξερχόμενα</translation>
    </message>
    <message>
        <source>Yes</source>
        <translation>Ναι</translation>
    </message>
    <message>
        <source>No</source>
        <translation>Όχι</translation>
    </message>
    <message>
        <source>Unknown</source>
        <translation>Άγνωστο(α)</translation>
    </message>
</context>
<context>
    <name>ReceiveCoinsDialog</name>
    <message>
        <source>&amp;Amount:</source>
        <translation>&amp;Ποσό:</translation>
    </message>
    <message>
        <source>&amp;Label:</source>
        <translation>&amp;Επιγραφή</translation>
    </message>
    <message>
        <source>&amp;Message:</source>
        <translation>&amp;Μήνυμα:</translation>
    </message>
    <message>
        <source>An optional message to attach to the payment request, which will be displayed when the request is opened. Note: The message will not be sent with the payment over the Bitcoin network.</source>
        <translation>Ένα προαιρετικό μήνυμα που επισυνάπτεται στο αίτημα πληρωμής, το οποίο θα εμφανιστεί όταν το αίτημα ανοίξει. Σημείωση: Το μήνυμα δεν θα αποσταλεί με την πληρωμή μέσω του δικτύου Bitcoin.</translation>
    </message>
    <message>
        <source>An optional label to associate with the new receiving address.</source>
        <translation>Μια προαιρετική ετικέτα για να συσχετιστεί με τη νέα διεύθυνση λήψης.</translation>
    </message>
    <message>
        <source>Use this form to request payments. All fields are &lt;b&gt;optional&lt;/b&gt;.</source>
        <translation> 
Χρησιμοποιήστε αυτήν τη φόρμα για να ζητήσετε πληρωμές. Όλα τα πεδία είναι &lt;b&gt;προαιρετικά&lt;/b&gt;.</translation>
    </message>
    <message>
        <source>An optional amount to request. Leave this empty or zero to not request a specific amount.</source>
        <translation>Ένα προαιρετικό ποσό για να ζητήσετε. Αφήστε αυτό το κενό ή το μηδέν για να μην ζητήσετε ένα συγκεκριμένο ποσό.</translation>
    </message>
    <message>
        <source>&amp;Create new receiving address</source>
        <translation>&amp;Δημιουργία νέας διεύθυνσης λήψης</translation>
    </message>
    <message>
        <source>Clear all fields of the form.</source>
        <translation>Καθαρισμός όλων των πεδίων της φόρμας.</translation>
    </message>
    <message>
        <source>Clear</source>
        <translation>Καθαρισμός</translation>
    </message>
    <message>
        <source>Native segwit addresses (aka Bech32 or BIP-173) reduce your transaction fees later on and offer better protection against typos, but old wallets don't support them. When unchecked, an address compatible with older wallets will be created instead.</source>
        <translation>Οι εγγενείς διευθύνσεις αλληλογραφίας (aka Bech32 ή BIP-173) μειώνουν αργότερα τις αμοιβές συναλλαγών σας και προσφέρουν καλύτερη προστασία από τυπογραφικά λάθη, αλλά τα παλιά πορτοφόλια δεν τα υποστηρίζουν. Όταν δεν έχει επιλεγεί, θα δημιουργηθεί μια διεύθυνση συμβατή με παλιότερα πορτοφόλια.</translation>
    </message>
    <message>
        <source>Generate native segwit (Bech32) address</source>
        <translation>Δημιουργήστε τη διεύθυνση native segwit (Bech32)</translation>
    </message>
    <message>
        <source>Requested payments history</source>
        <translation> Ιστορικό πληρωμών που ζητήσατε</translation>
    </message>
    <message>
        <source>Show the selected request (does the same as double clicking an entry)</source>
        <translation> Εμφάνιση της επιλεγμένης αίτησης (κάνει το ίδιο με το διπλό κλικ σε μια καταχώρηση)</translation>
    </message>
    <message>
        <source>Show</source>
        <translation>Εμφάνιση</translation>
    </message>
    <message>
        <source>Remove the selected entries from the list</source>
        <translation>Αφαίρεση επιλεγμένων καταχωρίσεων από τη λίστα</translation>
    </message>
    <message>
        <source>Remove</source>
        <translation>Αφαίρεση</translation>
    </message>
    <message>
        <source>Copy URI</source>
        <translation>Αντιγραφή της επιλεγμένης διεύθυνσης στο πρόχειρο του συστήματος</translation>
    </message>
    <message>
        <source>Copy label</source>
        <translation>Αντιγραφή ετικέτας</translation>
    </message>
    <message>
        <source>Copy message</source>
        <translation>Αντιγραφή μηνύματος</translation>
    </message>
    <message>
        <source>Copy amount</source>
        <translation>Αντιγραφή ποσού</translation>
    </message>
</context>
<context>
    <name>ReceiveRequestDialog</name>
    <message>
        <source>QR Code</source>
        <translation>Κώδικας QR</translation>
    </message>
    <message>
        <source>Copy &amp;URI</source>
        <translation>Αντιγραφή της επιλεγμένης διεύθυνσης στο πρόχειρο του συστήματος</translation>
    </message>
    <message>
        <source>Copy &amp;Address</source>
        <translation>Αντιγραφή &amp;Διεύθυνσης</translation>
    </message>
    <message>
        <source>&amp;Save Image...</source>
        <translation>&amp;Αποθήκευση εικόνας...</translation>
    </message>
    <message>
        <source>Request payment to %1</source>
        <translation> Αίτημα πληρωμής στο %1</translation>
    </message>
    <message>
        <source>Payment information</source>
        <translation>Πληροφορίες πληρωμής</translation>
    </message>
    <message>
        <source>URI</source>
        <translation>URI</translation>
    </message>
    <message>
        <source>Address</source>
        <translation>Διεύθυνση</translation>
    </message>
    <message>
        <source>Amount</source>
        <translation>Ποσό</translation>
    </message>
    <message>
        <source>Label</source>
        <translation>Ετικέτα</translation>
    </message>
    <message>
        <source>Message</source>
        <translation>Μήνυμα</translation>
    </message>
    <message>
        <source>Wallet</source>
        <translation>Πορτοφόλι</translation>
    </message>
</context>
<context>
    <name>RecentRequestsTableModel</name>
    <message>
        <source>Date</source>
        <translation>Ημερομηνία</translation>
    </message>
    <message>
        <source>Label</source>
        <translation>Ετικέτα</translation>
    </message>
    <message>
        <source>Message</source>
        <translation>Μήνυμα</translation>
    </message>
    <message>
        <source>(no label)</source>
        <translation>(χωρίς ετικέτα)</translation>
    </message>
    <message>
        <source>(no amount requested)</source>
        <translation>(δεν ζητήθηκε ποσό)</translation>
    </message>
    <message>
        <source>Requested</source>
        <translation>Ζητείται</translation>
    </message>
</context>
<context>
    <name>SendCoinsDialog</name>
    <message>
        <source>Send Coins</source>
        <translation>Αποστολή νομισμάτων</translation>
    </message>
    <message>
        <source>Coin Control Features</source>
        <translation>Χαρακτηριστικά επιλογής κερμάτων</translation>
    </message>
    <message>
        <source>Inputs...</source>
        <translation>Εισροές...</translation>
    </message>
    <message>
        <source>automatically selected</source>
        <translation>επιλεγμένο αυτόματα</translation>
    </message>
    <message>
        <source>Insufficient funds!</source>
        <translation>Ανεπαρκές κεφάλαιο!</translation>
    </message>
    <message>
        <source>Quantity:</source>
        <translation>Ποσότητα:</translation>
    </message>
    <message>
        <source>Bytes:</source>
        <translation>Bytes:</translation>
    </message>
    <message>
        <source>Amount:</source>
        <translation>Ποσό:</translation>
    </message>
    <message>
        <source>Fee:</source>
        <translation>Ταρίφα:</translation>
    </message>
    <message>
        <source>After Fee:</source>
        <translation>Ταρίφα αλλαγής:</translation>
    </message>
    <message>
        <source>Change:</source>
        <translation>Ρέστα:</translation>
    </message>
    <message>
        <source>If this is activated, but the change address is empty or invalid, change will be sent to a newly generated address.</source>
        <translation>Όταν ενεργό, αλλά η διεύθυνση ρέστων είναι κενή ή άκυρη, τα ρέστα θα σταλούν σε μία πρόσφατα δημιουργημένη διεύθυνση.</translation>
    </message>
    <message>
        <source>Custom change address</source>
        <translation>Προσαρμοσμένη διεύθυνση ρέστων</translation>
    </message>
    <message>
        <source>Transaction Fee:</source>
        <translation>Τέλος συναλλαγής:</translation>
    </message>
    <message>
        <source>Choose...</source>
        <translation>Επιλογή...</translation>
    </message>
    <message>
        <source>Using the fallbackfee can result in sending a transaction that will take several hours or days (or never) to confirm. Consider choosing your fee manually or wait until you have validated the complete chain.</source>
        <translation>Η χρήση του fallbackfee μπορεί να έχει ως αποτέλεσμα την αποστολή μιας συναλλαγής που θα χρειαστεί αρκετές ώρες ή ημέρες (ή ποτέ) για επιβεβαίωση. Εξετάστε το ενδεχόμενο να επιλέξετε τη χρέωση σας με μη αυτόματο τρόπο ή να περιμένετε έως ότου επικυρώσετε την πλήρη αλυσίδα.</translation>
    </message>
    <message>
        <source>Warning: Fee estimation is currently not possible.</source>
        <translation> 
Προειδοποίηση: Προς το παρόν δεν είναι δυνατή η εκτίμηση των εξόδων..</translation>
    </message>
    <message>
        <source>Specify a custom fee per kB (1,000 bytes) of the transaction's virtual size.

Note:  Since the fee is calculated on a per-byte basis, a fee of "100 satoshis per kB" for a transaction size of 500 bytes (half of 1 kB) would ultimately yield a fee of only 50 satoshis.</source>
        <translation>Καθορίστε μια προσαρμοσμένη χρέωση ανά kB (1.000 bytes) του εικονικού μεγέθους της συναλλαγής.

Σημείωση: Δεδομένου ότι η χρέωση υπολογίζεται ανά βάση, η αμοιβή "100 satoshis ανά kB" για ένα μέγεθος συναλλαγής 500 bytes (το μισό του 1 kB) θα αποφέρει τέλος μόνο 50 satoshis.</translation>
    </message>
    <message>
        <source>per kilobyte</source>
        <translation>ανά kilobyte</translation>
    </message>
    <message>
        <source>Hide</source>
        <translation>Απόκρυψη</translation>
    </message>
    <message>
        <source>Recommended:</source>
        <translation>Προτεινόμενο:</translation>
    </message>
    <message>
        <source>Custom:</source>
        <translation>Προσαρμογή:</translation>
    </message>
    <message>
        <source>(Smart fee not initialized yet. This usually takes a few blocks...)</source>
        <translation>(Η έξυπνη αμοιβή δεν έχει αρχικοποιηθεί ακόμη, συνήθως χρειάζεται λίγα τετράγωνα...)</translation>
    </message>
    <message>
        <source>Send to multiple recipients at once</source>
        <translation>Αποστολή σε πολλούς αποδέκτες ταυτόχρονα</translation>
    </message>
    <message>
        <source>Add &amp;Recipient</source>
        <translation>&amp;Προσθήκη αποδέκτη</translation>
    </message>
    <message>
        <source>Clear all fields of the form.</source>
        <translation>Καθαρισμός όλων των πεδίων της φόρμας.</translation>
    </message>
    <message>
        <source>Dust:</source>
        <translation>Σκόνη:</translation>
    </message>
    <message>
        <source>When there is less transaction volume than space in the blocks, miners as well as relaying nodes may enforce a minimum fee. Paying only this minimum fee is just fine, but be aware that this can result in a never confirming transaction once there is more demand for bitcoin transactions than the network can process.</source>
        <translation>Όταν υπάρχει λιγότερος όγκος συναλλαγών από το χώρο στα μπλοκ, οι ανθρακωρύχοι καθώς και οι κόμβοι αναμετάδοσης μπορούν να επιβάλουν ένα ελάχιστο τέλος. Η πληρωμή μόνο αυτού του ελάχιστου τέλους είναι μια χαρά, αλλά γνωρίζετε ότι αυτό μπορεί να οδηγήσει σε μια συναλλαγή που δεν επιβεβαιώνει ποτέ τη στιγμή που υπάρχει μεγαλύτερη ζήτηση για συναλλαγές bitcoin από ό, τι μπορεί να επεξεργαστεί το δίκτυο.</translation>
    </message>
    <message>
        <source>A too low fee might result in a never confirming transaction (read the tooltip)</source>
        <translation>Μια πολύ χαμηλή χρέωση μπορεί να οδηγήσει σε μια συναλλαγή που δεν επιβεβαιώνει ποτέ (διαβάστε την επεξήγηση εργαλείου)</translation>
    </message>
    <message>
        <source>Confirmation time target:</source>
        <translation>Επιβεβαίωση χρονικού στόχου :</translation>
    </message>
    <message>
        <source>Enable Replace-By-Fee</source>
        <translation>Ενεργοποίηση Αντικατάστασης-Aπό-Έξοδα:</translation>
    </message>
    <message>
        <source>With Replace-By-Fee (BIP-125) you can increase a transaction's fee after it is sent. Without this, a higher fee may be recommended to compensate for increased transaction delay risk.</source>
        <translation>Με την υπηρεσία αντικατάστασης-πληρωμής (BIP-125) μπορείτε να αυξήσετε το τέλος μιας συναλλαγής μετά την αποστολή. Χωρίς αυτό, μπορεί να συνιστάται υψηλότερη αμοιβή για την αντιστάθμιση του αυξημένου κινδύνου καθυστέρησης της συναλλαγής.</translation>
    </message>
    <message>
        <source>Clear &amp;All</source>
        <translation>Καθαρισμός &amp;Όλων</translation>
    </message>
    <message>
        <source>Balance:</source>
        <translation>Υπόλοιπο:</translation>
    </message>
    <message>
        <source>Confirm the send action</source>
        <translation>Επιβεβαίωση αποστολής</translation>
    </message>
    <message>
        <source>S&amp;end</source>
        <translation>Αποστολή</translation>
    </message>
    <message>
        <source>Copy quantity</source>
        <translation>Αντιγραφή ποσότητας</translation>
    </message>
    <message>
        <source>Copy amount</source>
        <translation>Αντιγραφή ποσού</translation>
    </message>
    <message>
        <source>Copy fee</source>
        <translation>Αντιγραφή τελών</translation>
    </message>
    <message>
        <source>Copy after fee</source>
        <translation>Αντιγραφή μετά τα έξοδα</translation>
    </message>
    <message>
        <source>Copy bytes</source>
        <translation>Αντιγραφή των bytes</translation>
    </message>
    <message>
        <source>Copy dust</source>
        <translation>Αντιγραφή σκόνης</translation>
    </message>
    <message>
        <source>Copy change</source>
        <translation>Αντιγραφή αλλαγής</translation>
    </message>
    <message>
        <source>%1 (%2 blocks)</source>
        <translation>%1 (%2 μπλοκς)</translation>
    </message>
    <message>
        <source> from wallet '%1'</source>
        <translation>από πορτοφόλι '%1'</translation>
    </message>
    <message>
        <source>%1 to '%2'</source>
        <translation>%1 προς το '%2'</translation>
    </message>
    <message>
        <source>%1 to %2</source>
        <translation>%1 προς το %2</translation>
    </message>
    <message>
        <source>Are you sure you want to send?</source>
        <translation> 
Είστε βέβαιοι ότι θέλετε να στείλετε;</translation>
    </message>
    <message>
        <source>or</source>
        <translation>ή</translation>
    </message>
    <message>
        <source>You can increase the fee later (signals Replace-By-Fee, BIP-125).</source>
        <translation> Μπορείτε να αυξήσετε αργότερα την αμοιβή (σήματα Αντικατάσταση-By-Fee, BIP-125).</translation>
    </message>
    <message>
        <source>Please, review your transaction.</source>
        <translation>Παρακαλούμε, ελέγξτε τη συναλλαγή σας.</translation>
    </message>
    <message>
        <source>Transaction fee</source>
        <translation>Κόστος συναλλαγής</translation>
    </message>
    <message>
        <source>Not signalling Replace-By-Fee, BIP-125.</source>
        <translation> 
Δεν σηματοδοτεί την Aντικατάσταση-Aπό-Έξοδο, BIP-125.</translation>
    </message>
    <message>
        <source>Total Amount</source>
        <translation>Συνολικό Ποσό</translation>
    </message>
    <message>
        <source>To review recipient list click "Show Details..."</source>
        <translation>Για να ελέγξετε τη λίστα παραληπτών, κάντε κλικ στην επιλογή "Εμφάνιση λεπτομερειών..."</translation>
    </message>
    <message>
        <source>Confirm send coins</source>
        <translation> Επιβεβαιώστε την αποστολή νομισμάτων</translation>
    </message>
    <message>
        <source>The recipient address is not valid. Please recheck.</source>
        <translation> 
Η διεύθυνση παραλήπτη δεν είναι έγκυρη. Ελέγξτε ξανά.</translation>
    </message>
    <message>
        <source>The amount to pay must be larger than 0.</source>
        <translation>Το ποσό που πρέπει να πληρώσει πρέπει να είναι μεγαλύτερο από το 0.</translation>
    </message>
    <message>
        <source>The amount exceeds your balance.</source>
        <translation>Το ποσό υπερβαίνει το υπόλοιπό σας.</translation>
    </message>
    <message>
        <source>The total exceeds your balance when the %1 transaction fee is included.</source>
        <translation> Το σύνολο υπερβαίνει το υπόλοιπό σας όταν περιλαμβάνεται το τέλος συναλλαγής %1.</translation>
    </message>
    <message>
        <source>Duplicate address found: addresses should only be used once each.</source>
        <translation>Βρέθηκε διπλή διεύθυνση: οι διευθύνσεις θα πρέπει να χρησιμοποιούνται μόνο μία φορά.</translation>
    </message>
    <message>
        <source>Transaction creation failed!</source>
        <translation>Η δημιουργία της συναλλαγής απέτυχε!</translation>
    </message>
    <message>
        <source>A fee higher than %1 is considered an absurdly high fee.</source>
        <translation>Ένα τέλος υψηλότερο από το %1 θεωρείται ένα παράλογο υψηλό έξοδο.</translation>
    </message>
    <message>
        <source>Payment request expired.</source>
        <translation>Η αίτηση πληρωμής έληξε.</translation>
    </message>
    <message>
        <source>Warning: Invalid Bitcoin address</source>
        <translation>Προειδοποίηση: Μη έγκυρη διεύθυνση Bitcoin</translation>
    </message>
    <message>
        <source>Warning: Unknown change address</source>
        <translation>Προειδοποίηση: Άγνωστη διεύθυνση αλλαγής</translation>
    </message>
    <message>
        <source>Confirm custom change address</source>
        <translation>Επιβεβαιώστε τη διεύθυνση προσαρμοσμένης αλλαγής</translation>
    </message>
    <message>
        <source>The address you selected for change is not part of this wallet. Any or all funds in your wallet may be sent to this address. Are you sure?</source>
        <translation>Η διεύθυνση που επιλέξατε για αλλαγή δεν αποτελεί μέρος αυτού του πορτοφολιού. Οποιαδήποτε ή όλα τα κεφάλαια στο πορτοφόλι σας μπορούν να σταλούν σε αυτή τη διεύθυνση. Είσαι σίγουρος?</translation>
    </message>
    <message>
        <source>(no label)</source>
        <translation>(χωρίς ετικέτα)</translation>
    </message>
</context>
<context>
    <name>SendCoinsEntry</name>
    <message>
        <source>A&amp;mount:</source>
        <translation>&amp;Ποσό:</translation>
    </message>
    <message>
        <source>Pay &amp;To:</source>
        <translation>Πληρωμή &amp;σε:</translation>
    </message>
    <message>
        <source>&amp;Label:</source>
        <translation>&amp;Επιγραφή</translation>
    </message>
    <message>
        <source>Choose previously used address</source>
        <translation>Επιλογή διεύθυνσης που έχει ήδη χρησιμοποιηθεί</translation>
    </message>
    <message>
        <source>This is a normal payment.</source>
        <translation>Αυτή είναι μια απλή πληρωμή.</translation>
    </message>
    <message>
        <source>The Particl address to send the payment to</source>
        <translation>Η διεύθυνση Particl που θα σταλεί η πληρωμή</translation>
    </message>
    <message>
        <source>Alt+A</source>
        <translation>Alt+A</translation>
    </message>
    <message>
        <source>Paste address from clipboard</source>
        <translation>Επικόλληση διεύθυνσης από το βιβλίο διευθύνσεων</translation>
    </message>
    <message>
        <source>Alt+P</source>
        <translation>Alt+P</translation>
    </message>
    <message>
        <source>Remove this entry</source>
        <translation>Αφαίρεση αυτής της καταχώρησης</translation>
    </message>
    <message>
        <source>The fee will be deducted from the amount being sent. The recipient will receive less bitcoins than you enter in the amount field. If multiple recipients are selected, the fee is split equally.</source>
        <translation>Το τέλος θα αφαιρεθεί από το ποσό που αποστέλλεται. Ο παραλήπτης θα λάβει λιγότερα bitcoins από ό,τι εισάγετε στο πεδίο ποσό. Εάν επιλεγούν πολλοί παραλήπτες, το έξοδο διαιρείται εξίσου.</translation>
    </message>
    <message>
        <source>Use available balance</source>
        <translation>Χρησιμοποιήστε το διαθέσιμο υπόλοιπο</translation>
    </message>
    <message>
        <source>Message:</source>
        <translation>Μήνυμα:</translation>
    </message>
    <message>
        <source>This is an unauthenticated payment request.</source>
        <translation>Πρόκειται για αίτημα πληρωμής χωρίς έλεγχο ταυτότητας.</translation>
    </message>
    <message>
        <source>This is an authenticated payment request.</source>
        <translation>Πρόκειται για ένα πιστοποιημένο αίτημα πληρωμής.</translation>
    </message>
    <message>
        <source>Enter a label for this address to add it to the list of used addresses</source>
        <translation>Εισάγετε μία ετικέτα για αυτή την διεύθυνση για να προστεθεί στη λίστα με τις χρησιμοποιημένες διευθύνσεις</translation>
    </message>
    <message>
        <source>A message that was attached to the bitcoin: URI which will be stored with the transaction for your reference. Note: This message will not be sent over the Bitcoin network.</source>
        <translation>Ένα μήνυμα που επισυνάφθηκε στο bitcoin: URI το οποίο θα αποθηκευτεί με τη συναλλαγή για αναφορά. Σημείωση: Αυτό το μήνυμα δεν θα σταλεί μέσω του δικτύου Bitcoin.</translation>
    </message>
    <message>
        <source>Pay To:</source>
        <translation>Πληρωμή σε:</translation>
    </message>
    <message>
        <source>Memo:</source>
        <translation>Σημείωση:</translation>
    </message>
    </context>
<context>
    <name>SendConfirmationDialog</name>
    <message>
        <source>Yes</source>
        <translation>Ναι</translation>
    </message>
</context>
<context>
    <name>ShutdownWindow</name>
    <message>
        <source>%1 is shutting down...</source>
        <translation>Το %1 τερματίζεται ...</translation>
    </message>
    <message>
        <source>Do not shut down the computer until this window disappears.</source>
        <translation>Μην απενεργοποιήσετε τον υπολογιστή μέχρι να κλείσει αυτό το παράθυρο.</translation>
    </message>
</context>
<context>
    <name>SignVerifyMessageDialog</name>
    <message>
        <source>Signatures - Sign / Verify a Message</source>
        <translation>Υπογραφές - Είσοδος / Επαλήθευση Mηνύματος</translation>
    </message>
    <message>
        <source>&amp;Sign Message</source>
        <translation>&amp;Υπογραφή Μηνύματος</translation>
    </message>
    <message>
<<<<<<< HEAD
        <source>The Particl address to sign the message with</source>
        <translation>Διεύθυνση Particl που θα σταλεί το μήνυμα</translation>
=======
        <source>You can sign messages/agreements with your addresses to prove you can receive bitcoins sent to them. Be careful not to sign anything vague or random, as phishing attacks may try to trick you into signing your identity over to them. Only sign fully-detailed statements you agree to.</source>
        <translation>Μπορείτε να υπογράψετε μηνύματα/συμφωνίες με τις διευθύνσεις σας για να αποδείξετε ότι μπορείτε να λάβετε τα bitcoins που τους αποστέλλονται. Προσέξτε να μην υπογράψετε τίποτα ασαφές ή τυχαίο, καθώς οι επιθέσεις ηλεκτρονικού "ψαρέματος" ενδέχεται να σας εξαπατήσουν να υπογράψετε την ταυτότητά σας σε αυτούς. Υπογράψτε μόνο πλήρως λεπτομερείς δηλώσεις που συμφωνείτε.</translation>
    </message>
    <message>
        <source>The Bitcoin address to sign the message with</source>
        <translation>Διεύθυνση Bitcoin που θα σταλεί το μήνυμα</translation>
>>>>>>> e301a9fd
    </message>
    <message>
        <source>Choose previously used address</source>
        <translation>Επιλογή διεύθυνσης που έχει ήδη χρησιμοποιηθεί</translation>
    </message>
    <message>
        <source>Alt+A</source>
        <translation>Alt+A</translation>
    </message>
    <message>
        <source>Paste address from clipboard</source>
        <translation>Επικόλληση διεύθυνσης από το βιβλίο διευθύνσεων</translation>
    </message>
    <message>
        <source>Alt+P</source>
        <translation>Alt+P</translation>
    </message>
    <message>
        <source>Enter the message you want to sign here</source>
        <translation>Εισάγετε εδώ το μήνυμα που θέλετε να υπογράψετε</translation>
    </message>
    <message>
        <source>Signature</source>
        <translation>Υπογραφή</translation>
    </message>
    <message>
        <source>Copy the current signature to the system clipboard</source>
        <translation>Αντιγραφή της επιλεγμένης υπογραφής στο πρόχειρο του συστήματος</translation>
    </message>
    <message>
        <source>Sign the message to prove you own this Particl address</source>
        <translation>Υπογράψτε το μήνυμα για να αποδείξετε πως σας ανήκει η συγκεκριμένη διεύθυνση Particl</translation>
    </message>
    <message>
        <source>Sign &amp;Message</source>
        <translation>Υπογραφη μήνυματος</translation>
    </message>
    <message>
        <source>Reset all sign message fields</source>
        <translation>Επαναφορά όλων των πεδίων μήνυματος</translation>
    </message>
    <message>
        <source>Clear &amp;All</source>
        <translation>Καθαρισμός &amp;Όλων</translation>
    </message>
    <message>
        <source>&amp;Verify Message</source>
        <translation>&amp;Επιβεβαίωση Mηνύματος</translation>
    </message>
    <message>
<<<<<<< HEAD
        <source>The Particl address the message was signed with</source>
        <translation>Διεύθυνση Particl με την οποία έχει υπογραφεί το μήνυμα</translation>
=======
        <source>Enter the receiver's address, message (ensure you copy line breaks, spaces, tabs, etc. exactly) and signature below to verify the message. Be careful not to read more into the signature than what is in the signed message itself, to avoid being tricked by a man-in-the-middle attack. Note that this only proves the signing party receives with the address, it cannot prove sendership of any transaction!</source>
        <translation>Εισαγάγετε τη διεύθυνση του παραλήπτη, το μήνυμα (βεβαιωθείτε ότι αντιγράφετε σωστά τα διαλείμματα γραμμής, τα κενά, τις καρτέλες κλπ.) Και την υπογραφή παρακάτω για να επαληθεύσετε το μήνυμα. Προσέξτε να μην διαβάσετε περισσότερα στην υπογραφή από ό,τι είναι στο ίδιο το υπογεγραμμένο μήνυμα, για να αποφύγετε να εξαπατήσετε από μια επίθεση στον άνθρωπο στη μέση. Σημειώστε ότι αυτό αποδεικνύει μόνο ότι η υπογραφή συμβαλλόμενο μέρος λαμβάνει με τη διεύθυνση, δεν μπορεί να αποδειχθεί αποστολή οποιασδήποτε συναλλαγής!</translation>
    </message>
    <message>
        <source>The Bitcoin address the message was signed with</source>
        <translation>Διεύθυνση Bitcoin με την οποία έχει υπογραφεί το μήνυμα</translation>
>>>>>>> e301a9fd
    </message>
    <message>
        <source>Verify the message to ensure it was signed with the specified Particl address</source>
        <translation>Επαληθεύστε το μήνυμα για να αποδείξετε πως υπογράφθηκε από τη συγκεκριμένη διεύθυνση Particl</translation>
    </message>
    <message>
        <source>Verify &amp;Message</source>
        <translation>Επιβεβαίωση Mηνύματος</translation>
    </message>
    <message>
        <source>Reset all verify message fields</source>
        <translation>Επαναφορά όλων των πεδίων επαλήθευσης μηνύματος</translation>
    </message>
    <message>
        <source>Click "Sign Message" to generate signature</source>
        <translation>Κάντε κλικ στην επιλογή "Υπογραφή μηνύματος" για να δημιουργήσετε υπογραφή</translation>
    </message>
    <message>
        <source>The entered address is invalid.</source>
        <translation>Η καταχωρημένη διεύθυνση δεν είναι έγκυρη.</translation>
    </message>
    <message>
        <source>Please check the address and try again.</source>
        <translation>Ελέγξτε τη διεύθυνση και δοκιμάστε ξανά.</translation>
    </message>
    <message>
        <source>The entered address does not refer to a key.</source>
        <translation>Η καταχωρημένη διεύθυνση δεν αναφέρεται σε ένα κλειδί.</translation>
    </message>
    <message>
        <source>Wallet unlock was cancelled.</source>
        <translation>Το ξεκλείδωμα του Πορτοφολιού ακυρώθηκε.</translation>
    </message>
    <message>
        <source>Private key for the entered address is not available.</source>
        <translation>Το ιδιωτικό κλειδί για την καταχωρημένη διεύθυνση δεν είναι διαθέσιμο.</translation>
    </message>
    <message>
        <source>Message signing failed.</source>
        <translation>Η υπογραφή μηνυμάτων απέτυχε.</translation>
    </message>
    <message>
        <source>Message signed.</source>
        <translation>Το μήνυμα υπογράφτηκε. </translation>
    </message>
    <message>
        <source>The signature could not be decoded.</source>
        <translation>Δεν ήταν δυνατή η αποκωδικοποίηση της υπογραφής.</translation>
    </message>
    <message>
        <source>Please check the signature and try again.</source>
        <translation>Please check the signature and try again.</translation>
    </message>
    <message>
        <source>The signature did not match the message digest.</source>
        <translation>Η υπογραφή δεν ταιριάζει με το μήνυμα digest.</translation>
    </message>
    <message>
        <source>Message verification failed.</source>
        <translation>Επαλήθευση μηνύματος απέτυχε</translation>
    </message>
    <message>
        <source>Message verified.</source>
        <translation>Το μήνυμα επαληθεύτηκε.</translation>
    </message>
</context>
<context>
    <name>TrafficGraphWidget</name>
    <message>
        <source>KB/s</source>
        <translation>KB/s</translation>
    </message>
</context>
<context>
    <name>TransactionDesc</name>
    <message>
        <source>Open until %1</source>
        <translation>Ανοιχτό μέχρι %1</translation>
    </message>
    <message>
        <source>conflicted with a transaction with %1 confirmations</source>
        <translation>σε σύγκρουση με μια συναλλαγή με %1 επιβεβαιώσεις</translation>
    </message>
    <message>
        <source>0/unconfirmed, %1</source>
        <translation>0/ανεπιβεβαίωτο, %1</translation>
    </message>
    <message>
        <source>in memory pool</source>
        <translation>στην πισίνα μνήμης</translation>
    </message>
    <message>
        <source>not in memory pool</source>
        <translation>όχι στην πισίνα μνήμης</translation>
    </message>
    <message>
        <source>abandoned</source>
        <translation>εγκαταλειμμένος</translation>
    </message>
    <message>
        <source>%1/unconfirmed</source>
        <translation>%1/μη επιβεβαιωμένο</translation>
    </message>
    <message>
        <source>%1 confirmations</source>
        <translation>%1 επιβεβαιώσεις</translation>
    </message>
    <message>
        <source>Status</source>
        <translation>Κατάσταση</translation>
    </message>
    <message>
        <source>Date</source>
        <translation>Ημερομηνία</translation>
    </message>
    <message>
        <source>Source</source>
        <translation>Πηγή</translation>
    </message>
    <message>
        <source>Generated</source>
        <translation>Παράχθηκε</translation>
    </message>
    <message>
        <source>From</source>
        <translation>Από</translation>
    </message>
    <message>
        <source>unknown</source>
        <translation>Άγνωστο</translation>
    </message>
    <message>
        <source>To</source>
        <translation>Προς</translation>
    </message>
    <message>
        <source>own address</source>
        <translation>δική σας διεύθυνση</translation>
    </message>
    <message>
        <source>watch-only</source>
        <translation>παρακολούθηση-μόνο</translation>
    </message>
    <message>
        <source>label</source>
        <translation>ετικέτα</translation>
    </message>
    <message>
        <source>Credit</source>
        <translation>Πίστωση</translation>
    </message>
    <message>
        <source>not accepted</source>
        <translation>μη έγκυρο</translation>
    </message>
    <message>
        <source>Debit</source>
        <translation>Χρέωση</translation>
    </message>
    <message>
        <source>Total debit</source>
        <translation>Συνολική χρέωση</translation>
    </message>
    <message>
        <source>Total credit</source>
        <translation>Συνολική πίστωση</translation>
    </message>
    <message>
        <source>Transaction fee</source>
        <translation>Κόστος συναλλαγής</translation>
    </message>
    <message>
        <source>Net amount</source>
        <translation>Καθαρό ποσό</translation>
    </message>
    <message>
        <source>Message</source>
        <translation>Μήνυμα</translation>
    </message>
    <message>
        <source>Comment</source>
        <translation>Σχόλιο</translation>
    </message>
    <message>
        <source>Transaction ID</source>
        <translation>Ταυτότητα συναλλαγής</translation>
    </message>
    <message>
        <source>Transaction total size</source>
        <translation>Συνολικό μέγεθος συναλλαγής</translation>
    </message>
    <message>
        <source>Transaction virtual size</source>
        <translation>Εικονικό μέγεθος συναλλαγής</translation>
    </message>
    <message>
        <source>Output index</source>
        <translation>Δείκτης εξόδου</translation>
    </message>
    <message>
        <source> (Certificate was not verified)</source>
        <translation>(Το πιστοποιητικό δεν επαληθεύτηκε)</translation>
    </message>
    <message>
        <source>Merchant</source>
        <translation>Έμπορος</translation>
    </message>
    <message>
        <source>Generated coins must mature %1 blocks before they can be spent. When you generated this block, it was broadcast to the network to be added to the block chain. If it fails to get into the chain, its state will change to "not accepted" and it won't be spendable. This may occasionally happen if another node generates a block within a few seconds of yours.</source>
        <translation>Τα δημιουργημένα κέρματα πρέπει να ωριμάσουν σε %1 μπλοκ πριν να ξοδευτούν. Όταν δημιουργήσατε αυτό το μπλοκ, μεταδόθηκε στο δίκτυο για να προστεθεί στην αλυσίδα μπλοκ. Εάν αποτύχει να εισέλθει στην αλυσίδα, η κατάσταση της θα αλλάξει σε "μη αποδεκτή" και δεν θα είναι δαπανηρή. Αυτό μπορεί περιστασιακά να συμβεί εάν ένας άλλος κόμβος παράγει ένα μπλοκ μέσα σε λίγα δευτερόλεπτα από το δικό σας.</translation>
    </message>
    <message>
        <source>Debug information</source>
        <translation>Πληροφορίες σφαλμάτων</translation>
    </message>
    <message>
        <source>Transaction</source>
        <translation>Συναλλαγή</translation>
    </message>
    <message>
        <source>Inputs</source>
        <translation>Είσοδοι</translation>
    </message>
    <message>
        <source>Amount</source>
        <translation>Ποσό</translation>
    </message>
    <message>
        <source>true</source>
        <translation>αληθής</translation>
    </message>
    <message>
        <source>false</source>
        <translation>ψευδής</translation>
    </message>
</context>
<context>
    <name>TransactionDescDialog</name>
    <message>
        <source>This pane shows a detailed description of the transaction</source>
        <translation>Αυτό το παράθυρο δείχνει μια λεπτομερή περιγραφή της συναλλαγής</translation>
    </message>
    <message>
        <source>Details for %1</source>
        <translation>Λεπτομέρειες για %1</translation>
    </message>
</context>
<context>
    <name>TransactionTableModel</name>
    <message>
        <source>Date</source>
        <translation>Ημερομηνία</translation>
    </message>
    <message>
        <source>Type</source>
        <translation>Τύπος</translation>
    </message>
    <message>
        <source>Label</source>
        <translation>Ετικέτα</translation>
    </message>
    <message>
        <source>Open until %1</source>
        <translation>Ανοιχτό μέχρι %1</translation>
    </message>
    <message>
        <source>Unconfirmed</source>
        <translation>Ανεξακρίβωτος</translation>
    </message>
    <message>
        <source>Abandoned</source>
        <translation>εγκαταλελειμμένος</translation>
    </message>
    <message>
        <source>Confirming (%1 of %2 recommended confirmations)</source>
        <translation>Επιβεβαίωση (%1 από %2 συνιστώμενες επιβεβαιώσεις)</translation>
    </message>
    <message>
        <source>Confirmed (%1 confirmations)</source>
        <translation>Επιβεβαίωση (%1 επιβεβαιώσεις)</translation>
    </message>
    <message>
        <source>Conflicted</source>
        <translation>Συγκρούεται</translation>
    </message>
    <message>
        <source>Immature (%1 confirmations, will be available after %2)</source>
        <translation>Άτομο (%1 επιβεβαιώσεις, θα είναι διαθέσιμες μετά το %2)</translation>
    </message>
    <message>
        <source>Generated but not accepted</source>
        <translation>Δημιουργήθηκε αλλά δεν έγινε αποδεκτή</translation>
    </message>
    <message>
        <source>Received with</source>
        <translation>Λήψη με</translation>
    </message>
    <message>
        <source>Received from</source>
        <translation>Λήψη από</translation>
    </message>
    <message>
        <source>Sent to</source>
        <translation>Αποστέλλονται</translation>
    </message>
    <message>
        <source>Payment to yourself</source>
        <translation>Πληρωμή στον εαυτό σας</translation>
    </message>
    <message>
        <source>Mined</source>
        <translation>Εξόρυξη</translation>
    </message>
    <message>
        <source>watch-only</source>
        <translation>παρακολούθηση-μόνο</translation>
    </message>
    <message>
        <source>(n/a)</source>
        <translation>(μη διαθέσιμο)</translation>
    </message>
    <message>
        <source>(no label)</source>
        <translation>(χωρίς ετικέτα)</translation>
    </message>
    <message>
        <source>Transaction status. Hover over this field to show number of confirmations.</source>
        <translation>Κατάσταση συναλλαγής. Τοποθετήστε το δείκτη του ποντικιού πάνω από αυτό το πεδίο για να δείτε τον αριθμό των επιβεβαιώσεων.</translation>
    </message>
    <message>
        <source>Date and time that the transaction was received.</source>
        <translation>Ημερομηνία και ώρα λήψης της συναλλαγής.</translation>
    </message>
    <message>
        <source>Type of transaction.</source>
        <translation>Είδος συναλλαγής.</translation>
    </message>
    <message>
        <source>Whether or not a watch-only address is involved in this transaction.</source>
        <translation>Είτε πρόκειται για μια διεύθυνση μόνο για ρολόι, είτε όχι, σε αυτήν τη συναλλαγή.</translation>
    </message>
    <message>
        <source>User-defined intent/purpose of the transaction.</source>
        <translation>Καθορισμένος από τον χρήστη σκοπός / σκοπός της συναλλαγής.</translation>
    </message>
    <message>
        <source>Amount removed from or added to balance.</source>
        <translation>Ποσό που αφαιρέθηκε ή προστέθηκε στην ισορροπία.</translation>
    </message>
</context>
<context>
    <name>TransactionView</name>
    <message>
        <source>All</source>
        <translation>Όλα</translation>
    </message>
    <message>
        <source>Today</source>
        <translation>Σήμερα</translation>
    </message>
    <message>
        <source>This week</source>
        <translation>Αυτή την εβδομάδα</translation>
    </message>
    <message>
        <source>This month</source>
        <translation>Αυτό τον μήνα</translation>
    </message>
    <message>
        <source>Last month</source>
        <translation>Τον προηγούμενο μήνα</translation>
    </message>
    <message>
        <source>This year</source>
        <translation>Αυτή την χρονιά</translation>
    </message>
    <message>
        <source>Range...</source>
        <translation>Πεδίο...</translation>
    </message>
    <message>
        <source>Received with</source>
        <translation>Λήψη με</translation>
    </message>
    <message>
        <source>Sent to</source>
        <translation>Αποστέλλονται</translation>
    </message>
    <message>
        <source>To yourself</source>
        <translation>Στον εαυτό σου</translation>
    </message>
    <message>
        <source>Mined</source>
        <translation>Εξόρυξη</translation>
    </message>
    <message>
        <source>Other</source>
        <translation>Άλλα</translation>
    </message>
    <message>
        <source>Enter address, transaction id, or label to search</source>
        <translation>Εισαγάγετε τη διεύθυνση, το αναγνωριστικό συναλλαγής ή την ετικέτα για αναζήτηση</translation>
    </message>
    <message>
        <source>Min amount</source>
        <translation>Ελάχιστο ποσό</translation>
    </message>
    <message>
        <source>Abandon transaction</source>
        <translation>Απαλλαγή συναλλαγής</translation>
    </message>
    <message>
        <source>Increase transaction fee</source>
        <translation>Αύξηση του τέλους συναλλαγής</translation>
    </message>
    <message>
        <source>Copy address</source>
        <translation>Αντιγραφή διεύθυνσης</translation>
    </message>
    <message>
        <source>Copy label</source>
        <translation>Αντιγραφή ετικέτας</translation>
    </message>
    <message>
        <source>Copy amount</source>
        <translation>Αντιγραφή ποσού</translation>
    </message>
    <message>
        <source>Copy transaction ID</source>
        <translation>Αντιγραφή ταυτότητας συναλλαγής</translation>
    </message>
    <message>
        <source>Copy raw transaction</source>
        <translation>Αντιγραφή ανεπεξέργαστης συναλλαγής</translation>
    </message>
    <message>
        <source>Copy full transaction details</source>
        <translation>Αντιγράψτε τις πλήρεις λεπτομέρειες της συναλλαγής</translation>
    </message>
    <message>
        <source>Edit label</source>
        <translation>Επεξεργασία ετικέτας</translation>
    </message>
    <message>
        <source>Show transaction details</source>
        <translation>Εμφάνιση λεπτομερειών συναλλαγής</translation>
    </message>
    <message>
        <source>Export Transaction History</source>
        <translation>Εξαγωγή ιστορικού συναλλαγών</translation>
    </message>
    <message>
        <source>Comma separated file (*.csv)</source>
        <translation>Αρχείο οριοθετημένο με κόμματα (*.csv)</translation>
    </message>
    <message>
        <source>Confirmed</source>
        <translation>Επικυρωμένες</translation>
    </message>
    <message>
        <source>Watch-only</source>
        <translation>Παρακολουθήστε μόνο</translation>
    </message>
    <message>
        <source>Date</source>
        <translation>Ημερομηνία</translation>
    </message>
    <message>
        <source>Type</source>
        <translation>Τύπος</translation>
    </message>
    <message>
        <source>Label</source>
        <translation>Ετικέτα</translation>
    </message>
    <message>
        <source>Address</source>
        <translation>Διεύθυνση</translation>
    </message>
    <message>
        <source>ID</source>
        <translation>ταυτότητα</translation>
    </message>
    <message>
        <source>Exporting Failed</source>
        <translation>Αποτυχία Εξαγωγής</translation>
    </message>
    <message>
        <source>There was an error trying to save the transaction history to %1.</source>
        <translation>Παρουσιάστηκε σφάλμα κατά την προσπάθεια αποθήκευσης του ιστορικού συναλλαγών στο %1.</translation>
    </message>
    <message>
        <source>Exporting Successful</source>
        <translation>Η εξαγωγή ήταν επιτυχής</translation>
    </message>
    <message>
        <source>The transaction history was successfully saved to %1.</source>
        <translation>Το ιστορικό συναλλαγών αποθηκεύτηκε επιτυχώς στο %1.</translation>
    </message>
    <message>
        <source>Range:</source>
        <translation>Πεδίο:</translation>
    </message>
    <message>
        <source>to</source>
        <translation>προς</translation>
    </message>
</context>
<context>
    <name>UnitDisplayStatusBarControl</name>
    <message>
        <source>Unit to show amounts in. Click to select another unit.</source>
        <translation>Μονάδα μέτρησης προβολής ποσών. Κάντε κλικ για επιλογή άλλης μονάδας.</translation>
    </message>
</context>
<context>
    <name>WalletController</name>
    <message>
        <source>Close wallet</source>
        <translation>Κλείσιμο πορτοφολιού</translation>
    </message>
    <message>
        <source>Are you sure you wish to close the wallet &lt;i&gt;%1&lt;/i&gt;?</source>
        <translation>Είσαι σίγουρος/η ότι επιθυμείς να κλείσεις το πορτοφόλι &lt;i&gt;%1&lt;/i&gt;;</translation>
    </message>
    <message>
        <source>Closing the wallet for too long can result in having to resync the entire chain if pruning is enabled.</source>
        <translation>Το κλείσιμο του πορτοφολιού για πολύ μεγάλο χρονικό διάστημα μπορεί να οδηγήσει στην επανασύνδεση ολόκληρης της αλυσίδας αν είναι ενεργοποιημένη η περικοπή.</translation>
    </message>
</context>
<context>
    <name>WalletFrame</name>
    <message>
        <source>No wallet has been loaded.</source>
        <translation>Δεν έχει φορτωθεί πορτοφόλι.</translation>
    </message>
</context>
<context>
    <name>WalletModel</name>
    <message>
        <source>Send Coins</source>
        <translation>Αποστολή νομισμάτων</translation>
    </message>
    <message>
        <source>Fee bump error</source>
        <translation>Σφάλμα πρόσκρουσης τέλους</translation>
    </message>
    <message>
        <source>Increasing transaction fee failed</source>
        <translation>Η αύξηση του τέλους συναλλαγής απέτυχε</translation>
    </message>
    <message>
        <source>Do you want to increase the fee?</source>
        <translation>Θέλετε να αυξήσετε το τέλος;</translation>
    </message>
    <message>
        <source>Current fee:</source>
        <translation>Τρέχουσα χρέωση:</translation>
    </message>
    <message>
        <source>Increase:</source>
        <translation>Αύξηση:</translation>
    </message>
    <message>
        <source>New fee:</source>
        <translation>Νέο έξοδο:</translation>
    </message>
    <message>
        <source>Confirm fee bump</source>
        <translation>Επιβεβαίωση χρέωσης εξόδων</translation>
    </message>
    <message>
        <source>Can't sign transaction.</source>
        <translation>Δεν είναι δυνατή η υπογραφή συναλλαγής.</translation>
    </message>
    <message>
        <source>Could not commit transaction</source>
        <translation>Δεν ήταν δυνατή η ανάληψη συναλλαγής</translation>
    </message>
    <message>
        <source>default wallet</source>
        <translation>Προεπιλεγμένο πορτοφόλι</translation>
    </message>
</context>
<context>
    <name>WalletView</name>
    <message>
        <source>&amp;Export</source>
        <translation>&amp;Εξαγωγή</translation>
    </message>
    <message>
        <source>Export the data in the current tab to a file</source>
        <translation>Εξαγωγή δεδομένων καρτέλας σε αρχείο</translation>
    </message>
    <message>
        <source>Backup Wallet</source>
        <translation>Αντίγραφο ασφαλείας Πορτοφολιού</translation>
    </message>
    <message>
        <source>Wallet Data (*.dat)</source>
        <translation> Στοιχεία πορτοφολιού (*.dat)</translation>
    </message>
    <message>
        <source>Backup Failed</source>
        <translation>Αποτυχία δημιουργίας αντίγραφου ασφαλείας</translation>
    </message>
    <message>
        <source>There was an error trying to save the wallet data to %1.</source>
        <translation>Παρουσιάστηκε σφάλμα κατά την προσπάθεια αποθήκευσης των δεδομένων πορτοφολιού στο %1.</translation>
    </message>
    <message>
        <source>Backup Successful</source>
        <translation>Η δημιουργία αντιγράφων ασφαλείας ήταν επιτυχής</translation>
    </message>
    <message>
        <source>The wallet data was successfully saved to %1.</source>
        <translation>Τα δεδομένα πορτοφολιού αποθηκεύτηκαν επιτυχώς στο %1.</translation>
    </message>
    <message>
        <source>Cancel</source>
        <translation>Ακύρωση</translation>
    </message>
</context>
<context>
    <name>bitcoin-core</name>
    <message>
        <source>Distributed under the MIT software license, see the accompanying file %s or %s</source>
        <translation>Διανέμεται υπό την άδεια χρήσης του λογισμικού MIT, δείτε το συνοδευτικό αρχείο %s ή %s</translation>
    </message>
    <message>
        <source>Prune configured below the minimum of %d MiB.  Please use a higher number.</source>
        <translation>Ο δακτύλιος έχει διαμορφωθεί κάτω από το ελάχιστο %d MiB. Χρησιμοποιήστε έναν υψηλότερο αριθμό.</translation>
    </message>
    <message>
        <source>Prune: last wallet synchronisation goes beyond pruned data. You need to -reindex (download the whole blockchain again in case of pruned node)</source>
        <translation>Κλάδεμα: ο τελευταίος συγχρονισμός πορτοφολιού ξεπερνά τα κλαδεμένα δεδομένα. Πρέπει να κάνετε -reindex (κατεβάστε ολόκληρο το blockchain και πάλι σε περίπτωση κλαδέματος κόμβου)</translation>
    </message>
    <message>
        <source>Error: A fatal internal error occurred, see debug.log for details</source>
        <translation>Σφάλμα: Παρουσιάστηκε θανάσιμο εσωτερικό σφάλμα, ανατρέξτε στην ενότητα debug.log για λεπτομέρειες</translation>
    </message>
    <message>
        <source>Pruning blockstore...</source>
        <translation>Κλάδεμα blockstore...</translation>
    </message>
    <message>
        <source>Unable to start HTTP server. See debug log for details.</source>
        <translation>Δεν είναι δυνατή η εκκίνηση του διακομιστή HTTP. Δείτε το αρχείο εντοπισμού σφαλμάτων για λεπτομέρειες.</translation>
    </message>
    <message>
        <source>The %s developers</source>
        <translation>Οι προγραμματιστές %s</translation>
    </message>
    <message>
        <source>Can't generate a change-address key. No keys in the internal keypool and can't generate any keys.</source>
        <translation>Δεν είναι δυνατή η δημιουργία ενός κλειδιού αλλαγής διεύθυνσης. Δεν υπάρχουν κλειδιά στην εσωτερική κεντρική μονάδα κλειδιών και δεν μπορούν να δημιουργήσουν κανένα κλειδί.</translation>
    </message>
    <message>
        <source>Cannot obtain a lock on data directory %s. %s is probably already running.</source>
        <translation>Δεν είναι δυνατή η λήψη κλειδώματος στον κατάλογο δεδομένων %s. Το %s πιθανώς ήδη εκτελείται.</translation>
    </message>
    <message>
        <source>Cannot provide specific connections and have addrman find outgoing connections at the same.</source>
        <translation>Cannot provide specific connections and have addrman find outgoing connections at the same.</translation>
    </message>
    <message>
        <source>Error reading %s! All keys read correctly, but transaction data or address book entries might be missing or incorrect.</source>
        <translation>Σφάλμα κατά την ανάγνωση %s! Όλα τα κλειδιά διαβάζονται σωστά, αλλά τα δεδομένα των συναλλαγών ή οι καταχωρίσεις του βιβλίου διευθύνσεων ενδέχεται να λείπουν ή να είναι εσφαλμένα.</translation>
    </message>
    <message>
        <source>Please check that your computer's date and time are correct! If your clock is wrong, %s will not work properly.</source>
        <translation>Ελέγξτε ότι η ημερομηνία και η ώρα του υπολογιστή σας είναι σωστές! Αν το ρολόι σας είναι λάθος, το %s δεν θα λειτουργήσει σωστά.</translation>
    </message>
    <message>
        <source>Please contribute if you find %s useful. Visit %s for further information about the software.</source>
        <translation>Παρακαλώ συμβάλλετε αν βρείτε %s χρήσιμο. Επισκεφθείτε το %s για περισσότερες πληροφορίες σχετικά με το λογισμικό.</translation>
    </message>
    <message>
        <source>The block database contains a block which appears to be from the future. This may be due to your computer's date and time being set incorrectly. Only rebuild the block database if you are sure that your computer's date and time are correct</source>
        <translation>Η βάση δεδομένων μπλοκ περιέχει ένα μπλοκ που φαίνεται να είναι από το μέλλον. Αυτό μπορεί να οφείλεται στην εσφαλμένη ρύθμιση της ημερομηνίας και της ώρας του υπολογιστή σας. Αποκαταστήστε μόνο τη βάση δεδομένων μπλοκ αν είστε βέβαιοι ότι η ημερομηνία και η ώρα του υπολογιστή σας είναι σωστές</translation>
    </message>
    <message>
        <source>This is a pre-release test build - use at your own risk - do not use for mining or merchant applications</source>
        <translation>Πρόκειται για δοκιμή πριν από την αποδέσμευση - χρησιμοποιήστε με δική σας ευθύνη - μην χρησιμοποιείτε για εξόρυξη ή εμπορικές εφαρμογές</translation>
    </message>
    <message>
        <source>This is the transaction fee you may discard if change is smaller than dust at this level</source>
        <translation>Αυτή είναι η αμοιβή συναλλαγής που μπορείτε να απορρίψετε εάν η αλλαγή είναι μικρότερη από τη σκόνη σε αυτό το επίπεδο</translation>
    </message>
    <message>
        <source>Unable to replay blocks. You will need to rebuild the database using -reindex-chainstate.</source>
        <translation>Δεν είναι δυνατή η επανάληψη των μπλοκ. Θα χρειαστεί να ξαναφτιάξετε τη βάση δεδομένων χρησιμοποιώντας το -reindex-chainstate.</translation>
    </message>
    <message>
        <source>Unable to rewind the database to a pre-fork state. You will need to redownload the blockchain</source>
        <translation>Δεν είναι δυνατή η γρήγορη επαναφορά της βάσης δεδομένων σε κατάσταση προ-πιρουνιού. Θα χρειαστεί να επαναλάβετε την φόρτωση του blockchain</translation>
    </message>
    <message>
        <source>Warning: The network does not appear to fully agree! Some miners appear to be experiencing issues.</source>
        <translation>Προειδοποίηση: Το δίκτυο δεν φαίνεται να συμφωνεί απόλυτα! Ορισμένοι ανθρακωρύχοι φαίνεται να αντιμετωπίζουν προβλήματα.</translation>
    </message>
    <message>
        <source>Warning: We do not appear to fully agree with our peers! You may need to upgrade, or other nodes may need to upgrade.</source>
        <translation>Προειδοποίηση: Δεν φαίνεται να συμφωνούμε πλήρως με τους συμμαθητές μας! Ίσως χρειαστεί να κάνετε αναβάθμιση ή ίσως χρειαστεί να αναβαθμίσετε άλλους κόμβους.</translation>
    </message>
    <message>
        <source>%d of last 100 blocks have unexpected version</source>
        <translation>Το %d των τελευταίων 100 μπλοκ έχει μη αναμενόμενη έκδοση</translation>
    </message>
    <message>
        <source>%s corrupt, salvage failed</source>
        <translation>%s διεφθαρμένη, αποτυχία διάσωσης</translation>
    </message>
    <message>
        <source>-maxmempool must be at least %d MB</source>
        <translation>-maxmempool πρέπει να είναι τουλάχιστον %d MB</translation>
    </message>
    <message>
        <source>Cannot resolve -%s address: '%s'</source>
        <translation>Δεν είναι δυνατή η επίλυση -%s διεύθυνση: '%s'</translation>
    </message>
    <message>
        <source>Change index out of range</source>
        <translation>Αλλάξτε τον δείκτη εκτός εμβέλειας</translation>
    </message>
    <message>
        <source>Config setting for %s only applied on %s network when in [%s] section.</source>
        <translation>Η ρύθμιση Config για το %s εφαρμόστηκε μόνο στο δίκτυο %s όταν βρίσκεται στην ενότητα [%s].</translation>
    </message>
    <message>
        <source>Copyright (C) %i-%i</source>
        <translation>Πνευματικά δικαιώματα (C) %i-%i</translation>
    </message>
    <message>
        <source>Corrupted block database detected</source>
        <translation>Εντοπίσθηκε διεφθαρμένη βάση δεδομένων των μπλοκ</translation>
    </message>
    <message>
        <source>Do you want to rebuild the block database now?</source>
        <translation>Θέλετε να δημιουργηθεί τώρα η βάση δεδομένων των μπλοκ;</translation>
    </message>
    <message>
        <source>Error initializing block database</source>
        <translation>Σφάλμα κατά την ενεργοποίηση της βάσης δεδομένων των μπλοκ</translation>
    </message>
    <message>
        <source>Error initializing wallet database environment %s!</source>
        <translation>Σφάλμα κατά την ενεργοποίηση της βάσης δεδομένων πορτοφολιού %s!</translation>
    </message>
    <message>
        <source>Error loading %s</source>
        <translation>Σφάλμα κατά τη φόρτωση %s</translation>
    </message>
    <message>
        <source>Error loading %s: Private keys can only be disabled during creation</source>
        <translation>Σφάλμα κατά τη φόρτωση %s: Τα ιδιωτικά κλειδιά μπορούν να απενεργοποιηθούν μόνο κατά τη δημιουργία</translation>
    </message>
    <message>
        <source>Error loading %s: Wallet corrupted</source>
        <translation>Σφάλμα κατά τη φόρτωση %s: Κατεστραμμένο Πορτοφόλι</translation>
    </message>
    <message>
        <source>Error loading %s: Wallet requires newer version of %s</source>
        <translation>Σφάλμα κατά τη φόρτωση %s: Το Πορτοφόλι απαιτεί νεότερη έκδοση του %s</translation>
    </message>
    <message>
        <source>Error loading block database</source>
        <translation>Σφάλμα φόρτωσης της βάσης δεδομένων των μπλοκ</translation>
    </message>
    <message>
        <source>Error opening block database</source>
        <translation>Σφάλμα φόρτωσης της βάσης δεδομένων των μπλοκ</translation>
    </message>
    <message>
        <source>Failed to listen on any port. Use -listen=0 if you want this.</source>
        <translation>Αποτυχία παρακολούθησης σε οποιαδήποτε θύρα. Χρησιμοποιήστε -listen=0 αν θέλετε αυτό.</translation>
    </message>
    <message>
        <source>Failed to rescan the wallet during initialization</source>
        <translation>Αποτυχία επανεγγραφής του πορτοφολιού κατά την αρχικοποίηση</translation>
    </message>
    <message>
        <source>Importing...</source>
        <translation>Εισαγωγή...</translation>
    </message>
    <message>
        <source>Incorrect or no genesis block found. Wrong datadir for network?</source>
        <translation>Ανακαλύφθηκε λάθος ή δεν βρέθηκε μπλοκ γενετικής. Λάθος δεδομένων για το δίκτυο;</translation>
    </message>
    <message>
        <source>Initialization sanity check failed. %s is shutting down.</source>
        <translation> Ο έλεγχος ευελιξίας εκκίνησης απέτυχε. Το %s τερματίζεται.</translation>
    </message>
    <message>
        <source>Invalid P2P permission: '%s'</source>
        <translation>Μη έγκυρη άδεια P2P: '%s'</translation>
    </message>
    <message>
        <source>Invalid amount for -discardfee=&lt;amount&gt;: '%s'</source>
        <translation>Μη έγκυρο ποσό για το -discardfee =&lt;amount&gt;: '%s'</translation>
    </message>
    <message>
        <source>Invalid amount for -fallbackfee=&lt;amount&gt;: '%s'</source>
        <translation>Μη έγκυρο ποσό για το -fallbackfee =&lt;amount&gt;: '%s'</translation>
    </message>
    <message>
        <source>Specified blocks directory "%s" does not exist.</source>
        <translation> Δεν υπάρχει κατάλογος καθορισμένων μπλοκ "%s".</translation>
    </message>
    <message>
        <source>Unknown address type '%s'</source>
        <translation>Άγνωστος τύπος διεύθυνσης '%s'</translation>
    </message>
    <message>
        <source>Upgrading txindex database</source>
        <translation>Αναβάθμιση της βάσης δεδομένων txindex</translation>
    </message>
    <message>
        <source>Loading P2P addresses...</source>
        <translation>Φόρτωση P2P διευθύνσεων...</translation>
    </message>
    <message>
        <source>Error: Disk space is too low!</source>
        <translation> Σφάλμα: Ο χώρος στο δίσκο είναι πολύ χαμηλός!</translation>
    </message>
    <message>
        <source>Loading banlist...</source>
        <translation>Φόρτωση λίστα απαγόρευσης...</translation>
    </message>
    <message>
        <source>Not enough file descriptors available.</source>
        <translation>Δεν υπάρχουν αρκετοί περιγραφείς αρχείων διαθέσιμοι.</translation>
    </message>
    <message>
        <source>Prune cannot be configured with a negative value.</source>
        <translation>Ο δακτύλιος δεν μπορεί να ρυθμιστεί με αρνητική τιμή.</translation>
    </message>
    <message>
        <source>Prune mode is incompatible with -txindex.</source>
        <translation>Η λειτουργία κοπής δεν είναι συμβατή με το -txindex.</translation>
    </message>
    <message>
        <source>Replaying blocks...</source>
        <translation>Αναπαραγωγή μπλοκ...</translation>
    </message>
    <message>
        <source>Rewinding blocks...</source>
        <translation>Αναδίπλωση μπλοκ...</translation>
    </message>
    <message>
        <source>The source code is available from %s.</source>
        <translation> Ο πηγαίος κώδικας είναι διαθέσιμος από το %s.</translation>
    </message>
    <message>
        <source>Transaction fee and change calculation failed</source>
        <translation>Ο υπολογισμός των τελών συναλλαγής και της αλλαγής απέτυχε</translation>
    </message>
    <message>
        <source>Unable to bind to %s on this computer. %s is probably already running.</source>
        <translation>Δεν είναι δυνατή η δέσμευση του %s σε αυτόν τον υπολογιστή. Το %s πιθανώς ήδη εκτελείται.</translation>
    </message>
    <message>
        <source>Unable to generate keys</source>
        <translation>Δεν είναι δυνατή η δημιουργία κλειδιών</translation>
    </message>
    <message>
        <source>Unsupported logging category %s=%s.</source>
        <translation>Μη υποστηριζόμενη κατηγορία καταγραφής %s=%s.</translation>
    </message>
    <message>
        <source>Upgrading UTXO database</source>
        <translation>Αναβάθμιση της βάσης δεδομένων UTXO</translation>
    </message>
    <message>
        <source>User Agent comment (%s) contains unsafe characters.</source>
        <translation>Το σχόλιο του παράγοντα χρήστη (%s) περιέχει μη ασφαλείς χαρακτήρες.</translation>
    </message>
    <message>
        <source>Verifying blocks...</source>
        <translation>Επαλήθευση των μπλοκ...</translation>
    </message>
    <message>
        <source>Wallet needed to be rewritten: restart %s to complete</source>
        <translation>Το πορτοφόλι χρειάζεται να ξαναγραφεί: κάντε επανεκκίνηση του %s για να ολοκληρώσετε</translation>
    </message>
    <message>
        <source>Error: Listening for incoming connections failed (listen returned error %s)</source>
        <translation>Σφάλμα: Η ακρόαση για εισερχόμενες συνδέσεις απέτυχε (ακούστε επιστραμμένο σφάλμα %s)</translation>
    </message>
    <message>
        <source>Invalid amount for -maxtxfee=&lt;amount&gt;: '%s' (must be at least the minrelay fee of %s to prevent stuck transactions)</source>
        <translation>Μη έγκυρο ποσό για το -maxtxfee =: '%s' (πρέπει να είναι τουλάχιστον το minrelay έξοδο του %s για την αποφυγή κολλημένων συναλλαγών)</translation>
    </message>
    <message>
        <source>The transaction amount is too small to send after the fee has been deducted</source>
        <translation> 
The transaction amount is too small to send after the fee has been deducted</translation>
    </message>
    <message>
        <source>You need to rebuild the database using -reindex to go back to unpruned mode.  This will redownload the entire blockchain</source>
        <translation>Πρέπει να ξαναφτιάξετε τη βάση δεδομένων χρησιμοποιώντας το -reindex για να επιστρέψετε στη λειτουργία χωρίς εκτύπωση. Αυτό θα ξαναφορτώσει ολόκληρο το blockchain</translation>
    </message>
    <message>
        <source>Error reading from database, shutting down.</source>
        <translation>Σφάλμα ανάγνωσης από τη βάση δεδομένων, γίνεται τερματισμός.</translation>
    </message>
    <message>
        <source>Error upgrading chainstate database</source>
        <translation>Σφάλμα κατά την αναβάθμιση της βάσης δεδομένων chainstate</translation>
    </message>
    <message>
        <source>Error: Disk space is low for %s</source>
        <translation>Σφάλμα: Ο χώρος στο δίσκο είναι χαμηλός για %s</translation>
    </message>
    <message>
        <source>Invalid -onion address or hostname: '%s'</source>
        <translation>Μη έγκυρη διεύθυνση μητρώου ή όνομα κεντρικού υπολογιστή: '%s'</translation>
    </message>
    <message>
        <source>Invalid -proxy address or hostname: '%s'</source>
        <translation>Μη έγκυρη διεύθυνση -proxy ή όνομα κεντρικού υπολογιστή: '%s'</translation>
    </message>
    <message>
        <source>Invalid amount for -paytxfee=&lt;amount&gt;: '%s' (must be at least %s)</source>
        <translation>Μη έγκυρο ποσό για το -paytxfee =&lt;amount&gt;: '%s' (πρέπει να είναι τουλάχιστον %s)</translation>
    </message>
    <message>
        <source>Invalid netmask specified in -whitelist: '%s'</source>
        <translation>Μη έγκυρη μάσκα δικτύου που καθορίζεται στο -whitelist: '%s'</translation>
    </message>
    <message>
        <source>Need to specify a port with -whitebind: '%s'</source>
        <translation>Πρέπει να καθορίσετε μια θύρα με -whitebind: '%s'</translation>
    </message>
    <message>
        <source>Prune mode is incompatible with -blockfilterindex.</source>
        <translation>Η λειτουργία Prune είναι ασύμβατη με το -blokfilterindex.</translation>
    </message>
    <message>
        <source>Reducing -maxconnections from %d to %d, because of system limitations.</source>
        <translation>Μείωση -maxconnections από %d σε %d, λόγω των περιορισμών του συστήματος.</translation>
    </message>
    <message>
        <source>Section [%s] is not recognized.</source>
        <translation>Το τμήμα [%s] δεν αναγνωρίζεται.</translation>
    </message>
    <message>
        <source>Signing transaction failed</source>
        <translation>Η υπογραφή συναλλαγής απέτυχε</translation>
    </message>
    <message>
        <source>Specified -walletdir "%s" does not exist</source>
        <translation>Δεν υπάρχει καθορισμένο "%s"</translation>
    </message>
    <message>
        <source>Specified -walletdir "%s" is a relative path</source>
        <translation>Το συγκεκριμένο -walletdir "%s" είναι μια σχετική διαδρομή</translation>
    </message>
    <message>
        <source>Specified -walletdir "%s" is not a directory</source>
        <translation>Το συγκεκριμένο -walletdir "%s" δεν είναι κατάλογος</translation>
    </message>
    <message>
        <source>The specified config file %s does not exist
</source>
        <translation>Το καθορισμένο αρχείο ρυθμίσεων %s δεν υπάρχει</translation>
    </message>
    <message>
        <source>The transaction amount is too small to pay the fee</source>
        <translation>Το ποσό της συναλλαγής είναι πολύ μικρό για να πληρώσει το έξοδο</translation>
    </message>
    <message>
        <source>This is experimental software.</source>
        <translation>Η εφαρμογή είναι σε πειραματικό στάδιο.</translation>
    </message>
    <message>
        <source>Transaction amount too small</source>
        <translation>Το ποσό της συναλλαγής είναι πολύ μικρό</translation>
    </message>
    <message>
        <source>Transaction too large</source>
        <translation>Η συναλλαγή είναι πολύ μεγάλη</translation>
    </message>
    <message>
        <source>Unable to bind to %s on this computer (bind returned error %s)</source>
        <translation> Δεν είναι δυνατή η δέσμευση του %s σε αυτόν τον υπολογιστή (δεσμεύει το επιστρεφόμενο σφάλμα %s)</translation>
    </message>
    <message>
        <source>Unable to create the PID file '%s': %s</source>
        <translation>Δεν είναι δυνατή η δημιουργία του PID αρχείου '%s': %s</translation>
    </message>
    <message>
        <source>Unable to generate initial keys</source>
        <translation>Δεν είναι δυνατή η δημιουργία αρχικών κλειδιών</translation>
    </message>
    <message>
        <source>Unknown -blockfilterindex value %s.</source>
        <translation> Άγνωστη -blockfilterindex τιμή %s.</translation>
    </message>
    <message>
        <source>Verifying wallet(s)...</source>
        <translation>Επαλήθευση πορτοφολιού(ιών)...</translation>
    </message>
    <message>
        <source>Warning: unknown new rules activated (versionbit %i)</source>
        <translation>Προειδοποίηση: Άγνωστοι νέοι κανόνες ενεργοποιήθηκαν (έκδοσηbit %i)</translation>
    </message>
    <message>
        <source>Zapping all transactions from wallet...</source>
        <translation>Μεταφορά όλων των συναλλαγών από το πορτοφόλι</translation>
    </message>
    <message>
        <source>-maxtxfee is set very high! Fees this large could be paid on a single transaction.</source>
        <translation> -maxtxfee είναι καταχωρημένο πολύ υψηλά! Έξοδα τόσο υψηλά μπορούν να πληρωθούν σε μια ενιαία συναλλαγή.</translation>
    </message>
    <message>
        <source>This is the transaction fee you may pay when fee estimates are not available.</source>
        <translation>Αυτό είναι το τέλος συναλλαγής που μπορείτε να πληρώσετε όταν δεν υπάρχουν εκτιμήσεις τελών.</translation>
    </message>
    <message>
        <source>Starting network threads...</source>
        <translation>Ξεκινώντας τα νήματα δικτύου ...</translation>
    </message>
    <message>
        <source>The wallet will avoid paying less than the minimum relay fee.</source>
        <translation>Το πορτοφόλι θα αποφύγει να πληρώσει λιγότερο από το ελάχιστο έξοδο αναμετάδοσης.</translation>
    </message>
    <message>
        <source>This is the minimum transaction fee you pay on every transaction.</source>
        <translation>Αυτή είναι η ελάχιστη χρέωση συναλλαγής που πληρώνετε για κάθε συναλλαγή.</translation>
    </message>
    <message>
        <source>This is the transaction fee you will pay if you send a transaction.</source>
        <translation>Αυτή είναι η χρέωση συναλλαγής που θα πληρώσετε εάν στείλετε μια συναλλαγή.</translation>
    </message>
    <message>
        <source>Transaction amounts must not be negative</source>
        <translation>Τα ποσά των συναλλαγών δεν πρέπει να είναι αρνητικά</translation>
    </message>
    <message>
        <source>Transaction has too long of a mempool chain</source>
        <translation>Η συναλλαγή έχει μια μακρά αλυσίδα mempool</translation>
    </message>
    <message>
        <source>Transaction must have at least one recipient</source>
        <translation>Η συναλλαγή πρέπει να έχει τουλάχιστον έναν παραλήπτη</translation>
    </message>
    <message>
        <source>Unknown network specified in -onlynet: '%s'</source>
        <translation>Έχει οριστεί άγνωστo δίκτυο στο -onlynet: '%s'</translation>
    </message>
    <message>
        <source>Insufficient funds</source>
        <translation>Ανεπαρκές κεφάλαιο</translation>
    </message>
    <message>
        <source>Cannot upgrade a non HD split wallet without upgrading to support pre split keypool. Please use -upgradewallet=169900 or -upgradewallet with no version specified.</source>
        <translation>Δεν είναι δυνατή η αναβάθμιση ενός διαχωρισμένου πορτοφολιού χωρίς HD χωρίς αναβάθμιση για να υποστηρίξετε τη διαχωριστική κλειδαριά. Παρακαλούμε χρησιμοποιήστε το -upgradewallet = 169900 ή -upgradewallet χωρίς να έχετε καθορίσει καμία έκδοση.</translation>
    </message>
    <message>
        <source>Fee estimation failed. Fallbackfee is disabled. Wait a few blocks or enable -fallbackfee.</source>
        <translation>Η αποτίμηση του τέλους απέτυχε. Το Fallbackfee είναι απενεργοποιημένο. Περιμένετε λίγα τετράγωνα ή ενεργοποιήστε το -fallbackfee.</translation>
    </message>
    <message>
        <source>Cannot write to data directory '%s'; check permissions.</source>
        <translation>Δεν είναι δυνατή η εγγραφή στον κατάλογο δεδομένων '%s'. ελέγξτε τα δικαιώματα.</translation>
    </message>
    <message>
        <source>Loading block index...</source>
        <translation>Φόρτωση ευρετηρίου μπλοκ...</translation>
    </message>
    <message>
        <source>Loading wallet...</source>
        <translation>Φόρτωση πορτοφολιού...</translation>
    </message>
    <message>
        <source>Cannot downgrade wallet</source>
        <translation>Δεν μπορώ να υποβαθμίσω το πορτοφόλι</translation>
    </message>
    <message>
        <source>Rescanning...</source>
        <translation>Ανίχνευση...</translation>
    </message>
    <message>
        <source>Done loading</source>
        <translation>Η φόρτωση ολοκληρώθηκε</translation>
    </message>
</context>
</TS><|MERGE_RESOLUTION|>--- conflicted
+++ resolved
@@ -70,8 +70,8 @@
         <translation>Αυτές είναι οι Particl διευθύνσεις σας για να στέλνετε πληρωμές. Να ελέγχετε πάντα το ποσό, καθώς και τη διεύθυνση παραλήπτη πριν στείλετε νομίσματα.</translation>
     </message>
     <message>
-        <source>These are your Bitcoin addresses for receiving payments. Use the 'Create new receiving address' button in the receive tab to create new addresses.</source>
-        <translation>Αυτές είναι οι Bitcoin διευθύνσεις για την λήψη πληρωμών. Χρησιμοποιήσε το κουμπί  'Δημιουργία νέας διεύθυνσης λήψεων' στο παράθυρο λήψεων για την δημιουργία νέας διεύθυνσης  </translation>
+        <source>These are your Particl addresses for receiving payments. Use the 'Create new receiving address' button in the receive tab to create new addresses.</source>
+        <translation>Αυτές είναι οι Particl διευθύνσεις για την λήψη πληρωμών. Χρησιμοποιήσε το κουμπί  'Δημιουργία νέας διεύθυνσης λήψεων' στο παράθυρο λήψεων για την δημιουργία νέας διεύθυνσης  </translation>
     </message>
     <message>
         <source>&amp;Copy Address</source>
@@ -188,8 +188,8 @@
         <translation>Πληκτρολόγησε τον παλιό κωδικό πρόσβασής σου και τον νέο κωδικό πρόσβασής σου για το πορτοφόλι</translation>
     </message>
     <message>
-        <source>Remember that encrypting your wallet cannot fully protect your bitcoins from being stolen by malware infecting your computer.</source>
-        <translation>Θυμίσου ότι το να κρυπτογραφείς το πορτοφόλι σου δεν μπορεί να προστατέψει πλήρως τα bitcoins σου από κλοπή από  κακόβουλο λογισμικό που έχει μολύνει τον υπολογιστή σου</translation>
+        <source>Remember that encrypting your wallet cannot fully protect your particl from being stolen by malware infecting your computer.</source>
+        <translation>Θυμίσου ότι το να κρυπτογραφείς το πορτοφόλι σου δεν μπορεί να προστατέψει πλήρως τα particl σου από κλοπή από  κακόβουλο λογισμικό που έχει μολύνει τον υπολογιστή σου</translation>
     </message>
     <message>
         <source>Wallet to be encrypted</source>
@@ -358,17 +358,12 @@
         <translation>Φόρτωση ευρετηρίου μπλοκ στον σκληρό δίσκο...</translation>
     </message>
     <message>
-<<<<<<< HEAD
+        <source>Proxy is &lt;b&gt;enabled&lt;/b&gt;: %1</source>
+        <translation>Proxy είναι&lt;b&gt;ενεργοποιημένος&lt;/b&gt;:%1 </translation>
+    </message>
+    <message>
         <source>Send coins to a Particl address</source>
         <translation>Στείλε νομίσματα σε μια διεύθυνση particl</translation>
-=======
-        <source>Proxy is &lt;b&gt;enabled&lt;/b&gt;: %1</source>
-        <translation>Proxy είναι&lt;b&gt;ενεργοποιημένος&lt;/b&gt;:%1 </translation>
-    </message>
-    <message>
-        <source>Send coins to a Bitcoin address</source>
-        <translation>Στείλε νομίσματα σε μια διεύθυνση bitcoin</translation>
->>>>>>> e301a9fd
     </message>
     <message>
         <source>Backup wallet to another location</source>
@@ -455,8 +450,8 @@
         <translation>&amp;Επιλογές γραμμής εντολών</translation>
     </message>
     <message numerus="yes">
-        <source>%n active connection(s) to Bitcoin network</source>
-        <translation><numerusform>%n ενεργές συνδέσεις στο δίκτυο Bitcoin</numerusform><numerusform>%n ενεργές συνδέσεις στο δίκτυο Bitcoin</numerusform></translation>
+        <source>%n active connection(s) to Particl network</source>
+        <translation><numerusform>%n ενεργές συνδέσεις στο δίκτυο Particl</numerusform><numerusform>%n ενεργές συνδέσεις στο δίκτυο Particl</numerusform></translation>
     </message>
     <message>
         <source>Indexing blocks on disk...</source>
@@ -523,8 +518,8 @@
         <translation>Κλείσιμο πορτοφολιού</translation>
     </message>
     <message>
-        <source>Show the %1 help message to get a list with possible Bitcoin command-line options</source>
-        <translation>Εμφάνισε το %1 βοηθητικό μήνυμα για λήψη μιας λίστας με διαθέσιμες επιλογές για Bitcoin εντολές </translation>
+        <source>Show the %1 help message to get a list with possible Particl command-line options</source>
+        <translation>Εμφάνισε το %1 βοηθητικό μήνυμα για λήψη μιας λίστας με διαθέσιμες επιλογές για Particl εντολές </translation>
     </message>
     <message>
         <source>default wallet</source>
@@ -635,8 +630,8 @@
         <translation>Το πορτοφόλι είναι &lt;b&gt;κρυπτογραφημένο&lt;/b&gt; και &lt;b&gt;κλειδωμένο&lt;/b&gt;</translation>
     </message>
     <message>
-        <source>A fatal error occurred. Bitcoin can no longer continue safely and will quit.</source>
-        <translation>Εμφανίστηκε ένα μοιραίο σφάλμα. Το Bitcoin δεν μπορεί πλέον να συνεχίσει με ασφάλεια και θα σταματήσει.</translation>
+        <source>A fatal error occurred. Particl can no longer continue safely and will quit.</source>
+        <translation>Εμφανίστηκε ένα μοιραίο σφάλμα. Το Particl δεν μπορεί πλέον να συνεχίσει με ασφάλεια και θα σταματήσει.</translation>
     </message>
 </context>
 <context>
@@ -984,8 +979,8 @@
         <translation>Περίπου %1 GB δεδομένων θα αποθηκεύονται σε αυτόν τον κατάλογο.</translation>
     </message>
     <message>
-        <source>%1 will download and store a copy of the Bitcoin block chain.</source>
-        <translation>Το %1 θα κατεβάσει και θα αποθηκεύσει ένα αντίγραφο της αλυσίδας μπλοκ Bitcoin.</translation>
+        <source>%1 will download and store a copy of the Particl block chain.</source>
+        <translation>Το %1 θα κατεβάσει και θα αποθηκεύσει ένα αντίγραφο της αλυσίδας μπλοκ Particl.</translation>
     </message>
     <message>
         <source>The wallet will also be stored in this directory.</source>
@@ -1015,12 +1010,12 @@
         <translation>Φόρμα</translation>
     </message>
     <message>
-        <source>Recent transactions may not yet be visible, and therefore your wallet's balance might be incorrect. This information will be correct once your wallet has finished synchronizing with the bitcoin network, as detailed below.</source>
-        <translation>Οι πρόσφατες συναλλαγές ενδέχεται να μην είναι ακόμα ορατές και επομένως η ισορροπία του πορτοφολιού σας μπορεί να είναι εσφαλμένη. Αυτές οι πληροφορίες θα είναι σωστές όταν ολοκληρωθεί το συγχρονισμό του πορτοφολιού σας με το δίκτυο Bitcoin, όπως περιγράφεται παρακάτω.</translation>
-    </message>
-    <message>
-        <source>Attempting to spend bitcoins that are affected by not-yet-displayed transactions will not be accepted by the network.</source>
-        <translation>Η προσπάθεια να δαπανήσετε bitcoins που επηρεάζονται από τις μη εμφανιζόμενες ακόμη συναλλαγές δεν θα γίνει αποδεκτή από το δίκτυο.</translation>
+        <source>Recent transactions may not yet be visible, and therefore your wallet's balance might be incorrect. This information will be correct once your wallet has finished synchronizing with the particl network, as detailed below.</source>
+        <translation>Οι πρόσφατες συναλλαγές ενδέχεται να μην είναι ακόμα ορατές και επομένως η ισορροπία του πορτοφολιού σας μπορεί να είναι εσφαλμένη. Αυτές οι πληροφορίες θα είναι σωστές όταν ολοκληρωθεί το συγχρονισμό του πορτοφολιού σας με το δίκτυο Particl, όπως περιγράφεται παρακάτω.</translation>
+    </message>
+    <message>
+        <source>Attempting to spend particl that are affected by not-yet-displayed transactions will not be accepted by the network.</source>
+        <translation>Η προσπάθεια να δαπανήσετε particl που επηρεάζονται από τις μη εμφανιζόμενες ακόμη συναλλαγές δεν θα γίνει αποδεκτή από το δίκτυο.</translation>
     </message>
     <message>
         <source>Number of blocks left</source>
@@ -1224,21 +1219,16 @@
         <translation>Απόδοση θυρών με χρήστη &amp;UPnP</translation>
     </message>
     <message>
-<<<<<<< HEAD
+        <source>Accept connections from outside.</source>
+        <translation>Αποδοχή εξωτερικών συνδέσεων</translation>
+    </message>
+    <message>
+        <source>Allow incomin&amp;g connections</source>
+        <translation>Επιτρέπονται εισερχόμενες συνδέσεις</translation>
+    </message>
+    <message>
         <source>Connect to the Particl network through a SOCKS5 proxy.</source>
         <translation>Σύνδεση στο δίκτυο Particl μέσω διαμεσολαβητή SOCKS5 (π.χ. για σύνδεση μέσω Tor)</translation>
-=======
-        <source>Accept connections from outside.</source>
-        <translation>Αποδοχή εξωτερικών συνδέσεων</translation>
-    </message>
-    <message>
-        <source>Allow incomin&amp;g connections</source>
-        <translation>Επιτρέπονται εισερχόμενες συνδέσεις</translation>
-    </message>
-    <message>
-        <source>Connect to the Bitcoin network through a SOCKS5 proxy.</source>
-        <translation>Σύνδεση στο δίκτυο Bitcoin μέσω διαμεσολαβητή SOCKS5 (π.χ. για σύνδεση μέσω Tor)</translation>
->>>>>>> e301a9fd
     </message>
     <message>
         <source>&amp;Connect through SOCKS5 proxy (default proxy):</source>
@@ -1273,8 +1263,8 @@
         <translation>Tor</translation>
     </message>
     <message>
-        <source>Connect to the Bitcoin network through a separate SOCKS5 proxy for Tor hidden services.</source>
-        <translation>Συνδεθείτε στο δίκτυο Bitcoin μέσω ενός ξεχωριστού διακομιστή μεσολάβησης SOCKS5 για κρυφές υπηρεσίες Tor.</translation>
+        <source>Connect to the Particl network through a separate SOCKS5 proxy for Tor hidden services.</source>
+        <translation>Συνδεθείτε στο δίκτυο Particl μέσω ενός ξεχωριστού διακομιστή μεσολάβησης SOCKS5 για κρυφές υπηρεσίες Tor.</translation>
     </message>
     <message>
         <source>&amp;Window</source>
@@ -1464,8 +1454,8 @@
         <translation>URI χειριστής</translation>
     </message>
     <message>
-        <source>'bitcoin://' is not a valid URI. Use 'bitcoin:' instead.</source>
-        <translation>'bitcoin: //' δεν είναι έγκυρο URI. Χρησιμοποιήστε το "bitcoin:" αντ 'αυτού.</translation>
+        <source>'particl://' is not a valid URI. Use 'particl:' instead.</source>
+        <translation>'particl: //' δεν είναι έγκυρο URI. Χρησιμοποιήστε το "particl:" αντ 'αυτού.</translation>
     </message>
     <message>
         <source>Due to widespread security flaws in BIP70 it's strongly recommended that any merchant instructions to switch wallets be ignored.</source>
@@ -1480,8 +1470,8 @@
         <translation>Μη έγκυρη διεύθυνση πληρωμής %1</translation>
     </message>
     <message>
-        <source>URI cannot be parsed! This can be caused by an invalid Bitcoin address or malformed URI parameters.</source>
-        <translation>Δεν είναι δυνατή η ανάλυση του URI! Αυτό μπορεί να προκληθεί από μη έγκυρη διεύθυνση Bitcoin ή παραμορφωμένες παραμέτρους URI.</translation>
+        <source>URI cannot be parsed! This can be caused by an invalid Particl address or malformed URI parameters.</source>
+        <translation>Δεν είναι δυνατή η ανάλυση του URI! Αυτό μπορεί να προκληθεί από μη έγκυρη διεύθυνση Particl ή παραμορφωμένες παραμέτρους URI.</translation>
     </message>
     <message>
         <source>Payment request file handling</source>
@@ -1980,8 +1970,8 @@
         <translation>&amp;Μήνυμα:</translation>
     </message>
     <message>
-        <source>An optional message to attach to the payment request, which will be displayed when the request is opened. Note: The message will not be sent with the payment over the Bitcoin network.</source>
-        <translation>Ένα προαιρετικό μήνυμα που επισυνάπτεται στο αίτημα πληρωμής, το οποίο θα εμφανιστεί όταν το αίτημα ανοίξει. Σημείωση: Το μήνυμα δεν θα αποσταλεί με την πληρωμή μέσω του δικτύου Bitcoin.</translation>
+        <source>An optional message to attach to the payment request, which will be displayed when the request is opened. Note: The message will not be sent with the payment over the Particl network.</source>
+        <translation>Ένα προαιρετικό μήνυμα που επισυνάπτεται στο αίτημα πληρωμής, το οποίο θα εμφανιστεί όταν το αίτημα ανοίξει. Σημείωση: Το μήνυμα δεν θα αποσταλεί με την πληρωμή μέσω του δικτύου Particl.</translation>
     </message>
     <message>
         <source>An optional label to associate with the new receiving address.</source>
@@ -2247,8 +2237,8 @@
         <translation>Σκόνη:</translation>
     </message>
     <message>
-        <source>When there is less transaction volume than space in the blocks, miners as well as relaying nodes may enforce a minimum fee. Paying only this minimum fee is just fine, but be aware that this can result in a never confirming transaction once there is more demand for bitcoin transactions than the network can process.</source>
-        <translation>Όταν υπάρχει λιγότερος όγκος συναλλαγών από το χώρο στα μπλοκ, οι ανθρακωρύχοι καθώς και οι κόμβοι αναμετάδοσης μπορούν να επιβάλουν ένα ελάχιστο τέλος. Η πληρωμή μόνο αυτού του ελάχιστου τέλους είναι μια χαρά, αλλά γνωρίζετε ότι αυτό μπορεί να οδηγήσει σε μια συναλλαγή που δεν επιβεβαιώνει ποτέ τη στιγμή που υπάρχει μεγαλύτερη ζήτηση για συναλλαγές bitcoin από ό, τι μπορεί να επεξεργαστεί το δίκτυο.</translation>
+        <source>When there is less transaction volume than space in the blocks, miners as well as relaying nodes may enforce a minimum fee. Paying only this minimum fee is just fine, but be aware that this can result in a never confirming transaction once there is more demand for particl transactions than the network can process.</source>
+        <translation>Όταν υπάρχει λιγότερος όγκος συναλλαγών από το χώρο στα μπλοκ, οι ανθρακωρύχοι καθώς και οι κόμβοι αναμετάδοσης μπορούν να επιβάλουν ένα ελάχιστο τέλος. Η πληρωμή μόνο αυτού του ελάχιστου τέλους είναι μια χαρά, αλλά γνωρίζετε ότι αυτό μπορεί να οδηγήσει σε μια συναλλαγή που δεν επιβεβαιώνει ποτέ τη στιγμή που υπάρχει μεγαλύτερη ζήτηση για συναλλαγές particl από ό, τι μπορεί να επεξεργαστεί το δίκτυο.</translation>
     </message>
     <message>
         <source>A too low fee might result in a never confirming transaction (read the tooltip)</source>
@@ -2398,8 +2388,8 @@
         <translation>Η αίτηση πληρωμής έληξε.</translation>
     </message>
     <message>
-        <source>Warning: Invalid Bitcoin address</source>
-        <translation>Προειδοποίηση: Μη έγκυρη διεύθυνση Bitcoin</translation>
+        <source>Warning: Invalid Particl address</source>
+        <translation>Προειδοποίηση: Μη έγκυρη διεύθυνση Particl</translation>
     </message>
     <message>
         <source>Warning: Unknown change address</source>
@@ -2461,8 +2451,8 @@
         <translation>Αφαίρεση αυτής της καταχώρησης</translation>
     </message>
     <message>
-        <source>The fee will be deducted from the amount being sent. The recipient will receive less bitcoins than you enter in the amount field. If multiple recipients are selected, the fee is split equally.</source>
-        <translation>Το τέλος θα αφαιρεθεί από το ποσό που αποστέλλεται. Ο παραλήπτης θα λάβει λιγότερα bitcoins από ό,τι εισάγετε στο πεδίο ποσό. Εάν επιλεγούν πολλοί παραλήπτες, το έξοδο διαιρείται εξίσου.</translation>
+        <source>The fee will be deducted from the amount being sent. The recipient will receive less particl than you enter in the amount field. If multiple recipients are selected, the fee is split equally.</source>
+        <translation>Το τέλος θα αφαιρεθεί από το ποσό που αποστέλλεται. Ο παραλήπτης θα λάβει λιγότερα particl από ό,τι εισάγετε στο πεδίο ποσό. Εάν επιλεγούν πολλοί παραλήπτες, το έξοδο διαιρείται εξίσου.</translation>
     </message>
     <message>
         <source>Use available balance</source>
@@ -2485,8 +2475,8 @@
         <translation>Εισάγετε μία ετικέτα για αυτή την διεύθυνση για να προστεθεί στη λίστα με τις χρησιμοποιημένες διευθύνσεις</translation>
     </message>
     <message>
-        <source>A message that was attached to the bitcoin: URI which will be stored with the transaction for your reference. Note: This message will not be sent over the Bitcoin network.</source>
-        <translation>Ένα μήνυμα που επισυνάφθηκε στο bitcoin: URI το οποίο θα αποθηκευτεί με τη συναλλαγή για αναφορά. Σημείωση: Αυτό το μήνυμα δεν θα σταλεί μέσω του δικτύου Bitcoin.</translation>
+        <source>A message that was attached to the particl: URI which will be stored with the transaction for your reference. Note: This message will not be sent over the Particl network.</source>
+        <translation>Ένα μήνυμα που επισυνάφθηκε στο particl: URI το οποίο θα αποθηκευτεί με τη συναλλαγή για αναφορά. Σημείωση: Αυτό το μήνυμα δεν θα σταλεί μέσω του δικτύου Particl.</translation>
     </message>
     <message>
         <source>Pay To:</source>
@@ -2526,17 +2516,12 @@
         <translation>&amp;Υπογραφή Μηνύματος</translation>
     </message>
     <message>
-<<<<<<< HEAD
+        <source>You can sign messages/agreements with your addresses to prove you can receive particl sent to them. Be careful not to sign anything vague or random, as phishing attacks may try to trick you into signing your identity over to them. Only sign fully-detailed statements you agree to.</source>
+        <translation>Μπορείτε να υπογράψετε μηνύματα/συμφωνίες με τις διευθύνσεις σας για να αποδείξετε ότι μπορείτε να λάβετε τα particl που τους αποστέλλονται. Προσέξτε να μην υπογράψετε τίποτα ασαφές ή τυχαίο, καθώς οι επιθέσεις ηλεκτρονικού "ψαρέματος" ενδέχεται να σας εξαπατήσουν να υπογράψετε την ταυτότητά σας σε αυτούς. Υπογράψτε μόνο πλήρως λεπτομερείς δηλώσεις που συμφωνείτε.</translation>
+    </message>
+    <message>
         <source>The Particl address to sign the message with</source>
         <translation>Διεύθυνση Particl που θα σταλεί το μήνυμα</translation>
-=======
-        <source>You can sign messages/agreements with your addresses to prove you can receive bitcoins sent to them. Be careful not to sign anything vague or random, as phishing attacks may try to trick you into signing your identity over to them. Only sign fully-detailed statements you agree to.</source>
-        <translation>Μπορείτε να υπογράψετε μηνύματα/συμφωνίες με τις διευθύνσεις σας για να αποδείξετε ότι μπορείτε να λάβετε τα bitcoins που τους αποστέλλονται. Προσέξτε να μην υπογράψετε τίποτα ασαφές ή τυχαίο, καθώς οι επιθέσεις ηλεκτρονικού "ψαρέματος" ενδέχεται να σας εξαπατήσουν να υπογράψετε την ταυτότητά σας σε αυτούς. Υπογράψτε μόνο πλήρως λεπτομερείς δηλώσεις που συμφωνείτε.</translation>
-    </message>
-    <message>
-        <source>The Bitcoin address to sign the message with</source>
-        <translation>Διεύθυνση Bitcoin που θα σταλεί το μήνυμα</translation>
->>>>>>> e301a9fd
     </message>
     <message>
         <source>Choose previously used address</source>
@@ -2587,17 +2572,12 @@
         <translation>&amp;Επιβεβαίωση Mηνύματος</translation>
     </message>
     <message>
-<<<<<<< HEAD
+        <source>Enter the receiver's address, message (ensure you copy line breaks, spaces, tabs, etc. exactly) and signature below to verify the message. Be careful not to read more into the signature than what is in the signed message itself, to avoid being tricked by a man-in-the-middle attack. Note that this only proves the signing party receives with the address, it cannot prove sendership of any transaction!</source>
+        <translation>Εισαγάγετε τη διεύθυνση του παραλήπτη, το μήνυμα (βεβαιωθείτε ότι αντιγράφετε σωστά τα διαλείμματα γραμμής, τα κενά, τις καρτέλες κλπ.) Και την υπογραφή παρακάτω για να επαληθεύσετε το μήνυμα. Προσέξτε να μην διαβάσετε περισσότερα στην υπογραφή από ό,τι είναι στο ίδιο το υπογεγραμμένο μήνυμα, για να αποφύγετε να εξαπατήσετε από μια επίθεση στον άνθρωπο στη μέση. Σημειώστε ότι αυτό αποδεικνύει μόνο ότι η υπογραφή συμβαλλόμενο μέρος λαμβάνει με τη διεύθυνση, δεν μπορεί να αποδειχθεί αποστολή οποιασδήποτε συναλλαγής!</translation>
+    </message>
+    <message>
         <source>The Particl address the message was signed with</source>
         <translation>Διεύθυνση Particl με την οποία έχει υπογραφεί το μήνυμα</translation>
-=======
-        <source>Enter the receiver's address, message (ensure you copy line breaks, spaces, tabs, etc. exactly) and signature below to verify the message. Be careful not to read more into the signature than what is in the signed message itself, to avoid being tricked by a man-in-the-middle attack. Note that this only proves the signing party receives with the address, it cannot prove sendership of any transaction!</source>
-        <translation>Εισαγάγετε τη διεύθυνση του παραλήπτη, το μήνυμα (βεβαιωθείτε ότι αντιγράφετε σωστά τα διαλείμματα γραμμής, τα κενά, τις καρτέλες κλπ.) Και την υπογραφή παρακάτω για να επαληθεύσετε το μήνυμα. Προσέξτε να μην διαβάσετε περισσότερα στην υπογραφή από ό,τι είναι στο ίδιο το υπογεγραμμένο μήνυμα, για να αποφύγετε να εξαπατήσετε από μια επίθεση στον άνθρωπο στη μέση. Σημειώστε ότι αυτό αποδεικνύει μόνο ότι η υπογραφή συμβαλλόμενο μέρος λαμβάνει με τη διεύθυνση, δεν μπορεί να αποδειχθεί αποστολή οποιασδήποτε συναλλαγής!</translation>
-    </message>
-    <message>
-        <source>The Bitcoin address the message was signed with</source>
-        <translation>Διεύθυνση Bitcoin με την οποία έχει υπογραφεί το μήνυμα</translation>
->>>>>>> e301a9fd
     </message>
     <message>
         <source>Verify the message to ensure it was signed with the specified Particl address</source>
