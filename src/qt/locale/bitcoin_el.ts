--- conflicted
+++ resolved
@@ -551,29 +551,24 @@
         <translation type="unfinished">Συγχρονισμός με το δίκτυο...</translation>
     </message>
     <message>
-<<<<<<< HEAD
+        <source>Indexing blocks on disk…</source>
+        <translation type="unfinished">Καταλογισμός μπλοκ στον δίσκο...</translation>
+    </message>
+    <message>
+        <source>Processing blocks on disk…</source>
+        <translation type="unfinished">Επεξεργασία των μπλοκ στον δίσκο...</translation>
+    </message>
+    <message>
+        <source>Reindexing blocks on disk…</source>
+        <translation type="unfinished">Επανακαταλογισμός μπλοκ στον δίσκο...</translation>
+    </message>
+    <message>
+        <source>Connecting to peers…</source>
+        <translation type="unfinished">Σύνδεση στους χρήστες...</translation>
+    </message>
+    <message>
         <source>Request payments (generates QR codes and particl: URIs)</source>
         <translation type="unfinished">Αίτηση πληρωμών (δημιουργεί QR codes και διευθύνσεις particl: )</translation>
-=======
-        <source>Indexing blocks on disk…</source>
-        <translation type="unfinished">Καταλογισμός μπλοκ στον δίσκο...</translation>
-    </message>
-    <message>
-        <source>Processing blocks on disk…</source>
-        <translation type="unfinished">Επεξεργασία των μπλοκ στον δίσκο...</translation>
-    </message>
-    <message>
-        <source>Reindexing blocks on disk…</source>
-        <translation type="unfinished">Επανακαταλογισμός μπλοκ στον δίσκο...</translation>
-    </message>
-    <message>
-        <source>Connecting to peers…</source>
-        <translation type="unfinished">Σύνδεση στους χρήστες...</translation>
-    </message>
-    <message>
-        <source>Request payments (generates QR codes and bitcoin: URIs)</source>
-        <translation type="unfinished">Αίτηση πληρωμών (δημιουργεί QR codes και διευθύνσεις bitcoin: )</translation>
->>>>>>> a46e1783
     </message>
     <message>
         <source>Show the list of used sending addresses and labels</source>
@@ -1449,29 +1444,24 @@
         <translation type="unfinished">&amp;Ξόδεμα μη επικυρωμένων ρέστων</translation>
     </message>
     <message>
-<<<<<<< HEAD
+        <source>External Signer (e.g. hardware wallet)</source>
+        <translation type="unfinished">Εξωτερική συσκευή υπογραφής (π.χ. πορτοφόλι υλικού)</translation>
+    </message>
+    <message>
+        <source>Full path to a Particl Core compatible script (e.g. C:\Downloads\hwi.exe or /Users/you/Downloads/hwi.py). Beware: malware can steal your coins!</source>
+        <translation type="unfinished">Πλήρης διαδρομή ενός script συμβατού με το Particl Core (π.χ.: C:\Downloads\hwi.exe ή /Users/you/Downloads/hwi.py). Προσοχή: το κακόβουλο λογισμικό μπορεί να κλέψει τα νομίσματά σας!</translation>
+    </message>
+    <message>
         <source>Automatically open the Particl client port on the router. This only works when your router supports UPnP and it is enabled.</source>
         <translation>Αυτόματο άνοιγμα των θυρών Particl στον δρομολογητή. Λειτουργεί μόνο αν ο δρομολογητής σας υποστηρίζει τη λειτουργία UPnP.</translation>
-=======
-        <source>External Signer (e.g. hardware wallet)</source>
-        <translation type="unfinished">Εξωτερική συσκευή υπογραφής (π.χ. πορτοφόλι υλικού)</translation>
-    </message>
-    <message>
-        <source>Full path to a Bitcoin Core compatible script (e.g. C:\Downloads\hwi.exe or /Users/you/Downloads/hwi.py). Beware: malware can steal your coins!</source>
-        <translation type="unfinished">Πλήρης διαδρομή ενός script συμβατού με το Bitcoin Core (π.χ.: C:\Downloads\hwi.exe ή /Users/you/Downloads/hwi.py). Προσοχή: το κακόβουλο λογισμικό μπορεί να κλέψει τα νομίσματά σας!</translation>
-    </message>
-    <message>
-        <source>Automatically open the Bitcoin client port on the router. This only works when your router supports UPnP and it is enabled.</source>
-        <translation>Αυτόματο άνοιγμα των θυρών Bitcoin στον δρομολογητή. Λειτουργεί μόνο αν ο δρομολογητής σας υποστηρίζει τη λειτουργία UPnP.</translation>
->>>>>>> a46e1783
     </message>
     <message>
         <source>Map port using &amp;UPnP</source>
         <translation>Απόδοση θυρών με χρήστη &amp;UPnP</translation>
     </message>
     <message>
-        <source>Automatically open the Bitcoin client port on the router. This only works when your router supports NAT-PMP and it is enabled. The external port could be random.</source>
-        <translation type="unfinished">Ανοίξτε αυτόματα τη πόρτα του Bitcoin client στο router. Αυτό λειτουργεί μόνο όταν το router σας υποστηρίζει NAT-PMP και είναι ενεργοποιημένο. Η εξωτερική πόρτα μπορεί να είναι τυχαία.</translation>
+        <source>Automatically open the Particl client port on the router. This only works when your router supports NAT-PMP and it is enabled. The external port could be random.</source>
+        <translation type="unfinished">Ανοίξτε αυτόματα τη πόρτα του Particl client στο router. Αυτό λειτουργεί μόνο όταν το router σας υποστηρίζει NAT-PMP και είναι ενεργοποιημένο. Η εξωτερική πόρτα μπορεί να είναι τυχαία.</translation>
     </message>
     <message>
         <source>Map port using NA&amp;T-PMP</source>
@@ -2550,10 +2540,6 @@
         <translation type="unfinished">Απόκρυψη ρυθμίσεων αμοιβής συναλλαγής</translation>
     </message>
     <message>
-<<<<<<< HEAD
-        <source>When there is less transaction volume than space in the blocks, miners as well as relaying nodes may enforce a minimum fee. Paying only this minimum fee is just fine, but be aware that this can result in a never confirming transaction once there is more demand for particl transactions than the network can process.</source>
-        <translation type="unfinished">Όταν υπάρχει λιγότερος όγκος συναλλαγών από το χώρο στα μπλοκ, οι ανθρακωρύχοι καθώς και οι κόμβοι αναμετάδοσης μπορούν να επιβάλουν ένα ελάχιστο τέλος. Η πληρωμή μόνο αυτού του ελάχιστου τέλους είναι μια χαρά, αλλά γνωρίζετε ότι αυτό μπορεί να οδηγήσει σε μια συναλλαγή που δεν επιβεβαιώνει ποτέ τη στιγμή που υπάρχει μεγαλύτερη ζήτηση για συναλλαγές particl από ό, τι μπορεί να επεξεργαστεί το δίκτυο.</translation>
-=======
         <source>Specify a custom fee per kB (1,000 bytes) of the transaction's virtual size.
 
 Note:  Since the fee is calculated on a per-byte basis, a fee rate of "100 satoshis per kvB" for a transaction size of 500 virtual bytes (half of 1 kvB) would ultimately yield a fee of only 50 satoshis.</source>
@@ -2562,9 +2548,8 @@
 Σημείωση: Εφόσον η χρέωση υπολογίζεται ανά byte, ένας ρυθμός χρέωσης των «100 satoshis ανά kvB» για μέγεθος συναλλαγής 500 ψηφιακών bytes (το μισό του 1 kvB) θα απέφερε χρέωση μόλις 50 satoshis.</translation>
     </message>
     <message>
-        <source>When there is less transaction volume than space in the blocks, miners as well as relaying nodes may enforce a minimum fee. Paying only this minimum fee is just fine, but be aware that this can result in a never confirming transaction once there is more demand for bitcoin transactions than the network can process.</source>
-        <translation type="unfinished">Όταν υπάρχει λιγότερος όγκος συναλλαγών από το χώρο στα μπλοκ, οι ανθρακωρύχοι καθώς και οι κόμβοι αναμετάδοσης μπορούν να επιβάλουν ένα ελάχιστο τέλος. Η πληρωμή μόνο αυτού του ελάχιστου τέλους είναι μια χαρά, αλλά γνωρίζετε ότι αυτό μπορεί να οδηγήσει σε μια συναλλαγή που δεν επιβεβαιώνει ποτέ τη στιγμή που υπάρχει μεγαλύτερη ζήτηση για συναλλαγές bitcoin από ό, τι μπορεί να επεξεργαστεί το δίκτυο.</translation>
->>>>>>> a46e1783
+        <source>When there is less transaction volume than space in the blocks, miners as well as relaying nodes may enforce a minimum fee. Paying only this minimum fee is just fine, but be aware that this can result in a never confirming transaction once there is more demand for particl transactions than the network can process.</source>
+        <translation type="unfinished">Όταν υπάρχει λιγότερος όγκος συναλλαγών από το χώρο στα μπλοκ, οι ανθρακωρύχοι καθώς και οι κόμβοι αναμετάδοσης μπορούν να επιβάλουν ένα ελάχιστο τέλος. Η πληρωμή μόνο αυτού του ελάχιστου τέλους είναι μια χαρά, αλλά γνωρίζετε ότι αυτό μπορεί να οδηγήσει σε μια συναλλαγή που δεν επιβεβαιώνει ποτέ τη στιγμή που υπάρχει μεγαλύτερη ζήτηση για συναλλαγές particl από ό, τι μπορεί να επεξεργαστεί το δίκτυο.</translation>
     </message>
     <message>
         <source>A too low fee might result in a never confirming transaction (read the tooltip)</source>
@@ -3623,8 +3608,8 @@
         <translation type="unfinished">Οι προγραμματιστές %s</translation>
     </message>
     <message>
-        <source>%s corrupt. Try using the wallet tool bitcoin-wallet to salvage or restoring a backup.</source>
-        <translation type="unfinished">%s κατεστραμμένο. Δοκιμάστε να το επισκευάσετε με το εργαλείο πορτοφολιού bitcoin-wallet, ή επαναφέρετε κάποιο αντίγραφο ασφαλείας.</translation>
+        <source>%s corrupt. Try using the wallet tool particl-wallet to salvage or restoring a backup.</source>
+        <translation type="unfinished">%s κατεστραμμένο. Δοκιμάστε να το επισκευάσετε με το εργαλείο πορτοφολιού particl-wallet, ή επαναφέρετε κάποιο αντίγραφο ασφαλείας.</translation>
     </message>
     <message>
         <source>-maxtxfee is set very high! Fees this large could be paid on a single transaction.</source>
@@ -3655,8 +3640,8 @@
         <translation type="unfinished">Σφάλμα: Η καταγραφή του φορμά του αρχείου dump είναι εσφαλμένη. Ελήφθη: «%s», αναμενόταν: «φορμά».</translation>
     </message>
     <message>
-        <source>Error: Dumpfile version is not supported. This version of bitcoin-wallet only supports version 1 dumpfiles. Got dumpfile with version %s</source>
-        <translation type="unfinished">Σφάλμα: Η έκδοση του αρχείου dump δεν υποστηρίζεται. Αυτή η έκδοση του bitcoin-wallet υποστηρίζει αρχεία dump μόνο της έκδοσης 1. Δόθηκε αρχείο dump έκδοσης %s.</translation>
+        <source>Error: Dumpfile version is not supported. This version of particl-wallet only supports version 1 dumpfiles. Got dumpfile with version %s</source>
+        <translation type="unfinished">Σφάλμα: Η έκδοση του αρχείου dump δεν υποστηρίζεται. Αυτή η έκδοση του particl-wallet υποστηρίζει αρχεία dump μόνο της έκδοσης 1. Δόθηκε αρχείο dump έκδοσης %s.</translation>
     </message>
     <message>
         <source>Error: Listening for incoming connections failed (listen returned error %s)</source>
