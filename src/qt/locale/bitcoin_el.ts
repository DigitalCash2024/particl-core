<TS language="el" version="2.1">
<context>
    <name>AddressBookPage</name>
    <message>
        <source>Right-click to edit address or label</source>
        <translation>Δεξί-κλικ για επεξεργασία της διεύθυνσης ή της ετικέτας</translation>
    </message>
    <message>
        <source>Create a new address</source>
        <translation>Δημιουργία νέας διεύθυνσης</translation>
    </message>
    <message>
        <source>&amp;New</source>
        <translation>&amp;Νέo</translation>
    </message>
    <message>
        <source>Copy the currently selected address to the system clipboard</source>
        <translation>Αντέγραψε την επιλεγμένη διεύθυνση στο πρόχειρο του συστήματος</translation>
    </message>
    <message>
        <source>&amp;Copy</source>
        <translation>&amp;Αντιγραφή</translation>
    </message>
    <message>
        <source>C&amp;lose</source>
        <translation>Κ&amp;λείσιμο</translation>
    </message>
    <message>
        <source>Delete the currently selected address from the list</source>
        <translation>Διαγραφή της επιλεγμένης διεύθυνσης από τη λίστα</translation>
    </message>
    <message>
        <source>Enter address or label to search</source>
        <translation>Αναζήτηση με βάση τη διεύθυνση ή την επιγραφή</translation>
    </message>
    <message>
        <source>Export the data in the current tab to a file</source>
        <translation>Εξαγωγή δεδομένων καρτέλας σε αρχείο</translation>
    </message>
    <message>
        <source>&amp;Export</source>
        <translation>&amp;Εξαγωγή</translation>
    </message>
    <message>
        <source>&amp;Delete</source>
        <translation>&amp;Διαγραφή</translation>
    </message>
    <message>
        <source>Choose the address to send coins to</source>
        <translation>Επιλέξτε διεύθυνση αποστολής των νομισμάτων σας</translation>
    </message>
    <message>
        <source>Choose the address to receive coins with</source>
        <translation>Επιλέξτε διεύθυνση παραλαβής νομισμάτων</translation>
    </message>
    <message>
        <source>C&amp;hoose</source>
        <translation>Ε&amp;πιλογή</translation>
    </message>
    <message>
        <source>Sending addresses</source>
        <translation>Διευθύνσεις αποστολής</translation>
    </message>
    <message>
        <source>Receiving addresses</source>
        <translation>Διευθύνσεις λήψης</translation>
    </message>
    <message>
        <source>These are your Particl addresses for sending payments. Always check the amount and the receiving address before sending coins.</source>
        <translation>Αυτές είναι οι Particl διευθύνσεις σας για να στέλνετε πληρωμές. Να ελέγχετε πάντα το ποσό, καθώς και τη διεύθυνση παραλήπτη πριν στείλετε νομίσματα.</translation>
    </message>
    <message>
        <source>&amp;Copy Address</source>
        <translation>&amp;Αντιγραφή Διεύθυνσης</translation>
    </message>
    <message>
        <source>Copy &amp;Label</source>
        <translation>Αντιγραφή&amp;Ετικέτα</translation>
    </message>
    <message>
        <source>&amp;Edit</source>
        <translation>&amp;Διόρθωση</translation>
    </message>
    <message>
        <source>Export Address List</source>
        <translation>Εξαγωγή Λίστας Διευθύνσεων</translation>
    </message>
    <message>
        <source>Comma separated file (*.csv)</source>
        <translation>Αρχείο οριοθετημένο με κόμματα (*.csv)</translation>
    </message>
    <message>
        <source>Exporting Failed</source>
        <translation>Αποτυχία Εξαγωγής</translation>
    </message>
    <message>
        <source>There was an error trying to save the address list to %1. Please try again.</source>
        <translation>Σφάλμα κατά την προσπάθεια αποθήκευσης της λίστας διευθύνσεων στο %1. Παρακαλώ δοκιμάστε ξανά.</translation>
    </message>
</context>
<context>
    <name>AddressTableModel</name>
    <message>
        <source>Label</source>
        <translation>Ετικέτα</translation>
    </message>
    <message>
        <source>Address</source>
        <translation>Διεύθυνση</translation>
    </message>
    <message>
        <source>(no label)</source>
        <translation>(χωρίς ετικέτα)</translation>
    </message>
</context>
<context>
    <name>AskPassphraseDialog</name>
    <message>
        <source>Passphrase Dialog</source>
        <translation>Φράση πρόσβασης</translation>
    </message>
    <message>
        <source>Enter passphrase</source>
        <translation>Βάλτε κωδικό πρόσβασης</translation>
    </message>
    <message>
        <source>New passphrase</source>
        <translation>&amp;Αλλαγή κωδικού</translation>
    </message>
    <message>
        <source>Repeat new passphrase</source>
        <translation>Επανέλαβε τον νέο κωδικό πρόσβασης</translation>
    </message>
    <message>
        <source>Show passphrase</source>
        <translation>Εμφάνισε τον κωδικό πρόσβασης</translation>
    </message>
    <message>
        <source>Encrypt wallet</source>
        <translation>&amp;Κρυπτογράφηση πορτοφολιού</translation>
    </message>
    <message>
        <source>This operation needs your wallet passphrase to unlock the wallet.</source>
        <translation>Αυτή η ενέργεια χρειάζεται τον κωδικό του πορτοφολιού για να ξεκλειδώσει το πορτοφόλι.</translation>
    </message>
    <message>
        <source>Unlock wallet</source>
        <translation>Ξεκλείδωσε το πορτοφόλι</translation>
    </message>
    <message>
        <source>This operation needs your wallet passphrase to decrypt the wallet.</source>
        <translation>Αυτή η ενέργεια χρειάζεται τον κωδικό του πορτοφολιού για να αποκρυπτογραφήσει το πορτοφόλι.</translation>
    </message>
    <message>
        <source>Decrypt wallet</source>
        <translation>Αποκρυπτογράφησε το πορτοφόλι</translation>
    </message>
    <message>
        <source>Change passphrase</source>
        <translation>Αλλάξτε Φράση Πρόσβασης</translation>
    </message>
    <message>
        <source>Confirm wallet encryption</source>
        <translation>Επιβεβαίωσε κρυπτογράφηση πορτοφολιού</translation>
    </message>
    <message>
        <source>Warning: If you encrypt your wallet and lose your passphrase, you will &lt;b&gt;LOSE ALL OF YOUR PARTICL&lt;/b&gt;!</source>
        <translation>Προσόχη! Εάν κρυπτογραφήσεις το πορτοφόλι σου και χάσεις τη φράση αποκατάστασης, θα &lt;b&gt; ΧΑΣΕΙΣ ΟΛΑ ΣΟΥ ΤΑ PARTICL &lt;/b&gt;!</translation>
    </message>
    <message>
        <source>Are you sure you wish to encrypt your wallet?</source>
        <translation>Είστε σίγουρος/η ότι θέλετε να κρυπτογραφήσετε το πορτοφόλι σας;</translation>
    </message>
    <message>
        <source>Wallet encrypted</source>
        <translation>Πορτοφόλι κρυπτογραφήθηκε</translation>
    </message>
    <message>
        <source>Enter the new passphrase for the wallet.&lt;br/&gt;Please use a passphrase of &lt;b&gt;ten or more random characters&lt;/b&gt;, or &lt;b&gt;eight or more words&lt;/b&gt;.</source>
        <translation>Εισαγάγετε τη νέα φράση πρόσβασης για το πορτοφόλι. &lt;br/&gt;Παρακαλώ χρησιμοποιήστε μια φράση πρόσβασης &lt;b&gt;δέκα ή περισσότερων τυχαίων χαρακτήρων &lt;/b&gt;, ή &lt;b&gt;οκτώ ή περισσότερες λέξεις&lt;/b&gt;.</translation>
    </message>
    <message>
        <source>Enter the old passphrase and new passphrase for the wallet.</source>
        <translation>Πληκτρολόγησε τον παλιό κωδικό πρόσβασής σου και τον νέο κωδικό πρόσβασής σου για το πορτοφόλι</translation>
    </message>
    <message>
        <source>Remember that encrypting your wallet cannot fully protect your particls from being stolen by malware infecting your computer.</source>
        <translation>Θυμίσου ότι το να κρυπτογραφείς το πορτοφόλι σου δεν μπορεί να προστατέψει πλήρως τα particls σου από κλοπή από  κακόβουλο λογισμικό που έχει μολύνει τον υπολογιστή σου</translation>
    </message>
    <message>
        <source>Wallet to be encrypted</source>
        <translation>To πορτοφόλι θα κρυπτογραφηθεί</translation>
    </message>
    <message>
        <source>Your wallet is about to be encrypted. </source>
        <translation>Το πορτοφόλι σου πρόκειται να κρυπτογραφηθεί</translation>
    </message>
    <message>
        <source>Your wallet is now encrypted. </source>
        <translation>Το πορτοφόλι σου έχει κρυπτογραφηθεί τώρα</translation>
    </message>
    <message>
        <source>IMPORTANT: Any previous backups you have made of your wallet file should be replaced with the newly generated, encrypted wallet file. For security reasons, previous backups of the unencrypted wallet file will become useless as soon as you start using the new, encrypted wallet.</source>
        <translation>ΣΗΜΑΝΤΙΚΟ: Τα προηγούμενα αντίγραφα ασφαλείας που έχετε κάνει από το αρχείο του πορτοφόλιου σας θα πρέπει να αντικατασταθουν με το νέο που δημιουργείται, κρυπτογραφημένο αρχείο πορτοφόλιου. Για λόγους ασφαλείας, τα προηγούμενα αντίγραφα ασφαλείας του μη κρυπτογραφημένου αρχείου πορτοφόλιου θα καταστουν άχρηστα μόλις αρχίσετε να χρησιμοποιείτε το νέο κρυπτογραφημένο πορτοφόλι.</translation>
    </message>
    <message>
        <source>Wallet encryption failed</source>
        <translation>Η κρυπτογράφηση του πορτοφολιού απέτυχε</translation>
    </message>
    <message>
        <source>Wallet encryption failed due to an internal error. Your wallet was not encrypted.</source>
        <translation>Η κρυπτογράφηση του πορτοφολιού απέτυχε λογω εσωτερικού σφάλματος. Το πορτοφολι δεν κρυπτογραφηθηκε.</translation>
    </message>
    <message>
        <source>The supplied passphrases do not match.</source>
        <translation>Οι εισαχθέντες κωδικοί δεν ταιριάζουν.</translation>
    </message>
    <message>
        <source>Wallet unlock failed</source>
        <translation>Το ξεκλείδωμα του πορτοφολιού απέτυχε</translation>
    </message>
    <message>
        <source>The passphrase entered for the wallet decryption was incorrect.</source>
        <translation>Ο κωδικος που εισήχθη για την αποκρυπτογραφηση του πορτοφολιού ήταν λαθος.</translation>
    </message>
    <message>
        <source>Wallet decryption failed</source>
        <translation>Η αποκρυπτογράφηση του πορτοφολιού απέτυχε</translation>
    </message>
    <message>
        <source>Wallet passphrase was successfully changed.</source>
        <translation>Η φράση πρόσβασης άλλαξε επιτυχώς</translation>
    </message>
    <message>
        <source>Warning: The Caps Lock key is on!</source>
        <translation>Προσοχη: το πλήκτρο Caps Lock είναι ενεργο.</translation>
    </message>
</context>
<context>
    <name>BanTableModel</name>
    <message>
        <source>IP/Netmask</source>
        <translation>IP/Netmask</translation>
    </message>
    <message>
        <source>Banned Until</source>
        <translation>Απαγορευμένο έως</translation>
    </message>
</context>
<context>
    <name>BitcoinGUI</name>
    <message>
        <source>Sign &amp;message...</source>
        <translation>Υπογραφή &amp;μηνύματος...</translation>
    </message>
    <message>
        <source>Synchronizing with network...</source>
        <translation>Συγχρονισμός με το δίκτυο...</translation>
    </message>
    <message>
        <source>&amp;Overview</source>
        <translation>&amp;Επισκόπηση</translation>
    </message>
    <message>
        <source>Show general overview of wallet</source>
        <translation>Εμφάνισε τη γενική εικόνα του πορτοφολιού</translation>
    </message>
    <message>
        <source>&amp;Transactions</source>
        <translation>&amp;Συναλλαγές</translation>
    </message>
    <message>
        <source>Browse transaction history</source>
        <translation>Περιήγηση στο ιστορικό συναλλαγών</translation>
    </message>
    <message>
        <source>E&amp;xit</source>
        <translation>Έ&amp;ξοδος</translation>
    </message>
    <message>
        <source>Quit application</source>
        <translation>Έξοδος από την εφαρμογή</translation>
    </message>
    <message>
        <source>&amp;About %1</source>
        <translation>&amp;Περί %1</translation>
    </message>
    <message>
        <source>Show information about %1</source>
        <translation>Εμφάνισε πληροφορίες σχετικά με %1</translation>
    </message>
    <message>
        <source>About &amp;Qt</source>
        <translation>Σχετικά με &amp;Qt</translation>
    </message>
    <message>
        <source>Show information about Qt</source>
        <translation>Εμφάνισε πληροφορίες σχετικά με Qt</translation>
    </message>
    <message>
        <source>&amp;Options...</source>
        <translation>&amp;Επιλογές...</translation>
    </message>
    <message>
        <source>Modify configuration options for %1</source>
        <translation>Επεργασία ρυθμισεων επιλογών για το %1</translation>
    </message>
    <message>
        <source>&amp;Encrypt Wallet...</source>
        <translation>&amp;Κρυπτογράφησε το πορτοφόλι</translation>
    </message>
    <message>
        <source>&amp;Backup Wallet...</source>
        <translation>&amp;Αντίγραφο ασφαλείας του πορτοφολιού</translation>
    </message>
    <message>
        <source>&amp;Change Passphrase...</source>
        <translation>&amp;Άλλαξε Φράση Πρόσβασης</translation>
    </message>
    <message>
        <source>Open &amp;URI...</source>
        <translation>'Ανοιγμα &amp;URI</translation>
    </message>
    <message>
        <source>Create Wallet...</source>
        <translation>Δημιουργία Πορτοφολιού</translation>
    </message>
    <message>
        <source>Create a new wallet</source>
        <translation>Δημιουργία νέου Πορτοφολιού</translation>
    </message>
    <message>
        <source>Wallet:</source>
        <translation>Πορτοφόλι</translation>
    </message>
    <message>
        <source>Click to disable network activity.</source>
        <translation>Κάντε κλικ για να απενεργοποιήσετε το δίκτυο.</translation>
    </message>
    <message>
        <source>Network activity disabled.</source>
        <translation>Η δραστηριότητα δικτύου είναι απενεργοποιημένη.</translation>
    </message>
    <message>
        <source>Click to enable network activity again.</source>
        <translation>Κάντε κλικ για να ενεργοποιήσετε τo δίκτυο ξανά.</translation>
    </message>
    <message>
        <source>Syncing Headers (%1%)...</source>
        <translation>Συγχρονισμός Επικεφαλίδων (%1%)...</translation>
    </message>
    <message>
        <source>Reindexing blocks on disk...</source>
        <translation>Φόρτωση ευρετηρίου μπλοκ στον σκληρό δίσκο...</translation>
    </message>
    <message>
        <source>Proxy is &lt;b&gt;enabled&lt;/b&gt;: %1</source>
        <translation>Proxy είναι&lt;b&gt;ενεργοποιημένος&lt;/b&gt;:%1 </translation>
    </message>
    <message>
        <source>Send coins to a Particl address</source>
        <translation>Στείλε νομίσματα σε μια διεύθυνση particl</translation>
    </message>
    <message>
        <source>Backup wallet to another location</source>
        <translation>Δημιουργία αντιγράφου ασφαλείας πορτοφολιού σε άλλη τοποθεσία</translation>
    </message>
    <message>
        <source>Change the passphrase used for wallet encryption</source>
        <translation>Αλλαγή του κωδικού κρυπτογράφησης του πορτοφολιού</translation>
    </message>
    <message>
        <source>&amp;Verify message...</source>
        <translation>&amp;Επιβεβαίωση μηνύματος</translation>
    </message>
    <message>
        <source>&amp;Send</source>
        <translation>&amp;Αποστολή</translation>
    </message>
    <message>
        <source>&amp;Receive</source>
        <translation>&amp;Παραλαβή</translation>
    </message>
    <message>
        <source>&amp;Show / Hide</source>
        <translation>&amp;Εμφάνισε/Κρύψε</translation>
    </message>
    <message>
        <source>Show or hide the main Window</source>
        <translation>Εμφάνιση ή απόκρυψη του κεντρικού παραθύρου</translation>
    </message>
    <message>
        <source>Encrypt the private keys that belong to your wallet</source>
        <translation>Κρυπτογραφήστε τα ιδιωτικά κλειδιά που ανήκουν στο πορτοφόλι σας</translation>
    </message>
    <message>
        <source>Sign messages with your Particl addresses to prove you own them</source>
        <translation>Υπογράψτε ένα μήνυμα για να βεβαιώσετε πως είστε ο κάτοχος αυτής της διεύθυνσης</translation>
    </message>
    <message>
        <source>Verify messages to ensure they were signed with specified Particl addresses</source>
        <translation>Υπογράψτε ένα μήνυμα για ν' αποδείξετε πως ανήκει μια συγκεκριμένη διεύθυνση Particl</translation>
    </message>
    <message>
        <source>&amp;File</source>
        <translation>&amp;Αρχείο</translation>
    </message>
    <message>
        <source>&amp;Settings</source>
        <translation>&amp;Ρυθμίσεις</translation>
    </message>
    <message>
        <source>&amp;Help</source>
        <translation>&amp;Βοήθεια</translation>
    </message>
    <message>
        <source>Tabs toolbar</source>
        <translation>Εργαλειοθήκη καρτελών</translation>
    </message>
    <message>
        <source>Request payments (generates QR codes and particl: URIs)</source>
        <translation>Αίτηση πληρωμών (δημιουργεί QR codes και διευθύνσεις particl: )</translation>
    </message>
    <message>
        <source>Show the list of used sending addresses and labels</source>
        <translation>Προβολή της λίστας των χρησιμοποιημένων διευθύνσεων και ετικετών αποστολής</translation>
    </message>
    <message>
        <source>Show the list of used receiving addresses and labels</source>
        <translation>Προβολή της λίστας των χρησιμοποιημένων διευθύνσεων και ετικετών λήψεως</translation>
    </message>
    <message>
        <source>&amp;Command-line options</source>
        <translation>&amp;Επιλογές γραμμής εντολών</translation>
    </message>
    <message numerus="yes">
        <source>%n active connection(s) to Particl network</source>
        <translation><numerusform>%n ενεργές συνδέσεις στο δίκτυο Particl</numerusform><numerusform>%n ενεργές συνδέσεις στο δίκτυο Particl</numerusform></translation>
    </message>
    <message>
        <source>Indexing blocks on disk...</source>
        <translation>Φόρτωση ευρετηρίου μπλοκ στον σκληρο δισκο...</translation>
    </message>
    <message>
        <source>Processing blocks on disk...</source>
        <translation>Φόρτωση ευρετηρίου μπλοκ στον σκληρο δισκο...</translation>
    </message>
    <message numerus="yes">
        <source>Processed %n block(s) of transaction history.</source>
        <translation><numerusform>Επεξεργασμένα %n μπλοκ ιστορικού συναλλαγών.</numerusform><numerusform>Επεξεργασμένα %n μπλοκ ιστορικού συναλλαγών.</numerusform></translation>
    </message>
    <message>
        <source>%1 behind</source>
        <translation>%1 πίσω</translation>
    </message>
    <message>
        <source>Last received block was generated %1 ago.</source>
        <translation>Το τελευταίο μπλοκ που ελήφθη δημιουργήθηκε %1 πριν.</translation>
    </message>
    <message>
        <source>Transactions after this will not yet be visible.</source>
        <translation>Οι συναλλαγές μετά από αυτό δεν θα είναι ακόμη ορατές.</translation>
    </message>
    <message>
        <source>Error</source>
        <translation>Σφάλμα</translation>
    </message>
    <message>
        <source>Warning</source>
        <translation>Προειδοποίηση</translation>
    </message>
    <message>
        <source>Information</source>
        <translation>Πληροφορία</translation>
    </message>
    <message>
        <source>Up to date</source>
        <translation>Ενημερωμένο</translation>
    </message>
    <message>
        <source>Node window</source>
        <translation>Κόμβος παράθυρο</translation>
    </message>
    <message>
        <source>Open node debugging and diagnostic console</source>
        <translation>Ανοίξτε τον κόμβο εντοπισμού σφαλμάτων και τη διαγνωστική κονσόλα</translation>
    </message>
    <message>
        <source>&amp;Sending addresses</source>
        <translation>&amp;Αποστολή διεύθυνσης</translation>
    </message>
    <message>
        <source>&amp;Receiving addresses</source>
        <translation>&amp;Λήψη διευθύνσεων</translation>
    </message>
    <message>
        <source>Open a particl: URI</source>
        <translation>Ανοίξτε ένα particl: URI</translation>
    </message>
    <message>
        <source>Open Wallet</source>
        <translation>Άνοιγμα Πορτοφολιού</translation>
    </message>
    <message>
        <source>Open a wallet</source>
        <translation>Άνοιγμα ενός πορτοφολιού</translation>
    </message>
    <message>
        <source>Close Wallet...</source>
        <translation>Κλείσιμο Πορτοφολιού</translation>
    </message>
    <message>
        <source>Close wallet</source>
        <translation>Κλείσιμο πορτοφολιού</translation>
    </message>
    <message>
<<<<<<< HEAD
        <source>Show the %1 help message to get a list with possible Particl command-line options</source>
        <translation>Εμφάνισε το %1 βοηθητικό μήνυμα για λήψη μιας λίστας με διαθέσιμες επιλογές για Particl εντολές </translation>
=======
        <source>Close All Wallets...</source>
        <translation>Κλείσιμο όλων των πορτοφολιών...</translation>
    </message>
    <message>
        <source>Close all wallets</source>
        <translation>Κλείσιμο όλων των πορτοφολιών</translation>
    </message>
    <message>
        <source>Show the %1 help message to get a list with possible Bitcoin command-line options</source>
        <translation>Εμφάνισε το %1 βοηθητικό μήνυμα για λήψη μιας λίστας με διαθέσιμες επιλογές για Bitcoin εντολές </translation>
>>>>>>> ac125e96
    </message>
    <message>
        <source>default wallet</source>
        <translation>Προεπιλεγμένο πορτοφόλι</translation>
    </message>
    <message>
        <source>No wallets available</source>
        <translation>Κανένα πορτοφόλι διαθέσιμο</translation>
    </message>
    <message>
        <source>&amp;Window</source>
        <translation>&amp;Παράθυρο</translation>
    </message>
    <message>
        <source>Minimize</source>
        <translation>Ελαχιστοποίηση</translation>
    </message>
    <message>
        <source>Zoom</source>
        <translation>Μεγέθυνση</translation>
    </message>
    <message>
        <source>Main Window</source>
        <translation>Κυρίως Παράθυρο</translation>
    </message>
    <message>
        <source>%1 client</source>
        <translation>%1 πελάτης</translation>
    </message>
    <message>
        <source>Connecting to peers...</source>
        <translation>Σύνδεση στους σύντροφους...</translation>
    </message>
    <message>
        <source>Catching up...</source>
        <translation>Ενημέρωση...</translation>
    </message>
    <message>
        <source>Error: %1</source>
        <translation>Σφάλμα: %1</translation>
    </message>
    <message>
        <source>Warning: %1</source>
        <translation>Προειδοποίηση: %1</translation>
    </message>
    <message>
        <source>Date: %1
</source>
        <translation>Ημερομηνία: %1
</translation>
    </message>
    <message>
        <source>Amount: %1
</source>
        <translation>Ποσό: %1
</translation>
    </message>
    <message>
        <source>Wallet: %1
</source>
        <translation>Πορτοφόλι: %1
</translation>
    </message>
    <message>
        <source>Type: %1
</source>
        <translation>Τύπος: %1
</translation>
    </message>
    <message>
        <source>Label: %1
</source>
        <translation>Ετικέτα: %1
</translation>
    </message>
    <message>
        <source>Address: %1
</source>
        <translation>Διεύθυνση: %1
</translation>
    </message>
    <message>
        <source>Sent transaction</source>
        <translation>Η συναλλαγή απεστάλη</translation>
    </message>
    <message>
        <source>Incoming transaction</source>
        <translation>Εισερχόμενη συναλλαγή</translation>
    </message>
    <message>
        <source>HD key generation is &lt;b&gt;enabled&lt;/b&gt;</source>
        <translation>Δημιουργία πλήκτρων HD είναι &lt;b&gt;ενεργοποιημένη&lt;/b&gt;</translation>
    </message>
    <message>
        <source>HD key generation is &lt;b&gt;disabled&lt;/b&gt;</source>
        <translation>Δημιουργία πλήκτρων HD είναι &lt;b&gt;απενεργοποιημένη&lt;/b&gt;</translation>
    </message>
    <message>
        <source>Private key &lt;b&gt;disabled&lt;/b&gt;</source>
        <translation>Ιδιωτικό κλειδί &lt;b&gt;απενεργοποιημένο&lt;/b&gt;</translation>
    </message>
    <message>
        <source>Wallet is &lt;b&gt;encrypted&lt;/b&gt; and currently &lt;b&gt;unlocked&lt;/b&gt;</source>
        <translation>Το πορτοφόλι είναι &lt;b&gt;κρυπτογραφημένο&lt;/b&gt; και &lt;b&gt;ξεκλείδωτο&lt;/b&gt;</translation>
    </message>
    <message>
        <source>Wallet is &lt;b&gt;encrypted&lt;/b&gt; and currently &lt;b&gt;locked&lt;/b&gt;</source>
        <translation>Το πορτοφόλι είναι &lt;b&gt;κρυπτογραφημένο&lt;/b&gt; και &lt;b&gt;κλειδωμένο&lt;/b&gt;</translation>
    </message>
    <message>
        <source>Original message:</source>
        <translation>Αρχικό Μήνυμα:</translation>
    </message>
    </context>
<context>
    <name>CoinControlDialog</name>
    <message>
        <source>Coin Selection</source>
        <translation>Επιλογή κερμάτων</translation>
    </message>
    <message>
        <source>Quantity:</source>
        <translation>Ποσότητα:</translation>
    </message>
    <message>
        <source>Bytes:</source>
        <translation>Bytes:</translation>
    </message>
    <message>
        <source>Amount:</source>
        <translation>Ποσό:</translation>
    </message>
    <message>
        <source>Fee:</source>
        <translation>Ταρίφα:</translation>
    </message>
    <message>
        <source>Dust:</source>
        <translation>Σκόνη:</translation>
    </message>
    <message>
        <source>After Fee:</source>
        <translation>Ταρίφα αλλαγής:</translation>
    </message>
    <message>
        <source>Change:</source>
        <translation>Ρέστα:</translation>
    </message>
    <message>
        <source>(un)select all</source>
        <translation>(από)επιλογή όλων</translation>
    </message>
    <message>
        <source>Tree mode</source>
        <translation>Εμφάνιση τύπου δέντρο</translation>
    </message>
    <message>
        <source>List mode</source>
        <translation>Λίστα εντολών</translation>
    </message>
    <message>
        <source>Amount</source>
        <translation>Ποσό</translation>
    </message>
    <message>
        <source>Received with label</source>
        <translation>Παραλήφθηκε με επιγραφή</translation>
    </message>
    <message>
        <source>Received with address</source>
        <translation>Παραλείφθηκε με την εξής διεύθυνση</translation>
    </message>
    <message>
        <source>Date</source>
        <translation>Ημερομηνία</translation>
    </message>
    <message>
        <source>Confirmations</source>
        <translation>Επικυρώσεις</translation>
    </message>
    <message>
        <source>Confirmed</source>
        <translation>Επικυρωμένες</translation>
    </message>
    <message>
        <source>Copy address</source>
        <translation>Αντιγραφή διεύθυνσης</translation>
    </message>
    <message>
        <source>Copy label</source>
        <translation>Αντιγραφή ετικέτας</translation>
    </message>
    <message>
        <source>Copy amount</source>
        <translation>Αντιγραφή ποσού</translation>
    </message>
    <message>
        <source>Copy transaction ID</source>
        <translation>Αντιγραφή ταυτότητας συναλλαγής</translation>
    </message>
    <message>
        <source>Lock unspent</source>
        <translation>Κλείδωμα μη δαπανημένου</translation>
    </message>
    <message>
        <source>Unlock unspent</source>
        <translation>Ξεκλείδωμα μη δαπανημένου</translation>
    </message>
    <message>
        <source>Copy quantity</source>
        <translation>Αντιγραφή ποσότητας</translation>
    </message>
    <message>
        <source>Copy fee</source>
        <translation>Αντιγραφή τελών</translation>
    </message>
    <message>
        <source>Copy after fee</source>
        <translation>Αντιγραφή μετά τα έξοδα</translation>
    </message>
    <message>
        <source>Copy bytes</source>
        <translation>Αντιγραφή των bytes</translation>
    </message>
    <message>
        <source>Copy dust</source>
        <translation>Αντιγραφή σκόνης</translation>
    </message>
    <message>
        <source>Copy change</source>
        <translation>Αντιγραφή αλλαγής</translation>
    </message>
    <message>
        <source>(%1 locked)</source>
        <translation>(%1 κλειδωμένο)</translation>
    </message>
    <message>
        <source>yes</source>
        <translation>ναι</translation>
    </message>
    <message>
        <source>no</source>
        <translation>όχι</translation>
    </message>
    <message>
        <source>This label turns red if any recipient receives an amount smaller than the current dust threshold.</source>
        <translation>Αυτή η ετικέτα γίνεται κόκκινη εάν οποιοσδήποτε παραλήπτης λάβει ένα ποσό μικρότερο από το τρέχον όριο σκόνης.</translation>
    </message>
    <message>
        <source>Can vary +/- %1 satoshi(s) per input.</source>
        <translation>Μπορεί να ποικίλει +/- %1 satoshi(s) ανά είσοδο.</translation>
    </message>
    <message>
        <source>(no label)</source>
        <translation>(χωρίς ετικέτα)</translation>
    </message>
    <message>
        <source>change from %1 (%2)</source>
        <translation>αλλαγή από %1(%2)</translation>
    </message>
    <message>
        <source>(change)</source>
        <translation>(αλλαγή)</translation>
    </message>
</context>
<context>
    <name>CreateWalletActivity</name>
    <message>
        <source>Creating Wallet &lt;b&gt;%1&lt;/b&gt;...</source>
        <translation>Δημιουργία Πορτοφολιού &lt;b&gt;%1&lt;/b&gt;...</translation>
    </message>
    <message>
        <source>Create wallet failed</source>
        <translation>Δημιουργία πορτοφολιού απέτυχε</translation>
    </message>
    <message>
        <source>Create wallet warning</source>
        <translation>Προειδοποίηση δημιουργίας πορτοφολιού</translation>
    </message>
</context>
<context>
    <name>CreateWalletDialog</name>
    <message>
        <source>Create Wallet</source>
        <translation>Δημιουργία Πορτοφολιού</translation>
    </message>
    <message>
        <source>Wallet Name</source>
        <translation>Όνομα Πορτοφολιού</translation>
    </message>
    <message>
        <source>Encrypt the wallet. The wallet will be encrypted with a passphrase of your choice.</source>
        <translation>Κρυπτογράφηση του πορτοφολιού. Το πορτοφόλι θα κρυπτογραφηθεί με μια φράση πρόσβασης της επιλογής σας.</translation>
    </message>
    <message>
        <source>Encrypt Wallet</source>
        <translation>Κρυπτογράφηση Πορτοφολιού</translation>
    </message>
    <message>
        <source>Disable private keys for this wallet. Wallets with private keys disabled will have no private keys and cannot have an HD seed or imported private keys. This is ideal for watch-only wallets.</source>
        <translation>Απενεργοποιήστε τα ιδιωτικά κλειδιά για αυτό το πορτοφόλι. Τα πορτοφόλια που έχουν απενεργοποιημένα ιδιωτικά κλειδιά δεν έχουν ιδιωτικά κλειδιά και δεν μπορούν να έχουν σπόρους HD ή εισαγόμενα ιδιωτικά κλειδιά. Αυτό είναι ιδανικό για πορτοφόλια μόνο για ρολόγια.</translation>
    </message>
    <message>
        <source>Disable Private Keys</source>
        <translation>Απενεργοποίηση Ιδιωτικών Κλειδιών</translation>
    </message>
    <message>
        <source>Make a blank wallet. Blank wallets do not initially have private keys or scripts. Private keys and addresses can be imported, or an HD seed can be set, at a later time.</source>
        <translation>Κάντε ένα κενό πορτοφόλι. Τα κενά πορτοφόλια δεν έχουν αρχικά ιδιωτικά κλειδιά ή σενάρια. Τα ιδιωτικά κλειδιά και οι διευθύνσεις μπορούν να εισαχθούν ή μπορεί να οριστεί ένας σπόρος HD αργότερα.</translation>
    </message>
    <message>
        <source>Make Blank Wallet</source>
        <translation>Δημιουργία Άδειου Πορτοφολιού</translation>
    </message>
    <message>
        <source>Create</source>
        <translation>Δημιουργία</translation>
    </message>
    </context>
<context>
    <name>EditAddressDialog</name>
    <message>
        <source>Edit Address</source>
        <translation>Επεξεργασία Διεύθυνσης</translation>
    </message>
    <message>
        <source>&amp;Label</source>
        <translation>&amp;Επιγραφή</translation>
    </message>
    <message>
        <source>The label associated with this address list entry</source>
        <translation>Η ετικέτα που συνδέεται με αυτήν την καταχώρηση στο βιβλίο διευθύνσεων</translation>
    </message>
    <message>
        <source>The address associated with this address list entry. This can only be modified for sending addresses.</source>
        <translation>Η διεύθυνση σχετίζεται με αυτή την καταχώρηση του βιβλίου διευθύνσεων. Μπορεί να τροποποιηθεί μόνο για τις διευθύνσεις αποστολής.</translation>
    </message>
    <message>
        <source>&amp;Address</source>
        <translation>&amp;Διεύθυνση</translation>
    </message>
    <message>
        <source>New sending address</source>
        <translation>Νέα Διεύθυνση Αποστολής</translation>
    </message>
    <message>
        <source>Edit receiving address</source>
        <translation>Διόρθωση Διεύθυνσης Λήψης</translation>
    </message>
    <message>
        <source>Edit sending address</source>
        <translation>Επεξεργασία διεύθυνσης αποστολής</translation>
    </message>
    <message>
        <source>The entered address "%1" is not a valid Particl address.</source>
        <translation>Η διεύθυνση "%1" δεν είναι έγκυρη Particl διεύθυνση.</translation>
    </message>
    <message>
        <source>Address "%1" already exists as a receiving address with label "%2" and so cannot be added as a sending address.</source>
        <translation>Η διεύθυνση "%1"  υπάρχει ήδη ως διεύθυνσης λήψης με ετικέτα "%2" και γιαυτό τον λόγο δεν μπορεί να προστεθεί ως διεύθυνση αποστολής.</translation>
    </message>
    <message>
        <source>The entered address "%1" is already in the address book with label "%2".</source>
        <translation>Η διεύθυνση "%1" βρίσκεται ήδη στο βιβλίο διευθύνσεων με ετικέτα "%2".</translation>
    </message>
    <message>
        <source>Could not unlock wallet.</source>
        <translation>Δεν είναι δυνατό το ξεκλείδωμα του πορτοφολιού.</translation>
    </message>
    <message>
        <source>New key generation failed.</source>
        <translation>Η δημιουργία νέου κλειδιού απέτυχε.</translation>
    </message>
</context>
<context>
    <name>FreespaceChecker</name>
    <message>
        <source>A new data directory will be created.</source>
        <translation>Θα δημιουργηθεί ένας νέος φάκελος δεδομένων.</translation>
    </message>
    <message>
        <source>name</source>
        <translation>όνομα</translation>
    </message>
    <message>
        <source>Directory already exists. Add %1 if you intend to create a new directory here.</source>
        <translation>Κατάλογος ήδη υπάρχει. Προσθήκη %1, αν σκοπεύετε να δημιουργήσετε έναν νέο κατάλογο εδώ.</translation>
    </message>
    <message>
        <source>Path already exists, and is not a directory.</source>
        <translation>Η διαδρομή υπάρχει ήδη αλλά δεν είναι φάκελος</translation>
    </message>
    <message>
        <source>Cannot create data directory here.</source>
        <translation>Δεν μπορεί να δημιουργηθεί φάκελος δεδομένων εδώ.</translation>
    </message>
</context>
<context>
    <name>HelpMessageDialog</name>
    <message>
        <source>version</source>
        <translation>έκδοση</translation>
    </message>
    <message>
        <source>About %1</source>
        <translation>Σχετικά %1</translation>
    </message>
    <message>
        <source>Command-line options</source>
        <translation>Επιλογές γραμμής εντολών</translation>
    </message>
</context>
<context>
    <name>Intro</name>
    <message>
        <source>Welcome</source>
        <translation>Καλώς ήρθατε</translation>
    </message>
    <message>
        <source>Welcome to %1.</source>
        <translation>Καλωσήρθες στο %1.</translation>
    </message>
    <message>
        <source>Reverting this setting requires re-downloading the entire blockchain. It is faster to download the full chain first and prune it later. Disables some advanced features.</source>
        <translation>Η επαναφορά αυτής της ρύθμισης απαιτεί εκ νέου λήψη ολόκληρου του μπλοκ αλυσίδας. Είναι πιο γρήγορο να κατεβάσετε πρώτα την πλήρη αλυσίδα και να την κλαδέψετε αργότερα. Απενεργοποιεί ορισμένες προηγμένες λειτουργίες.</translation>
    </message>
    <message>
        <source>This initial synchronisation is very demanding, and may expose hardware problems with your computer that had previously gone unnoticed. Each time you run %1, it will continue downloading where it left off.</source>
        <translation>Αυτός ο αρχικός συγχρονισμός είναι πολύ απαιτητικός και μπορεί να εκθέσει προβλήματα υλικού με τον υπολογιστή σας, τα οποία προηγουμένως είχαν περάσει απαρατήρητα. Κάθε φορά που θα εκτελέσετε το %1, θα συνεχίσει να κατεβαίνει εκεί όπου έχει σταματήσει.</translation>
    </message>
    <message>
        <source>If you have chosen to limit block chain storage (pruning), the historical data must still be downloaded and processed, but will be deleted afterward to keep your disk usage low.</source>
        <translation>Αν έχετε επιλέξει να περιορίσετε την αποθήκευση της αλυσίδας μπλοκ (κλάδεμα), τα ιστορικά δεδομένα θα πρέπει ακόμα να κατεβάσετε και να επεξεργαστείτε, αλλά θα διαγραφούν αργότερα για να διατηρήσετε τη χρήση του δίσκου σας χαμηλή.</translation>
    </message>
    <message>
        <source>Use the default data directory</source>
        <translation>Χρήση του προεπιλεγμένου φακέλου δεδομένων</translation>
    </message>
    <message>
        <source>Use a custom data directory:</source>
        <translation>Προσαρμογή του φακέλου δεδομένων:</translation>
    </message>
    <message>
        <source>Particl</source>
        <translation>Particl</translation>
    </message>
    <message>
        <source>At least %1 GB of data will be stored in this directory, and it will grow over time.</source>
        <translation>Τουλάχιστον %1 GB δεδομένων θα αποθηκευτούν σε αυτόν τον κατάλογο και θα αυξηθεί με την πάροδο του χρόνου.</translation>
    </message>
    <message>
        <source>Approximately %1 GB of data will be stored in this directory.</source>
        <translation>Περίπου %1 GB δεδομένων θα αποθηκεύονται σε αυτόν τον κατάλογο.</translation>
    </message>
    <message>
        <source>%1 will download and store a copy of the Particl block chain.</source>
        <translation>Το %1 θα κατεβάσει και θα αποθηκεύσει ένα αντίγραφο της αλυσίδας μπλοκ Particl.</translation>
    </message>
    <message>
        <source>The wallet will also be stored in this directory.</source>
        <translation>Το πορτοφόλι θα αποθηκευτεί επίσης σε αυτό το ευρετήριο</translation>
    </message>
    <message>
        <source>Error: Specified data directory "%1" cannot be created.</source>
        <translation>Σφάλμα: Ο καθορισμένος φάκελος δεδομένων "%1" δεν μπορεί να δημιουργηθεί.</translation>
    </message>
    <message>
        <source>Error</source>
        <translation>Σφάλμα</translation>
    </message>
    <message numerus="yes">
        <source>%n GB of free space available</source>
        <translation><numerusform>%n GB ελεύθερου χώρου διαθέσιμα</numerusform><numerusform>%n GB ελεύθερου χώρου διαθέσιμα</numerusform></translation>
    </message>
    <message numerus="yes">
        <source>(of %n GB needed)</source>
        <translation><numerusform>(από το %n GB που απαιτείται)</numerusform><numerusform>(από τα %n GB που απαιτούνται)</numerusform></translation>
    </message>
    <message numerus="yes">
        <source>(%n GB needed for full chain)</source>
        <translation><numerusform>(%n GB απαιτούνται για την πλήρη αλυσίδα)</numerusform><numerusform>(%n GB απαιτούνται για την πλήρη αλυσίδα)</numerusform></translation>
    </message>
</context>
<context>
    <name>ModalOverlay</name>
    <message>
        <source>Form</source>
        <translation>Φόρμα</translation>
    </message>
    <message>
        <source>Recent transactions may not yet be visible, and therefore your wallet's balance might be incorrect. This information will be correct once your wallet has finished synchronizing with the particl network, as detailed below.</source>
        <translation>Οι πρόσφατες συναλλαγές ενδέχεται να μην είναι ακόμα ορατές και επομένως η ισορροπία του πορτοφολιού σας μπορεί να είναι εσφαλμένη. Αυτές οι πληροφορίες θα είναι σωστές όταν ολοκληρωθεί το συγχρονισμό του πορτοφολιού σας με το δίκτυο Particl, όπως περιγράφεται παρακάτω.</translation>
    </message>
    <message>
        <source>Attempting to spend particls that are affected by not-yet-displayed transactions will not be accepted by the network.</source>
        <translation>Η προσπάθεια να δαπανήσετε particls που επηρεάζονται από τις μη εμφανιζόμενες ακόμη συναλλαγές δεν θα γίνει αποδεκτή από το δίκτυο.</translation>
    </message>
    <message>
        <source>Number of blocks left</source>
        <translation>Αριθμός των εναπομείνων κομματιών</translation>
    </message>
    <message>
        <source>Unknown...</source>
        <translation>Άγνωστο...</translation>
    </message>
    <message>
        <source>Last block time</source>
        <translation>Χρόνος τελευταίου μπλοκ</translation>
    </message>
    <message>
        <source>Progress</source>
        <translation>Πρόοδος</translation>
    </message>
    <message>
        <source>Progress increase per hour</source>
        <translation>Αύξηση προόδου ανά ώρα</translation>
    </message>
    <message>
        <source>calculating...</source>
        <translation>Υπολογισμός...</translation>
    </message>
    <message>
        <source>Estimated time left until synced</source>
        <translation>Εκτιμώμενος χρόνος μέχρι να συγχρονιστεί</translation>
    </message>
    <message>
        <source>Hide</source>
        <translation>Απόκρυψη</translation>
    </message>
    <message>
        <source>Esc</source>
        <translation>Πλήκτρο Esc</translation>
    </message>
    <message>
        <source>%1 is currently syncing.  It will download headers and blocks from peers and validate them until reaching the tip of the block chain.</source>
        <translation>Το %1 συγχρονίζεται αυτήν τη στιγμή. Θα κατεβάσει κεφαλίδες και μπλοκ από τους συντρόφους και θα τους επικυρώσει μέχρι να φτάσουν στην άκρη της αλυσίδας μπλοκ.</translation>
    </message>
    <message>
        <source>Unknown. Syncing Headers (%1, %2%)...</source>
        <translation>Αγνωστος. Συγχρονισμός κεφαλίδων (%1, %2%)...</translation>
    </message>
</context>
<context>
    <name>OpenURIDialog</name>
    <message>
        <source>Open particl URI</source>
        <translation>Ανοίξτε το particl URI</translation>
    </message>
    <message>
        <source>URI:</source>
        <translation>URI:</translation>
    </message>
</context>
<context>
    <name>OpenWalletActivity</name>
    <message>
        <source>Open wallet failed</source>
        <translation>Άνοιγμα πορτοφολιού απέτυχε</translation>
    </message>
    <message>
        <source>Open wallet warning</source>
        <translation>Άνοιγμα πορτοφολιού προειδοποίηση</translation>
    </message>
    <message>
        <source>default wallet</source>
        <translation>Προεπιλεγμένο πορτοφόλι</translation>
    </message>
    <message>
        <source>Opening Wallet &lt;b&gt;%1&lt;/b&gt;...</source>
        <translation>Άνοιγμα Πορτοφολιού &lt;b&gt;%1&lt;/b&gt;...</translation>
    </message>
</context>
<context>
    <name>OptionsDialog</name>
    <message>
        <source>Options</source>
        <translation>Ρυθμίσεις</translation>
    </message>
    <message>
        <source>&amp;Main</source>
        <translation>&amp;Κύριο</translation>
    </message>
    <message>
        <source>Automatically start %1 after logging in to the system.</source>
        <translation>Αυτόματη εκκίνηση του %1 μετά τη σύνδεση στο σύστημα.</translation>
    </message>
    <message>
        <source>&amp;Start %1 on system login</source>
        <translation>&amp;Έναρξη %1 στο σύστημα σύνδεσης</translation>
    </message>
    <message>
        <source>Size of &amp;database cache</source>
        <translation>Μέγεθος κρυφής μνήμης βάσης δεδομένων.</translation>
    </message>
    <message>
        <source>Number of script &amp;verification threads</source>
        <translation>Αριθμός script και γραμμές επαλήθευσης</translation>
    </message>
    <message>
        <source>IP address of the proxy (e.g. IPv4: 127.0.0.1 / IPv6: ::1)</source>
        <translation>Διεύθυνση IP του διαμεσολαβητή (π.χ. 127.0.0.1  / IPv6: ::1)</translation>
    </message>
    <message>
        <source>Shows if the supplied default SOCKS5 proxy is used to reach peers via this network type.</source>
        <translation>Εμφανίζει αν ο προεπιλεγμένος διακομιστής μεσολάβησης SOCKS5 χρησιμοποιείται για την προσέγγιση χρηστών μέσω αυτού του τύπου δικτύου.</translation>
    </message>
    <message>
        <source>Hide the icon from the system tray.</source>
        <translation>Απόκρυψη του εικονιδίου από το συρτάρι του συστήματος.</translation>
    </message>
    <message>
        <source>&amp;Hide tray icon</source>
        <translation>&amp; Απόκρυψη εικονιδίου δίσκου</translation>
    </message>
    <message>
        <source>Minimize instead of exit the application when the window is closed. When this option is enabled, the application will be closed only after selecting Exit in the menu.</source>
        <translation>Ελαχιστοποίηση αντί για έξοδο κατά το κλείσιμο του παραθύρου. Όταν αυτή η επιλογή είναι ενεργοποιημένη, η εφαρμογή θα κλείνει μόνο αν επιλεχθεί η Έξοδος στο μενού.</translation>
    </message>
    <message>
        <source>Third party URLs (e.g. a block explorer) that appear in the transactions tab as context menu items. %s in the URL is replaced by transaction hash. Multiple URLs are separated by vertical bar |.</source>
        <translation>URLs από τρίτους (π.χ. ένας εξερευνητής μπλοκ) τα οποία εμφανίζονται στην καρτέλα συναλλαγών ως στοιχεία μενού. Το %s στα URL αντικαθίσταται από την τιμή της κατατεμαχισμένης συναλλαγής.</translation>
    </message>
    <message>
        <source>Open the %1 configuration file from the working directory.</source>
        <translation>Ανοίξτε το %1 αρχείο διαμόρφωσης από τον κατάλογο εργασίας.</translation>
    </message>
    <message>
        <source>Open Configuration File</source>
        <translation>Άνοιγμα Αρχείου Ρυθμίσεων</translation>
    </message>
    <message>
        <source>Reset all client options to default.</source>
        <translation>Επαναφορά όλων των επιλογών του πελάτη στις αρχικές.</translation>
    </message>
    <message>
        <source>&amp;Reset Options</source>
        <translation>Επαναφορά ρυθμίσεων</translation>
    </message>
    <message>
        <source>&amp;Network</source>
        <translation>&amp;Δίκτυο</translation>
    </message>
    <message>
        <source>Disables some advanced features but all blocks will still be fully validated. Reverting this setting requires re-downloading the entire blockchain. Actual disk usage may be somewhat higher.</source>
        <translation>Απενεργοποιεί ορισμένες προηγμένες λειτουργίες, αλλά όλα τα μπλοκ θα εξακολουθούν να είναι πλήρως επικυρωμένα. Η επαναφορά αυτής της ρύθμισης απαιτεί εκ νέου λήψη ολόκληρου του μπλοκ αλυσίδας. Η πραγματική χρήση δίσκου μπορεί να είναι κάπως υψηλότερη.</translation>
    </message>
    <message>
        <source>Prune &amp;block storage to</source>
        <translation>Αποκοπή &amp;αποκλεισμός αποθήκευσης στο</translation>
    </message>
    <message>
        <source>GB</source>
        <translation>GB</translation>
    </message>
    <message>
        <source>Reverting this setting requires re-downloading the entire blockchain.</source>
        <translation>Η επαναφορά αυτής της ρύθμισης απαιτεί εκ νέου λήψη ολόκληρου του μπλοκ αλυσίδας.</translation>
    </message>
    <message>
        <source>MiB</source>
        <translation>MebiBytes</translation>
    </message>
    <message>
        <source>(0 = auto, &lt;0 = leave that many cores free)</source>
        <translation>(0 = αυτόματο, &lt;0 = ελεύθεροι πυρήνες)</translation>
    </message>
    <message>
        <source>W&amp;allet</source>
        <translation>Π&amp;ορτοφόλι</translation>
    </message>
    <message>
        <source>Expert</source>
        <translation>Έμπειρος</translation>
    </message>
    <message>
        <source>Enable coin &amp;control features</source>
        <translation>Ενεργοποίηση δυνατοτήτων ελέγχου κερμάτων</translation>
    </message>
    <message>
        <source>If you disable the spending of unconfirmed change, the change from a transaction cannot be used until that transaction has at least one confirmation. This also affects how your balance is computed.</source>
        <translation>Εάν απενεργοποιήσετε το ξόδεμα μη επικυρωμένων ρέστων, τα ρέστα από μια συναλλαγή δεν μπορούν να χρησιμοποιηθούν έως ότου αυτή η συναλλαγή έχει έστω μια επικύρωση. Αυτό επίσης επηρεάζει το πως υπολογίζεται το υπόλοιπό σας.</translation>
    </message>
    <message>
        <source>&amp;Spend unconfirmed change</source>
        <translation>&amp;Ξόδεμα μη επικυρωμένων ρέστων</translation>
    </message>
    <message>
        <source>Automatically open the Particl client port on the router. This only works when your router supports UPnP and it is enabled.</source>
        <translation>Αυτόματο άνοιγμα των θυρών Particl στον δρομολογητή. Λειτουργεί μόνο αν ο δρομολογητής σας υποστηρίζει τη λειτουργία UPnP.</translation>
    </message>
    <message>
        <source>Map port using &amp;UPnP</source>
        <translation>Απόδοση θυρών με χρήστη &amp;UPnP</translation>
    </message>
    <message>
        <source>Accept connections from outside.</source>
        <translation>Αποδοχή εξωτερικών συνδέσεων</translation>
    </message>
    <message>
        <source>Allow incomin&amp;g connections</source>
        <translation>Επιτρέπονται εισερχόμενες συνδέσεις</translation>
    </message>
    <message>
        <source>Connect to the Particl network through a SOCKS5 proxy.</source>
        <translation>Σύνδεση στο δίκτυο Particl μέσω διαμεσολαβητή SOCKS5 (π.χ. για σύνδεση μέσω Tor)</translation>
    </message>
    <message>
        <source>&amp;Connect through SOCKS5 proxy (default proxy):</source>
        <translation>&amp;Σύνδεση μέσω διαμεσολαβητή SOCKS5 (προεπιλεγμένος)</translation>
    </message>
    <message>
        <source>Proxy &amp;IP:</source>
        <translation>&amp;IP διαμεσολαβητή:</translation>
    </message>
    <message>
        <source>&amp;Port:</source>
        <translation>&amp;Θύρα:</translation>
    </message>
    <message>
        <source>Port of the proxy (e.g. 9050)</source>
        <translation>Θύρα διαμεσολαβητή</translation>
    </message>
    <message>
        <source>Used for reaching peers via:</source>
        <translation>Χρησιμοποιείται για να φτάσεις στους σύντροφους μέσω:</translation>
    </message>
    <message>
        <source>IPv4</source>
        <translation>IPv4</translation>
    </message>
    <message>
        <source>IPv6</source>
        <translation>IPv6</translation>
    </message>
    <message>
        <source>Tor</source>
        <translation>Tor</translation>
    </message>
    <message>
        <source>&amp;Window</source>
        <translation>&amp;Παράθυρο</translation>
    </message>
    <message>
        <source>Show only a tray icon after minimizing the window.</source>
        <translation>Εμφάνιση μόνο εικονιδίου στην περιοχή ειδοποιήσεων κατά την ελαχιστοποίηση.</translation>
    </message>
    <message>
        <source>&amp;Minimize to the tray instead of the taskbar</source>
        <translation>&amp;Ελαχιστοποίηση στην περιοχή ειδοποιήσεων αντί της γραμμής εργασιών</translation>
    </message>
    <message>
        <source>M&amp;inimize on close</source>
        <translation>Ε&amp;λαχιστοποίηση κατά το κλείσιμο</translation>
    </message>
    <message>
        <source>&amp;Display</source>
        <translation>&amp;Απεικόνιση</translation>
    </message>
    <message>
        <source>User Interface &amp;language:</source>
        <translation>Γλώσσα περιβάλλοντος εργασίας:</translation>
    </message>
    <message>
        <source>The user interface language can be set here. This setting will take effect after restarting %1.</source>
        <translation>Η γλώσσα διεπαφής χρήστη μπορεί να οριστεί εδώ. Αυτή η ρύθμιση θα τεθεί σε ισχύ μετά την επανεκκίνηση του %1.</translation>
    </message>
    <message>
        <source>&amp;Unit to show amounts in:</source>
        <translation>&amp;Μονάδα μέτρησης:</translation>
    </message>
    <message>
        <source>Choose the default subdivision unit to show in the interface and when sending coins.</source>
        <translation>Διαλέξτε την προεπιλεγμένη υποδιαίρεση που θα εμφανίζεται όταν στέλνετε νομίσματα.</translation>
    </message>
    <message>
        <source>Whether to show coin control features or not.</source>
        <translation>Επιλογή κατά πόσο να αναδείχνονται οι δυνατότητες ελέγχου κερμάτων.</translation>
    </message>
    <message>
        <source>Options set in this dialog are overridden by the command line or in the configuration file:</source>
        <translation>Οι επιλογές που έχουν οριστεί σε αυτό το παράθυρο διαλόγου παραβλέπονται από τη γραμμή εντολών ή από το αρχείο διαμόρφωσης:</translation>
    </message>
    <message>
        <source>&amp;OK</source>
        <translation>&amp;ΟΚ</translation>
    </message>
    <message>
        <source>&amp;Cancel</source>
        <translation>&amp;Ακύρωση</translation>
    </message>
    <message>
        <source>default</source>
        <translation>προεπιλογή</translation>
    </message>
    <message>
        <source>none</source>
        <translation>κανένα</translation>
    </message>
    <message>
        <source>Confirm options reset</source>
        <translation>Επιβεβαίωση των επιλογών επαναφοράς</translation>
    </message>
    <message>
        <source>Client restart required to activate changes.</source>
        <translation>Χρειάζεται επανεκκίνηση του προγράμματος για να ενεργοποιηθούν οι αλλαγές.</translation>
    </message>
    <message>
        <source>Client will be shut down. Do you want to proceed?</source>
        <translation>Ο πελάτης θα τερματιστεί. Θέλετε να συνεχίσετε?</translation>
    </message>
    <message>
        <source>Configuration options</source>
        <translation> 
Επιλογές διαμόρφωσης</translation>
    </message>
    <message>
        <source>The configuration file is used to specify advanced user options which override GUI settings. Additionally, any command-line options will override this configuration file.</source>
        <translation>Το αρχείο ρυθμίσεων χρησιμοποιείται για τον προσδιορισμό των προχωρημένων επιλογών χρηστών που παρακάμπτουν τις ρυθμίσεις GUI. Επιπλέον, όλες οι επιλογές γραμμής εντολών θα αντικαταστήσουν αυτό το αρχείο ρυθμίσεων.</translation>
    </message>
    <message>
        <source>Error</source>
        <translation>Σφάλμα</translation>
    </message>
    <message>
        <source>The configuration file could not be opened.</source>
        <translation>Το αρχείο διαμόρφωσης δεν ήταν δυνατό να ανοιχτεί.</translation>
    </message>
    <message>
        <source>This change would require a client restart.</source>
        <translation>Η αλλαγή αυτή θα χρειαστεί επανεκκίνηση του προγράμματος</translation>
    </message>
    <message>
        <source>The supplied proxy address is invalid.</source>
        <translation>Δεν είναι έγκυρη η διεύθυνση διαμεσολαβητή</translation>
    </message>
</context>
<context>
    <name>OverviewPage</name>
    <message>
        <source>Form</source>
        <translation>Φόρμα</translation>
    </message>
    <message>
        <source>The displayed information may be out of date. Your wallet automatically synchronizes with the Particl network after a connection is established, but this process has not completed yet.</source>
        <translation>Οι πληροφορίες που εμφανίζονται μπορεί να είναι ξεπερασμένες. Το πορτοφόλι σας συγχρονίζεται αυτόματα με το δίκτυο Particl μετά από μια σύνδεση, αλλά αυτή η διαδικασία δεν έχει ακόμη ολοκληρωθεί.</translation>
    </message>
    <message>
        <source>Watch-only:</source>
        <translation>Επίβλεψη μόνο:</translation>
    </message>
    <message>
        <source>Available:</source>
        <translation>Διαθέσιμο:</translation>
    </message>
    <message>
        <source>Your current spendable balance</source>
        <translation>Το τρέχον διαθέσιμο υπόλοιπο</translation>
    </message>
    <message>
        <source>Pending:</source>
        <translation>Εκκρεμούν:</translation>
    </message>
    <message>
        <source>Total of transactions that have yet to be confirmed, and do not yet count toward the spendable balance</source>
        <translation>Το άθροισμα των συναλλαγών που δεν έχουν ακόμα επιβεβαιωθεί και δεν προσμετρώνται στο τρέχον διαθέσιμο υπόλοιπό σας</translation>
    </message>
    <message>
        <source>Immature:</source>
        <translation>Ανώριμος</translation>
    </message>
    <message>
        <source>Mined balance that has not yet matured</source>
        <translation>Εξορυγμένο υπόλοιπο που δεν έχει ακόμα ωριμάσει</translation>
    </message>
    <message>
        <source>Balances</source>
        <translation>Υπόλοιπο:</translation>
    </message>
    <message>
        <source>Total:</source>
        <translation>Σύνολο:</translation>
    </message>
    <message>
        <source>Your current total balance</source>
        <translation>Το τρέχον συνολικό υπόλοιπο</translation>
    </message>
    <message>
        <source>Your current balance in watch-only addresses</source>
        <translation>Το τρέχον υπόλοιπο σας σε διευθύνσεις παρακολούθησης μόνο</translation>
    </message>
    <message>
        <source>Spendable:</source>
        <translation>Ξοδεμένα:</translation>
    </message>
    <message>
        <source>Recent transactions</source>
        <translation>Πρόσφατες συναλλαγές</translation>
    </message>
    <message>
        <source>Unconfirmed transactions to watch-only addresses</source>
        <translation>Μη επικυρωμένες συναλλαγές σε διευθύνσεις παρακολούθησης μόνο</translation>
    </message>
    <message>
        <source>Mined balance in watch-only addresses that has not yet matured</source>
        <translation>Εξορυγμένο υπόλοιπο σε διευθύνσεις παρακολούθησης μόνο που δεν έχει ωριμάσει ακόμα</translation>
    </message>
    <message>
        <source>Current total balance in watch-only addresses</source>
        <translation>Το τρέχον συνολικό υπόλοιπο σε διευθύνσεις παρακολούθησης μόνο</translation>
    </message>
    </context>
<context>
    <name>PSBTOperationsDialog</name>
    <message>
        <source>Dialog</source>
        <translation>Διάλογος</translation>
    </message>
    <message>
        <source>Copy to Clipboard</source>
        <translation>Αντιγραφή στο Πρόχειρο</translation>
    </message>
    <message>
        <source>Save...</source>
        <translation>Αποθήκευση...</translation>
    </message>
    <message>
        <source>Failed to load transaction: %1</source>
        <translation>Αποτυχία φόρτωσης μεταφοράς: %1</translation>
    </message>
    <message>
        <source>Unknown error processing transaction.</source>
        <translation>Άγνωστο λάθος  επεξεργασίας μεταφοράς.</translation>
    </message>
    <message>
        <source>PSBT copied to clipboard.</source>
        <translation>PSBT αντιγράφηκε στο πρόχειρο.</translation>
    </message>
    <message>
        <source>Save Transaction Data</source>
        <translation>Αποθήκευση Δεδομένων Συναλλαγής</translation>
    </message>
    <message>
        <source>PSBT saved to disk.</source>
        <translation>PSBT αποθηκεύτηκε στο δίσκο.</translation>
    </message>
    <message>
        <source> * Sends %1 to %2</source>
        <translation>* Στέλνει %1 προς  %2</translation>
    </message>
    <message>
        <source>Pays transaction fee: </source>
        <translation>Πληρωμή τέλους συναλλαγής:</translation>
    </message>
    <message>
        <source>Total Amount</source>
        <translation>Συνολικό Ποσό</translation>
    </message>
    <message>
        <source>or</source>
        <translation>ή</translation>
    </message>
    <message>
        <source>Transaction status is unknown.</source>
        <translation>Η κατάσταση της συναλλαγής είναι άγνωστη.</translation>
    </message>
</context>
<context>
    <name>PaymentServer</name>
    <message>
        <source>Payment request error</source>
        <translation>Σφάλμα αίτησης πληρωμής</translation>
    </message>
    <message>
        <source>Cannot start particl: click-to-pay handler</source>
        <translation>Δεν είναι δυνατή η εκκίνηση του particl: χειριστής click-to-pay</translation>
    </message>
    <message>
        <source>URI handling</source>
        <translation>URI χειριστής</translation>
    </message>
    <message>
        <source>'particl://' is not a valid URI. Use 'particl:' instead.</source>
        <translation>'particl: //' δεν είναι έγκυρο URI. Χρησιμοποιήστε το "particl:" αντ 'αυτού.</translation>
    </message>
    <message>
        <source>Cannot process payment request because BIP70 is not supported.</source>
        <translation>Δεν είναι δυνατή η επεξεργασία της αίτησης πληρωμής, επειδή δεν υποστηρίζεται το BIP70.</translation>
    </message>
    <message>
        <source>Due to widespread security flaws in BIP70 it's strongly recommended that any merchant instructions to switch wallets be ignored.</source>
        <translation>Λόγω εκτεταμένων αδυναμιών ασφαλείας στο BIP70 συνιστάται ανεπιφύλακτα να αγνοούνται οι οδηγίες του εμπόρου για την αλλαγή πορτοφολιών.</translation>
    </message>
    <message>
        <source>If you are receiving this error you should request the merchant provide a BIP21 compatible URI.</source>
        <translation>Αν λαμβάνετε αυτό το σφάλμα, θα πρέπει να ζητήσετε από τον έμπορο να παράσχει URI συμβατό με BIP21.</translation>
    </message>
    <message>
        <source>Invalid payment address %1</source>
        <translation>Μη έγκυρη διεύθυνση πληρωμής %1</translation>
    </message>
    <message>
        <source>URI cannot be parsed! This can be caused by an invalid Particl address or malformed URI parameters.</source>
        <translation>Δεν είναι δυνατή η ανάλυση του URI! Αυτό μπορεί να προκληθεί από μη έγκυρη διεύθυνση Particl ή παραμορφωμένες παραμέτρους URI.</translation>
    </message>
    <message>
        <source>Payment request file handling</source>
        <translation>Επεξεργασία αρχείου αίτησης πληρωμής</translation>
    </message>
</context>
<context>
    <name>PeerTableModel</name>
    <message>
        <source>User Agent</source>
        <translation>Agent χρήστη</translation>
    </message>
    <message>
        <source>Node/Service</source>
        <translation>Κόμβος / Υπηρεσία</translation>
    </message>
    <message>
        <source>NodeId</source>
        <translation>Ταυτότητα Κόμβου</translation>
    </message>
    <message>
        <source>Ping</source>
        <translation>Ping</translation>
    </message>
    <message>
        <source>Sent</source>
        <translation>Αποστολή</translation>
    </message>
    <message>
        <source>Received</source>
        <translation>Παραλήφθησαν</translation>
    </message>
</context>
<context>
    <name>QObject</name>
    <message>
        <source>Amount</source>
        <translation>Ποσό</translation>
    </message>
    <message>
        <source>Enter a Particl address (e.g. %1)</source>
        <translation>Εισάγετε μια διεύθυνση Particl (π.χ. %1)</translation>
    </message>
    <message>
        <source>%1 d</source>
        <translation>%1 d</translation>
    </message>
    <message>
        <source>%1 h</source>
        <translation>%1 h</translation>
    </message>
    <message>
        <source>%1 m</source>
        <translation>%1 m</translation>
    </message>
    <message>
        <source>%1 s</source>
        <translation>%1 s</translation>
    </message>
    <message>
        <source>None</source>
        <translation>Κανένα</translation>
    </message>
    <message>
        <source>N/A</source>
        <translation>Μη διαθέσιμο</translation>
    </message>
    <message>
        <source>%1 ms</source>
        <translation>%1 ms</translation>
    </message>
    <message numerus="yes">
        <source>%n second(s)</source>
        <translation><numerusform>%n δευτερόλεπτα</numerusform><numerusform>%n δευτερόλεπτα</numerusform></translation>
    </message>
    <message numerus="yes">
        <source>%n minute(s)</source>
        <translation><numerusform>%n λεπτά</numerusform><numerusform>%n λεπτά</numerusform></translation>
    </message>
    <message numerus="yes">
        <source>%n hour(s)</source>
        <translation><numerusform>%n ώρες</numerusform><numerusform>%n ώρες</numerusform></translation>
    </message>
    <message numerus="yes">
        <source>%n day(s)</source>
        <translation><numerusform>%n ημέρες</numerusform><numerusform>%n ημέρες</numerusform></translation>
    </message>
    <message numerus="yes">
        <source>%n week(s)</source>
        <translation><numerusform>%n εβδομάδες</numerusform><numerusform>%n εβδομάδες</numerusform></translation>
    </message>
    <message>
        <source>%1 and %2</source>
        <translation>%1 και %2</translation>
    </message>
    <message numerus="yes">
        <source>%n year(s)</source>
        <translation><numerusform>%n χρόνια</numerusform><numerusform>%n χρόνια</numerusform></translation>
    </message>
    <message>
        <source>%1 B</source>
        <translation>%1 B</translation>
    </message>
    <message>
        <source>%1 KB</source>
        <translation>%1 KB</translation>
    </message>
    <message>
        <source>%1 MB</source>
        <translation>%1 MB</translation>
    </message>
    <message>
        <source>%1 GB</source>
        <translation>%1 GB</translation>
    </message>
    <message>
        <source>Error: Specified data directory "%1" does not exist.</source>
        <translation>Σφάλμα: Ο καθορισμένος κατάλογος δεδομένων "%1" δεν υπάρχει.</translation>
    </message>
    <message>
        <source>Error: Cannot parse configuration file: %1.</source>
        <translation>Σφάλμα: Δεν είναι δυνατή η ανάλυση αρχείου ρυθμίσεων: %1.</translation>
    </message>
    <message>
        <source>Error: %1</source>
        <translation>Σφάλμα: %1</translation>
    </message>
    <message>
        <source>%1 didn't yet exit safely...</source>
        <translation> Το %1 δεν έφυγε ακόμα με ασφάλεια...</translation>
    </message>
    <message>
        <source>unknown</source>
        <translation>Άγνωστο</translation>
    </message>
</context>
<context>
    <name>QRImageWidget</name>
    <message>
        <source>&amp;Save Image...</source>
        <translation>&amp;Αποθήκευση εικόνας...</translation>
    </message>
    <message>
        <source>&amp;Copy Image</source>
        <translation>&amp;Αντιγραφή Εικόνας</translation>
    </message>
    <message>
        <source>Resulting URI too long, try to reduce the text for label / message.</source>
        <translation>Το προκύπτον URI είναι πολύ μεγάλο, προσπαθήστε να μειώσετε το κείμενο για ετικέτα / μήνυμα.</translation>
    </message>
    <message>
        <source>Error encoding URI into QR Code.</source>
        <translation>Σφάλμα κωδικοποίησης του URI σε κώδικα QR.</translation>
    </message>
    <message>
        <source>QR code support not available.</source>
        <translation>Η υποστήριξη QR code δεν είναι διαθέσιμη.</translation>
    </message>
    <message>
        <source>Save QR Code</source>
        <translation>Αποθήκευση κωδικού QR</translation>
    </message>
    <message>
        <source>PNG Image (*.png)</source>
        <translation>PNG Εικόνα (*.png)</translation>
    </message>
</context>
<context>
    <name>RPCConsole</name>
    <message>
        <source>N/A</source>
        <translation>Μη διαθέσιμο</translation>
    </message>
    <message>
        <source>Client version</source>
        <translation>Έκδοση Πελάτη</translation>
    </message>
    <message>
        <source>&amp;Information</source>
        <translation>&amp;Πληροφορία</translation>
    </message>
    <message>
        <source>General</source>
        <translation>Γενικά</translation>
    </message>
    <message>
        <source>Using BerkeleyDB version</source>
        <translation>Χρήση BerkeleyDB έκδοσης</translation>
    </message>
    <message>
        <source>Datadir</source>
        <translation>Κατάλογος Δεδομένων</translation>
    </message>
    <message>
        <source>Blocksdir</source>
        <translation>Κατάλογος των Μπλοκς</translation>
    </message>
    <message>
        <source>To specify a non-default location of the blocks directory use the '%1' option.</source>
        <translation>Για να καθορίσετε μια μη προεπιλεγμένη θέση του καταλόγου μπλοκ, χρησιμοποιήστε την επιλογή '%1'.</translation>
    </message>
    <message>
        <source>Startup time</source>
        <translation>Χρόνος εκκίνησης</translation>
    </message>
    <message>
        <source>Network</source>
        <translation>Δίκτυο</translation>
    </message>
    <message>
        <source>Name</source>
        <translation>Όνομα</translation>
    </message>
    <message>
        <source>Number of connections</source>
        <translation>Αριθμός συνδέσεων</translation>
    </message>
    <message>
        <source>Block chain</source>
        <translation>Αλυσίδα μπλοκ</translation>
    </message>
    <message>
        <source>Memory Pool</source>
        <translation>Πισίνα μνήμης</translation>
    </message>
    <message>
        <source>Current number of transactions</source>
        <translation>Τρέχων αριθμός συναλλαγών</translation>
    </message>
    <message>
        <source>Memory usage</source>
        <translation>χρήση Μνήμης</translation>
    </message>
    <message>
        <source>Wallet: </source>
        <translation>Πορτοφόλι:</translation>
    </message>
    <message>
        <source>(none)</source>
        <translation>(κενό)</translation>
    </message>
    <message>
        <source>&amp;Reset</source>
        <translation>&amp;Επαναφορά</translation>
    </message>
    <message>
        <source>Received</source>
        <translation>Παραλήφθησαν</translation>
    </message>
    <message>
        <source>Sent</source>
        <translation>Αποστολή</translation>
    </message>
    <message>
        <source>&amp;Peers</source>
        <translation>&amp;Χρήστες</translation>
    </message>
    <message>
        <source>Banned peers</source>
        <translation>Αποκλεισμένοι σύντροφοι</translation>
    </message>
    <message>
        <source>Select a peer to view detailed information.</source>
        <translation>Επιλέξτε ένα χρήστη για να δείτε αναλυτικές πληροφορίες.</translation>
    </message>
    <message>
        <source>Direction</source>
        <translation>Κατεύθυνση</translation>
    </message>
    <message>
        <source>Version</source>
        <translation>Έκδοση</translation>
    </message>
    <message>
        <source>Starting Block</source>
        <translation>Αρχικό Μπλοκ</translation>
    </message>
    <message>
        <source>Synced Headers</source>
        <translation>Συγχρονισμένες Κεφαλίδες</translation>
    </message>
    <message>
        <source>Synced Blocks</source>
        <translation>Συγχρονισμένα Μπλοκς</translation>
    </message>
    <message>
        <source>The mapped Autonomous System used for diversifying peer selection.</source>
        <translation>Το χαρτογραφημένο Αυτόνομο Σύστημα που χρησιμοποιείται για τη διαφοροποίηση της επιλογής ομοτίμων.</translation>
    </message>
    <message>
        <source>Mapped AS</source>
        <translation>Χαρτογραφημένο ως</translation>
    </message>
    <message>
        <source>User Agent</source>
        <translation>Agent χρήστη</translation>
    </message>
    <message>
        <source>Node window</source>
        <translation>Κόμβος παράθυρο</translation>
    </message>
    <message>
        <source>Current block height</source>
        <translation>Τωρινό ύψος block</translation>
    </message>
    <message>
        <source>Open the %1 debug log file from the current data directory. This can take a few seconds for large log files.</source>
        <translation>Ανοίξτε το αρχείο καταγραφής εντοπισμού σφαλμάτων %1 από τον τρέχοντα κατάλογο δεδομένων. Αυτό μπορεί να διαρκέσει μερικά δευτερόλεπτα για τα μεγάλα αρχεία καταγραφής.</translation>
    </message>
    <message>
        <source>Decrease font size</source>
        <translation>Μείωση μεγέθους γραμματοσειράς</translation>
    </message>
    <message>
        <source>Increase font size</source>
        <translation>Αύξηση μεγέθους γραμματοσειράς</translation>
    </message>
    <message>
        <source>Permissions</source>
        <translation>Αδειες</translation>
    </message>
    <message>
        <source>Services</source>
        <translation>Υπηρεσίες</translation>
    </message>
    <message>
        <source>Connection Time</source>
        <translation>Χρόνος σύνδεσης</translation>
    </message>
    <message>
        <source>Last Send</source>
        <translation>Τελευταία αποστολή</translation>
    </message>
    <message>
        <source>Last Receive</source>
        <translation>Τελευταία λήψη</translation>
    </message>
    <message>
        <source>Ping Time</source>
        <translation>Χρόνος καθυστέρησης</translation>
    </message>
    <message>
        <source>The duration of a currently outstanding ping.</source>
        <translation>Η διάρκεια ενός τρέχοντος ping.</translation>
    </message>
    <message>
        <source>Ping Wait</source>
        <translation>Ping Αναμονή</translation>
    </message>
    <message>
        <source>Min Ping</source>
        <translation>Ελάχιστο Min</translation>
    </message>
    <message>
        <source>Time Offset</source>
        <translation>Χρονική αντιστάθμιση</translation>
    </message>
    <message>
        <source>Last block time</source>
        <translation>Χρόνος τελευταίου μπλοκ</translation>
    </message>
    <message>
        <source>&amp;Open</source>
        <translation>&amp;Άνοιγμα</translation>
    </message>
    <message>
        <source>&amp;Console</source>
        <translation>&amp;Κονσόλα</translation>
    </message>
    <message>
        <source>&amp;Network Traffic</source>
        <translation>&amp;Κίνηση δικτύου</translation>
    </message>
    <message>
        <source>Totals</source>
        <translation>Σύνολα</translation>
    </message>
    <message>
        <source>In:</source>
        <translation>Εισερχόμενα:</translation>
    </message>
    <message>
        <source>Out:</source>
        <translation>Εξερχόμενα:</translation>
    </message>
    <message>
        <source>Debug log file</source>
        <translation>Αρχείο καταγραφής εντοπισμού σφαλμάτων</translation>
    </message>
    <message>
        <source>Clear console</source>
        <translation>Καθαρισμός κονσόλας</translation>
    </message>
    <message>
        <source>1 &amp;hour</source>
        <translation>1 &amp;ώρα</translation>
    </message>
    <message>
        <source>1 &amp;day</source>
        <translation>1 &amp;μέρα</translation>
    </message>
    <message>
        <source>1 &amp;week</source>
        <translation>1 &amp;εβδομάδα</translation>
    </message>
    <message>
        <source>1 &amp;year</source>
        <translation>1 &amp;χρόνος</translation>
    </message>
    <message>
        <source>&amp;Disconnect</source>
        <translation>&amp;Αποσύνδεση</translation>
    </message>
    <message>
        <source>Ban for</source>
        <translation>Απαγόρευση για</translation>
    </message>
    <message>
        <source>&amp;Unban</source>
        <translation>&amp;Ακύρωση Απαγόρευσης</translation>
    </message>
    <message>
        <source>Welcome to the %1 RPC console.</source>
        <translation>Καλώς ήρθατε στην κονσόλα %1 RPC.</translation>
    </message>
    <message>
        <source>Use up and down arrows to navigate history, and %1 to clear screen.</source>
        <translation>Χρησιμοποιήστε τα βέλη πάνω και κάτω για να περιηγηθείτε στο ιστορικό και το %1 για να καθαρίσετε την οθόνη.</translation>
    </message>
    <message>
        <source>Type %1 for an overview of available commands.</source>
        <translation>Πληκτρολογήστε %1 για μια επισκόπηση των διαθέσιμων εντολών.</translation>
    </message>
    <message>
        <source>For more information on using this console type %1.</source>
        <translation>Για περισσότερες πληροφορίες σχετικά με τη χρήση αυτού του τύπου κονσόλας %1.</translation>
    </message>
    <message>
        <source>WARNING: Scammers have been active, telling users to type commands here, stealing their wallet contents. Do not use this console without fully understanding the ramifications of a command.</source>
        <translation>ΠΡΟΕΙΔΟΠΟΙΗΣΗ: Οι απατεώνες είναι ενεργοί, λέγοντας στους χρήστες να πληκτρολογούν εντολές εδώ, κλέβοντας τα περιεχόμενα του πορτοφολιού τους. Μην χρησιμοποιείτε αυτήν την κονσόλα χωρίς να κατανοείτε πλήρως τις συνέπειες μιας εντολής.</translation>
    </message>
    <message>
        <source>Network activity disabled</source>
        <translation>Η δραστηριότητα δικτύου είναι απενεργοποιημένη</translation>
    </message>
    <message>
        <source>Executing command without any wallet</source>
        <translation>Εκτέλεση εντολής χωρίς πορτοφόλι</translation>
    </message>
    <message>
        <source>Executing command using "%1" wallet</source>
        <translation> 
Εκτελέστε εντολή χρησιμοποιώντας το πορτοφόλι "%1"</translation>
    </message>
    <message>
        <source>(node id: %1)</source>
        <translation>(αναγνωριστικό κόμβου: %1)</translation>
    </message>
    <message>
        <source>via %1</source>
        <translation>μέσω %1</translation>
    </message>
    <message>
        <source>never</source>
        <translation>ποτέ</translation>
    </message>
    <message>
        <source>Inbound</source>
        <translation>Εισερχόμενα</translation>
    </message>
    <message>
        <source>Outbound</source>
        <translation>Εξερχόμενα</translation>
    </message>
    <message>
        <source>Unknown</source>
        <translation>Άγνωστο(α)</translation>
    </message>
</context>
<context>
    <name>ReceiveCoinsDialog</name>
    <message>
        <source>&amp;Amount:</source>
        <translation>&amp;Ποσό:</translation>
    </message>
    <message>
        <source>&amp;Label:</source>
        <translation>&amp;Επιγραφή</translation>
    </message>
    <message>
        <source>&amp;Message:</source>
        <translation>&amp;Μήνυμα:</translation>
    </message>
    <message>
        <source>An optional message to attach to the payment request, which will be displayed when the request is opened. Note: The message will not be sent with the payment over the Particl network.</source>
        <translation>Ένα προαιρετικό μήνυμα που επισυνάπτεται στο αίτημα πληρωμής, το οποίο θα εμφανιστεί όταν το αίτημα ανοίξει. Σημείωση: Το μήνυμα δεν θα αποσταλεί με την πληρωμή μέσω του δικτύου Particl.</translation>
    </message>
    <message>
        <source>An optional label to associate with the new receiving address.</source>
        <translation>Μια προαιρετική ετικέτα για να συσχετιστεί με τη νέα διεύθυνση λήψης.</translation>
    </message>
    <message>
        <source>Use this form to request payments. All fields are &lt;b&gt;optional&lt;/b&gt;.</source>
        <translation>Χρησιμοποιήστε αυτήν τη φόρμα για να ζητήσετε πληρωμές. Όλα τα πεδία είναι &lt;b&gt;προαιρετικά&lt;/b&gt;.</translation>
    </message>
    <message>
        <source>An optional amount to request. Leave this empty or zero to not request a specific amount.</source>
        <translation>Ένα προαιρετικό ποσό για να ζητήσετε. Αφήστε αυτό το κενό ή το μηδέν για να μην ζητήσετε ένα συγκεκριμένο ποσό.</translation>
    </message>
    <message>
        <source>An optional label to associate with the new receiving address (used by you to identify an invoice).  It is also attached to the payment request.</source>
        <translation>Μια προαιρετική ετικέτα για σύνδεση με τη νέα διεύθυνση λήψης (που χρησιμοποιείται από εσάς για την αναγνώριση τιμολογίου). Επισυνάπτεται επίσης στην αίτηση πληρωμής.</translation>
    </message>
    <message>
        <source>An optional message that is attached to the payment request and may be displayed to the sender.</source>
        <translation>Ένα προαιρετικό μήνυμα που επισυνάπτεται στην αίτηση πληρωμής και μπορεί να εμφανιστεί στον αποστολέα.</translation>
    </message>
    <message>
        <source>&amp;Create new receiving address</source>
        <translation>&amp;Δημιουργία νέας διεύθυνσης λήψης</translation>
    </message>
    <message>
        <source>Clear all fields of the form.</source>
        <translation>Καθαρισμός όλων των πεδίων της φόρμας.</translation>
    </message>
    <message>
        <source>Clear</source>
        <translation>Καθαρισμός</translation>
    </message>
    <message>
        <source>Native segwit addresses (aka Bech32 or BIP-173) reduce your transaction fees later on and offer better protection against typos, but old wallets don't support them. When unchecked, an address compatible with older wallets will be created instead.</source>
        <translation>Οι εγγενείς διευθύνσεις αλληλογραφίας (aka Bech32 ή BIP-173) μειώνουν αργότερα τις αμοιβές συναλλαγών σας και προσφέρουν καλύτερη προστασία από τυπογραφικά λάθη, αλλά τα παλιά πορτοφόλια δεν τα υποστηρίζουν. Όταν δεν έχει επιλεγεί, θα δημιουργηθεί μια διεύθυνση συμβατή με παλιότερα πορτοφόλια.</translation>
    </message>
    <message>
        <source>Generate native segwit (Bech32) address</source>
        <translation>Δημιουργήστε τη διεύθυνση native segwit (Bech32)</translation>
    </message>
    <message>
        <source>Requested payments history</source>
        <translation> Ιστορικό πληρωμών που ζητήσατε</translation>
    </message>
    <message>
        <source>Show the selected request (does the same as double clicking an entry)</source>
        <translation> Εμφάνιση της επιλεγμένης αίτησης (κάνει το ίδιο με το διπλό κλικ σε μια καταχώρηση)</translation>
    </message>
    <message>
        <source>Show</source>
        <translation>Εμφάνιση</translation>
    </message>
    <message>
        <source>Remove the selected entries from the list</source>
        <translation>Αφαίρεση επιλεγμένων καταχωρίσεων από τη λίστα</translation>
    </message>
    <message>
        <source>Remove</source>
        <translation>Αφαίρεση</translation>
    </message>
    <message>
        <source>Copy URI</source>
        <translation>Αντιγραφή της επιλεγμένης διεύθυνσης στο πρόχειρο του συστήματος</translation>
    </message>
    <message>
        <source>Copy label</source>
        <translation>Αντιγραφή ετικέτας</translation>
    </message>
    <message>
        <source>Copy message</source>
        <translation>Αντιγραφή μηνύματος</translation>
    </message>
    <message>
        <source>Copy amount</source>
        <translation>Αντιγραφή ποσού</translation>
    </message>
    <message>
        <source>Could not unlock wallet.</source>
        <translation>Δεν είναι δυνατό το ξεκλείδωμα του πορτοφολιού.</translation>
    </message>
    </context>
<context>
    <name>ReceiveRequestDialog</name>
    <message>
        <source>Request payment to ...</source>
        <translation>Αίτημα πληρωμής προς ...</translation>
    </message>
    <message>
        <source>Address:</source>
        <translation>Διεύθυνση:</translation>
    </message>
    <message>
        <source>Amount:</source>
        <translation>Ποσό:</translation>
    </message>
    <message>
        <source>Message:</source>
        <translation>Μήνυμα:</translation>
    </message>
    <message>
        <source>Wallet:</source>
        <translation>Πορτοφόλι</translation>
    </message>
    <message>
        <source>Copy &amp;URI</source>
        <translation>Αντιγραφή της επιλεγμένης διεύθυνσης στο πρόχειρο του συστήματος</translation>
    </message>
    <message>
        <source>Copy &amp;Address</source>
        <translation>Αντιγραφή &amp;Διεύθυνσης</translation>
    </message>
    <message>
        <source>&amp;Save Image...</source>
        <translation>&amp;Αποθήκευση εικόνας...</translation>
    </message>
    <message>
        <source>Request payment to %1</source>
        <translation>Αίτημα πληρωμής στο %1</translation>
    </message>
    <message>
        <source>Payment information</source>
        <translation>Πληροφορίες πληρωμής</translation>
    </message>
</context>
<context>
    <name>RecentRequestsTableModel</name>
    <message>
        <source>Date</source>
        <translation>Ημερομηνία</translation>
    </message>
    <message>
        <source>Label</source>
        <translation>Ετικέτα</translation>
    </message>
    <message>
        <source>Message</source>
        <translation>Μήνυμα</translation>
    </message>
    <message>
        <source>(no label)</source>
        <translation>(χωρίς ετικέτα)</translation>
    </message>
    <message>
        <source>(no message)</source>
        <translation>(κανένα μήνυμα)</translation>
    </message>
    <message>
        <source>(no amount requested)</source>
        <translation>(δεν ζητήθηκε ποσό)</translation>
    </message>
    <message>
        <source>Requested</source>
        <translation>Ζητείται</translation>
    </message>
</context>
<context>
    <name>SendCoinsDialog</name>
    <message>
        <source>Send Coins</source>
        <translation>Αποστολή νομισμάτων</translation>
    </message>
    <message>
        <source>Coin Control Features</source>
        <translation>Χαρακτηριστικά επιλογής κερμάτων</translation>
    </message>
    <message>
        <source>Inputs...</source>
        <translation>Εισροές...</translation>
    </message>
    <message>
        <source>automatically selected</source>
        <translation>επιλεγμένο αυτόματα</translation>
    </message>
    <message>
        <source>Insufficient funds!</source>
        <translation>Ανεπαρκές κεφάλαιο!</translation>
    </message>
    <message>
        <source>Quantity:</source>
        <translation>Ποσότητα:</translation>
    </message>
    <message>
        <source>Bytes:</source>
        <translation>Bytes:</translation>
    </message>
    <message>
        <source>Amount:</source>
        <translation>Ποσό:</translation>
    </message>
    <message>
        <source>Fee:</source>
        <translation>Ταρίφα:</translation>
    </message>
    <message>
        <source>After Fee:</source>
        <translation>Ταρίφα αλλαγής:</translation>
    </message>
    <message>
        <source>Change:</source>
        <translation>Ρέστα:</translation>
    </message>
    <message>
        <source>If this is activated, but the change address is empty or invalid, change will be sent to a newly generated address.</source>
        <translation>Όταν ενεργό, αλλά η διεύθυνση ρέστων είναι κενή ή άκυρη, τα ρέστα θα σταλούν σε μία πρόσφατα δημιουργημένη διεύθυνση.</translation>
    </message>
    <message>
        <source>Custom change address</source>
        <translation>Προσαρμοσμένη διεύθυνση ρέστων</translation>
    </message>
    <message>
        <source>Transaction Fee:</source>
        <translation>Τέλος συναλλαγής:</translation>
    </message>
    <message>
        <source>Choose...</source>
        <translation>Επιλογή...</translation>
    </message>
    <message>
        <source>Using the fallbackfee can result in sending a transaction that will take several hours or days (or never) to confirm. Consider choosing your fee manually or wait until you have validated the complete chain.</source>
        <translation>Η χρήση του fallbackfee μπορεί να έχει ως αποτέλεσμα την αποστολή μιας συναλλαγής που θα χρειαστεί αρκετές ώρες ή ημέρες (ή ποτέ) για επιβεβαίωση. Εξετάστε το ενδεχόμενο να επιλέξετε τη χρέωση σας με μη αυτόματο τρόπο ή να περιμένετε έως ότου επικυρώσετε την πλήρη αλυσίδα.</translation>
    </message>
    <message>
        <source>Warning: Fee estimation is currently not possible.</source>
        <translation> 
Προειδοποίηση: Προς το παρόν δεν είναι δυνατή η εκτίμηση των εξόδων..</translation>
    </message>
    <message>
        <source>Specify a custom fee per kB (1,000 bytes) of the transaction's virtual size.

Note:  Since the fee is calculated on a per-byte basis, a fee of "100 satoshis per kB" for a transaction size of 500 bytes (half of 1 kB) would ultimately yield a fee of only 50 satoshis.</source>
        <translation>Καθορίστε μια προσαρμοσμένη χρέωση ανά kB (1.000 bytes) του εικονικού μεγέθους της συναλλαγής.

Σημείωση: Δεδομένου ότι η χρέωση υπολογίζεται ανά βάση, η αμοιβή "100 satoshis ανά kB" για ένα μέγεθος συναλλαγής 500 bytes (το μισό του 1 kB) θα αποφέρει τέλος μόνο 50 satoshis.</translation>
    </message>
    <message>
        <source>per kilobyte</source>
        <translation>ανά kilobyte</translation>
    </message>
    <message>
        <source>Hide</source>
        <translation>Απόκρυψη</translation>
    </message>
    <message>
        <source>Recommended:</source>
        <translation>Προτεινόμενο:</translation>
    </message>
    <message>
        <source>Custom:</source>
        <translation>Προσαρμογή:</translation>
    </message>
    <message>
        <source>(Smart fee not initialized yet. This usually takes a few blocks...)</source>
        <translation>(Η έξυπνη αμοιβή δεν έχει αρχικοποιηθεί ακόμη, συνήθως χρειάζεται λίγα τετράγωνα...)</translation>
    </message>
    <message>
        <source>Send to multiple recipients at once</source>
        <translation>Αποστολή σε πολλούς αποδέκτες ταυτόχρονα</translation>
    </message>
    <message>
        <source>Add &amp;Recipient</source>
        <translation>&amp;Προσθήκη αποδέκτη</translation>
    </message>
    <message>
        <source>Clear all fields of the form.</source>
        <translation>Καθαρισμός όλων των πεδίων της φόρμας.</translation>
    </message>
    <message>
        <source>Dust:</source>
        <translation>Σκόνη:</translation>
    </message>
    <message>
        <source>Hide transaction fee settings</source>
        <translation>Απόκρυψη ρυθμίσεων αμοιβής συναλλαγής</translation>
    </message>
    <message>
        <source>When there is less transaction volume than space in the blocks, miners as well as relaying nodes may enforce a minimum fee. Paying only this minimum fee is just fine, but be aware that this can result in a never confirming transaction once there is more demand for particl transactions than the network can process.</source>
        <translation>Όταν υπάρχει λιγότερος όγκος συναλλαγών από το χώρο στα μπλοκ, οι ανθρακωρύχοι καθώς και οι κόμβοι αναμετάδοσης μπορούν να επιβάλουν ένα ελάχιστο τέλος. Η πληρωμή μόνο αυτού του ελάχιστου τέλους είναι μια χαρά, αλλά γνωρίζετε ότι αυτό μπορεί να οδηγήσει σε μια συναλλαγή που δεν επιβεβαιώνει ποτέ τη στιγμή που υπάρχει μεγαλύτερη ζήτηση για συναλλαγές particl από ό, τι μπορεί να επεξεργαστεί το δίκτυο.</translation>
    </message>
    <message>
        <source>A too low fee might result in a never confirming transaction (read the tooltip)</source>
        <translation>Μια πολύ χαμηλή χρέωση μπορεί να οδηγήσει σε μια συναλλαγή που δεν επιβεβαιώνει ποτέ (διαβάστε την επεξήγηση εργαλείου)</translation>
    </message>
    <message>
        <source>Confirmation time target:</source>
        <translation>Επιβεβαίωση χρονικού στόχου :</translation>
    </message>
    <message>
        <source>Enable Replace-By-Fee</source>
        <translation>Ενεργοποίηση Αντικατάστασης-Aπό-Έξοδα</translation>
    </message>
    <message>
        <source>With Replace-By-Fee (BIP-125) you can increase a transaction's fee after it is sent. Without this, a higher fee may be recommended to compensate for increased transaction delay risk.</source>
        <translation>Με την υπηρεσία αντικατάστασης-πληρωμής (BIP-125) μπορείτε να αυξήσετε το τέλος μιας συναλλαγής μετά την αποστολή. Χωρίς αυτό, μπορεί να συνιστάται υψηλότερη αμοιβή για την αντιστάθμιση του αυξημένου κινδύνου καθυστέρησης της συναλλαγής.</translation>
    </message>
    <message>
        <source>Clear &amp;All</source>
        <translation>Καθαρισμός &amp;Όλων</translation>
    </message>
    <message>
        <source>Balance:</source>
        <translation>Υπόλοιπο:</translation>
    </message>
    <message>
        <source>Confirm the send action</source>
        <translation>Επιβεβαίωση αποστολής</translation>
    </message>
    <message>
        <source>S&amp;end</source>
        <translation>Αποστολή</translation>
    </message>
    <message>
        <source>Copy quantity</source>
        <translation>Αντιγραφή ποσότητας</translation>
    </message>
    <message>
        <source>Copy amount</source>
        <translation>Αντιγραφή ποσού</translation>
    </message>
    <message>
        <source>Copy fee</source>
        <translation>Αντιγραφή τελών</translation>
    </message>
    <message>
        <source>Copy after fee</source>
        <translation>Αντιγραφή μετά τα έξοδα</translation>
    </message>
    <message>
        <source>Copy bytes</source>
        <translation>Αντιγραφή των bytes</translation>
    </message>
    <message>
        <source>Copy dust</source>
        <translation>Αντιγραφή σκόνης</translation>
    </message>
    <message>
        <source>Copy change</source>
        <translation>Αντιγραφή αλλαγής</translation>
    </message>
    <message>
        <source>%1 (%2 blocks)</source>
        <translation>%1 (%2 μπλοκς)</translation>
    </message>
    <message>
        <source>Cr&amp;eate Unsigned</source>
        <translation>Δη&amp;μιουργία Ανυπόγραφου</translation>
    </message>
    <message>
        <source> from wallet '%1'</source>
        <translation>από πορτοφόλι '%1'</translation>
    </message>
    <message>
        <source>%1 to '%2'</source>
        <translation>%1 προς το '%2'</translation>
    </message>
    <message>
        <source>%1 to %2</source>
        <translation>%1 προς το %2</translation>
    </message>
    <message>
        <source>Do you want to draft this transaction?</source>
        <translation>Θέλετε να σχεδιάσετε αυτήν τη συναλλαγή;</translation>
    </message>
    <message>
        <source>Are you sure you want to send?</source>
        <translation>Είστε βέβαιοι ότι θέλετε να στείλετε;</translation>
    </message>
    <message>
        <source>Save Transaction Data</source>
        <translation>Αποθήκευση Δεδομένων Συναλλαγής</translation>
    </message>
    <message>
        <source>or</source>
        <translation>ή</translation>
    </message>
    <message>
        <source>You can increase the fee later (signals Replace-By-Fee, BIP-125).</source>
        <translation> Μπορείτε να αυξήσετε αργότερα την αμοιβή (σήματα Αντικατάσταση-By-Fee, BIP-125).</translation>
    </message>
    <message>
        <source>Please, review your transaction.</source>
        <translation>Παρακαλούμε, ελέγξτε τη συναλλαγή σας.</translation>
    </message>
    <message>
        <source>Transaction fee</source>
        <translation>Κόστος συναλλαγής</translation>
    </message>
    <message>
        <source>Not signalling Replace-By-Fee, BIP-125.</source>
        <translation> 
Δεν σηματοδοτεί την Aντικατάσταση-Aπό-Έξοδο, BIP-125.</translation>
    </message>
    <message>
        <source>Total Amount</source>
        <translation>Συνολικό Ποσό</translation>
    </message>
    <message>
        <source>To review recipient list click "Show Details..."</source>
        <translation>Για να ελέγξετε τη λίστα παραληπτών, κάντε κλικ στην επιλογή "Εμφάνιση Λεπτομερειών..."</translation>
    </message>
    <message>
        <source>Confirm send coins</source>
        <translation> Επιβεβαιώστε την αποστολή νομισμάτων</translation>
    </message>
    <message>
        <source>Confirm transaction proposal</source>
        <translation> Επιβεβαιώστε την πρόταση συναλλαγής</translation>
    </message>
    <message>
        <source>Send</source>
        <translation>Αποστολή</translation>
    </message>
    <message>
        <source>Watch-only balance:</source>
        <translation>Παρακολούθηση μόνο ισορροπίας:</translation>
    </message>
    <message>
        <source>The recipient address is not valid. Please recheck.</source>
        <translation>Η διεύθυση παραλήπτη δεν είναι έγκυρη. Ελέγξτε ξανά.</translation>
    </message>
    <message>
        <source>The amount to pay must be larger than 0.</source>
        <translation>Το ποσό που πρέπει να πληρώσει πρέπει να είναι μεγαλύτερο από το 0.</translation>
    </message>
    <message>
        <source>The amount exceeds your balance.</source>
        <translation>Το ποσό υπερβαίνει το υπόλοιπό σας.</translation>
    </message>
    <message>
        <source>The total exceeds your balance when the %1 transaction fee is included.</source>
        <translation> Το σύνολο υπερβαίνει το υπόλοιπό σας όταν περιλαμβάνεται το τέλος συναλλαγής %1.</translation>
    </message>
    <message>
        <source>Duplicate address found: addresses should only be used once each.</source>
        <translation>Βρέθηκε διπλή διεύθυνση: οι διευθύνσεις θα πρέπει να χρησιμοποιούνται μόνο μία φορά.</translation>
    </message>
    <message>
        <source>Transaction creation failed!</source>
        <translation>Η δημιουργία της συναλλαγής απέτυχε!</translation>
    </message>
    <message>
        <source>A fee higher than %1 is considered an absurdly high fee.</source>
        <translation>Ένα τέλος υψηλότερο από το %1 θεωρείται ένα παράλογο υψηλό έξοδο.</translation>
    </message>
    <message>
        <source>Payment request expired.</source>
        <translation>Η αίτηση πληρωμής έληξε.</translation>
    </message>
    <message numerus="yes">
        <source>Estimated to begin confirmation within %n block(s).</source>
        <translation><numerusform>Εκτιμάται η έναρξη επιβεβαίωσης εντός %n μπλοκ.</numerusform><numerusform>Εκτιμάται η έναρξη επιβεβαίωσης εντός %n μπλοκ.</numerusform></translation>
    </message>
    <message>
        <source>Warning: Invalid Particl address</source>
        <translation>Προειδοποίηση: Μη έγκυρη διεύθυνση Particl</translation>
    </message>
    <message>
        <source>Warning: Unknown change address</source>
        <translation>Προειδοποίηση: Άγνωστη διεύθυνση αλλαγής</translation>
    </message>
    <message>
        <source>Confirm custom change address</source>
        <translation>Επιβεβαιώστε τη διεύθυνση προσαρμοσμένης αλλαγής</translation>
    </message>
    <message>
        <source>The address you selected for change is not part of this wallet. Any or all funds in your wallet may be sent to this address. Are you sure?</source>
        <translation>Η διεύθυνση που επιλέξατε για αλλαγή δεν αποτελεί μέρος αυτού του πορτοφολιού. Οποιαδήποτε ή όλα τα κεφάλαια στο πορτοφόλι σας μπορούν να σταλούν σε αυτή τη διεύθυνση. Είσαι σίγουρος?</translation>
    </message>
    <message>
        <source>(no label)</source>
        <translation>(χωρίς ετικέτα)</translation>
    </message>
</context>
<context>
    <name>SendCoinsEntry</name>
    <message>
        <source>A&amp;mount:</source>
        <translation>&amp;Ποσό:</translation>
    </message>
    <message>
        <source>Pay &amp;To:</source>
        <translation>Πληρωμή &amp;σε:</translation>
    </message>
    <message>
        <source>&amp;Label:</source>
        <translation>&amp;Επιγραφή</translation>
    </message>
    <message>
        <source>Choose previously used address</source>
        <translation>Επιλογή διεύθυνσης που έχει ήδη χρησιμοποιηθεί</translation>
    </message>
    <message>
        <source>The Particl address to send the payment to</source>
        <translation>Η διεύθυνση Particl που θα σταλεί η πληρωμή</translation>
    </message>
    <message>
        <source>Alt+A</source>
        <translation>Alt+A</translation>
    </message>
    <message>
        <source>Paste address from clipboard</source>
        <translation>Επικόλληση διεύθυνσης από το βιβλίο διευθύνσεων</translation>
    </message>
    <message>
        <source>Alt+P</source>
        <translation>Alt+P</translation>
    </message>
    <message>
        <source>Remove this entry</source>
        <translation>Αφαίρεση αυτής της καταχώρησης</translation>
    </message>
    <message>
        <source>The amount to send in the selected unit</source>
        <translation>Το ποσό που θα αποσταλεί στην επιλεγμένη μονάδα</translation>
    </message>
    <message>
        <source>The fee will be deducted from the amount being sent. The recipient will receive less particls than you enter in the amount field. If multiple recipients are selected, the fee is split equally.</source>
        <translation>Το τέλος θα αφαιρεθεί από το ποσό που αποστέλλεται. Ο παραλήπτης θα λάβει λιγότερα particls από ό,τι εισάγετε στο πεδίο ποσό. Εάν επιλεγούν πολλοί παραλήπτες, το έξοδο διαιρείται εξίσου.</translation>
    </message>
    <message>
        <source>Use available balance</source>
        <translation>Χρησιμοποιήστε το διαθέσιμο υπόλοιπο</translation>
    </message>
    <message>
        <source>Message:</source>
        <translation>Μήνυμα:</translation>
    </message>
    <message>
        <source>This is an unauthenticated payment request.</source>
        <translation>Πρόκειται για αίτημα πληρωμής χωρίς έλεγχο ταυτότητας.</translation>
    </message>
    <message>
        <source>This is an authenticated payment request.</source>
        <translation>Πρόκειται για ένα πιστοποιημένο αίτημα πληρωμής.</translation>
    </message>
    <message>
        <source>Enter a label for this address to add it to the list of used addresses</source>
        <translation>Εισάγετε μία ετικέτα για αυτή την διεύθυνση για να προστεθεί στη λίστα με τις χρησιμοποιημένες διευθύνσεις</translation>
    </message>
    <message>
        <source>A message that was attached to the particl: URI which will be stored with the transaction for your reference. Note: This message will not be sent over the Particl network.</source>
        <translation>Ένα μήνυμα που επισυνάφθηκε στο particl: URI το οποίο θα αποθηκευτεί με τη συναλλαγή για αναφορά. Σημείωση: Αυτό το μήνυμα δεν θα σταλεί μέσω του δικτύου Particl.</translation>
    </message>
    <message>
        <source>Pay To:</source>
        <translation>Πληρωμή σε:</translation>
    </message>
    <message>
        <source>Memo:</source>
        <translation>Σημείωση:</translation>
    </message>
</context>
<context>
    <name>ShutdownWindow</name>
    <message>
        <source>%1 is shutting down...</source>
        <translation>Το %1 τερματίζεται ...</translation>
    </message>
    <message>
        <source>Do not shut down the computer until this window disappears.</source>
        <translation>Μην απενεργοποιήσετε τον υπολογιστή μέχρι να κλείσει αυτό το παράθυρο.</translation>
    </message>
</context>
<context>
    <name>SignVerifyMessageDialog</name>
    <message>
        <source>Signatures - Sign / Verify a Message</source>
        <translation>Υπογραφές - Είσοδος / Επαλήθευση Mηνύματος</translation>
    </message>
    <message>
        <source>&amp;Sign Message</source>
        <translation>&amp;Υπογραφή Μηνύματος</translation>
    </message>
    <message>
        <source>You can sign messages/agreements with your addresses to prove you can receive particls sent to them. Be careful not to sign anything vague or random, as phishing attacks may try to trick you into signing your identity over to them. Only sign fully-detailed statements you agree to.</source>
        <translation>Μπορείτε να υπογράψετε μηνύματα/συμφωνίες με τις διευθύνσεις σας για να αποδείξετε ότι μπορείτε να λάβετε τα particls που τους αποστέλλονται. Προσέξτε να μην υπογράψετε τίποτα ασαφές ή τυχαίο, καθώς οι επιθέσεις ηλεκτρονικού "ψαρέματος" ενδέχεται να σας εξαπατήσουν να υπογράψετε την ταυτότητά σας σε αυτούς. Υπογράψτε μόνο πλήρως λεπτομερείς δηλώσεις που συμφωνείτε.</translation>
    </message>
    <message>
        <source>The Particl address to sign the message with</source>
        <translation>Διεύθυνση Particl που θα σταλεί το μήνυμα</translation>
    </message>
    <message>
        <source>Choose previously used address</source>
        <translation>Επιλογή διεύθυνσης που έχει ήδη χρησιμοποιηθεί</translation>
    </message>
    <message>
        <source>Alt+A</source>
        <translation>Alt+A</translation>
    </message>
    <message>
        <source>Paste address from clipboard</source>
        <translation>Επικόλληση διεύθυνσης από το βιβλίο διευθύνσεων</translation>
    </message>
    <message>
        <source>Alt+P</source>
        <translation>Alt+P</translation>
    </message>
    <message>
        <source>Enter the message you want to sign here</source>
        <translation>Εισάγετε εδώ το μήνυμα που θέλετε να υπογράψετε</translation>
    </message>
    <message>
        <source>Signature</source>
        <translation>Υπογραφή</translation>
    </message>
    <message>
        <source>Copy the current signature to the system clipboard</source>
        <translation>Αντιγραφή της επιλεγμένης υπογραφής στο πρόχειρο του συστήματος</translation>
    </message>
    <message>
        <source>Sign the message to prove you own this Particl address</source>
        <translation>Υπογράψτε το μήνυμα για να αποδείξετε πως σας ανήκει η συγκεκριμένη διεύθυνση Particl</translation>
    </message>
    <message>
        <source>Sign &amp;Message</source>
        <translation>Υπογραφη μήνυματος</translation>
    </message>
    <message>
        <source>Reset all sign message fields</source>
        <translation>Επαναφορά όλων των πεδίων μήνυματος</translation>
    </message>
    <message>
        <source>Clear &amp;All</source>
        <translation>Καθαρισμός &amp;Όλων</translation>
    </message>
    <message>
        <source>&amp;Verify Message</source>
        <translation>&amp;Επιβεβαίωση Mηνύματος</translation>
    </message>
    <message>
        <source>Enter the receiver's address, message (ensure you copy line breaks, spaces, tabs, etc. exactly) and signature below to verify the message. Be careful not to read more into the signature than what is in the signed message itself, to avoid being tricked by a man-in-the-middle attack. Note that this only proves the signing party receives with the address, it cannot prove sendership of any transaction!</source>
        <translation>Εισαγάγετε τη διεύθυνση του παραλήπτη, το μήνυμα (βεβαιωθείτε ότι αντιγράφετε σωστά τα διαλείμματα γραμμής, τα κενά, τις καρτέλες κλπ.) Και την υπογραφή παρακάτω για να επαληθεύσετε το μήνυμα. Προσέξτε να μην διαβάσετε περισσότερα στην υπογραφή από ό,τι είναι στο ίδιο το υπογεγραμμένο μήνυμα, για να αποφύγετε να εξαπατήσετε από μια επίθεση στον άνθρωπο στη μέση. Σημειώστε ότι αυτό αποδεικνύει μόνο ότι η υπογραφή συμβαλλόμενο μέρος λαμβάνει με τη διεύθυνση, δεν μπορεί να αποδειχθεί αποστολή οποιασδήποτε συναλλαγής!</translation>
    </message>
    <message>
        <source>The Particl address the message was signed with</source>
        <translation>Διεύθυνση Particl με την οποία έχει υπογραφεί το μήνυμα</translation>
    </message>
    <message>
        <source>The signed message to verify</source>
        <translation>The signed message to verify</translation>
    </message>
    <message>
        <source>The signature given when the message was signed</source>
        <translation>Η υπογραφή που δόθηκε όταν υπογράφηκε το μήνυμα</translation>
    </message>
    <message>
        <source>Verify the message to ensure it was signed with the specified Particl address</source>
        <translation>Επαληθεύστε το μήνυμα για να αποδείξετε πως υπογράφθηκε από τη συγκεκριμένη διεύθυνση Particl</translation>
    </message>
    <message>
        <source>Verify &amp;Message</source>
        <translation>Επιβεβαίωση Mηνύματος</translation>
    </message>
    <message>
        <source>Reset all verify message fields</source>
        <translation>Επαναφορά όλων των πεδίων επαλήθευσης μηνύματος</translation>
    </message>
    <message>
        <source>Click "Sign Message" to generate signature</source>
        <translation>Κάντε κλικ στην επιλογή "Υπογραφή μηνύματος" για να δημιουργήσετε υπογραφή</translation>
    </message>
    <message>
        <source>The entered address is invalid.</source>
        <translation>Η καταχωρημένη διεύθυνση δεν είναι έγκυρη.</translation>
    </message>
    <message>
        <source>Please check the address and try again.</source>
        <translation>Ελέγξτε τη διεύθυνση και δοκιμάστε ξανά.</translation>
    </message>
    <message>
        <source>The entered address does not refer to a key.</source>
        <translation>Η καταχωρημένη διεύθυνση δεν αναφέρεται σε ένα κλειδί.</translation>
    </message>
    <message>
        <source>Wallet unlock was cancelled.</source>
        <translation>Το ξεκλείδωμα του Πορτοφολιού ακυρώθηκε.</translation>
    </message>
    <message>
        <source>No error</source>
        <translation>Κανένα σφάλμα</translation>
    </message>
    <message>
        <source>Private key for the entered address is not available.</source>
        <translation>Το ιδιωτικό κλειδί για την καταχωρημένη διεύθυνση δεν είναι διαθέσιμο.</translation>
    </message>
    <message>
        <source>Message signing failed.</source>
        <translation>Η υπογραφή μηνυμάτων απέτυχε.</translation>
    </message>
    <message>
        <source>Message signed.</source>
        <translation>Το μήνυμα υπογράφτηκε. </translation>
    </message>
    <message>
        <source>The signature could not be decoded.</source>
        <translation>Δεν ήταν δυνατή η αποκωδικοποίηση της υπογραφής.</translation>
    </message>
    <message>
        <source>Please check the signature and try again.</source>
        <translation>Ελέγξτε την υπογραφή και δοκιμάστε ξανά.</translation>
    </message>
    <message>
        <source>The signature did not match the message digest.</source>
        <translation>Η υπογραφή δεν ταιριάζει με το μήνυμα digest.</translation>
    </message>
    <message>
        <source>Message verification failed.</source>
        <translation>Επαλήθευση μηνύματος απέτυχε</translation>
    </message>
    <message>
        <source>Message verified.</source>
        <translation>Το μήνυμα επαληθεύτηκε.</translation>
    </message>
</context>
<context>
    <name>TrafficGraphWidget</name>
    <message>
        <source>KB/s</source>
        <translation>KB/s</translation>
    </message>
</context>
<context>
    <name>TransactionDesc</name>
    <message numerus="yes">
        <source>Open for %n more block(s)</source>
        <translation><numerusform>Ανοίξτε για %n περισσότερα μπλοκ</numerusform><numerusform>Ανοίξτε για %n περισσότερα μπλοκ</numerusform></translation>
    </message>
    <message>
        <source>Open until %1</source>
        <translation>Ανοιχτό μέχρι %1</translation>
    </message>
    <message>
        <source>conflicted with a transaction with %1 confirmations</source>
        <translation>σε σύγκρουση με μια συναλλαγή με %1 επιβεβαιώσεις</translation>
    </message>
    <message>
        <source>0/unconfirmed, %1</source>
        <translation>0/ανεπιβεβαίωτο, %1</translation>
    </message>
    <message>
        <source>in memory pool</source>
        <translation>στην πισίνα μνήμης</translation>
    </message>
    <message>
        <source>not in memory pool</source>
        <translation>όχι στην πισίνα μνήμης</translation>
    </message>
    <message>
        <source>abandoned</source>
        <translation>εγκαταλελειμμένος</translation>
    </message>
    <message>
        <source>%1/unconfirmed</source>
        <translation>%1/μη επιβεβαιωμένο</translation>
    </message>
    <message>
        <source>%1 confirmations</source>
        <translation>%1 επιβεβαιώσεις</translation>
    </message>
    <message>
        <source>Status</source>
        <translation>Κατάσταση</translation>
    </message>
    <message>
        <source>Date</source>
        <translation>Ημερομηνία</translation>
    </message>
    <message>
        <source>Source</source>
        <translation>Πηγή</translation>
    </message>
    <message>
        <source>Generated</source>
        <translation>Παράχθηκε</translation>
    </message>
    <message>
        <source>From</source>
        <translation>Από</translation>
    </message>
    <message>
        <source>unknown</source>
        <translation>Άγνωστο</translation>
    </message>
    <message>
        <source>To</source>
        <translation>Προς</translation>
    </message>
    <message>
        <source>own address</source>
        <translation>δική σας διεύθυνση</translation>
    </message>
    <message>
        <source>watch-only</source>
        <translation>παρακολούθηση-μόνο</translation>
    </message>
    <message>
        <source>label</source>
        <translation>ετικέτα</translation>
    </message>
    <message>
        <source>Credit</source>
        <translation>Πίστωση</translation>
    </message>
    <message numerus="yes">
        <source>matures in %n more block(s)</source>
        <translation><numerusform>ωριμάζει σε %n περισσότερα μπλοκ</numerusform><numerusform>ωριμάζει σε %n περισσότερα κομμάτια</numerusform></translation>
    </message>
    <message>
        <source>not accepted</source>
        <translation>μη έγκυρο</translation>
    </message>
    <message>
        <source>Debit</source>
        <translation>Χρέωση</translation>
    </message>
    <message>
        <source>Total debit</source>
        <translation>Συνολική χρέωση</translation>
    </message>
    <message>
        <source>Total credit</source>
        <translation>Συνολική πίστωση</translation>
    </message>
    <message>
        <source>Transaction fee</source>
        <translation>Κόστος συναλλαγής</translation>
    </message>
    <message>
        <source>Net amount</source>
        <translation>Καθαρό ποσό</translation>
    </message>
    <message>
        <source>Message</source>
        <translation>Μήνυμα</translation>
    </message>
    <message>
        <source>Comment</source>
        <translation>Σχόλιο</translation>
    </message>
    <message>
        <source>Transaction ID</source>
        <translation>Ταυτότητα συναλλαγής</translation>
    </message>
    <message>
        <source>Transaction total size</source>
        <translation>Συνολικό μέγεθος συναλλαγής</translation>
    </message>
    <message>
        <source>Transaction virtual size</source>
        <translation>Εικονικό μέγεθος συναλλαγής</translation>
    </message>
    <message>
        <source>Output index</source>
        <translation>Δείκτης εξόδου</translation>
    </message>
    <message>
        <source> (Certificate was not verified)</source>
        <translation>(Το πιστοποιητικό δεν επαληθεύτηκε)</translation>
    </message>
    <message>
        <source>Merchant</source>
        <translation>Έμπορος</translation>
    </message>
    <message>
        <source>Generated coins must mature %1 blocks before they can be spent. When you generated this block, it was broadcast to the network to be added to the block chain. If it fails to get into the chain, its state will change to "not accepted" and it won't be spendable. This may occasionally happen if another node generates a block within a few seconds of yours.</source>
        <translation>Τα δημιουργημένα κέρματα πρέπει να ωριμάσουν σε %1 μπλοκ πριν να ξοδευτούν. Όταν δημιουργήσατε αυτό το μπλοκ, μεταδόθηκε στο δίκτυο για να προστεθεί στην αλυσίδα μπλοκ. Εάν αποτύχει να εισέλθει στην αλυσίδα, η κατάσταση της θα αλλάξει σε "μη αποδεκτή" και δεν θα είναι δαπανηρή. Αυτό μπορεί περιστασιακά να συμβεί εάν ένας άλλος κόμβος παράγει ένα μπλοκ μέσα σε λίγα δευτερόλεπτα από το δικό σας.</translation>
    </message>
    <message>
        <source>Debug information</source>
        <translation>Πληροφορίες σφαλμάτων</translation>
    </message>
    <message>
        <source>Transaction</source>
        <translation>Συναλλαγή</translation>
    </message>
    <message>
        <source>Inputs</source>
        <translation>Είσοδοι</translation>
    </message>
    <message>
        <source>Amount</source>
        <translation>Ποσό</translation>
    </message>
    <message>
        <source>true</source>
        <translation>αληθής</translation>
    </message>
    <message>
        <source>false</source>
        <translation>ψευδής</translation>
    </message>
</context>
<context>
    <name>TransactionDescDialog</name>
    <message>
        <source>This pane shows a detailed description of the transaction</source>
        <translation>Αυτό το παράθυρο δείχνει μια λεπτομερή περιγραφή της συναλλαγής</translation>
    </message>
    <message>
        <source>Details for %1</source>
        <translation>Λεπτομέρειες για %1</translation>
    </message>
</context>
<context>
    <name>TransactionTableModel</name>
    <message>
        <source>Date</source>
        <translation>Ημερομηνία</translation>
    </message>
    <message>
        <source>Type</source>
        <translation>Τύπος</translation>
    </message>
    <message>
        <source>Label</source>
        <translation>Ετικέτα</translation>
    </message>
    <message numerus="yes">
        <source>Open for %n more block(s)</source>
        <translation><numerusform>Ανοίξτε για %n περισσότερα μπλοκ</numerusform><numerusform>Ανοίξτε για %n περισσότερα μπλοκ</numerusform></translation>
    </message>
    <message>
        <source>Open until %1</source>
        <translation>Ανοιχτό μέχρι %1</translation>
    </message>
    <message>
        <source>Unconfirmed</source>
        <translation>Ανεξακρίβωτος</translation>
    </message>
    <message>
        <source>Abandoned</source>
        <translation>εγκαταλελειμμένος</translation>
    </message>
    <message>
        <source>Confirming (%1 of %2 recommended confirmations)</source>
        <translation>Επιβεβαίωση (%1 από %2 συνιστώμενες επιβεβαιώσεις)</translation>
    </message>
    <message>
        <source>Confirmed (%1 confirmations)</source>
        <translation>Επιβεβαίωση (%1 επιβεβαιώσεις)</translation>
    </message>
    <message>
        <source>Conflicted</source>
        <translation>Συγκρούεται</translation>
    </message>
    <message>
        <source>Immature (%1 confirmations, will be available after %2)</source>
        <translation>Άτομο (%1 επιβεβαιώσεις, θα είναι διαθέσιμες μετά το %2)</translation>
    </message>
    <message>
        <source>Generated but not accepted</source>
        <translation>Δημιουργήθηκε αλλά δεν έγινε αποδεκτή</translation>
    </message>
    <message>
        <source>Received with</source>
        <translation>Λήψη με</translation>
    </message>
    <message>
        <source>Received from</source>
        <translation>Λήψη από</translation>
    </message>
    <message>
        <source>Sent to</source>
        <translation>Αποστέλλονται</translation>
    </message>
    <message>
        <source>Payment to yourself</source>
        <translation>Πληρωμή στον εαυτό σας</translation>
    </message>
    <message>
        <source>Mined</source>
        <translation>Εξόρυξη</translation>
    </message>
    <message>
        <source>watch-only</source>
        <translation>παρακολούθηση-μόνο</translation>
    </message>
    <message>
        <source>(n/a)</source>
        <translation>(μη διαθέσιμο)</translation>
    </message>
    <message>
        <source>(no label)</source>
        <translation>(χωρίς ετικέτα)</translation>
    </message>
    <message>
        <source>Transaction status. Hover over this field to show number of confirmations.</source>
        <translation>Κατάσταση συναλλαγής. Τοποθετήστε το δείκτη του ποντικιού πάνω από αυτό το πεδίο για να δείτε τον αριθμό των επιβεβαιώσεων.</translation>
    </message>
    <message>
        <source>Date and time that the transaction was received.</source>
        <translation>Ημερομηνία και ώρα λήψης της συναλλαγής.</translation>
    </message>
    <message>
        <source>Type of transaction.</source>
        <translation>Είδος συναλλαγής.</translation>
    </message>
    <message>
        <source>Whether or not a watch-only address is involved in this transaction.</source>
        <translation>Είτε πρόκειται για μια διεύθυνση μόνο για ρολόι, είτε όχι, σε αυτήν τη συναλλαγή.</translation>
    </message>
    <message>
        <source>User-defined intent/purpose of the transaction.</source>
        <translation>Καθορισμένος από τον χρήστη σκοπός / σκοπός της συναλλαγής.</translation>
    </message>
    <message>
        <source>Amount removed from or added to balance.</source>
        <translation>Ποσό που αφαιρέθηκε ή προστέθηκε στην ισορροπία.</translation>
    </message>
</context>
<context>
    <name>TransactionView</name>
    <message>
        <source>All</source>
        <translation>Όλα</translation>
    </message>
    <message>
        <source>Today</source>
        <translation>Σήμερα</translation>
    </message>
    <message>
        <source>This week</source>
        <translation>Αυτή την εβδομάδα</translation>
    </message>
    <message>
        <source>This month</source>
        <translation>Αυτό τον μήνα</translation>
    </message>
    <message>
        <source>Last month</source>
        <translation>Τον προηγούμενο μήνα</translation>
    </message>
    <message>
        <source>This year</source>
        <translation>Αυτή την χρονιά</translation>
    </message>
    <message>
        <source>Range...</source>
        <translation>Πεδίο...</translation>
    </message>
    <message>
        <source>Received with</source>
        <translation>Λήψη με</translation>
    </message>
    <message>
        <source>Sent to</source>
        <translation>Αποστέλλονται προς</translation>
    </message>
    <message>
        <source>To yourself</source>
        <translation>Στον εαυτό σου</translation>
    </message>
    <message>
        <source>Mined</source>
        <translation>Εξόρυξη</translation>
    </message>
    <message>
        <source>Other</source>
        <translation>Άλλα</translation>
    </message>
    <message>
        <source>Enter address, transaction id, or label to search</source>
        <translation>Εισαγάγετε τη διεύθυνση, το αναγνωριστικό συναλλαγής ή την ετικέτα για αναζήτηση</translation>
    </message>
    <message>
        <source>Min amount</source>
        <translation>Ελάχιστο ποσό</translation>
    </message>
    <message>
        <source>Abandon transaction</source>
        <translation>Απαλλαγή συναλλαγής</translation>
    </message>
    <message>
        <source>Increase transaction fee</source>
        <translation>Αύξηση του τέλους συναλλαγής</translation>
    </message>
    <message>
        <source>Copy address</source>
        <translation>Αντιγραφή διεύθυνσης</translation>
    </message>
    <message>
        <source>Copy label</source>
        <translation>Αντιγραφή ετικέτας</translation>
    </message>
    <message>
        <source>Copy amount</source>
        <translation>Αντιγραφή ποσού</translation>
    </message>
    <message>
        <source>Copy transaction ID</source>
        <translation>Αντιγραφή ταυτότητας συναλλαγής</translation>
    </message>
    <message>
        <source>Copy raw transaction</source>
        <translation>Αντιγραφή ανεπεξέργαστης συναλλαγής</translation>
    </message>
    <message>
        <source>Copy full transaction details</source>
        <translation>Αντιγράψτε τις πλήρεις λεπτομέρειες της συναλλαγής</translation>
    </message>
    <message>
        <source>Edit label</source>
        <translation>Επεξεργασία ετικέτας</translation>
    </message>
    <message>
        <source>Show transaction details</source>
        <translation>Εμφάνιση λεπτομερειών συναλλαγής</translation>
    </message>
    <message>
        <source>Export Transaction History</source>
        <translation>Εξαγωγή ιστορικού συναλλαγών</translation>
    </message>
    <message>
        <source>Comma separated file (*.csv)</source>
        <translation>Αρχείο οριοθετημένο με κόμματα (*.csv)</translation>
    </message>
    <message>
        <source>Confirmed</source>
        <translation>Επικυρωμένες</translation>
    </message>
    <message>
        <source>Watch-only</source>
        <translation>Παρακολουθήστε μόνο</translation>
    </message>
    <message>
        <source>Date</source>
        <translation>Ημερομηνία</translation>
    </message>
    <message>
        <source>Type</source>
        <translation>Τύπος</translation>
    </message>
    <message>
        <source>Label</source>
        <translation>Ετικέτα</translation>
    </message>
    <message>
        <source>Address</source>
        <translation>Διεύθυνση</translation>
    </message>
    <message>
        <source>ID</source>
        <translation>ταυτότητα</translation>
    </message>
    <message>
        <source>Exporting Failed</source>
        <translation>Αποτυχία Εξαγωγής</translation>
    </message>
    <message>
        <source>There was an error trying to save the transaction history to %1.</source>
        <translation>Παρουσιάστηκε σφάλμα κατά την προσπάθεια αποθήκευσης του ιστορικού συναλλαγών στο %1.</translation>
    </message>
    <message>
        <source>Exporting Successful</source>
        <translation>Η εξαγωγή ήταν επιτυχής</translation>
    </message>
    <message>
        <source>The transaction history was successfully saved to %1.</source>
        <translation>Το ιστορικό συναλλαγών αποθηκεύτηκε επιτυχώς στο %1.</translation>
    </message>
    <message>
        <source>Range:</source>
        <translation>Πεδίο:</translation>
    </message>
    <message>
        <source>to</source>
        <translation>προς</translation>
    </message>
</context>
<context>
    <name>UnitDisplayStatusBarControl</name>
    <message>
        <source>Unit to show amounts in. Click to select another unit.</source>
        <translation>Μονάδα μέτρησης προβολής ποσών. Κάντε κλικ για επιλογή άλλης μονάδας.</translation>
    </message>
</context>
<context>
    <name>WalletController</name>
    <message>
        <source>Close wallet</source>
        <translation>Κλείσιμο πορτοφολιού</translation>
    </message>
    <message>
        <source>Are you sure you wish to close the wallet &lt;i&gt;%1&lt;/i&gt;?</source>
        <translation>Είσαι σίγουρος/η ότι επιθυμείς να κλείσεις το πορτοφόλι &lt;i&gt;%1&lt;/i&gt;;</translation>
    </message>
    <message>
        <source>Closing the wallet for too long can result in having to resync the entire chain if pruning is enabled.</source>
        <translation>Το κλείσιμο του πορτοφολιού για πολύ μεγάλο χρονικό διάστημα μπορεί να οδηγήσει στην επανασύνδεση ολόκληρης της αλυσίδας αν είναι ενεργοποιημένη η περικοπή.</translation>
    </message>
    <message>
        <source>Close all wallets</source>
        <translation>Κλείσιμο όλων των πορτοφολιών</translation>
    </message>
    </context>
<context>
    <name>WalletFrame</name>
    <message>
        <source>Create a new wallet</source>
        <translation>Δημιουργία νέου Πορτοφολιού</translation>
    </message>
</context>
<context>
    <name>WalletModel</name>
    <message>
        <source>Send Coins</source>
        <translation>Αποστολή νομισμάτων</translation>
    </message>
    <message>
        <source>Fee bump error</source>
        <translation>Σφάλμα πρόσκρουσης τέλους</translation>
    </message>
    <message>
        <source>Increasing transaction fee failed</source>
        <translation>Η αύξηση του τέλους συναλλαγής απέτυχε</translation>
    </message>
    <message>
        <source>Do you want to increase the fee?</source>
        <translation>Θέλετε να αυξήσετε το τέλος;</translation>
    </message>
    <message>
        <source>Do you want to draft a transaction with fee increase?</source>
        <translation>Θέλετε να σχεδιάσετε μια συναλλαγή με αύξηση των τελών;</translation>
    </message>
    <message>
        <source>Current fee:</source>
        <translation>Τρέχουσα χρέωση:</translation>
    </message>
    <message>
        <source>Increase:</source>
        <translation>Αύξηση:</translation>
    </message>
    <message>
        <source>New fee:</source>
        <translation>Νέο έξοδο:</translation>
    </message>
    <message>
        <source>Confirm fee bump</source>
        <translation>Επιβεβαίωση χρέωσης εξόδων</translation>
    </message>
    <message>
        <source>Can't draft transaction.</source>
        <translation>Δεν είναι δυνατή η σύνταξη συναλλαγής.</translation>
    </message>
    <message>
        <source>PSBT copied</source>
        <translation>PSBT αντιγράφηκε</translation>
    </message>
    <message>
        <source>Can't sign transaction.</source>
        <translation>Δεν είναι δυνατή η υπογραφή συναλλαγής.</translation>
    </message>
    <message>
        <source>Could not commit transaction</source>
        <translation>Δεν ήταν δυνατή η ανάληψη συναλλαγής</translation>
    </message>
    <message>
        <source>default wallet</source>
        <translation>Προεπιλεγμένο πορτοφόλι</translation>
    </message>
</context>
<context>
    <name>WalletView</name>
    <message>
        <source>&amp;Export</source>
        <translation>&amp;Εξαγωγή</translation>
    </message>
    <message>
        <source>Export the data in the current tab to a file</source>
        <translation>Εξαγωγή δεδομένων καρτέλας σε αρχείο</translation>
    </message>
    <message>
        <source>Error</source>
        <translation>Σφάλμα</translation>
    </message>
    <message>
        <source>Backup Wallet</source>
        <translation>Αντίγραφο ασφαλείας Πορτοφολιού</translation>
    </message>
    <message>
        <source>Wallet Data (*.dat)</source>
        <translation> Στοιχεία πορτοφολιού (*.dat)</translation>
    </message>
    <message>
        <source>Backup Failed</source>
        <translation>Αποτυχία δημιουργίας αντίγραφου ασφαλείας</translation>
    </message>
    <message>
        <source>There was an error trying to save the wallet data to %1.</source>
        <translation>Παρουσιάστηκε σφάλμα κατά την προσπάθεια αποθήκευσης των δεδομένων πορτοφολιού στο %1.</translation>
    </message>
    <message>
        <source>Backup Successful</source>
        <translation>Η δημιουργία αντιγράφων ασφαλείας ήταν επιτυχής</translation>
    </message>
    <message>
        <source>The wallet data was successfully saved to %1.</source>
        <translation>Τα δεδομένα πορτοφολιού αποθηκεύτηκαν επιτυχώς στο %1.</translation>
    </message>
    <message>
        <source>Cancel</source>
        <translation>Ακύρωση</translation>
    </message>
</context>
<context>
    <name>bitcoin-core</name>
    <message>
        <source>Distributed under the MIT software license, see the accompanying file %s or %s</source>
        <translation>Διανέμεται υπό την άδεια χρήσης του λογισμικού MIT, δείτε το συνοδευτικό αρχείο %s ή %s</translation>
    </message>
    <message>
        <source>Prune configured below the minimum of %d MiB.  Please use a higher number.</source>
        <translation>Ο δακτύλιος έχει διαμορφωθεί κάτω από το ελάχιστο %d MiB. Χρησιμοποιήστε έναν υψηλότερο αριθμό.</translation>
    </message>
    <message>
        <source>Prune: last wallet synchronisation goes beyond pruned data. You need to -reindex (download the whole blockchain again in case of pruned node)</source>
        <translation>Κλάδεμα: ο τελευταίος συγχρονισμός πορτοφολιού ξεπερνά τα κλαδεμένα δεδομένα. Πρέπει να κάνετε -reindex (κατεβάστε ολόκληρο το blockchain και πάλι σε περίπτωση κλαδέματος κόμβου)</translation>
    </message>
    <message>
        <source>Pruning blockstore...</source>
        <translation>Κλάδεμα blockstore...</translation>
    </message>
    <message>
        <source>Unable to start HTTP server. See debug log for details.</source>
        <translation>Δεν είναι δυνατή η εκκίνηση του διακομιστή HTTP. Δείτε το αρχείο εντοπισμού σφαλμάτων για λεπτομέρειες.</translation>
    </message>
    <message>
        <source>The %s developers</source>
        <translation>Οι προγραμματιστές %s</translation>
    </message>
    <message>
        <source>Cannot obtain a lock on data directory %s. %s is probably already running.</source>
        <translation>Δεν είναι δυνατή η λήψη κλειδώματος στον κατάλογο δεδομένων %s. Το %s πιθανώς ήδη εκτελείται.</translation>
    </message>
    <message>
        <source>Cannot provide specific connections and have addrman find outgoing connections at the same.</source>
        <translation>Δεν είναι δυνατή η παροχή συγκεκριμένων συνδέσεων και η προσπέλαση των εξερχόμενων συνδέσεων στο ίδιο σημείο.</translation>
    </message>
    <message>
        <source>Error reading %s! All keys read correctly, but transaction data or address book entries might be missing or incorrect.</source>
        <translation>Σφάλμα κατά την ανάγνωση %s! Όλα τα κλειδιά διαβάζονται σωστά, αλλά τα δεδομένα των συναλλαγών ή οι καταχωρίσεις του βιβλίου διευθύνσεων ενδέχεται να λείπουν ή να είναι εσφαλμένα.</translation>
    </message>
    <message>
        <source>Please check that your computer's date and time are correct! If your clock is wrong, %s will not work properly.</source>
        <translation>Ελέγξτε ότι η ημερομηνία και η ώρα του υπολογιστή σας είναι σωστές! Αν το ρολόι σας είναι λάθος, το %s δεν θα λειτουργήσει σωστά.</translation>
    </message>
    <message>
        <source>Please contribute if you find %s useful. Visit %s for further information about the software.</source>
        <translation>Παρακαλώ συμβάλλετε αν βρείτε %s χρήσιμο. Επισκεφθείτε το %s για περισσότερες πληροφορίες σχετικά με το λογισμικό.</translation>
    </message>
    <message>
        <source>The block database contains a block which appears to be from the future. This may be due to your computer's date and time being set incorrectly. Only rebuild the block database if you are sure that your computer's date and time are correct</source>
        <translation>Η βάση δεδομένων μπλοκ περιέχει ένα μπλοκ που φαίνεται να είναι από το μέλλον. Αυτό μπορεί να οφείλεται στην εσφαλμένη ρύθμιση της ημερομηνίας και της ώρας του υπολογιστή σας. Αποκαταστήστε μόνο τη βάση δεδομένων μπλοκ αν είστε βέβαιοι ότι η ημερομηνία και η ώρα του υπολογιστή σας είναι σωστές</translation>
    </message>
    <message>
        <source>This is a pre-release test build - use at your own risk - do not use for mining or merchant applications</source>
        <translation>Πρόκειται για δοκιμή πριν από την αποδέσμευση - χρησιμοποιήστε με δική σας ευθύνη - μην χρησιμοποιείτε για εξόρυξη ή εμπορικές εφαρμογές</translation>
    </message>
    <message>
        <source>This is the transaction fee you may discard if change is smaller than dust at this level</source>
        <translation>Αυτή είναι η αμοιβή συναλλαγής που μπορείτε να απορρίψετε εάν η αλλαγή είναι μικρότερη από τη σκόνη σε αυτό το επίπεδο</translation>
    </message>
    <message>
        <source>Unable to replay blocks. You will need to rebuild the database using -reindex-chainstate.</source>
        <translation>Δεν είναι δυνατή η επανάληψη των μπλοκ. Θα χρειαστεί να ξαναφτιάξετε τη βάση δεδομένων χρησιμοποιώντας το -reindex-chainstate.</translation>
    </message>
    <message>
        <source>Unable to rewind the database to a pre-fork state. You will need to redownload the blockchain</source>
        <translation>Δεν είναι δυνατή η γρήγορη επαναφορά της βάσης δεδομένων σε κατάσταση προ-πιρουνιού. Θα χρειαστεί να επαναλάβετε την φόρτωση του blockchain</translation>
    </message>
    <message>
        <source>Warning: The network does not appear to fully agree! Some miners appear to be experiencing issues.</source>
        <translation>Προειδοποίηση: Το δίκτυο δεν φαίνεται να συμφωνεί απόλυτα! Ορισμένοι ανθρακωρύχοι φαίνεται να αντιμετωπίζουν προβλήματα.</translation>
    </message>
    <message>
        <source>Warning: We do not appear to fully agree with our peers! You may need to upgrade, or other nodes may need to upgrade.</source>
        <translation>Προειδοποίηση: Δεν φαίνεται να συμφωνούμε πλήρως με τους συμμαθητές μας! Ίσως χρειαστεί να κάνετε αναβάθμιση ή ίσως χρειαστεί να αναβαθμίσετε άλλους κόμβους.</translation>
    </message>
    <message>
        <source>-maxmempool must be at least %d MB</source>
        <translation>-maxmempool πρέπει να είναι τουλάχιστον %d MB</translation>
    </message>
    <message>
        <source>Cannot resolve -%s address: '%s'</source>
        <translation>Δεν είναι δυνατή η επίλυση -%s διεύθυνση: '%s'</translation>
    </message>
    <message>
        <source>Change index out of range</source>
        <translation>Αλλάξτε τον δείκτη εκτός εμβέλειας</translation>
    </message>
    <message>
        <source>Config setting for %s only applied on %s network when in [%s] section.</source>
        <translation>Η ρύθμιση Config για το %s εφαρμόστηκε μόνο στο δίκτυο %s όταν βρίσκεται στην ενότητα [%s].</translation>
    </message>
    <message>
        <source>Copyright (C) %i-%i</source>
        <translation>Πνευματικά δικαιώματα (C) %i-%i</translation>
    </message>
    <message>
        <source>Corrupted block database detected</source>
        <translation>Εντοπίσθηκε διεφθαρμένη βάση δεδομένων των μπλοκ</translation>
    </message>
    <message>
        <source>Could not find asmap file %s</source>
        <translation>Δεν ήταν δυνατή η εύρεση του αρχείου asmap %s</translation>
    </message>
    <message>
        <source>Could not parse asmap file %s</source>
        <translation>Δεν ήταν δυνατή η ανάλυση του αρχείου asmap %s</translation>
    </message>
    <message>
        <source>Do you want to rebuild the block database now?</source>
        <translation>Θέλετε να δημιουργηθεί τώρα η βάση δεδομένων των μπλοκ;</translation>
    </message>
    <message>
        <source>Error initializing block database</source>
        <translation>Σφάλμα κατά την ενεργοποίηση της βάσης δεδομένων των μπλοκ</translation>
    </message>
    <message>
        <source>Error initializing wallet database environment %s!</source>
        <translation>Σφάλμα κατά την ενεργοποίηση της βάσης δεδομένων πορτοφολιού %s!</translation>
    </message>
    <message>
        <source>Error loading %s</source>
        <translation>Σφάλμα κατά τη φόρτωση %s</translation>
    </message>
    <message>
        <source>Error loading %s: Private keys can only be disabled during creation</source>
        <translation>Σφάλμα κατά τη φόρτωση %s: Τα ιδιωτικά κλειδιά μπορούν να απενεργοποιηθούν μόνο κατά τη δημιουργία</translation>
    </message>
    <message>
        <source>Error loading %s: Wallet corrupted</source>
        <translation>Σφάλμα κατά τη φόρτωση %s: Κατεστραμμένο Πορτοφόλι</translation>
    </message>
    <message>
        <source>Error loading %s: Wallet requires newer version of %s</source>
        <translation>Σφάλμα κατά τη φόρτωση %s: Το Πορτοφόλι απαιτεί νεότερη έκδοση του %s</translation>
    </message>
    <message>
        <source>Error loading block database</source>
        <translation>Σφάλμα φόρτωσης της βάσης δεδομένων των μπλοκ</translation>
    </message>
    <message>
        <source>Error opening block database</source>
        <translation>Σφάλμα φόρτωσης της βάσης δεδομένων των μπλοκ</translation>
    </message>
    <message>
        <source>Failed to listen on any port. Use -listen=0 if you want this.</source>
        <translation>Αποτυχία παρακολούθησης σε οποιαδήποτε θύρα. Χρησιμοποιήστε -listen=0 αν θέλετε αυτό.</translation>
    </message>
    <message>
        <source>Failed to rescan the wallet during initialization</source>
        <translation>Αποτυχία επανεγγραφής του πορτοφολιού κατά την αρχικοποίηση</translation>
    </message>
    <message>
        <source>Importing...</source>
        <translation>Εισαγωγή...</translation>
    </message>
    <message>
        <source>Incorrect or no genesis block found. Wrong datadir for network?</source>
        <translation>Ανακαλύφθηκε λάθος ή δεν βρέθηκε μπλοκ γενετικής. Λάθος δεδομένων για το δίκτυο;</translation>
    </message>
    <message>
        <source>Initialization sanity check failed. %s is shutting down.</source>
        <translation> Ο έλεγχος ευελιξίας εκκίνησης απέτυχε. Το %s τερματίζεται.</translation>
    </message>
    <message>
        <source>Invalid P2P permission: '%s'</source>
        <translation>Μη έγκυρη άδεια P2P: '%s'</translation>
    </message>
    <message>
        <source>Invalid amount for -discardfee=&lt;amount&gt;: '%s'</source>
        <translation>Μη έγκυρο ποσό για το -discardfee =&lt;amount&gt;: '%s'</translation>
    </message>
    <message>
        <source>Invalid amount for -fallbackfee=&lt;amount&gt;: '%s'</source>
        <translation>Μη έγκυρο ποσό για το -fallbackfee =&lt;amount&gt;: '%s'</translation>
    </message>
    <message>
        <source>Specified blocks directory "%s" does not exist.</source>
        <translation>Δεν υπάρχει κατάλογος καθορισμένων μπλοκ "%s".</translation>
    </message>
    <message>
        <source>Unknown address type '%s'</source>
        <translation>Άγνωστος τύπος διεύθυνσης '%s'</translation>
    </message>
    <message>
        <source>Upgrading txindex database</source>
        <translation>Αναβάθμιση της βάσης δεδομένων txindex</translation>
    </message>
    <message>
        <source>Loading P2P addresses...</source>
        <translation>Φόρτωση P2P διευθύνσεων...</translation>
    </message>
    <message>
        <source>Loading banlist...</source>
        <translation>Φόρτωση λίστα απαγόρευσης...</translation>
    </message>
    <message>
        <source>Not enough file descriptors available.</source>
        <translation>Δεν υπάρχουν αρκετοί περιγραφείς αρχείων διαθέσιμοι.</translation>
    </message>
    <message>
        <source>Prune cannot be configured with a negative value.</source>
        <translation>Ο δακτύλιος δεν μπορεί να ρυθμιστεί με αρνητική τιμή.</translation>
    </message>
    <message>
        <source>Prune mode is incompatible with -txindex.</source>
        <translation>Η λειτουργία κοπής δεν είναι συμβατή με το -txindex.</translation>
    </message>
    <message>
        <source>Replaying blocks...</source>
        <translation>Αναπαραγωγή μπλοκ...</translation>
    </message>
    <message>
        <source>Rewinding blocks...</source>
        <translation>Αναδίπλωση μπλοκ...</translation>
    </message>
    <message>
        <source>The source code is available from %s.</source>
        <translation> Ο πηγαίος κώδικας είναι διαθέσιμος από το %s.</translation>
    </message>
    <message>
        <source>Transaction fee and change calculation failed</source>
        <translation>Ο υπολογισμός των τελών συναλλαγής και της αλλαγής απέτυχε</translation>
    </message>
    <message>
        <source>Unable to bind to %s on this computer. %s is probably already running.</source>
        <translation>Δεν είναι δυνατή η δέσμευση του %s σε αυτόν τον υπολογιστή. Το %s πιθανώς ήδη εκτελείται.</translation>
    </message>
    <message>
        <source>Unable to generate keys</source>
        <translation>Δεν είναι δυνατή η δημιουργία κλειδιών</translation>
    </message>
    <message>
        <source>Unsupported logging category %s=%s.</source>
        <translation>Μη υποστηριζόμενη κατηγορία καταγραφής %s=%s.</translation>
    </message>
    <message>
        <source>Upgrading UTXO database</source>
        <translation>Αναβάθμιση της βάσης δεδομένων UTXO</translation>
    </message>
    <message>
        <source>User Agent comment (%s) contains unsafe characters.</source>
        <translation>Το σχόλιο του παράγοντα χρήστη (%s) περιέχει μη ασφαλείς χαρακτήρες.</translation>
    </message>
    <message>
        <source>Verifying blocks...</source>
        <translation>Επαλήθευση των μπλοκ...</translation>
    </message>
    <message>
        <source>Wallet needed to be rewritten: restart %s to complete</source>
        <translation>Το πορτοφόλι χρειάζεται να ξαναγραφεί: κάντε επανεκκίνηση του %s για να ολοκληρώσετε</translation>
    </message>
    <message>
        <source>Error: Listening for incoming connections failed (listen returned error %s)</source>
        <translation>Σφάλμα: Η ακρόαση για εισερχόμενες συνδέσεις απέτυχε (ακούστε επιστραμμένο σφάλμα %s)</translation>
    </message>
    <message>
        <source>Invalid amount for -maxtxfee=&lt;amount&gt;: '%s' (must be at least the minrelay fee of %s to prevent stuck transactions)</source>
        <translation>Μη έγκυρο ποσό για το -maxtxfee =: '%s' (πρέπει να είναι τουλάχιστον το minrelay έξοδο του %s για την αποφυγή κολλημένων συναλλαγών)</translation>
    </message>
    <message>
        <source>The transaction amount is too small to send after the fee has been deducted</source>
        <translation>Το ποσό της συναλλαγής είναι πολύ μικρό για να στείλει μετά την αφαίρεση του τέλους</translation>
    </message>
    <message>
        <source>You need to rebuild the database using -reindex to go back to unpruned mode.  This will redownload the entire blockchain</source>
        <translation>Πρέπει να ξαναφτιάξετε τη βάση δεδομένων χρησιμοποιώντας το -reindex για να επιστρέψετε στη λειτουργία χωρίς εκτύπωση. Αυτό θα ξαναφορτώσει ολόκληρο το blockchain</translation>
    </message>
    <message>
        <source>Error reading from database, shutting down.</source>
        <translation>Σφάλμα ανάγνωσης από τη βάση δεδομένων, γίνεται τερματισμός.</translation>
    </message>
    <message>
        <source>Error upgrading chainstate database</source>
        <translation>Σφάλμα κατά την αναβάθμιση της βάσης δεδομένων chainstate</translation>
    </message>
    <message>
        <source>Error: Disk space is low for %s</source>
        <translation>Σφάλμα: Ο χώρος στο δίσκο είναι χαμηλός για %s</translation>
    </message>
    <message>
        <source>Invalid -onion address or hostname: '%s'</source>
        <translation>Μη έγκυρη διεύθυνση μητρώου ή όνομα κεντρικού υπολογιστή: '%s'</translation>
    </message>
    <message>
        <source>Invalid -proxy address or hostname: '%s'</source>
        <translation>Μη έγκυρη διεύθυνση -proxy ή όνομα κεντρικού υπολογιστή: '%s'</translation>
    </message>
    <message>
        <source>Invalid amount for -paytxfee=&lt;amount&gt;: '%s' (must be at least %s)</source>
        <translation>Μη έγκυρο ποσό για το -paytxfee =&lt;amount&gt;: '%s' (πρέπει να είναι τουλάχιστον %s)</translation>
    </message>
    <message>
        <source>Invalid netmask specified in -whitelist: '%s'</source>
        <translation>Μη έγκυρη μάσκα δικτύου που καθορίζεται στο -whitelist: '%s'</translation>
    </message>
    <message>
        <source>Need to specify a port with -whitebind: '%s'</source>
        <translation>Πρέπει να καθορίσετε μια θύρα με -whitebind: '%s'</translation>
    </message>
    <message>
        <source>Prune mode is incompatible with -blockfilterindex.</source>
        <translation>Η λειτουργία Prune είναι ασύμβατη με το -blokfilterindex.</translation>
    </message>
    <message>
        <source>Reducing -maxconnections from %d to %d, because of system limitations.</source>
        <translation>Μείωση -maxconnections από %d σε %d, λόγω των περιορισμών του συστήματος.</translation>
    </message>
    <message>
        <source>Section [%s] is not recognized.</source>
        <translation>Το τμήμα [%s] δεν αναγνωρίζεται.</translation>
    </message>
    <message>
        <source>Signing transaction failed</source>
        <translation>Η υπογραφή συναλλαγής απέτυχε</translation>
    </message>
    <message>
        <source>Specified -walletdir "%s" does not exist</source>
        <translation>Δεν υπάρχει καθορισμένο "%s"</translation>
    </message>
    <message>
        <source>Specified -walletdir "%s" is a relative path</source>
        <translation>Το συγκεκριμένο -walletdir "%s" είναι μια σχετική διαδρομή</translation>
    </message>
    <message>
        <source>Specified -walletdir "%s" is not a directory</source>
        <translation>Το συγκεκριμένο -walletdir "%s" δεν είναι κατάλογος</translation>
    </message>
    <message>
        <source>The specified config file %s does not exist
</source>
        <translation>Το καθορισμένο αρχείο ρυθμίσεων %s δεν υπάρχει
</translation>
    </message>
    <message>
        <source>The transaction amount is too small to pay the fee</source>
        <translation>Το ποσό της συναλλαγής είναι πολύ μικρό για να πληρώσει το έξοδο</translation>
    </message>
    <message>
        <source>This is experimental software.</source>
        <translation>Η εφαρμογή είναι σε πειραματικό στάδιο.</translation>
    </message>
    <message>
        <source>Transaction amount too small</source>
        <translation>Το ποσό της συναλλαγής είναι πολύ μικρό</translation>
    </message>
    <message>
        <source>Transaction too large</source>
        <translation>Η συναλλαγή είναι πολύ μεγάλη</translation>
    </message>
    <message>
        <source>Unable to bind to %s on this computer (bind returned error %s)</source>
        <translation> Δεν είναι δυνατή η δέσμευση του %s σε αυτόν τον υπολογιστή (δεσμεύει το επιστρεφόμενο σφάλμα %s)</translation>
    </message>
    <message>
        <source>Unable to create the PID file '%s': %s</source>
        <translation>Δεν είναι δυνατή η δημιουργία του PID αρχείου '%s': %s</translation>
    </message>
    <message>
        <source>Unable to generate initial keys</source>
        <translation>Δεν είναι δυνατή η δημιουργία αρχικών κλειδιών</translation>
    </message>
    <message>
        <source>Unknown -blockfilterindex value %s.</source>
        <translation> Άγνωστη -blockfilterindex τιμή %s.</translation>
    </message>
    <message>
        <source>Verifying wallet(s)...</source>
        <translation>Επαλήθευση πορτοφολιού(ιών)...</translation>
    </message>
    <message>
        <source>Warning: unknown new rules activated (versionbit %i)</source>
        <translation>Προειδοποίηση: Άγνωστοι νέοι κανόνες ενεργοποιήθηκαν (έκδοσηbit %i)</translation>
    </message>
    <message>
        <source>-maxtxfee is set very high! Fees this large could be paid on a single transaction.</source>
        <translation> -maxtxfee είναι καταχωρημένο πολύ υψηλά! Έξοδα τόσο υψηλά μπορούν να πληρωθούν σε μια ενιαία συναλλαγή.</translation>
    </message>
    <message>
        <source>This is the transaction fee you may pay when fee estimates are not available.</source>
        <translation>Αυτό είναι το τέλος συναλλαγής που μπορείτε να πληρώσετε όταν δεν υπάρχουν εκτιμήσεις τελών.</translation>
    </message>
    <message>
        <source>Starting network threads...</source>
        <translation>Ξεκινώντας τα νήματα δικτύου ...</translation>
    </message>
    <message>
        <source>The wallet will avoid paying less than the minimum relay fee.</source>
        <translation>Το πορτοφόλι θα αποφύγει να πληρώσει λιγότερο από το ελάχιστο έξοδο αναμετάδοσης.</translation>
    </message>
    <message>
        <source>This is the minimum transaction fee you pay on every transaction.</source>
        <translation>Αυτή είναι η ελάχιστη χρέωση συναλλαγής που πληρώνετε για κάθε συναλλαγή.</translation>
    </message>
    <message>
        <source>This is the transaction fee you will pay if you send a transaction.</source>
        <translation>Αυτή είναι η χρέωση συναλλαγής που θα πληρώσετε εάν στείλετε μια συναλλαγή.</translation>
    </message>
    <message>
        <source>Transaction amounts must not be negative</source>
        <translation>Τα ποσά των συναλλαγών δεν πρέπει να είναι αρνητικά</translation>
    </message>
    <message>
        <source>Transaction has too long of a mempool chain</source>
        <translation>Η συναλλαγή έχει μια μακρά αλυσίδα mempool</translation>
    </message>
    <message>
        <source>Transaction must have at least one recipient</source>
        <translation>Η συναλλαγή πρέπει να έχει τουλάχιστον έναν παραλήπτη</translation>
    </message>
    <message>
        <source>Unknown network specified in -onlynet: '%s'</source>
        <translation>Έχει οριστεί άγνωστo δίκτυο στο -onlynet: '%s'</translation>
    </message>
    <message>
        <source>Insufficient funds</source>
        <translation>Ανεπαρκές κεφάλαιο</translation>
    </message>
    <message>
        <source>Fee estimation failed. Fallbackfee is disabled. Wait a few blocks or enable -fallbackfee.</source>
        <translation>Η αποτίμηση του τέλους απέτυχε. Το Fallbackfee είναι απενεργοποιημένο. Περιμένετε λίγα τετράγωνα ή ενεργοποιήστε το -fallbackfee.</translation>
    </message>
    <message>
        <source>Cannot write to data directory '%s'; check permissions.</source>
        <translation>Δεν είναι δυνατή η εγγραφή στον κατάλογο δεδομένων '%s'. ελέγξτε τα δικαιώματα.</translation>
    </message>
    <message>
        <source>Loading block index...</source>
        <translation>Φόρτωση ευρετηρίου μπλοκ...</translation>
    </message>
    <message>
        <source>Loading wallet...</source>
        <translation>Φόρτωση πορτοφολιού...</translation>
    </message>
    <message>
        <source>Cannot downgrade wallet</source>
        <translation>Δεν μπορώ να υποβαθμίσω το πορτοφόλι</translation>
    </message>
    <message>
        <source>Rescanning...</source>
        <translation>Ανίχνευση...</translation>
    </message>
    <message>
        <source>Done loading</source>
        <translation>Η φόρτωση ολοκληρώθηκε</translation>
    </message>
</context>
</TS><|MERGE_RESOLUTION|>--- conflicted
+++ resolved
@@ -184,8 +184,8 @@
         <translation>Πληκτρολόγησε τον παλιό κωδικό πρόσβασής σου και τον νέο κωδικό πρόσβασής σου για το πορτοφόλι</translation>
     </message>
     <message>
-        <source>Remember that encrypting your wallet cannot fully protect your particls from being stolen by malware infecting your computer.</source>
-        <translation>Θυμίσου ότι το να κρυπτογραφείς το πορτοφόλι σου δεν μπορεί να προστατέψει πλήρως τα particls σου από κλοπή από  κακόβουλο λογισμικό που έχει μολύνει τον υπολογιστή σου</translation>
+        <source>Remember that encrypting your wallet cannot fully protect your particl from being stolen by malware infecting your computer.</source>
+        <translation>Θυμίσου ότι το να κρυπτογραφείς το πορτοφόλι σου δεν μπορεί να προστατέψει πλήρως τα particl σου από κλοπή από  κακόβουλο λογισμικό που έχει μολύνει τον υπολογιστή σου</translation>
     </message>
     <message>
         <source>Wallet to be encrypted</source>
@@ -514,21 +514,16 @@
         <translation>Κλείσιμο πορτοφολιού</translation>
     </message>
     <message>
-<<<<<<< HEAD
+        <source>Close All Wallets...</source>
+        <translation>Κλείσιμο όλων των πορτοφολιών...</translation>
+    </message>
+    <message>
+        <source>Close all wallets</source>
+        <translation>Κλείσιμο όλων των πορτοφολιών</translation>
+    </message>
+    <message>
         <source>Show the %1 help message to get a list with possible Particl command-line options</source>
         <translation>Εμφάνισε το %1 βοηθητικό μήνυμα για λήψη μιας λίστας με διαθέσιμες επιλογές για Particl εντολές </translation>
-=======
-        <source>Close All Wallets...</source>
-        <translation>Κλείσιμο όλων των πορτοφολιών...</translation>
-    </message>
-    <message>
-        <source>Close all wallets</source>
-        <translation>Κλείσιμο όλων των πορτοφολιών</translation>
-    </message>
-    <message>
-        <source>Show the %1 help message to get a list with possible Bitcoin command-line options</source>
-        <translation>Εμφάνισε το %1 βοηθητικό μήνυμα για λήψη μιας λίστας με διαθέσιμες επιλογές για Bitcoin εντολές </translation>
->>>>>>> ac125e96
     </message>
     <message>
         <source>default wallet</source>
@@ -1023,8 +1018,8 @@
         <translation>Οι πρόσφατες συναλλαγές ενδέχεται να μην είναι ακόμα ορατές και επομένως η ισορροπία του πορτοφολιού σας μπορεί να είναι εσφαλμένη. Αυτές οι πληροφορίες θα είναι σωστές όταν ολοκληρωθεί το συγχρονισμό του πορτοφολιού σας με το δίκτυο Particl, όπως περιγράφεται παρακάτω.</translation>
     </message>
     <message>
-        <source>Attempting to spend particls that are affected by not-yet-displayed transactions will not be accepted by the network.</source>
-        <translation>Η προσπάθεια να δαπανήσετε particls που επηρεάζονται από τις μη εμφανιζόμενες ακόμη συναλλαγές δεν θα γίνει αποδεκτή από το δίκτυο.</translation>
+        <source>Attempting to spend particl that are affected by not-yet-displayed transactions will not be accepted by the network.</source>
+        <translation>Η προσπάθεια να δαπανήσετε particl που επηρεάζονται από τις μη εμφανιζόμενες ακόμη συναλλαγές δεν θα γίνει αποδεκτή από το δίκτυο.</translation>
     </message>
     <message>
         <source>Number of blocks left</source>
@@ -2544,8 +2539,8 @@
         <translation>Το ποσό που θα αποσταλεί στην επιλεγμένη μονάδα</translation>
     </message>
     <message>
-        <source>The fee will be deducted from the amount being sent. The recipient will receive less particls than you enter in the amount field. If multiple recipients are selected, the fee is split equally.</source>
-        <translation>Το τέλος θα αφαιρεθεί από το ποσό που αποστέλλεται. Ο παραλήπτης θα λάβει λιγότερα particls από ό,τι εισάγετε στο πεδίο ποσό. Εάν επιλεγούν πολλοί παραλήπτες, το έξοδο διαιρείται εξίσου.</translation>
+        <source>The fee will be deducted from the amount being sent. The recipient will receive less particl than you enter in the amount field. If multiple recipients are selected, the fee is split equally.</source>
+        <translation>Το τέλος θα αφαιρεθεί από το ποσό που αποστέλλεται. Ο παραλήπτης θα λάβει λιγότερα particl από ό,τι εισάγετε στο πεδίο ποσό. Εάν επιλεγούν πολλοί παραλήπτες, το έξοδο διαιρείται εξίσου.</translation>
     </message>
     <message>
         <source>Use available balance</source>
@@ -2602,8 +2597,8 @@
         <translation>&amp;Υπογραφή Μηνύματος</translation>
     </message>
     <message>
-        <source>You can sign messages/agreements with your addresses to prove you can receive particls sent to them. Be careful not to sign anything vague or random, as phishing attacks may try to trick you into signing your identity over to them. Only sign fully-detailed statements you agree to.</source>
-        <translation>Μπορείτε να υπογράψετε μηνύματα/συμφωνίες με τις διευθύνσεις σας για να αποδείξετε ότι μπορείτε να λάβετε τα particls που τους αποστέλλονται. Προσέξτε να μην υπογράψετε τίποτα ασαφές ή τυχαίο, καθώς οι επιθέσεις ηλεκτρονικού "ψαρέματος" ενδέχεται να σας εξαπατήσουν να υπογράψετε την ταυτότητά σας σε αυτούς. Υπογράψτε μόνο πλήρως λεπτομερείς δηλώσεις που συμφωνείτε.</translation>
+        <source>You can sign messages/agreements with your addresses to prove you can receive particl sent to them. Be careful not to sign anything vague or random, as phishing attacks may try to trick you into signing your identity over to them. Only sign fully-detailed statements you agree to.</source>
+        <translation>Μπορείτε να υπογράψετε μηνύματα/συμφωνίες με τις διευθύνσεις σας για να αποδείξετε ότι μπορείτε να λάβετε τα particl που τους αποστέλλονται. Προσέξτε να μην υπογράψετε τίποτα ασαφές ή τυχαίο, καθώς οι επιθέσεις ηλεκτρονικού "ψαρέματος" ενδέχεται να σας εξαπατήσουν να υπογράψετε την ταυτότητά σας σε αυτούς. Υπογράψτε μόνο πλήρως λεπτομερείς δηλώσεις που συμφωνείτε.</translation>
     </message>
     <message>
         <source>The Particl address to sign the message with</source>
