--- conflicted
+++ resolved
@@ -1,3728 +1,4066 @@
-<TS language="el" version="2.1">
+<TS version="2.1" language="el">
 <context>
     <name>AddressBookPage</name>
     <message>
         <source>Right-click to edit address or label</source>
-        <translation>Δεξί-κλικ για επεξεργασία της διεύθυνσης ή της ετικέτας</translation>
+        <translation type="unfinished">Δεξί-κλικ για επεξεργασία της διεύθυνσης ή της ετικέτας</translation>
     </message>
     <message>
         <source>Create a new address</source>
-        <translation>Δημιουργία νέας διεύθυνσης</translation>
+        <translation type="unfinished">Δημιουργία νέας διεύθυνσης</translation>
     </message>
     <message>
         <source>&amp;New</source>
-        <translation>&amp;Νέo</translation>
+        <translation type="unfinished">&amp;Νέo</translation>
     </message>
     <message>
         <source>Copy the currently selected address to the system clipboard</source>
-        <translation>Αντέγραψε την επιλεγμένη διεύθυνση στο πρόχειρο του συστήματος</translation>
+        <translation type="unfinished">Αντιγράψτε την επιλεγμένη διεύθυνση στο πρόχειρο του συστήματος</translation>
     </message>
     <message>
         <source>&amp;Copy</source>
-        <translation>&amp;Αντιγραφή</translation>
+        <translation type="unfinished">&amp;Αντιγραφή</translation>
     </message>
     <message>
         <source>C&amp;lose</source>
-        <translation>Κ&amp;λείσιμο</translation>
+        <translation type="unfinished">Κ&amp;λείσιμο</translation>
     </message>
     <message>
         <source>Delete the currently selected address from the list</source>
-        <translation>Διαγραφή της επιλεγμένης διεύθυνσης από τη λίστα</translation>
+        <translation type="unfinished">Διαγραφή της επιλεγμένης διεύθυνσης από τη λίστα</translation>
     </message>
     <message>
         <source>Enter address or label to search</source>
-        <translation>Αναζήτηση με βάση τη διεύθυνση ή την επιγραφή</translation>
+        <translation type="unfinished">Αναζήτηση με βάση τη διεύθυνση ή την επιγραφή</translation>
     </message>
     <message>
         <source>Export the data in the current tab to a file</source>
-        <translation>Εξαγωγή δεδομένων καρτέλας σε αρχείο</translation>
+        <translation type="unfinished">Εξαγωγή δεδομένων καρτέλας σε αρχείο</translation>
     </message>
     <message>
         <source>&amp;Export</source>
-        <translation>&amp;Εξαγωγή</translation>
+        <translation type="unfinished">&amp;Εξαγωγή</translation>
     </message>
     <message>
         <source>&amp;Delete</source>
-        <translation>&amp;Διαγραφή</translation>
+        <translation type="unfinished">&amp;Διαγραφή</translation>
     </message>
     <message>
         <source>Choose the address to send coins to</source>
-        <translation>Επιλέξτε διεύθυνση αποστολής των νομισμάτων σας</translation>
+        <translation type="unfinished">Επιλέξτε διεύθυνση αποστολής των νομισμάτων σας</translation>
     </message>
     <message>
         <source>Choose the address to receive coins with</source>
-        <translation>Επιλέξτε διεύθυνση παραλαβής νομισμάτων</translation>
+        <translation type="unfinished">Επιλέξτε διεύθυνση παραλαβής νομισμάτων</translation>
     </message>
     <message>
         <source>C&amp;hoose</source>
-        <translation>Ε&amp;πιλογή</translation>
+        <translation type="unfinished">Ε&amp;πιλογή</translation>
     </message>
     <message>
         <source>Sending addresses</source>
-        <translation>Διευθύνσεις αποστολής</translation>
+        <translation type="unfinished">Διευθύνσεις αποστολής</translation>
     </message>
     <message>
         <source>Receiving addresses</source>
-        <translation>Διευθύνσεις λήψης</translation>
+        <translation type="unfinished">Διευθύνσεις λήψης</translation>
     </message>
     <message>
         <source>These are your Particl addresses for sending payments. Always check the amount and the receiving address before sending coins.</source>
-        <translation>Αυτές είναι οι Particl διευθύνσεις σας για να στέλνετε πληρωμές. Να ελέγχετε πάντα το ποσό, καθώς και τη διεύθυνση παραλήπτη πριν στείλετε νομίσματα.</translation>
+        <translation type="unfinished">Αυτές είναι οι Particl διευθύνσεις σας για να στέλνετε πληρωμές. Να ελέγχετε πάντα το ποσό, καθώς και τη διεύθυνση παραλήπτη πριν στείλετε νομίσματα.</translation>
+    </message>
+    <message>
+        <source>These are your Particl addresses for receiving payments. Use the 'Create new receiving address' button in the receive tab to create new addresses.
+Signing is only possible with addresses of the type 'legacy'.</source>
+        <translation type="unfinished">Αυτές είναι οι Particl διευθύνσεις για την λήψη πληρωμών. Χρησιμοποιήστε το κουμπί  'Δημιουργία νέας διεύθυνσης λήψεων' στο παράθυρο λήψεων για την δημιουργία νέας διεύθυνσης.
+Η υπογραφή είναι διαθέσιμη μόνο σε διευθύνσεις 'παλαιού τύπου'.</translation>
     </message>
     <message>
         <source>&amp;Copy Address</source>
-        <translation>&amp;Αντιγραφή Διεύθυνσης</translation>
+        <translation type="unfinished">&amp;Αντιγραφή διεύθυνσης</translation>
     </message>
     <message>
         <source>Copy &amp;Label</source>
-        <translation>Αντιγραφή&amp;Ετικέτα</translation>
+        <translation type="unfinished">Αντιγραφή &amp;ετικέτας</translation>
     </message>
     <message>
         <source>&amp;Edit</source>
-        <translation>&amp;Διόρθωση</translation>
+        <translation type="unfinished">&amp;Διόρθωση</translation>
     </message>
     <message>
         <source>Export Address List</source>
-        <translation>Εξαγωγή Λίστας Διευθύνσεων</translation>
-    </message>
-    <message>
-        <source>Comma separated file (*.csv)</source>
-        <translation>Αρχείο οριοθετημένο με κόμματα (*.csv)</translation>
+        <translation type="unfinished">Εξαγωγή Λίστας Διευθύνσεων</translation>
+    </message>
+    <message>
+        <source>Comma separated file</source>
+        <extracomment>Expanded name of the CSV file format. See: https://en.wikipedia.org/wiki/Comma-separated_values.</extracomment>
+        <translation type="unfinished">Αρχείο οριοθετημένο με κόμμα</translation>
+    </message>
+    <message>
+        <source>There was an error trying to save the address list to %1. Please try again.</source>
+        <extracomment>An error message. %1 is a stand-in argument for the name of the file we attempted to save to.</extracomment>
+        <translation type="unfinished">Σφάλμα κατά την προσπάθεια αποθήκευσης της λίστας διευθύνσεων στο %1. Παρακαλώ δοκιμάστε ξανά.</translation>
     </message>
     <message>
         <source>Exporting Failed</source>
-        <translation>Αποτυχία Εξαγωγής</translation>
-    </message>
-    <message>
-        <source>There was an error trying to save the address list to %1. Please try again.</source>
-        <translation>Σφάλμα κατά την προσπάθεια αποθήκευσης της λίστας διευθύνσεων στο %1. Παρακαλώ δοκιμάστε ξανά.</translation>
+        <translation type="unfinished">Αποτυχία εξαγωγής</translation>
     </message>
 </context>
 <context>
     <name>AddressTableModel</name>
     <message>
         <source>Label</source>
-        <translation>Ετικέτα</translation>
+        <translation type="unfinished">Ετικέτα</translation>
     </message>
     <message>
         <source>Address</source>
-        <translation>Διεύθυνση</translation>
+        <translation type="unfinished">Διεύθυνση</translation>
     </message>
     <message>
         <source>(no label)</source>
-        <translation>(χωρίς ετικέτα)</translation>
+        <translation type="unfinished">(χωρίς ετικέτα)</translation>
     </message>
 </context>
 <context>
     <name>AskPassphraseDialog</name>
     <message>
         <source>Passphrase Dialog</source>
-        <translation>Φράση πρόσβασης</translation>
+        <translation type="unfinished">Φράση πρόσβασης</translation>
     </message>
     <message>
         <source>Enter passphrase</source>
-        <translation>Βάλτε κωδικό πρόσβασης</translation>
+        <translation type="unfinished">Βάλτε κωδικό πρόσβασης</translation>
     </message>
     <message>
         <source>New passphrase</source>
-        <translation>&amp;Αλλαγή κωδικού</translation>
+        <translation type="unfinished">&amp;Αλλαγή κωδικού</translation>
     </message>
     <message>
         <source>Repeat new passphrase</source>
-        <translation>Επανέλαβε τον νέο κωδικό πρόσβασης</translation>
+        <translation type="unfinished">Επανάλαβε τον νέο κωδικό πρόσβασης</translation>
     </message>
     <message>
         <source>Show passphrase</source>
-        <translation>Εμφάνισε τον κωδικό πρόσβασης</translation>
+        <translation type="unfinished">Εμφάνισε τον κωδικό πρόσβασης</translation>
     </message>
     <message>
         <source>Encrypt wallet</source>
-        <translation>&amp;Κρυπτογράφηση πορτοφολιού</translation>
+        <translation type="unfinished">&amp;Κρυπτογράφηση πορτοφολιού</translation>
     </message>
     <message>
         <source>This operation needs your wallet passphrase to unlock the wallet.</source>
-        <translation>Αυτή η ενέργεια χρειάζεται τον κωδικό του πορτοφολιού για να ξεκλειδώσει το πορτοφόλι.</translation>
+        <translation type="unfinished">Αυτή η ενέργεια χρειάζεται τον κωδικό του πορτοφολιού για να ξεκλειδώσει το πορτοφόλι.</translation>
     </message>
     <message>
         <source>Unlock wallet</source>
-        <translation>Ξεκλείδωσε το πορτοφόλι</translation>
-    </message>
-    <message>
-        <source>This operation needs your wallet passphrase to decrypt the wallet.</source>
-        <translation>Αυτή η ενέργεια χρειάζεται τον κωδικό του πορτοφολιού για να αποκρυπτογραφήσει το πορτοφόλι.</translation>
-    </message>
-    <message>
-        <source>Decrypt wallet</source>
-        <translation>Αποκρυπτογράφησε το πορτοφόλι</translation>
+        <translation type="unfinished">Ξεκλείδωσε το πορτοφόλι</translation>
     </message>
     <message>
         <source>Change passphrase</source>
-        <translation>Αλλάξτε Φράση Πρόσβασης</translation>
+        <translation type="unfinished">Αλλάξτε Φράση Πρόσβασης</translation>
     </message>
     <message>
         <source>Confirm wallet encryption</source>
-        <translation>Επιβεβαίωσε κρυπτογράφηση πορτοφολιού</translation>
+        <translation type="unfinished">Επιβεβαίωσε κρυπτογράφηση πορτοφολιού</translation>
     </message>
     <message>
         <source>Warning: If you encrypt your wallet and lose your passphrase, you will &lt;b&gt;LOSE ALL OF YOUR PARTICL&lt;/b&gt;!</source>
-        <translation>Προσόχη! Εάν κρυπτογραφήσεις το πορτοφόλι σου και χάσεις τη φράση αποκατάστασης, θα &lt;b&gt; ΧΑΣΕΙΣ ΟΛΑ ΣΟΥ ΤΑ PARTICL &lt;/b&gt;!</translation>
+        <translation type="unfinished">Προσόχη! Εάν κρυπτογραφήσεις το πορτοφόλι σου και χάσεις τη φράση αποκατάστασης, θα &lt;b&gt; ΧΑΣΕΙΣ ΟΛΑ ΣΟΥ ΤΑ PARTICL &lt;/b&gt;!</translation>
     </message>
     <message>
         <source>Are you sure you wish to encrypt your wallet?</source>
-        <translation>Είστε σίγουρος/η ότι θέλετε να κρυπτογραφήσετε το πορτοφόλι σας;</translation>
+        <translation type="unfinished">Είστε σίγουρος/η ότι θέλετε να κρυπτογραφήσετε το πορτοφόλι σας;</translation>
     </message>
     <message>
         <source>Wallet encrypted</source>
-        <translation>Πορτοφόλι κρυπτογραφήθηκε</translation>
+        <translation type="unfinished">Πορτοφόλι κρυπτογραφήθηκε</translation>
     </message>
     <message>
         <source>Enter the new passphrase for the wallet.&lt;br/&gt;Please use a passphrase of &lt;b&gt;ten or more random characters&lt;/b&gt;, or &lt;b&gt;eight or more words&lt;/b&gt;.</source>
-        <translation>Εισαγάγετε τη νέα φράση πρόσβασης για το πορτοφόλι. &lt;br/&gt;Παρακαλώ χρησιμοποιήστε μια φράση πρόσβασης &lt;b&gt;δέκα ή περισσότερων τυχαίων χαρακτήρων &lt;/b&gt;, ή &lt;b&gt;οκτώ ή περισσότερες λέξεις&lt;/b&gt;.</translation>
+        <translation type="unfinished">Εισαγάγετε τη νέα φράση πρόσβασης για το πορτοφόλι. &lt;br/&gt;Παρακαλώ χρησιμοποιήστε μια φράση πρόσβασης &lt;b&gt;δέκα ή περισσότερων τυχαίων χαρακτήρων &lt;/b&gt;, ή &lt;b&gt;οκτώ ή περισσότερες λέξεις&lt;/b&gt;.</translation>
     </message>
     <message>
         <source>Enter the old passphrase and new passphrase for the wallet.</source>
-        <translation>Πληκτρολόγησε τον παλιό κωδικό πρόσβασής σου και τον νέο κωδικό πρόσβασής σου για το πορτοφόλι</translation>
+        <translation type="unfinished">Πληκτρολόγησε τον παλιό κωδικό πρόσβασής σου και τον νέο κωδικό πρόσβασής σου για το πορτοφόλι</translation>
     </message>
     <message>
         <source>Remember that encrypting your wallet cannot fully protect your particl from being stolen by malware infecting your computer.</source>
-        <translation>Θυμίσου ότι το να κρυπτογραφείς το πορτοφόλι σου δεν μπορεί να προστατέψει πλήρως τα particl σου από κλοπή από  κακόβουλο λογισμικό που έχει μολύνει τον υπολογιστή σου</translation>
+        <translation type="unfinished">Θυμίσου ότι το να κρυπτογραφείς το πορτοφόλι σου δεν μπορεί να προστατέψει πλήρως τα particl σου από κλοπή από  κακόβουλο λογισμικό που έχει μολύνει τον υπολογιστή σου</translation>
     </message>
     <message>
         <source>Wallet to be encrypted</source>
-        <translation>To πορτοφόλι θα κρυπτογραφηθεί</translation>
+        <translation type="unfinished">To πορτοφόλι θα κρυπτογραφηθεί</translation>
     </message>
     <message>
         <source>Your wallet is about to be encrypted. </source>
-        <translation>Το πορτοφόλι σου πρόκειται να κρυπτογραφηθεί</translation>
+        <translation type="unfinished">Το πορτοφόλι σου πρόκειται να κρυπτογραφηθεί</translation>
     </message>
     <message>
         <source>Your wallet is now encrypted. </source>
-        <translation>Το πορτοφόλι σου έχει κρυπτογραφηθεί τώρα</translation>
+        <translation type="unfinished">Το πορτοφόλι σου έχει κρυπτογραφηθεί τώρα</translation>
     </message>
     <message>
         <source>IMPORTANT: Any previous backups you have made of your wallet file should be replaced with the newly generated, encrypted wallet file. For security reasons, previous backups of the unencrypted wallet file will become useless as soon as you start using the new, encrypted wallet.</source>
-        <translation>ΣΗΜΑΝΤΙΚΟ: Τα προηγούμενα αντίγραφα ασφαλείας που έχετε κάνει από το αρχείο του πορτοφόλιου σας θα πρέπει να αντικατασταθουν με το νέο που δημιουργείται, κρυπτογραφημένο αρχείο πορτοφόλιου. Για λόγους ασφαλείας, τα προηγούμενα αντίγραφα ασφαλείας του μη κρυπτογραφημένου αρχείου πορτοφόλιου θα καταστουν άχρηστα μόλις αρχίσετε να χρησιμοποιείτε το νέο κρυπτογραφημένο πορτοφόλι.</translation>
+        <translation type="unfinished">ΣΗΜΑΝΤΙΚΟ: Τα προηγούμενα αντίγραφα ασφαλείας που έχετε κάνει από το αρχείο του πορτοφόλιου σας θα πρέπει να αντικατασταθουν με το νέο που δημιουργείται, κρυπτογραφημένο αρχείο πορτοφόλιου. Για λόγους ασφαλείας, τα προηγούμενα αντίγραφα ασφαλείας του μη κρυπτογραφημένου αρχείου πορτοφόλιου θα καταστουν άχρηστα μόλις αρχίσετε να χρησιμοποιείτε το νέο κρυπτογραφημένο πορτοφόλι.</translation>
     </message>
     <message>
         <source>Wallet encryption failed</source>
-        <translation>Η κρυπτογράφηση του πορτοφολιού απέτυχε</translation>
+        <translation type="unfinished">Η κρυπτογράφηση του πορτοφολιού απέτυχε</translation>
     </message>
     <message>
         <source>Wallet encryption failed due to an internal error. Your wallet was not encrypted.</source>
-        <translation>Η κρυπτογράφηση του πορτοφολιού απέτυχε λογω εσωτερικού σφάλματος. Το πορτοφολι δεν κρυπτογραφηθηκε.</translation>
+        <translation type="unfinished">Η κρυπτογράφηση του πορτοφολιού απέτυχε λογω εσωτερικού σφάλματος. Το πορτοφολι δεν κρυπτογραφηθηκε.</translation>
     </message>
     <message>
         <source>The supplied passphrases do not match.</source>
-        <translation>Οι εισαχθέντες κωδικοί δεν ταιριάζουν.</translation>
+        <translation type="unfinished">Οι εισαχθέντες κωδικοί δεν ταιριάζουν.</translation>
     </message>
     <message>
         <source>Wallet unlock failed</source>
-        <translation>Το ξεκλείδωμα του πορτοφολιού απέτυχε</translation>
+        <translation type="unfinished">Το ξεκλείδωμα του πορτοφολιού απέτυχε</translation>
     </message>
     <message>
         <source>The passphrase entered for the wallet decryption was incorrect.</source>
-        <translation>Ο κωδικος που εισήχθη για την αποκρυπτογραφηση του πορτοφολιού ήταν λαθος.</translation>
-    </message>
-    <message>
-        <source>Wallet decryption failed</source>
-        <translation>Η αποκρυπτογράφηση του πορτοφολιού απέτυχε</translation>
+        <translation type="unfinished">Ο κωδικος που εισήχθη για την αποκρυπτογραφηση του πορτοφολιού ήταν λαθος.</translation>
     </message>
     <message>
         <source>Wallet passphrase was successfully changed.</source>
-        <translation>Η φράση πρόσβασης άλλαξε επιτυχώς</translation>
+        <translation type="unfinished">Η φράση πρόσβασης άλλαξε επιτυχώς</translation>
     </message>
     <message>
         <source>Warning: The Caps Lock key is on!</source>
-        <translation>Προσοχη: το πλήκτρο Caps Lock είναι ενεργο.</translation>
+        <translation type="unfinished">Προσοχη: το πλήκτρο Caps Lock είναι ενεργο.</translation>
     </message>
 </context>
 <context>
     <name>BanTableModel</name>
     <message>
-        <source>IP/Netmask</source>
-        <translation>IP/Netmask</translation>
-    </message>
-    <message>
         <source>Banned Until</source>
-        <translation>Απαγορευμένο έως</translation>
+        <translation type="unfinished">Απαγορευμένο έως</translation>
     </message>
 </context>
 <context>
-    <name>BitcoinGUI</name>
-    <message>
-        <source>Sign &amp;message...</source>
-        <translation>Υπογραφή &amp;μηνύματος...</translation>
-    </message>
-    <message>
-        <source>Synchronizing with network...</source>
-        <translation>Συγχρονισμός με το δίκτυο...</translation>
-    </message>
-    <message>
-        <source>&amp;Overview</source>
-        <translation>&amp;Επισκόπηση</translation>
-    </message>
-    <message>
-        <source>Show general overview of wallet</source>
-        <translation>Εμφάνισε τη γενική εικόνα του πορτοφολιού</translation>
-    </message>
-    <message>
-        <source>&amp;Transactions</source>
-        <translation>&amp;Συναλλαγές</translation>
-    </message>
-    <message>
-        <source>Browse transaction history</source>
-        <translation>Περιήγηση στο ιστορικό συναλλαγών</translation>
-    </message>
-    <message>
-        <source>E&amp;xit</source>
-        <translation>Έ&amp;ξοδος</translation>
-    </message>
-    <message>
-        <source>Quit application</source>
-        <translation>Έξοδος από την εφαρμογή</translation>
-    </message>
-    <message>
-        <source>&amp;About %1</source>
-        <translation>&amp;Περί %1</translation>
-    </message>
-    <message>
-        <source>Show information about %1</source>
-        <translation>Εμφάνισε πληροφορίες σχετικά με %1</translation>
-    </message>
-    <message>
-        <source>About &amp;Qt</source>
-        <translation>Σχετικά με &amp;Qt</translation>
-    </message>
-    <message>
-        <source>Show information about Qt</source>
-        <translation>Εμφάνισε πληροφορίες σχετικά με Qt</translation>
-    </message>
-    <message>
-        <source>&amp;Options...</source>
-        <translation>&amp;Επιλογές...</translation>
-    </message>
-    <message>
-        <source>Modify configuration options for %1</source>
-        <translation>Επεργασία ρυθμισεων επιλογών για το %1</translation>
-    </message>
-    <message>
-        <source>&amp;Encrypt Wallet...</source>
-        <translation>&amp;Κρυπτογράφησε το πορτοφόλι</translation>
-    </message>
-    <message>
-        <source>&amp;Backup Wallet...</source>
-        <translation>&amp;Αντίγραφο ασφαλείας του πορτοφολιού</translation>
-    </message>
-    <message>
-        <source>&amp;Change Passphrase...</source>
-        <translation>&amp;Άλλαξε Φράση Πρόσβασης</translation>
-    </message>
-    <message>
-        <source>Open &amp;URI...</source>
-        <translation>'Ανοιγμα &amp;URI</translation>
-    </message>
-    <message>
-        <source>Create Wallet...</source>
-        <translation>Δημιουργία Πορτοφολιού</translation>
-    </message>
-    <message>
-        <source>Create a new wallet</source>
-        <translation>Δημιουργία νέου Πορτοφολιού</translation>
-    </message>
-    <message>
-        <source>Wallet:</source>
-        <translation>Πορτοφόλι</translation>
-    </message>
-    <message>
-        <source>Click to disable network activity.</source>
-        <translation>Κάντε κλικ για να απενεργοποιήσετε το δίκτυο.</translation>
-    </message>
-    <message>
-        <source>Network activity disabled.</source>
-        <translation>Η δραστηριότητα δικτύου είναι απενεργοποιημένη.</translation>
-    </message>
-    <message>
-        <source>Click to enable network activity again.</source>
-        <translation>Κάντε κλικ για να ενεργοποιήσετε τo δίκτυο ξανά.</translation>
-    </message>
-    <message>
-        <source>Syncing Headers (%1%)...</source>
-        <translation>Συγχρονισμός Επικεφαλίδων (%1%)...</translation>
-    </message>
-    <message>
-        <source>Reindexing blocks on disk...</source>
-        <translation>Φόρτωση ευρετηρίου μπλοκ στον σκληρό δίσκο...</translation>
-    </message>
-    <message>
-        <source>Proxy is &lt;b&gt;enabled&lt;/b&gt;: %1</source>
-        <translation>Proxy είναι&lt;b&gt;ενεργοποιημένος&lt;/b&gt;:%1 </translation>
-    </message>
-    <message>
-        <source>Send coins to a Particl address</source>
-        <translation>Στείλε νομίσματα σε μια διεύθυνση particl</translation>
-    </message>
-    <message>
-        <source>Backup wallet to another location</source>
-        <translation>Δημιουργία αντιγράφου ασφαλείας πορτοφολιού σε άλλη τοποθεσία</translation>
-    </message>
-    <message>
-        <source>Change the passphrase used for wallet encryption</source>
-        <translation>Αλλαγή του κωδικού κρυπτογράφησης του πορτοφολιού</translation>
-    </message>
-    <message>
-        <source>&amp;Verify message...</source>
-        <translation>&amp;Επιβεβαίωση μηνύματος</translation>
-    </message>
-    <message>
-        <source>&amp;Send</source>
-        <translation>&amp;Αποστολή</translation>
-    </message>
-    <message>
-        <source>&amp;Receive</source>
-        <translation>&amp;Παραλαβή</translation>
-    </message>
-    <message>
-        <source>&amp;Show / Hide</source>
-        <translation>&amp;Εμφάνισε/Κρύψε</translation>
-    </message>
-    <message>
-        <source>Show or hide the main Window</source>
-        <translation>Εμφάνιση ή απόκρυψη του κεντρικού παραθύρου</translation>
-    </message>
-    <message>
-        <source>Encrypt the private keys that belong to your wallet</source>
-        <translation>Κρυπτογραφήστε τα ιδιωτικά κλειδιά που ανήκουν στο πορτοφόλι σας</translation>
-    </message>
-    <message>
-        <source>Sign messages with your Particl addresses to prove you own them</source>
-        <translation>Υπογράψτε ένα μήνυμα για να βεβαιώσετε πως είστε ο κάτοχος αυτής της διεύθυνσης</translation>
-    </message>
-    <message>
-        <source>Verify messages to ensure they were signed with specified Particl addresses</source>
-        <translation>Υπογράψτε ένα μήνυμα για ν' αποδείξετε πως ανήκει μια συγκεκριμένη διεύθυνση Particl</translation>
-    </message>
-    <message>
-        <source>&amp;File</source>
-        <translation>&amp;Αρχείο</translation>
-    </message>
-    <message>
-        <source>&amp;Settings</source>
-        <translation>&amp;Ρυθμίσεις</translation>
-    </message>
-    <message>
-        <source>&amp;Help</source>
-        <translation>&amp;Βοήθεια</translation>
-    </message>
-    <message>
-        <source>Tabs toolbar</source>
-        <translation>Εργαλειοθήκη καρτελών</translation>
-    </message>
-    <message>
-        <source>Request payments (generates QR codes and particl: URIs)</source>
-        <translation>Αίτηση πληρωμών (δημιουργεί QR codes και διευθύνσεις particl: )</translation>
-    </message>
-    <message>
-        <source>Show the list of used sending addresses and labels</source>
-        <translation>Προβολή της λίστας των χρησιμοποιημένων διευθύνσεων και ετικετών αποστολής</translation>
-    </message>
-    <message>
-<<<<<<< HEAD
-        <source>Show the list of used receiving addresses and labels</source>
-        <translation>Προβολή της λίστας των χρησιμοποιημένων διευθύνσεων και ετικετών λήψεως</translation>
-=======
+    <name>BitcoinApplication</name>
+    <message>
+        <source>A fatal error occurred. %1 can no longer continue safely and will quit.</source>
+        <translation type="unfinished">Συνέβη ενα μοιραίο σφάλμα. %1 δε μπορεί να συνεχιστεί με ασφάλεια και θα σταματήσει</translation>
+    </message>
+    <message>
+        <source>Internal error</source>
+        <translation type="unfinished">Εσωτερικό σφάλμα</translation>
+    </message>
+    <message>
+        <source>An internal error occurred. %1 will attempt to continue safely. This is an unexpected bug which can be reported as described below.</source>
+        <translation type="unfinished">Προέκυψε ένα εσωτερικό σφάλμα. Το %1 θα επιχειρήσει να συνεχίσει με ασφάλεια. Αυτό είναι ένα απροσδόκητο σφάλμα· μπορείτε να το αναφέρετε όπως περιγράφεται παρακάτω.</translation>
+    </message>
+</context>
+<context>
+    <name>QObject</name>
+    <message>
+        <source>Do you want to reset settings to default values, or to abort without making changes?</source>
+        <extracomment>Explanatory text shown on startup when the settings file cannot be read. Prompts user to make a choice between resetting or aborting.</extracomment>
+        <translation type="unfinished">Θέλετε να επαναφέρετε τις ρυθμίσεις στις προεπιλεγμένες τους τιμές, ή να αποχωρήσετε χωρίς να κάνετε αλλαγές;</translation>
+    </message>
+    <message>
+        <source>A fatal error occurred. Check that settings file is writable, or try running with -nosettings.</source>
+        <extracomment>Explanatory text shown on startup when the settings file could not be written. Prompts user to check that we have the ability to write to the file. Explains that the user has the option of running without a settings file.</extracomment>
+        <translation type="unfinished">Συνέβη ένα μοιραίο σφάλμα. Ελέγξτε ότι το αρχείο ρυθμίσεων είναι προσπελάσιμο, ή δοκιμάστε να τρέξετε με -nosettings.</translation>
+    </message>
+    <message>
+        <source>Error: Specified data directory "%1" does not exist.</source>
+        <translation type="unfinished">Σφάλμα: Ο ορισμένος κατάλογος δεδομένων "%1" δεν υπάρχει.</translation>
+    </message>
+    <message>
+        <source>Error: Cannot parse configuration file: %1.</source>
+        <translation type="unfinished">Σφάλμα: Δεν είναι δυνατή η ανάλυση αρχείου ρυθμίσεων: %1.</translation>
+    </message>
+    <message>
+        <source>Error: %1</source>
+        <translation type="unfinished">Σφάλμα: %1</translation>
+    </message>
+    <message>
+        <source>%1 didn't yet exit safely…</source>
+        <translation type="unfinished">Το %1 δεν πραγματοποίησε ασφαλή έξοδο ακόμη...</translation>
+    </message>
+    <message>
+        <source>unknown</source>
+        <translation type="unfinished">άγνωστο</translation>
+    </message>
+    <message>
+        <source>Amount</source>
+        <translation type="unfinished">Ποσό</translation>
+    </message>
+    <message>
+        <source>Enter a Particl address (e.g. %1)</source>
+        <translation type="unfinished">Εισάγετε μια διεύθυνση Particl (π.χ. %1)</translation>
+    </message>
+    <message>
+        <source>Unroutable</source>
+        <translation type="unfinished">Αδρομολόγητο</translation>
+    </message>
+    <message>
+        <source>Internal</source>
+        <translation type="unfinished">Εσωτερικό</translation>
+    </message>
+    <message>
+        <source>Inbound</source>
+        <extracomment>An inbound connection from a peer. An inbound connection is a connection initiated by a peer.</extracomment>
+        <translation type="unfinished">Εισερχόμενα</translation>
+    </message>
+    <message>
+        <source>Outbound</source>
+        <extracomment>An outbound connection to a peer. An outbound connection is a connection initiated by us.</extracomment>
+        <translation type="unfinished">Εξερχόμενα</translation>
+    </message>
+    <message>
+        <source>Full Relay</source>
+        <extracomment>Peer connection type that relays all network information.</extracomment>
+        <translation type="unfinished">Πλήρης αναμεταδότης</translation>
+    </message>
+    <message>
+        <source>Block Relay</source>
+        <extracomment>Peer connection type that relays network information about blocks and not transactions or addresses.</extracomment>
+        <translation type="unfinished">Αναμεταδότης μπλοκ</translation>
+    </message>
+    <message>
+        <source>Manual</source>
+        <extracomment>Peer connection type established manually through one of several methods.</extracomment>
+        <translation type="unfinished">Χειροκίνητα</translation>
+    </message>
+    <message>
+        <source>None</source>
+        <translation type="unfinished">Κανένα</translation>
+    </message>
+    <message>
+        <source>N/A</source>
+        <translation type="unfinished">Μη διαθέσιμο</translation>
+    </message>
+    <message numerus="yes">
+        <source>%n second(s)</source>
+        <translation type="unfinished">
+            <numerusform />
+            <numerusform />
+        </translation>
+    </message>
+    <message numerus="yes">
+        <source>%n minute(s)</source>
+        <translation type="unfinished">
+            <numerusform />
+            <numerusform />
+        </translation>
+    </message>
+    <message numerus="yes">
+        <source>%n hour(s)</source>
+        <translation type="unfinished">
+            <numerusform />
+            <numerusform />
+        </translation>
+    </message>
+    <message numerus="yes">
+        <source>%n day(s)</source>
+        <translation type="unfinished">
+            <numerusform />
+            <numerusform />
+        </translation>
+    </message>
+    <message numerus="yes">
+        <source>%n week(s)</source>
+        <translation type="unfinished">
+            <numerusform />
+            <numerusform />
+        </translation>
+    </message>
+    <message>
+        <source>%1 and %2</source>
+        <translation type="unfinished">%1 και %2</translation>
+    </message>
+    <message numerus="yes">
+        <source>%n year(s)</source>
+        <translation type="unfinished">
+            <numerusform />
+            <numerusform />
+        </translation>
+    </message>
+    </context>
+<context>
+    <name>bitcoin-core</name>
+    <message>
+        <source>Settings file could not be read</source>
+        <translation type="unfinished">Το αρχείο ρυθμίσεων δεν μπόρεσε να διαβαστεί</translation>
+    </message>
+    <message>
+        <source>Settings file could not be written</source>
+        <translation type="unfinished">Το αρχείο ρυθμίσεων δεν μπόρεσε να επεξεργασθεί</translation>
+    </message>
+    <message>
+        <source>The %s developers</source>
+        <translation type="unfinished">Οι προγραμματιστές %s</translation>
+    </message>
+    <message>
+        <source>%s corrupt. Try using the wallet tool particl-wallet to salvage or restoring a backup.</source>
+        <translation type="unfinished">%s κατεστραμμένο. Δοκιμάστε να το επισκευάσετε με το εργαλείο πορτοφολιού particl-wallet, ή επαναφέρετε κάποιο αντίγραφο ασφαλείας.</translation>
+    </message>
+    <message>
+        <source>-maxtxfee is set very high! Fees this large could be paid on a single transaction.</source>
+        <translation type="unfinished"> -maxtxfee είναι καταχωρημένο πολύ υψηλά! Έξοδα τόσο υψηλά μπορούν να πληρωθούν σε μια ενιαία συναλλαγή.</translation>
+    </message>
+    <message>
+        <source>Cannot downgrade wallet from version %i to version %i. Wallet version unchanged.</source>
+        <translation type="unfinished">Αδύνατη η υποβάθμιση του πορτοφολιού από την έκδοση %i στην έκδοση %i. Η έκδοση του πορτοφολιού δεν έχει αλλάξει.</translation>
+    </message>
+    <message>
+        <source>Cannot obtain a lock on data directory %s. %s is probably already running.</source>
+        <translation type="unfinished">Δεν είναι δυνατή η εφαρμογή κλειδώματος στον κατάλογο δεδομένων %s. Το %s μάλλον εκτελείται ήδη.</translation>
+    </message>
+    <message>
+        <source>Distributed under the MIT software license, see the accompanying file %s or %s</source>
+        <translation type="unfinished">Διανέμεται υπό την άδεια χρήσης του λογισμικού MIT, δείτε το συνοδευτικό αρχείο %s ή %s</translation>
+    </message>
+    <message>
+        <source>Error reading %s! All keys read correctly, but transaction data or address book entries might be missing or incorrect.</source>
+        <translation type="unfinished">Σφάλμα κατά την ανάγνωση %s! Όλα τα κλειδιά διαβάζονται σωστά, αλλά τα δεδομένα των συναλλαγών ή οι καταχωρίσεις του βιβλίου διευθύνσεων ενδέχεται να λείπουν ή να είναι εσφαλμένα.</translation>
+    </message>
+    <message>
+        <source>Error: Dumpfile format record is incorrect. Got "%s", expected "format".</source>
+        <translation type="unfinished">Σφάλμα: Η καταγραφή του φορμά του αρχείου dump είναι εσφαλμένη. Ελήφθη: «%s», αναμενόταν: «φορμά».</translation>
+    </message>
+    <message>
+        <source>Error: Dumpfile version is not supported. This version of particl-wallet only supports version 1 dumpfiles. Got dumpfile with version %s</source>
+        <translation type="unfinished">Σφάλμα: Η έκδοση του αρχείου dump δεν υποστηρίζεται. Αυτή η έκδοση του particl-wallet υποστηρίζει αρχεία dump μόνο της έκδοσης 1. Δόθηκε αρχείο dump έκδοσης %s.</translation>
+    </message>
+    <message>
+        <source>Error: Listening for incoming connections failed (listen returned error %s)</source>
+        <translation type="unfinished">Σφάλμα: Η ακρόαση για εισερχόμενες συνδέσεις απέτυχε (ακούστε επιστραμμένο σφάλμα %s)</translation>
+    </message>
+    <message>
+        <source>Fee estimation failed. Fallbackfee is disabled. Wait a few blocks or enable -fallbackfee.</source>
+        <translation type="unfinished">Η αποτίμηση του τέλους απέτυχε. Το Fallbackfee είναι απενεργοποιημένο. Περιμένετε λίγα τετράγωνα ή ενεργοποιήστε το -fallbackfee.</translation>
+    </message>
+    <message>
+        <source>File %s already exists. If you are sure this is what you want, move it out of the way first.</source>
+        <translation type="unfinished">Το αρχείο %s υπάρχει ήδη. Αν είστε σίγουροι ότι αυτό θέλετε, βγάλτε το πρώτα από τη μέση.</translation>
+    </message>
+    <message>
+        <source>Invalid amount for -maxtxfee=&lt;amount&gt;: '%s' (must be at least the minrelay fee of %s to prevent stuck transactions)</source>
+        <translation type="unfinished">Μη έγκυρο ποσό για το -maxtxfee =: '%s' (πρέπει να είναι τουλάχιστον το minrelay έξοδο του %s για την αποφυγή κολλημένων συναλλαγών)</translation>
+    </message>
+    <message>
+        <source>No dump file provided. To use createfromdump, -dumpfile=&lt;filename&gt; must be provided.</source>
+        <translation type="unfinished">Δεν δόθηκε αρχείο dump. Για να χρησιμοποιηθεί το createfromdump θα πρέπει να δοθεί το -dumpfile=&lt;filename&gt;.</translation>
+    </message>
+    <message>
+        <source>No dump file provided. To use dump, -dumpfile=&lt;filename&gt; must be provided.</source>
+        <translation type="unfinished">Δεν δόθηκε αρχείο dump. Για να χρησιμοποιηθεί το dump, πρέπει να δοθεί το -dumpfile=&lt;filename&gt;.</translation>
+    </message>
+    <message>
+        <source>No wallet file format provided. To use createfromdump, -format=&lt;format&gt; must be provided.</source>
+        <translation type="unfinished">Δεν δόθηκε φορμά αρχείου πορτοφολιού. Για τη χρήση του createfromdump, πρέπει να δοθεί -format=&lt;format&gt;.</translation>
+    </message>
+    <message>
+        <source>Please check that your computer's date and time are correct! If your clock is wrong, %s will not work properly.</source>
+        <translation type="unfinished">Ελέγξτε ότι η ημερομηνία και η ώρα του υπολογιστή σας είναι σωστές! Αν το ρολόι σας είναι λάθος, το %s δεν θα λειτουργήσει σωστά.</translation>
+    </message>
+    <message>
+        <source>Please contribute if you find %s useful. Visit %s for further information about the software.</source>
+        <translation type="unfinished">Παρακαλώ συμβάλλετε αν βρείτε %s χρήσιμο. Επισκεφθείτε το %s για περισσότερες πληροφορίες σχετικά με το λογισμικό.</translation>
+    </message>
+    <message>
+        <source>Prune configured below the minimum of %d MiB.  Please use a higher number.</source>
+        <translation type="unfinished">Ο δακτύλιος έχει διαμορφωθεί κάτω από το ελάχιστο %d MiB. Χρησιμοποιήστε έναν υψηλότερο αριθμό.</translation>
+    </message>
+    <message>
+        <source>Prune: last wallet synchronisation goes beyond pruned data. You need to -reindex (download the whole blockchain again in case of pruned node)</source>
+        <translation type="unfinished">Κλάδεμα: ο τελευταίος συγχρονισμός πορτοφολιού ξεπερνά τα κλαδεμένα δεδομένα. Πρέπει να κάνετε -reindex (κατεβάστε ολόκληρο το blockchain και πάλι σε περίπτωση κλαδέματος κόμβου)</translation>
+    </message>
+    <message>
         <source>SQLiteDatabase: Unknown sqlite wallet schema version %d. Only version %d is supported</source>
         <translation type="unfinished">SQLiteDatabase: Άγνωστη sqlite έκδοση %d του schema πορτοφολιού . Υποστηρίζεται μόνο η έκδοση %d.</translation>
     </message>
     <message>
         <source>The block database contains a block which appears to be from the future. This may be due to your computer's date and time being set incorrectly. Only rebuild the block database if you are sure that your computer's date and time are correct</source>
         <translation type="unfinished">Η βάση δεδομένων μπλοκ περιέχει ένα μπλοκ που φαίνεται να είναι από το μέλλον. Αυτό μπορεί να οφείλεται στην εσφαλμένη ρύθμιση της ημερομηνίας και της ώρας του υπολογιστή σας. Αποκαταστήστε μόνο τη βάση δεδομένων μπλοκ αν είστε βέβαιοι ότι η ημερομηνία και η ώρα του υπολογιστή σας είναι σωστές</translation>
->>>>>>> 9549b28c
+    </message>
+    <message>
+        <source>The transaction amount is too small to send after the fee has been deducted</source>
+        <translation type="unfinished">Το ποσό της συναλλαγής είναι πολύ μικρό για να στείλει μετά την αφαίρεση του τέλους</translation>
+    </message>
+    <message>
+        <source>This is a pre-release test build - use at your own risk - do not use for mining or merchant applications</source>
+        <translation type="unfinished">Πρόκειται για δοκιμή πριν από την αποδέσμευση - χρησιμοποιήστε με δική σας ευθύνη - μην χρησιμοποιείτε για εξόρυξη ή εμπορικές εφαρμογές</translation>
+    </message>
+    <message>
+        <source>This is the transaction fee you may discard if change is smaller than dust at this level</source>
+        <translation type="unfinished">Αυτή είναι η αμοιβή συναλλαγής που μπορείτε να απορρίψετε εάν η αλλαγή είναι μικρότερη από τη σκόνη σε αυτό το επίπεδο</translation>
+    </message>
+    <message>
+        <source>This is the transaction fee you may pay when fee estimates are not available.</source>
+        <translation type="unfinished">Αυτό είναι το τέλος συναλλαγής που μπορείτε να πληρώσετε όταν δεν υπάρχουν εκτιμήσεις τελών.</translation>
+    </message>
+    <message>
+        <source>Unable to replay blocks. You will need to rebuild the database using -reindex-chainstate.</source>
+        <translation type="unfinished">Δεν είναι δυνατή η επανάληψη των μπλοκ. Θα χρειαστεί να ξαναφτιάξετε τη βάση δεδομένων χρησιμοποιώντας το -reindex-chainstate.</translation>
+    </message>
+    <message>
+        <source>Warning: Private keys detected in wallet {%s} with disabled private keys</source>
+        <translation type="unfinished">Προειδοποίηση: Ιδιωτικά κλειδιά εντοπίστηκαν στο πορτοφόλι {%s} με απενεργοποιημένα ιδιωτικά κλειδιά</translation>
+    </message>
+    <message>
+        <source>Warning: We do not appear to fully agree with our peers! You may need to upgrade, or other nodes may need to upgrade.</source>
+        <translation type="unfinished">Προειδοποίηση: Δεν φαίνεται να συμφωνείτε πλήρως με τους χρήστες! Ίσως χρειάζεται να κάνετε αναβάθμιση, ή ίσως οι άλλοι κόμβοι χρειάζονται αναβάθμιση.</translation>
+    </message>
+    <message>
+        <source>You need to rebuild the database using -reindex to go back to unpruned mode.  This will redownload the entire blockchain</source>
+        <translation type="unfinished">Πρέπει να ξαναφτιάξετε τη βάση δεδομένων χρησιμοποιώντας το -reindex για να επιστρέψετε στη λειτουργία χωρίς εκτύπωση. Αυτό θα ξαναφορτώσει ολόκληρο το blockchain</translation>
+    </message>
+    <message>
+        <source>-maxmempool must be at least %d MB</source>
+        <translation type="unfinished">-maxmempool πρέπει να είναι τουλάχιστον %d MB</translation>
+    </message>
+    <message>
+        <source>A fatal internal error occurred, see debug.log for details</source>
+        <translation type="unfinished">Προέκυψε ένα κρίσιμο εσωτερικό σφάλμα. Ανατρέξτε στο debug.log για λεπτομέρειες</translation>
+    </message>
+    <message>
+        <source>Cannot resolve -%s address: '%s'</source>
+        <translation type="unfinished">Δεν είναι δυνατή η επίλυση -%s διεύθυνση: '%s'</translation>
+    </message>
+    <message>
+        <source>Cannot write to data directory '%s'; check permissions.</source>
+        <translation type="unfinished">Αδύνατη η εγγραφή στον κατάλογο δεδομένων '%s'. Ελέγξτε τα δικαιώματα.</translation>
+    </message>
+    <message>
+        <source>Config setting for %s only applied on %s network when in [%s] section.</source>
+        <translation type="unfinished">Η ρύθμιση Config για το %s εφαρμόστηκε μόνο στο δίκτυο %s όταν βρίσκεται στην ενότητα [%s].</translation>
+    </message>
+    <message>
+        <source>Copyright (C) %i-%i</source>
+        <translation type="unfinished">Πνευματικά δικαιώματα (C) %i-%i</translation>
+    </message>
+    <message>
+        <source>Corrupted block database detected</source>
+        <translation type="unfinished">Εντοπίσθηκε διεφθαρμένη βάση δεδομένων των μπλοκ</translation>
+    </message>
+    <message>
+        <source>Could not find asmap file %s</source>
+        <translation type="unfinished">Δεν ήταν δυνατή η εύρεση του αρχείου asmap %s</translation>
+    </message>
+    <message>
+        <source>Could not parse asmap file %s</source>
+        <translation type="unfinished">Δεν ήταν δυνατή η ανάλυση του αρχείου asmap %s</translation>
+    </message>
+    <message>
+        <source>Disk space is too low!</source>
+        <translation type="unfinished">Αποθηκευτικός χώρος πολύ μικρός!</translation>
+    </message>
+    <message>
+        <source>Do you want to rebuild the block database now?</source>
+        <translation type="unfinished">Θέλετε να δημιουργηθεί τώρα η βάση δεδομένων των μπλοκ;</translation>
+    </message>
+    <message>
+        <source>Done loading</source>
+        <translation type="unfinished">Η φόρτωση ολοκληρώθηκε</translation>
+    </message>
+    <message>
+        <source>Dump file %s does not exist.</source>
+        <translation type="unfinished">Το αρχείο dump %s δεν υπάρχει.</translation>
+    </message>
+    <message>
+        <source>Error creating %s</source>
+        <translation type="unfinished">Σφάλμα στη δημιουργία %s</translation>
+    </message>
+    <message>
+        <source>Error initializing block database</source>
+        <translation type="unfinished">Σφάλμα κατά την ενεργοποίηση της βάσης δεδομένων των μπλοκ</translation>
+    </message>
+    <message>
+        <source>Error initializing wallet database environment %s!</source>
+        <translation type="unfinished">Σφάλμα ενεργοποίησης του περιβάλλοντος βάσης δεδομένων πορτοφολιού %s!</translation>
+    </message>
+    <message>
+        <source>Error loading %s</source>
+        <translation type="unfinished">Σφάλμα κατά τη φόρτωση %s</translation>
+    </message>
+    <message>
+        <source>Error loading %s: Private keys can only be disabled during creation</source>
+        <translation type="unfinished">Σφάλμα κατά τη φόρτωση %s: Τα ιδιωτικά κλειδιά μπορούν να απενεργοποιηθούν μόνο κατά τη δημιουργία</translation>
+    </message>
+    <message>
+        <source>Error loading %s: Wallet corrupted</source>
+        <translation type="unfinished">Σφάλμα κατά τη φόρτωση %s: Κατεστραμμένο Πορτοφόλι</translation>
+    </message>
+    <message>
+        <source>Error loading %s: Wallet requires newer version of %s</source>
+        <translation type="unfinished">Σφάλμα κατά τη φόρτωση του %s: Το πορτοφόλι απαιτεί νεότερη έκδοση του %s</translation>
+    </message>
+    <message>
+        <source>Error loading block database</source>
+        <translation type="unfinished">Σφάλμα φόρτωσης της βάσης δεδομένων των μπλοκ</translation>
+    </message>
+    <message>
+        <source>Error opening block database</source>
+        <translation type="unfinished">Σφάλμα φόρτωσης της βάσης δεδομένων των μπλοκ</translation>
+    </message>
+    <message>
+        <source>Error reading from database, shutting down.</source>
+        <translation type="unfinished">Σφάλμα ανάγνωσης από τη βάση δεδομένων, εκτελείται τερματισμός.</translation>
+    </message>
+    <message>
+        <source>Error upgrading chainstate database</source>
+        <translation type="unfinished">Σφάλμα κατά την αναβάθμιση της βάσης δεδομένων chainstate</translation>
+    </message>
+    <message>
+        <source>Error: Disk space is low for %s</source>
+        <translation type="unfinished">Σφάλμα: Ο χώρος στο δίσκο είναι χαμηλός για %s</translation>
+    </message>
+    <message>
+        <source>Error: Dumpfile checksum does not match. Computed %s, expected %s</source>
+        <translation type="unfinished">Σφάλμα: Το checksum του αρχείου dump δεν αντιστοιχεί. Υπολογίστηκε: %s, αναμενόταν: %s</translation>
+    </message>
+    <message>
+        <source>Error: Got key that was not hex: %s</source>
+        <translation type="unfinished">Σφάλμα: Ελήφθη μη δεκαεξαδικό κλειδί: %s</translation>
+    </message>
+    <message>
+        <source>Error: Got value that was not hex: %s</source>
+        <translation type="unfinished">Σφάλμα: Ελήφθη μη δεκαεξαδική τιμή: %s</translation>
+    </message>
+    <message>
+        <source>Error: Missing checksum</source>
+        <translation type="unfinished">Σφάλμα: Δεν υπάρχει το checksum</translation>
+    </message>
+    <message>
+        <source>Error: No %s addresses available.</source>
+        <translation type="unfinished">Σφάλμα: Δεν υπάρχουν διευθύνσεις %s διαθέσιμες.</translation>
+    </message>
+    <message>
+        <source>Failed to listen on any port. Use -listen=0 if you want this.</source>
+        <translation type="unfinished">Αποτυχία παρακολούθησης σε οποιαδήποτε θύρα. Χρησιμοποιήστε -listen=0 αν θέλετε αυτό.</translation>
+    </message>
+    <message>
+        <source>Failed to rescan the wallet during initialization</source>
+        <translation type="unfinished">Αποτυχία επανεγγραφής του πορτοφολιού κατά την αρχικοποίηση</translation>
+    </message>
+    <message>
+        <source>Failed to verify database</source>
+        <translation type="unfinished">Η επιβεβαίωση της βάσης δεδομένων απέτυχε</translation>
+    </message>
+    <message>
+        <source>Ignoring duplicate -wallet %s.</source>
+        <translation type="unfinished">Αγνόηση διπλότυπου -wallet %s.</translation>
+    </message>
+    <message>
+        <source>Importing…</source>
+        <translation type="unfinished">Εισαγωγή...</translation>
+    </message>
+    <message>
+        <source>Incorrect or no genesis block found. Wrong datadir for network?</source>
+        <translation type="unfinished">Ανακαλύφθηκε λάθος ή δεν βρέθηκε μπλοκ γενετικής. Λάθος δεδομένων για το δίκτυο;</translation>
+    </message>
+    <message>
+        <source>Initialization sanity check failed. %s is shutting down.</source>
+        <translation type="unfinished"> Ο έλεγχος ευελιξίας εκκίνησης απέτυχε. Το %s τερματίζεται.</translation>
+    </message>
+    <message>
+        <source>Insufficient funds</source>
+        <translation type="unfinished">Ανεπαρκές κεφάλαιο</translation>
+    </message>
+    <message>
+        <source>Invalid -onion address or hostname: '%s'</source>
+        <translation type="unfinished">Μη έγκυρη διεύθυνση μητρώου ή όνομα κεντρικού υπολογιστή: '%s'</translation>
+    </message>
+    <message>
+        <source>Invalid -proxy address or hostname: '%s'</source>
+        <translation type="unfinished">Μη έγκυρη διεύθυνση -proxy ή όνομα κεντρικού υπολογιστή: '%s'</translation>
+    </message>
+    <message>
+        <source>Invalid P2P permission: '%s'</source>
+        <translation type="unfinished">Μη έγκυρη άδεια P2P: '%s'</translation>
+    </message>
+    <message>
+        <source>Invalid amount for -discardfee=&lt;amount&gt;: '%s'</source>
+        <translation type="unfinished">Μη έγκυρο ποσό για το -discardfee =&lt;amount&gt;: '%s'</translation>
+    </message>
+    <message>
+        <source>Invalid amount for -fallbackfee=&lt;amount&gt;: '%s'</source>
+        <translation type="unfinished">Μη έγκυρο ποσό για το -fallbackfee =&lt;amount&gt;: '%s'</translation>
+    </message>
+    <message>
+        <source>Invalid amount for -paytxfee=&lt;amount&gt;: '%s' (must be at least %s)</source>
+        <translation type="unfinished">Μη έγκυρο ποσό για το -paytxfee =&lt;amount&gt;: '%s' (πρέπει να είναι τουλάχιστον %s)</translation>
+    </message>
+    <message>
+        <source>Invalid netmask specified in -whitelist: '%s'</source>
+        <translation type="unfinished">Μη έγκυρη μάσκα δικτύου που καθορίζεται στο -whitelist: '%s'</translation>
+    </message>
+    <message>
+        <source>Loading P2P addresses…</source>
+        <translation type="unfinished">Φόρτωση διευθύνσεων P2P...</translation>
+    </message>
+    <message>
+        <source>Loading banlist…</source>
+        <translation type="unfinished">Φόρτωση λίστας απαγόρευσης...</translation>
+    </message>
+    <message>
+        <source>Loading wallet…</source>
+        <translation type="unfinished">Φόρτωση πορτοφολιού...</translation>
+    </message>
+    <message>
+        <source>Need to specify a port with -whitebind: '%s'</source>
+        <translation type="unfinished">Πρέπει να καθορίσετε μια θύρα με -whitebind: '%s'</translation>
+    </message>
+    <message>
+        <source>No proxy server specified. Use -proxy=&lt;ip&gt; or -proxy=&lt;ip:port&gt;.</source>
+        <translation type="unfinished">Δεν ορίστηκε διακομιστής μεσολάβησης. Χρησιμοποιήστε -proxy=&lt;ip&gt; ή -proxy=&lt;ip:port&gt;.</translation>
+    </message>
+    <message>
+        <source>Not enough file descriptors available.</source>
+        <translation type="unfinished">Δεν υπάρχουν αρκετοί περιγραφείς αρχείων διαθέσιμοι.</translation>
+    </message>
+    <message>
+        <source>Prune cannot be configured with a negative value.</source>
+        <translation type="unfinished">Ο δακτύλιος δεν μπορεί να ρυθμιστεί με αρνητική τιμή.</translation>
+    </message>
+    <message>
+        <source>Prune mode is incompatible with -txindex.</source>
+        <translation type="unfinished">Η λειτουργία κοπής δεν είναι συμβατή με το -txindex.</translation>
+    </message>
+    <message>
+        <source>Reducing -maxconnections from %d to %d, because of system limitations.</source>
+        <translation type="unfinished">Μείωση -maxconnections από %d σε %d, λόγω των περιορισμών του συστήματος.</translation>
+    </message>
+    <message>
+        <source>Rescanning…</source>
+        <translation type="unfinished">Σάρωση εκ νέου...</translation>
+    </message>
+    <message>
+        <source>SQLiteDatabase: Unexpected application id. Expected %u, got %u</source>
+        <translation type="unfinished">SQLiteDatabase: Μη αναμενόμενο αναγνωριστικό εφαρμογής. Αναμενόταν: %u, ελήφθη: %u</translation>
+    </message>
+    <message>
+        <source>Section [%s] is not recognized.</source>
+        <translation type="unfinished">Το τμήμα [%s] δεν αναγνωρίζεται.</translation>
+    </message>
+    <message>
+        <source>Signing transaction failed</source>
+        <translation type="unfinished">Η υπογραφή συναλλαγής απέτυχε</translation>
+    </message>
+    <message>
+        <source>Specified -walletdir "%s" does not exist</source>
+        <translation type="unfinished">Η ορισμένη -walletdir "%s" δεν υπάρχει</translation>
+    </message>
+    <message>
+        <source>Specified -walletdir "%s" is a relative path</source>
+        <translation type="unfinished">Το συγκεκριμένο -walletdir "%s" είναι μια σχετική διαδρομή</translation>
+    </message>
+    <message>
+        <source>Specified -walletdir "%s" is not a directory</source>
+        <translation type="unfinished">Το συγκεκριμένο -walletdir "%s" δεν είναι κατάλογος</translation>
+    </message>
+    <message>
+        <source>Specified blocks directory "%s" does not exist.</source>
+        <translation type="unfinished">Δεν υπάρχει κατάλογος καθορισμένων μπλοκ "%s".</translation>
+    </message>
+    <message>
+        <source>The source code is available from %s.</source>
+        <translation type="unfinished"> Ο πηγαίος κώδικας είναι διαθέσιμος από το %s.</translation>
+    </message>
+    <message>
+        <source>The specified config file %s does not exist</source>
+        <translation type="unfinished">Το δοθέν αρχείο ρυθμίσεων %s δεν υπάρχει </translation>
+    </message>
+    <message>
+        <source>The transaction amount is too small to pay the fee</source>
+        <translation type="unfinished">Το ποσό της συναλλαγής είναι πολύ μικρό για να πληρώσει το έξοδο</translation>
+    </message>
+    <message>
+        <source>The wallet will avoid paying less than the minimum relay fee.</source>
+        <translation type="unfinished">Το πορτοφόλι θα αποφύγει να πληρώσει λιγότερο από το ελάχιστο έξοδο αναμετάδοσης.</translation>
+    </message>
+    <message>
+        <source>This is experimental software.</source>
+        <translation type="unfinished">Η εφαρμογή είναι σε πειραματικό στάδιο.</translation>
+    </message>
+    <message>
+        <source>This is the minimum transaction fee you pay on every transaction.</source>
+        <translation type="unfinished">Αυτή είναι η ελάχιστη χρέωση συναλλαγής που πληρώνετε για κάθε συναλλαγή.</translation>
+    </message>
+    <message>
+        <source>This is the transaction fee you will pay if you send a transaction.</source>
+        <translation type="unfinished">Αυτή είναι η χρέωση συναλλαγής που θα πληρώσετε εάν στείλετε μια συναλλαγή.</translation>
+    </message>
+    <message>
+        <source>Transaction amount too small</source>
+        <translation type="unfinished">Το ποσό της συναλλαγής είναι πολύ μικρό</translation>
+    </message>
+    <message>
+        <source>Transaction amounts must not be negative</source>
+        <translation type="unfinished">Τα ποσά των συναλλαγών δεν πρέπει να είναι αρνητικά</translation>
+    </message>
+    <message>
+        <source>Transaction has too long of a mempool chain</source>
+        <translation type="unfinished">Η συναλλαγή έχει πολύ μακρά αλυσίδα mempool</translation>
+    </message>
+    <message>
+        <source>Transaction must have at least one recipient</source>
+        <translation type="unfinished">Η συναλλαγή πρέπει να έχει τουλάχιστον έναν παραλήπτη</translation>
+    </message>
+    <message>
+        <source>Transaction too large</source>
+        <translation type="unfinished">Η συναλλαγή είναι πολύ μεγάλη</translation>
+    </message>
+    <message>
+        <source>Unable to bind to %s on this computer (bind returned error %s)</source>
+        <translation type="unfinished">Δεν είναι δυνατή η δέσμευση του %s σε αυτόν τον υπολογιστή (η δέσμευση επέστρεψε σφάλμα %s)</translation>
+    </message>
+    <message>
+        <source>Unable to bind to %s on this computer. %s is probably already running.</source>
+        <translation type="unfinished">Δεν είναι δυνατή η δέσμευση του %s σε αυτόν τον υπολογιστή. Το %s πιθανώς ήδη εκτελείται.</translation>
+    </message>
+    <message>
+        <source>Unable to create the PID file '%s': %s</source>
+        <translation type="unfinished">Δεν είναι δυνατή η δημιουργία του PID αρχείου '%s': %s</translation>
+    </message>
+    <message>
+        <source>Unable to generate initial keys</source>
+        <translation type="unfinished">Δεν είναι δυνατή η δημιουργία αρχικών κλειδιών</translation>
+    </message>
+    <message>
+        <source>Unable to generate keys</source>
+        <translation type="unfinished">Δεν είναι δυνατή η δημιουργία κλειδιών</translation>
+    </message>
+    <message>
+        <source>Unable to open %s for writing</source>
+        <translation type="unfinished">Αδυναμία στο άνοιγμα του %s για εγγραφή</translation>
+    </message>
+    <message>
+        <source>Unable to start HTTP server. See debug log for details.</source>
+        <translation type="unfinished">Δεν είναι δυνατή η εκκίνηση του διακομιστή HTTP. Δείτε το αρχείο εντοπισμού σφαλμάτων για λεπτομέρειες.</translation>
+    </message>
+    <message>
+        <source>Unknown -blockfilterindex value %s.</source>
+        <translation type="unfinished"> Άγνωστη -blockfilterindex τιμή %s.</translation>
+    </message>
+    <message>
+        <source>Unknown address type '%s'</source>
+        <translation type="unfinished">Άγνωστος τύπος διεύθυνσης '%s'</translation>
+    </message>
+    <message>
+        <source>Unknown network specified in -onlynet: '%s'</source>
+        <translation type="unfinished">Έχει οριστεί άγνωστo δίκτυο στο -onlynet: '%s'</translation>
+    </message>
+    <message>
+        <source>Unsupported logging category %s=%s.</source>
+        <translation type="unfinished">Μη υποστηριζόμενη κατηγορία καταγραφής %s=%s.</translation>
+    </message>
+    <message>
+        <source>Upgrading UTXO database</source>
+        <translation type="unfinished">Αναβάθμιση της βάσης δεδομένων UTXO</translation>
+    </message>
+    <message>
+        <source>User Agent comment (%s) contains unsafe characters.</source>
+        <translation type="unfinished">Το σχόλιο του παράγοντα χρήστη (%s) περιέχει μη ασφαλείς χαρακτήρες.</translation>
+    </message>
+    <message>
+        <source>Verifying wallet(s)…</source>
+        <translation type="unfinished">Επαλήθευση πορτοφολιού/ιών...</translation>
+    </message>
+    <message>
+        <source>Wallet needed to be rewritten: restart %s to complete</source>
+        <translation type="unfinished">Το πορτοφόλι χρειάζεται να ξαναγραφεί: κάντε επανεκκίνηση του %s για να ολοκληρώσετε</translation>
+    </message>
+</context>
+<context>
+    <name>BitcoinGUI</name>
+    <message>
+        <source>&amp;Overview</source>
+        <translation type="unfinished">&amp;Επισκόπηση</translation>
+    </message>
+    <message>
+        <source>Show general overview of wallet</source>
+        <translation type="unfinished">Εμφάνισε τη γενική εικόνα του πορτοφολιού</translation>
+    </message>
+    <message>
+        <source>&amp;Transactions</source>
+        <translation type="unfinished">&amp;Συναλλαγές</translation>
+    </message>
+    <message>
+        <source>Browse transaction history</source>
+        <translation type="unfinished">Περιήγηση στο ιστορικό συναλλαγών</translation>
+    </message>
+    <message>
+        <source>E&amp;xit</source>
+        <translation type="unfinished">Έ&amp;ξοδος</translation>
+    </message>
+    <message>
+        <source>Quit application</source>
+        <translation type="unfinished">Έξοδος από την εφαρμογή</translation>
+    </message>
+    <message>
+        <source>&amp;About %1</source>
+        <translation type="unfinished">&amp;Περί %1</translation>
+    </message>
+    <message>
+        <source>Show information about %1</source>
+        <translation type="unfinished">Εμφάνισε πληροφορίες σχετικά με %1</translation>
+    </message>
+    <message>
+        <source>About &amp;Qt</source>
+        <translation type="unfinished">Σχετικά με &amp;Qt</translation>
+    </message>
+    <message>
+        <source>Show information about Qt</source>
+        <translation type="unfinished">Εμφάνισε πληροφορίες σχετικά με Qt</translation>
+    </message>
+    <message>
+        <source>Modify configuration options for %1</source>
+        <translation type="unfinished">Επεργασία ρυθμισεων επιλογών για το %1</translation>
+    </message>
+    <message>
+        <source>Create a new wallet</source>
+        <translation type="unfinished">Δημιουργία νέου Πορτοφολιού</translation>
+    </message>
+    <message>
+        <source>&amp;Minimize</source>
+        <translation type="unfinished">&amp;Σμίκρυνε </translation>
+    </message>
+    <message>
+        <source>Wallet:</source>
+        <translation type="unfinished">Πορτοφόλι:</translation>
+    </message>
+    <message>
+        <source>Network activity disabled.</source>
+        <extracomment>A substring of the tooltip.</extracomment>
+        <translation type="unfinished">Η δραστηριότητα δικτύου είναι απενεργοποιημένη.</translation>
+    </message>
+    <message>
+        <source>Proxy is &lt;b&gt;enabled&lt;/b&gt;: %1</source>
+        <translation type="unfinished">Proxy είναι&lt;b&gt;ενεργοποιημένος&lt;/b&gt;:%1 </translation>
+    </message>
+    <message>
+        <source>Send coins to a Particl address</source>
+        <translation type="unfinished">Στείλε νομίσματα σε μια διεύθυνση particl</translation>
+    </message>
+    <message>
+        <source>Backup wallet to another location</source>
+        <translation type="unfinished">Δημιουργία αντιγράφου ασφαλείας πορτοφολιού σε άλλη τοποθεσία</translation>
+    </message>
+    <message>
+        <source>Change the passphrase used for wallet encryption</source>
+        <translation type="unfinished">Αλλαγή του κωδικού κρυπτογράφησης του πορτοφολιού</translation>
+    </message>
+    <message>
+        <source>&amp;Send</source>
+        <translation type="unfinished">&amp;Αποστολή</translation>
+    </message>
+    <message>
+        <source>&amp;Receive</source>
+        <translation type="unfinished">&amp;Παραλαβή</translation>
+    </message>
+    <message>
+        <source>&amp;Options…</source>
+        <translation type="unfinished">&amp;Επιλογές...</translation>
+    </message>
+    <message>
+        <source>&amp;Encrypt Wallet…</source>
+        <translation type="unfinished">&amp;Κρυπτογράφηση πορτοφολιού...</translation>
+    </message>
+    <message>
+        <source>Encrypt the private keys that belong to your wallet</source>
+        <translation type="unfinished">Κρυπτογραφήστε τα ιδιωτικά κλειδιά που ανήκουν στο πορτοφόλι σας</translation>
+    </message>
+    <message>
+        <source>&amp;Backup Wallet…</source>
+        <translation type="unfinished">&amp;Αντίγραφο ασφαλείας του πορτοφολιού...</translation>
+    </message>
+    <message>
+        <source>&amp;Change Passphrase…</source>
+        <translation type="unfinished">&amp;Αλλαγή φράσης πρόσβασης...</translation>
+    </message>
+    <message>
+        <source>Sign &amp;message…</source>
+        <translation type="unfinished">Υπογραφή &amp;μηνύματος...</translation>
+    </message>
+    <message>
+        <source>Sign messages with your Particl addresses to prove you own them</source>
+        <translation type="unfinished">Υπογράψτε ένα μήνυμα για να βεβαιώσετε πως είστε ο κάτοχος αυτής της διεύθυνσης</translation>
+    </message>
+    <message>
+        <source>&amp;Verify message…</source>
+        <translation type="unfinished">&amp;Επιβεβαίωση μηνύματος...</translation>
+    </message>
+    <message>
+        <source>Verify messages to ensure they were signed with specified Particl addresses</source>
+        <translation type="unfinished">Ελέγξτε τα μηνύματα για να βεβαιωθείτε ότι υπογράφηκαν με τις καθορισμένες διευθύνσεις Particl</translation>
+    </message>
+    <message>
+        <source>&amp;Load PSBT from file…</source>
+        <translation type="unfinished">&amp;Φόρτωση PSBT από αρχείο...</translation>
+    </message>
+    <message>
+        <source>Open &amp;URI…</source>
+        <translation type="unfinished">Άνοιγμα &amp;URI...</translation>
+    </message>
+    <message>
+        <source>Close Wallet…</source>
+        <translation type="unfinished">Κλείσιμο πορτοφολιού...</translation>
+    </message>
+    <message>
+        <source>Create Wallet…</source>
+        <translation type="unfinished">Δημιουργία πορτοφολιού...</translation>
+    </message>
+    <message>
+        <source>Close All Wallets…</source>
+        <translation type="unfinished">Κλείσιμο όλων των πορτοφολιών...</translation>
+    </message>
+    <message>
+        <source>&amp;File</source>
+        <translation type="unfinished">&amp;Αρχείο</translation>
+    </message>
+    <message>
+        <source>&amp;Settings</source>
+        <translation type="unfinished">&amp;Ρυθμίσεις</translation>
+    </message>
+    <message>
+        <source>&amp;Help</source>
+        <translation type="unfinished">&amp;Βοήθεια</translation>
+    </message>
+    <message>
+        <source>Tabs toolbar</source>
+        <translation type="unfinished">Εργαλειοθήκη καρτελών</translation>
+    </message>
+    <message>
+        <source>Syncing Headers (%1%)…</source>
+        <translation type="unfinished">Συγχρονισμός επικεφαλίδων (%1%)...</translation>
+    </message>
+    <message>
+        <source>Synchronizing with network…</source>
+        <translation type="unfinished">Συγχρονισμός με το δίκτυο...</translation>
+    </message>
+    <message>
+        <source>Indexing blocks on disk…</source>
+        <translation type="unfinished">Καταλογισμός μπλοκ στον δίσκο...</translation>
+    </message>
+    <message>
+        <source>Processing blocks on disk…</source>
+        <translation type="unfinished">Επεξεργασία των μπλοκ στον δίσκο...</translation>
+    </message>
+    <message>
+        <source>Reindexing blocks on disk…</source>
+        <translation type="unfinished">Επανακαταλογισμός μπλοκ στον δίσκο...</translation>
+    </message>
+    <message>
+        <source>Connecting to peers…</source>
+        <translation type="unfinished">Σύνδεση στους χρήστες...</translation>
+    </message>
+    <message>
+        <source>Request payments (generates QR codes and particl: URIs)</source>
+        <translation type="unfinished">Αίτηση πληρωμών (δημιουργεί QR codes και διευθύνσεις particl: )</translation>
+    </message>
+    <message>
+        <source>Show the list of used sending addresses and labels</source>
+        <translation type="unfinished">Προβολή της λίστας των χρησιμοποιημένων διευθύνσεων και ετικετών αποστολής</translation>
+    </message>
+    <message>
+        <source>Show the list of used receiving addresses and labels</source>
+        <translation type="unfinished">Προβολή της λίστας των χρησιμοποιημένων διευθύνσεων και ετικετών λήψεως</translation>
     </message>
     <message>
         <source>&amp;Command-line options</source>
-        <translation>&amp;Επιλογές γραμμής εντολών</translation>
-    </message>
-    <message numerus="yes">
-        <source>%n active connection(s) to Particl network</source>
-        <translation><numerusform>%n ενεργές συνδέσεις στο δίκτυο Particl</numerusform><numerusform>%n ενεργές συνδέσεις στο δίκτυο Particl</numerusform></translation>
-    </message>
-    <message>
-        <source>Indexing blocks on disk...</source>
-        <translation>Φόρτωση ευρετηρίου μπλοκ στον σκληρο δισκο...</translation>
-    </message>
-    <message>
-        <source>Processing blocks on disk...</source>
-        <translation>Φόρτωση ευρετηρίου μπλοκ στον σκληρο δισκο...</translation>
+        <translation type="unfinished">&amp;Επιλογές γραμμής εντολών</translation>
     </message>
     <message numerus="yes">
         <source>Processed %n block(s) of transaction history.</source>
-        <translation><numerusform>Επεξεργασμένα %n μπλοκ ιστορικού συναλλαγών.</numerusform><numerusform>Επεξεργασμένα %n μπλοκ ιστορικού συναλλαγών.</numerusform></translation>
+        <translation type="unfinished">
+            <numerusform />
+            <numerusform />
+        </translation>
     </message>
     <message>
         <source>%1 behind</source>
-        <translation>%1 πίσω</translation>
+        <translation type="unfinished">%1 πίσω</translation>
+    </message>
+    <message>
+        <source>Catching up…</source>
+        <translation type="unfinished">Φτάνει...</translation>
     </message>
     <message>
         <source>Last received block was generated %1 ago.</source>
-        <translation>Το τελευταίο μπλοκ που ελήφθη δημιουργήθηκε %1 πριν.</translation>
+        <translation type="unfinished">Το τελευταίο μπλοκ που ελήφθη δημιουργήθηκε %1 πριν.</translation>
     </message>
     <message>
         <source>Transactions after this will not yet be visible.</source>
-        <translation>Οι συναλλαγές μετά από αυτό δεν θα είναι ακόμη ορατές.</translation>
+        <translation type="unfinished">Οι συναλλαγές μετά από αυτό δεν θα είναι ακόμη ορατές.</translation>
     </message>
     <message>
         <source>Error</source>
-        <translation>Σφάλμα</translation>
+        <translation type="unfinished">Σφάλμα</translation>
     </message>
     <message>
         <source>Warning</source>
-        <translation>Προειδοποίηση</translation>
+        <translation type="unfinished">Προειδοποίηση</translation>
     </message>
     <message>
         <source>Information</source>
-        <translation>Πληροφορία</translation>
+        <translation type="unfinished">Πληροφορία</translation>
     </message>
     <message>
         <source>Up to date</source>
-        <translation>Ενημερωμένο</translation>
+        <translation type="unfinished">Ενημερωμένο</translation>
+    </message>
+    <message>
+        <source>Load Partially Signed Particl Transaction</source>
+        <translation type="unfinished">Φόρτωση συναλλαγής Partially Signed Particl</translation>
+    </message>
+    <message>
+        <source>Load PSBT from &amp;clipboard…</source>
+        <translation type="unfinished">Φόρτωσε PSBT από &amp;πρόχειρο...</translation>
+    </message>
+    <message>
+        <source>Load Partially Signed Particl Transaction from clipboard</source>
+        <translation type="unfinished">Φόρτωση συναλλαγής Partially Signed Particl από το πρόχειρο</translation>
     </message>
     <message>
         <source>Node window</source>
-        <translation>Κόμβος παράθυρο</translation>
+        <translation type="unfinished">Κόμβος παράθυρο</translation>
     </message>
     <message>
         <source>Open node debugging and diagnostic console</source>
-        <translation>Ανοίξτε τον κόμβο εντοπισμού σφαλμάτων και τη διαγνωστική κονσόλα</translation>
+        <translation type="unfinished">Ανοίξτε τον κόμβο εντοπισμού σφαλμάτων και τη διαγνωστική κονσόλα</translation>
     </message>
     <message>
         <source>&amp;Sending addresses</source>
-        <translation>&amp;Αποστολή διεύθυνσης</translation>
+        <translation type="unfinished">&amp;Αποστολή διεύθυνσης</translation>
     </message>
     <message>
         <source>&amp;Receiving addresses</source>
-        <translation>&amp;Λήψη διευθύνσεων</translation>
+        <translation type="unfinished">&amp;Λήψη διευθύνσεων</translation>
     </message>
     <message>
         <source>Open a particl: URI</source>
-        <translation>Ανοίξτε ένα particl: URI</translation>
+        <translation type="unfinished">Ανοίξτε ένα particl: URI</translation>
     </message>
     <message>
         <source>Open Wallet</source>
-        <translation>Άνοιγμα Πορτοφολιού</translation>
+        <translation type="unfinished">Άνοιγμα Πορτοφολιού</translation>
     </message>
     <message>
         <source>Open a wallet</source>
-        <translation>Άνοιγμα ενός πορτοφολιού</translation>
-    </message>
-    <message>
-        <source>Close Wallet...</source>
-        <translation>Κλείσιμο Πορτοφολιού</translation>
+        <translation type="unfinished">Άνοιγμα ενός πορτοφολιού</translation>
     </message>
     <message>
         <source>Close wallet</source>
-        <translation>Κλείσιμο πορτοφολιού</translation>
+        <translation type="unfinished">Κλείσιμο πορτοφολιού</translation>
+    </message>
+    <message>
+        <source>Close all wallets</source>
+        <translation type="unfinished">Κλείσιμο όλων των πορτοφολιών</translation>
     </message>
     <message>
         <source>Show the %1 help message to get a list with possible Particl command-line options</source>
-        <translation>Εμφάνισε το %1 βοηθητικό μήνυμα για λήψη μιας λίστας με διαθέσιμες επιλογές για Particl εντολές </translation>
+        <translation type="unfinished">Εμφάνισε το %1 βοηθητικό μήνυμα για λήψη μιας λίστας με διαθέσιμες επιλογές για Particl εντολές </translation>
+    </message>
+    <message>
+        <source>&amp;Mask values</source>
+        <translation type="unfinished">&amp;Απόκρυψη τιμών</translation>
+    </message>
+    <message>
+        <source>Mask the values in the Overview tab</source>
+        <translation type="unfinished">Απόκρυψη τιμών στην καρτέλα Επισκόπησης</translation>
     </message>
     <message>
         <source>default wallet</source>
-        <translation>Προεπιλεγμένο πορτοφόλι</translation>
+        <translation type="unfinished">Προεπιλεγμένο πορτοφόλι</translation>
     </message>
     <message>
         <source>No wallets available</source>
-        <translation>Κανένα πορτοφόλι διαθέσιμο</translation>
+        <translation type="unfinished">Κανένα πορτοφόλι διαθέσιμο</translation>
     </message>
     <message>
         <source>&amp;Window</source>
-        <translation>&amp;Παράθυρο</translation>
-    </message>
-    <message>
-        <source>Minimize</source>
-        <translation>Ελαχιστοποίηση</translation>
+        <translation type="unfinished">&amp;Παράθυρο</translation>
     </message>
     <message>
         <source>Zoom</source>
-        <translation>Μεγέθυνση</translation>
+        <translation type="unfinished">Μεγέθυνση</translation>
     </message>
     <message>
         <source>Main Window</source>
-        <translation>Κυρίως Παράθυρο</translation>
+        <translation type="unfinished">Κυρίως Παράθυρο</translation>
     </message>
     <message>
         <source>%1 client</source>
-        <translation>%1 πελάτης</translation>
-    </message>
-    <message>
-        <source>Connecting to peers...</source>
-        <translation>Σύνδεση στους σύντροφους...</translation>
-    </message>
-    <message>
-        <source>Catching up...</source>
-        <translation>Ενημέρωση...</translation>
+        <translation type="unfinished">%1 πελάτης</translation>
+    </message>
+    <message numerus="yes">
+        <source>%n active connection(s) to Particl network.</source>
+        <extracomment>A substring of the tooltip.</extracomment>
+        <translation type="unfinished">
+            <numerusform />
+            <numerusform />
+        </translation>
+    </message>
+    <message>
+        <source>Click for more actions.</source>
+        <extracomment>A substring of the tooltip. "More actions" are available via the context menu.</extracomment>
+        <translation type="unfinished">Κάντε κλικ για περισσότερες επιλογές.</translation>
+    </message>
+    <message>
+        <source>Show Peers tab</source>
+        <extracomment>A context menu item. The "Peers tab" is an element of the "Node window".</extracomment>
+        <translation type="unfinished">Προβολή καρτέλας Χρηστών</translation>
+    </message>
+    <message>
+        <source>Disable network activity</source>
+        <extracomment>A context menu item.</extracomment>
+        <translation type="unfinished">Απενεργοποίηση δραστηριότητας δικτύου</translation>
+    </message>
+    <message>
+        <source>Enable network activity</source>
+        <extracomment>A context menu item. The network activity was disabled previously.</extracomment>
+        <translation type="unfinished">Ενεργοποίηση δραστηριότητας δικτύου</translation>
     </message>
     <message>
         <source>Error: %1</source>
-        <translation>Σφάλμα: %1</translation>
+        <translation type="unfinished">Σφάλμα: %1</translation>
     </message>
     <message>
         <source>Warning: %1</source>
-        <translation>Προειδοποίηση: %1</translation>
+        <translation type="unfinished">Προειδοποίηση: %1</translation>
     </message>
     <message>
         <source>Date: %1
 </source>
-        <translation>Ημερομηνία: %1
+        <translation type="unfinished">Ημερομηνία: %1
 </translation>
     </message>
     <message>
         <source>Amount: %1
 </source>
-        <translation>Ποσό: %1
+        <translation type="unfinished">Ποσό: %1
 </translation>
     </message>
     <message>
         <source>Wallet: %1
 </source>
-        <translation>Πορτοφόλι: %1
+        <translation type="unfinished">Πορτοφόλι: %1
 </translation>
     </message>
     <message>
         <source>Type: %1
 </source>
-        <translation>Τύπος: %1
+        <translation type="unfinished">Τύπος: %1
 </translation>
     </message>
     <message>
         <source>Label: %1
 </source>
-        <translation>Ετικέτα: %1
+        <translation type="unfinished">Ετικέτα: %1
 </translation>
     </message>
     <message>
         <source>Address: %1
 </source>
-        <translation>Διεύθυνση: %1
+        <translation type="unfinished">Διεύθυνση: %1
 </translation>
     </message>
     <message>
         <source>Sent transaction</source>
-        <translation>Η συναλλαγή απεστάλη</translation>
+        <translation type="unfinished">Η συναλλαγή απεστάλη</translation>
     </message>
     <message>
         <source>Incoming transaction</source>
-        <translation>Εισερχόμενη συναλλαγή</translation>
+        <translation type="unfinished">Εισερχόμενη συναλλαγή</translation>
     </message>
     <message>
         <source>HD key generation is &lt;b&gt;enabled&lt;/b&gt;</source>
-        <translation>Δημιουργία πλήκτρων HD είναι &lt;b&gt;ενεργοποιημένη&lt;/b&gt;</translation>
+        <translation type="unfinished">Δημιουργία πλήκτρων HD είναι &lt;b&gt;ενεργοποιημένη&lt;/b&gt;</translation>
     </message>
     <message>
         <source>HD key generation is &lt;b&gt;disabled&lt;/b&gt;</source>
-        <translation>Δημιουργία πλήκτρων HD είναι &lt;b&gt;απενεργοποιημένη&lt;/b&gt;</translation>
+        <translation type="unfinished">Δημιουργία πλήκτρων HD είναι &lt;b&gt;απενεργοποιημένη&lt;/b&gt;</translation>
     </message>
     <message>
         <source>Private key &lt;b&gt;disabled&lt;/b&gt;</source>
-        <translation>Ιδιωτικό κλειδί &lt;b&gt;απενεργοποιημένο&lt;/b&gt;</translation>
+        <translation type="unfinished">Ιδιωτικό κλειδί &lt;b&gt;απενεργοποιημένο&lt;/b&gt;</translation>
     </message>
     <message>
         <source>Wallet is &lt;b&gt;encrypted&lt;/b&gt; and currently &lt;b&gt;unlocked&lt;/b&gt;</source>
-        <translation>Το πορτοφόλι είναι &lt;b&gt;κρυπτογραφημένο&lt;/b&gt; και &lt;b&gt;ξεκλείδωτο&lt;/b&gt;</translation>
+        <translation type="unfinished">Το πορτοφόλι είναι &lt;b&gt;κρυπτογραφημένο&lt;/b&gt; και &lt;b&gt;ξεκλείδωτο&lt;/b&gt;</translation>
     </message>
     <message>
         <source>Wallet is &lt;b&gt;encrypted&lt;/b&gt; and currently &lt;b&gt;locked&lt;/b&gt;</source>
-        <translation>Το πορτοφόλι είναι &lt;b&gt;κρυπτογραφημένο&lt;/b&gt; και &lt;b&gt;κλειδωμένο&lt;/b&gt;</translation>
+        <translation type="unfinished">Το πορτοφόλι είναι &lt;b&gt;κρυπτογραφημένο&lt;/b&gt; και &lt;b&gt;κλειδωμένο&lt;/b&gt;</translation>
+    </message>
+    <message>
+        <source>Original message:</source>
+        <translation type="unfinished">Αρχικό Μήνυμα:</translation>
+    </message>
+</context>
+<context>
+    <name>UnitDisplayStatusBarControl</name>
+    <message>
+        <source>Unit to show amounts in. Click to select another unit.</source>
+        <translation type="unfinished">Μονάδα μέτρησης προβολής ποσών. Κάντε κλικ για επιλογή άλλης μονάδας.</translation>
+    </message>
+</context>
+<context>
+    <name>CoinControlDialog</name>
+    <message>
+        <source>Coin Selection</source>
+        <translation type="unfinished">Επιλογή κερμάτων</translation>
+    </message>
+    <message>
+        <source>Quantity:</source>
+        <translation type="unfinished">Ποσότητα:</translation>
+    </message>
+    <message>
+        <source>Amount:</source>
+        <translation type="unfinished">Ποσό:</translation>
+    </message>
+    <message>
+        <source>Fee:</source>
+        <translation type="unfinished">Ταρίφα:</translation>
+    </message>
+    <message>
+        <source>Dust:</source>
+        <translation type="unfinished">Σκόνη:</translation>
+    </message>
+    <message>
+        <source>After Fee:</source>
+        <translation type="unfinished">Ταρίφα αλλαγής:</translation>
+    </message>
+    <message>
+        <source>Change:</source>
+        <translation type="unfinished">Ρέστα:</translation>
+    </message>
+    <message>
+        <source>(un)select all</source>
+        <translation type="unfinished">(από)επιλογή όλων</translation>
+    </message>
+    <message>
+        <source>Tree mode</source>
+        <translation type="unfinished">Εμφάνιση τύπου δέντρο</translation>
+    </message>
+    <message>
+        <source>List mode</source>
+        <translation type="unfinished">Λίστα εντολών</translation>
+    </message>
+    <message>
+        <source>Amount</source>
+        <translation type="unfinished">Ποσό</translation>
+    </message>
+    <message>
+        <source>Received with label</source>
+        <translation type="unfinished">Παραλήφθηκε με επιγραφή</translation>
+    </message>
+    <message>
+        <source>Received with address</source>
+        <translation type="unfinished">Παραλείφθηκε με την εξής διεύθυνση</translation>
+    </message>
+    <message>
+        <source>Date</source>
+        <translation type="unfinished">Ημερομηνία</translation>
+    </message>
+    <message>
+        <source>Confirmations</source>
+        <translation type="unfinished">Επικυρώσεις</translation>
+    </message>
+    <message>
+        <source>Confirmed</source>
+        <translation type="unfinished">Επικυρωμένες</translation>
+    </message>
+    <message>
+        <source>Copy amount</source>
+        <translation type="unfinished">Αντιγραφή ποσού</translation>
+    </message>
+    <message>
+        <source>&amp;Copy address</source>
+        <translation type="unfinished">&amp;Αντιγραφή διεύθυνσης</translation>
+    </message>
+    <message>
+        <source>Copy &amp;label</source>
+        <translation type="unfinished">Αντιγραφή &amp;ετικέτα</translation>
+    </message>
+    <message>
+        <source>Copy &amp;amount</source>
+        <translation type="unfinished">Αντιγραφή &amp;ποσού</translation>
+    </message>
+    <message>
+        <source>Copy transaction &amp;ID and output index</source>
+        <translation type="unfinished">Αντιγραφή συναλλαγής &amp;ID και αποτελέσματος δείκτη</translation>
+    </message>
+    <message>
+        <source>L&amp;ock unspent</source>
+        <translation type="unfinished">L&amp;ock διαθέσιμο</translation>
+    </message>
+    <message>
+        <source>Copy quantity</source>
+        <translation type="unfinished">Αντιγραφή ποσότητας</translation>
+    </message>
+    <message>
+        <source>Copy fee</source>
+        <translation type="unfinished">Αντιγραφή τελών</translation>
+    </message>
+    <message>
+        <source>Copy after fee</source>
+        <translation type="unfinished">Αντιγραφή μετά τα έξοδα</translation>
+    </message>
+    <message>
+        <source>Copy bytes</source>
+        <translation type="unfinished">Αντιγραφή των bytes</translation>
+    </message>
+    <message>
+        <source>Copy dust</source>
+        <translation type="unfinished">Αντιγραφή σκόνης</translation>
+    </message>
+    <message>
+        <source>Copy change</source>
+        <translation type="unfinished">Αντιγραφή αλλαγής</translation>
+    </message>
+    <message>
+        <source>(%1 locked)</source>
+        <translation type="unfinished">(%1 κλειδωμένο)</translation>
+    </message>
+    <message>
+        <source>yes</source>
+        <translation type="unfinished">ναι</translation>
+    </message>
+    <message>
+        <source>no</source>
+        <translation type="unfinished">όχι</translation>
+    </message>
+    <message>
+        <source>This label turns red if any recipient receives an amount smaller than the current dust threshold.</source>
+        <translation type="unfinished">Αυτή η ετικέτα γίνεται κόκκινη εάν οποιοσδήποτε παραλήπτης λάβει ένα ποσό μικρότερο από το τρέχον όριο σκόνης.</translation>
+    </message>
+    <message>
+        <source>Can vary +/- %1 satoshi(s) per input.</source>
+        <translation type="unfinished">Μπορεί να ποικίλει +/-%1 satoshi(s) ανά είσοδο.</translation>
+    </message>
+    <message>
+        <source>(no label)</source>
+        <translation type="unfinished">(χωρίς ετικέτα)</translation>
+    </message>
+    <message>
+        <source>change from %1 (%2)</source>
+        <translation type="unfinished">αλλαγή από %1 (%2)</translation>
+    </message>
+    <message>
+        <source>(change)</source>
+        <translation type="unfinished">(αλλαγή)</translation>
+    </message>
+</context>
+<context>
+    <name>CreateWalletActivity</name>
+    <message>
+        <source>Create Wallet</source>
+        <extracomment>Title of window indicating the progress of creation of a new wallet.</extracomment>
+        <translation type="unfinished">Δημιουργία Πορτοφολιού</translation>
+    </message>
+    <message>
+        <source>Creating Wallet &lt;b&gt;%1&lt;/b&gt;…</source>
+        <extracomment>Descriptive text of the create wallet progress window which indicates to the user which wallet is currently being created.</extracomment>
+        <translation type="unfinished">Δημιουργία πορτοφολιού &lt;b&gt;%1&lt;/b&gt;...</translation>
+    </message>
+    <message>
+        <source>Create wallet failed</source>
+        <translation type="unfinished">Αποτυχία δημιουργίας πορτοφολιού</translation>
+    </message>
+    <message>
+        <source>Create wallet warning</source>
+        <translation type="unfinished">Προειδοποίηση δημιουργίας πορτοφολιού</translation>
+    </message>
+    <message>
+        <source>Can't list signers</source>
+        <translation type="unfinished">Αδυναμία απαρίθμησης εγγεγραμμένων </translation>
+    </message>
+</context>
+<context>
+    <name>LoadWalletsActivity</name>
+    <message>
+        <source>Load Wallets</source>
+        <extracomment>Title of progress window which is displayed when wallets are being loaded.</extracomment>
+        <translation type="unfinished">Φόρτωσε Πορτοφόλια</translation>
+    </message>
+    <message>
+        <source>Loading wallets…</source>
+        <extracomment>Descriptive text of the load wallets progress window which indicates to the user that wallets are currently being loaded.</extracomment>
+        <translation type="unfinished">Φόρτωση πορτοφολιών...</translation>
+    </message>
+</context>
+<context>
+    <name>OpenWalletActivity</name>
+    <message>
+        <source>Open wallet failed</source>
+        <translation type="unfinished">Άνοιγμα πορτοφολιού απέτυχε</translation>
+    </message>
+    <message>
+        <source>Open wallet warning</source>
+        <translation type="unfinished">Προειδοποίηση ανοίγματος πορτοφολιού</translation>
+    </message>
+    <message>
+        <source>default wallet</source>
+        <translation type="unfinished">Προεπιλεγμένο πορτοφόλι</translation>
+    </message>
+    <message>
+        <source>Open Wallet</source>
+        <extracomment>Title of window indicating the progress of opening of a wallet.</extracomment>
+        <translation type="unfinished">Άνοιγμα Πορτοφολιού</translation>
+    </message>
+    <message>
+        <source>Opening Wallet &lt;b&gt;%1&lt;/b&gt;…</source>
+        <extracomment>Descriptive text of the open wallet progress window which indicates to the user which wallet is currently being opened.</extracomment>
+        <translation type="unfinished">Άνοιγμα πορτοφολιού &lt;b&gt;%1&lt;/b&gt;...</translation>
+    </message>
+</context>
+<context>
+    <name>WalletController</name>
+    <message>
+        <source>Close wallet</source>
+        <translation type="unfinished">Κλείσιμο πορτοφολιού</translation>
+    </message>
+    <message>
+        <source>Are you sure you wish to close the wallet &lt;i&gt;%1&lt;/i&gt;?</source>
+        <translation type="unfinished">Είσαι σίγουρος/η ότι επιθυμείς να κλείσεις το πορτοφόλι &lt;i&gt;%1&lt;/i&gt;;</translation>
+    </message>
+    <message>
+        <source>Closing the wallet for too long can result in having to resync the entire chain if pruning is enabled.</source>
+        <translation type="unfinished">Το κλείσιμο του πορτοφολιού για πολύ μεγάλο χρονικό διάστημα μπορεί να οδηγήσει στην επανασύνδεση ολόκληρης της αλυσίδας αν είναι ενεργοποιημένη η περικοπή.</translation>
+    </message>
+    <message>
+        <source>Close all wallets</source>
+        <translation type="unfinished">Κλείσιμο όλων των πορτοφολιών</translation>
+    </message>
+    <message>
+        <source>Are you sure you wish to close all wallets?</source>
+        <translation type="unfinished">Είσαι σίγουροι ότι επιθυμείτε το κλείσιμο όλων των πορτοφολιών;</translation>
+    </message>
+</context>
+<context>
+    <name>CreateWalletDialog</name>
+    <message>
+        <source>Create Wallet</source>
+        <translation type="unfinished">Δημιουργία Πορτοφολιού</translation>
+    </message>
+    <message>
+        <source>Wallet Name</source>
+        <translation type="unfinished">Όνομα Πορτοφολιού</translation>
+    </message>
+    <message>
+        <source>Wallet</source>
+        <translation type="unfinished">Πορτοφόλι</translation>
+    </message>
+    <message>
+        <source>Encrypt the wallet. The wallet will be encrypted with a passphrase of your choice.</source>
+        <translation type="unfinished">Κρυπτογράφηση του πορτοφολιού. Το πορτοφόλι θα κρυπτογραφηθεί με μια φράση πρόσβασης της επιλογής σας.</translation>
+    </message>
+    <message>
+        <source>Encrypt Wallet</source>
+        <translation type="unfinished">Κρυπτογράφηση Πορτοφολιού</translation>
+    </message>
+    <message>
+        <source>Advanced Options</source>
+        <translation type="unfinished">Προχωρημένες ρυθμίσεις</translation>
+    </message>
+    <message>
+        <source>Disable private keys for this wallet. Wallets with private keys disabled will have no private keys and cannot have an HD seed or imported private keys. This is ideal for watch-only wallets.</source>
+        <translation type="unfinished">Απενεργοποιήστε τα ιδιωτικά κλειδιά για αυτό το πορτοφόλι. Τα πορτοφόλια που έχουν απενεργοποιημένα ιδιωτικά κλειδιά δεν έχουν ιδιωτικά κλειδιά και δεν μπορούν να έχουν σπόρους HD ή εισαγόμενα ιδιωτικά κλειδιά. Αυτό είναι ιδανικό για πορτοφόλια μόνο για ρολόγια.</translation>
+    </message>
+    <message>
+        <source>Disable Private Keys</source>
+        <translation type="unfinished">Απενεργοποίηση ιδιωτικών κλειδιών</translation>
+    </message>
+    <message>
+        <source>Make a blank wallet. Blank wallets do not initially have private keys or scripts. Private keys and addresses can be imported, or an HD seed can be set, at a later time.</source>
+        <translation type="unfinished">Κάντε ένα κενό πορτοφόλι. Τα κενά πορτοφόλια δεν έχουν αρχικά ιδιωτικά κλειδιά ή σενάρια. Τα ιδιωτικά κλειδιά και οι διευθύνσεις μπορούν να εισαχθούν ή μπορεί να οριστεί ένας σπόρος HD αργότερα.</translation>
+    </message>
+    <message>
+        <source>Make Blank Wallet</source>
+        <translation type="unfinished">Δημιουργία Άδειου Πορτοφολιού</translation>
+    </message>
+    <message>
+        <source>Use descriptors for scriptPubKey management</source>
+        <translation type="unfinished">χρήση περιγραφέων για την διαχείριση του scriptPubKey</translation>
+    </message>
+    <message>
+        <source>Descriptor Wallet</source>
+        <translation type="unfinished">Πορτοφόλι Περιγραφέα </translation>
+    </message>
+    <message>
+        <source>External signer</source>
+        <translation type="unfinished">Εξωτερικός υπογράφων</translation>
+    </message>
+    <message>
+        <source>Create</source>
+        <translation type="unfinished">Δημιουργία</translation>
+    </message>
+    <message>
+        <source>Compiled without sqlite support (required for descriptor wallets)</source>
+        <translation type="unfinished">Μεταγλωτίστηκε χωρίς την υποστήριξη sqlite (απαραίτητη για περιγραφικά πορτοφόλια )</translation>
     </message>
     </context>
 <context>
-    <name>CoinControlDialog</name>
-    <message>
-        <source>Coin Selection</source>
-        <translation>Επιλογή κερμάτων</translation>
+    <name>EditAddressDialog</name>
+    <message>
+        <source>Edit Address</source>
+        <translation type="unfinished">Επεξεργασία Διεύθυνσης</translation>
+    </message>
+    <message>
+        <source>&amp;Label</source>
+        <translation type="unfinished">&amp;Επιγραφή</translation>
+    </message>
+    <message>
+        <source>The label associated with this address list entry</source>
+        <translation type="unfinished">Η ετικέτα που συνδέεται με αυτήν την καταχώρηση στο βιβλίο διευθύνσεων</translation>
+    </message>
+    <message>
+        <source>The address associated with this address list entry. This can only be modified for sending addresses.</source>
+        <translation type="unfinished">Η διεύθυνση σχετίζεται με αυτή την καταχώρηση του βιβλίου διευθύνσεων. Μπορεί να τροποποιηθεί μόνο για τις διευθύνσεις αποστολής.</translation>
+    </message>
+    <message>
+        <source>&amp;Address</source>
+        <translation type="unfinished">&amp;Διεύθυνση</translation>
+    </message>
+    <message>
+        <source>New sending address</source>
+        <translation type="unfinished">Νέα διεύθυνση αποστολής</translation>
+    </message>
+    <message>
+        <source>Edit receiving address</source>
+        <translation type="unfinished">Διόρθωση Διεύθυνσης Λήψης</translation>
+    </message>
+    <message>
+        <source>Edit sending address</source>
+        <translation type="unfinished">Επεξεργασία διεύθυνσης αποστολής</translation>
+    </message>
+    <message>
+        <source>The entered address "%1" is not a valid Particl address.</source>
+        <translation type="unfinished">Η διεύθυνση "%1" δεν είναι έγκυρη Particl διεύθυνση.</translation>
+    </message>
+    <message>
+        <source>Address "%1" already exists as a receiving address with label "%2" and so cannot be added as a sending address.</source>
+        <translation type="unfinished">Η διεύθυνση "%1"  υπάρχει ήδη ως διεύθυνσης λήψης με ετικέτα "%2" και γιαυτό τον λόγο δεν μπορεί να προστεθεί ως διεύθυνση αποστολής.</translation>
+    </message>
+    <message>
+        <source>The entered address "%1" is already in the address book with label "%2".</source>
+        <translation type="unfinished">Η διεύθυνση "%1" βρίσκεται ήδη στο βιβλίο διευθύνσεων με ετικέτα "%2".</translation>
+    </message>
+    <message>
+        <source>Could not unlock wallet.</source>
+        <translation type="unfinished">Δεν είναι δυνατό το ξεκλείδωμα του πορτοφολιού.</translation>
+    </message>
+    <message>
+        <source>New key generation failed.</source>
+        <translation type="unfinished">Η δημιουργία νέου κλειδιού απέτυχε.</translation>
+    </message>
+</context>
+<context>
+    <name>FreespaceChecker</name>
+    <message>
+        <source>A new data directory will be created.</source>
+        <translation type="unfinished">Θα δημιουργηθεί ένας νέος φάκελος δεδομένων.</translation>
+    </message>
+    <message>
+        <source>name</source>
+        <translation type="unfinished">όνομα</translation>
+    </message>
+    <message>
+        <source>Directory already exists. Add %1 if you intend to create a new directory here.</source>
+        <translation type="unfinished">Κατάλογος ήδη υπάρχει. Προσθήκη %1, αν σκοπεύετε να δημιουργήσετε έναν νέο κατάλογο εδώ.</translation>
+    </message>
+    <message>
+        <source>Path already exists, and is not a directory.</source>
+        <translation type="unfinished">Η διαδρομή υπάρχει ήδη αλλά δεν είναι φάκελος</translation>
+    </message>
+    <message>
+        <source>Cannot create data directory here.</source>
+        <translation type="unfinished">Δεν μπορεί να δημιουργηθεί φάκελος δεδομένων εδώ.</translation>
+    </message>
+</context>
+<context>
+    <name>Intro</name>
+    <message>
+        <source>(of %1 GB needed)</source>
+        <translation type="unfinished">(από τα %1 GB που απαιτούνται)</translation>
+    </message>
+    <message>
+        <source>(%1 GB needed for full chain)</source>
+        <translation type="unfinished">(%1 GB απαιτούνται για την πλήρη αλυσίδα)</translation>
+    </message>
+    <message>
+        <source>At least %1 GB of data will be stored in this directory, and it will grow over time.</source>
+        <translation type="unfinished">Τουλάχιστον %1 GB δεδομένων θα αποθηκευτούν σε αυτόν τον κατάλογο και θα αυξηθεί με την πάροδο του χρόνου.</translation>
+    </message>
+    <message>
+        <source>Approximately %1 GB of data will be stored in this directory.</source>
+        <translation type="unfinished">Περίπου %1 GB δεδομένων θα αποθηκεύονται σε αυτόν τον κατάλογο.</translation>
+    </message>
+    <message numerus="yes">
+        <source>(sufficient to restore backups %n day(s) old)</source>
+        <extracomment>Explanatory text on the capability of the current prune target.</extracomment>
+        <translation type="unfinished">
+            <numerusform />
+            <numerusform />
+        </translation>
+    </message>
+    <message>
+        <source>%1 will download and store a copy of the Particl block chain.</source>
+        <translation type="unfinished">Το %1 θα κατεβάσει και θα αποθηκεύσει ένα αντίγραφο της αλυσίδας μπλοκ Particl.</translation>
+    </message>
+    <message>
+        <source>The wallet will also be stored in this directory.</source>
+        <translation type="unfinished">Το πορτοφόλι θα αποθηκευτεί κι αυτό σε αυτόν τον κατάλογο.</translation>
+    </message>
+    <message>
+        <source>Error: Specified data directory "%1" cannot be created.</source>
+        <translation type="unfinished">Σφάλμα: Ο καθορισμένος φάκελος δεδομένων "%1" δεν μπορεί να δημιουργηθεί.</translation>
+    </message>
+    <message>
+        <source>Error</source>
+        <translation type="unfinished">Σφάλμα</translation>
+    </message>
+    <message>
+        <source>Welcome</source>
+        <translation type="unfinished">Καλώς ήρθατε</translation>
+    </message>
+    <message>
+        <source>Welcome to %1.</source>
+        <translation type="unfinished">Καλωσήρθες στο %1.</translation>
+    </message>
+    <message>
+        <source>When you click OK, %1 will begin to download and process the full %4 block chain (%2GB) starting with the earliest transactions in %3 when %4 initially launched.</source>
+        <translation type="unfinished">Όταν κάνετε κλικ στο OK, το %1 θα ξεκινήσει τη λήψη και την επεξεργασία της πλήρους αλυσίδας μπλοκ% 4 (%2GB) αρχίζοντας από τις πρώτες συναλλαγές στο %3 όταν αρχικά ξεκίνησε το %4.</translation>
+    </message>
+    <message>
+        <source>Limit block chain storage to</source>
+        <translation type="unfinished">Περιόρισε την χωρητικότητα της αλυσίδας block σε</translation>
+    </message>
+    <message>
+        <source>Reverting this setting requires re-downloading the entire blockchain. It is faster to download the full chain first and prune it later. Disables some advanced features.</source>
+        <translation type="unfinished">Η επαναφορά αυτής της ρύθμισης απαιτεί εκ νέου λήψη ολόκληρου του μπλοκ αλυσίδας. Είναι πιο γρήγορο να κατεβάσετε πρώτα την πλήρη αλυσίδα και να την κλαδέψετε αργότερα. Απενεργοποιεί ορισμένες προηγμένες λειτουργίες.</translation>
+    </message>
+    <message>
+        <source>This initial synchronisation is very demanding, and may expose hardware problems with your computer that had previously gone unnoticed. Each time you run %1, it will continue downloading where it left off.</source>
+        <translation type="unfinished">Αυτός ο αρχικός συγχρονισμός είναι πολύ απαιτητικός και μπορεί να εκθέσει προβλήματα υλικού με τον υπολογιστή σας, τα οποία προηγουμένως είχαν περάσει απαρατήρητα. Κάθε φορά που θα εκτελέσετε το %1, θα συνεχίσει να κατεβαίνει εκεί όπου έχει σταματήσει.</translation>
+    </message>
+    <message>
+        <source>If you have chosen to limit block chain storage (pruning), the historical data must still be downloaded and processed, but will be deleted afterward to keep your disk usage low.</source>
+        <translation type="unfinished">Αν έχετε επιλέξει να περιορίσετε την αποθήκευση της αλυσίδας μπλοκ (κλάδεμα), τα ιστορικά δεδομένα θα πρέπει ακόμα να κατεβάσετε και να επεξεργαστείτε, αλλά θα διαγραφούν αργότερα για να διατηρήσετε τη χρήση του δίσκου σας χαμηλή.</translation>
+    </message>
+    <message>
+        <source>Use the default data directory</source>
+        <translation type="unfinished">Χρήση του προεπιλεγμένου φακέλου δεδομένων</translation>
+    </message>
+    <message>
+        <source>Use a custom data directory:</source>
+        <translation type="unfinished">Προσαρμογή του φακέλου δεδομένων:</translation>
+    </message>
+</context>
+<context>
+    <name>HelpMessageDialog</name>
+    <message>
+        <source>version</source>
+        <translation type="unfinished">έκδοση</translation>
+    </message>
+    <message>
+        <source>About %1</source>
+        <translation type="unfinished">Σχετικά %1</translation>
+    </message>
+    <message>
+        <source>Command-line options</source>
+        <translation type="unfinished">Επιλογές γραμμής εντολών</translation>
+    </message>
+</context>
+<context>
+    <name>ShutdownWindow</name>
+    <message>
+        <source>%1 is shutting down…</source>
+        <translation type="unfinished">Το %1 τερματίζεται...</translation>
+    </message>
+    <message>
+        <source>Do not shut down the computer until this window disappears.</source>
+        <translation type="unfinished">Μην απενεργοποιήσετε τον υπολογιστή μέχρι να κλείσει αυτό το παράθυρο.</translation>
+    </message>
+</context>
+<context>
+    <name>ModalOverlay</name>
+    <message>
+        <source>Form</source>
+        <translation type="unfinished">Φόρμα</translation>
+    </message>
+    <message>
+        <source>Recent transactions may not yet be visible, and therefore your wallet's balance might be incorrect. This information will be correct once your wallet has finished synchronizing with the particl network, as detailed below.</source>
+        <translation type="unfinished">Οι πρόσφατες συναλλαγές ενδέχεται να μην είναι ακόμα ορατές και επομένως η ισορροπία του πορτοφολιού σας μπορεί να είναι εσφαλμένη. Αυτές οι πληροφορίες θα είναι σωστές όταν ολοκληρωθεί το συγχρονισμό του πορτοφολιού σας με το δίκτυο Particl, όπως περιγράφεται παρακάτω.</translation>
+    </message>
+    <message>
+        <source>Attempting to spend particl that are affected by not-yet-displayed transactions will not be accepted by the network.</source>
+        <translation type="unfinished">Η προσπάθεια να δαπανήσετε particl που επηρεάζονται από τις μη εμφανιζόμενες ακόμη συναλλαγές δεν θα γίνει αποδεκτή από το δίκτυο.</translation>
+    </message>
+    <message>
+        <source>Number of blocks left</source>
+        <translation type="unfinished">Αριθμός των εναπομείνων κομματιών</translation>
+    </message>
+    <message>
+        <source>Unknown…</source>
+        <translation type="unfinished">Άγνωστο...</translation>
+    </message>
+    <message>
+        <source>calculating…</source>
+        <translation type="unfinished">υπολογισμός...</translation>
+    </message>
+    <message>
+        <source>Last block time</source>
+        <translation type="unfinished">Χρόνος τελευταίου μπλοκ</translation>
+    </message>
+    <message>
+        <source>Progress</source>
+        <translation type="unfinished">Πρόοδος</translation>
+    </message>
+    <message>
+        <source>Progress increase per hour</source>
+        <translation type="unfinished">Αύξηση προόδου ανά ώρα</translation>
+    </message>
+    <message>
+        <source>Estimated time left until synced</source>
+        <translation type="unfinished">Εκτιμώμενος χρόνος μέχρι να συγχρονιστεί</translation>
+    </message>
+    <message>
+        <source>Hide</source>
+        <translation type="unfinished">Απόκρυψη</translation>
+    </message>
+    <message>
+        <source>Esc</source>
+        <translation type="unfinished">Πλήκτρο Esc</translation>
+    </message>
+    <message>
+        <source>%1 is currently syncing.  It will download headers and blocks from peers and validate them until reaching the tip of the block chain.</source>
+        <translation type="unfinished">Το %1 συγχρονίζεται αυτήν τη στιγμή. Θα κατεβάσει κεφαλίδες και μπλοκ από τους χρήστες και θα τους επικυρώσει μέχρι να φτάσουν στην άκρη της αλυσίδας μπλοκ.</translation>
+    </message>
+    <message>
+        <source>Unknown. Syncing Headers (%1, %2%)…</source>
+        <translation type="unfinished">Άγνωστο. Συγχρονισμός επικεφαλίδων (%1, %2%)...</translation>
+    </message>
+</context>
+<context>
+    <name>OpenURIDialog</name>
+    <message>
+        <source>Open particl URI</source>
+        <translation type="unfinished">Ανοίξτε το particl URI</translation>
+    </message>
+    <message>
+        <source>Paste address from clipboard</source>
+        <extracomment>Tooltip text for button that allows you to paste an address that is in your clipboard.</extracomment>
+        <translation type="unfinished">Επικόλληση διεύθυνσης από το βιβλίο διευθύνσεων</translation>
+    </message>
+</context>
+<context>
+    <name>OptionsDialog</name>
+    <message>
+        <source>Options</source>
+        <translation type="unfinished">Ρυθμίσεις</translation>
+    </message>
+    <message>
+        <source>&amp;Main</source>
+        <translation type="unfinished">&amp;Κύριο</translation>
+    </message>
+    <message>
+        <source>Automatically start %1 after logging in to the system.</source>
+        <translation type="unfinished">Αυτόματη εκκίνηση του %1 μετά τη σύνδεση στο σύστημα.</translation>
+    </message>
+    <message>
+        <source>&amp;Start %1 on system login</source>
+        <translation type="unfinished">&amp;Έναρξη %1 στο σύστημα σύνδεσης</translation>
+    </message>
+    <message>
+        <source>Size of &amp;database cache</source>
+        <translation type="unfinished">Μέγεθος κρυφής μνήμης βάσης δεδομένων.</translation>
+    </message>
+    <message>
+        <source>Number of script &amp;verification threads</source>
+        <translation type="unfinished">Αριθμός script και γραμμές επαλήθευσης</translation>
+    </message>
+    <message>
+        <source>IP address of the proxy (e.g. IPv4: 127.0.0.1 / IPv6: ::1)</source>
+        <translation type="unfinished">Διεύθυνση IP του διαμεσολαβητή (π.χ. IPv4: 127.0.0.1  / IPv6: ::1)</translation>
+    </message>
+    <message>
+        <source>Shows if the supplied default SOCKS5 proxy is used to reach peers via this network type.</source>
+        <translation type="unfinished">Εμφανίζει αν ο προεπιλεγμένος διακομιστής μεσολάβησης SOCKS5 χρησιμοποιείται για την προσέγγιση χρηστών μέσω αυτού του τύπου δικτύου.</translation>
+    </message>
+    <message>
+        <source>Minimize instead of exit the application when the window is closed. When this option is enabled, the application will be closed only after selecting Exit in the menu.</source>
+        <translation type="unfinished">Ελαχιστοποίηση αντί για έξοδο κατά το κλείσιμο του παραθύρου. Όταν αυτή η επιλογή είναι ενεργοποιημένη, η εφαρμογή θα κλείνει μόνο αν επιλεχθεί η Έξοδος στο μενού.</translation>
+    </message>
+    <message>
+        <source>Open the %1 configuration file from the working directory.</source>
+        <translation type="unfinished">Ανοίξτε το %1 αρχείο διαμόρφωσης από τον κατάλογο εργασίας.</translation>
+    </message>
+    <message>
+        <source>Open Configuration File</source>
+        <translation type="unfinished">Άνοιγμα Αρχείου Ρυθμίσεων</translation>
+    </message>
+    <message>
+        <source>Reset all client options to default.</source>
+        <translation type="unfinished">Επαναφορά όλων των επιλογών του πελάτη στις αρχικές.</translation>
+    </message>
+    <message>
+        <source>&amp;Reset Options</source>
+        <translation type="unfinished">Επαναφορά ρυθμίσεων</translation>
+    </message>
+    <message>
+        <source>&amp;Network</source>
+        <translation type="unfinished">&amp;Δίκτυο</translation>
+    </message>
+    <message>
+        <source>Prune &amp;block storage to</source>
+        <translation type="unfinished">Αποκοπή &amp;αποκλεισμός αποθήκευσης στο</translation>
+    </message>
+    <message>
+        <source>Reverting this setting requires re-downloading the entire blockchain.</source>
+        <translation type="unfinished">Η επαναφορά αυτής της ρύθμισης απαιτεί εκ νέου λήψη ολόκληρου του μπλοκ αλυσίδας.</translation>
+    </message>
+    <message>
+        <source>MiB</source>
+        <translation type="unfinished">MebiBytes</translation>
+    </message>
+    <message>
+        <source>(0 = auto, &lt;0 = leave that many cores free)</source>
+        <translation type="unfinished">(0 = αυτόματο, &lt;0 = ελεύθεροι πυρήνες)</translation>
+    </message>
+    <message>
+        <source>W&amp;allet</source>
+        <translation type="unfinished">Π&amp;ορτοφόλι</translation>
+    </message>
+    <message>
+        <source>Expert</source>
+        <translation type="unfinished">Έμπειρος</translation>
+    </message>
+    <message>
+        <source>Enable coin &amp;control features</source>
+        <translation type="unfinished">Ενεργοποίηση δυνατοτήτων ελέγχου κερμάτων</translation>
+    </message>
+    <message>
+        <source>If you disable the spending of unconfirmed change, the change from a transaction cannot be used until that transaction has at least one confirmation. This also affects how your balance is computed.</source>
+        <translation type="unfinished">Εάν απενεργοποιήσετε το ξόδεμα μη επικυρωμένων ρέστων, τα ρέστα από μια συναλλαγή δεν μπορούν να χρησιμοποιηθούν έως ότου αυτή η συναλλαγή έχει έστω μια επικύρωση. Αυτό επίσης επηρεάζει το πως υπολογίζεται το υπόλοιπό σας.</translation>
+    </message>
+    <message>
+        <source>&amp;Spend unconfirmed change</source>
+        <translation type="unfinished">&amp;Ξόδεμα μη επικυρωμένων ρέστων</translation>
+    </message>
+    <message>
+        <source>Full path to a Particl Core compatible script (e.g. C:\Downloads\hwi.exe or /Users/you/Downloads/hwi.py). Beware: malware can steal your coins!</source>
+        <translation type="unfinished">Πλήρης διαδρομή ενός script συμβατού με το Particl Core (π.χ.: C:\Downloads\hwi.exe ή /Users/you/Downloads/hwi.py). Προσοχή: το κακόβουλο λογισμικό μπορεί να κλέψει τα νομίσματά σας!</translation>
+    </message>
+    <message>
+        <source>Automatically open the Particl client port on the router. This only works when your router supports UPnP and it is enabled.</source>
+        <translation type="unfinished">Αυτόματο άνοιγμα των θυρών Particl στον δρομολογητή. Λειτουργεί μόνο αν ο δρομολογητής σας υποστηρίζει τη λειτουργία UPnP.</translation>
+    </message>
+    <message>
+        <source>Map port using &amp;UPnP</source>
+        <translation type="unfinished">Απόδοση θυρών με χρήση &amp;UPnP</translation>
+    </message>
+    <message>
+        <source>Map port using NA&amp;T-PMP</source>
+        <translation type="unfinished">Δρομολόγηση θύρας με χρήση NA&amp;T-PMP</translation>
+    </message>
+    <message>
+        <source>Accept connections from outside.</source>
+        <translation type="unfinished">Αποδοχή εξωτερικών συνδέσεων</translation>
+    </message>
+    <message>
+        <source>Allow incomin&amp;g connections</source>
+        <translation type="unfinished">Επιτρέπονται εισερχόμενες συνδέσεις</translation>
+    </message>
+    <message>
+        <source>Connect to the Particl network through a SOCKS5 proxy.</source>
+        <translation type="unfinished">Σύνδεση στο δίκτυο Particl μέσω διαμεσολαβητή SOCKS5.</translation>
+    </message>
+    <message>
+        <source>&amp;Connect through SOCKS5 proxy (default proxy):</source>
+        <translation type="unfinished">&amp;Σύνδεση μέσω διαμεσολαβητή SOCKS5 (προεπιλεγμένος)</translation>
+    </message>
+    <message>
+        <source>Proxy &amp;IP:</source>
+        <translation type="unfinished">&amp;IP διαμεσολαβητή:</translation>
+    </message>
+    <message>
+        <source>&amp;Port:</source>
+        <translation type="unfinished">&amp;Θύρα:</translation>
+    </message>
+    <message>
+        <source>Port of the proxy (e.g. 9050)</source>
+        <translation type="unfinished">Θύρα διαμεσολαβητή (π.χ. 9050)</translation>
+    </message>
+    <message>
+        <source>Used for reaching peers via:</source>
+        <translation type="unfinished">Χρησιμοποιείται για να φτάσεις στους χρήστες μέσω:</translation>
+    </message>
+    <message>
+        <source>&amp;Window</source>
+        <translation type="unfinished">&amp;Παράθυρο</translation>
+    </message>
+    <message>
+        <source>Show the icon in the system tray.</source>
+        <translation type="unfinished">Εμφάνιση εικονιδίου στη γραμμή συστήματος.</translation>
+    </message>
+    <message>
+        <source>&amp;Show tray icon</source>
+        <translation type="unfinished">&amp;Εμφάνιση εικονιδίου</translation>
+    </message>
+    <message>
+        <source>Show only a tray icon after minimizing the window.</source>
+        <translation type="unfinished">Εμφάνιση μόνο εικονιδίου στην περιοχή ειδοποιήσεων κατά την ελαχιστοποίηση.</translation>
+    </message>
+    <message>
+        <source>&amp;Minimize to the tray instead of the taskbar</source>
+        <translation type="unfinished">&amp;Ελαχιστοποίηση στην περιοχή ειδοποιήσεων αντί της γραμμής εργασιών</translation>
+    </message>
+    <message>
+        <source>M&amp;inimize on close</source>
+        <translation type="unfinished">Ε&amp;λαχιστοποίηση κατά το κλείσιμο</translation>
+    </message>
+    <message>
+        <source>&amp;Display</source>
+        <translation type="unfinished">&amp;Απεικόνιση</translation>
+    </message>
+    <message>
+        <source>User Interface &amp;language:</source>
+        <translation type="unfinished">Γλώσσα περιβάλλοντος εργασίας:</translation>
+    </message>
+    <message>
+        <source>The user interface language can be set here. This setting will take effect after restarting %1.</source>
+        <translation type="unfinished">Η γλώσσα διεπαφής χρήστη μπορεί να οριστεί εδώ. Αυτή η ρύθμιση θα τεθεί σε ισχύ μετά την επανεκκίνηση του %1.</translation>
+    </message>
+    <message>
+        <source>&amp;Unit to show amounts in:</source>
+        <translation type="unfinished">&amp;Μονάδα μέτρησης:</translation>
+    </message>
+    <message>
+        <source>Choose the default subdivision unit to show in the interface and when sending coins.</source>
+        <translation type="unfinished">Διαλέξτε την προεπιλεγμένη υποδιαίρεση που θα εμφανίζεται όταν στέλνετε νομίσματα.</translation>
+    </message>
+    <message>
+        <source>Whether to show coin control features or not.</source>
+        <translation type="unfinished">Επιλογή κατά πόσο να αναδείχνονται οι δυνατότητες ελέγχου κερμάτων.</translation>
+    </message>
+    <message>
+        <source>Connect to the Particl network through a separate SOCKS5 proxy for Tor onion services.</source>
+        <translation type="unfinished">Συνδεθείτε στο δίκτυο Particl μέσω ενός ξεχωριστού διακομιστή μεσολάβησης SOCKS5 για τις onion υπηρεσίες του Tor.</translation>
+    </message>
+    <message>
+        <source>Use separate SOCKS&amp;5 proxy to reach peers via Tor onion services:</source>
+        <translation type="unfinished">Χρησιμοποιήστε ξεχωριστό διακομιστή μεσολάβησης SOCKS&amp;5 για σύνδεση με αποδέκτες μέσω των υπηρεσιών onion του Tor:</translation>
+    </message>
+    <message>
+        <source>embedded "%1"</source>
+        <translation type="unfinished">ενσωματωμένο "%1"</translation>
+    </message>
+    <message>
+        <source>Options set in this dialog are overridden by the command line or in the configuration file:</source>
+        <translation type="unfinished">Οι επιλογές που έχουν οριστεί σε αυτό το παράθυρο διαλόγου παραβλέπονται από τη γραμμή εντολών ή από το αρχείο διαμόρφωσης:</translation>
+    </message>
+    <message>
+        <source>&amp;OK</source>
+        <translation type="unfinished">&amp;ΟΚ</translation>
+    </message>
+    <message>
+        <source>&amp;Cancel</source>
+        <translation type="unfinished">&amp;Ακύρωση</translation>
+    </message>
+    <message>
+        <source>default</source>
+        <translation type="unfinished">προεπιλογή</translation>
+    </message>
+    <message>
+        <source>none</source>
+        <translation type="unfinished">κανένα</translation>
+    </message>
+    <message>
+        <source>Confirm options reset</source>
+        <translation type="unfinished">Επιβεβαίωση επαναφοράς επιλογών</translation>
+    </message>
+    <message>
+        <source>Client restart required to activate changes.</source>
+        <translation type="unfinished">Χρειάζεται επανεκκίνηση του προγράμματος για να ενεργοποιηθούν οι αλλαγές.</translation>
+    </message>
+    <message>
+        <source>Client will be shut down. Do you want to proceed?</source>
+        <translation type="unfinished">Ο πελάτης θα τερματιστεί. Θέλετε να συνεχίσετε?</translation>
+    </message>
+    <message>
+        <source>Configuration options</source>
+        <extracomment>Window title text of pop-up box that allows opening up of configuration file.</extracomment>
+        <translation type="unfinished"> 
+Επιλογές διαμόρφωσης</translation>
+    </message>
+    <message>
+        <source>The configuration file is used to specify advanced user options which override GUI settings. Additionally, any command-line options will override this configuration file.</source>
+        <extracomment>Explanatory text about the priority order of instructions considered by client. The order from high to low being: command-line, configuration file, GUI settings.</extracomment>
+        <translation type="unfinished">Το αρχείο ρυθμίσεων χρησιμοποιείται για τον προσδιορισμό των προχωρημένων επιλογών χρηστών που παρακάμπτουν τις ρυθμίσεις GUI. Επιπλέον, όλες οι επιλογές γραμμής εντολών θα αντικαταστήσουν αυτό το αρχείο ρυθμίσεων.</translation>
+    </message>
+    <message>
+        <source>Cancel</source>
+        <translation type="unfinished">Ακύρωση</translation>
+    </message>
+    <message>
+        <source>Error</source>
+        <translation type="unfinished">Σφάλμα</translation>
+    </message>
+    <message>
+        <source>The configuration file could not be opened.</source>
+        <translation type="unfinished">Το αρχείο διαμόρφωσης δεν ήταν δυνατό να ανοιχτεί.</translation>
+    </message>
+    <message>
+        <source>This change would require a client restart.</source>
+        <translation type="unfinished">Η αλλαγή αυτή θα χρειαστεί επανεκκίνηση του προγράμματος</translation>
+    </message>
+    <message>
+        <source>The supplied proxy address is invalid.</source>
+        <translation type="unfinished">Δεν είναι έγκυρη η διεύθυνση διαμεσολαβητή</translation>
+    </message>
+</context>
+<context>
+    <name>OverviewPage</name>
+    <message>
+        <source>Form</source>
+        <translation type="unfinished">Φόρμα</translation>
+    </message>
+    <message>
+        <source>The displayed information may be out of date. Your wallet automatically synchronizes with the Particl network after a connection is established, but this process has not completed yet.</source>
+        <translation type="unfinished">Οι πληροφορίες που εμφανίζονται μπορεί να είναι ξεπερασμένες. Το πορτοφόλι σας συγχρονίζεται αυτόματα με το δίκτυο Particl μετά από μια σύνδεση, αλλά αυτή η διαδικασία δεν έχει ακόμη ολοκληρωθεί.</translation>
+    </message>
+    <message>
+        <source>Watch-only:</source>
+        <translation type="unfinished">Επίβλεψη μόνο:</translation>
+    </message>
+    <message>
+        <source>Available:</source>
+        <translation type="unfinished">Διαθέσιμο:</translation>
+    </message>
+    <message>
+        <source>Your current spendable balance</source>
+        <translation type="unfinished">Το τρέχον διαθέσιμο υπόλοιπο</translation>
+    </message>
+    <message>
+        <source>Pending:</source>
+        <translation type="unfinished">Εκκρεμούν:</translation>
+    </message>
+    <message>
+        <source>Total of transactions that have yet to be confirmed, and do not yet count toward the spendable balance</source>
+        <translation type="unfinished">Το άθροισμα των συναλλαγών που δεν έχουν ακόμα επιβεβαιωθεί και δεν προσμετρώνται στο τρέχον διαθέσιμο υπόλοιπό σας</translation>
+    </message>
+    <message>
+        <source>Immature:</source>
+        <translation type="unfinished">Ανώριμα:</translation>
+    </message>
+    <message>
+        <source>Mined balance that has not yet matured</source>
+        <translation type="unfinished">Εξορυγμένο υπόλοιπο που δεν έχει ακόμα ωριμάσει</translation>
+    </message>
+    <message>
+        <source>Balances</source>
+        <translation type="unfinished">Υπόλοιπο:</translation>
+    </message>
+    <message>
+        <source>Total:</source>
+        <translation type="unfinished">Σύνολο:</translation>
+    </message>
+    <message>
+        <source>Your current total balance</source>
+        <translation type="unfinished">Το τρέχον συνολικό υπόλοιπο</translation>
+    </message>
+    <message>
+        <source>Your current balance in watch-only addresses</source>
+        <translation type="unfinished">Το τρέχον υπόλοιπο σας σε διευθύνσεις παρακολούθησης μόνο</translation>
+    </message>
+    <message>
+        <source>Spendable:</source>
+        <translation type="unfinished">Για ξόδεμα:</translation>
+    </message>
+    <message>
+        <source>Recent transactions</source>
+        <translation type="unfinished">Πρόσφατες συναλλαγές</translation>
+    </message>
+    <message>
+        <source>Unconfirmed transactions to watch-only addresses</source>
+        <translation type="unfinished">Μη επικυρωμένες συναλλαγές σε διευθύνσεις παρακολούθησης μόνο</translation>
+    </message>
+    <message>
+        <source>Mined balance in watch-only addresses that has not yet matured</source>
+        <translation type="unfinished">Εξορυγμένο υπόλοιπο σε διευθύνσεις παρακολούθησης μόνο που δεν έχει ωριμάσει ακόμα</translation>
+    </message>
+    <message>
+        <source>Current total balance in watch-only addresses</source>
+        <translation type="unfinished">Το τρέχον συνολικό υπόλοιπο σε διευθύνσεις παρακολούθησης μόνο</translation>
+    </message>
+    <message>
+        <source>Privacy mode activated for the Overview tab. To unmask the values, uncheck Settings-&gt;Mask values.</source>
+        <translation type="unfinished">Ενεργοποιήθηκε η κατάσταση ιδιωτικότητας στην καρτέλα Επισκόπησης. Για εμφάνιση των τιμών αποεπιλέξτε το Ρυθμίσεις-&gt;Απόκρυψη τιμών.</translation>
+    </message>
+</context>
+<context>
+    <name>PSBTOperationsDialog</name>
+    <message>
+        <source>Dialog</source>
+        <translation type="unfinished">Διάλογος</translation>
+    </message>
+    <message>
+        <source>Sign Tx</source>
+        <translation type="unfinished">Υπόγραψε Tx</translation>
+    </message>
+    <message>
+        <source>Broadcast Tx</source>
+        <translation type="unfinished">Αναμετάδωση Tx</translation>
+    </message>
+    <message>
+        <source>Copy to Clipboard</source>
+        <translation type="unfinished">Αντιγραφή στο Πρόχειρο</translation>
+    </message>
+    <message>
+        <source>Save…</source>
+        <translation type="unfinished">Αποθήκευση...</translation>
+    </message>
+    <message>
+        <source>Close</source>
+        <translation type="unfinished">Κλείσιμο</translation>
+    </message>
+    <message>
+        <source>Failed to load transaction: %1</source>
+        <translation type="unfinished">Αποτυχία φόρτωσης μεταφοράς: %1</translation>
+    </message>
+    <message>
+        <source>Failed to sign transaction: %1</source>
+        <translation type="unfinished">Αποτυχία εκπλήρωσης συναλλαγής: %1</translation>
+    </message>
+    <message>
+        <source>Could not sign any more inputs.</source>
+        <translation type="unfinished">Δεν είναι δυνατή η υπογραφή περισσότερων καταχωρήσεων.</translation>
+    </message>
+    <message>
+        <source>Signed %1 inputs, but more signatures are still required.</source>
+        <translation type="unfinished">Υπεγράφη %1 καταχώρηση, αλλά περισσότερες υπογραφές χρειάζονται.</translation>
+    </message>
+    <message>
+        <source>Signed transaction successfully. Transaction is ready to broadcast.</source>
+        <translation type="unfinished">Η συναλλαγή υπογράφηκε με επιτυχία. Η συναλλαγή είναι έτοιμη για μετάδοση.</translation>
+    </message>
+    <message>
+        <source>Unknown error processing transaction.</source>
+        <translation type="unfinished">Άγνωστο λάθος  επεξεργασίας μεταφοράς.</translation>
+    </message>
+    <message>
+        <source>Transaction broadcast successfully! Transaction ID: %1</source>
+        <translation type="unfinished">Έγινε επιτυχής αναμετάδοση της συναλλαγής! 
+ID Συναλλαγής: %1</translation>
+    </message>
+    <message>
+        <source>Transaction broadcast failed: %1</source>
+        <translation type="unfinished">Η αναμετάδοση της συναλαγής απέτυχε: %1</translation>
+    </message>
+    <message>
+        <source>PSBT copied to clipboard.</source>
+        <translation type="unfinished">PSBT αντιγράφηκε στο πρόχειρο.</translation>
+    </message>
+    <message>
+        <source>Save Transaction Data</source>
+        <translation type="unfinished">Αποθήκευση Δεδομένων Συναλλαγής</translation>
+    </message>
+    <message>
+        <source>Partially Signed Transaction (Binary)</source>
+        <extracomment>Expanded name of the binary PSBT file format. See: BIP 174.</extracomment>
+        <translation type="unfinished">Μερικώς Υπογεγραμμένη Συναλλαγή (binary)</translation>
+    </message>
+    <message>
+        <source>PSBT saved to disk.</source>
+        <translation type="unfinished">PSBT αποθηκεύτηκε στο δίσκο.</translation>
+    </message>
+    <message>
+        <source> * Sends %1 to %2</source>
+        <translation type="unfinished">* Στέλνει %1 προς  %2</translation>
+    </message>
+    <message>
+        <source>Unable to calculate transaction fee or total transaction amount.</source>
+        <translation type="unfinished">Δεν είναι δυνατός ο υπολογισμός των κρατήσεων ή του συνολικού ποσού συναλλαγής.</translation>
+    </message>
+    <message>
+        <source>Pays transaction fee: </source>
+        <translation type="unfinished">Πληρωμή τέλους συναλλαγής:</translation>
+    </message>
+    <message>
+        <source>Total Amount</source>
+        <translation type="unfinished">Συνολικό ποσό</translation>
+    </message>
+    <message>
+        <source>or</source>
+        <translation type="unfinished">ή</translation>
+    </message>
+    <message>
+        <source>Transaction has %1 unsigned inputs.</source>
+        <translation type="unfinished">Η συναλλαγή έχει %1 μη υπογεγραμμένη καταχώρηση.</translation>
+    </message>
+    <message>
+        <source>Transaction is missing some information about inputs.</source>
+        <translation type="unfinished">Λείπουν μερικές πληροφορίες από την συναλλαγή.</translation>
+    </message>
+    <message>
+        <source>Transaction still needs signature(s).</source>
+        <translation type="unfinished">Η συναλλαγή απαιτεί υπογραφή/ές</translation>
+    </message>
+    <message>
+        <source>(But this wallet cannot sign transactions.)</source>
+        <translation type="unfinished">(Αλλά αυτό το πορτοφόλι δεν μπορεί να υπογράψει συναλλαγές.)</translation>
+    </message>
+    <message>
+        <source>(But this wallet does not have the right keys.)</source>
+        <translation type="unfinished">(Αλλά αυτό το πορτοφόλι δεν έχει τα σωστά κλειδιά.)</translation>
+    </message>
+    <message>
+        <source>Transaction is fully signed and ready for broadcast.</source>
+        <translation type="unfinished">Η συναλλαγή είναι πλήρως υπογεγραμμένη και έτοιμη για αναμετάδωση.</translation>
+    </message>
+    <message>
+        <source>Transaction status is unknown.</source>
+        <translation type="unfinished">Η κατάσταση της συναλλαγής είναι άγνωστη.</translation>
+    </message>
+</context>
+<context>
+    <name>PaymentServer</name>
+    <message>
+        <source>Payment request error</source>
+        <translation type="unfinished">Σφάλμα αίτησης πληρωμής</translation>
+    </message>
+    <message>
+        <source>Cannot start particl: click-to-pay handler</source>
+        <translation type="unfinished">Δεν είναι δυνατή η εκκίνηση του particl: χειριστής click-to-pay</translation>
+    </message>
+    <message>
+        <source>URI handling</source>
+        <translation type="unfinished">χειρισμός URI</translation>
+    </message>
+    <message>
+        <source>'particl://' is not a valid URI. Use 'particl:' instead.</source>
+        <translation type="unfinished">Το 'particl://' δεν είναι έγκυρο URI. Αντ' αυτού χρησιμοποιήστε το 'particl:'.</translation>
+    </message>
+    <message>
+        <source>URI cannot be parsed! This can be caused by an invalid Particl address or malformed URI parameters.</source>
+        <translation type="unfinished">Δεν είναι δυνατή η ανάλυση του URI! Αυτό μπορεί να προκληθεί από μη έγκυρη διεύθυνση Particl ή παραμορφωμένες παραμέτρους URI.</translation>
+    </message>
+    <message>
+        <source>Payment request file handling</source>
+        <translation type="unfinished">Επεξεργασία αρχείου αίτησης πληρωμής</translation>
+    </message>
+</context>
+<context>
+    <name>PeerTableModel</name>
+    <message>
+        <source>User Agent</source>
+        <extracomment>Title of Peers Table column which contains the peer's User Agent string.</extracomment>
+        <translation type="unfinished">Agent χρήστη</translation>
+    </message>
+    <message>
+        <source>Peer</source>
+        <extracomment>Title of Peers Table column which contains a unique number used to identify a connection.</extracomment>
+        <translation type="unfinished">Χρήστης</translation>
+    </message>
+    <message>
+        <source>Direction</source>
+        <extracomment>Title of Peers Table column which indicates the direction the peer connection was initiated from.</extracomment>
+        <translation type="unfinished">Κατεύθυνση</translation>
+    </message>
+    <message>
+        <source>Sent</source>
+        <extracomment>Title of Peers Table column which indicates the total amount of network information we have sent to the peer.</extracomment>
+        <translation type="unfinished">Αποστολή</translation>
+    </message>
+    <message>
+        <source>Received</source>
+        <extracomment>Title of Peers Table column which indicates the total amount of network information we have received from the peer.</extracomment>
+        <translation type="unfinished">Παραλήφθησαν</translation>
+    </message>
+    <message>
+        <source>Address</source>
+        <extracomment>Title of Peers Table column which contains the IP/Onion/I2P address of the connected peer.</extracomment>
+        <translation type="unfinished">Διεύθυνση</translation>
+    </message>
+    <message>
+        <source>Type</source>
+        <extracomment>Title of Peers Table column which describes the type of peer connection. The "type" describes why the connection exists.</extracomment>
+        <translation type="unfinished">Τύπος</translation>
+    </message>
+    <message>
+        <source>Network</source>
+        <extracomment>Title of Peers Table column which states the network the peer connected through.</extracomment>
+        <translation type="unfinished">Δίκτυο</translation>
+    </message>
+    <message>
+        <source>Inbound</source>
+        <extracomment>An Inbound Connection from a Peer.</extracomment>
+        <translation type="unfinished">Εισερχόμενα</translation>
+    </message>
+    <message>
+        <source>Outbound</source>
+        <extracomment>An Outbound Connection to a Peer.</extracomment>
+        <translation type="unfinished">Εξερχόμενα</translation>
+    </message>
+</context>
+<context>
+    <name>QRImageWidget</name>
+    <message>
+        <source>&amp;Save Image…</source>
+        <translation type="unfinished">&amp;Αποθήκευση εικόνας...</translation>
+    </message>
+    <message>
+        <source>&amp;Copy Image</source>
+        <translation type="unfinished">&amp;Αντιγραφή εικόνας</translation>
+    </message>
+    <message>
+        <source>Resulting URI too long, try to reduce the text for label / message.</source>
+        <translation type="unfinished">Το προκύπτον URI είναι πολύ μεγάλο, προσπαθήστε να μειώσετε το κείμενο για ετικέτα / μήνυμα.</translation>
+    </message>
+    <message>
+        <source>Error encoding URI into QR Code.</source>
+        <translation type="unfinished">Σφάλμα κωδικοποίησης του URI σε κώδικα QR.</translation>
+    </message>
+    <message>
+        <source>QR code support not available.</source>
+        <translation type="unfinished">Η υποστήριξη QR code δεν είναι διαθέσιμη.</translation>
+    </message>
+    <message>
+        <source>Save QR Code</source>
+        <translation type="unfinished">Αποθήκευση κωδικού QR</translation>
+    </message>
+    <message>
+        <source>PNG Image</source>
+        <extracomment>Expanded name of the PNG file format. See: https://en.wikipedia.org/wiki/Portable_Network_Graphics.</extracomment>
+        <translation type="unfinished">Εικόνα PNG</translation>
+    </message>
+</context>
+<context>
+    <name>RPCConsole</name>
+    <message>
+        <source>N/A</source>
+        <translation type="unfinished">Μη διαθέσιμο</translation>
+    </message>
+    <message>
+        <source>Client version</source>
+        <translation type="unfinished">Έκδοση Πελάτη</translation>
+    </message>
+    <message>
+        <source>&amp;Information</source>
+        <translation type="unfinished">&amp;Πληροφορία</translation>
+    </message>
+    <message>
+        <source>General</source>
+        <translation type="unfinished">Γενικά</translation>
+    </message>
+    <message>
+        <source>Datadir</source>
+        <translation type="unfinished">Κατάλογος Δεδομένων</translation>
+    </message>
+    <message>
+        <source>Blocksdir</source>
+        <translation type="unfinished">Κατάλογος των Μπλοκς</translation>
+    </message>
+    <message>
+        <source>To specify a non-default location of the blocks directory use the '%1' option.</source>
+        <translation type="unfinished">Για να καθορίσετε μια μη προεπιλεγμένη θέση του καταλόγου μπλοκ, χρησιμοποιήστε την επιλογή '%1'.</translation>
+    </message>
+    <message>
+        <source>Startup time</source>
+        <translation type="unfinished">Χρόνος εκκίνησης</translation>
+    </message>
+    <message>
+        <source>Network</source>
+        <translation type="unfinished">Δίκτυο</translation>
+    </message>
+    <message>
+        <source>Name</source>
+        <translation type="unfinished">Όνομα</translation>
+    </message>
+    <message>
+        <source>Number of connections</source>
+        <translation type="unfinished">Αριθμός συνδέσεων</translation>
+    </message>
+    <message>
+        <source>Block chain</source>
+        <translation type="unfinished">Αλυσίδα μπλοκ</translation>
+    </message>
+    <message>
+        <source>Memory Pool</source>
+        <translation type="unfinished">Πισίνα μνήμης</translation>
+    </message>
+    <message>
+        <source>Current number of transactions</source>
+        <translation type="unfinished">Τρέχων αριθμός συναλλαγών</translation>
+    </message>
+    <message>
+        <source>Memory usage</source>
+        <translation type="unfinished">χρήση Μνήμης</translation>
+    </message>
+    <message>
+        <source>Wallet: </source>
+        <translation type="unfinished">Πορτοφόλι:</translation>
+    </message>
+    <message>
+        <source>(none)</source>
+        <translation type="unfinished">(κενό)</translation>
+    </message>
+    <message>
+        <source>&amp;Reset</source>
+        <translation type="unfinished">&amp;Επαναφορά</translation>
+    </message>
+    <message>
+        <source>Received</source>
+        <translation type="unfinished">Παραλήφθησαν</translation>
+    </message>
+    <message>
+        <source>Sent</source>
+        <translation type="unfinished">Αποστολή</translation>
+    </message>
+    <message>
+        <source>&amp;Peers</source>
+        <translation type="unfinished">&amp;Χρήστες</translation>
+    </message>
+    <message>
+        <source>Banned peers</source>
+        <translation type="unfinished">Αποκλεισμένοι χρήστες</translation>
+    </message>
+    <message>
+        <source>Select a peer to view detailed information.</source>
+        <translation type="unfinished">Επιλέξτε έναν χρήστη για να δείτε αναλυτικές πληροφορίες.</translation>
+    </message>
+    <message>
+        <source>Version</source>
+        <translation type="unfinished">Έκδοση</translation>
+    </message>
+    <message>
+        <source>Starting Block</source>
+        <translation type="unfinished">Αρχικό Μπλοκ</translation>
+    </message>
+    <message>
+        <source>Synced Headers</source>
+        <translation type="unfinished">Συγχρονισμένες Κεφαλίδες</translation>
+    </message>
+    <message>
+        <source>Synced Blocks</source>
+        <translation type="unfinished">Συγχρονισμένα Μπλοκς</translation>
+    </message>
+    <message>
+        <source>The mapped Autonomous System used for diversifying peer selection.</source>
+        <translation type="unfinished">Το χαρτογραφημένο Αυτόνομο Σύστημα που χρησιμοποιείται για τη διαφοροποίηση της επιλογής ομοτίμων.</translation>
+    </message>
+    <message>
+        <source>Mapped AS</source>
+        <translation type="unfinished">Χαρτογραφημένο ως</translation>
+    </message>
+    <message>
+        <source>User Agent</source>
+        <translation type="unfinished">Agent χρήστη</translation>
+    </message>
+    <message>
+        <source>Node window</source>
+        <translation type="unfinished">Κόμβος παράθυρο</translation>
+    </message>
+    <message>
+        <source>Current block height</source>
+        <translation type="unfinished">Τωρινό ύψος block</translation>
+    </message>
+    <message>
+        <source>Open the %1 debug log file from the current data directory. This can take a few seconds for large log files.</source>
+        <translation type="unfinished">Ανοίξτε το αρχείο καταγραφής εντοπισμού σφαλμάτων %1 από τον τρέχοντα κατάλογο δεδομένων. Αυτό μπορεί να διαρκέσει μερικά δευτερόλεπτα για τα μεγάλα αρχεία καταγραφής.</translation>
+    </message>
+    <message>
+        <source>Decrease font size</source>
+        <translation type="unfinished">Μείωση μεγέθους γραμματοσειράς</translation>
+    </message>
+    <message>
+        <source>Increase font size</source>
+        <translation type="unfinished">Αύξηση μεγέθους γραμματοσειράς</translation>
+    </message>
+    <message>
+        <source>Permissions</source>
+        <translation type="unfinished">Αδειες</translation>
+    </message>
+    <message>
+        <source>Direction/Type</source>
+        <translation type="unfinished">Κατεύθυνση/Τύπος</translation>
+    </message>
+    <message>
+        <source>Services</source>
+        <translation type="unfinished">Υπηρεσίες</translation>
+    </message>
+    <message>
+        <source>Wants Tx Relay</source>
+        <translation type="unfinished">Απαιτεί Αναμετάδοση Tx</translation>
+    </message>
+    <message>
+        <source>High Bandwidth</source>
+        <translation type="unfinished">Υψηλό εύρος ζώνης</translation>
+    </message>
+    <message>
+        <source>Connection Time</source>
+        <translation type="unfinished">Χρόνος σύνδεσης</translation>
+    </message>
+    <message>
+        <source>Last Send</source>
+        <translation type="unfinished">Τελευταία αποστολή</translation>
+    </message>
+    <message>
+        <source>Last Receive</source>
+        <translation type="unfinished">Τελευταία λήψη</translation>
+    </message>
+    <message>
+        <source>Ping Time</source>
+        <translation type="unfinished">Χρόνος καθυστέρησης</translation>
+    </message>
+    <message>
+        <source>The duration of a currently outstanding ping.</source>
+        <translation type="unfinished">Η διάρκεια ενός τρέχοντος ping.</translation>
+    </message>
+    <message>
+        <source>Ping Wait</source>
+        <translation type="unfinished">Αναμονή Ping</translation>
+    </message>
+    <message>
+        <source>Min Ping</source>
+        <translation type="unfinished">Ελάχιστο Min</translation>
+    </message>
+    <message>
+        <source>Time Offset</source>
+        <translation type="unfinished">Χρονική αντιστάθμιση</translation>
+    </message>
+    <message>
+        <source>Last block time</source>
+        <translation type="unfinished">Χρόνος τελευταίου μπλοκ</translation>
+    </message>
+    <message>
+        <source>&amp;Open</source>
+        <translation type="unfinished">&amp;Άνοιγμα</translation>
+    </message>
+    <message>
+        <source>&amp;Console</source>
+        <translation type="unfinished">&amp;Κονσόλα</translation>
+    </message>
+    <message>
+        <source>&amp;Network Traffic</source>
+        <translation type="unfinished">&amp;Κίνηση δικτύου</translation>
+    </message>
+    <message>
+        <source>Totals</source>
+        <translation type="unfinished">Σύνολα</translation>
+    </message>
+    <message>
+        <source>Debug log file</source>
+        <translation type="unfinished">Αρχείο καταγραφής εντοπισμού σφαλμάτων</translation>
+    </message>
+    <message>
+        <source>Clear console</source>
+        <translation type="unfinished">Καθαρισμός κονσόλας</translation>
+    </message>
+    <message>
+        <source>In:</source>
+        <translation type="unfinished">Εισερχόμενα:</translation>
+    </message>
+    <message>
+        <source>Out:</source>
+        <translation type="unfinished">Εξερχόμενα:</translation>
+    </message>
+    <message>
+        <source>the peer selected us for high bandwidth relay</source>
+        <translation type="unfinished">ο ομότιμος μας επέλεξε για υψηλής ταχύτητας αναμετάδοση </translation>
+    </message>
+    <message>
+        <source>&amp;Copy address</source>
+        <extracomment>Context menu action to copy the address of a peer.</extracomment>
+        <translation type="unfinished">&amp;Αντιγραφή διεύθυνσης</translation>
+    </message>
+    <message>
+        <source>&amp;Disconnect</source>
+        <translation type="unfinished">&amp;Αποσύνδεση</translation>
+    </message>
+    <message>
+        <source>1 &amp;hour</source>
+        <translation type="unfinished">1 &amp;ώρα</translation>
+    </message>
+    <message>
+        <source>1 &amp;week</source>
+        <translation type="unfinished">1 &amp;εβδομάδα</translation>
+    </message>
+    <message>
+        <source>1 &amp;year</source>
+        <translation type="unfinished">1 &amp;χρόνος</translation>
+    </message>
+    <message>
+        <source>&amp;Unban</source>
+        <translation type="unfinished">&amp;Ακύρωση Απαγόρευσης</translation>
+    </message>
+    <message>
+        <source>Network activity disabled</source>
+        <translation type="unfinished">Η δραστηριότητα δικτύου είναι απενεργοποιημένη</translation>
+    </message>
+    <message>
+        <source>Executing command without any wallet</source>
+        <translation type="unfinished">Εκτέλεση εντολής χωρίς πορτοφόλι</translation>
+    </message>
+    <message>
+        <source>Executing command using "%1" wallet</source>
+        <translation type="unfinished"> 
+Εκτελέστε εντολή χρησιμοποιώντας το πορτοφόλι "%1"</translation>
+    </message>
+    <message>
+        <source>Executing…</source>
+        <extracomment>A console message indicating an entered command is currently being executed.</extracomment>
+        <translation type="unfinished">Εκτέλεση...</translation>
+    </message>
+    <message>
+        <source>(peer: %1)</source>
+        <translation type="unfinished">(χρήστης: %1)</translation>
+    </message>
+    <message>
+        <source>via %1</source>
+        <translation type="unfinished">μέσω %1</translation>
+    </message>
+    <message>
+        <source>Yes</source>
+        <translation type="unfinished">Ναι</translation>
+    </message>
+    <message>
+        <source>No</source>
+        <translation type="unfinished">Όχι</translation>
+    </message>
+    <message>
+        <source>To</source>
+        <translation type="unfinished">Προς</translation>
+    </message>
+    <message>
+        <source>From</source>
+        <translation type="unfinished">Από</translation>
+    </message>
+    <message>
+        <source>Ban for</source>
+        <translation type="unfinished">Απαγόρευση για</translation>
+    </message>
+    <message>
+        <source>Never</source>
+        <translation type="unfinished">Ποτέ</translation>
+    </message>
+    <message>
+        <source>Unknown</source>
+        <translation type="unfinished">Άγνωστο(α)</translation>
+    </message>
+</context>
+<context>
+    <name>ReceiveCoinsDialog</name>
+    <message>
+        <source>&amp;Amount:</source>
+        <translation type="unfinished">&amp;Ποσό:</translation>
+    </message>
+    <message>
+        <source>&amp;Label:</source>
+        <translation type="unfinished">&amp;Επιγραφή</translation>
+    </message>
+    <message>
+        <source>&amp;Message:</source>
+        <translation type="unfinished">&amp;Μήνυμα:</translation>
+    </message>
+    <message>
+        <source>An optional message to attach to the payment request, which will be displayed when the request is opened. Note: The message will not be sent with the payment over the Particl network.</source>
+        <translation type="unfinished">Ένα προαιρετικό μήνυμα που επισυνάπτεται στο αίτημα πληρωμής, το οποίο θα εμφανιστεί όταν το αίτημα ανοίξει. Σημείωση: Το μήνυμα δεν θα αποσταλεί με την πληρωμή μέσω του δικτύου Particl.</translation>
+    </message>
+    <message>
+        <source>An optional label to associate with the new receiving address.</source>
+        <translation type="unfinished">Μια προαιρετική ετικέτα για να συσχετιστεί με τη νέα διεύθυνση λήψης.</translation>
+    </message>
+    <message>
+        <source>Use this form to request payments. All fields are &lt;b&gt;optional&lt;/b&gt;.</source>
+        <translation type="unfinished">Χρησιμοποιήστε αυτήν τη φόρμα για να ζητήσετε πληρωμές. Όλα τα πεδία είναι &lt;b&gt;προαιρετικά&lt;/b&gt;.</translation>
+    </message>
+    <message>
+        <source>An optional amount to request. Leave this empty or zero to not request a specific amount.</source>
+        <translation type="unfinished">Ένα προαιρετικό ποσό για να ζητήσετε. Αφήστε αυτό το κενό ή το μηδέν για να μην ζητήσετε ένα συγκεκριμένο ποσό.</translation>
+    </message>
+    <message>
+        <source>An optional label to associate with the new receiving address (used by you to identify an invoice).  It is also attached to the payment request.</source>
+        <translation type="unfinished">Μια προαιρετική ετικέτα για σύνδεση με τη νέα διεύθυνση λήψης (που χρησιμοποιείται από εσάς για την αναγνώριση τιμολογίου). Επισυνάπτεται επίσης στην αίτηση πληρωμής.</translation>
+    </message>
+    <message>
+        <source>An optional message that is attached to the payment request and may be displayed to the sender.</source>
+        <translation type="unfinished">Ένα προαιρετικό μήνυμα που επισυνάπτεται στην αίτηση πληρωμής και μπορεί να εμφανιστεί στον αποστολέα.</translation>
+    </message>
+    <message>
+        <source>&amp;Create new receiving address</source>
+        <translation type="unfinished">&amp;Δημιουργία νέας διεύθυνσης λήψης</translation>
+    </message>
+    <message>
+        <source>Clear all fields of the form.</source>
+        <translation type="unfinished">Καθαρισμός όλων των πεδίων της φόρμας.</translation>
+    </message>
+    <message>
+        <source>Clear</source>
+        <translation type="unfinished">Καθαρισμός</translation>
+    </message>
+    <message>
+        <source>Requested payments history</source>
+        <translation type="unfinished"> Ιστορικό πληρωμών που ζητήσατε</translation>
+    </message>
+    <message>
+        <source>Show the selected request (does the same as double clicking an entry)</source>
+        <translation type="unfinished"> Εμφάνιση της επιλεγμένης αίτησης (κάνει το ίδιο με το διπλό κλικ σε μια καταχώρηση)</translation>
+    </message>
+    <message>
+        <source>Show</source>
+        <translation type="unfinished">Εμφάνιση</translation>
+    </message>
+    <message>
+        <source>Remove the selected entries from the list</source>
+        <translation type="unfinished">Αφαίρεση επιλεγμένων καταχωρίσεων από τη λίστα</translation>
+    </message>
+    <message>
+        <source>Remove</source>
+        <translation type="unfinished">Αφαίρεση</translation>
+    </message>
+    <message>
+        <source>Copy &amp;URI</source>
+        <translation type="unfinished">Αντιγραφή &amp;URI</translation>
+    </message>
+    <message>
+        <source>&amp;Copy address</source>
+        <translation type="unfinished">&amp;Αντιγραφή διεύθυνσης</translation>
+    </message>
+    <message>
+        <source>Copy &amp;label</source>
+        <translation type="unfinished">Αντιγραφή &amp;ετικέτα</translation>
+    </message>
+    <message>
+        <source>Copy &amp;message</source>
+        <translation type="unfinished">Αντιγραφή &amp;μηνύματος</translation>
+    </message>
+    <message>
+        <source>Copy &amp;amount</source>
+        <translation type="unfinished">Αντιγραφή &amp;ποσού</translation>
+    </message>
+    <message>
+        <source>Could not unlock wallet.</source>
+        <translation type="unfinished">Δεν είναι δυνατό το ξεκλείδωμα του πορτοφολιού.</translation>
+    </message>
+    <message>
+        <source>Could not generate new %1 address</source>
+        <translation type="unfinished">Δεν πραγματοποιήθηκε παραγωγή νέας %1 διεύθυνσης </translation>
+    </message>
+</context>
+<context>
+    <name>ReceiveRequestDialog</name>
+    <message>
+        <source>Request payment to …</source>
+        <translation type="unfinished">Αίτημα πληρωμής προς ...</translation>
+    </message>
+    <message>
+        <source>Address:</source>
+        <translation type="unfinished">Διεύθυνση:</translation>
+    </message>
+    <message>
+        <source>Amount:</source>
+        <translation type="unfinished">Ποσό:</translation>
+    </message>
+    <message>
+        <source>Label:</source>
+        <translation type="unfinished">Ετικέτα:</translation>
+    </message>
+    <message>
+        <source>Message:</source>
+        <translation type="unfinished">Μήνυμα:</translation>
+    </message>
+    <message>
+        <source>Wallet:</source>
+        <translation type="unfinished">Πορτοφόλι:</translation>
+    </message>
+    <message>
+        <source>Copy &amp;URI</source>
+        <translation type="unfinished">Αντιγραφή &amp;URI</translation>
+    </message>
+    <message>
+        <source>Copy &amp;Address</source>
+        <translation type="unfinished">Αντιγραφή &amp;Διεύθυνσης</translation>
+    </message>
+    <message>
+        <source>&amp;Verify</source>
+        <translation type="unfinished">&amp;Επιβεβαίωση</translation>
+    </message>
+    <message>
+        <source>Verify this address on e.g. a hardware wallet screen</source>
+        <translation type="unfinished">Επιβεβαιώστε την διεύθυνση με π.χ την οθόνη της συσκευής πορτοφολιού</translation>
+    </message>
+    <message>
+        <source>&amp;Save Image…</source>
+        <translation type="unfinished">&amp;Αποθήκευση εικόνας...</translation>
+    </message>
+    <message>
+        <source>Payment information</source>
+        <translation type="unfinished">Πληροφορίες πληρωμής</translation>
+    </message>
+    <message>
+        <source>Request payment to %1</source>
+        <translation type="unfinished">Αίτημα πληρωμής στο %1</translation>
+    </message>
+</context>
+<context>
+    <name>RecentRequestsTableModel</name>
+    <message>
+        <source>Date</source>
+        <translation type="unfinished">Ημερομηνία</translation>
+    </message>
+    <message>
+        <source>Label</source>
+        <translation type="unfinished">Ετικέτα</translation>
+    </message>
+    <message>
+        <source>Message</source>
+        <translation type="unfinished">Μήνυμα</translation>
+    </message>
+    <message>
+        <source>(no label)</source>
+        <translation type="unfinished">(χωρίς ετικέτα)</translation>
+    </message>
+    <message>
+        <source>(no message)</source>
+        <translation type="unfinished">(κανένα μήνυμα)</translation>
+    </message>
+    <message>
+        <source>(no amount requested)</source>
+        <translation type="unfinished">(δεν ζητήθηκε ποσό)</translation>
+    </message>
+    <message>
+        <source>Requested</source>
+        <translation type="unfinished">Ζητείται</translation>
+    </message>
+</context>
+<context>
+    <name>SendCoinsDialog</name>
+    <message>
+        <source>Send Coins</source>
+        <translation type="unfinished">Αποστολή νομισμάτων</translation>
+    </message>
+    <message>
+        <source>Coin Control Features</source>
+        <translation type="unfinished">Χαρακτηριστικά επιλογής κερμάτων</translation>
+    </message>
+    <message>
+        <source>automatically selected</source>
+        <translation type="unfinished">επιλεγμένο αυτόματα</translation>
+    </message>
+    <message>
+        <source>Insufficient funds!</source>
+        <translation type="unfinished">Ανεπαρκές κεφάλαιο!</translation>
     </message>
     <message>
         <source>Quantity:</source>
-        <translation>Ποσότητα:</translation>
-    </message>
-    <message>
-        <source>Bytes:</source>
-        <translation>Bytes:</translation>
+        <translation type="unfinished">Ποσότητα:</translation>
     </message>
     <message>
         <source>Amount:</source>
-        <translation>Ποσό:</translation>
+        <translation type="unfinished">Ποσό:</translation>
     </message>
     <message>
         <source>Fee:</source>
-        <translation>Ταρίφα:</translation>
+        <translation type="unfinished">Ταρίφα:</translation>
+    </message>
+    <message>
+        <source>After Fee:</source>
+        <translation type="unfinished">Ταρίφα αλλαγής:</translation>
+    </message>
+    <message>
+        <source>Change:</source>
+        <translation type="unfinished">Ρέστα:</translation>
+    </message>
+    <message>
+        <source>If this is activated, but the change address is empty or invalid, change will be sent to a newly generated address.</source>
+        <translation type="unfinished">Όταν ενεργό, αλλά η διεύθυνση ρέστων είναι κενή ή άκυρη, τα ρέστα θα σταλούν σε μία πρόσφατα δημιουργημένη διεύθυνση.</translation>
+    </message>
+    <message>
+        <source>Custom change address</source>
+        <translation type="unfinished">Προσαρμοσμένη διεύθυνση ρέστων</translation>
+    </message>
+    <message>
+        <source>Transaction Fee:</source>
+        <translation type="unfinished">Τέλος συναλλαγής:</translation>
+    </message>
+    <message>
+        <source>Using the fallbackfee can result in sending a transaction that will take several hours or days (or never) to confirm. Consider choosing your fee manually or wait until you have validated the complete chain.</source>
+        <translation type="unfinished">Η χρήση του fallbackfee μπορεί να έχει ως αποτέλεσμα την αποστολή μιας συναλλαγής που θα χρειαστεί αρκετές ώρες ή ημέρες (ή ποτέ) για επιβεβαίωση. Εξετάστε το ενδεχόμενο να επιλέξετε τη χρέωση σας με μη αυτόματο τρόπο ή να περιμένετε έως ότου επικυρώσετε την πλήρη αλυσίδα.</translation>
+    </message>
+    <message>
+        <source>Warning: Fee estimation is currently not possible.</source>
+        <translation type="unfinished"> 
+Προειδοποίηση: Προς το παρόν δεν είναι δυνατή η εκτίμηση των εξόδων..</translation>
+    </message>
+    <message>
+        <source>per kilobyte</source>
+        <translation type="unfinished">ανά kilobyte</translation>
+    </message>
+    <message>
+        <source>Hide</source>
+        <translation type="unfinished">Απόκρυψη</translation>
+    </message>
+    <message>
+        <source>Recommended:</source>
+        <translation type="unfinished">Προτεινόμενο:</translation>
+    </message>
+    <message>
+        <source>Custom:</source>
+        <translation type="unfinished">Προσαρμογή:</translation>
+    </message>
+    <message>
+        <source>Send to multiple recipients at once</source>
+        <translation type="unfinished">Αποστολή σε πολλούς αποδέκτες ταυτόχρονα</translation>
+    </message>
+    <message>
+        <source>Add &amp;Recipient</source>
+        <translation type="unfinished">&amp;Προσθήκη αποδέκτη</translation>
+    </message>
+    <message>
+        <source>Clear all fields of the form.</source>
+        <translation type="unfinished">Καθαρισμός όλων των πεδίων της φόρμας.</translation>
+    </message>
+    <message>
+        <source>Inputs…</source>
+        <translation type="unfinished">Προσθήκες...</translation>
     </message>
     <message>
         <source>Dust:</source>
-        <translation>Σκόνη:</translation>
-    </message>
-    <message>
-        <source>After Fee:</source>
-        <translation>Ταρίφα αλλαγής:</translation>
-    </message>
-    <message>
-        <source>Change:</source>
-        <translation>Ρέστα:</translation>
-    </message>
-    <message>
-        <source>(un)select all</source>
-        <translation>(από)επιλογή όλων</translation>
-    </message>
-    <message>
-        <source>Tree mode</source>
-        <translation>Εμφάνιση τύπου δέντρο</translation>
-    </message>
-    <message>
-        <source>List mode</source>
-        <translation>Λίστα εντολών</translation>
-    </message>
-    <message>
-        <source>Amount</source>
-        <translation>Ποσό</translation>
-    </message>
-    <message>
-        <source>Received with label</source>
-        <translation>Παραλήφθηκε με επιγραφή</translation>
-    </message>
-    <message>
-        <source>Received with address</source>
-        <translation>Παραλείφθηκε με την εξής διεύθυνση</translation>
-    </message>
-    <message>
-        <source>Date</source>
-        <translation>Ημερομηνία</translation>
-    </message>
-    <message>
-        <source>Confirmations</source>
-        <translation>Επικυρώσεις</translation>
-    </message>
-    <message>
-        <source>Confirmed</source>
-        <translation>Επικυρωμένες</translation>
-    </message>
-    <message>
-        <source>Copy address</source>
-        <translation>Αντιγραφή διεύθυνσης</translation>
-    </message>
-    <message>
-        <source>Copy label</source>
-        <translation>Αντιγραφή ετικέτας</translation>
-    </message>
-    <message>
-        <source>Copy amount</source>
-        <translation>Αντιγραφή ποσού</translation>
-    </message>
-    <message>
-        <source>Copy transaction ID</source>
-        <translation>Αντιγραφή ταυτότητας συναλλαγής</translation>
-    </message>
-    <message>
-        <source>Lock unspent</source>
-        <translation>Κλείδωμα μη δαπανημένου</translation>
-    </message>
-    <message>
-        <source>Unlock unspent</source>
-        <translation>Ξεκλείδωμα μη δαπανημένου</translation>
-    </message>
-    <message>
-        <source>Copy quantity</source>
-        <translation>Αντιγραφή ποσότητας</translation>
-    </message>
-    <message>
-        <source>Copy fee</source>
-        <translation>Αντιγραφή τελών</translation>
-    </message>
-    <message>
-        <source>Copy after fee</source>
-        <translation>Αντιγραφή μετά τα έξοδα</translation>
-    </message>
-    <message>
-        <source>Copy bytes</source>
-        <translation>Αντιγραφή των bytes</translation>
-    </message>
-    <message>
-        <source>Copy dust</source>
-        <translation>Αντιγραφή σκόνης</translation>
-    </message>
-    <message>
-        <source>Copy change</source>
-        <translation>Αντιγραφή αλλαγής</translation>
-    </message>
-    <message>
-        <source>(%1 locked)</source>
-        <translation>(%1 κλειδωμένο)</translation>
-    </message>
-    <message>
-        <source>yes</source>
-        <translation>ναι</translation>
-    </message>
-    <message>
-        <source>no</source>
-        <translation>όχι</translation>
-    </message>
-    <message>
-        <source>This label turns red if any recipient receives an amount smaller than the current dust threshold.</source>
-        <translation>Αυτή η ετικέτα γίνεται κόκκινη εάν οποιοσδήποτε παραλήπτης λάβει ένα ποσό μικρότερο από το τρέχον όριο σκόνης.</translation>
-    </message>
-    <message>
-        <source>Can vary +/- %1 satoshi(s) per input.</source>
-        <translation>Μπορεί να ποικίλει +/- %1 satoshi(s) ανά είσοδο.</translation>
-    </message>
-    <message>
-        <source>(no label)</source>
-        <translation>(χωρίς ετικέτα)</translation>
-    </message>
-    <message>
-        <source>change from %1 (%2)</source>
-        <translation>αλλαγή από %1(%2)</translation>
-    </message>
-    <message>
-        <source>(change)</source>
-        <translation>(αλλαγή)</translation>
-    </message>
-</context>
-<context>
-    <name>CreateWalletActivity</name>
-    <message>
-        <source>Creating Wallet &lt;b&gt;%1&lt;/b&gt;...</source>
-        <translation>Δημιουργία Πορτοφολιού &lt;b&gt;%1&lt;/b&gt;...</translation>
-    </message>
-    <message>
-        <source>Create wallet failed</source>
-        <translation>Δημιουργία πορτοφολιού απέτυχε</translation>
-    </message>
-    <message>
-        <source>Create wallet warning</source>
-        <translation>Προειδοποίηση δημιουργίας πορτοφολιού</translation>
-    </message>
-</context>
-<context>
-    <name>CreateWalletDialog</name>
-    <message>
-        <source>Create Wallet</source>
-        <translation>Δημιουργία Πορτοφολιού</translation>
-    </message>
-    <message>
-        <source>Wallet Name</source>
-        <translation>Όνομα Πορτοφολιού</translation>
-    </message>
-    <message>
-        <source>Encrypt the wallet. The wallet will be encrypted with a passphrase of your choice.</source>
-        <translation>Κρυπτογράφηση του πορτοφολιού. Το πορτοφόλι θα κρυπτογραφηθεί με μια φράση πρόσβασης της επιλογής σας.</translation>
-    </message>
-    <message>
-        <source>Encrypt Wallet</source>
-        <translation>Κρυπτογράφηση Πορτοφολιού</translation>
-    </message>
-    <message>
-        <source>Disable private keys for this wallet. Wallets with private keys disabled will have no private keys and cannot have an HD seed or imported private keys. This is ideal for watch-only wallets.</source>
-        <translation>Απενεργοποιήστε τα ιδιωτικά κλειδιά για αυτό το πορτοφόλι. Τα πορτοφόλια που έχουν απενεργοποιημένα ιδιωτικά κλειδιά δεν έχουν ιδιωτικά κλειδιά και δεν μπορούν να έχουν σπόρους HD ή εισαγόμενα ιδιωτικά κλειδιά. Αυτό είναι ιδανικό για πορτοφόλια μόνο για ρολόγια.</translation>
-    </message>
-    <message>
-        <source>Disable Private Keys</source>
-        <translation>Απενεργοποίηση Ιδιωτικών Κλειδιών</translation>
-    </message>
-    <message>
-        <source>Make a blank wallet. Blank wallets do not initially have private keys or scripts. Private keys and addresses can be imported, or an HD seed can be set, at a later time.</source>
-        <translation>Κάντε ένα κενό πορτοφόλι. Τα κενά πορτοφόλια δεν έχουν αρχικά ιδιωτικά κλειδιά ή σενάρια. Τα ιδιωτικά κλειδιά και οι διευθύνσεις μπορούν να εισαχθούν ή μπορεί να οριστεί ένας σπόρος HD αργότερα.</translation>
-    </message>
-    <message>
-        <source>Make Blank Wallet</source>
-        <translation>Δημιουργία Άδειου Πορτοφολιού</translation>
-    </message>
-    <message>
-        <source>Create</source>
-        <translation>Δημιουργία</translation>
-    </message>
-</context>
-<context>
-    <name>EditAddressDialog</name>
-    <message>
-        <source>Edit Address</source>
-        <translation>Επεξεργασία Διεύθυνσης</translation>
-    </message>
-    <message>
-        <source>&amp;Label</source>
-        <translation>&amp;Επιγραφή</translation>
-    </message>
-    <message>
-        <source>The label associated with this address list entry</source>
-        <translation>Η ετικέτα που συνδέεται με αυτήν την καταχώρηση στο βιβλίο διευθύνσεων</translation>
-    </message>
-    <message>
-        <source>The address associated with this address list entry. This can only be modified for sending addresses.</source>
-        <translation>Η διεύθυνση σχετίζεται με αυτή την καταχώρηση του βιβλίου διευθύνσεων. Μπορεί να τροποποιηθεί μόνο για τις διευθύνσεις αποστολής.</translation>
-    </message>
-    <message>
-        <source>&amp;Address</source>
-        <translation>&amp;Διεύθυνση</translation>
-    </message>
-    <message>
-        <source>New sending address</source>
-        <translation>Νέα Διεύθυνση Αποστολής</translation>
-    </message>
-    <message>
-        <source>Edit receiving address</source>
-        <translation>Διόρθωση Διεύθυνσης Λήψης</translation>
-    </message>
-    <message>
-        <source>Edit sending address</source>
-        <translation>Επεξεργασία διεύθυνσης αποστολής</translation>
-    </message>
-    <message>
-        <source>The entered address "%1" is not a valid Particl address.</source>
-        <translation>Η διεύθυνση "%1" δεν είναι έγκυρη Particl διεύθυνση.</translation>
-    </message>
-    <message>
-        <source>Address "%1" already exists as a receiving address with label "%2" and so cannot be added as a sending address.</source>
-        <translation>Η διεύθυνση "%1"  υπάρχει ήδη ως διεύθυνσης λήψης με ετικέτα "%2" και γιαυτό τον λόγο δεν μπορεί να προστεθεί ως διεύθυνση αποστολής.</translation>
-    </message>
-    <message>
-        <source>The entered address "%1" is already in the address book with label "%2".</source>
-        <translation>Η διεύθυνση "%1" βρίσκεται ήδη στο βιβλίο διευθύνσεων με ετικέτα "%2".</translation>
-    </message>
-    <message>
-        <source>Could not unlock wallet.</source>
-        <translation>Δεν είναι δυνατό το ξεκλείδωμα του πορτοφολιού.</translation>
-    </message>
-    <message>
-        <source>New key generation failed.</source>
-        <translation>Η δημιουργία νέου κλειδιού απέτυχε.</translation>
-    </message>
-</context>
-<context>
-    <name>FreespaceChecker</name>
-    <message>
-        <source>A new data directory will be created.</source>
-        <translation>Θα δημιουργηθεί ένας νέος φάκελος δεδομένων.</translation>
-    </message>
-    <message>
-        <source>name</source>
-        <translation>όνομα</translation>
-    </message>
-    <message>
-        <source>Directory already exists. Add %1 if you intend to create a new directory here.</source>
-        <translation>Κατάλογος ήδη υπάρχει. Προσθήκη %1, αν σκοπεύετε να δημιουργήσετε έναν νέο κατάλογο εδώ.</translation>
-    </message>
-    <message>
-        <source>Path already exists, and is not a directory.</source>
-        <translation>Η διαδρομή υπάρχει ήδη αλλά δεν είναι φάκελος</translation>
-    </message>
-    <message>
-        <source>Cannot create data directory here.</source>
-        <translation>Δεν μπορεί να δημιουργηθεί φάκελος δεδομένων εδώ.</translation>
-    </message>
-</context>
-<context>
-    <name>HelpMessageDialog</name>
-    <message>
-        <source>version</source>
-        <translation>έκδοση</translation>
-    </message>
-    <message>
-        <source>About %1</source>
-        <translation>Σχετικά %1</translation>
-    </message>
-    <message>
-        <source>Command-line options</source>
-        <translation>Επιλογές γραμμής εντολών</translation>
-    </message>
-</context>
-<context>
-    <name>Intro</name>
-    <message>
-        <source>Welcome</source>
-        <translation>Καλώς ήρθατε</translation>
-    </message>
-    <message>
-        <source>Welcome to %1.</source>
-        <translation>Καλωσήρθες στο %1.</translation>
-    </message>
-    <message>
-        <source>When you click OK, %1 will begin to download and process the full %4 block chain (%2GB) starting with the earliest transactions in %3 when %4 initially launched.</source>
-        <translation>Όταν κάνετε κλικ στο OK, το %1 θα ξεκινήσει τη λήψη και την επεξεργασία της πλήρους αλυσίδας μπλοκ% 4 (%2GB) αρχίζοντας από τις πρώτες συναλλαγές στο %3 όταν αρχικά ξεκίνησε το %4.</translation>
-    </message>
-    <message>
-        <source>Reverting this setting requires re-downloading the entire blockchain. It is faster to download the full chain first and prune it later. Disables some advanced features.</source>
-        <translation>Η επαναφορά αυτής της ρύθμισης απαιτεί εκ νέου λήψη ολόκληρου του μπλοκ αλυσίδας. Είναι πιο γρήγορο να κατεβάσετε πρώτα την πλήρη αλυσίδα και να την κλαδέψετε αργότερα. Απενεργοποιεί ορισμένες προηγμένες λειτουργίες.</translation>
-    </message>
-    <message>
-        <source>This initial synchronisation is very demanding, and may expose hardware problems with your computer that had previously gone unnoticed. Each time you run %1, it will continue downloading where it left off.</source>
-        <translation>Αυτός ο αρχικός συγχρονισμός είναι πολύ απαιτητικός και μπορεί να εκθέσει προβλήματα υλικού με τον υπολογιστή σας, τα οποία προηγουμένως είχαν περάσει απαρατήρητα. Κάθε φορά που θα εκτελέσετε το %1, θα συνεχίσει να κατεβαίνει εκεί όπου έχει σταματήσει.</translation>
-    </message>
-    <message>
-        <source>If you have chosen to limit block chain storage (pruning), the historical data must still be downloaded and processed, but will be deleted afterward to keep your disk usage low.</source>
-        <translation>Αν έχετε επιλέξει να περιορίσετε την αποθήκευση της αλυσίδας μπλοκ (κλάδεμα), τα ιστορικά δεδομένα θα πρέπει ακόμα να κατεβάσετε και να επεξεργαστείτε, αλλά θα διαγραφούν αργότερα για να διατηρήσετε τη χρήση του δίσκου σας χαμηλή.</translation>
-    </message>
-    <message>
-        <source>Use the default data directory</source>
-        <translation>Χρήση του προεπιλεγμένου φακέλου δεδομένων</translation>
-    </message>
-    <message>
-        <source>Use a custom data directory:</source>
-        <translation>Προσαρμογή του φακέλου δεδομένων:</translation>
-    </message>
-    <message>
-        <source>Particl</source>
-        <translation>Particl</translation>
-    </message>
-    <message>
-        <source>At least %1 GB of data will be stored in this directory, and it will grow over time.</source>
-        <translation>Τουλάχιστον %1 GB δεδομένων θα αποθηκευτούν σε αυτόν τον κατάλογο και θα αυξηθεί με την πάροδο του χρόνου.</translation>
-    </message>
-    <message>
-        <source>Approximately %1 GB of data will be stored in this directory.</source>
-        <translation>Περίπου %1 GB δεδομένων θα αποθηκεύονται σε αυτόν τον κατάλογο.</translation>
-    </message>
-    <message>
-        <source>%1 will download and store a copy of the Particl block chain.</source>
-        <translation>Το %1 θα κατεβάσει και θα αποθηκεύσει ένα αντίγραφο της αλυσίδας μπλοκ Particl.</translation>
-    </message>
-    <message>
-        <source>The wallet will also be stored in this directory.</source>
-        <translation>Το πορτοφόλι θα αποθηκευτεί επίσης σε αυτό το ευρετήριο</translation>
-    </message>
-    <message>
-        <source>Error: Specified data directory "%1" cannot be created.</source>
-        <translation>Σφάλμα: Ο καθορισμένος φάκελος δεδομένων "%1" δεν μπορεί να δημιουργηθεί.</translation>
-    </message>
-    <message>
-        <source>Error</source>
-        <translation>Σφάλμα</translation>
-    </message>
-    <message numerus="yes">
-        <source>%n GB of free space available</source>
-        <translation><numerusform>%n GB ελεύθερου χώρου διαθέσιμα</numerusform><numerusform>%n GB ελεύθερου χώρου διαθέσιμα</numerusform></translation>
-    </message>
-    <message numerus="yes">
-        <source>(of %n GB needed)</source>
-        <translation><numerusform>(από το %n GB που απαιτείται)</numerusform><numerusform>(από τα %n GB που απαιτούνται)</numerusform></translation>
-    </message>
-    <message numerus="yes">
-        <source>(%n GB needed for full chain)</source>
-        <translation><numerusform>(%n GB απαιτούνται για την πλήρη αλυσίδα)</numerusform><numerusform>(%n GB απαιτούνται για την πλήρη αλυσίδα)</numerusform></translation>
-    </message>
-</context>
-<context>
-    <name>ModalOverlay</name>
-    <message>
-        <source>Form</source>
-        <translation>Φόρμα</translation>
-    </message>
-    <message>
-        <source>Recent transactions may not yet be visible, and therefore your wallet's balance might be incorrect. This information will be correct once your wallet has finished synchronizing with the particl network, as detailed below.</source>
-        <translation>Οι πρόσφατες συναλλαγές ενδέχεται να μην είναι ακόμα ορατές και επομένως η ισορροπία του πορτοφολιού σας μπορεί να είναι εσφαλμένη. Αυτές οι πληροφορίες θα είναι σωστές όταν ολοκληρωθεί το συγχρονισμό του πορτοφολιού σας με το δίκτυο Particl, όπως περιγράφεται παρακάτω.</translation>
-    </message>
-    <message>
-        <source>Attempting to spend particl that are affected by not-yet-displayed transactions will not be accepted by the network.</source>
-        <translation>Η προσπάθεια να δαπανήσετε particl που επηρεάζονται από τις μη εμφανιζόμενες ακόμη συναλλαγές δεν θα γίνει αποδεκτή από το δίκτυο.</translation>
-    </message>
-    <message>
-        <source>Number of blocks left</source>
-        <translation>Αριθμός των εναπομείνων κομματιών</translation>
-    </message>
-    <message>
-        <source>Unknown...</source>
-        <translation>Άγνωστο...</translation>
-    </message>
-    <message>
-        <source>Last block time</source>
-        <translation>Χρόνος τελευταίου μπλοκ</translation>
-    </message>
-    <message>
-        <source>Progress</source>
-        <translation>Πρόοδος</translation>
-    </message>
-    <message>
-        <source>Progress increase per hour</source>
-        <translation>Αύξηση προόδου ανά ώρα</translation>
-    </message>
-    <message>
-        <source>calculating...</source>
-        <translation>Υπολογισμός...</translation>
-    </message>
-    <message>
-        <source>Estimated time left until synced</source>
-        <translation>Εκτιμώμενος χρόνος μέχρι να συγχρονιστεί</translation>
-    </message>
-    <message>
-        <source>Hide</source>
-        <translation>Απόκρυψη</translation>
-    </message>
-    <message>
-        <source>Esc</source>
-        <translation>Πλήκτρο Esc</translation>
-    </message>
-    <message>
-        <source>%1 is currently syncing.  It will download headers and blocks from peers and validate them until reaching the tip of the block chain.</source>
-        <translation>Το %1 συγχρονίζεται αυτήν τη στιγμή. Θα κατεβάσει κεφαλίδες και μπλοκ από τους συντρόφους και θα τους επικυρώσει μέχρι να φτάσουν στην άκρη της αλυσίδας μπλοκ.</translation>
-    </message>
-    <message>
-        <source>Unknown. Syncing Headers (%1, %2%)...</source>
-        <translation>Αγνωστος. Συγχρονισμός κεφαλίδων (%1, %2%)...</translation>
-    </message>
-</context>
-<context>
-    <name>OpenURIDialog</name>
-    <message>
-        <source>Open particl URI</source>
-        <translation>Ανοίξτε το particl URI</translation>
-    </message>
-    <message>
-        <source>URI:</source>
-        <translation>URI:</translation>
-    </message>
-</context>
-<context>
-    <name>OpenWalletActivity</name>
-    <message>
-        <source>Open wallet failed</source>
-        <translation>Άνοιγμα πορτοφολιού απέτυχε</translation>
-    </message>
-    <message>
-        <source>Open wallet warning</source>
-        <translation>Άνοιγμα πορτοφολιού προειδοποίηση</translation>
-    </message>
-    <message>
-        <source>default wallet</source>
-        <translation>Προεπιλεγμένο πορτοφόλι</translation>
-    </message>
-    <message>
-        <source>Opening Wallet &lt;b&gt;%1&lt;/b&gt;...</source>
-        <translation>Άνοιγμα Πορτοφολιού &lt;b&gt;%1&lt;/b&gt;...</translation>
-    </message>
-</context>
-<context>
-    <name>OptionsDialog</name>
-    <message>
-        <source>Options</source>
-        <translation>Ρυθμίσεις</translation>
-    </message>
-    <message>
-        <source>&amp;Main</source>
-        <translation>&amp;Κύριο</translation>
-    </message>
-    <message>
-        <source>Automatically start %1 after logging in to the system.</source>
-        <translation>Αυτόματη εκκίνηση του %1 μετά τη σύνδεση στο σύστημα.</translation>
-    </message>
-    <message>
-        <source>&amp;Start %1 on system login</source>
-        <translation>&amp;Έναρξη %1 στο σύστημα σύνδεσης</translation>
-    </message>
-    <message>
-        <source>Size of &amp;database cache</source>
-        <translation>Μέγεθος κρυφής μνήμης βάσης δεδομένων.</translation>
-    </message>
-    <message>
-        <source>Number of script &amp;verification threads</source>
-        <translation>Αριθμός script και γραμμές επαλήθευσης</translation>
-    </message>
-    <message>
-        <source>IP address of the proxy (e.g. IPv4: 127.0.0.1 / IPv6: ::1)</source>
-        <translation>Διεύθυνση IP του διαμεσολαβητή (π.χ. 127.0.0.1  / IPv6: ::1)</translation>
-    </message>
-    <message>
-        <source>Shows if the supplied default SOCKS5 proxy is used to reach peers via this network type.</source>
-        <translation>Εμφανίζει αν ο προεπιλεγμένος διακομιστής μεσολάβησης SOCKS5 χρησιμοποιείται για την προσέγγιση χρηστών μέσω αυτού του τύπου δικτύου.</translation>
-    </message>
-    <message>
-        <source>Hide the icon from the system tray.</source>
-        <translation>Απόκρυψη του εικονιδίου από το συρτάρι του συστήματος.</translation>
-    </message>
-    <message>
-        <source>&amp;Hide tray icon</source>
-        <translation>&amp; Απόκρυψη εικονιδίου δίσκου</translation>
-    </message>
-    <message>
-        <source>Minimize instead of exit the application when the window is closed. When this option is enabled, the application will be closed only after selecting Exit in the menu.</source>
-        <translation>Ελαχιστοποίηση αντί για έξοδο κατά το κλείσιμο του παραθύρου. Όταν αυτή η επιλογή είναι ενεργοποιημένη, η εφαρμογή θα κλείνει μόνο αν επιλεχθεί η Έξοδος στο μενού.</translation>
-    </message>
-    <message>
-        <source>Third party URLs (e.g. a block explorer) that appear in the transactions tab as context menu items. %s in the URL is replaced by transaction hash. Multiple URLs are separated by vertical bar |.</source>
-        <translation>URLs από τρίτους (π.χ. ένας εξερευνητής μπλοκ) τα οποία εμφανίζονται στην καρτέλα συναλλαγών ως στοιχεία μενού. Το %s στα URL αντικαθίσταται από την τιμή της κατατεμαχισμένης συναλλαγής.</translation>
-    </message>
-    <message>
-        <source>Open the %1 configuration file from the working directory.</source>
-        <translation>Ανοίξτε το %1 αρχείο διαμόρφωσης από τον κατάλογο εργασίας.</translation>
-    </message>
-    <message>
-        <source>Open Configuration File</source>
-        <translation>Άνοιγμα Αρχείου Ρυθμίσεων</translation>
-    </message>
-    <message>
-        <source>Reset all client options to default.</source>
-        <translation>Επαναφορά όλων των επιλογών του πελάτη στις αρχικές.</translation>
-    </message>
-    <message>
-        <source>&amp;Reset Options</source>
-        <translation>Επαναφορά ρυθμίσεων</translation>
-    </message>
-    <message>
-        <source>&amp;Network</source>
-        <translation>&amp;Δίκτυο</translation>
-    </message>
-    <message>
-        <source>Disables some advanced features but all blocks will still be fully validated. Reverting this setting requires re-downloading the entire blockchain. Actual disk usage may be somewhat higher.</source>
-        <translation>Απενεργοποιεί ορισμένες προηγμένες λειτουργίες, αλλά όλα τα μπλοκ θα εξακολουθούν να είναι πλήρως επικυρωμένα. Η επαναφορά αυτής της ρύθμισης απαιτεί εκ νέου λήψη ολόκληρου του μπλοκ αλυσίδας. Η πραγματική χρήση δίσκου μπορεί να είναι κάπως υψηλότερη.</translation>
-    </message>
-    <message>
-        <source>Prune &amp;block storage to</source>
-        <translation>Αποκοπή &amp;αποκλεισμός αποθήκευσης στο</translation>
-    </message>
-    <message>
-        <source>GB</source>
-        <translation>GB</translation>
-    </message>
-    <message>
-        <source>Reverting this setting requires re-downloading the entire blockchain.</source>
-        <translation>Η επαναφορά αυτής της ρύθμισης απαιτεί εκ νέου λήψη ολόκληρου του μπλοκ αλυσίδας.</translation>
-    </message>
-    <message>
-        <source>MiB</source>
-        <translation>MebiBytes</translation>
-    </message>
-    <message>
-        <source>(0 = auto, &lt;0 = leave that many cores free)</source>
-        <translation>(0 = αυτόματο, &lt;0 = ελεύθεροι πυρήνες)</translation>
-    </message>
-    <message>
-        <source>W&amp;allet</source>
-        <translation>Π&amp;ορτοφόλι</translation>
-    </message>
-    <message>
-        <source>Expert</source>
-        <translation>Έμπειρος</translation>
-    </message>
-    <message>
-        <source>Enable coin &amp;control features</source>
-        <translation>Ενεργοποίηση δυνατοτήτων ελέγχου κερμάτων</translation>
-    </message>
-    <message>
-        <source>If you disable the spending of unconfirmed change, the change from a transaction cannot be used until that transaction has at least one confirmation. This also affects how your balance is computed.</source>
-        <translation>Εάν απενεργοποιήσετε το ξόδεμα μη επικυρωμένων ρέστων, τα ρέστα από μια συναλλαγή δεν μπορούν να χρησιμοποιηθούν έως ότου αυτή η συναλλαγή έχει έστω μια επικύρωση. Αυτό επίσης επηρεάζει το πως υπολογίζεται το υπόλοιπό σας.</translation>
-    </message>
-    <message>
-        <source>&amp;Spend unconfirmed change</source>
-        <translation>&amp;Ξόδεμα μη επικυρωμένων ρέστων</translation>
-    </message>
-    <message>
-        <source>Automatically open the Particl client port on the router. This only works when your router supports UPnP and it is enabled.</source>
-        <translation>Αυτόματο άνοιγμα των θυρών Particl στον δρομολογητή. Λειτουργεί μόνο αν ο δρομολογητής σας υποστηρίζει τη λειτουργία UPnP.</translation>
-    </message>
-    <message>
-        <source>Map port using &amp;UPnP</source>
-        <translation>Απόδοση θυρών με χρήστη &amp;UPnP</translation>
-    </message>
-    <message>
-        <source>Accept connections from outside.</source>
-        <translation>Αποδοχή εξωτερικών συνδέσεων</translation>
-    </message>
-    <message>
-        <source>Allow incomin&amp;g connections</source>
-        <translation>Επιτρέπονται εισερχόμενες συνδέσεις</translation>
-    </message>
-    <message>
-        <source>Connect to the Particl network through a SOCKS5 proxy.</source>
-        <translation>Σύνδεση στο δίκτυο Particl μέσω διαμεσολαβητή SOCKS5 (π.χ. για σύνδεση μέσω Tor)</translation>
-    </message>
-    <message>
-        <source>&amp;Connect through SOCKS5 proxy (default proxy):</source>
-        <translation>&amp;Σύνδεση μέσω διαμεσολαβητή SOCKS5 (προεπιλεγμένος)</translation>
-    </message>
-    <message>
-        <source>Proxy &amp;IP:</source>
-        <translation>&amp;IP διαμεσολαβητή:</translation>
-    </message>
-    <message>
-        <source>&amp;Port:</source>
-        <translation>&amp;Θύρα:</translation>
-    </message>
-    <message>
-        <source>Port of the proxy (e.g. 9050)</source>
-        <translation>Θύρα διαμεσολαβητή</translation>
-    </message>
-    <message>
-        <source>Used for reaching peers via:</source>
-        <translation>Χρησιμοποιείται για να φτάσεις στους σύντροφους μέσω:</translation>
-    </message>
-    <message>
-        <source>IPv4</source>
-        <translation>IPv4</translation>
-    </message>
-    <message>
-        <source>IPv6</source>
-        <translation>IPv6</translation>
-    </message>
-    <message>
-        <source>Tor</source>
-        <translation>Tor</translation>
-    </message>
-    <message>
-        <source>&amp;Window</source>
-        <translation>&amp;Παράθυρο</translation>
-    </message>
-    <message>
-        <source>Show only a tray icon after minimizing the window.</source>
-        <translation>Εμφάνιση μόνο εικονιδίου στην περιοχή ειδοποιήσεων κατά την ελαχιστοποίηση.</translation>
-    </message>
-    <message>
-        <source>&amp;Minimize to the tray instead of the taskbar</source>
-        <translation>&amp;Ελαχιστοποίηση στην περιοχή ειδοποιήσεων αντί της γραμμής εργασιών</translation>
-    </message>
-    <message>
-        <source>M&amp;inimize on close</source>
-        <translation>Ε&amp;λαχιστοποίηση κατά το κλείσιμο</translation>
-    </message>
-    <message>
-        <source>&amp;Display</source>
-        <translation>&amp;Απεικόνιση</translation>
-    </message>
-    <message>
-        <source>User Interface &amp;language:</source>
-        <translation>Γλώσσα περιβάλλοντος εργασίας:</translation>
-    </message>
-    <message>
-        <source>The user interface language can be set here. This setting will take effect after restarting %1.</source>
-        <translation>Η γλώσσα διεπαφής χρήστη μπορεί να οριστεί εδώ. Αυτή η ρύθμιση θα τεθεί σε ισχύ μετά την επανεκκίνηση του %1.</translation>
-    </message>
-    <message>
-        <source>&amp;Unit to show amounts in:</source>
-        <translation>&amp;Μονάδα μέτρησης:</translation>
-    </message>
-    <message>
-        <source>Choose the default subdivision unit to show in the interface and when sending coins.</source>
-        <translation>Διαλέξτε την προεπιλεγμένη υποδιαίρεση που θα εμφανίζεται όταν στέλνετε νομίσματα.</translation>
-    </message>
-    <message>
-        <source>Whether to show coin control features or not.</source>
-        <translation>Επιλογή κατά πόσο να αναδείχνονται οι δυνατότητες ελέγχου κερμάτων.</translation>
-    </message>
-    <message>
-        <source>Options set in this dialog are overridden by the command line or in the configuration file:</source>
-        <translation>Οι επιλογές που έχουν οριστεί σε αυτό το παράθυρο διαλόγου παραβλέπονται από τη γραμμή εντολών ή από το αρχείο διαμόρφωσης:</translation>
-    </message>
-    <message>
-        <source>&amp;OK</source>
-        <translation>&amp;ΟΚ</translation>
-    </message>
-    <message>
-        <source>&amp;Cancel</source>
-        <translation>&amp;Ακύρωση</translation>
-    </message>
-    <message>
-        <source>default</source>
-        <translation>προεπιλογή</translation>
-    </message>
-    <message>
-        <source>none</source>
-        <translation>κανένα</translation>
-    </message>
-    <message>
-        <source>Confirm options reset</source>
-        <translation>Επιβεβαίωση των επιλογών επαναφοράς</translation>
-    </message>
-    <message>
-        <source>Client restart required to activate changes.</source>
-        <translation>Χρειάζεται επανεκκίνηση του προγράμματος για να ενεργοποιηθούν οι αλλαγές.</translation>
-    </message>
-    <message>
-        <source>Client will be shut down. Do you want to proceed?</source>
-        <translation>Ο πελάτης θα τερματιστεί. Θέλετε να συνεχίσετε?</translation>
-    </message>
-    <message>
-        <source>Configuration options</source>
-        <translation> 
-Επιλογές διαμόρφωσης</translation>
-    </message>
-    <message>
-        <source>The configuration file is used to specify advanced user options which override GUI settings. Additionally, any command-line options will override this configuration file.</source>
-        <translation>Το αρχείο ρυθμίσεων χρησιμοποιείται για τον προσδιορισμό των προχωρημένων επιλογών χρηστών που παρακάμπτουν τις ρυθμίσεις GUI. Επιπλέον, όλες οι επιλογές γραμμής εντολών θα αντικαταστήσουν αυτό το αρχείο ρυθμίσεων.</translation>
-    </message>
-    <message>
-        <source>Error</source>
-        <translation>Σφάλμα</translation>
-    </message>
-    <message>
-        <source>The configuration file could not be opened.</source>
-        <translation>Το αρχείο διαμόρφωσης δεν ήταν δυνατό να ανοιχτεί.</translation>
-    </message>
-    <message>
-        <source>This change would require a client restart.</source>
-        <translation>Η αλλαγή αυτή θα χρειαστεί επανεκκίνηση του προγράμματος</translation>
-    </message>
-    <message>
-        <source>The supplied proxy address is invalid.</source>
-        <translation>Δεν είναι έγκυρη η διεύθυνση διαμεσολαβητή</translation>
-    </message>
-</context>
-<context>
-    <name>OverviewPage</name>
-    <message>
-        <source>Form</source>
-        <translation>Φόρμα</translation>
-    </message>
-    <message>
-        <source>The displayed information may be out of date. Your wallet automatically synchronizes with the Particl network after a connection is established, but this process has not completed yet.</source>
-        <translation>Οι πληροφορίες που εμφανίζονται μπορεί να είναι ξεπερασμένες. Το πορτοφόλι σας συγχρονίζεται αυτόματα με το δίκτυο Particl μετά από μια σύνδεση, αλλά αυτή η διαδικασία δεν έχει ακόμη ολοκληρωθεί.</translation>
-    </message>
-    <message>
-        <source>Watch-only:</source>
-        <translation>Επίβλεψη μόνο:</translation>
-    </message>
-    <message>
-        <source>Available:</source>
-        <translation>Διαθέσιμο:</translation>
-    </message>
-    <message>
-        <source>Your current spendable balance</source>
-        <translation>Το τρέχον διαθέσιμο υπόλοιπο</translation>
-    </message>
-    <message>
-        <source>Pending:</source>
-        <translation>Εκκρεμούν:</translation>
-    </message>
-    <message>
-        <source>Total of transactions that have yet to be confirmed, and do not yet count toward the spendable balance</source>
-        <translation>Το άθροισμα των συναλλαγών που δεν έχουν ακόμα επιβεβαιωθεί και δεν προσμετρώνται στο τρέχον διαθέσιμο υπόλοιπό σας</translation>
-    </message>
-    <message>
-        <source>Immature:</source>
-        <translation>Ανώριμος</translation>
-    </message>
-    <message>
-        <source>Mined balance that has not yet matured</source>
-        <translation>Εξορυγμένο υπόλοιπο που δεν έχει ακόμα ωριμάσει</translation>
-    </message>
-    <message>
-        <source>Balances</source>
-        <translation>Υπόλοιπο:</translation>
-    </message>
-    <message>
-        <source>Total:</source>
-        <translation>Σύνολο:</translation>
-    </message>
-    <message>
-        <source>Your current total balance</source>
-        <translation>Το τρέχον συνολικό υπόλοιπο</translation>
-    </message>
-    <message>
-        <source>Your current balance in watch-only addresses</source>
-        <translation>Το τρέχον υπόλοιπο σας σε διευθύνσεις παρακολούθησης μόνο</translation>
-    </message>
-    <message>
-        <source>Spendable:</source>
-        <translation>Ξοδεμένα:</translation>
-    </message>
-    <message>
-        <source>Recent transactions</source>
-        <translation>Πρόσφατες συναλλαγές</translation>
-    </message>
-    <message>
-        <source>Unconfirmed transactions to watch-only addresses</source>
-        <translation>Μη επικυρωμένες συναλλαγές σε διευθύνσεις παρακολούθησης μόνο</translation>
-    </message>
-    <message>
-        <source>Mined balance in watch-only addresses that has not yet matured</source>
-        <translation>Εξορυγμένο υπόλοιπο σε διευθύνσεις παρακολούθησης μόνο που δεν έχει ωριμάσει ακόμα</translation>
-    </message>
-    <message>
-        <source>Current total balance in watch-only addresses</source>
-        <translation>Το τρέχον συνολικό υπόλοιπο σε διευθύνσεις παρακολούθησης μόνο</translation>
-    </message>
-    </context>
-<context>
-    <name>PSBTOperationsDialog</name>
-    <message>
-        <source>Dialog</source>
-        <translation>Διάλογος</translation>
-    </message>
-    <message>
-        <source>Copy to Clipboard</source>
-        <translation>Αντιγραφή στο Πρόχειρο</translation>
-    </message>
-    <message>
-        <source>Save...</source>
-        <translation>Αποθήκευση...</translation>
-    </message>
-    <message>
-        <source>Save Transaction Data</source>
-        <translation>Αποθήκευση Δεδομένων Συναλλαγής</translation>
-    </message>
-    <message>
-        <source>Total Amount</source>
-        <translation>Συνολικό Ποσό</translation>
-    </message>
-    <message>
-        <source>or</source>
-        <translation>ή</translation>
-    </message>
-    </context>
-<context>
-    <name>PaymentServer</name>
-    <message>
-        <source>Payment request error</source>
-        <translation>Σφάλμα αίτησης πληρωμής</translation>
-    </message>
-    <message>
-        <source>Cannot start particl: click-to-pay handler</source>
-        <translation>Δεν είναι δυνατή η εκκίνηση του particl: χειριστής click-to-pay</translation>
-    </message>
-    <message>
-        <source>URI handling</source>
-        <translation>URI χειριστής</translation>
-    </message>
-    <message>
-        <source>'particl://' is not a valid URI. Use 'particl:' instead.</source>
-        <translation>'particl: //' δεν είναι έγκυρο URI. Χρησιμοποιήστε το "particl:" αντ 'αυτού.</translation>
-    </message>
-    <message>
-        <source>Cannot process payment request because BIP70 is not supported.</source>
-        <translation>Δεν είναι δυνατή η επεξεργασία της αίτησης πληρωμής, επειδή δεν υποστηρίζεται το BIP70.</translation>
-    </message>
-    <message>
-        <source>Due to widespread security flaws in BIP70 it's strongly recommended that any merchant instructions to switch wallets be ignored.</source>
-        <translation>Λόγω εκτεταμένων αδυναμιών ασφαλείας στο BIP70 συνιστάται ανεπιφύλακτα να αγνοούνται οι οδηγίες του εμπόρου για την αλλαγή πορτοφολιών.</translation>
-    </message>
-    <message>
-        <source>If you are receiving this error you should request the merchant provide a BIP21 compatible URI.</source>
-        <translation>Αν λαμβάνετε αυτό το σφάλμα, θα πρέπει να ζητήσετε από τον έμπορο να παράσχει URI συμβατό με BIP21.</translation>
-    </message>
-    <message>
-        <source>Invalid payment address %1</source>
-        <translation>Μη έγκυρη διεύθυνση πληρωμής %1</translation>
-    </message>
-    <message>
-        <source>URI cannot be parsed! This can be caused by an invalid Particl address or malformed URI parameters.</source>
-        <translation>Δεν είναι δυνατή η ανάλυση του URI! Αυτό μπορεί να προκληθεί από μη έγκυρη διεύθυνση Particl ή παραμορφωμένες παραμέτρους URI.</translation>
-    </message>
-    <message>
-        <source>Payment request file handling</source>
-        <translation>Επεξεργασία αρχείου αίτησης πληρωμής</translation>
-    </message>
-</context>
-<context>
-    <name>PeerTableModel</name>
-    <message>
-        <source>User Agent</source>
-        <translation>Agent χρήστη</translation>
-    </message>
-    <message>
-        <source>Node/Service</source>
-        <translation>Κόμβος / Υπηρεσία</translation>
-    </message>
-    <message>
-        <source>NodeId</source>
-        <translation>Ταυτότητα Κόμβου</translation>
-    </message>
-    <message>
-        <source>Ping</source>
-        <translation>Ping</translation>
-    </message>
-    <message>
-        <source>Sent</source>
-        <translation>Αποστολή</translation>
-    </message>
-    <message>
-        <source>Received</source>
-        <translation>Παραλήφθησαν</translation>
-    </message>
-</context>
-<context>
-    <name>QObject</name>
-    <message>
-        <source>Amount</source>
-        <translation>Ποσό</translation>
-    </message>
-    <message>
-        <source>Enter a Particl address (e.g. %1)</source>
-        <translation>Εισάγετε μια διεύθυνση Particl (π.χ. %1)</translation>
-    </message>
-    <message>
-        <source>%1 d</source>
-        <translation>%1 d</translation>
-    </message>
-    <message>
-        <source>%1 h</source>
-        <translation>%1 h</translation>
-    </message>
-    <message>
-        <source>%1 m</source>
-        <translation>%1 m</translation>
-    </message>
-    <message>
-        <source>%1 s</source>
-        <translation>%1 s</translation>
-    </message>
-    <message>
-        <source>None</source>
-        <translation>Κανένα</translation>
-    </message>
-    <message>
-        <source>N/A</source>
-        <translation>Μη διαθέσιμο</translation>
-    </message>
-    <message>
-        <source>%1 ms</source>
-        <translation>%1 ms</translation>
-    </message>
-    <message numerus="yes">
-        <source>%n second(s)</source>
-        <translation><numerusform>%n δευτερόλεπτα</numerusform><numerusform>%n δευτερόλεπτα</numerusform></translation>
-    </message>
-    <message numerus="yes">
-        <source>%n minute(s)</source>
-        <translation><numerusform>%n λεπτά</numerusform><numerusform>%n λεπτά</numerusform></translation>
-    </message>
-    <message numerus="yes">
-        <source>%n hour(s)</source>
-        <translation><numerusform>%n ώρες</numerusform><numerusform>%n ώρες</numerusform></translation>
-    </message>
-    <message numerus="yes">
-        <source>%n day(s)</source>
-        <translation><numerusform>%n ημέρες</numerusform><numerusform>%n ημέρες</numerusform></translation>
-    </message>
-    <message numerus="yes">
-        <source>%n week(s)</source>
-        <translation><numerusform>%n εβδομάδες</numerusform><numerusform>%n εβδομάδες</numerusform></translation>
-    </message>
-    <message>
-        <source>%1 and %2</source>
-        <translation>%1 και %2</translation>
-    </message>
-    <message numerus="yes">
-        <source>%n year(s)</source>
-        <translation><numerusform>%n χρόνια</numerusform><numerusform>%n χρόνια</numerusform></translation>
-    </message>
-    <message>
-        <source>%1 B</source>
-        <translation>%1 B</translation>
-    </message>
-    <message>
-        <source>%1 KB</source>
-        <translation>%1 KB</translation>
-    </message>
-    <message>
-        <source>%1 MB</source>
-        <translation>%1 MB</translation>
-    </message>
-    <message>
-        <source>%1 GB</source>
-        <translation>%1 GB</translation>
-    </message>
-    <message>
-        <source>Error: Specified data directory "%1" does not exist.</source>
-        <translation>Σφάλμα: Ο καθορισμένος κατάλογος δεδομένων "%1" δεν υπάρχει.</translation>
-    </message>
-    <message>
-        <source>Error: Cannot parse configuration file: %1.</source>
-        <translation>Σφάλμα: Δεν είναι δυνατή η ανάλυση αρχείου ρυθμίσεων: %1.</translation>
-    </message>
-    <message>
-        <source>Error: %1</source>
-        <translation>Σφάλμα: %1</translation>
-    </message>
-    <message>
-        <source>%1 didn't yet exit safely...</source>
-        <translation> Το %1 δεν έφυγε ακόμα με ασφάλεια...</translation>
-    </message>
-    <message>
-        <source>unknown</source>
-        <translation>Άγνωστο</translation>
-    </message>
-</context>
-<context>
-    <name>QRImageWidget</name>
-    <message>
-        <source>&amp;Save Image...</source>
-        <translation>&amp;Αποθήκευση εικόνας...</translation>
-    </message>
-    <message>
-        <source>&amp;Copy Image</source>
-        <translation>&amp;Αντιγραφή Εικόνας</translation>
-    </message>
-    <message>
-        <source>Resulting URI too long, try to reduce the text for label / message.</source>
-        <translation>Το προκύπτον URI είναι πολύ μεγάλο, προσπαθήστε να μειώσετε το κείμενο για ετικέτα / μήνυμα.</translation>
-    </message>
-    <message>
-        <source>Error encoding URI into QR Code.</source>
-        <translation>Σφάλμα κωδικοποίησης του URI σε κώδικα QR.</translation>
-    </message>
-    <message>
-        <source>QR code support not available.</source>
-        <translation>Η υποστήριξη QR code δεν είναι διαθέσιμη.</translation>
-    </message>
-    <message>
-        <source>Save QR Code</source>
-        <translation>Αποθήκευση κωδικού QR</translation>
-    </message>
-    <message>
-        <source>PNG Image (*.png)</source>
-        <translation>PNG Εικόνα (*.png)</translation>
-    </message>
-</context>
-<context>
-    <name>RPCConsole</name>
-    <message>
-        <source>N/A</source>
-        <translation>Μη διαθέσιμο</translation>
-    </message>
-    <message>
-        <source>Client version</source>
-        <translation>Έκδοση Πελάτη</translation>
-    </message>
-    <message>
-        <source>&amp;Information</source>
-        <translation>&amp;Πληροφορία</translation>
-    </message>
-    <message>
-        <source>General</source>
-        <translation>Γενικά</translation>
-    </message>
-    <message>
-        <source>Using BerkeleyDB version</source>
-        <translation>Χρήση BerkeleyDB έκδοσης</translation>
-    </message>
-    <message>
-        <source>Datadir</source>
-        <translation>Κατάλογος Δεδομένων</translation>
-    </message>
-    <message>
-        <source>Blocksdir</source>
-        <translation>Κατάλογος των Μπλοκς</translation>
-    </message>
-    <message>
-        <source>To specify a non-default location of the blocks directory use the '%1' option.</source>
-        <translation>Για να καθορίσετε μια μη προεπιλεγμένη θέση του καταλόγου μπλοκ, χρησιμοποιήστε την επιλογή '%1'.</translation>
-    </message>
-    <message>
-        <source>Startup time</source>
-        <translation>Χρόνος εκκίνησης</translation>
-    </message>
-    <message>
-        <source>Network</source>
-        <translation>Δίκτυο</translation>
-    </message>
-    <message>
-        <source>Name</source>
-        <translation>Όνομα</translation>
-    </message>
-    <message>
-        <source>Number of connections</source>
-        <translation>Αριθμός συνδέσεων</translation>
-    </message>
-    <message>
-        <source>Block chain</source>
-        <translation>Αλυσίδα μπλοκ</translation>
-    </message>
-    <message>
-        <source>Memory Pool</source>
-        <translation>Πισίνα μνήμης</translation>
-    </message>
-    <message>
-        <source>Current number of transactions</source>
-        <translation>Τρέχων αριθμός συναλλαγών</translation>
-    </message>
-    <message>
-        <source>Memory usage</source>
-        <translation>χρήση Μνήμης</translation>
-    </message>
-    <message>
-        <source>Wallet: </source>
-        <translation>Πορτοφόλι:</translation>
-    </message>
-    <message>
-        <source>(none)</source>
-        <translation>(κενό)</translation>
-    </message>
-    <message>
-        <source>&amp;Reset</source>
-        <translation>&amp;Επαναφορά</translation>
-    </message>
-    <message>
-        <source>Received</source>
-        <translation>Παραλήφθησαν</translation>
-    </message>
-    <message>
-        <source>Sent</source>
-        <translation>Αποστολή</translation>
-    </message>
-    <message>
-        <source>&amp;Peers</source>
-        <translation>&amp;Χρήστες</translation>
-    </message>
-    <message>
-        <source>Banned peers</source>
-        <translation>Αποκλεισμένοι σύντροφοι</translation>
-    </message>
-    <message>
-        <source>Select a peer to view detailed information.</source>
-        <translation>Επιλέξτε ένα χρήστη για να δείτε αναλυτικές πληροφορίες.</translation>
-    </message>
-    <message>
-        <source>Direction</source>
-        <translation>Κατεύθυνση</translation>
-    </message>
-    <message>
-        <source>Version</source>
-        <translation>Έκδοση</translation>
-    </message>
-    <message>
-        <source>Starting Block</source>
-        <translation>Αρχικό Μπλοκ</translation>
-    </message>
-    <message>
-        <source>Synced Headers</source>
-        <translation>Συγχρονισμένες Κεφαλίδες</translation>
-    </message>
-    <message>
-        <source>Synced Blocks</source>
-        <translation>Συγχρονισμένα Μπλοκς</translation>
-    </message>
-    <message>
-        <source>The mapped Autonomous System used for diversifying peer selection.</source>
-        <translation>Το χαρτογραφημένο Αυτόνομο Σύστημα που χρησιμοποιείται για τη διαφοροποίηση της επιλογής ομοτίμων.</translation>
-    </message>
-    <message>
-        <source>Mapped AS</source>
-        <translation>Χαρτογραφημένο ως</translation>
-    </message>
-    <message>
-        <source>User Agent</source>
-        <translation>Agent χρήστη</translation>
-    </message>
-    <message>
-        <source>Node window</source>
-        <translation>Κόμβος παράθυρο</translation>
-    </message>
-    <message>
-        <source>Open the %1 debug log file from the current data directory. This can take a few seconds for large log files.</source>
-        <translation>Ανοίξτε το αρχείο καταγραφής εντοπισμού σφαλμάτων %1 από τον τρέχοντα κατάλογο δεδομένων. Αυτό μπορεί να διαρκέσει μερικά δευτερόλεπτα για τα μεγάλα αρχεία καταγραφής.</translation>
-    </message>
-    <message>
-        <source>Decrease font size</source>
-        <translation>Μείωση μεγέθους γραμματοσειράς</translation>
-    </message>
-    <message>
-        <source>Increase font size</source>
-        <translation>Αύξηση μεγέθους γραμματοσειράς</translation>
-    </message>
-    <message>
-        <source>Services</source>
-        <translation>Υπηρεσίες</translation>
-    </message>
-    <message>
-        <source>Connection Time</source>
-        <translation>Χρόνος σύνδεσης</translation>
-    </message>
-    <message>
-        <source>Last Send</source>
-        <translation>Τελευταία αποστολή</translation>
-    </message>
-    <message>
-        <source>Last Receive</source>
-        <translation>Τελευταία λήψη</translation>
-    </message>
-    <message>
-        <source>Ping Time</source>
-        <translation>Χρόνος καθυστέρησης</translation>
-    </message>
-    <message>
-        <source>The duration of a currently outstanding ping.</source>
-        <translation>Η διάρκεια ενός τρέχοντος ping.</translation>
-    </message>
-    <message>
-        <source>Ping Wait</source>
-        <translation>Ping Αναμονή</translation>
-    </message>
-    <message>
-        <source>Min Ping</source>
-        <translation>Ελάχιστο Min</translation>
-    </message>
-    <message>
-        <source>Time Offset</source>
-        <translation>Χρονική αντιστάθμιση</translation>
-    </message>
-    <message>
-        <source>Last block time</source>
-        <translation>Χρόνος τελευταίου μπλοκ</translation>
-    </message>
-    <message>
-        <source>&amp;Open</source>
-        <translation>&amp;Άνοιγμα</translation>
-    </message>
-    <message>
-        <source>&amp;Console</source>
-        <translation>&amp;Κονσόλα</translation>
-    </message>
-    <message>
-        <source>&amp;Network Traffic</source>
-        <translation>&amp;Κίνηση δικτύου</translation>
-    </message>
-    <message>
-        <source>Totals</source>
-        <translation>Σύνολα</translation>
-    </message>
-    <message>
-        <source>In:</source>
-        <translation>Εισερχόμενα:</translation>
-    </message>
-    <message>
-        <source>Out:</source>
-        <translation>Εξερχόμενα:</translation>
-    </message>
-    <message>
-        <source>Debug log file</source>
-        <translation>Αρχείο καταγραφής εντοπισμού σφαλμάτων</translation>
-    </message>
-    <message>
-        <source>Clear console</source>
-        <translation>Καθαρισμός κονσόλας</translation>
-    </message>
-    <message>
-        <source>1 &amp;hour</source>
-        <translation>1 &amp;ώρα</translation>
-    </message>
-    <message>
-        <source>1 &amp;day</source>
-        <translation>1 &amp;μέρα</translation>
-    </message>
-    <message>
-        <source>1 &amp;week</source>
-        <translation>1 &amp;εβδομάδα</translation>
-    </message>
-    <message>
-        <source>1 &amp;year</source>
-        <translation>1 &amp;χρόνος</translation>
-    </message>
-    <message>
-        <source>&amp;Disconnect</source>
-        <translation>&amp;Αποσύνδεση</translation>
-    </message>
-    <message>
-        <source>Ban for</source>
-        <translation>Απαγόρευση για</translation>
-    </message>
-    <message>
-        <source>&amp;Unban</source>
-        <translation>&amp;Ακύρωση Απαγόρευσης</translation>
-    </message>
-    <message>
-        <source>Welcome to the %1 RPC console.</source>
-        <translation>Καλώς ήρθατε στην κονσόλα %1 RPC.</translation>
-    </message>
-    <message>
-        <source>Use up and down arrows to navigate history, and %1 to clear screen.</source>
-        <translation>Χρησιμοποιήστε τα βέλη πάνω και κάτω για να περιηγηθείτε στο ιστορικό και το %1 για να καθαρίσετε την οθόνη.</translation>
-    </message>
-    <message>
-        <source>Type %1 for an overview of available commands.</source>
-        <translation>Πληκτρολογήστε %1 για μια επισκόπηση των διαθέσιμων εντολών.</translation>
-    </message>
-    <message>
-        <source>For more information on using this console type %1.</source>
-        <translation>Για περισσότερες πληροφορίες σχετικά με τη χρήση αυτού του τύπου κονσόλας %1.</translation>
-    </message>
-    <message>
-        <source>WARNING: Scammers have been active, telling users to type commands here, stealing their wallet contents. Do not use this console without fully understanding the ramifications of a command.</source>
-        <translation>ΠΡΟΕΙΔΟΠΟΙΗΣΗ: Οι απατεώνες είναι ενεργοί, λέγοντας στους χρήστες να πληκτρολογούν εντολές εδώ, κλέβοντας τα περιεχόμενα του πορτοφολιού τους. Μην χρησιμοποιείτε αυτήν την κονσόλα χωρίς να κατανοείτε πλήρως τις συνέπειες μιας εντολής.</translation>
-    </message>
-    <message>
-        <source>Network activity disabled</source>
-        <translation>Η δραστηριότητα δικτύου είναι απενεργοποιημένη</translation>
-    </message>
-    <message>
-        <source>Executing command without any wallet</source>
-        <translation>Εκτέλεση εντολής χωρίς πορτοφόλι</translation>
-    </message>
-    <message>
-        <source>Executing command using "%1" wallet</source>
-        <translation> 
-Εκτελέστε εντολή χρησιμοποιώντας το πορτοφόλι "%1"</translation>
-    </message>
-    <message>
-        <source>(node id: %1)</source>
-        <translation>(αναγνωριστικό κόμβου: %1)</translation>
-    </message>
-    <message>
-        <source>via %1</source>
-        <translation>μέσω %1</translation>
-    </message>
-    <message>
-        <source>never</source>
-        <translation>ποτέ</translation>
-    </message>
-    <message>
-        <source>Inbound</source>
-        <translation>Εισερχόμενα</translation>
-    </message>
-    <message>
-        <source>Outbound</source>
-        <translation>Εξερχόμενα</translation>
-    </message>
-    <message>
-        <source>Unknown</source>
-        <translation>Άγνωστο(α)</translation>
-    </message>
-</context>
-<context>
-    <name>ReceiveCoinsDialog</name>
-    <message>
-        <source>&amp;Amount:</source>
-        <translation>&amp;Ποσό:</translation>
-    </message>
-    <message>
-        <source>&amp;Label:</source>
-        <translation>&amp;Επιγραφή</translation>
-    </message>
-    <message>
-        <source>&amp;Message:</source>
-        <translation>&amp;Μήνυμα:</translation>
-    </message>
-    <message>
-        <source>An optional message to attach to the payment request, which will be displayed when the request is opened. Note: The message will not be sent with the payment over the Particl network.</source>
-        <translation>Ένα προαιρετικό μήνυμα που επισυνάπτεται στο αίτημα πληρωμής, το οποίο θα εμφανιστεί όταν το αίτημα ανοίξει. Σημείωση: Το μήνυμα δεν θα αποσταλεί με την πληρωμή μέσω του δικτύου Particl.</translation>
-    </message>
-    <message>
-        <source>An optional label to associate with the new receiving address.</source>
-        <translation>Μια προαιρετική ετικέτα για να συσχετιστεί με τη νέα διεύθυνση λήψης.</translation>
-    </message>
-    <message>
-        <source>Use this form to request payments. All fields are &lt;b&gt;optional&lt;/b&gt;.</source>
-        <translation>Χρησιμοποιήστε αυτήν τη φόρμα για να ζητήσετε πληρωμές. Όλα τα πεδία είναι &lt;b&gt;προαιρετικά&lt;/b&gt;.</translation>
-    </message>
-    <message>
-        <source>An optional amount to request. Leave this empty or zero to not request a specific amount.</source>
-        <translation>Ένα προαιρετικό ποσό για να ζητήσετε. Αφήστε αυτό το κενό ή το μηδέν για να μην ζητήσετε ένα συγκεκριμένο ποσό.</translation>
-    </message>
-    <message>
-        <source>An optional label to associate with the new receiving address (used by you to identify an invoice).  It is also attached to the payment request.</source>
-        <translation>Μια προαιρετική ετικέτα για σύνδεση με τη νέα διεύθυνση λήψης (που χρησιμοποιείται από εσάς για την αναγνώριση τιμολογίου). Επισυνάπτεται επίσης στην αίτηση πληρωμής.</translation>
-    </message>
-    <message>
-        <source>An optional message that is attached to the payment request and may be displayed to the sender.</source>
-        <translation>Ένα προαιρετικό μήνυμα που επισυνάπτεται στην αίτηση πληρωμής και μπορεί να εμφανιστεί στον αποστολέα.</translation>
-    </message>
-    <message>
-        <source>&amp;Create new receiving address</source>
-        <translation>&amp;Δημιουργία νέας διεύθυνσης λήψης</translation>
-    </message>
-    <message>
-        <source>Clear all fields of the form.</source>
-        <translation>Καθαρισμός όλων των πεδίων της φόρμας.</translation>
-    </message>
-    <message>
-        <source>Clear</source>
-        <translation>Καθαρισμός</translation>
-    </message>
-    <message>
-        <source>Native segwit addresses (aka Bech32 or BIP-173) reduce your transaction fees later on and offer better protection against typos, but old wallets don't support them. When unchecked, an address compatible with older wallets will be created instead.</source>
-        <translation>Οι εγγενείς διευθύνσεις αλληλογραφίας (aka Bech32 ή BIP-173) μειώνουν αργότερα τις αμοιβές συναλλαγών σας και προσφέρουν καλύτερη προστασία από τυπογραφικά λάθη, αλλά τα παλιά πορτοφόλια δεν τα υποστηρίζουν. Όταν δεν έχει επιλεγεί, θα δημιουργηθεί μια διεύθυνση συμβατή με παλιότερα πορτοφόλια.</translation>
-    </message>
-    <message>
-        <source>Generate native segwit (Bech32) address</source>
-        <translation>Δημιουργήστε τη διεύθυνση native segwit (Bech32)</translation>
-    </message>
-    <message>
-        <source>Requested payments history</source>
-        <translation> Ιστορικό πληρωμών που ζητήσατε</translation>
-    </message>
-    <message>
-        <source>Show the selected request (does the same as double clicking an entry)</source>
-        <translation> Εμφάνιση της επιλεγμένης αίτησης (κάνει το ίδιο με το διπλό κλικ σε μια καταχώρηση)</translation>
-    </message>
-    <message>
-        <source>Show</source>
-        <translation>Εμφάνιση</translation>
-    </message>
-    <message>
-        <source>Remove the selected entries from the list</source>
-        <translation>Αφαίρεση επιλεγμένων καταχωρίσεων από τη λίστα</translation>
-    </message>
-    <message>
-        <source>Remove</source>
-        <translation>Αφαίρεση</translation>
-    </message>
-    <message>
-        <source>Copy URI</source>
-        <translation>Αντιγραφή της επιλεγμένης διεύθυνσης στο πρόχειρο του συστήματος</translation>
-    </message>
-    <message>
-        <source>Copy label</source>
-        <translation>Αντιγραφή ετικέτας</translation>
-    </message>
-    <message>
-        <source>Copy message</source>
-        <translation>Αντιγραφή μηνύματος</translation>
-    </message>
-    <message>
-        <source>Copy amount</source>
-        <translation>Αντιγραφή ποσού</translation>
-    </message>
-    <message>
-        <source>Could not unlock wallet.</source>
-        <translation>Δεν είναι δυνατό το ξεκλείδωμα του πορτοφολιού.</translation>
-    </message>
-    </context>
-<context>
-    <name>ReceiveRequestDialog</name>
-    <message>
-        <source>Amount:</source>
-        <translation>Ποσό:</translation>
-    </message>
-    <message>
-        <source>Message:</source>
-        <translation>Μήνυμα:</translation>
-    </message>
-    <message>
-        <source>Wallet:</source>
-        <translation>Πορτοφόλι</translation>
-    </message>
-    <message>
-        <source>Copy &amp;URI</source>
-        <translation>Αντιγραφή της επιλεγμένης διεύθυνσης στο πρόχειρο του συστήματος</translation>
-    </message>
-    <message>
-        <source>Copy &amp;Address</source>
-        <translation>Αντιγραφή &amp;Διεύθυνσης</translation>
-    </message>
-    <message>
-        <source>&amp;Save Image...</source>
-        <translation>&amp;Αποθήκευση εικόνας...</translation>
-    </message>
-    <message>
-        <source>Request payment to %1</source>
-        <translation>Αίτημα πληρωμής στο %1</translation>
-    </message>
-    <message>
-        <source>Payment information</source>
-        <translation>Πληροφορίες πληρωμής</translation>
-    </message>
-</context>
-<context>
-    <name>RecentRequestsTableModel</name>
-    <message>
-        <source>Date</source>
-        <translation>Ημερομηνία</translation>
-    </message>
-    <message>
-        <source>Label</source>
-        <translation>Ετικέτα</translation>
-    </message>
-    <message>
-        <source>Message</source>
-        <translation>Μήνυμα</translation>
-    </message>
-    <message>
-        <source>(no label)</source>
-        <translation>(χωρίς ετικέτα)</translation>
-    </message>
-    <message>
-        <source>(no message)</source>
-        <translation>(κανένα μήνυμα)</translation>
-    </message>
-    <message>
-        <source>(no amount requested)</source>
-        <translation>(δεν ζητήθηκε ποσό)</translation>
-    </message>
-    <message>
-        <source>Requested</source>
-        <translation>Ζητείται</translation>
-    </message>
-</context>
-<context>
-    <name>SendCoinsDialog</name>
-    <message>
-        <source>Send Coins</source>
-        <translation>Αποστολή νομισμάτων</translation>
-    </message>
-    <message>
-        <source>Coin Control Features</source>
-        <translation>Χαρακτηριστικά επιλογής κερμάτων</translation>
-    </message>
-    <message>
-        <source>Inputs...</source>
-        <translation>Εισροές...</translation>
-    </message>
-    <message>
-        <source>automatically selected</source>
-        <translation>επιλεγμένο αυτόματα</translation>
-    </message>
-    <message>
-        <source>Insufficient funds!</source>
-        <translation>Ανεπαρκές κεφάλαιο!</translation>
-    </message>
-    <message>
-        <source>Quantity:</source>
-        <translation>Ποσότητα:</translation>
-    </message>
-    <message>
-        <source>Bytes:</source>
-        <translation>Bytes:</translation>
-    </message>
-    <message>
-        <source>Amount:</source>
-        <translation>Ποσό:</translation>
-    </message>
-    <message>
-        <source>Fee:</source>
-        <translation>Ταρίφα:</translation>
-    </message>
-    <message>
-        <source>After Fee:</source>
-        <translation>Ταρίφα αλλαγής:</translation>
-    </message>
-    <message>
-        <source>Change:</source>
-        <translation>Ρέστα:</translation>
-    </message>
-    <message>
-        <source>If this is activated, but the change address is empty or invalid, change will be sent to a newly generated address.</source>
-        <translation>Όταν ενεργό, αλλά η διεύθυνση ρέστων είναι κενή ή άκυρη, τα ρέστα θα σταλούν σε μία πρόσφατα δημιουργημένη διεύθυνση.</translation>
-    </message>
-    <message>
-        <source>Custom change address</source>
-        <translation>Προσαρμοσμένη διεύθυνση ρέστων</translation>
-    </message>
-    <message>
-        <source>Transaction Fee:</source>
-        <translation>Τέλος συναλλαγής:</translation>
-    </message>
-    <message>
-        <source>Choose...</source>
-        <translation>Επιλογή...</translation>
-    </message>
-    <message>
-        <source>Using the fallbackfee can result in sending a transaction that will take several hours or days (or never) to confirm. Consider choosing your fee manually or wait until you have validated the complete chain.</source>
-        <translation>Η χρήση του fallbackfee μπορεί να έχει ως αποτέλεσμα την αποστολή μιας συναλλαγής που θα χρειαστεί αρκετές ώρες ή ημέρες (ή ποτέ) για επιβεβαίωση. Εξετάστε το ενδεχόμενο να επιλέξετε τη χρέωση σας με μη αυτόματο τρόπο ή να περιμένετε έως ότου επικυρώσετε την πλήρη αλυσίδα.</translation>
-    </message>
-    <message>
-        <source>Warning: Fee estimation is currently not possible.</source>
-        <translation> 
-Προειδοποίηση: Προς το παρόν δεν είναι δυνατή η εκτίμηση των εξόδων..</translation>
+        <translation type="unfinished">Σκόνη:</translation>
+    </message>
+    <message>
+        <source>Choose…</source>
+        <translation type="unfinished">Επιλογή...</translation>
+    </message>
+    <message>
+        <source>Hide transaction fee settings</source>
+        <translation type="unfinished">Απόκρυψη ρυθμίσεων αμοιβής συναλλαγής</translation>
     </message>
     <message>
         <source>Specify a custom fee per kB (1,000 bytes) of the transaction's virtual size.
 
-Note:  Since the fee is calculated on a per-byte basis, a fee of "100 satoshis per kB" for a transaction size of 500 bytes (half of 1 kB) would ultimately yield a fee of only 50 satoshis.</source>
-        <translation>Καθορίστε μια προσαρμοσμένη χρέωση ανά kB (1.000 bytes) του εικονικού μεγέθους της συναλλαγής.
+Note:  Since the fee is calculated on a per-byte basis, a fee rate of "100 satoshis per kvB" for a transaction size of 500 virtual bytes (half of 1 kvB) would ultimately yield a fee of only 50 satoshis.</source>
+        <translation type="unfinished">Καθορίστε μία εξατομικευμένη χρέωση ανά kB (1.000 bytes) του εικονικού μεγέθους της συναλλαγής.
 
-Σημείωση: Δεδομένου ότι η χρέωση υπολογίζεται ανά βάση, η αμοιβή "100 satoshis ανά kB" για ένα μέγεθος συναλλαγής 500 bytes (το μισό του 1 kB) θα αποφέρει τέλος μόνο 50 satoshis.</translation>
-    </message>
-    <message>
-        <source>per kilobyte</source>
-        <translation>ανά kilobyte</translation>
-    </message>
-    <message>
-        <source>Hide</source>
-        <translation>Απόκρυψη</translation>
-    </message>
-    <message>
-        <source>Recommended:</source>
-        <translation>Προτεινόμενο:</translation>
-    </message>
-    <message>
-        <source>Custom:</source>
-        <translation>Προσαρμογή:</translation>
-    </message>
-    <message>
-        <source>(Smart fee not initialized yet. This usually takes a few blocks...)</source>
-        <translation>(Η έξυπνη αμοιβή δεν έχει αρχικοποιηθεί ακόμη, συνήθως χρειάζεται λίγα τετράγωνα...)</translation>
-    </message>
-    <message>
-        <source>Send to multiple recipients at once</source>
-        <translation>Αποστολή σε πολλούς αποδέκτες ταυτόχρονα</translation>
-    </message>
-    <message>
-        <source>Add &amp;Recipient</source>
-        <translation>&amp;Προσθήκη αποδέκτη</translation>
-    </message>
-    <message>
-        <source>Clear all fields of the form.</source>
-        <translation>Καθαρισμός όλων των πεδίων της φόρμας.</translation>
-    </message>
-    <message>
-        <source>Dust:</source>
-        <translation>Σκόνη:</translation>
-    </message>
-    <message>
-        <source>Hide transaction fee settings</source>
-        <translation>Απόκρυψη ρυθμίσεων αμοιβής συναλλαγής</translation>
+Σημείωση: Εφόσον η χρέωση υπολογίζεται ανά byte, ένας ρυθμός χρέωσης των «100 satoshis ανά kvB» για μέγεθος συναλλαγής 500 ψηφιακών bytes (το μισό του 1 kvB) θα απέφερε χρέωση μόλις 50 satoshis.</translation>
     </message>
     <message>
         <source>When there is less transaction volume than space in the blocks, miners as well as relaying nodes may enforce a minimum fee. Paying only this minimum fee is just fine, but be aware that this can result in a never confirming transaction once there is more demand for particl transactions than the network can process.</source>
-        <translation>Όταν υπάρχει λιγότερος όγκος συναλλαγών από το χώρο στα μπλοκ, οι ανθρακωρύχοι καθώς και οι κόμβοι αναμετάδοσης μπορούν να επιβάλουν ένα ελάχιστο τέλος. Η πληρωμή μόνο αυτού του ελάχιστου τέλους είναι μια χαρά, αλλά γνωρίζετε ότι αυτό μπορεί να οδηγήσει σε μια συναλλαγή που δεν επιβεβαιώνει ποτέ τη στιγμή που υπάρχει μεγαλύτερη ζήτηση για συναλλαγές particl από ό, τι μπορεί να επεξεργαστεί το δίκτυο.</translation>
+        <translation type="unfinished">Όταν υπάρχει λιγότερος όγκος συναλλαγών από το χώρο στα μπλοκ, οι ανθρακωρύχοι καθώς και οι κόμβοι αναμετάδοσης μπορούν να επιβάλουν ένα ελάχιστο τέλος. Η πληρωμή μόνο αυτού του ελάχιστου τέλους είναι μια χαρά, αλλά γνωρίζετε ότι αυτό μπορεί να οδηγήσει σε μια συναλλαγή που δεν επιβεβαιώνει ποτέ τη στιγμή που υπάρχει μεγαλύτερη ζήτηση για συναλλαγές particl από ό, τι μπορεί να επεξεργαστεί το δίκτυο.</translation>
     </message>
     <message>
         <source>A too low fee might result in a never confirming transaction (read the tooltip)</source>
-        <translation>Μια πολύ χαμηλή χρέωση μπορεί να οδηγήσει σε μια συναλλαγή που δεν επιβεβαιώνει ποτέ (διαβάστε την επεξήγηση εργαλείου)</translation>
+        <translation type="unfinished">Μια πολύ χαμηλή χρέωση μπορεί να οδηγήσει σε μια συναλλαγή που δεν επιβεβαιώνει ποτέ (διαβάστε την επεξήγηση εργαλείου)</translation>
+    </message>
+    <message>
+        <source>(Smart fee not initialized yet. This usually takes a few blocks…)</source>
+        <translation type="unfinished">(Η έξυπνη χρέωση δεν έχει αρχικοποιηθεί ακόμη. Αυτό συνήθως παίρνει κάποια μπλοκ...)</translation>
     </message>
     <message>
         <source>Confirmation time target:</source>
-        <translation>Επιβεβαίωση χρονικού στόχου :</translation>
+        <translation type="unfinished">Επιβεβαίωση χρονικού στόχου:</translation>
     </message>
     <message>
         <source>Enable Replace-By-Fee</source>
-        <translation>Ενεργοποίηση Αντικατάστασης-Aπό-Έξοδα</translation>
+        <translation type="unfinished">Ενεργοποίηση Αντικατάστασης-Aπό-Έξοδα</translation>
     </message>
     <message>
         <source>With Replace-By-Fee (BIP-125) you can increase a transaction's fee after it is sent. Without this, a higher fee may be recommended to compensate for increased transaction delay risk.</source>
-        <translation>Με την υπηρεσία αντικατάστασης-πληρωμής (BIP-125) μπορείτε να αυξήσετε το τέλος μιας συναλλαγής μετά την αποστολή. Χωρίς αυτό, μπορεί να συνιστάται υψηλότερη αμοιβή για την αντιστάθμιση του αυξημένου κινδύνου καθυστέρησης της συναλλαγής.</translation>
+        <translation type="unfinished">Με την υπηρεσία αντικατάστασης-πληρωμής (BIP-125) μπορείτε να αυξήσετε το τέλος μιας συναλλαγής μετά την αποστολή. Χωρίς αυτό, μπορεί να συνιστάται υψηλότερη αμοιβή για την αντιστάθμιση του αυξημένου κινδύνου καθυστέρησης της συναλλαγής.</translation>
     </message>
     <message>
         <source>Clear &amp;All</source>
-        <translation>Καθαρισμός &amp;Όλων</translation>
+        <translation type="unfinished">Καθαρισμός &amp;Όλων</translation>
     </message>
     <message>
         <source>Balance:</source>
-        <translation>Υπόλοιπο:</translation>
+        <translation type="unfinished">Υπόλοιπο:</translation>
     </message>
     <message>
         <source>Confirm the send action</source>
-        <translation>Επιβεβαίωση αποστολής</translation>
+        <translation type="unfinished">Επιβεβαίωση αποστολής</translation>
     </message>
     <message>
         <source>S&amp;end</source>
-        <translation>Αποστολή</translation>
+        <translation type="unfinished">Αποστολή</translation>
     </message>
     <message>
         <source>Copy quantity</source>
-        <translation>Αντιγραφή ποσότητας</translation>
+        <translation type="unfinished">Αντιγραφή ποσότητας</translation>
     </message>
     <message>
         <source>Copy amount</source>
-        <translation>Αντιγραφή ποσού</translation>
+        <translation type="unfinished">Αντιγραφή ποσού</translation>
     </message>
     <message>
         <source>Copy fee</source>
-        <translation>Αντιγραφή τελών</translation>
+        <translation type="unfinished">Αντιγραφή τελών</translation>
     </message>
     <message>
         <source>Copy after fee</source>
-        <translation>Αντιγραφή μετά τα έξοδα</translation>
+        <translation type="unfinished">Αντιγραφή μετά τα έξοδα</translation>
     </message>
     <message>
         <source>Copy bytes</source>
-        <translation>Αντιγραφή των bytes</translation>
+        <translation type="unfinished">Αντιγραφή των bytes</translation>
     </message>
     <message>
         <source>Copy dust</source>
-        <translation>Αντιγραφή σκόνης</translation>
+        <translation type="unfinished">Αντιγραφή σκόνης</translation>
     </message>
     <message>
         <source>Copy change</source>
-        <translation>Αντιγραφή αλλαγής</translation>
+        <translation type="unfinished">Αντιγραφή αλλαγής</translation>
     </message>
     <message>
         <source>%1 (%2 blocks)</source>
-        <translation>%1 (%2 μπλοκς)</translation>
+        <translation type="unfinished">%1 (%2 μπλοκς)</translation>
+    </message>
+    <message>
+        <source>Sign on device</source>
+        <extracomment>"device" usually means a hardware wallet.</extracomment>
+        <translation type="unfinished">Εγγραφή στην συσκευή</translation>
+    </message>
+    <message>
+        <source>Connect your hardware wallet first.</source>
+        <translation type="unfinished">Συνδέστε πρώτα τη συσκευή πορτοφολιού σας.</translation>
     </message>
     <message>
         <source>Cr&amp;eate Unsigned</source>
-        <translation>Δη&amp;μιουργία Ανυπόγραφου</translation>
+        <translation type="unfinished">Δη&amp;μιουργία Ανυπόγραφου</translation>
     </message>
     <message>
         <source> from wallet '%1'</source>
-        <translation>από πορτοφόλι '%1'</translation>
+        <translation type="unfinished">από πορτοφόλι '%1'</translation>
     </message>
     <message>
         <source>%1 to '%2'</source>
-        <translation>%1 προς το '%2'</translation>
+        <translation type="unfinished">%1 προς το '%2'</translation>
     </message>
     <message>
         <source>%1 to %2</source>
-        <translation>%1 προς το %2</translation>
-    </message>
-    <message>
-        <source>Do you want to draft this transaction?</source>
-        <translation>Θέλετε να σχεδιάσετε αυτήν τη συναλλαγή;</translation>
-    </message>
-    <message>
-        <source>Are you sure you want to send?</source>
-        <translation>Είστε βέβαιοι ότι θέλετε να στείλετε;</translation>
+        <translation type="unfinished">%1 προς το %2</translation>
+    </message>
+    <message>
+        <source>Sign failed</source>
+        <translation type="unfinished">H εγγραφή απέτυχε</translation>
+    </message>
+    <message>
+        <source>External signer not found</source>
+        <extracomment>"External signer" means using devices such as hardware wallets.</extracomment>
+        <translation type="unfinished">Δεν βρέθηκε ο εξωτερικός υπογράφων</translation>
     </message>
     <message>
         <source>Save Transaction Data</source>
-        <translation>Αποθήκευση Δεδομένων Συναλλαγής</translation>
+        <translation type="unfinished">Αποθήκευση Δεδομένων Συναλλαγής</translation>
+    </message>
+    <message>
+        <source>Partially Signed Transaction (Binary)</source>
+        <extracomment>Expanded name of the binary PSBT file format. See: BIP 174.</extracomment>
+        <translation type="unfinished">Μερικώς Υπογεγραμμένη Συναλλαγή (binary)</translation>
+    </message>
+    <message>
+        <source>PSBT saved</source>
+        <translation type="unfinished">Το PSBT αποθηκεύτηκε</translation>
     </message>
     <message>
         <source>or</source>
-        <translation>ή</translation>
+        <translation type="unfinished">ή</translation>
     </message>
     <message>
         <source>You can increase the fee later (signals Replace-By-Fee, BIP-125).</source>
-        <translation> Μπορείτε να αυξήσετε αργότερα την αμοιβή (σήματα Αντικατάσταση-By-Fee, BIP-125).</translation>
+        <translation type="unfinished"> Μπορείτε να αυξήσετε αργότερα την αμοιβή (σήματα Αντικατάσταση-By-Fee, BIP-125).</translation>
+    </message>
+    <message>
+        <source>Please, review your transaction proposal. This will produce a Partially Signed Particl Transaction (PSBT) which you can save or copy and then sign with e.g. an offline %1 wallet, or a PSBT-compatible hardware wallet.</source>
+        <extracomment>Text to inform a user attempting to create a transaction of their current options. At this stage, a user can only create a PSBT. This string is displayed when private keys are disabled and an external signer is not available.</extracomment>
+        <translation type="unfinished">Παρακαλούμε, ελέγξτε την πρόταση συναλλαγής. Θα παραχθεί μια συναλλαγή Particl με μερική υπογραφή (PSBT), την οποία μπορείτε να αντιγράψετε και στη συνέχεια να υπογράψετε με π.χ. ένα πορτοφόλι %1 εκτός σύνδεσης ή ένα πορτοφόλι υλικού συμβατό με το PSBT.</translation>
     </message>
     <message>
         <source>Please, review your transaction.</source>
-        <translation>Παρακαλούμε, ελέγξτε τη συναλλαγή σας.</translation>
+        <extracomment>Text to prompt a user to review the details of the transaction they are attempting to send.</extracomment>
+        <translation type="unfinished">Παρακαλούμε, ελέγξτε τη συναλλαγή σας.</translation>
     </message>
     <message>
         <source>Transaction fee</source>
-        <translation>Κόστος συναλλαγής</translation>
+        <translation type="unfinished">Κόστος συναλλαγής</translation>
     </message>
     <message>
         <source>Not signalling Replace-By-Fee, BIP-125.</source>
-        <translation> 
+        <translation type="unfinished"> 
 Δεν σηματοδοτεί την Aντικατάσταση-Aπό-Έξοδο, BIP-125.</translation>
     </message>
     <message>
         <source>Total Amount</source>
-        <translation>Συνολικό Ποσό</translation>
-    </message>
-    <message>
-        <source>To review recipient list click "Show Details..."</source>
-        <translation>Για να ελέγξετε τη λίστα παραληπτών, κάντε κλικ στην επιλογή "Εμφάνιση Λεπτομερειών..."</translation>
+        <translation type="unfinished">Συνολικό ποσό</translation>
     </message>
     <message>
         <source>Confirm send coins</source>
-        <translation> Επιβεβαιώστε την αποστολή νομισμάτων</translation>
-    </message>
-    <message>
-        <source>Confirm transaction proposal</source>
-        <translation> Επιβεβαιώστε την πρόταση συναλλαγής</translation>
-    </message>
-    <message>
-        <source>Send</source>
-        <translation>Αποστολή</translation>
+        <translation type="unfinished"> Επιβεβαιώστε την αποστολή νομισμάτων</translation>
     </message>
     <message>
         <source>Watch-only balance:</source>
-        <translation>Παρακολούθηση μόνο ισορροπίας:</translation>
+        <translation type="unfinished">Παρακολούθηση μόνο ισορροπίας:</translation>
     </message>
     <message>
         <source>The recipient address is not valid. Please recheck.</source>
-        <translation>Η διεύθυση παραλήπτη δεν είναι έγκυρη. Ελέγξτε ξανά.</translation>
+        <translation type="unfinished">Η διεύθυση παραλήπτη δεν είναι έγκυρη. Ελέγξτε ξανά.</translation>
     </message>
     <message>
         <source>The amount to pay must be larger than 0.</source>
-        <translation>Το ποσό που πρέπει να πληρώσει πρέπει να είναι μεγαλύτερο από το 0.</translation>
+        <translation type="unfinished">Το ποσό που πρέπει να πληρώσει πρέπει να είναι μεγαλύτερο από το 0.</translation>
     </message>
     <message>
         <source>The amount exceeds your balance.</source>
-        <translation>Το ποσό υπερβαίνει το υπόλοιπό σας.</translation>
+        <translation type="unfinished">Το ποσό υπερβαίνει το υπόλοιπό σας.</translation>
     </message>
     <message>
         <source>The total exceeds your balance when the %1 transaction fee is included.</source>
-        <translation> Το σύνολο υπερβαίνει το υπόλοιπό σας όταν περιλαμβάνεται το τέλος συναλλαγής %1.</translation>
+        <translation type="unfinished"> Το σύνολο υπερβαίνει το υπόλοιπό σας όταν περιλαμβάνεται το τέλος συναλλαγής %1.</translation>
     </message>
     <message>
         <source>Duplicate address found: addresses should only be used once each.</source>
-        <translation>Βρέθηκε διπλή διεύθυνση: οι διευθύνσεις θα πρέπει να χρησιμοποιούνται μόνο μία φορά.</translation>
+        <translation type="unfinished">Βρέθηκε διπλή διεύθυνση: οι διευθύνσεις θα πρέπει να χρησιμοποιούνται μόνο μία φορά.</translation>
     </message>
     <message>
         <source>Transaction creation failed!</source>
-        <translation>Η δημιουργία της συναλλαγής απέτυχε!</translation>
+        <translation type="unfinished">Η δημιουργία της συναλλαγής απέτυχε!</translation>
     </message>
     <message>
         <source>A fee higher than %1 is considered an absurdly high fee.</source>
-        <translation>Ένα τέλος υψηλότερο από το %1 θεωρείται ένα παράλογο υψηλό έξοδο.</translation>
+        <translation type="unfinished">Ένα τέλος υψηλότερο από το %1 θεωρείται ένα παράλογο υψηλό έξοδο.</translation>
     </message>
     <message>
         <source>Payment request expired.</source>
-        <translation>Η αίτηση πληρωμής έληξε.</translation>
+        <translation type="unfinished">Η αίτηση πληρωμής έληξε.</translation>
     </message>
     <message numerus="yes">
         <source>Estimated to begin confirmation within %n block(s).</source>
-        <translation><numerusform>Εκτιμάται η έναρξη επιβεβαίωσης εντός %n μπλοκ.</numerusform><numerusform>Εκτιμάται η έναρξη επιβεβαίωσης εντός %n μπλοκ.</numerusform></translation>
+        <translation type="unfinished">
+            <numerusform />
+            <numerusform />
+        </translation>
     </message>
     <message>
         <source>Warning: Invalid Particl address</source>
-        <translation>Προειδοποίηση: Μη έγκυρη διεύθυνση Particl</translation>
+        <translation type="unfinished">Προειδοποίηση: Μη έγκυρη διεύθυνση Particl</translation>
     </message>
     <message>
         <source>Warning: Unknown change address</source>
-        <translation>Προειδοποίηση: Άγνωστη διεύθυνση αλλαγής</translation>
+        <translation type="unfinished">Προειδοποίηση: Άγνωστη διεύθυνση αλλαγής</translation>
     </message>
     <message>
         <source>Confirm custom change address</source>
-        <translation>Επιβεβαιώστε τη διεύθυνση προσαρμοσμένης αλλαγής</translation>
+        <translation type="unfinished">Επιβεβαιώστε τη διεύθυνση προσαρμοσμένης αλλαγής</translation>
     </message>
     <message>
         <source>The address you selected for change is not part of this wallet. Any or all funds in your wallet may be sent to this address. Are you sure?</source>
-        <translation>Η διεύθυνση που επιλέξατε για αλλαγή δεν αποτελεί μέρος αυτού του πορτοφολιού. Οποιαδήποτε ή όλα τα κεφάλαια στο πορτοφόλι σας μπορούν να σταλούν σε αυτή τη διεύθυνση. Είσαι σίγουρος?</translation>
+        <translation type="unfinished">Η διεύθυνση που επιλέξατε για αλλαγή δεν αποτελεί μέρος αυτού του πορτοφολιού. Οποιαδήποτε ή όλα τα κεφάλαια στο πορτοφόλι σας μπορούν να σταλούν σε αυτή τη διεύθυνση. Είσαι σίγουρος?</translation>
     </message>
     <message>
         <source>(no label)</source>
-        <translation>(χωρίς ετικέτα)</translation>
+        <translation type="unfinished">(χωρίς ετικέτα)</translation>
     </message>
 </context>
 <context>
     <name>SendCoinsEntry</name>
     <message>
         <source>A&amp;mount:</source>
-        <translation>&amp;Ποσό:</translation>
+        <translation type="unfinished">&amp;Ποσό:</translation>
     </message>
     <message>
         <source>Pay &amp;To:</source>
-        <translation>Πληρωμή &amp;σε:</translation>
+        <translation type="unfinished">Πληρωμή &amp;σε:</translation>
     </message>
     <message>
         <source>&amp;Label:</source>
-        <translation>&amp;Επιγραφή</translation>
+        <translation type="unfinished">&amp;Επιγραφή</translation>
     </message>
     <message>
         <source>Choose previously used address</source>
-        <translation>Επιλογή διεύθυνσης που έχει ήδη χρησιμοποιηθεί</translation>
+        <translation type="unfinished">Επιλογή διεύθυνσης που έχει ήδη χρησιμοποιηθεί</translation>
     </message>
     <message>
         <source>The Particl address to send the payment to</source>
-        <translation>Η διεύθυνση Particl που θα σταλεί η πληρωμή</translation>
-    </message>
-    <message>
-        <source>Alt+A</source>
-        <translation>Alt+A</translation>
+        <translation type="unfinished">Η διεύθυνση Particl που θα σταλεί η πληρωμή</translation>
     </message>
     <message>
         <source>Paste address from clipboard</source>
-        <translation>Επικόλληση διεύθυνσης από το βιβλίο διευθύνσεων</translation>
-    </message>
-    <message>
-        <source>Alt+P</source>
-        <translation>Alt+P</translation>
+        <translation type="unfinished">Επικόλληση διεύθυνσης από το βιβλίο διευθύνσεων</translation>
     </message>
     <message>
         <source>Remove this entry</source>
-        <translation>Αφαίρεση αυτής της καταχώρησης</translation>
+        <translation type="unfinished">Αφαίρεση αυτής της καταχώρησης</translation>
     </message>
     <message>
         <source>The amount to send in the selected unit</source>
-        <translation>Το ποσό που θα αποσταλεί στην επιλεγμένη μονάδα</translation>
+        <translation type="unfinished">Το ποσό που θα αποσταλεί στην επιλεγμένη μονάδα</translation>
     </message>
     <message>
         <source>The fee will be deducted from the amount being sent. The recipient will receive less particl than you enter in the amount field. If multiple recipients are selected, the fee is split equally.</source>
-        <translation>Το τέλος θα αφαιρεθεί από το ποσό που αποστέλλεται. Ο παραλήπτης θα λάβει λιγότερα particl από ό,τι εισάγετε στο πεδίο ποσό. Εάν επιλεγούν πολλοί παραλήπτες, το έξοδο διαιρείται εξίσου.</translation>
+        <translation type="unfinished">Το τέλος θα αφαιρεθεί από το ποσό που αποστέλλεται. Ο παραλήπτης θα λάβει λιγότερα particl από ό,τι εισάγετε στο πεδίο ποσό. Εάν επιλεγούν πολλοί παραλήπτες, το έξοδο διαιρείται εξίσου.</translation>
     </message>
     <message>
         <source>Use available balance</source>
-        <translation>Χρησιμοποιήστε το διαθέσιμο υπόλοιπο</translation>
+        <translation type="unfinished">Χρησιμοποιήστε το διαθέσιμο υπόλοιπο</translation>
     </message>
     <message>
         <source>Message:</source>
-        <translation>Μήνυμα:</translation>
+        <translation type="unfinished">Μήνυμα:</translation>
     </message>
     <message>
         <source>This is an unauthenticated payment request.</source>
-        <translation>Πρόκειται για αίτημα πληρωμής χωρίς έλεγχο ταυτότητας.</translation>
+        <translation type="unfinished">Πρόκειται για αίτημα πληρωμής χωρίς έλεγχο ταυτότητας.</translation>
     </message>
     <message>
         <source>This is an authenticated payment request.</source>
-        <translation>Πρόκειται για ένα πιστοποιημένο αίτημα πληρωμής.</translation>
+        <translation type="unfinished">Πρόκειται για ένα πιστοποιημένο αίτημα πληρωμής.</translation>
     </message>
     <message>
         <source>Enter a label for this address to add it to the list of used addresses</source>
-        <translation>Εισάγετε μία ετικέτα για αυτή την διεύθυνση για να προστεθεί στη λίστα με τις χρησιμοποιημένες διευθύνσεις</translation>
+        <translation type="unfinished">Εισάγετε μία ετικέτα για αυτή την διεύθυνση για να προστεθεί στη λίστα με τις χρησιμοποιημένες διευθύνσεις</translation>
     </message>
     <message>
         <source>A message that was attached to the particl: URI which will be stored with the transaction for your reference. Note: This message will not be sent over the Particl network.</source>
-        <translation>Ένα μήνυμα που επισυνάφθηκε στο particl: URI το οποίο θα αποθηκευτεί με τη συναλλαγή για αναφορά. Σημείωση: Αυτό το μήνυμα δεν θα σταλεί μέσω του δικτύου Particl.</translation>
+        <translation type="unfinished">Ένα μήνυμα που επισυνάφθηκε στο particl: URI το οποίο θα αποθηκευτεί με τη συναλλαγή για αναφορά. Σημείωση: Αυτό το μήνυμα δεν θα σταλεί μέσω του δικτύου Particl.</translation>
     </message>
     <message>
         <source>Pay To:</source>
-        <translation>Πληρωμή σε:</translation>
+        <translation type="unfinished">Πληρωμή σε:</translation>
     </message>
     <message>
         <source>Memo:</source>
-        <translation>Σημείωση:</translation>
+        <translation type="unfinished">Σημείωση:</translation>
     </message>
 </context>
 <context>
-    <name>ShutdownWindow</name>
-    <message>
-        <source>%1 is shutting down...</source>
-        <translation>Το %1 τερματίζεται ...</translation>
-    </message>
-    <message>
-        <source>Do not shut down the computer until this window disappears.</source>
-        <translation>Μην απενεργοποιήσετε τον υπολογιστή μέχρι να κλείσει αυτό το παράθυρο.</translation>
+    <name>SendConfirmationDialog</name>
+    <message>
+        <source>Send</source>
+        <translation type="unfinished">Αποστολή</translation>
+    </message>
+    <message>
+        <source>Create Unsigned</source>
+        <translation type="unfinished">Δημιουργία Ανυπόγραφου</translation>
     </message>
 </context>
 <context>
     <name>SignVerifyMessageDialog</name>
     <message>
         <source>Signatures - Sign / Verify a Message</source>
-        <translation>Υπογραφές - Είσοδος / Επαλήθευση Mηνύματος</translation>
+        <translation type="unfinished">Υπογραφές - Είσοδος / Επαλήθευση Mηνύματος</translation>
     </message>
     <message>
         <source>&amp;Sign Message</source>
-        <translation>&amp;Υπογραφή Μηνύματος</translation>
+        <translation type="unfinished">&amp;Υπογραφή Μηνύματος</translation>
     </message>
     <message>
         <source>You can sign messages/agreements with your addresses to prove you can receive particl sent to them. Be careful not to sign anything vague or random, as phishing attacks may try to trick you into signing your identity over to them. Only sign fully-detailed statements you agree to.</source>
-        <translation>Μπορείτε να υπογράψετε μηνύματα/συμφωνίες με τις διευθύνσεις σας για να αποδείξετε ότι μπορείτε να λάβετε τα particl που τους αποστέλλονται. Προσέξτε να μην υπογράψετε τίποτα ασαφές ή τυχαίο, καθώς οι επιθέσεις ηλεκτρονικού "ψαρέματος" ενδέχεται να σας εξαπατήσουν να υπογράψετε την ταυτότητά σας σε αυτούς. Υπογράψτε μόνο πλήρως λεπτομερείς δηλώσεις που συμφωνείτε.</translation>
+        <translation type="unfinished">Μπορείτε να υπογράψετε μηνύματα/συμφωνίες με τις διευθύνσεις σας για να αποδείξετε ότι μπορείτε να λάβετε τα particl που τους αποστέλλονται. Προσέξτε να μην υπογράψετε τίποτα ασαφές ή τυχαίο, καθώς οι επιθέσεις ηλεκτρονικού "ψαρέματος" ενδέχεται να σας εξαπατήσουν να υπογράψετε την ταυτότητά σας σε αυτούς. Υπογράψτε μόνο πλήρως λεπτομερείς δηλώσεις που συμφωνείτε.</translation>
     </message>
     <message>
         <source>The Particl address to sign the message with</source>
-        <translation>Διεύθυνση Particl που θα σταλεί το μήνυμα</translation>
+        <translation type="unfinished">Διεύθυνση Particl που θα σταλεί το μήνυμα</translation>
     </message>
     <message>
         <source>Choose previously used address</source>
-        <translation>Επιλογή διεύθυνσης που έχει ήδη χρησιμοποιηθεί</translation>
-    </message>
-    <message>
-        <source>Alt+A</source>
-        <translation>Alt+A</translation>
+        <translation type="unfinished">Επιλογή διεύθυνσης που έχει ήδη χρησιμοποιηθεί</translation>
     </message>
     <message>
         <source>Paste address from clipboard</source>
-        <translation>Επικόλληση διεύθυνσης από το βιβλίο διευθύνσεων</translation>
-    </message>
-    <message>
-        <source>Alt+P</source>
-        <translation>Alt+P</translation>
+        <translation type="unfinished">Επικόλληση διεύθυνσης από το βιβλίο διευθύνσεων</translation>
     </message>
     <message>
         <source>Enter the message you want to sign here</source>
-        <translation>Εισάγετε εδώ το μήνυμα που θέλετε να υπογράψετε</translation>
+        <translation type="unfinished">Εισάγετε εδώ το μήνυμα που θέλετε να υπογράψετε</translation>
     </message>
     <message>
         <source>Signature</source>
-        <translation>Υπογραφή</translation>
+        <translation type="unfinished">Υπογραφή</translation>
     </message>
     <message>
         <source>Copy the current signature to the system clipboard</source>
-        <translation>Αντιγραφή της επιλεγμένης υπογραφής στο πρόχειρο του συστήματος</translation>
+        <translation type="unfinished">Αντιγραφή της επιλεγμένης υπογραφής στο πρόχειρο του συστήματος</translation>
     </message>
     <message>
         <source>Sign the message to prove you own this Particl address</source>
-        <translation>Υπογράψτε το μήνυμα για να αποδείξετε πως σας ανήκει η συγκεκριμένη διεύθυνση Particl</translation>
+        <translation type="unfinished">Υπογράψτε το μήνυμα για να αποδείξετε πως σας ανήκει η συγκεκριμένη διεύθυνση Particl</translation>
     </message>
     <message>
         <source>Sign &amp;Message</source>
-        <translation>Υπογραφη μήνυματος</translation>
+        <translation type="unfinished">Υπογραφη μήνυματος</translation>
     </message>
     <message>
         <source>Reset all sign message fields</source>
-        <translation>Επαναφορά όλων των πεδίων μήνυματος</translation>
+        <translation type="unfinished">Επαναφορά όλων των πεδίων μήνυματος</translation>
     </message>
     <message>
         <source>Clear &amp;All</source>
-        <translation>Καθαρισμός &amp;Όλων</translation>
+        <translation type="unfinished">Καθαρισμός &amp;Όλων</translation>
     </message>
     <message>
         <source>&amp;Verify Message</source>
-        <translation>&amp;Επιβεβαίωση Mηνύματος</translation>
+        <translation type="unfinished">&amp;Επιβεβαίωση Mηνύματος</translation>
     </message>
     <message>
         <source>Enter the receiver's address, message (ensure you copy line breaks, spaces, tabs, etc. exactly) and signature below to verify the message. Be careful not to read more into the signature than what is in the signed message itself, to avoid being tricked by a man-in-the-middle attack. Note that this only proves the signing party receives with the address, it cannot prove sendership of any transaction!</source>
-        <translation>Εισαγάγετε τη διεύθυνση του παραλήπτη, το μήνυμα (βεβαιωθείτε ότι αντιγράφετε σωστά τα διαλείμματα γραμμής, τα κενά, τις καρτέλες κλπ.) Και την υπογραφή παρακάτω για να επαληθεύσετε το μήνυμα. Προσέξτε να μην διαβάσετε περισσότερα στην υπογραφή από ό,τι είναι στο ίδιο το υπογεγραμμένο μήνυμα, για να αποφύγετε να εξαπατήσετε από μια επίθεση στον άνθρωπο στη μέση. Σημειώστε ότι αυτό αποδεικνύει μόνο ότι η υπογραφή συμβαλλόμενο μέρος λαμβάνει με τη διεύθυνση, δεν μπορεί να αποδειχθεί αποστολή οποιασδήποτε συναλλαγής!</translation>
+        <translation type="unfinished">Εισαγάγετε τη διεύθυνση του παραλήπτη, το μήνυμα (βεβαιωθείτε ότι αντιγράφετε σωστά τα διαλείμματα γραμμής, τα κενά, τις καρτέλες κλπ.) Και την υπογραφή παρακάτω για να επαληθεύσετε το μήνυμα. Προσέξτε να μην διαβάσετε περισσότερα στην υπογραφή από ό,τι είναι στο ίδιο το υπογεγραμμένο μήνυμα, για να αποφύγετε να εξαπατήσετε από μια επίθεση στον άνθρωπο στη μέση. Σημειώστε ότι αυτό αποδεικνύει μόνο ότι η υπογραφή συμβαλλόμενο μέρος λαμβάνει με τη διεύθυνση, δεν μπορεί να αποδειχθεί αποστολή οποιασδήποτε συναλλαγής!</translation>
     </message>
     <message>
         <source>The Particl address the message was signed with</source>
-        <translation>Διεύθυνση Particl με την οποία έχει υπογραφεί το μήνυμα</translation>
+        <translation type="unfinished">Διεύθυνση Particl με την οποία έχει υπογραφεί το μήνυμα</translation>
     </message>
     <message>
         <source>The signed message to verify</source>
-        <translation>The signed message to verify</translation>
+        <translation type="unfinished">Το υπογεγραμμένο μήνυμα προς επιβεβαίωση</translation>
     </message>
     <message>
         <source>The signature given when the message was signed</source>
-        <translation>Η υπογραφή που δόθηκε όταν υπογράφηκε το μήνυμα</translation>
+        <translation type="unfinished">Η υπογραφή που δόθηκε όταν υπογράφηκε το μήνυμα</translation>
     </message>
     <message>
         <source>Verify the message to ensure it was signed with the specified Particl address</source>
-        <translation>Επαληθεύστε το μήνυμα για να αποδείξετε πως υπογράφθηκε από τη συγκεκριμένη διεύθυνση Particl</translation>
+        <translation type="unfinished">Επαληθεύστε το μήνυμα για να αποδείξετε πως υπογράφθηκε από τη συγκεκριμένη διεύθυνση Particl</translation>
     </message>
     <message>
         <source>Verify &amp;Message</source>
-        <translation>Επιβεβαίωση Mηνύματος</translation>
+        <translation type="unfinished">Επιβεβαίωση Mηνύματος</translation>
     </message>
     <message>
         <source>Reset all verify message fields</source>
-        <translation>Επαναφορά όλων των πεδίων επαλήθευσης μηνύματος</translation>
+        <translation type="unfinished">Επαναφορά όλων των πεδίων επαλήθευσης μηνύματος</translation>
     </message>
     <message>
         <source>Click "Sign Message" to generate signature</source>
-        <translation>Κάντε κλικ στην επιλογή "Υπογραφή μηνύματος" για να δημιουργήσετε υπογραφή</translation>
+        <translation type="unfinished">Κάντε κλικ στην επιλογή "Υπογραφή μηνύματος" για να δημιουργήσετε υπογραφή</translation>
     </message>
     <message>
         <source>The entered address is invalid.</source>
-        <translation>Η καταχωρημένη διεύθυνση δεν είναι έγκυρη.</translation>
+        <translation type="unfinished">Η καταχωρημένη διεύθυνση δεν είναι έγκυρη.</translation>
     </message>
     <message>
         <source>Please check the address and try again.</source>
-        <translation>Ελέγξτε τη διεύθυνση και δοκιμάστε ξανά.</translation>
+        <translation type="unfinished">Ελέγξτε τη διεύθυνση και δοκιμάστε ξανά.</translation>
     </message>
     <message>
         <source>The entered address does not refer to a key.</source>
-        <translation>Η καταχωρημένη διεύθυνση δεν αναφέρεται σε ένα κλειδί.</translation>
+        <translation type="unfinished">Η καταχωρημένη διεύθυνση δεν αναφέρεται σε ένα κλειδί.</translation>
     </message>
     <message>
         <source>Wallet unlock was cancelled.</source>
-        <translation>Το ξεκλείδωμα του Πορτοφολιού ακυρώθηκε.</translation>
+        <translation type="unfinished">Το ξεκλείδωμα του Πορτοφολιού ακυρώθηκε.</translation>
     </message>
     <message>
         <source>No error</source>
-        <translation>Κανένα σφάλμα</translation>
+        <translation type="unfinished">Κανένα σφάλμα</translation>
     </message>
     <message>
         <source>Private key for the entered address is not available.</source>
-        <translation>Το ιδιωτικό κλειδί για την καταχωρημένη διεύθυνση δεν είναι διαθέσιμο.</translation>
+        <translation type="unfinished">Το ιδιωτικό κλειδί για την καταχωρημένη διεύθυνση δεν είναι διαθέσιμο.</translation>
     </message>
     <message>
         <source>Message signing failed.</source>
-        <translation>Η υπογραφή μηνυμάτων απέτυχε.</translation>
+        <translation type="unfinished">Η υπογραφή μηνυμάτων απέτυχε.</translation>
     </message>
     <message>
         <source>Message signed.</source>
-        <translation>Το μήνυμα υπογράφτηκε. </translation>
+        <translation type="unfinished">Το μήνυμα υπογράφτηκε. </translation>
     </message>
     <message>
         <source>The signature could not be decoded.</source>
-        <translation>Δεν ήταν δυνατή η αποκωδικοποίηση της υπογραφής.</translation>
+        <translation type="unfinished">Δεν ήταν δυνατή η αποκωδικοποίηση της υπογραφής.</translation>
     </message>
     <message>
         <source>Please check the signature and try again.</source>
-        <translation>Ελέγξτε την υπογραφή και δοκιμάστε ξανά.</translation>
+        <translation type="unfinished">Ελέγξτε την υπογραφή και δοκιμάστε ξανά.</translation>
     </message>
     <message>
         <source>The signature did not match the message digest.</source>
-        <translation>Η υπογραφή δεν ταιριάζει με το μήνυμα digest.</translation>
+        <translation type="unfinished">Η υπογραφή δεν ταιριάζει με το μήνυμα digest.</translation>
     </message>
     <message>
         <source>Message verification failed.</source>
-        <translation>Επαλήθευση μηνύματος απέτυχε</translation>
+        <translation type="unfinished">Επαλήθευση μηνύματος απέτυχε</translation>
     </message>
     <message>
         <source>Message verified.</source>
-        <translation>Το μήνυμα επαληθεύτηκε.</translation>
+        <translation type="unfinished">Το μήνυμα επαληθεύτηκε.</translation>
     </message>
 </context>
 <context>
-    <name>TrafficGraphWidget</name>
-    <message>
-        <source>KB/s</source>
-        <translation>KB/s</translation>
-    </message>
-</context>
-<context>
     <name>TransactionDesc</name>
-    <message numerus="yes">
-        <source>Open for %n more block(s)</source>
-        <translation><numerusform>Ανοίξτε για %n περισσότερα μπλοκ</numerusform><numerusform>Ανοίξτε για %n περισσότερα μπλοκ</numerusform></translation>
-    </message>
-    <message>
-        <source>Open until %1</source>
-        <translation>Ανοιχτό μέχρι %1</translation>
-    </message>
     <message>
         <source>conflicted with a transaction with %1 confirmations</source>
-        <translation>σε σύγκρουση με μια συναλλαγή με %1 επιβεβαιώσεις</translation>
+        <translation type="unfinished">σε σύγκρουση με μια συναλλαγή με %1 επιβεβαιώσεις</translation>
     </message>
     <message>
         <source>0/unconfirmed, %1</source>
-        <translation>0/ανεπιβεβαίωτο, %1</translation>
+        <translation type="unfinished">0/ανεπιβεβαίωτο, %1</translation>
     </message>
     <message>
         <source>in memory pool</source>
-        <translation>στην πισίνα μνήμης</translation>
+        <translation type="unfinished">στην πισίνα μνήμης</translation>
     </message>
     <message>
         <source>not in memory pool</source>
-        <translation>όχι στην πισίνα μνήμης</translation>
+        <translation type="unfinished">όχι στην πισίνα μνήμης</translation>
     </message>
     <message>
         <source>abandoned</source>
-        <translation>εγκαταλελειμμένος</translation>
+        <translation type="unfinished">εγκαταλελειμμένος</translation>
     </message>
     <message>
         <source>%1/unconfirmed</source>
-        <translation>%1/μη επιβεβαιωμένο</translation>
+        <translation type="unfinished">%1/μη επιβεβαιωμένο</translation>
     </message>
     <message>
         <source>%1 confirmations</source>
-        <translation>%1 επιβεβαιώσεις</translation>
+        <translation type="unfinished">%1 επιβεβαιώσεις</translation>
     </message>
     <message>
         <source>Status</source>
-        <translation>Κατάσταση</translation>
+        <translation type="unfinished">Κατάσταση</translation>
     </message>
     <message>
         <source>Date</source>
-        <translation>Ημερομηνία</translation>
+        <translation type="unfinished">Ημερομηνία</translation>
     </message>
     <message>
         <source>Source</source>
-        <translation>Πηγή</translation>
+        <translation type="unfinished">Πηγή</translation>
     </message>
     <message>
         <source>Generated</source>
-        <translation>Παράχθηκε</translation>
+        <translation type="unfinished">Παράχθηκε</translation>
     </message>
     <message>
         <source>From</source>
-        <translation>Από</translation>
+        <translation type="unfinished">Από</translation>
     </message>
     <message>
         <source>unknown</source>
-        <translation>Άγνωστο</translation>
+        <translation type="unfinished">άγνωστο</translation>
     </message>
     <message>
         <source>To</source>
-        <translation>Προς</translation>
+        <translation type="unfinished">Προς</translation>
     </message>
     <message>
         <source>own address</source>
-        <translation>δική σας διεύθυνση</translation>
+        <translation type="unfinished">δική σας διεύθυνση</translation>
     </message>
     <message>
         <source>watch-only</source>
-        <translation>παρακολούθηση-μόνο</translation>
+        <translation type="unfinished">παρακολούθηση-μόνο</translation>
     </message>
     <message>
         <source>label</source>
-        <translation>ετικέτα</translation>
+        <translation type="unfinished">ετικέτα</translation>
     </message>
     <message>
         <source>Credit</source>
-        <translation>Πίστωση</translation>
+        <translation type="unfinished">Πίστωση</translation>
     </message>
     <message numerus="yes">
         <source>matures in %n more block(s)</source>
-        <translation><numerusform>ωριμάζει σε %n περισσότερα μπλοκ</numerusform><numerusform>ωριμάζει σε %n περισσότερα κομμάτια</numerusform></translation>
+        <translation type="unfinished">
+            <numerusform />
+            <numerusform />
+        </translation>
     </message>
     <message>
         <source>not accepted</source>
-        <translation>μη έγκυρο</translation>
+        <translation type="unfinished">μη έγκυρο</translation>
     </message>
     <message>
         <source>Debit</source>
-        <translation>Χρέωση</translation>
+        <translation type="unfinished">Χρέωση</translation>
     </message>
     <message>
         <source>Total debit</source>
-        <translation>Συνολική χρέωση</translation>
+        <translation type="unfinished">Συνολική χρέωση</translation>
     </message>
     <message>
         <source>Total credit</source>
-        <translation>Συνολική πίστωση</translation>
+        <translation type="unfinished">Συνολική πίστωση</translation>
     </message>
     <message>
         <source>Transaction fee</source>
-        <translation>Κόστος συναλλαγής</translation>
+        <translation type="unfinished">Κόστος συναλλαγής</translation>
     </message>
     <message>
         <source>Net amount</source>
-        <translation>Καθαρό ποσό</translation>
+        <translation type="unfinished">Καθαρό ποσό</translation>
     </message>
     <message>
         <source>Message</source>
-        <translation>Μήνυμα</translation>
+        <translation type="unfinished">Μήνυμα</translation>
     </message>
     <message>
         <source>Comment</source>
-        <translation>Σχόλιο</translation>
+        <translation type="unfinished">Σχόλιο</translation>
     </message>
     <message>
         <source>Transaction ID</source>
-        <translation>Ταυτότητα συναλλαγής</translation>
+        <translation type="unfinished">Ταυτότητα συναλλαγής</translation>
     </message>
     <message>
         <source>Transaction total size</source>
-        <translation>Συνολικό μέγεθος συναλλαγής</translation>
+        <translation type="unfinished">Συνολικό μέγεθος συναλλαγής</translation>
     </message>
     <message>
         <source>Transaction virtual size</source>
-        <translation>Εικονικό μέγεθος συναλλαγής</translation>
+        <translation type="unfinished">Εικονικό μέγεθος συναλλαγής</translation>
     </message>
     <message>
         <source>Output index</source>
-        <translation>Δείκτης εξόδου</translation>
+        <translation type="unfinished">Δείκτης εξόδου</translation>
     </message>
     <message>
         <source> (Certificate was not verified)</source>
-        <translation>(Το πιστοποιητικό δεν επαληθεύτηκε)</translation>
+        <translation type="unfinished">(Το πιστοποιητικό δεν επαληθεύτηκε)</translation>
     </message>
     <message>
         <source>Merchant</source>
-        <translation>Έμπορος</translation>
+        <translation type="unfinished">Έμπορος</translation>
     </message>
     <message>
         <source>Generated coins must mature %1 blocks before they can be spent. When you generated this block, it was broadcast to the network to be added to the block chain. If it fails to get into the chain, its state will change to "not accepted" and it won't be spendable. This may occasionally happen if another node generates a block within a few seconds of yours.</source>
-        <translation>Τα δημιουργημένα κέρματα πρέπει να ωριμάσουν σε %1 μπλοκ πριν να ξοδευτούν. Όταν δημιουργήσατε αυτό το μπλοκ, μεταδόθηκε στο δίκτυο για να προστεθεί στην αλυσίδα μπλοκ. Εάν αποτύχει να εισέλθει στην αλυσίδα, η κατάσταση της θα αλλάξει σε "μη αποδεκτή" και δεν θα είναι δαπανηρή. Αυτό μπορεί περιστασιακά να συμβεί εάν ένας άλλος κόμβος παράγει ένα μπλοκ μέσα σε λίγα δευτερόλεπτα από το δικό σας.</translation>
+        <translation type="unfinished">Τα δημιουργημένα κέρματα πρέπει να ωριμάσουν σε %1 μπλοκ πριν να ξοδευτούν. Όταν δημιουργήσατε αυτό το μπλοκ, μεταδόθηκε στο δίκτυο για να προστεθεί στην αλυσίδα μπλοκ. Εάν αποτύχει να εισέλθει στην αλυσίδα, η κατάσταση της θα αλλάξει σε "μη αποδεκτή" και δεν θα είναι δαπανηρή. Αυτό μπορεί περιστασιακά να συμβεί εάν ένας άλλος κόμβος παράγει ένα μπλοκ μέσα σε λίγα δευτερόλεπτα από το δικό σας.</translation>
     </message>
     <message>
         <source>Debug information</source>
-        <translation>Πληροφορίες σφαλμάτων</translation>
+        <translation type="unfinished">Πληροφορίες σφαλμάτων</translation>
     </message>
     <message>
         <source>Transaction</source>
-        <translation>Συναλλαγή</translation>
+        <translation type="unfinished">Συναλλαγή</translation>
     </message>
     <message>
         <source>Inputs</source>
-        <translation>Είσοδοι</translation>
+        <translation type="unfinished">Είσοδοι</translation>
     </message>
     <message>
         <source>Amount</source>
-        <translation>Ποσό</translation>
+        <translation type="unfinished">Ποσό</translation>
     </message>
     <message>
         <source>true</source>
-        <translation>αληθής</translation>
+        <translation type="unfinished">αληθής</translation>
     </message>
     <message>
         <source>false</source>
-        <translation>ψευδής</translation>
+        <translation type="unfinished">ψευδής</translation>
     </message>
 </context>
 <context>
     <name>TransactionDescDialog</name>
     <message>
         <source>This pane shows a detailed description of the transaction</source>
-        <translation>Αυτό το παράθυρο δείχνει μια λεπτομερή περιγραφή της συναλλαγής</translation>
+        <translation type="unfinished">Αυτό το παράθυρο δείχνει μια λεπτομερή περιγραφή της συναλλαγής</translation>
     </message>
     <message>
         <source>Details for %1</source>
-        <translation>Λεπτομέρειες για %1</translation>
+        <translation type="unfinished">Λεπτομέρειες για %1</translation>
     </message>
 </context>
 <context>
     <name>TransactionTableModel</name>
     <message>
         <source>Date</source>
-        <translation>Ημερομηνία</translation>
+        <translation type="unfinished">Ημερομηνία</translation>
     </message>
     <message>
         <source>Type</source>
-        <translation>Τύπος</translation>
+        <translation type="unfinished">Τύπος</translation>
     </message>
     <message>
         <source>Label</source>
-        <translation>Ετικέτα</translation>
-    </message>
-    <message numerus="yes">
-        <source>Open for %n more block(s)</source>
-        <translation><numerusform>Ανοίξτε για %n περισσότερα μπλοκ</numerusform><numerusform>Ανοίξτε για %n περισσότερα μπλοκ</numerusform></translation>
-    </message>
-    <message>
-        <source>Open until %1</source>
-        <translation>Ανοιχτό μέχρι %1</translation>
+        <translation type="unfinished">Ετικέτα</translation>
     </message>
     <message>
         <source>Unconfirmed</source>
-        <translation>Ανεξακρίβωτος</translation>
+        <translation type="unfinished">Ανεξακρίβωτος</translation>
     </message>
     <message>
         <source>Abandoned</source>
-        <translation>εγκαταλελειμμένος</translation>
+        <translation type="unfinished">εγκαταλελειμμένος</translation>
     </message>
     <message>
         <source>Confirming (%1 of %2 recommended confirmations)</source>
-        <translation>Επιβεβαίωση (%1 από %2 συνιστώμενες επιβεβαιώσεις)</translation>
+        <translation type="unfinished">Επιβεβαίωση (%1 από %2 συνιστώμενες επιβεβαιώσεις)</translation>
     </message>
     <message>
         <source>Confirmed (%1 confirmations)</source>
-        <translation>Επιβεβαίωση (%1 επιβεβαιώσεις)</translation>
+        <translation type="unfinished">Επιβεβαίωση (%1 επιβεβαιώσεις)</translation>
     </message>
     <message>
         <source>Conflicted</source>
-        <translation>Συγκρούεται</translation>
+        <translation type="unfinished">Συγκρούεται</translation>
     </message>
     <message>
         <source>Immature (%1 confirmations, will be available after %2)</source>
-        <translation>Άτομο (%1 επιβεβαιώσεις, θα είναι διαθέσιμες μετά το %2)</translation>
+        <translation type="unfinished">Άτομο (%1 επιβεβαιώσεις, θα είναι διαθέσιμες μετά το %2)</translation>
     </message>
     <message>
         <source>Generated but not accepted</source>
-        <translation>Δημιουργήθηκε αλλά δεν έγινε αποδεκτή</translation>
+        <translation type="unfinished">Δημιουργήθηκε αλλά δεν έγινε αποδεκτή</translation>
     </message>
     <message>
         <source>Received with</source>
-        <translation>Λήψη με</translation>
+        <translation type="unfinished">Ελήφθη με</translation>
     </message>
     <message>
         <source>Received from</source>
-        <translation>Λήψη από</translation>
+        <translation type="unfinished">Λήψη από</translation>
     </message>
     <message>
         <source>Sent to</source>
-        <translation>Αποστέλλονται</translation>
+        <translation type="unfinished">Αποστέλλονται προς</translation>
     </message>
     <message>
         <source>Payment to yourself</source>
-        <translation>Πληρωμή στον εαυτό σας</translation>
+        <translation type="unfinished">Πληρωμή στον εαυτό σας</translation>
     </message>
     <message>
         <source>Mined</source>
-        <translation>Εξόρυξη</translation>
+        <translation type="unfinished">Εξόρυξη</translation>
     </message>
     <message>
         <source>watch-only</source>
-        <translation>παρακολούθηση-μόνο</translation>
+        <translation type="unfinished">παρακολούθηση-μόνο</translation>
     </message>
     <message>
         <source>(n/a)</source>
-        <translation>(μη διαθέσιμο)</translation>
+        <translation type="unfinished">(μη διαθέσιμο)</translation>
     </message>
     <message>
         <source>(no label)</source>
-        <translation>(χωρίς ετικέτα)</translation>
+        <translation type="unfinished">(χωρίς ετικέτα)</translation>
     </message>
     <message>
         <source>Transaction status. Hover over this field to show number of confirmations.</source>
-        <translation>Κατάσταση συναλλαγής. Τοποθετήστε το δείκτη του ποντικιού πάνω από αυτό το πεδίο για να δείτε τον αριθμό των επιβεβαιώσεων.</translation>
+        <translation type="unfinished">Κατάσταση συναλλαγής. Τοποθετήστε το δείκτη του ποντικιού πάνω από αυτό το πεδίο για να δείτε τον αριθμό των επιβεβαιώσεων.</translation>
     </message>
     <message>
         <source>Date and time that the transaction was received.</source>
-        <translation>Ημερομηνία και ώρα λήψης της συναλλαγής.</translation>
+        <translation type="unfinished">Ημερομηνία και ώρα λήψης της συναλλαγής.</translation>
     </message>
     <message>
         <source>Type of transaction.</source>
-        <translation>Είδος συναλλαγής.</translation>
+        <translation type="unfinished">Είδος συναλλαγής.</translation>
     </message>
     <message>
         <source>Whether or not a watch-only address is involved in this transaction.</source>
-        <translation>Είτε πρόκειται για μια διεύθυνση μόνο για ρολόι, είτε όχι, σε αυτήν τη συναλλαγή.</translation>
+        <translation type="unfinished">Είτε πρόκειται για μια διεύθυνση μόνο για ρολόι, είτε όχι, σε αυτήν τη συναλλαγή.</translation>
     </message>
     <message>
         <source>User-defined intent/purpose of the transaction.</source>
-        <translation>Καθορισμένος από τον χρήστη σκοπός / σκοπός της συναλλαγής.</translation>
+        <translation type="unfinished">Καθορισμένος από τον χρήστη σκοπός / σκοπός της συναλλαγής.</translation>
     </message>
     <message>
         <source>Amount removed from or added to balance.</source>
-        <translation>Ποσό που αφαιρέθηκε ή προστέθηκε στην ισορροπία.</translation>
+        <translation type="unfinished">Ποσό που αφαιρέθηκε ή προστέθηκε στην ισορροπία.</translation>
     </message>
 </context>
 <context>
     <name>TransactionView</name>
     <message>
         <source>All</source>
-        <translation>Όλα</translation>
+        <translation type="unfinished">Όλα</translation>
     </message>
     <message>
         <source>Today</source>
-        <translation>Σήμερα</translation>
+        <translation type="unfinished">Σήμερα</translation>
     </message>
     <message>
         <source>This week</source>
-        <translation>Αυτή την εβδομάδα</translation>
+        <translation type="unfinished">Αυτή την εβδομάδα</translation>
     </message>
     <message>
         <source>This month</source>
-        <translation>Αυτό τον μήνα</translation>
+        <translation type="unfinished">Αυτό τον μήνα</translation>
     </message>
     <message>
         <source>Last month</source>
-        <translation>Τον προηγούμενο μήνα</translation>
+        <translation type="unfinished">Τον προηγούμενο μήνα</translation>
     </message>
     <message>
         <source>This year</source>
-        <translation>Αυτή την χρονιά</translation>
-    </message>
-    <message>
-        <source>Range...</source>
-        <translation>Πεδίο...</translation>
+        <translation type="unfinished">Αυτή την χρονιά</translation>
     </message>
     <message>
         <source>Received with</source>
-        <translation>Λήψη με</translation>
+        <translation type="unfinished">Ελήφθη με</translation>
     </message>
     <message>
         <source>Sent to</source>
-        <translation>Αποστέλλονται προς</translation>
+        <translation type="unfinished">Αποστέλλονται προς</translation>
     </message>
     <message>
         <source>To yourself</source>
-        <translation>Στον εαυτό σου</translation>
+        <translation type="unfinished">Στον εαυτό σου</translation>
     </message>
     <message>
         <source>Mined</source>
-        <translation>Εξόρυξη</translation>
+        <translation type="unfinished">Εξόρυξη</translation>
     </message>
     <message>
         <source>Other</source>
-        <translation>Άλλα</translation>
+        <translation type="unfinished">Άλλα</translation>
     </message>
     <message>
         <source>Enter address, transaction id, or label to search</source>
-        <translation>Εισαγάγετε τη διεύθυνση, το αναγνωριστικό συναλλαγής ή την ετικέτα για αναζήτηση</translation>
+        <translation type="unfinished">Εισαγάγετε τη διεύθυνση, το αναγνωριστικό συναλλαγής ή την ετικέτα για αναζήτηση</translation>
     </message>
     <message>
         <source>Min amount</source>
-        <translation>Ελάχιστο ποσό</translation>
-    </message>
-    <message>
-        <source>Abandon transaction</source>
-        <translation>Απαλλαγή συναλλαγής</translation>
-    </message>
-    <message>
-        <source>Increase transaction fee</source>
-        <translation>Αύξηση του τέλους συναλλαγής</translation>
-    </message>
-    <message>
-        <source>Copy address</source>
-        <translation>Αντιγραφή διεύθυνσης</translation>
-    </message>
-    <message>
-        <source>Copy label</source>
-        <translation>Αντιγραφή ετικέτας</translation>
-    </message>
-    <message>
-        <source>Copy amount</source>
-        <translation>Αντιγραφή ποσού</translation>
-    </message>
-    <message>
-        <source>Copy transaction ID</source>
-        <translation>Αντιγραφή ταυτότητας συναλλαγής</translation>
-    </message>
-    <message>
-        <source>Copy raw transaction</source>
-        <translation>Αντιγραφή ανεπεξέργαστης συναλλαγής</translation>
-    </message>
-    <message>
-        <source>Copy full transaction details</source>
-        <translation>Αντιγράψτε τις πλήρεις λεπτομέρειες της συναλλαγής</translation>
-    </message>
-    <message>
-        <source>Edit label</source>
-        <translation>Επεξεργασία ετικέτας</translation>
-    </message>
-    <message>
-        <source>Show transaction details</source>
-        <translation>Εμφάνιση λεπτομερειών συναλλαγής</translation>
+        <translation type="unfinished">Ελάχιστο ποσό</translation>
+    </message>
+    <message>
+        <source>Range…</source>
+        <translation type="unfinished">Πεδίο...</translation>
+    </message>
+    <message>
+        <source>&amp;Copy address</source>
+        <translation type="unfinished">&amp;Αντιγραφή διεύθυνσης</translation>
+    </message>
+    <message>
+        <source>Copy &amp;label</source>
+        <translation type="unfinished">Αντιγραφή &amp;ετικέτα</translation>
+    </message>
+    <message>
+        <source>Copy &amp;amount</source>
+        <translation type="unfinished">Αντιγραφή &amp;ποσού</translation>
+    </message>
+    <message>
+        <source>Copy transaction &amp;ID</source>
+        <translation type="unfinished">Αντιγραφή συναλλαγής &amp;ID</translation>
+    </message>
+    <message>
+        <source>Copy &amp;raw transaction</source>
+        <translation type="unfinished">Αντιγραφή &amp;ανεπεξέργαστης συναλλαγής</translation>
+    </message>
+    <message>
+        <source>Copy full transaction &amp;details</source>
+        <translation type="unfinished">Αντιγραφή όλων των πληροφοριών συναλλαγής &amp;λεπτομερειών</translation>
+    </message>
+    <message>
+        <source>&amp;Show transaction details</source>
+        <translation type="unfinished">&amp;Εμφάνιση λεπτομερειών συναλλαγής</translation>
+    </message>
+    <message>
+        <source>Increase transaction &amp;fee</source>
+        <translation type="unfinished">Αύξηση &amp;κρατήσεων συναλλαγής</translation>
+    </message>
+    <message>
+        <source>A&amp;bandon transaction</source>
+        <translation type="unfinished">Α&amp;πόρριψη συναλλαγής</translation>
+    </message>
+    <message>
+        <source>&amp;Edit address label</source>
+        <translation type="unfinished">&amp;Επεξεργασία της ετικέτας διεύθυνσης</translation>
     </message>
     <message>
         <source>Export Transaction History</source>
-        <translation>Εξαγωγή ιστορικού συναλλαγών</translation>
-    </message>
-    <message>
-        <source>Comma separated file (*.csv)</source>
-        <translation>Αρχείο οριοθετημένο με κόμματα (*.csv)</translation>
+        <translation type="unfinished">Εξαγωγή ιστορικού συναλλαγών</translation>
+    </message>
+    <message>
+        <source>Comma separated file</source>
+        <extracomment>Expanded name of the CSV file format. See: https://en.wikipedia.org/wiki/Comma-separated_values.</extracomment>
+        <translation type="unfinished">Αρχείο οριοθετημένο με κόμμα</translation>
     </message>
     <message>
         <source>Confirmed</source>
-        <translation>Επικυρωμένες</translation>
+        <translation type="unfinished">Επικυρωμένες</translation>
     </message>
     <message>
         <source>Watch-only</source>
-        <translation>Παρακολουθήστε μόνο</translation>
+        <translation type="unfinished">Παρακολουθήστε μόνο</translation>
     </message>
     <message>
         <source>Date</source>
-        <translation>Ημερομηνία</translation>
+        <translation type="unfinished">Ημερομηνία</translation>
     </message>
     <message>
         <source>Type</source>
-        <translation>Τύπος</translation>
+        <translation type="unfinished">Τύπος</translation>
     </message>
     <message>
         <source>Label</source>
-        <translation>Ετικέτα</translation>
+        <translation type="unfinished">Ετικέτα</translation>
     </message>
     <message>
         <source>Address</source>
-        <translation>Διεύθυνση</translation>
+        <translation type="unfinished">Διεύθυνση</translation>
     </message>
     <message>
         <source>ID</source>
-        <translation>ταυτότητα</translation>
+        <translation type="unfinished">ταυτότητα</translation>
     </message>
     <message>
         <source>Exporting Failed</source>
-        <translation>Αποτυχία Εξαγωγής</translation>
+        <translation type="unfinished">Αποτυχία εξαγωγής</translation>
     </message>
     <message>
         <source>There was an error trying to save the transaction history to %1.</source>
-        <translation>Παρουσιάστηκε σφάλμα κατά την προσπάθεια αποθήκευσης του ιστορικού συναλλαγών στο %1.</translation>
+        <translation type="unfinished">Παρουσιάστηκε σφάλμα κατά την προσπάθεια αποθήκευσης του ιστορικού συναλλαγών στο %1.</translation>
     </message>
     <message>
         <source>Exporting Successful</source>
-        <translation>Η εξαγωγή ήταν επιτυχής</translation>
+        <translation type="unfinished">Η εξαγωγή ήταν επιτυχής</translation>
     </message>
     <message>
         <source>The transaction history was successfully saved to %1.</source>
-        <translation>Το ιστορικό συναλλαγών αποθηκεύτηκε επιτυχώς στο %1.</translation>
+        <translation type="unfinished">Το ιστορικό συναλλαγών αποθηκεύτηκε επιτυχώς στο %1.</translation>
     </message>
     <message>
         <source>Range:</source>
-        <translation>Πεδίο:</translation>
+        <translation type="unfinished">Πεδίο:</translation>
     </message>
     <message>
         <source>to</source>
-        <translation>προς</translation>
+        <translation type="unfinished">προς</translation>
     </message>
 </context>
 <context>
-    <name>UnitDisplayStatusBarControl</name>
-    <message>
-        <source>Unit to show amounts in. Click to select another unit.</source>
-        <translation>Μονάδα μέτρησης προβολής ποσών. Κάντε κλικ για επιλογή άλλης μονάδας.</translation>
+    <name>WalletFrame</name>
+    <message>
+        <source>No wallet has been loaded.
+Go to File &gt; Open Wallet to load a wallet.
+- OR -</source>
+        <translation type="unfinished">Δεν έχει φορτωθεί κανένα πορτοφόλι.
+Μεταβείτε στο Αρχείο&gt;Άνοιγμα πορτοφολιού για φόρτωση.
+-Η-</translation>
+    </message>
+    <message>
+        <source>Create a new wallet</source>
+        <translation type="unfinished">Δημιουργία νέου Πορτοφολιού</translation>
+    </message>
+    <message>
+        <source>Error</source>
+        <translation type="unfinished">Σφάλμα</translation>
+    </message>
+    <message>
+        <source>Unable to decode PSBT from clipboard (invalid base64)</source>
+        <translation type="unfinished">Αδυναμία αποκωδικοποίησης PSBT από το πρόχειρο (μη έγκυρο Base64)</translation>
+    </message>
+    <message>
+        <source>Load Transaction Data</source>
+        <translation type="unfinished">Φόρτωση δεδομένων συναλλαγής</translation>
+    </message>
+    <message>
+        <source>Partially Signed Transaction (*.psbt)</source>
+        <translation type="unfinished">Μερικώς υπογεγραμμένη συναλλαγή (*.psbt)</translation>
+    </message>
+    <message>
+        <source>PSBT file must be smaller than 100 MiB</source>
+        <translation type="unfinished">Το αρχείο PSBT πρέπει να είναι μικρότερο από 100 MiB</translation>
+    </message>
+    <message>
+        <source>Unable to decode PSBT</source>
+        <translation type="unfinished">Αδυναμία στην αποκωδικοποίηση του PSBT</translation>
     </message>
 </context>
 <context>
-    <name>WalletController</name>
-    <message>
-        <source>Close wallet</source>
-        <translation>Κλείσιμο πορτοφολιού</translation>
-    </message>
-    <message>
-        <source>Are you sure you wish to close the wallet &lt;i&gt;%1&lt;/i&gt;?</source>
-        <translation>Είσαι σίγουρος/η ότι επιθυμείς να κλείσεις το πορτοφόλι &lt;i&gt;%1&lt;/i&gt;;</translation>
-    </message>
-    <message>
-        <source>Closing the wallet for too long can result in having to resync the entire chain if pruning is enabled.</source>
-        <translation>Το κλείσιμο του πορτοφολιού για πολύ μεγάλο χρονικό διάστημα μπορεί να οδηγήσει στην επανασύνδεση ολόκληρης της αλυσίδας αν είναι ενεργοποιημένη η περικοπή.</translation>
-    </message>
-    </context>
-<context>
-    <name>WalletFrame</name>
-    <message>
-        <source>Create a new wallet</source>
-        <translation>Δημιουργία νέου Πορτοφολιού</translation>
+    <name>WalletModel</name>
+    <message>
+        <source>Send Coins</source>
+        <translation type="unfinished">Αποστολή νομισμάτων</translation>
+    </message>
+    <message>
+        <source>Fee bump error</source>
+        <translation type="unfinished">Σφάλμα πρόσκρουσης τέλους</translation>
+    </message>
+    <message>
+        <source>Increasing transaction fee failed</source>
+        <translation type="unfinished">Η αύξηση του τέλους συναλλαγής απέτυχε</translation>
+    </message>
+    <message>
+        <source>Do you want to increase the fee?</source>
+        <extracomment>Asks a user if they would like to manually increase the fee of a transaction that has already been created.</extracomment>
+        <translation type="unfinished">Θέλετε να αυξήσετε το τέλος;</translation>
+    </message>
+    <message>
+        <source>Current fee:</source>
+        <translation type="unfinished">Τρέχουσα χρέωση:</translation>
+    </message>
+    <message>
+        <source>Increase:</source>
+        <translation type="unfinished">Αύξηση:</translation>
+    </message>
+    <message>
+        <source>New fee:</source>
+        <translation type="unfinished">Νέο έξοδο:</translation>
+    </message>
+    <message>
+        <source>Confirm fee bump</source>
+        <translation type="unfinished">Επιβεβαίωση χρέωσης εξόδων</translation>
+    </message>
+    <message>
+        <source>Can't draft transaction.</source>
+        <translation type="unfinished">Δεν είναι δυνατή η σύνταξη συναλλαγής.</translation>
+    </message>
+    <message>
+        <source>PSBT copied</source>
+        <translation type="unfinished">PSBT αντιγράφηκε</translation>
+    </message>
+    <message>
+        <source>Can't sign transaction.</source>
+        <translation type="unfinished">Δεν είναι δυνατή η υπογραφή συναλλαγής.</translation>
+    </message>
+    <message>
+        <source>Could not commit transaction</source>
+        <translation type="unfinished">Δεν ήταν δυνατή η ανάληψη συναλλαγής</translation>
+    </message>
+    <message>
+        <source>Can't display address</source>
+        <translation type="unfinished">Αδυναμία προβολής διεύθυνσης</translation>
+    </message>
+    <message>
+        <source>default wallet</source>
+        <translation type="unfinished">Προεπιλεγμένο πορτοφόλι</translation>
     </message>
 </context>
 <context>
-    <name>WalletModel</name>
-    <message>
-        <source>Send Coins</source>
-        <translation>Αποστολή νομισμάτων</translation>
-    </message>
-    <message>
-        <source>Fee bump error</source>
-        <translation>Σφάλμα πρόσκρουσης τέλους</translation>
-    </message>
-    <message>
-        <source>Increasing transaction fee failed</source>
-        <translation>Η αύξηση του τέλους συναλλαγής απέτυχε</translation>
-    </message>
-    <message>
-        <source>Do you want to increase the fee?</source>
-        <translation>Θέλετε να αυξήσετε το τέλος;</translation>
-    </message>
-    <message>
-        <source>Do you want to draft a transaction with fee increase?</source>
-        <translation>Θέλετε να σχεδιάσετε μια συναλλαγή με αύξηση των τελών;</translation>
-    </message>
-    <message>
-        <source>Current fee:</source>
-        <translation>Τρέχουσα χρέωση:</translation>
-    </message>
-    <message>
-        <source>Increase:</source>
-        <translation>Αύξηση:</translation>
-    </message>
-    <message>
-        <source>New fee:</source>
-        <translation>Νέο έξοδο:</translation>
-    </message>
-    <message>
-        <source>Confirm fee bump</source>
-        <translation>Επιβεβαίωση χρέωσης εξόδων</translation>
-    </message>
-    <message>
-        <source>Can't draft transaction.</source>
-        <translation>Δεν είναι δυνατή η σύνταξη συναλλαγής.</translation>
-    </message>
-    <message>
-        <source>PSBT copied</source>
-        <translation>PSBT αντιγράφηκε</translation>
-    </message>
-    <message>
-        <source>Can't sign transaction.</source>
-        <translation>Δεν είναι δυνατή η υπογραφή συναλλαγής.</translation>
-    </message>
-    <message>
-        <source>Could not commit transaction</source>
-        <translation>Δεν ήταν δυνατή η ανάληψη συναλλαγής</translation>
-    </message>
-    <message>
-        <source>default wallet</source>
-        <translation>Προεπιλεγμένο πορτοφόλι</translation>
-    </message>
-</context>
-<context>
     <name>WalletView</name>
     <message>
         <source>&amp;Export</source>
-        <translation>&amp;Εξαγωγή</translation>
+        <translation type="unfinished">&amp;Εξαγωγή</translation>
     </message>
     <message>
         <source>Export the data in the current tab to a file</source>
-        <translation>Εξαγωγή δεδομένων καρτέλας σε αρχείο</translation>
-    </message>
-    <message>
-        <source>Error</source>
-        <translation>Σφάλμα</translation>
+        <translation type="unfinished">Εξαγωγή δεδομένων καρτέλας σε αρχείο</translation>
     </message>
     <message>
         <source>Backup Wallet</source>
-        <translation>Αντίγραφο ασφαλείας Πορτοφολιού</translation>
-    </message>
-    <message>
-        <source>Wallet Data (*.dat)</source>
-        <translation> Στοιχεία πορτοφολιού (*.dat)</translation>
+        <translation type="unfinished">Αντίγραφο ασφαλείας Πορτοφολιού</translation>
+    </message>
+    <message>
+        <source>Wallet Data</source>
+        <extracomment>Name of the wallet data file format.</extracomment>
+        <translation type="unfinished">Δεδομένα πορτοφολιού</translation>
     </message>
     <message>
         <source>Backup Failed</source>
-        <translation>Αποτυχία δημιουργίας αντίγραφου ασφαλείας</translation>
+        <translation type="unfinished">Αποτυχία δημιουργίας αντίγραφου ασφαλείας</translation>
     </message>
     <message>
         <source>There was an error trying to save the wallet data to %1.</source>
-        <translation>Παρουσιάστηκε σφάλμα κατά την προσπάθεια αποθήκευσης των δεδομένων πορτοφολιού στο %1.</translation>
+        <translation type="unfinished">Παρουσιάστηκε σφάλμα κατά την προσπάθεια αποθήκευσης των δεδομένων πορτοφολιού στο %1.</translation>
     </message>
     <message>
         <source>Backup Successful</source>
-        <translation>Η δημιουργία αντιγράφων ασφαλείας ήταν επιτυχής</translation>
+        <translation type="unfinished">Η δημιουργία αντιγράφων ασφαλείας ήταν επιτυχής</translation>
     </message>
     <message>
         <source>The wallet data was successfully saved to %1.</source>
-        <translation>Τα δεδομένα πορτοφολιού αποθηκεύτηκαν επιτυχώς στο %1.</translation>
+        <translation type="unfinished">Τα δεδομένα πορτοφολιού αποθηκεύτηκαν επιτυχώς στο %1.</translation>
     </message>
     <message>
         <source>Cancel</source>
-        <translation>Ακύρωση</translation>
-    </message>
-</context>
-<context>
-    <name>bitcoin-core</name>
-    <message>
-        <source>Distributed under the MIT software license, see the accompanying file %s or %s</source>
-        <translation>Διανέμεται υπό την άδεια χρήσης του λογισμικού MIT, δείτε το συνοδευτικό αρχείο %s ή %s</translation>
-    </message>
-    <message>
-        <source>Prune configured below the minimum of %d MiB.  Please use a higher number.</source>
-        <translation>Ο δακτύλιος έχει διαμορφωθεί κάτω από το ελάχιστο %d MiB. Χρησιμοποιήστε έναν υψηλότερο αριθμό.</translation>
-    </message>
-    <message>
-        <source>Prune: last wallet synchronisation goes beyond pruned data. You need to -reindex (download the whole blockchain again in case of pruned node)</source>
-        <translation>Κλάδεμα: ο τελευταίος συγχρονισμός πορτοφολιού ξεπερνά τα κλαδεμένα δεδομένα. Πρέπει να κάνετε -reindex (κατεβάστε ολόκληρο το blockchain και πάλι σε περίπτωση κλαδέματος κόμβου)</translation>
-    </message>
-    <message>
-        <source>Pruning blockstore...</source>
-        <translation>Κλάδεμα blockstore...</translation>
-    </message>
-    <message>
-        <source>Unable to start HTTP server. See debug log for details.</source>
-        <translation>Δεν είναι δυνατή η εκκίνηση του διακομιστή HTTP. Δείτε το αρχείο εντοπισμού σφαλμάτων για λεπτομέρειες.</translation>
-    </message>
-    <message>
-        <source>The %s developers</source>
-        <translation>Οι προγραμματιστές %s</translation>
-    </message>
-    <message>
-        <source>Cannot obtain a lock on data directory %s. %s is probably already running.</source>
-        <translation>Δεν είναι δυνατή η λήψη κλειδώματος στον κατάλογο δεδομένων %s. Το %s πιθανώς ήδη εκτελείται.</translation>
-    </message>
-    <message>
-        <source>Cannot provide specific connections and have addrman find outgoing connections at the same.</source>
-        <translation>Δεν είναι δυνατή η παροχή συγκεκριμένων συνδέσεων και η προσπέλαση των εξερχόμενων συνδέσεων στο ίδιο σημείο.</translation>
-    </message>
-    <message>
-        <source>Error reading %s! All keys read correctly, but transaction data or address book entries might be missing or incorrect.</source>
-        <translation>Σφάλμα κατά την ανάγνωση %s! Όλα τα κλειδιά διαβάζονται σωστά, αλλά τα δεδομένα των συναλλαγών ή οι καταχωρίσεις του βιβλίου διευθύνσεων ενδέχεται να λείπουν ή να είναι εσφαλμένα.</translation>
-    </message>
-    <message>
-        <source>Please check that your computer's date and time are correct! If your clock is wrong, %s will not work properly.</source>
-        <translation>Ελέγξτε ότι η ημερομηνία και η ώρα του υπολογιστή σας είναι σωστές! Αν το ρολόι σας είναι λάθος, το %s δεν θα λειτουργήσει σωστά.</translation>
-    </message>
-    <message>
-        <source>Please contribute if you find %s useful. Visit %s for further information about the software.</source>
-        <translation>Παρακαλώ συμβάλλετε αν βρείτε %s χρήσιμο. Επισκεφθείτε το %s για περισσότερες πληροφορίες σχετικά με το λογισμικό.</translation>
-    </message>
-    <message>
-        <source>The block database contains a block which appears to be from the future. This may be due to your computer's date and time being set incorrectly. Only rebuild the block database if you are sure that your computer's date and time are correct</source>
-        <translation>Η βάση δεδομένων μπλοκ περιέχει ένα μπλοκ που φαίνεται να είναι από το μέλλον. Αυτό μπορεί να οφείλεται στην εσφαλμένη ρύθμιση της ημερομηνίας και της ώρας του υπολογιστή σας. Αποκαταστήστε μόνο τη βάση δεδομένων μπλοκ αν είστε βέβαιοι ότι η ημερομηνία και η ώρα του υπολογιστή σας είναι σωστές</translation>
-    </message>
-    <message>
-        <source>This is a pre-release test build - use at your own risk - do not use for mining or merchant applications</source>
-        <translation>Πρόκειται για δοκιμή πριν από την αποδέσμευση - χρησιμοποιήστε με δική σας ευθύνη - μην χρησιμοποιείτε για εξόρυξη ή εμπορικές εφαρμογές</translation>
-    </message>
-    <message>
-        <source>This is the transaction fee you may discard if change is smaller than dust at this level</source>
-        <translation>Αυτή είναι η αμοιβή συναλλαγής που μπορείτε να απορρίψετε εάν η αλλαγή είναι μικρότερη από τη σκόνη σε αυτό το επίπεδο</translation>
-    </message>
-    <message>
-        <source>Unable to replay blocks. You will need to rebuild the database using -reindex-chainstate.</source>
-        <translation>Δεν είναι δυνατή η επανάληψη των μπλοκ. Θα χρειαστεί να ξαναφτιάξετε τη βάση δεδομένων χρησιμοποιώντας το -reindex-chainstate.</translation>
-    </message>
-    <message>
-        <source>Unable to rewind the database to a pre-fork state. You will need to redownload the blockchain</source>
-        <translation>Δεν είναι δυνατή η γρήγορη επαναφορά της βάσης δεδομένων σε κατάσταση προ-πιρουνιού. Θα χρειαστεί να επαναλάβετε την φόρτωση του blockchain</translation>
-    </message>
-    <message>
-        <source>Warning: The network does not appear to fully agree! Some miners appear to be experiencing issues.</source>
-        <translation>Προειδοποίηση: Το δίκτυο δεν φαίνεται να συμφωνεί απόλυτα! Ορισμένοι ανθρακωρύχοι φαίνεται να αντιμετωπίζουν προβλήματα.</translation>
-    </message>
-    <message>
-        <source>Warning: We do not appear to fully agree with our peers! You may need to upgrade, or other nodes may need to upgrade.</source>
-        <translation>Προειδοποίηση: Δεν φαίνεται να συμφωνούμε πλήρως με τους συμμαθητές μας! Ίσως χρειαστεί να κάνετε αναβάθμιση ή ίσως χρειαστεί να αναβαθμίσετε άλλους κόμβους.</translation>
-    </message>
-    <message>
-        <source>-maxmempool must be at least %d MB</source>
-        <translation>-maxmempool πρέπει να είναι τουλάχιστον %d MB</translation>
-    </message>
-    <message>
-        <source>Cannot resolve -%s address: '%s'</source>
-        <translation>Δεν είναι δυνατή η επίλυση -%s διεύθυνση: '%s'</translation>
-    </message>
-    <message>
-        <source>Change index out of range</source>
-        <translation>Αλλάξτε τον δείκτη εκτός εμβέλειας</translation>
-    </message>
-    <message>
-        <source>Config setting for %s only applied on %s network when in [%s] section.</source>
-        <translation>Η ρύθμιση Config για το %s εφαρμόστηκε μόνο στο δίκτυο %s όταν βρίσκεται στην ενότητα [%s].</translation>
-    </message>
-    <message>
-        <source>Copyright (C) %i-%i</source>
-        <translation>Πνευματικά δικαιώματα (C) %i-%i</translation>
-    </message>
-    <message>
-        <source>Corrupted block database detected</source>
-        <translation>Εντοπίσθηκε διεφθαρμένη βάση δεδομένων των μπλοκ</translation>
-    </message>
-    <message>
-        <source>Could not find asmap file %s</source>
-        <translation>Δεν ήταν δυνατή η εύρεση του αρχείου asmap %s</translation>
-    </message>
-    <message>
-        <source>Could not parse asmap file %s</source>
-        <translation>Δεν ήταν δυνατή η ανάλυση του αρχείου asmap %s</translation>
-    </message>
-    <message>
-        <source>Do you want to rebuild the block database now?</source>
-        <translation>Θέλετε να δημιουργηθεί τώρα η βάση δεδομένων των μπλοκ;</translation>
-    </message>
-    <message>
-        <source>Error initializing block database</source>
-        <translation>Σφάλμα κατά την ενεργοποίηση της βάσης δεδομένων των μπλοκ</translation>
-    </message>
-    <message>
-        <source>Error initializing wallet database environment %s!</source>
-        <translation>Σφάλμα κατά την ενεργοποίηση της βάσης δεδομένων πορτοφολιού %s!</translation>
-    </message>
-    <message>
-        <source>Error loading %s</source>
-        <translation>Σφάλμα κατά τη φόρτωση %s</translation>
-    </message>
-    <message>
-        <source>Error loading %s: Private keys can only be disabled during creation</source>
-        <translation>Σφάλμα κατά τη φόρτωση %s: Τα ιδιωτικά κλειδιά μπορούν να απενεργοποιηθούν μόνο κατά τη δημιουργία</translation>
-    </message>
-    <message>
-        <source>Error loading %s: Wallet corrupted</source>
-        <translation>Σφάλμα κατά τη φόρτωση %s: Κατεστραμμένο Πορτοφόλι</translation>
-    </message>
-    <message>
-        <source>Error loading %s: Wallet requires newer version of %s</source>
-        <translation>Σφάλμα κατά τη φόρτωση %s: Το Πορτοφόλι απαιτεί νεότερη έκδοση του %s</translation>
-    </message>
-    <message>
-        <source>Error loading block database</source>
-        <translation>Σφάλμα φόρτωσης της βάσης δεδομένων των μπλοκ</translation>
-    </message>
-    <message>
-        <source>Error opening block database</source>
-        <translation>Σφάλμα φόρτωσης της βάσης δεδομένων των μπλοκ</translation>
-    </message>
-    <message>
-        <source>Failed to listen on any port. Use -listen=0 if you want this.</source>
-        <translation>Αποτυχία παρακολούθησης σε οποιαδήποτε θύρα. Χρησιμοποιήστε -listen=0 αν θέλετε αυτό.</translation>
-    </message>
-    <message>
-        <source>Failed to rescan the wallet during initialization</source>
-        <translation>Αποτυχία επανεγγραφής του πορτοφολιού κατά την αρχικοποίηση</translation>
-    </message>
-    <message>
-        <source>Importing...</source>
-        <translation>Εισαγωγή...</translation>
-    </message>
-    <message>
-        <source>Incorrect or no genesis block found. Wrong datadir for network?</source>
-        <translation>Ανακαλύφθηκε λάθος ή δεν βρέθηκε μπλοκ γενετικής. Λάθος δεδομένων για το δίκτυο;</translation>
-    </message>
-    <message>
-        <source>Initialization sanity check failed. %s is shutting down.</source>
-        <translation> Ο έλεγχος ευελιξίας εκκίνησης απέτυχε. Το %s τερματίζεται.</translation>
-    </message>
-    <message>
-        <source>Invalid P2P permission: '%s'</source>
-        <translation>Μη έγκυρη άδεια P2P: '%s'</translation>
-    </message>
-    <message>
-        <source>Invalid amount for -discardfee=&lt;amount&gt;: '%s'</source>
-        <translation>Μη έγκυρο ποσό για το -discardfee =&lt;amount&gt;: '%s'</translation>
-    </message>
-    <message>
-        <source>Invalid amount for -fallbackfee=&lt;amount&gt;: '%s'</source>
-        <translation>Μη έγκυρο ποσό για το -fallbackfee =&lt;amount&gt;: '%s'</translation>
-    </message>
-    <message>
-        <source>Specified blocks directory "%s" does not exist.</source>
-        <translation>Δεν υπάρχει κατάλογος καθορισμένων μπλοκ "%s".</translation>
-    </message>
-    <message>
-        <source>Unknown address type '%s'</source>
-        <translation>Άγνωστος τύπος διεύθυνσης '%s'</translation>
-    </message>
-    <message>
-        <source>Upgrading txindex database</source>
-        <translation>Αναβάθμιση της βάσης δεδομένων txindex</translation>
-    </message>
-    <message>
-        <source>Loading P2P addresses...</source>
-        <translation>Φόρτωση P2P διευθύνσεων...</translation>
-    </message>
-    <message>
-        <source>Loading banlist...</source>
-        <translation>Φόρτωση λίστα απαγόρευσης...</translation>
-    </message>
-    <message>
-        <source>Not enough file descriptors available.</source>
-        <translation>Δεν υπάρχουν αρκετοί περιγραφείς αρχείων διαθέσιμοι.</translation>
-    </message>
-    <message>
-        <source>Prune cannot be configured with a negative value.</source>
-        <translation>Ο δακτύλιος δεν μπορεί να ρυθμιστεί με αρνητική τιμή.</translation>
-    </message>
-    <message>
-        <source>Prune mode is incompatible with -txindex.</source>
-        <translation>Η λειτουργία κοπής δεν είναι συμβατή με το -txindex.</translation>
-    </message>
-    <message>
-        <source>Replaying blocks...</source>
-        <translation>Αναπαραγωγή μπλοκ...</translation>
-    </message>
-    <message>
-        <source>Rewinding blocks...</source>
-        <translation>Αναδίπλωση μπλοκ...</translation>
-    </message>
-    <message>
-        <source>The source code is available from %s.</source>
-        <translation> Ο πηγαίος κώδικας είναι διαθέσιμος από το %s.</translation>
-    </message>
-    <message>
-        <source>Transaction fee and change calculation failed</source>
-        <translation>Ο υπολογισμός των τελών συναλλαγής και της αλλαγής απέτυχε</translation>
-    </message>
-    <message>
-        <source>Unable to bind to %s on this computer. %s is probably already running.</source>
-        <translation>Δεν είναι δυνατή η δέσμευση του %s σε αυτόν τον υπολογιστή. Το %s πιθανώς ήδη εκτελείται.</translation>
-    </message>
-    <message>
-        <source>Unable to generate keys</source>
-        <translation>Δεν είναι δυνατή η δημιουργία κλειδιών</translation>
-    </message>
-    <message>
-        <source>Unsupported logging category %s=%s.</source>
-        <translation>Μη υποστηριζόμενη κατηγορία καταγραφής %s=%s.</translation>
-    </message>
-    <message>
-        <source>Upgrading UTXO database</source>
-        <translation>Αναβάθμιση της βάσης δεδομένων UTXO</translation>
-    </message>
-    <message>
-        <source>User Agent comment (%s) contains unsafe characters.</source>
-        <translation>Το σχόλιο του παράγοντα χρήστη (%s) περιέχει μη ασφαλείς χαρακτήρες.</translation>
-    </message>
-    <message>
-        <source>Verifying blocks...</source>
-        <translation>Επαλήθευση των μπλοκ...</translation>
-    </message>
-    <message>
-        <source>Wallet needed to be rewritten: restart %s to complete</source>
-        <translation>Το πορτοφόλι χρειάζεται να ξαναγραφεί: κάντε επανεκκίνηση του %s για να ολοκληρώσετε</translation>
-    </message>
-    <message>
-        <source>Error: Listening for incoming connections failed (listen returned error %s)</source>
-        <translation>Σφάλμα: Η ακρόαση για εισερχόμενες συνδέσεις απέτυχε (ακούστε επιστραμμένο σφάλμα %s)</translation>
-    </message>
-    <message>
-        <source>Invalid amount for -maxtxfee=&lt;amount&gt;: '%s' (must be at least the minrelay fee of %s to prevent stuck transactions)</source>
-        <translation>Μη έγκυρο ποσό για το -maxtxfee =: '%s' (πρέπει να είναι τουλάχιστον το minrelay έξοδο του %s για την αποφυγή κολλημένων συναλλαγών)</translation>
-    </message>
-    <message>
-        <source>The transaction amount is too small to send after the fee has been deducted</source>
-        <translation>Το ποσό της συναλλαγής είναι πολύ μικρό για να στείλει μετά την αφαίρεση του τέλους</translation>
-    </message>
-    <message>
-        <source>You need to rebuild the database using -reindex to go back to unpruned mode.  This will redownload the entire blockchain</source>
-        <translation>Πρέπει να ξαναφτιάξετε τη βάση δεδομένων χρησιμοποιώντας το -reindex για να επιστρέψετε στη λειτουργία χωρίς εκτύπωση. Αυτό θα ξαναφορτώσει ολόκληρο το blockchain</translation>
-    </message>
-    <message>
-        <source>Error reading from database, shutting down.</source>
-        <translation>Σφάλμα ανάγνωσης από τη βάση δεδομένων, γίνεται τερματισμός.</translation>
-    </message>
-    <message>
-        <source>Error upgrading chainstate database</source>
-        <translation>Σφάλμα κατά την αναβάθμιση της βάσης δεδομένων chainstate</translation>
-    </message>
-    <message>
-        <source>Error: Disk space is low for %s</source>
-        <translation>Σφάλμα: Ο χώρος στο δίσκο είναι χαμηλός για %s</translation>
-    </message>
-    <message>
-        <source>Invalid -onion address or hostname: '%s'</source>
-        <translation>Μη έγκυρη διεύθυνση μητρώου ή όνομα κεντρικού υπολογιστή: '%s'</translation>
-    </message>
-    <message>
-        <source>Invalid -proxy address or hostname: '%s'</source>
-        <translation>Μη έγκυρη διεύθυνση -proxy ή όνομα κεντρικού υπολογιστή: '%s'</translation>
-    </message>
-    <message>
-        <source>Invalid amount for -paytxfee=&lt;amount&gt;: '%s' (must be at least %s)</source>
-        <translation>Μη έγκυρο ποσό για το -paytxfee =&lt;amount&gt;: '%s' (πρέπει να είναι τουλάχιστον %s)</translation>
-    </message>
-    <message>
-        <source>Invalid netmask specified in -whitelist: '%s'</source>
-        <translation>Μη έγκυρη μάσκα δικτύου που καθορίζεται στο -whitelist: '%s'</translation>
-    </message>
-    <message>
-        <source>Need to specify a port with -whitebind: '%s'</source>
-        <translation>Πρέπει να καθορίσετε μια θύρα με -whitebind: '%s'</translation>
-    </message>
-    <message>
-        <source>Prune mode is incompatible with -blockfilterindex.</source>
-        <translation>Η λειτουργία Prune είναι ασύμβατη με το -blokfilterindex.</translation>
-    </message>
-    <message>
-        <source>Reducing -maxconnections from %d to %d, because of system limitations.</source>
-        <translation>Μείωση -maxconnections από %d σε %d, λόγω των περιορισμών του συστήματος.</translation>
-    </message>
-    <message>
-        <source>Section [%s] is not recognized.</source>
-        <translation>Το τμήμα [%s] δεν αναγνωρίζεται.</translation>
-    </message>
-    <message>
-        <source>Signing transaction failed</source>
-        <translation>Η υπογραφή συναλλαγής απέτυχε</translation>
-    </message>
-    <message>
-        <source>Specified -walletdir "%s" does not exist</source>
-        <translation>Δεν υπάρχει καθορισμένο "%s"</translation>
-    </message>
-    <message>
-        <source>Specified -walletdir "%s" is a relative path</source>
-        <translation>Το συγκεκριμένο -walletdir "%s" είναι μια σχετική διαδρομή</translation>
-    </message>
-    <message>
-        <source>Specified -walletdir "%s" is not a directory</source>
-        <translation>Το συγκεκριμένο -walletdir "%s" δεν είναι κατάλογος</translation>
-    </message>
-    <message>
-        <source>The specified config file %s does not exist
-</source>
-        <translation>Το καθορισμένο αρχείο ρυθμίσεων %s δεν υπάρχει
-</translation>
-    </message>
-    <message>
-        <source>The transaction amount is too small to pay the fee</source>
-        <translation>Το ποσό της συναλλαγής είναι πολύ μικρό για να πληρώσει το έξοδο</translation>
-    </message>
-    <message>
-        <source>This is experimental software.</source>
-        <translation>Η εφαρμογή είναι σε πειραματικό στάδιο.</translation>
-    </message>
-    <message>
-        <source>Transaction amount too small</source>
-        <translation>Το ποσό της συναλλαγής είναι πολύ μικρό</translation>
-    </message>
-    <message>
-        <source>Transaction too large</source>
-        <translation>Η συναλλαγή είναι πολύ μεγάλη</translation>
-    </message>
-    <message>
-        <source>Unable to bind to %s on this computer (bind returned error %s)</source>
-        <translation> Δεν είναι δυνατή η δέσμευση του %s σε αυτόν τον υπολογιστή (δεσμεύει το επιστρεφόμενο σφάλμα %s)</translation>
-    </message>
-    <message>
-        <source>Unable to create the PID file '%s': %s</source>
-        <translation>Δεν είναι δυνατή η δημιουργία του PID αρχείου '%s': %s</translation>
-    </message>
-    <message>
-        <source>Unable to generate initial keys</source>
-        <translation>Δεν είναι δυνατή η δημιουργία αρχικών κλειδιών</translation>
-    </message>
-    <message>
-        <source>Unknown -blockfilterindex value %s.</source>
-        <translation> Άγνωστη -blockfilterindex τιμή %s.</translation>
-    </message>
-    <message>
-        <source>Verifying wallet(s)...</source>
-        <translation>Επαλήθευση πορτοφολιού(ιών)...</translation>
-    </message>
-    <message>
-        <source>Warning: unknown new rules activated (versionbit %i)</source>
-        <translation>Προειδοποίηση: Άγνωστοι νέοι κανόνες ενεργοποιήθηκαν (έκδοσηbit %i)</translation>
-    </message>
-    <message>
-        <source>-maxtxfee is set very high! Fees this large could be paid on a single transaction.</source>
-        <translation> -maxtxfee είναι καταχωρημένο πολύ υψηλά! Έξοδα τόσο υψηλά μπορούν να πληρωθούν σε μια ενιαία συναλλαγή.</translation>
-    </message>
-    <message>
-        <source>This is the transaction fee you may pay when fee estimates are not available.</source>
-        <translation>Αυτό είναι το τέλος συναλλαγής που μπορείτε να πληρώσετε όταν δεν υπάρχουν εκτιμήσεις τελών.</translation>
-    </message>
-    <message>
-        <source>Starting network threads...</source>
-        <translation>Ξεκινώντας τα νήματα δικτύου ...</translation>
-    </message>
-    <message>
-        <source>The wallet will avoid paying less than the minimum relay fee.</source>
-        <translation>Το πορτοφόλι θα αποφύγει να πληρώσει λιγότερο από το ελάχιστο έξοδο αναμετάδοσης.</translation>
-    </message>
-    <message>
-        <source>This is the minimum transaction fee you pay on every transaction.</source>
-        <translation>Αυτή είναι η ελάχιστη χρέωση συναλλαγής που πληρώνετε για κάθε συναλλαγή.</translation>
-    </message>
-    <message>
-        <source>This is the transaction fee you will pay if you send a transaction.</source>
-        <translation>Αυτή είναι η χρέωση συναλλαγής που θα πληρώσετε εάν στείλετε μια συναλλαγή.</translation>
-    </message>
-    <message>
-        <source>Transaction amounts must not be negative</source>
-        <translation>Τα ποσά των συναλλαγών δεν πρέπει να είναι αρνητικά</translation>
-    </message>
-    <message>
-        <source>Transaction has too long of a mempool chain</source>
-        <translation>Η συναλλαγή έχει μια μακρά αλυσίδα mempool</translation>
-    </message>
-    <message>
-        <source>Transaction must have at least one recipient</source>
-        <translation>Η συναλλαγή πρέπει να έχει τουλάχιστον έναν παραλήπτη</translation>
-    </message>
-    <message>
-        <source>Unknown network specified in -onlynet: '%s'</source>
-        <translation>Έχει οριστεί άγνωστo δίκτυο στο -onlynet: '%s'</translation>
-    </message>
-    <message>
-        <source>Insufficient funds</source>
-        <translation>Ανεπαρκές κεφάλαιο</translation>
-    </message>
-    <message>
-        <source>Fee estimation failed. Fallbackfee is disabled. Wait a few blocks or enable -fallbackfee.</source>
-        <translation>Η αποτίμηση του τέλους απέτυχε. Το Fallbackfee είναι απενεργοποιημένο. Περιμένετε λίγα τετράγωνα ή ενεργοποιήστε το -fallbackfee.</translation>
-    </message>
-    <message>
-        <source>Cannot write to data directory '%s'; check permissions.</source>
-        <translation>Δεν είναι δυνατή η εγγραφή στον κατάλογο δεδομένων '%s'. ελέγξτε τα δικαιώματα.</translation>
-    </message>
-    <message>
-        <source>Loading block index...</source>
-        <translation>Φόρτωση ευρετηρίου μπλοκ...</translation>
-    </message>
-    <message>
-        <source>Loading wallet...</source>
-        <translation>Φόρτωση πορτοφολιού...</translation>
-    </message>
-    <message>
-        <source>Cannot downgrade wallet</source>
-        <translation>Δεν μπορώ να υποβαθμίσω το πορτοφόλι</translation>
-    </message>
-    <message>
-        <source>Rescanning...</source>
-        <translation>Ανίχνευση...</translation>
-    </message>
-    <message>
-        <source>Done loading</source>
-        <translation>Η φόρτωση ολοκληρώθηκε</translation>
+        <translation type="unfinished">Ακύρωση</translation>
     </message>
 </context>
 </TS>