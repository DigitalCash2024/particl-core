<TS version="2.1" language="el">
<context>
    <name>AddressBookPage</name>
    <message>
        <source>Right-click to edit address or label</source>
        <translation type="unfinished">Δεξί-κλικ για επεξεργασία της διεύθυνσης ή της ετικέτας</translation>
    </message>
    <message>
        <source>Create a new address</source>
        <translation type="unfinished">Δημιουργία νέας διεύθυνσης</translation>
    </message>
    <message>
        <source>&amp;New</source>
        <translation type="unfinished">&amp;Νέo</translation>
    </message>
    <message>
        <source>Copy the currently selected address to the system clipboard</source>
        <translation type="unfinished">Αντιγράψτε την επιλεγμένη διεύθυνση στο πρόχειρο του συστήματος</translation>
    </message>
    <message>
        <source>&amp;Copy</source>
        <translation type="unfinished">&amp;Αντιγραφή</translation>
    </message>
    <message>
        <source>C&amp;lose</source>
        <translation type="unfinished">Κ&amp;λείσιμο</translation>
    </message>
    <message>
        <source>Delete the currently selected address from the list</source>
        <translation type="unfinished">Διαγραφή της επιλεγμένης διεύθυνσης από τη λίστα</translation>
    </message>
    <message>
        <source>Enter address or label to search</source>
        <translation type="unfinished">Αναζήτηση με βάση τη διεύθυνση ή την επιγραφή</translation>
    </message>
    <message>
        <source>Export the data in the current tab to a file</source>
        <translation type="unfinished">Εξαγωγή δεδομένων καρτέλας σε αρχείο</translation>
    </message>
    <message>
        <source>&amp;Export</source>
        <translation type="unfinished">&amp;Εξαγωγή</translation>
    </message>
    <message>
        <source>&amp;Delete</source>
        <translation type="unfinished">&amp;Διαγραφή</translation>
    </message>
    <message>
        <source>Choose the address to send coins to</source>
        <translation type="unfinished">Επιλέξτε διεύθυνση αποστολής των νομισμάτων σας</translation>
    </message>
    <message>
        <source>Choose the address to receive coins with</source>
        <translation type="unfinished">Επιλέξτε διεύθυνση παραλαβής νομισμάτων</translation>
    </message>
    <message>
        <source>C&amp;hoose</source>
        <translation type="unfinished">Ε&amp;πιλογή</translation>
    </message>
    <message>
        <source>Sending addresses</source>
        <translation type="unfinished">Διευθύνσεις αποστολής</translation>
    </message>
    <message>
        <source>Receiving addresses</source>
        <translation type="unfinished">Διευθύνσεις λήψης</translation>
    </message>
    <message>
        <source>These are your Particl addresses for sending payments. Always check the amount and the receiving address before sending coins.</source>
        <translation type="unfinished">Αυτές είναι οι Particl διευθύνσεις σας για να στέλνετε πληρωμές. Να ελέγχετε πάντα το ποσό, καθώς και τη διεύθυνση παραλήπτη πριν στείλετε νομίσματα.</translation>
    </message>
    <message>
        <source>These are your Particl addresses for receiving payments. Use the 'Create new receiving address' button in the receive tab to create new addresses.
Signing is only possible with addresses of the type 'legacy'.</source>
        <translation type="unfinished">Αυτές είναι οι Particl διευθύνσεις για την λήψη πληρωμών. Χρησιμοποιήστε το κουμπί  'Δημιουργία νέας διεύθυνσης λήψεων' στο παράθυρο λήψεων για την δημιουργία νέας διεύθυνσης.
Η υπογραφή είναι διαθέσιμη μόνο σε διευθύνσεις 'παλαιού τύπου'.</translation>
    </message>
    <message>
        <source>&amp;Copy Address</source>
        <translation type="unfinished">&amp;Αντιγραφή διεύθυνσης</translation>
    </message>
    <message>
        <source>Copy &amp;Label</source>
        <translation type="unfinished">Αντιγραφή &amp;ετικέτας</translation>
    </message>
    <message>
        <source>&amp;Edit</source>
        <translation type="unfinished">&amp;Διόρθωση</translation>
    </message>
    <message>
        <source>Export Address List</source>
        <translation type="unfinished">Εξαγωγή Λίστας Διευθύνσεων</translation>
    </message>
    <message>
        <source>Comma separated file</source>
        <extracomment>Expanded name of the CSV file format. See: https://en.wikipedia.org/wiki/Comma-separated_values.</extracomment>
        <translation type="unfinished">Αρχείο οριοθετημένο με κόμμα</translation>
    </message>
    <message>
        <source>There was an error trying to save the address list to %1. Please try again.</source>
        <extracomment>An error message. %1 is a stand-in argument for the name of the file we attempted to save to.</extracomment>
        <translation type="unfinished">Σφάλμα κατά την προσπάθεια αποθήκευσης της λίστας διευθύνσεων στο %1. Παρακαλώ δοκιμάστε ξανά.</translation>
    </message>
    <message>
        <source>Exporting Failed</source>
        <translation type="unfinished">Αποτυχία εξαγωγής</translation>
    </message>
</context>
<context>
    <name>AddressTableModel</name>
    <message>
        <source>Label</source>
        <translation type="unfinished">Ετικέτα</translation>
    </message>
    <message>
        <source>Address</source>
        <translation type="unfinished">Διεύθυνση</translation>
    </message>
    <message>
        <source>(no label)</source>
        <translation type="unfinished">(χωρίς ετικέτα)</translation>
    </message>
</context>
<context>
    <name>AskPassphraseDialog</name>
    <message>
        <source>Passphrase Dialog</source>
        <translation type="unfinished">Φράση πρόσβασης</translation>
    </message>
    <message>
        <source>Enter passphrase</source>
        <translation type="unfinished">Βάλτε κωδικό πρόσβασης</translation>
    </message>
    <message>
        <source>New passphrase</source>
        <translation type="unfinished">&amp;Αλλαγή κωδικού</translation>
    </message>
    <message>
        <source>Repeat new passphrase</source>
        <translation type="unfinished">Επανάλαβε τον νέο κωδικό πρόσβασης</translation>
    </message>
    <message>
        <source>Show passphrase</source>
        <translation type="unfinished">Εμφάνισε τον κωδικό πρόσβασης</translation>
    </message>
    <message>
        <source>Encrypt wallet</source>
        <translation type="unfinished">&amp;Κρυπτογράφηση πορτοφολιού</translation>
    </message>
    <message>
        <source>This operation needs your wallet passphrase to unlock the wallet.</source>
        <translation type="unfinished">Αυτή η ενέργεια χρειάζεται τον κωδικό του πορτοφολιού για να ξεκλειδώσει το πορτοφόλι.</translation>
    </message>
    <message>
        <source>Unlock wallet</source>
        <translation type="unfinished">Ξεκλείδωσε το πορτοφόλι</translation>
    </message>
    <message>
        <source>Change passphrase</source>
        <translation type="unfinished">Αλλάξτε Φράση Πρόσβασης</translation>
    </message>
    <message>
        <source>Confirm wallet encryption</source>
        <translation type="unfinished">Επιβεβαίωσε κρυπτογράφηση πορτοφολιού</translation>
    </message>
    <message>
        <source>Warning: If you encrypt your wallet and lose your passphrase, you will &lt;b&gt;LOSE ALL OF YOUR PARTICL&lt;/b&gt;!</source>
        <translation type="unfinished">Προσόχη! Εάν κρυπτογραφήσεις το πορτοφόλι σου και χάσεις τη φράση αποκατάστασης, θα &lt;b&gt; ΧΑΣΕΙΣ ΟΛΑ ΣΟΥ ΤΑ PARTICL &lt;/b&gt;!</translation>
    </message>
    <message>
        <source>Are you sure you wish to encrypt your wallet?</source>
        <translation type="unfinished">Είστε σίγουρος/η ότι θέλετε να κρυπτογραφήσετε το πορτοφόλι σας;</translation>
    </message>
    <message>
        <source>Wallet encrypted</source>
        <translation type="unfinished">Πορτοφόλι κρυπτογραφήθηκε</translation>
    </message>
    <message>
        <source>Enter the new passphrase for the wallet.&lt;br/&gt;Please use a passphrase of &lt;b&gt;ten or more random characters&lt;/b&gt;, or &lt;b&gt;eight or more words&lt;/b&gt;.</source>
        <translation type="unfinished">Εισαγάγετε τη νέα φράση πρόσβασης για το πορτοφόλι. &lt;br/&gt;Παρακαλώ χρησιμοποιήστε μια φράση πρόσβασης &lt;b&gt;δέκα ή περισσότερων τυχαίων χαρακτήρων &lt;/b&gt;, ή &lt;b&gt;οκτώ ή περισσότερες λέξεις&lt;/b&gt;.</translation>
    </message>
    <message>
        <source>Enter the old passphrase and new passphrase for the wallet.</source>
        <translation type="unfinished">Πληκτρολόγησε τον παλιό κωδικό πρόσβασής σου και τον νέο κωδικό πρόσβασής σου για το πορτοφόλι</translation>
    </message>
    <message>
        <source>Remember that encrypting your wallet cannot fully protect your particl from being stolen by malware infecting your computer.</source>
        <translation type="unfinished">Θυμίσου ότι το να κρυπτογραφείς το πορτοφόλι σου δεν μπορεί να προστατέψει πλήρως τα particl σου από κλοπή από  κακόβουλο λογισμικό που έχει μολύνει τον υπολογιστή σου</translation>
    </message>
    <message>
        <source>Wallet to be encrypted</source>
        <translation type="unfinished">To πορτοφόλι θα κρυπτογραφηθεί</translation>
    </message>
    <message>
        <source>Your wallet is about to be encrypted. </source>
        <translation type="unfinished">Το πορτοφόλι σου πρόκειται να κρυπτογραφηθεί</translation>
    </message>
    <message>
        <source>Your wallet is now encrypted. </source>
        <translation type="unfinished">Το πορτοφόλι σου έχει κρυπτογραφηθεί τώρα</translation>
    </message>
    <message>
        <source>IMPORTANT: Any previous backups you have made of your wallet file should be replaced with the newly generated, encrypted wallet file. For security reasons, previous backups of the unencrypted wallet file will become useless as soon as you start using the new, encrypted wallet.</source>
        <translation type="unfinished">ΣΗΜΑΝΤΙΚΟ: Τα προηγούμενα αντίγραφα ασφαλείας που έχετε κάνει από το αρχείο του πορτοφόλιου σας θα πρέπει να αντικατασταθουν με το νέο που δημιουργείται, κρυπτογραφημένο αρχείο πορτοφόλιου. Για λόγους ασφαλείας, τα προηγούμενα αντίγραφα ασφαλείας του μη κρυπτογραφημένου αρχείου πορτοφόλιου θα καταστουν άχρηστα μόλις αρχίσετε να χρησιμοποιείτε το νέο κρυπτογραφημένο πορτοφόλι.</translation>
    </message>
    <message>
        <source>Wallet encryption failed</source>
        <translation type="unfinished">Η κρυπτογράφηση του πορτοφολιού απέτυχε</translation>
    </message>
    <message>
        <source>Wallet encryption failed due to an internal error. Your wallet was not encrypted.</source>
        <translation type="unfinished">Η κρυπτογράφηση του πορτοφολιού απέτυχε λογω εσωτερικού σφάλματος. Το πορτοφολι δεν κρυπτογραφηθηκε.</translation>
    </message>
    <message>
        <source>The supplied passphrases do not match.</source>
        <translation type="unfinished">Οι εισαχθέντες κωδικοί δεν ταιριάζουν.</translation>
    </message>
    <message>
        <source>Wallet unlock failed</source>
        <translation type="unfinished">Το ξεκλείδωμα του πορτοφολιού απέτυχε</translation>
    </message>
    <message>
        <source>The passphrase entered for the wallet decryption was incorrect.</source>
        <translation type="unfinished">Ο κωδικος που εισήχθη για την αποκρυπτογραφηση του πορτοφολιού ήταν λαθος.</translation>
    </message>
    <message>
        <source>Wallet passphrase was successfully changed.</source>
        <translation type="unfinished">Η φράση πρόσβασης άλλαξε επιτυχώς</translation>
    </message>
    <message>
        <source>Warning: The Caps Lock key is on!</source>
        <translation type="unfinished">Προσοχη: το πλήκτρο Caps Lock είναι ενεργο.</translation>
    </message>
</context>
<context>
    <name>BanTableModel</name>
    <message>
        <source>Banned Until</source>
        <translation type="unfinished">Απαγορευμένο έως</translation>
    </message>
</context>
<context>
    <name>BitcoinApplication</name>
    <message>
        <source>A fatal error occurred. %1 can no longer continue safely and will quit.</source>
        <translation type="unfinished">Συνέβη ενα μοιραίο σφάλμα. %1 δε μπορεί να συνεχιστεί με ασφάλεια και θα σταματήσει</translation>
    </message>
    <message>
        <source>Internal error</source>
        <translation type="unfinished">Εσωτερικό σφάλμα</translation>
    </message>
    <message>
        <source>An internal error occurred. %1 will attempt to continue safely. This is an unexpected bug which can be reported as described below.</source>
        <translation type="unfinished">Προέκυψε ένα εσωτερικό σφάλμα. Το %1 θα επιχειρήσει να συνεχίσει με ασφάλεια. Αυτό είναι ένα απροσδόκητο σφάλμα· μπορείτε να το αναφέρετε όπως περιγράφεται παρακάτω.</translation>
    </message>
</context>
<context>
    <name>QObject</name>
    <message>
        <source>Do you want to reset settings to default values, or to abort without making changes?</source>
        <extracomment>Explanatory text shown on startup when the settings file cannot be read. Prompts user to make a choice between resetting or aborting.</extracomment>
        <translation type="unfinished">Θέλετε να επαναφέρετε τις ρυθμίσεις στις προεπιλεγμένες τους τιμές, ή να αποχωρήσετε χωρίς να κάνετε αλλαγές;</translation>
    </message>
    <message>
        <source>A fatal error occurred. Check that settings file is writable, or try running with -nosettings.</source>
        <extracomment>Explanatory text shown on startup when the settings file could not be written. Prompts user to check that we have the ability to write to the file. Explains that the user has the option of running without a settings file.</extracomment>
        <translation type="unfinished">Συνέβη ένα μοιραίο σφάλμα. Ελέγξτε ότι το αρχείο ρυθμίσεων είναι προσπελάσιμο, ή δοκιμάστε να τρέξετε με -nosettings.</translation>
    </message>
    <message>
        <source>Error: Specified data directory "%1" does not exist.</source>
        <translation type="unfinished">Σφάλμα: Ο ορισμένος κατάλογος δεδομένων "%1" δεν υπάρχει.</translation>
    </message>
    <message>
        <source>Error: Cannot parse configuration file: %1.</source>
        <translation type="unfinished">Σφάλμα: Δεν είναι δυνατή η ανάλυση αρχείου ρυθμίσεων: %1.</translation>
    </message>
    <message>
        <source>Error: %1</source>
        <translation type="unfinished">Σφάλμα: %1</translation>
    </message>
    <message>
        <source>%1 didn't yet exit safely…</source>
        <translation type="unfinished">Το %1 δεν πραγματοποίησε ασφαλή έξοδο ακόμη...</translation>
    </message>
    <message>
        <source>unknown</source>
        <translation type="unfinished">άγνωστο</translation>
    </message>
    <message>
        <source>Amount</source>
        <translation type="unfinished">Ποσό</translation>
    </message>
    <message>
        <source>Enter a Particl address (e.g. %1)</source>
        <translation type="unfinished">Εισάγετε μια διεύθυνση Particl (π.χ. %1)</translation>
    </message>
    <message>
        <source>Unroutable</source>
        <translation type="unfinished">Αδρομολόγητο</translation>
    </message>
    <message>
        <source>Internal</source>
        <translation type="unfinished">Εσωτερικό</translation>
    </message>
    <message>
        <source>Inbound</source>
        <extracomment>An inbound connection from a peer. An inbound connection is a connection initiated by a peer.</extracomment>
        <translation type="unfinished">Εισερχόμενα</translation>
    </message>
    <message>
        <source>Outbound</source>
        <extracomment>An outbound connection to a peer. An outbound connection is a connection initiated by us.</extracomment>
        <translation type="unfinished">Εξερχόμενα</translation>
    </message>
    <message>
        <source>Full Relay</source>
        <extracomment>Peer connection type that relays all network information.</extracomment>
        <translation type="unfinished">Πλήρης αναμεταδότης</translation>
    </message>
    <message>
        <source>Block Relay</source>
        <extracomment>Peer connection type that relays network information about blocks and not transactions or addresses.</extracomment>
        <translation type="unfinished">Αναμεταδότης μπλοκ</translation>
    </message>
    <message>
        <source>Manual</source>
        <extracomment>Peer connection type established manually through one of several methods.</extracomment>
        <translation type="unfinished">Χειροκίνητα</translation>
    </message>
    <message>
        <source>Address Fetch</source>
        <extracomment>Short-lived peer connection type that solicits known addresses from a peer.</extracomment>
        <translation type="unfinished">Λήψη Διεύθυνσης</translation>
    </message>
    <message>
        <source>None</source>
        <translation type="unfinished">Κανένα</translation>
    </message>
    <message>
        <source>N/A</source>
        <translation type="unfinished">Μη διαθέσιμο</translation>
    </message>
    <message numerus="yes">
        <source>%n second(s)</source>
        <translation type="unfinished">
            <numerusform />
            <numerusform />
        </translation>
    </message>
    <message numerus="yes">
        <source>%n minute(s)</source>
        <translation type="unfinished">
            <numerusform />
            <numerusform />
        </translation>
    </message>
    <message numerus="yes">
        <source>%n hour(s)</source>
        <translation type="unfinished">
            <numerusform />
            <numerusform />
        </translation>
    </message>
    <message numerus="yes">
        <source>%n day(s)</source>
        <translation type="unfinished">
            <numerusform />
            <numerusform />
        </translation>
    </message>
    <message numerus="yes">
        <source>%n week(s)</source>
        <translation type="unfinished">
            <numerusform />
            <numerusform />
        </translation>
    </message>
    <message>
        <source>%1 and %2</source>
        <translation type="unfinished">%1 και %2</translation>
    </message>
    <message numerus="yes">
        <source>%n year(s)</source>
        <translation type="unfinished">
            <numerusform />
            <numerusform />
        </translation>
    </message>
    </context>
<context>
    <name>bitcoin-core</name>
    <message>
        <source>Settings file could not be read</source>
        <translation type="unfinished">Το αρχείο ρυθμίσεων δεν μπόρεσε να διαβαστεί</translation>
    </message>
    <message>
        <source>Settings file could not be written</source>
        <translation type="unfinished">Το αρχείο ρυθμίσεων δεν μπόρεσε να επεξεργασθεί</translation>
    </message>
    <message>
        <source>The %s developers</source>
        <translation type="unfinished">Οι προγραμματιστές %s</translation>
    </message>
    <message>
        <source>%s corrupt. Try using the wallet tool particl-wallet to salvage or restoring a backup.</source>
        <translation type="unfinished">%s κατεστραμμένο. Δοκιμάστε να το επισκευάσετε με το εργαλείο πορτοφολιού particl-wallet, ή επαναφέρετε κάποιο αντίγραφο ασφαλείας.</translation>
    </message>
    <message>
        <source>-maxtxfee is set very high! Fees this large could be paid on a single transaction.</source>
        <translation type="unfinished"> -maxtxfee είναι καταχωρημένο πολύ υψηλά! Έξοδα τόσο υψηλά μπορούν να πληρωθούν σε μια ενιαία συναλλαγή.</translation>
    </message>
    <message>
        <source>Cannot downgrade wallet from version %i to version %i. Wallet version unchanged.</source>
        <translation type="unfinished">Αδύνατη η υποβάθμιση του πορτοφολιού από την έκδοση %i στην έκδοση %i. Η έκδοση του πορτοφολιού δεν έχει αλλάξει.</translation>
    </message>
    <message>
        <source>Cannot obtain a lock on data directory %s. %s is probably already running.</source>
        <translation type="unfinished">Δεν είναι δυνατή η εφαρμογή κλειδώματος στον κατάλογο δεδομένων %s. Το %s μάλλον εκτελείται ήδη.</translation>
    </message>
    <message>
        <source>Distributed under the MIT software license, see the accompanying file %s or %s</source>
        <translation type="unfinished">Διανέμεται υπό την άδεια χρήσης του λογισμικού MIT, δείτε το συνοδευτικό αρχείο %s ή %s</translation>
    </message>
    <message>
        <source>Error reading %s! All keys read correctly, but transaction data or address book entries might be missing or incorrect.</source>
        <translation type="unfinished">Σφάλμα κατά την ανάγνωση %s! Όλα τα κλειδιά διαβάζονται σωστά, αλλά τα δεδομένα των συναλλαγών ή οι καταχωρίσεις του βιβλίου διευθύνσεων ενδέχεται να λείπουν ή να είναι εσφαλμένα.</translation>
    </message>
    <message>
        <source>Error: Dumpfile format record is incorrect. Got "%s", expected "format".</source>
        <translation type="unfinished">Σφάλμα: Η καταγραφή του φορμά του αρχείου dump είναι εσφαλμένη. Ελήφθη: «%s», αναμενόταν: «φορμά».</translation>
    </message>
    <message>
        <source>Error: Dumpfile version is not supported. This version of particl-wallet only supports version 1 dumpfiles. Got dumpfile with version %s</source>
        <translation type="unfinished">Σφάλμα: Η έκδοση του αρχείου dump δεν υποστηρίζεται. Αυτή η έκδοση του particl-wallet υποστηρίζει αρχεία dump μόνο της έκδοσης 1. Δόθηκε αρχείο dump έκδοσης %s.</translation>
    </message>
    <message>
        <source>Error: Listening for incoming connections failed (listen returned error %s)</source>
        <translation type="unfinished">Σφάλμα: Η ακρόαση για εισερχόμενες συνδέσεις απέτυχε (ακούστε επιστραμμένο σφάλμα %s)</translation>
    </message>
    <message>
        <source>Fee estimation failed. Fallbackfee is disabled. Wait a few blocks or enable -fallbackfee.</source>
        <translation type="unfinished">Η αποτίμηση του τέλους απέτυχε. Το Fallbackfee είναι απενεργοποιημένο. Περιμένετε λίγα τετράγωνα ή ενεργοποιήστε το -fallbackfee.</translation>
    </message>
    <message>
        <source>File %s already exists. If you are sure this is what you want, move it out of the way first.</source>
        <translation type="unfinished">Το αρχείο %s υπάρχει ήδη. Αν είστε σίγουροι ότι αυτό θέλετε, βγάλτε το πρώτα από τη μέση.</translation>
    </message>
    <message>
        <source>Invalid amount for -maxtxfee=&lt;amount&gt;: '%s' (must be at least the minrelay fee of %s to prevent stuck transactions)</source>
        <translation type="unfinished">Μη έγκυρο ποσό για το -maxtxfee =: '%s' (πρέπει να είναι τουλάχιστον το minrelay έξοδο του %s για την αποφυγή κολλημένων συναλλαγών)</translation>
    </message>
    <message>
        <source>No dump file provided. To use createfromdump, -dumpfile=&lt;filename&gt; must be provided.</source>
        <translation type="unfinished">Δεν δόθηκε αρχείο dump. Για να χρησιμοποιηθεί το createfromdump θα πρέπει να δοθεί το -dumpfile=&lt;filename&gt;.</translation>
    </message>
    <message>
        <source>No dump file provided. To use dump, -dumpfile=&lt;filename&gt; must be provided.</source>
        <translation type="unfinished">Δεν δόθηκε αρχείο dump. Για να χρησιμοποιηθεί το dump, πρέπει να δοθεί το -dumpfile=&lt;filename&gt;.</translation>
    </message>
    <message>
        <source>No wallet file format provided. To use createfromdump, -format=&lt;format&gt; must be provided.</source>
        <translation type="unfinished">Δεν δόθηκε φορμά αρχείου πορτοφολιού. Για τη χρήση του createfromdump, πρέπει να δοθεί -format=&lt;format&gt;.</translation>
    </message>
    <message>
        <source>Please check that your computer's date and time are correct! If your clock is wrong, %s will not work properly.</source>
        <translation type="unfinished">Ελέγξτε ότι η ημερομηνία και η ώρα του υπολογιστή σας είναι σωστές! Αν το ρολόι σας είναι λάθος, το %s δεν θα λειτουργήσει σωστά.</translation>
    </message>
    <message>
        <source>Please contribute if you find %s useful. Visit %s for further information about the software.</source>
        <translation type="unfinished">Παρακαλώ συμβάλλετε αν βρείτε %s χρήσιμο. Επισκεφθείτε το %s για περισσότερες πληροφορίες σχετικά με το λογισμικό.</translation>
    </message>
    <message>
        <source>Prune configured below the minimum of %d MiB.  Please use a higher number.</source>
        <translation type="unfinished">Ο δακτύλιος έχει διαμορφωθεί κάτω από το ελάχιστο %d MiB. Χρησιμοποιήστε έναν υψηλότερο αριθμό.</translation>
    </message>
    <message>
        <source>Prune: last wallet synchronisation goes beyond pruned data. You need to -reindex (download the whole blockchain again in case of pruned node)</source>
        <translation type="unfinished">Κλάδεμα: ο τελευταίος συγχρονισμός πορτοφολιού ξεπερνά τα κλαδεμένα δεδομένα. Πρέπει να κάνετε -reindex (κατεβάστε ολόκληρο το blockchain και πάλι σε περίπτωση κλαδέματος κόμβου)</translation>
    </message>
    <message>
        <source>SQLiteDatabase: Unknown sqlite wallet schema version %d. Only version %d is supported</source>
        <translation type="unfinished">SQLiteDatabase: Άγνωστη sqlite έκδοση %d του schema πορτοφολιού . Υποστηρίζεται μόνο η έκδοση %d.</translation>
    </message>
    <message>
        <source>The block database contains a block which appears to be from the future. This may be due to your computer's date and time being set incorrectly. Only rebuild the block database if you are sure that your computer's date and time are correct</source>
        <translation type="unfinished">Η βάση δεδομένων μπλοκ περιέχει ένα μπλοκ που φαίνεται να είναι από το μέλλον. Αυτό μπορεί να οφείλεται στην εσφαλμένη ρύθμιση της ημερομηνίας και της ώρας του υπολογιστή σας. Αποκαταστήστε μόνο τη βάση δεδομένων μπλοκ αν είστε βέβαιοι ότι η ημερομηνία και η ώρα του υπολογιστή σας είναι σωστές</translation>
    </message>
    <message>
        <source>The transaction amount is too small to send after the fee has been deducted</source>
        <translation type="unfinished">Το ποσό της συναλλαγής είναι πολύ μικρό για να στείλει μετά την αφαίρεση του τέλους</translation>
    </message>
    <message>
        <source>This is a pre-release test build - use at your own risk - do not use for mining or merchant applications</source>
        <translation type="unfinished">Πρόκειται για δοκιμή πριν από την αποδέσμευση - χρησιμοποιήστε με δική σας ευθύνη - μην χρησιμοποιείτε για εξόρυξη ή εμπορικές εφαρμογές</translation>
    </message>
    <message>
        <source>This is the transaction fee you may discard if change is smaller than dust at this level</source>
        <translation type="unfinished">Αυτή είναι η αμοιβή συναλλαγής που μπορείτε να απορρίψετε εάν η αλλαγή είναι μικρότερη από τη σκόνη σε αυτό το επίπεδο</translation>
    </message>
    <message>
        <source>This is the transaction fee you may pay when fee estimates are not available.</source>
        <translation type="unfinished">Αυτό είναι το τέλος συναλλαγής που μπορείτε να πληρώσετε όταν δεν υπάρχουν εκτιμήσεις τελών.</translation>
    </message>
    <message>
        <source>Unable to replay blocks. You will need to rebuild the database using -reindex-chainstate.</source>
        <translation type="unfinished">Δεν είναι δυνατή η επανάληψη των μπλοκ. Θα χρειαστεί να ξαναφτιάξετε τη βάση δεδομένων χρησιμοποιώντας το -reindex-chainstate.</translation>
    </message>
    <message>
        <source>Warning: Private keys detected in wallet {%s} with disabled private keys</source>
        <translation type="unfinished">Προειδοποίηση: Ιδιωτικά κλειδιά εντοπίστηκαν στο πορτοφόλι {%s} με απενεργοποιημένα ιδιωτικά κλειδιά</translation>
    </message>
    <message>
        <source>Warning: We do not appear to fully agree with our peers! You may need to upgrade, or other nodes may need to upgrade.</source>
        <translation type="unfinished">Προειδοποίηση: Δεν φαίνεται να συμφωνείτε πλήρως με τους χρήστες! Ίσως χρειάζεται να κάνετε αναβάθμιση, ή ίσως οι άλλοι κόμβοι χρειάζονται αναβάθμιση.</translation>
    </message>
    <message>
        <source>You need to rebuild the database using -reindex to go back to unpruned mode.  This will redownload the entire blockchain</source>
        <translation type="unfinished">Πρέπει να ξαναφτιάξετε τη βάση δεδομένων χρησιμοποιώντας το -reindex για να επιστρέψετε στη λειτουργία χωρίς εκτύπωση. Αυτό θα ξαναφορτώσει ολόκληρο το blockchain</translation>
    </message>
    <message>
        <source>-maxmempool must be at least %d MB</source>
        <translation type="unfinished">-maxmempool πρέπει να είναι τουλάχιστον %d MB</translation>
    </message>
    <message>
        <source>A fatal internal error occurred, see debug.log for details</source>
        <translation type="unfinished">Προέκυψε ένα κρίσιμο εσωτερικό σφάλμα. Ανατρέξτε στο debug.log για λεπτομέρειες</translation>
    </message>
    <message>
        <source>Cannot resolve -%s address: '%s'</source>
        <translation type="unfinished">Δεν είναι δυνατή η επίλυση -%s διεύθυνση: '%s'</translation>
    </message>
    <message>
        <source>Cannot write to data directory '%s'; check permissions.</source>
        <translation type="unfinished">Αδύνατη η εγγραφή στον κατάλογο δεδομένων '%s'. Ελέγξτε τα δικαιώματα.</translation>
    </message>
    <message>
        <source>Config setting for %s only applied on %s network when in [%s] section.</source>
        <translation type="unfinished">Η ρύθμιση Config για το %s εφαρμόστηκε μόνο στο δίκτυο %s όταν βρίσκεται στην ενότητα [%s].</translation>
    </message>
    <message>
        <source>Copyright (C) %i-%i</source>
        <translation type="unfinished">Πνευματικά δικαιώματα (C) %i-%i</translation>
    </message>
    <message>
        <source>Corrupted block database detected</source>
        <translation type="unfinished">Εντοπίσθηκε διεφθαρμένη βάση δεδομένων των μπλοκ</translation>
    </message>
    <message>
        <source>Could not find asmap file %s</source>
        <translation type="unfinished">Δεν ήταν δυνατή η εύρεση του αρχείου asmap %s</translation>
    </message>
    <message>
        <source>Could not parse asmap file %s</source>
        <translation type="unfinished">Δεν ήταν δυνατή η ανάλυση του αρχείου asmap %s</translation>
    </message>
    <message>
        <source>Disk space is too low!</source>
        <translation type="unfinished">Αποθηκευτικός χώρος πολύ μικρός!</translation>
    </message>
    <message>
        <source>Do you want to rebuild the block database now?</source>
        <translation type="unfinished">Θέλετε να δημιουργηθεί τώρα η βάση δεδομένων των μπλοκ;</translation>
    </message>
    <message>
        <source>Done loading</source>
        <translation type="unfinished">Η φόρτωση ολοκληρώθηκε</translation>
    </message>
    <message>
        <source>Dump file %s does not exist.</source>
        <translation type="unfinished">Το αρχείο dump %s δεν υπάρχει.</translation>
    </message>
    <message>
        <source>Error creating %s</source>
        <translation type="unfinished">Σφάλμα στη δημιουργία %s</translation>
    </message>
    <message>
        <source>Error initializing block database</source>
        <translation type="unfinished">Σφάλμα κατά την ενεργοποίηση της βάσης δεδομένων των μπλοκ</translation>
    </message>
    <message>
        <source>Error initializing wallet database environment %s!</source>
        <translation type="unfinished">Σφάλμα ενεργοποίησης του περιβάλλοντος βάσης δεδομένων πορτοφολιού %s!</translation>
    </message>
    <message>
        <source>Error loading %s</source>
        <translation type="unfinished">Σφάλμα κατά τη φόρτωση %s</translation>
    </message>
    <message>
        <source>Error loading %s: Private keys can only be disabled during creation</source>
        <translation type="unfinished">Σφάλμα κατά τη φόρτωση %s: Τα ιδιωτικά κλειδιά μπορούν να απενεργοποιηθούν μόνο κατά τη δημιουργία</translation>
    </message>
    <message>
        <source>Error loading %s: Wallet corrupted</source>
        <translation type="unfinished">Σφάλμα κατά τη φόρτωση %s: Κατεστραμμένο Πορτοφόλι</translation>
    </message>
    <message>
        <source>Error loading %s: Wallet requires newer version of %s</source>
        <translation type="unfinished">Σφάλμα κατά τη φόρτωση του %s: Το πορτοφόλι απαιτεί νεότερη έκδοση του %s</translation>
    </message>
    <message>
        <source>Error loading block database</source>
        <translation type="unfinished">Σφάλμα φόρτωσης της βάσης δεδομένων των μπλοκ</translation>
    </message>
    <message>
        <source>Error opening block database</source>
        <translation type="unfinished">Σφάλμα φόρτωσης της βάσης δεδομένων των μπλοκ</translation>
    </message>
    <message>
        <source>Error reading from database, shutting down.</source>
        <translation type="unfinished">Σφάλμα ανάγνωσης από τη βάση δεδομένων, εκτελείται τερματισμός.</translation>
    </message>
    <message>
        <source>Error upgrading chainstate database</source>
        <translation type="unfinished">Σφάλμα κατά την αναβάθμιση της βάσης δεδομένων chainstate</translation>
    </message>
    <message>
        <source>Error: Disk space is low for %s</source>
        <translation type="unfinished">Σφάλμα: Ο χώρος στο δίσκο είναι χαμηλός για %s</translation>
    </message>
    <message>
        <source>Error: Dumpfile checksum does not match. Computed %s, expected %s</source>
        <translation type="unfinished">Σφάλμα: Το checksum του αρχείου dump δεν αντιστοιχεί. Υπολογίστηκε: %s, αναμενόταν: %s</translation>
    </message>
    <message>
        <source>Error: Got key that was not hex: %s</source>
        <translation type="unfinished">Σφάλμα: Ελήφθη μη δεκαεξαδικό κλειδί: %s</translation>
    </message>
    <message>
        <source>Error: Got value that was not hex: %s</source>
        <translation type="unfinished">Σφάλμα: Ελήφθη μη δεκαεξαδική τιμή: %s</translation>
    </message>
    <message>
        <source>Error: Missing checksum</source>
        <translation type="unfinished">Σφάλμα: Δεν υπάρχει το checksum</translation>
    </message>
    <message>
        <source>Error: No %s addresses available.</source>
        <translation type="unfinished">Σφάλμα: Δεν υπάρχουν διευθύνσεις %s διαθέσιμες.</translation>
    </message>
    <message>
        <source>Failed to listen on any port. Use -listen=0 if you want this.</source>
        <translation type="unfinished">Αποτυχία παρακολούθησης σε οποιαδήποτε θύρα. Χρησιμοποιήστε -listen=0 αν θέλετε αυτό.</translation>
    </message>
    <message>
        <source>Failed to rescan the wallet during initialization</source>
        <translation type="unfinished">Αποτυχία επανεγγραφής του πορτοφολιού κατά την αρχικοποίηση</translation>
    </message>
    <message>
        <source>Failed to verify database</source>
        <translation type="unfinished">Η επιβεβαίωση της βάσης δεδομένων απέτυχε</translation>
    </message>
    <message>
        <source>Ignoring duplicate -wallet %s.</source>
        <translation type="unfinished">Αγνόηση διπλότυπου -wallet %s.</translation>
    </message>
    <message>
        <source>Importing…</source>
        <translation type="unfinished">Εισαγωγή...</translation>
    </message>
    <message>
        <source>Incorrect or no genesis block found. Wrong datadir for network?</source>
        <translation type="unfinished">Ανακαλύφθηκε λάθος ή δεν βρέθηκε μπλοκ γενετικής. Λάθος δεδομένων για το δίκτυο;</translation>
    </message>
    <message>
        <source>Initialization sanity check failed. %s is shutting down.</source>
        <translation type="unfinished"> Ο έλεγχος ευελιξίας εκκίνησης απέτυχε. Το %s τερματίζεται.</translation>
    </message>
    <message>
        <source>Insufficient funds</source>
        <translation type="unfinished">Ανεπαρκές κεφάλαιο</translation>
    </message>
    <message>
        <source>Invalid -onion address or hostname: '%s'</source>
        <translation type="unfinished">Μη έγκυρη διεύθυνση μητρώου ή όνομα κεντρικού υπολογιστή: '%s'</translation>
    </message>
    <message>
        <source>Invalid -proxy address or hostname: '%s'</source>
        <translation type="unfinished">Μη έγκυρη διεύθυνση -proxy ή όνομα κεντρικού υπολογιστή: '%s'</translation>
    </message>
    <message>
        <source>Invalid P2P permission: '%s'</source>
        <translation type="unfinished">Μη έγκυρη άδεια P2P: '%s'</translation>
    </message>
    <message>
        <source>Invalid amount for -discardfee=&lt;amount&gt;: '%s'</source>
        <translation type="unfinished">Μη έγκυρο ποσό για το -discardfee =&lt;amount&gt;: '%s'</translation>
    </message>
    <message>
        <source>Invalid amount for -fallbackfee=&lt;amount&gt;: '%s'</source>
        <translation type="unfinished">Μη έγκυρο ποσό για το -fallbackfee =&lt;amount&gt;: '%s'</translation>
    </message>
    <message>
        <source>Invalid amount for -paytxfee=&lt;amount&gt;: '%s' (must be at least %s)</source>
        <translation type="unfinished">Μη έγκυρο ποσό για το -paytxfee =&lt;amount&gt;: '%s' (πρέπει να είναι τουλάχιστον %s)</translation>
    </message>
    <message>
        <source>Invalid netmask specified in -whitelist: '%s'</source>
        <translation type="unfinished">Μη έγκυρη μάσκα δικτύου που καθορίζεται στο -whitelist: '%s'</translation>
    </message>
    <message>
        <source>Loading P2P addresses…</source>
        <translation type="unfinished">Φόρτωση διευθύνσεων P2P...</translation>
    </message>
    <message>
        <source>Loading banlist…</source>
        <translation type="unfinished">Φόρτωση λίστας απαγόρευσης...</translation>
    </message>
    <message>
        <source>Loading wallet…</source>
        <translation type="unfinished">Φόρτωση πορτοφολιού...</translation>
    </message>
    <message>
        <source>Need to specify a port with -whitebind: '%s'</source>
        <translation type="unfinished">Πρέπει να καθορίσετε μια θύρα με -whitebind: '%s'</translation>
    </message>
    <message>
        <source>No addresses available</source>
        <translation type="unfinished">Καμμία διαθέσιμη διεύθυνση</translation>
    </message>
    <message>
        <source>No proxy server specified. Use -proxy=&lt;ip&gt; or -proxy=&lt;ip:port&gt;.</source>
        <translation type="unfinished">Δεν ορίστηκε διακομιστής μεσολάβησης. Χρησιμοποιήστε -proxy=&lt;ip&gt; ή -proxy=&lt;ip:port&gt;.</translation>
    </message>
    <message>
        <source>Not enough file descriptors available.</source>
        <translation type="unfinished">Δεν υπάρχουν αρκετοί περιγραφείς αρχείων διαθέσιμοι.</translation>
    </message>
    <message>
        <source>Prune cannot be configured with a negative value.</source>
        <translation type="unfinished">Ο δακτύλιος δεν μπορεί να ρυθμιστεί με αρνητική τιμή.</translation>
    </message>
    <message>
        <source>Prune mode is incompatible with -txindex.</source>
        <translation type="unfinished">Η λειτουργία κοπής δεν είναι συμβατή με το -txindex.</translation>
    </message>
    <message>
        <source>Reducing -maxconnections from %d to %d, because of system limitations.</source>
        <translation type="unfinished">Μείωση -maxconnections από %d σε %d, λόγω των περιορισμών του συστήματος.</translation>
    </message>
    <message>
        <source>Rescanning…</source>
        <translation type="unfinished">Σάρωση εκ νέου...</translation>
    </message>
    <message>
        <source>SQLiteDatabase: Failed to execute statement to verify database: %s</source>
        <translation type="unfinished">SQLite βάση δεδομένων: Απέτυχε η εκτέλεση της δήλωσης για την επαλήθευση της βάσης δεδομένων: %s</translation>
    </message>
    <message>
        <source>SQLiteDatabase: Failed to prepare statement to verify database: %s</source>
        <translation type="unfinished">SQLite βάση δεδομένων: Απέτυχε η προετοιμασία της δήλωσης για την επαλήθευση της βάσης δεδομένων: %s</translation>
    </message>
    <message>
        <source>SQLiteDatabase: Failed to read database verification error: %s</source>
        <translation type="unfinished">SQLite βάση δεδομένων: Απέτυχε η ανάγνωση της επαλήθευσης του σφάλματος της βάσης δεδομένων: %s</translation>
    </message>
    <message>
        <source>SQLiteDatabase: Unexpected application id. Expected %u, got %u</source>
        <translation type="unfinished">SQLiteDatabase: Μη αναμενόμενο αναγνωριστικό εφαρμογής. Αναμενόταν: %u, ελήφθη: %u</translation>
    </message>
    <message>
        <source>Section [%s] is not recognized.</source>
        <translation type="unfinished">Το τμήμα [%s] δεν αναγνωρίζεται.</translation>
    </message>
    <message>
        <source>Signing transaction failed</source>
        <translation type="unfinished">Η υπογραφή συναλλαγής απέτυχε</translation>
    </message>
    <message>
        <source>Specified -walletdir "%s" does not exist</source>
        <translation type="unfinished">Η ορισμένη -walletdir "%s" δεν υπάρχει</translation>
    </message>
    <message>
        <source>Specified -walletdir "%s" is a relative path</source>
        <translation type="unfinished">Το συγκεκριμένο -walletdir "%s" είναι μια σχετική διαδρομή</translation>
    </message>
    <message>
        <source>Specified -walletdir "%s" is not a directory</source>
        <translation type="unfinished">Το συγκεκριμένο -walletdir "%s" δεν είναι κατάλογος</translation>
    </message>
    <message>
        <source>Specified blocks directory "%s" does not exist.</source>
        <translation type="unfinished">Δεν υπάρχει κατάλογος καθορισμένων μπλοκ "%s".</translation>
    </message>
    <message>
        <source>Starting network threads…</source>
        <translation type="unfinished">Εκκίνηση των threads δικτύου...</translation>
    </message>
    <message>
        <source>The source code is available from %s.</source>
        <translation type="unfinished"> Ο πηγαίος κώδικας είναι διαθέσιμος από το %s.</translation>
    </message>
    <message>
        <source>The specified config file %s does not exist</source>
        <translation type="unfinished">Το δοθέν αρχείο ρυθμίσεων %s δεν υπάρχει </translation>
    </message>
    <message>
        <source>The transaction amount is too small to pay the fee</source>
        <translation type="unfinished">Το ποσό της συναλλαγής είναι πολύ μικρό για να πληρώσει το έξοδο</translation>
    </message>
    <message>
        <source>The wallet will avoid paying less than the minimum relay fee.</source>
        <translation type="unfinished">Το πορτοφόλι θα αποφύγει να πληρώσει λιγότερο από το ελάχιστο έξοδο αναμετάδοσης.</translation>
    </message>
    <message>
        <source>This is experimental software.</source>
        <translation type="unfinished">Η εφαρμογή είναι σε πειραματικό στάδιο.</translation>
    </message>
    <message>
        <source>This is the minimum transaction fee you pay on every transaction.</source>
        <translation type="unfinished">Αυτή είναι η ελάχιστη χρέωση συναλλαγής που πληρώνετε για κάθε συναλλαγή.</translation>
    </message>
    <message>
        <source>This is the transaction fee you will pay if you send a transaction.</source>
        <translation type="unfinished">Αυτή είναι η χρέωση συναλλαγής που θα πληρώσετε εάν στείλετε μια συναλλαγή.</translation>
    </message>
    <message>
        <source>Transaction amount too small</source>
        <translation type="unfinished">Το ποσό της συναλλαγής είναι πολύ μικρό</translation>
    </message>
    <message>
        <source>Transaction amounts must not be negative</source>
        <translation type="unfinished">Τα ποσά των συναλλαγών δεν πρέπει να είναι αρνητικά</translation>
    </message>
    <message>
        <source>Transaction has too long of a mempool chain</source>
        <translation type="unfinished">Η συναλλαγή έχει πολύ μακρά αλυσίδα mempool</translation>
    </message>
    <message>
        <source>Transaction must have at least one recipient</source>
        <translation type="unfinished">Η συναλλαγή πρέπει να έχει τουλάχιστον έναν παραλήπτη</translation>
    </message>
    <message>
        <source>Transaction too large</source>
        <translation type="unfinished">Η συναλλαγή είναι πολύ μεγάλη</translation>
    </message>
    <message>
        <source>Unable to bind to %s on this computer (bind returned error %s)</source>
        <translation type="unfinished">Δεν είναι δυνατή η δέσμευση του %s σε αυτόν τον υπολογιστή (η δέσμευση επέστρεψε σφάλμα %s)</translation>
    </message>
    <message>
        <source>Unable to bind to %s on this computer. %s is probably already running.</source>
        <translation type="unfinished">Δεν είναι δυνατή η δέσμευση του %s σε αυτόν τον υπολογιστή. Το %s πιθανώς ήδη εκτελείται.</translation>
    </message>
    <message>
        <source>Unable to create the PID file '%s': %s</source>
        <translation type="unfinished">Δεν είναι δυνατή η δημιουργία του PID αρχείου '%s': %s</translation>
    </message>
    <message>
        <source>Unable to generate initial keys</source>
        <translation type="unfinished">Δεν είναι δυνατή η δημιουργία αρχικών κλειδιών</translation>
    </message>
    <message>
        <source>Unable to generate keys</source>
        <translation type="unfinished">Δεν είναι δυνατή η δημιουργία κλειδιών</translation>
    </message>
    <message>
        <source>Unable to open %s for writing</source>
        <translation type="unfinished">Αδυναμία στο άνοιγμα του %s για εγγραφή</translation>
    </message>
    <message>
        <source>Unable to start HTTP server. See debug log for details.</source>
        <translation type="unfinished">Δεν είναι δυνατή η εκκίνηση του διακομιστή HTTP. Δείτε το αρχείο εντοπισμού σφαλμάτων για λεπτομέρειες.</translation>
    </message>
    <message>
        <source>Unknown -blockfilterindex value %s.</source>
        <translation type="unfinished"> Άγνωστη -blockfilterindex τιμή %s.</translation>
    </message>
    <message>
        <source>Unknown address type '%s'</source>
        <translation type="unfinished">Άγνωστος τύπος διεύθυνσης '%s'</translation>
    </message>
    <message>
        <source>Unknown network specified in -onlynet: '%s'</source>
        <translation type="unfinished">Έχει οριστεί άγνωστo δίκτυο στο -onlynet: '%s'</translation>
    </message>
    <message>
        <source>Unknown new rules activated (versionbit %i)</source>
        <translation type="unfinished">Ενεργοποιήθηκαν άγνωστοι νέοι κανόνες (bit έκδοσης %i)</translation>
    </message>
    <message>
        <source>Unsupported logging category %s=%s.</source>
        <translation type="unfinished">Μη υποστηριζόμενη κατηγορία καταγραφής %s=%s.</translation>
    </message>
    <message>
        <source>Upgrading UTXO database</source>
        <translation type="unfinished">Αναβάθμιση της βάσης δεδομένων UTXO</translation>
    </message>
    <message>
        <source>User Agent comment (%s) contains unsafe characters.</source>
        <translation type="unfinished">Το σχόλιο του παράγοντα χρήστη (%s) περιέχει μη ασφαλείς χαρακτήρες.</translation>
    </message>
    <message>
        <source>Verifying blocks…</source>
        <translation type="unfinished">Επαλήθευση των blocks…</translation>
    </message>
    <message>
        <source>Verifying wallet(s)…</source>
        <translation type="unfinished">Επαλήθευση πορτοφολιού/ιών...</translation>
    </message>
    <message>
        <source>Wallet needed to be rewritten: restart %s to complete</source>
        <translation type="unfinished">Το πορτοφόλι χρειάζεται να ξαναγραφεί: κάντε επανεκκίνηση του %s για να ολοκληρώσετε</translation>
    </message>
</context>
<context>
    <name>BitcoinGUI</name>
    <message>
        <source>&amp;Overview</source>
        <translation type="unfinished">&amp;Επισκόπηση</translation>
    </message>
    <message>
        <source>Show general overview of wallet</source>
        <translation type="unfinished">Εμφάνισε τη γενική εικόνα του πορτοφολιού</translation>
    </message>
    <message>
        <source>&amp;Transactions</source>
        <translation type="unfinished">&amp;Συναλλαγές</translation>
    </message>
    <message>
        <source>Browse transaction history</source>
        <translation type="unfinished">Περιήγηση στο ιστορικό συναλλαγών</translation>
    </message>
    <message>
        <source>E&amp;xit</source>
        <translation type="unfinished">Έ&amp;ξοδος</translation>
    </message>
    <message>
        <source>Quit application</source>
        <translation type="unfinished">Έξοδος από την εφαρμογή</translation>
    </message>
    <message>
        <source>&amp;About %1</source>
        <translation type="unfinished">&amp;Περί %1</translation>
    </message>
    <message>
        <source>Show information about %1</source>
        <translation type="unfinished">Εμφάνισε πληροφορίες σχετικά με %1</translation>
    </message>
    <message>
        <source>About &amp;Qt</source>
        <translation type="unfinished">Σχετικά με &amp;Qt</translation>
    </message>
    <message>
        <source>Show information about Qt</source>
        <translation type="unfinished">Εμφάνισε πληροφορίες σχετικά με Qt</translation>
    </message>
    <message>
        <source>Modify configuration options for %1</source>
        <translation type="unfinished">Επεργασία ρυθμισεων επιλογών για το %1</translation>
    </message>
    <message>
        <source>Create a new wallet</source>
        <translation type="unfinished">Δημιουργία νέου Πορτοφολιού</translation>
    </message>
    <message>
        <source>&amp;Minimize</source>
        <translation type="unfinished">&amp;Σμίκρυνε </translation>
    </message>
    <message>
        <source>Wallet:</source>
        <translation type="unfinished">Πορτοφόλι:</translation>
    </message>
    <message>
        <source>Network activity disabled.</source>
        <extracomment>A substring of the tooltip.</extracomment>
        <translation type="unfinished">Η δραστηριότητα δικτύου είναι απενεργοποιημένη.</translation>
    </message>
    <message>
        <source>Proxy is &lt;b&gt;enabled&lt;/b&gt;: %1</source>
        <translation type="unfinished">Proxy είναι&lt;b&gt;ενεργοποιημένος&lt;/b&gt;:%1 </translation>
    </message>
    <message>
        <source>Send coins to a Particl address</source>
        <translation type="unfinished">Στείλε νομίσματα σε μια διεύθυνση particl</translation>
    </message>
    <message>
        <source>Backup wallet to another location</source>
        <translation type="unfinished">Δημιουργία αντιγράφου ασφαλείας πορτοφολιού σε άλλη τοποθεσία</translation>
    </message>
    <message>
        <source>Change the passphrase used for wallet encryption</source>
        <translation type="unfinished">Αλλαγή του κωδικού κρυπτογράφησης του πορτοφολιού</translation>
    </message>
    <message>
        <source>&amp;Send</source>
        <translation type="unfinished">&amp;Αποστολή</translation>
    </message>
    <message>
        <source>&amp;Receive</source>
        <translation type="unfinished">&amp;Παραλαβή</translation>
    </message>
    <message>
        <source>&amp;Options…</source>
        <translation type="unfinished">&amp;Επιλογές...</translation>
    </message>
    <message>
        <source>&amp;Encrypt Wallet…</source>
        <translation type="unfinished">&amp;Κρυπτογράφηση πορτοφολιού...</translation>
    </message>
    <message>
        <source>Encrypt the private keys that belong to your wallet</source>
        <translation type="unfinished">Κρυπτογραφήστε τα ιδιωτικά κλειδιά που ανήκουν στο πορτοφόλι σας</translation>
    </message>
    <message>
        <source>&amp;Backup Wallet…</source>
        <translation type="unfinished">&amp;Αντίγραφο ασφαλείας του πορτοφολιού...</translation>
    </message>
    <message>
        <source>&amp;Change Passphrase…</source>
        <translation type="unfinished">&amp;Αλλαγή φράσης πρόσβασης...</translation>
    </message>
    <message>
        <source>Sign &amp;message…</source>
        <translation type="unfinished">Υπογραφή &amp;μηνύματος...</translation>
    </message>
    <message>
        <source>Sign messages with your Particl addresses to prove you own them</source>
        <translation type="unfinished">Υπογράψτε ένα μήνυμα για να βεβαιώσετε πως είστε ο κάτοχος αυτής της διεύθυνσης</translation>
    </message>
    <message>
        <source>&amp;Verify message…</source>
        <translation type="unfinished">&amp;Επιβεβαίωση μηνύματος...</translation>
    </message>
    <message>
        <source>Verify messages to ensure they were signed with specified Particl addresses</source>
        <translation type="unfinished">Ελέγξτε τα μηνύματα για να βεβαιωθείτε ότι υπογράφηκαν με τις καθορισμένες διευθύνσεις Particl</translation>
    </message>
    <message>
        <source>&amp;Load PSBT from file…</source>
        <translation type="unfinished">&amp;Φόρτωση PSBT από αρχείο...</translation>
    </message>
    <message>
        <source>Open &amp;URI…</source>
        <translation type="unfinished">Άνοιγμα &amp;URI...</translation>
    </message>
    <message>
        <source>Close Wallet…</source>
        <translation type="unfinished">Κλείσιμο πορτοφολιού...</translation>
    </message>
    <message>
        <source>Create Wallet…</source>
        <translation type="unfinished">Δημιουργία πορτοφολιού...</translation>
    </message>
    <message>
        <source>Close All Wallets…</source>
        <translation type="unfinished">Κλείσιμο όλων των πορτοφολιών...</translation>
    </message>
    <message>
        <source>&amp;File</source>
        <translation type="unfinished">&amp;Αρχείο</translation>
    </message>
    <message>
        <source>&amp;Settings</source>
        <translation type="unfinished">&amp;Ρυθμίσεις</translation>
    </message>
    <message>
        <source>&amp;Help</source>
        <translation type="unfinished">&amp;Βοήθεια</translation>
    </message>
    <message>
        <source>Tabs toolbar</source>
        <translation type="unfinished">Εργαλειοθήκη καρτελών</translation>
    </message>
    <message>
        <source>Syncing Headers (%1%)…</source>
        <translation type="unfinished">Συγχρονισμός επικεφαλίδων (%1%)...</translation>
    </message>
    <message>
        <source>Synchronizing with network…</source>
        <translation type="unfinished">Συγχρονισμός με το δίκτυο...</translation>
    </message>
    <message>
        <source>Indexing blocks on disk…</source>
        <translation type="unfinished">Καταλογισμός μπλοκ στον δίσκο...</translation>
    </message>
    <message>
        <source>Processing blocks on disk…</source>
        <translation type="unfinished">Επεξεργασία των μπλοκ στον δίσκο...</translation>
    </message>
    <message>
        <source>Reindexing blocks on disk…</source>
        <translation type="unfinished">Επανακαταλογισμός μπλοκ στον δίσκο...</translation>
    </message>
    <message>
        <source>Connecting to peers…</source>
        <translation type="unfinished">Σύνδεση στους χρήστες...</translation>
    </message>
    <message>
        <source>Request payments (generates QR codes and particl: URIs)</source>
        <translation type="unfinished">Αίτηση πληρωμών (δημιουργεί QR codes και διευθύνσεις particl: )</translation>
    </message>
    <message>
        <source>Show the list of used sending addresses and labels</source>
        <translation type="unfinished">Προβολή της λίστας των χρησιμοποιημένων διευθύνσεων και ετικετών αποστολής</translation>
    </message>
    <message>
        <source>Show the list of used receiving addresses and labels</source>
        <translation type="unfinished">Προβολή της λίστας των χρησιμοποιημένων διευθύνσεων και ετικετών λήψεως</translation>
    </message>
    <message>
        <source>&amp;Command-line options</source>
        <translation type="unfinished">&amp;Επιλογές γραμμής εντολών</translation>
    </message>
    <message numerus="yes">
        <source>Processed %n block(s) of transaction history.</source>
        <translation type="unfinished">
            <numerusform />
            <numerusform />
        </translation>
    </message>
    <message>
        <source>%1 behind</source>
        <translation type="unfinished">%1 πίσω</translation>
    </message>
    <message>
        <source>Catching up…</source>
        <translation type="unfinished">Φτάνει...</translation>
    </message>
    <message>
        <source>Last received block was generated %1 ago.</source>
        <translation type="unfinished">Το τελευταίο μπλοκ που ελήφθη δημιουργήθηκε %1 πριν.</translation>
    </message>
    <message>
        <source>Transactions after this will not yet be visible.</source>
        <translation type="unfinished">Οι συναλλαγές μετά από αυτό δεν θα είναι ακόμη ορατές.</translation>
    </message>
    <message>
        <source>Error</source>
        <translation type="unfinished">Σφάλμα</translation>
    </message>
    <message>
        <source>Warning</source>
        <translation type="unfinished">Προειδοποίηση</translation>
    </message>
    <message>
        <source>Information</source>
        <translation type="unfinished">Πληροφορία</translation>
    </message>
    <message>
        <source>Up to date</source>
        <translation type="unfinished">Ενημερωμένο</translation>
    </message>
    <message>
        <source>Load Partially Signed Particl Transaction</source>
        <translation type="unfinished">Φόρτωση συναλλαγής Partially Signed Particl</translation>
    </message>
    <message>
        <source>Load PSBT from &amp;clipboard…</source>
        <translation type="unfinished">Φόρτωσε PSBT από &amp;πρόχειρο...</translation>
    </message>
    <message>
        <source>Load Partially Signed Particl Transaction from clipboard</source>
        <translation type="unfinished">Φόρτωση συναλλαγής Partially Signed Particl από το πρόχειρο</translation>
    </message>
    <message>
        <source>Node window</source>
        <translation type="unfinished">Κόμβος παράθυρο</translation>
    </message>
    <message>
        <source>Open node debugging and diagnostic console</source>
        <translation type="unfinished">Ανοίξτε τον κόμβο εντοπισμού σφαλμάτων και τη διαγνωστική κονσόλα</translation>
    </message>
    <message>
        <source>&amp;Sending addresses</source>
        <translation type="unfinished">&amp;Αποστολή διεύθυνσης</translation>
    </message>
    <message>
        <source>&amp;Receiving addresses</source>
        <translation type="unfinished">&amp;Λήψη διευθύνσεων</translation>
    </message>
    <message>
        <source>Open a particl: URI</source>
        <translation type="unfinished">Ανοίξτε ένα particl: URI</translation>
    </message>
    <message>
        <source>Open Wallet</source>
        <translation type="unfinished">Άνοιγμα Πορτοφολιού</translation>
    </message>
    <message>
        <source>Open a wallet</source>
        <translation type="unfinished">Άνοιγμα ενός πορτοφολιού</translation>
    </message>
    <message>
        <source>Close wallet</source>
        <translation type="unfinished">Κλείσιμο πορτοφολιού</translation>
    </message>
    <message>
        <source>Close all wallets</source>
        <translation type="unfinished">Κλείσιμο όλων των πορτοφολιών</translation>
    </message>
    <message>
        <source>Show the %1 help message to get a list with possible Particl command-line options</source>
        <translation type="unfinished">Εμφάνισε το %1 βοηθητικό μήνυμα για λήψη μιας λίστας με διαθέσιμες επιλογές για Particl εντολές </translation>
    </message>
    <message>
        <source>&amp;Mask values</source>
        <translation type="unfinished">&amp;Απόκρυψη τιμών</translation>
    </message>
    <message>
        <source>Mask the values in the Overview tab</source>
        <translation type="unfinished">Απόκρυψη τιμών στην καρτέλα Επισκόπησης</translation>
    </message>
    <message>
        <source>default wallet</source>
        <translation type="unfinished">Προεπιλεγμένο πορτοφόλι</translation>
    </message>
    <message>
        <source>No wallets available</source>
        <translation type="unfinished">Κανένα πορτοφόλι διαθέσιμο</translation>
    </message>
    <message>
        <source>&amp;Window</source>
        <translation type="unfinished">&amp;Παράθυρο</translation>
    </message>
    <message>
        <source>Zoom</source>
        <translation type="unfinished">Μεγέθυνση</translation>
    </message>
    <message>
        <source>Main Window</source>
        <translation type="unfinished">Κυρίως Παράθυρο</translation>
    </message>
    <message>
        <source>%1 client</source>
        <translation type="unfinished">%1 πελάτης</translation>
    </message>
    <message>
        <source>&amp;Hide</source>
        <translation type="unfinished">$Απόκρυψη</translation>
    </message>
    <message>
        <source>S&amp;how</source>
        <translation type="unfinished">Ε&amp;μφάνιση</translation>
    </message>
    <message numerus="yes">
        <source>%n active connection(s) to Particl network.</source>
        <extracomment>A substring of the tooltip.</extracomment>
        <translation type="unfinished">
            <numerusform>%n active connection(s) to Bitcoin network.</numerusform>
            <numerusform>%n active connection(s) to Bitcoin network.</numerusform>
        </translation>
    </message>
    <message>
        <source>Click for more actions.</source>
        <extracomment>A substring of the tooltip. "More actions" are available via the context menu.</extracomment>
        <translation type="unfinished">Κάντε κλικ για περισσότερες επιλογές.</translation>
    </message>
    <message>
        <source>Show Peers tab</source>
        <extracomment>A context menu item. The "Peers tab" is an element of the "Node window".</extracomment>
        <translation type="unfinished">Προβολή καρτέλας Χρηστών</translation>
    </message>
    <message>
        <source>Disable network activity</source>
        <extracomment>A context menu item.</extracomment>
        <translation type="unfinished">Απενεργοποίηση δραστηριότητας δικτύου</translation>
    </message>
    <message>
        <source>Enable network activity</source>
        <extracomment>A context menu item. The network activity was disabled previously.</extracomment>
        <translation type="unfinished">Ενεργοποίηση δραστηριότητας δικτύου</translation>
    </message>
    <message>
        <source>Error: %1</source>
        <translation type="unfinished">Σφάλμα: %1</translation>
    </message>
    <message>
        <source>Warning: %1</source>
        <translation type="unfinished">Προειδοποίηση: %1</translation>
    </message>
    <message>
        <source>Date: %1
</source>
        <translation type="unfinished">Ημερομηνία: %1
</translation>
    </message>
    <message>
        <source>Amount: %1
</source>
        <translation type="unfinished">Ποσό: %1
</translation>
    </message>
    <message>
        <source>Wallet: %1
</source>
        <translation type="unfinished">Πορτοφόλι: %1
</translation>
    </message>
    <message>
        <source>Type: %1
</source>
        <translation type="unfinished">Τύπος: %1
</translation>
    </message>
    <message>
        <source>Label: %1
</source>
        <translation type="unfinished">Ετικέτα: %1
</translation>
    </message>
    <message>
        <source>Address: %1
</source>
        <translation type="unfinished">Διεύθυνση: %1
</translation>
    </message>
    <message>
        <source>Sent transaction</source>
        <translation type="unfinished">Η συναλλαγή απεστάλη</translation>
    </message>
    <message>
        <source>Incoming transaction</source>
        <translation type="unfinished">Εισερχόμενη συναλλαγή</translation>
    </message>
    <message>
        <source>HD key generation is &lt;b&gt;enabled&lt;/b&gt;</source>
        <translation type="unfinished">Δημιουργία πλήκτρων HD είναι &lt;b&gt;ενεργοποιημένη&lt;/b&gt;</translation>
    </message>
    <message>
        <source>HD key generation is &lt;b&gt;disabled&lt;/b&gt;</source>
        <translation type="unfinished">Δημιουργία πλήκτρων HD είναι &lt;b&gt;απενεργοποιημένη&lt;/b&gt;</translation>
    </message>
    <message>
        <source>Private key &lt;b&gt;disabled&lt;/b&gt;</source>
        <translation type="unfinished">Ιδιωτικό κλειδί &lt;b&gt;απενεργοποιημένο&lt;/b&gt;</translation>
    </message>
    <message>
        <source>Wallet is &lt;b&gt;encrypted&lt;/b&gt; and currently &lt;b&gt;unlocked&lt;/b&gt;</source>
        <translation type="unfinished">Το πορτοφόλι είναι &lt;b&gt;κρυπτογραφημένο&lt;/b&gt; και &lt;b&gt;ξεκλείδωτο&lt;/b&gt;</translation>
    </message>
    <message>
        <source>Wallet is &lt;b&gt;encrypted&lt;/b&gt; and currently &lt;b&gt;locked&lt;/b&gt;</source>
        <translation type="unfinished">Το πορτοφόλι είναι &lt;b&gt;κρυπτογραφημένο&lt;/b&gt; και &lt;b&gt;κλειδωμένο&lt;/b&gt;</translation>
    </message>
    <message>
        <source>Original message:</source>
        <translation type="unfinished">Αρχικό Μήνυμα:</translation>
    </message>
</context>
<context>
    <name>UnitDisplayStatusBarControl</name>
    <message>
        <source>Unit to show amounts in. Click to select another unit.</source>
        <translation type="unfinished">Μονάδα μέτρησης προβολής ποσών. Κάντε κλικ για επιλογή άλλης μονάδας.</translation>
    </message>
</context>
<context>
    <name>CoinControlDialog</name>
    <message>
        <source>Coin Selection</source>
        <translation type="unfinished">Επιλογή κερμάτων</translation>
    </message>
    <message>
        <source>Quantity:</source>
        <translation type="unfinished">Ποσότητα:</translation>
    </message>
    <message>
        <source>Amount:</source>
        <translation type="unfinished">Ποσό:</translation>
    </message>
    <message>
        <source>Fee:</source>
        <translation type="unfinished">Ταρίφα:</translation>
    </message>
    <message>
        <source>Dust:</source>
        <translation type="unfinished">Σκόνη:</translation>
    </message>
    <message>
        <source>After Fee:</source>
        <translation type="unfinished">Ταρίφα αλλαγής:</translation>
    </message>
    <message>
        <source>Change:</source>
        <translation type="unfinished">Ρέστα:</translation>
    </message>
    <message>
        <source>(un)select all</source>
        <translation type="unfinished">(από)επιλογή όλων</translation>
    </message>
    <message>
        <source>Tree mode</source>
        <translation type="unfinished">Εμφάνιση τύπου δέντρο</translation>
    </message>
    <message>
        <source>List mode</source>
        <translation type="unfinished">Λίστα εντολών</translation>
    </message>
    <message>
        <source>Amount</source>
        <translation type="unfinished">Ποσό</translation>
    </message>
    <message>
        <source>Received with label</source>
        <translation type="unfinished">Παραλήφθηκε με επιγραφή</translation>
    </message>
    <message>
        <source>Received with address</source>
        <translation type="unfinished">Παραλείφθηκε με την εξής διεύθυνση</translation>
    </message>
    <message>
        <source>Date</source>
        <translation type="unfinished">Ημερομηνία</translation>
    </message>
    <message>
        <source>Confirmations</source>
        <translation type="unfinished">Επικυρώσεις</translation>
    </message>
    <message>
        <source>Confirmed</source>
        <translation type="unfinished">Επικυρωμένες</translation>
    </message>
    <message>
        <source>Copy amount</source>
        <translation type="unfinished">Αντιγραφή ποσού</translation>
    </message>
    <message>
        <source>&amp;Copy address</source>
        <translation type="unfinished">&amp;Αντιγραφή διεύθυνσης</translation>
    </message>
    <message>
        <source>Copy &amp;label</source>
        <translation type="unfinished">Αντιγραφή &amp;ετικέτα</translation>
    </message>
    <message>
        <source>Copy &amp;amount</source>
        <translation type="unfinished">Αντιγραφή &amp;ποσού</translation>
    </message>
    <message>
        <source>Copy transaction &amp;ID and output index</source>
        <translation type="unfinished">Αντιγραφή συναλλαγής &amp;ID και αποτελέσματος δείκτη</translation>
    </message>
    <message>
        <source>L&amp;ock unspent</source>
        <translation type="unfinished">L&amp;ock διαθέσιμο</translation>
    </message>
    <message>
        <source>&amp;Unlock unspent</source>
        <translation type="unfinished">&amp;Ξεκλείδωμα διαθέσιμου υπολοίπου</translation>
    </message>
    <message>
        <source>Copy quantity</source>
        <translation type="unfinished">Αντιγραφή ποσότητας</translation>
    </message>
    <message>
        <source>Copy fee</source>
        <translation type="unfinished">Αντιγραφή τελών</translation>
    </message>
    <message>
        <source>Copy after fee</source>
        <translation type="unfinished">Αντιγραφή μετά τα έξοδα</translation>
    </message>
    <message>
        <source>Copy bytes</source>
        <translation type="unfinished">Αντιγραφή των bytes</translation>
    </message>
    <message>
        <source>Copy dust</source>
        <translation type="unfinished">Αντιγραφή σκόνης</translation>
    </message>
    <message>
        <source>Copy change</source>
        <translation type="unfinished">Αντιγραφή αλλαγής</translation>
    </message>
    <message>
        <source>(%1 locked)</source>
        <translation type="unfinished">(%1 κλειδωμένο)</translation>
    </message>
    <message>
        <source>yes</source>
        <translation type="unfinished">ναι</translation>
    </message>
    <message>
        <source>no</source>
        <translation type="unfinished">όχι</translation>
    </message>
    <message>
        <source>This label turns red if any recipient receives an amount smaller than the current dust threshold.</source>
        <translation type="unfinished">Αυτή η ετικέτα γίνεται κόκκινη εάν οποιοσδήποτε παραλήπτης λάβει ένα ποσό μικρότερο από το τρέχον όριο σκόνης.</translation>
    </message>
    <message>
        <source>Can vary +/- %1 satoshi(s) per input.</source>
        <translation type="unfinished">Μπορεί να ποικίλει +/-%1 satoshi(s) ανά είσοδο.</translation>
    </message>
    <message>
        <source>(no label)</source>
        <translation type="unfinished">(χωρίς ετικέτα)</translation>
    </message>
    <message>
        <source>change from %1 (%2)</source>
        <translation type="unfinished">αλλαγή από %1 (%2)</translation>
    </message>
    <message>
        <source>(change)</source>
        <translation type="unfinished">(αλλαγή)</translation>
    </message>
</context>
<context>
    <name>CreateWalletActivity</name>
    <message>
        <source>Create Wallet</source>
        <extracomment>Title of window indicating the progress of creation of a new wallet.</extracomment>
        <translation type="unfinished">Δημιουργία Πορτοφολιού</translation>
    </message>
    <message>
        <source>Creating Wallet &lt;b&gt;%1&lt;/b&gt;…</source>
        <extracomment>Descriptive text of the create wallet progress window which indicates to the user which wallet is currently being created.</extracomment>
        <translation type="unfinished">Δημιουργία πορτοφολιού &lt;b&gt;%1&lt;/b&gt;...</translation>
    </message>
    <message>
        <source>Create wallet failed</source>
        <translation type="unfinished">Αποτυχία δημιουργίας πορτοφολιού</translation>
    </message>
    <message>
        <source>Create wallet warning</source>
        <translation type="unfinished">Προειδοποίηση δημιουργίας πορτοφολιού</translation>
    </message>
    <message>
        <source>Can't list signers</source>
        <translation type="unfinished">Αδυναμία απαρίθμησης εγγεγραμμένων </translation>
    </message>
</context>
<context>
    <name>LoadWalletsActivity</name>
    <message>
        <source>Load Wallets</source>
        <extracomment>Title of progress window which is displayed when wallets are being loaded.</extracomment>
        <translation type="unfinished">Φόρτωσε Πορτοφόλια</translation>
    </message>
    <message>
        <source>Loading wallets…</source>
        <extracomment>Descriptive text of the load wallets progress window which indicates to the user that wallets are currently being loaded.</extracomment>
        <translation type="unfinished">Φόρτωση πορτοφολιών...</translation>
    </message>
</context>
<context>
    <name>OpenWalletActivity</name>
    <message>
        <source>Open wallet failed</source>
        <translation type="unfinished">Άνοιγμα πορτοφολιού απέτυχε</translation>
    </message>
    <message>
        <source>Open wallet warning</source>
        <translation type="unfinished">Προειδοποίηση ανοίγματος πορτοφολιού</translation>
    </message>
    <message>
        <source>default wallet</source>
        <translation type="unfinished">Προεπιλεγμένο πορτοφόλι</translation>
    </message>
    <message>
        <source>Open Wallet</source>
        <extracomment>Title of window indicating the progress of opening of a wallet.</extracomment>
        <translation type="unfinished">Άνοιγμα Πορτοφολιού</translation>
    </message>
    <message>
        <source>Opening Wallet &lt;b&gt;%1&lt;/b&gt;…</source>
        <extracomment>Descriptive text of the open wallet progress window which indicates to the user which wallet is currently being opened.</extracomment>
        <translation type="unfinished">Άνοιγμα πορτοφολιού &lt;b&gt;%1&lt;/b&gt;...</translation>
    </message>
</context>
<context>
    <name>WalletController</name>
    <message>
        <source>Close wallet</source>
        <translation type="unfinished">Κλείσιμο πορτοφολιού</translation>
    </message>
    <message>
        <source>Are you sure you wish to close the wallet &lt;i&gt;%1&lt;/i&gt;?</source>
        <translation type="unfinished">Είσαι σίγουρος/η ότι επιθυμείς να κλείσεις το πορτοφόλι &lt;i&gt;%1&lt;/i&gt;;</translation>
    </message>
    <message>
        <source>Closing the wallet for too long can result in having to resync the entire chain if pruning is enabled.</source>
        <translation type="unfinished">Το κλείσιμο του πορτοφολιού για πολύ μεγάλο χρονικό διάστημα μπορεί να οδηγήσει στην επανασύνδεση ολόκληρης της αλυσίδας αν είναι ενεργοποιημένη η περικοπή.</translation>
    </message>
    <message>
        <source>Close all wallets</source>
        <translation type="unfinished">Κλείσιμο όλων των πορτοφολιών</translation>
    </message>
    <message>
        <source>Are you sure you wish to close all wallets?</source>
        <translation type="unfinished">Είσαι σίγουροι ότι επιθυμείτε το κλείσιμο όλων των πορτοφολιών;</translation>
    </message>
</context>
<context>
    <name>CreateWalletDialog</name>
    <message>
        <source>Create Wallet</source>
        <translation type="unfinished">Δημιουργία Πορτοφολιού</translation>
    </message>
    <message>
        <source>Wallet Name</source>
        <translation type="unfinished">Όνομα Πορτοφολιού</translation>
    </message>
    <message>
        <source>Wallet</source>
        <translation type="unfinished">Πορτοφόλι</translation>
    </message>
    <message>
        <source>Encrypt the wallet. The wallet will be encrypted with a passphrase of your choice.</source>
        <translation type="unfinished">Κρυπτογράφηση του πορτοφολιού. Το πορτοφόλι θα κρυπτογραφηθεί με μια φράση πρόσβασης της επιλογής σας.</translation>
    </message>
    <message>
        <source>Encrypt Wallet</source>
        <translation type="unfinished">Κρυπτογράφηση Πορτοφολιού</translation>
    </message>
    <message>
        <source>Advanced Options</source>
        <translation type="unfinished">Προχωρημένες ρυθμίσεις</translation>
    </message>
    <message>
        <source>Disable private keys for this wallet. Wallets with private keys disabled will have no private keys and cannot have an HD seed or imported private keys. This is ideal for watch-only wallets.</source>
        <translation type="unfinished">Απενεργοποιήστε τα ιδιωτικά κλειδιά για αυτό το πορτοφόλι. Τα πορτοφόλια που έχουν απενεργοποιημένα ιδιωτικά κλειδιά δεν έχουν ιδιωτικά κλειδιά και δεν μπορούν να έχουν σπόρους HD ή εισαγόμενα ιδιωτικά κλειδιά. Αυτό είναι ιδανικό για πορτοφόλια μόνο για ρολόγια.</translation>
    </message>
    <message>
        <source>Disable Private Keys</source>
        <translation type="unfinished">Απενεργοποίηση ιδιωτικών κλειδιών</translation>
    </message>
    <message>
        <source>Make a blank wallet. Blank wallets do not initially have private keys or scripts. Private keys and addresses can be imported, or an HD seed can be set, at a later time.</source>
        <translation type="unfinished">Κάντε ένα κενό πορτοφόλι. Τα κενά πορτοφόλια δεν έχουν αρχικά ιδιωτικά κλειδιά ή σενάρια. Τα ιδιωτικά κλειδιά και οι διευθύνσεις μπορούν να εισαχθούν ή μπορεί να οριστεί ένας σπόρος HD αργότερα.</translation>
    </message>
    <message>
        <source>Make Blank Wallet</source>
        <translation type="unfinished">Δημιουργία Άδειου Πορτοφολιού</translation>
    </message>
    <message>
        <source>Use descriptors for scriptPubKey management</source>
        <translation type="unfinished">χρήση περιγραφέων για την διαχείριση του scriptPubKey</translation>
    </message>
    <message>
        <source>Descriptor Wallet</source>
        <translation type="unfinished">Πορτοφόλι Περιγραφέα </translation>
    </message>
    <message>
        <source>Use an external signing device such as a hardware wallet. Configure the external signer script in wallet preferences first.</source>
        <translation type="unfinished">Χρησιμοποιήστε μια εξωτερική συσκευή υπογραφής, όπως ένα πορτοφόλι υλικού. Ρυθμίστε πρώτα στις προτιμήσεις του πορτοφολιού το εξωτερικό script υπογραφής.</translation>
    </message>
    <message>
        <source>External signer</source>
        <translation type="unfinished">Εξωτερικός υπογράφων</translation>
    </message>
    <message>
        <source>Create</source>
        <translation type="unfinished">Δημιουργία</translation>
    </message>
    <message>
        <source>Compiled without sqlite support (required for descriptor wallets)</source>
        <translation type="unfinished">Μεταγλωτίστηκε χωρίς την υποστήριξη sqlite (απαραίτητη για περιγραφικά πορτοφόλια )</translation>
    </message>
    <message>
        <source>Compiled without external signing support (required for external signing)</source>
        <extracomment>"External signing" means using devices such as hardware wallets.</extracomment>
        <translation type="unfinished">Συντάχθηκε χωρίς την υποστήριξη εξωτερικής υπογραφής (απαιτείται για εξωτερική υπογραφή)</translation>
    </message>
</context>
<context>
    <name>EditAddressDialog</name>
    <message>
        <source>Edit Address</source>
        <translation type="unfinished">Επεξεργασία Διεύθυνσης</translation>
    </message>
    <message>
        <source>&amp;Label</source>
        <translation type="unfinished">&amp;Επιγραφή</translation>
    </message>
    <message>
        <source>The label associated with this address list entry</source>
        <translation type="unfinished">Η ετικέτα που συνδέεται με αυτήν την καταχώρηση στο βιβλίο διευθύνσεων</translation>
    </message>
    <message>
        <source>The address associated with this address list entry. This can only be modified for sending addresses.</source>
        <translation type="unfinished">Η διεύθυνση σχετίζεται με αυτή την καταχώρηση του βιβλίου διευθύνσεων. Μπορεί να τροποποιηθεί μόνο για τις διευθύνσεις αποστολής.</translation>
    </message>
    <message>
        <source>&amp;Address</source>
        <translation type="unfinished">&amp;Διεύθυνση</translation>
    </message>
    <message>
        <source>New sending address</source>
        <translation type="unfinished">Νέα διεύθυνση αποστολής</translation>
    </message>
    <message>
        <source>Edit receiving address</source>
        <translation type="unfinished">Διόρθωση Διεύθυνσης Λήψης</translation>
    </message>
    <message>
        <source>Edit sending address</source>
        <translation type="unfinished">Επεξεργασία διεύθυνσης αποστολής</translation>
    </message>
    <message>
        <source>The entered address "%1" is not a valid Particl address.</source>
        <translation type="unfinished">Η διεύθυνση "%1" δεν είναι έγκυρη Particl διεύθυνση.</translation>
    </message>
    <message>
        <source>Address "%1" already exists as a receiving address with label "%2" and so cannot be added as a sending address.</source>
        <translation type="unfinished">Η διεύθυνση "%1"  υπάρχει ήδη ως διεύθυνσης λήψης με ετικέτα "%2" και γιαυτό τον λόγο δεν μπορεί να προστεθεί ως διεύθυνση αποστολής.</translation>
    </message>
    <message>
        <source>The entered address "%1" is already in the address book with label "%2".</source>
        <translation type="unfinished">Η διεύθυνση "%1" βρίσκεται ήδη στο βιβλίο διευθύνσεων με ετικέτα "%2".</translation>
    </message>
    <message>
        <source>Could not unlock wallet.</source>
        <translation type="unfinished">Δεν είναι δυνατό το ξεκλείδωμα του πορτοφολιού.</translation>
    </message>
    <message>
        <source>New key generation failed.</source>
        <translation type="unfinished">Η δημιουργία νέου κλειδιού απέτυχε.</translation>
    </message>
</context>
<context>
    <name>FreespaceChecker</name>
    <message>
        <source>A new data directory will be created.</source>
        <translation type="unfinished">Θα δημιουργηθεί ένας νέος φάκελος δεδομένων.</translation>
    </message>
    <message>
        <source>name</source>
        <translation type="unfinished">όνομα</translation>
    </message>
    <message>
        <source>Directory already exists. Add %1 if you intend to create a new directory here.</source>
        <translation type="unfinished">Κατάλογος ήδη υπάρχει. Προσθήκη %1, αν σκοπεύετε να δημιουργήσετε έναν νέο κατάλογο εδώ.</translation>
    </message>
    <message>
        <source>Path already exists, and is not a directory.</source>
        <translation type="unfinished">Η διαδρομή υπάρχει ήδη αλλά δεν είναι φάκελος</translation>
    </message>
    <message>
        <source>Cannot create data directory here.</source>
        <translation type="unfinished">Δεν μπορεί να δημιουργηθεί φάκελος δεδομένων εδώ.</translation>
    </message>
</context>
<context>
    <name>Intro</name>
    <message>
        <source>(of %1 GB needed)</source>
        <translation type="unfinished">(από τα %1 GB που απαιτούνται)</translation>
    </message>
    <message>
        <source>(%1 GB needed for full chain)</source>
        <translation type="unfinished">(%1 GB απαιτούνται για την πλήρη αλυσίδα)</translation>
    </message>
    <message>
        <source>At least %1 GB of data will be stored in this directory, and it will grow over time.</source>
        <translation type="unfinished">Τουλάχιστον %1 GB δεδομένων θα αποθηκευτούν σε αυτόν τον κατάλογο και θα αυξηθεί με την πάροδο του χρόνου.</translation>
    </message>
    <message>
        <source>Approximately %1 GB of data will be stored in this directory.</source>
        <translation type="unfinished">Περίπου %1 GB δεδομένων θα αποθηκεύονται σε αυτόν τον κατάλογο.</translation>
    </message>
    <message numerus="yes">
        <source>(sufficient to restore backups %n day(s) old)</source>
        <extracomment>Explanatory text on the capability of the current prune target.</extracomment>
        <translation type="unfinished">
            <numerusform />
            <numerusform />
        </translation>
    </message>
    <message>
        <source>%1 will download and store a copy of the Particl block chain.</source>
        <translation type="unfinished">Το %1 θα κατεβάσει και θα αποθηκεύσει ένα αντίγραφο της αλυσίδας μπλοκ Particl.</translation>
    </message>
    <message>
        <source>The wallet will also be stored in this directory.</source>
        <translation type="unfinished">Το πορτοφόλι θα αποθηκευτεί κι αυτό σε αυτόν τον κατάλογο.</translation>
    </message>
    <message>
        <source>Error: Specified data directory "%1" cannot be created.</source>
        <translation type="unfinished">Σφάλμα: Ο καθορισμένος φάκελος δεδομένων "%1" δεν μπορεί να δημιουργηθεί.</translation>
    </message>
    <message>
        <source>Error</source>
        <translation type="unfinished">Σφάλμα</translation>
    </message>
    <message>
        <source>Welcome</source>
        <translation type="unfinished">Καλώς ήρθατε</translation>
    </message>
    <message>
        <source>Welcome to %1.</source>
        <translation type="unfinished">Καλωσήρθες στο %1.</translation>
    </message>
    <message>
        <source>When you click OK, %1 will begin to download and process the full %4 block chain (%2GB) starting with the earliest transactions in %3 when %4 initially launched.</source>
        <translation type="unfinished">Όταν κάνετε κλικ στο OK, το %1 θα ξεκινήσει τη λήψη και την επεξεργασία της πλήρους αλυσίδας μπλοκ% 4 (%2GB) αρχίζοντας από τις πρώτες συναλλαγές στο %3 όταν αρχικά ξεκίνησε το %4.</translation>
    </message>
    <message>
        <source>Limit block chain storage to</source>
        <translation type="unfinished">Περιόρισε την χωρητικότητα της αλυσίδας block σε</translation>
    </message>
    <message>
        <source>Reverting this setting requires re-downloading the entire blockchain. It is faster to download the full chain first and prune it later. Disables some advanced features.</source>
        <translation type="unfinished">Η επαναφορά αυτής της ρύθμισης απαιτεί εκ νέου λήψη ολόκληρου του μπλοκ αλυσίδας. Είναι πιο γρήγορο να κατεβάσετε πρώτα την πλήρη αλυσίδα και να την κλαδέψετε αργότερα. Απενεργοποιεί ορισμένες προηγμένες λειτουργίες.</translation>
    </message>
    <message>
        <source>This initial synchronisation is very demanding, and may expose hardware problems with your computer that had previously gone unnoticed. Each time you run %1, it will continue downloading where it left off.</source>
        <translation type="unfinished">Αυτός ο αρχικός συγχρονισμός είναι πολύ απαιτητικός και μπορεί να εκθέσει προβλήματα υλικού με τον υπολογιστή σας, τα οποία προηγουμένως είχαν περάσει απαρατήρητα. Κάθε φορά που θα εκτελέσετε το %1, θα συνεχίσει να κατεβαίνει εκεί όπου έχει σταματήσει.</translation>
    </message>
    <message>
        <source>If you have chosen to limit block chain storage (pruning), the historical data must still be downloaded and processed, but will be deleted afterward to keep your disk usage low.</source>
        <translation type="unfinished">Αν έχετε επιλέξει να περιορίσετε την αποθήκευση της αλυσίδας μπλοκ (κλάδεμα), τα ιστορικά δεδομένα θα πρέπει ακόμα να κατεβάσετε και να επεξεργαστείτε, αλλά θα διαγραφούν αργότερα για να διατηρήσετε τη χρήση του δίσκου σας χαμηλή.</translation>
    </message>
    <message>
        <source>Use the default data directory</source>
        <translation type="unfinished">Χρήση του προεπιλεγμένου φακέλου δεδομένων</translation>
    </message>
    <message>
        <source>Use a custom data directory:</source>
        <translation type="unfinished">Προσαρμογή του φακέλου δεδομένων:</translation>
    </message>
</context>
<context>
    <name>HelpMessageDialog</name>
    <message>
        <source>version</source>
        <translation type="unfinished">έκδοση</translation>
    </message>
    <message>
        <source>About %1</source>
        <translation type="unfinished">Σχετικά %1</translation>
    </message>
    <message>
        <source>Command-line options</source>
        <translation type="unfinished">Επιλογές γραμμής εντολών</translation>
    </message>
</context>
<context>
    <name>ShutdownWindow</name>
    <message>
        <source>%1 is shutting down…</source>
        <translation type="unfinished">Το %1 τερματίζεται...</translation>
    </message>
    <message>
        <source>Do not shut down the computer until this window disappears.</source>
        <translation type="unfinished">Μην απενεργοποιήσετε τον υπολογιστή μέχρι να κλείσει αυτό το παράθυρο.</translation>
    </message>
</context>
<context>
    <name>ModalOverlay</name>
    <message>
        <source>Form</source>
        <translation type="unfinished">Φόρμα</translation>
    </message>
    <message>
        <source>Recent transactions may not yet be visible, and therefore your wallet's balance might be incorrect. This information will be correct once your wallet has finished synchronizing with the particl network, as detailed below.</source>
        <translation type="unfinished">Οι πρόσφατες συναλλαγές ενδέχεται να μην είναι ακόμα ορατές και επομένως η ισορροπία του πορτοφολιού σας μπορεί να είναι εσφαλμένη. Αυτές οι πληροφορίες θα είναι σωστές όταν ολοκληρωθεί το συγχρονισμό του πορτοφολιού σας με το δίκτυο Particl, όπως περιγράφεται παρακάτω.</translation>
    </message>
    <message>
        <source>Attempting to spend particl that are affected by not-yet-displayed transactions will not be accepted by the network.</source>
        <translation type="unfinished">Η προσπάθεια να δαπανήσετε particl που επηρεάζονται από τις μη εμφανιζόμενες ακόμη συναλλαγές δεν θα γίνει αποδεκτή από το δίκτυο.</translation>
    </message>
    <message>
        <source>Number of blocks left</source>
        <translation type="unfinished">Αριθμός των εναπομείνων κομματιών</translation>
    </message>
    <message>
        <source>Unknown…</source>
        <translation type="unfinished">Άγνωστο...</translation>
    </message>
    <message>
        <source>calculating…</source>
        <translation type="unfinished">υπολογισμός...</translation>
    </message>
    <message>
        <source>Last block time</source>
        <translation type="unfinished">Χρόνος τελευταίου μπλοκ</translation>
    </message>
    <message>
        <source>Progress</source>
        <translation type="unfinished">Πρόοδος</translation>
    </message>
    <message>
        <source>Progress increase per hour</source>
        <translation type="unfinished">Αύξηση προόδου ανά ώρα</translation>
    </message>
    <message>
        <source>Estimated time left until synced</source>
        <translation type="unfinished">Εκτιμώμενος χρόνος μέχρι να συγχρονιστεί</translation>
    </message>
    <message>
        <source>Hide</source>
        <translation type="unfinished">Απόκρυψη</translation>
    </message>
    <message>
        <source>Esc</source>
        <translation type="unfinished">Πλήκτρο Esc</translation>
    </message>
    <message>
        <source>%1 is currently syncing.  It will download headers and blocks from peers and validate them until reaching the tip of the block chain.</source>
        <translation type="unfinished">Το %1 συγχρονίζεται αυτήν τη στιγμή. Θα κατεβάσει κεφαλίδες και μπλοκ από τους χρήστες και θα τους επικυρώσει μέχρι να φτάσουν στην άκρη της αλυσίδας μπλοκ.</translation>
    </message>
    <message>
        <source>Unknown. Syncing Headers (%1, %2%)…</source>
        <translation type="unfinished">Άγνωστο. Συγχρονισμός επικεφαλίδων (%1, %2%)...</translation>
    </message>
</context>
<context>
    <name>OpenURIDialog</name>
    <message>
        <source>Open particl URI</source>
        <translation type="unfinished">Ανοίξτε το particl URI</translation>
    </message>
    <message>
        <source>Paste address from clipboard</source>
        <extracomment>Tooltip text for button that allows you to paste an address that is in your clipboard.</extracomment>
        <translation type="unfinished">Επικόλληση διεύθυνσης από το βιβλίο διευθύνσεων</translation>
    </message>
</context>
<context>
    <name>OptionsDialog</name>
    <message>
        <source>Options</source>
        <translation type="unfinished">Ρυθμίσεις</translation>
    </message>
    <message>
        <source>&amp;Main</source>
        <translation type="unfinished">&amp;Κύριο</translation>
    </message>
    <message>
        <source>Automatically start %1 after logging in to the system.</source>
        <translation type="unfinished">Αυτόματη εκκίνηση του %1 μετά τη σύνδεση στο σύστημα.</translation>
    </message>
    <message>
        <source>&amp;Start %1 on system login</source>
        <translation type="unfinished">&amp;Έναρξη %1 στο σύστημα σύνδεσης</translation>
    </message>
    <message>
        <source>Size of &amp;database cache</source>
        <translation type="unfinished">Μέγεθος κρυφής μνήμης βάσης δεδομένων.</translation>
    </message>
    <message>
        <source>Number of script &amp;verification threads</source>
        <translation type="unfinished">Αριθμός script και γραμμές επαλήθευσης</translation>
    </message>
    <message>
        <source>IP address of the proxy (e.g. IPv4: 127.0.0.1 / IPv6: ::1)</source>
        <translation type="unfinished">Διεύθυνση IP του διαμεσολαβητή (π.χ. IPv4: 127.0.0.1  / IPv6: ::1)</translation>
    </message>
    <message>
        <source>Shows if the supplied default SOCKS5 proxy is used to reach peers via this network type.</source>
        <translation type="unfinished">Εμφανίζει αν ο προεπιλεγμένος διακομιστής μεσολάβησης SOCKS5 χρησιμοποιείται για την προσέγγιση χρηστών μέσω αυτού του τύπου δικτύου.</translation>
    </message>
    <message>
        <source>Minimize instead of exit the application when the window is closed. When this option is enabled, the application will be closed only after selecting Exit in the menu.</source>
        <translation type="unfinished">Ελαχιστοποίηση αντί για έξοδο κατά το κλείσιμο του παραθύρου. Όταν αυτή η επιλογή είναι ενεργοποιημένη, η εφαρμογή θα κλείνει μόνο αν επιλεχθεί η Έξοδος στο μενού.</translation>
    </message>
    <message>
        <source>Open the %1 configuration file from the working directory.</source>
        <translation type="unfinished">Ανοίξτε το %1 αρχείο διαμόρφωσης από τον κατάλογο εργασίας.</translation>
    </message>
    <message>
        <source>Open Configuration File</source>
        <translation type="unfinished">Άνοιγμα Αρχείου Ρυθμίσεων</translation>
    </message>
    <message>
        <source>Reset all client options to default.</source>
        <translation type="unfinished">Επαναφορά όλων των επιλογών του πελάτη στις αρχικές.</translation>
    </message>
    <message>
        <source>&amp;Reset Options</source>
        <translation type="unfinished">Επαναφορά ρυθμίσεων</translation>
    </message>
    <message>
        <source>&amp;Network</source>
        <translation type="unfinished">&amp;Δίκτυο</translation>
    </message>
    <message>
        <source>Prune &amp;block storage to</source>
        <translation type="unfinished">Αποκοπή &amp;αποκλεισμός αποθήκευσης στο</translation>
    </message>
    <message>
        <source>Reverting this setting requires re-downloading the entire blockchain.</source>
        <translation type="unfinished">Η επαναφορά αυτής της ρύθμισης απαιτεί εκ νέου λήψη ολόκληρου του μπλοκ αλυσίδας.</translation>
    </message>
    <message>
        <source>MiB</source>
        <translation type="unfinished">MebiBytes</translation>
    </message>
    <message>
        <source>(0 = auto, &lt;0 = leave that many cores free)</source>
        <translation type="unfinished">(0 = αυτόματο, &lt;0 = ελεύθεροι πυρήνες)</translation>
    </message>
    <message>
        <source>Enable R&amp;PC server</source>
        <extracomment>An Options window setting to enable the RPC server.</extracomment>
        <translation type="unfinished">Ενεργοποίηση R&amp;PC σέρβερ</translation>
    </message>
    <message>
        <source>W&amp;allet</source>
        <translation type="unfinished">Π&amp;ορτοφόλι</translation>
    </message>
    <message>
        <source>Expert</source>
        <translation type="unfinished">Έμπειρος</translation>
    </message>
    <message>
        <source>Enable coin &amp;control features</source>
        <translation type="unfinished">Ενεργοποίηση δυνατοτήτων ελέγχου κερμάτων</translation>
    </message>
    <message>
        <source>If you disable the spending of unconfirmed change, the change from a transaction cannot be used until that transaction has at least one confirmation. This also affects how your balance is computed.</source>
        <translation type="unfinished">Εάν απενεργοποιήσετε το ξόδεμα μη επικυρωμένων ρέστων, τα ρέστα από μια συναλλαγή δεν μπορούν να χρησιμοποιηθούν έως ότου αυτή η συναλλαγή έχει έστω μια επικύρωση. Αυτό επίσης επηρεάζει το πως υπολογίζεται το υπόλοιπό σας.</translation>
    </message>
    <message>
        <source>&amp;Spend unconfirmed change</source>
        <translation type="unfinished">&amp;Ξόδεμα μη επικυρωμένων ρέστων</translation>
    </message>
    <message>
<<<<<<< HEAD
        <source>Full path to a Particl Core compatible script (e.g. C:\Downloads\hwi.exe or /Users/you/Downloads/hwi.py). Beware: malware can steal your coins!</source>
        <translation type="unfinished">Πλήρης διαδρομή ενός script συμβατού με το Particl Core (π.χ.: C:\Downloads\hwi.exe ή /Users/you/Downloads/hwi.py). Προσοχή: το κακόβουλο λογισμικό μπορεί να κλέψει τα νομίσματά σας!</translation>
=======
        <source>External Signer (e.g. hardware wallet)</source>
        <translation type="unfinished">Εξωτερική συσκευή υπογραφής (π.χ. πορτοφόλι υλικού)</translation>
    </message>
    <message>
        <source>Full path to a Bitcoin Core compatible script (e.g. C:\Downloads\hwi.exe or /Users/you/Downloads/hwi.py). Beware: malware can steal your coins!</source>
        <translation type="unfinished">Πλήρης διαδρομή ενός script συμβατού με το Bitcoin Core (π.χ.: C:\Downloads\hwi.exe ή /Users/you/Downloads/hwi.py). Προσοχή: το κακόβουλο λογισμικό μπορεί να κλέψει τα νομίσματά σας!</translation>
>>>>>>> 0567787f
    </message>
    <message>
        <source>Automatically open the Particl client port on the router. This only works when your router supports UPnP and it is enabled.</source>
        <translation type="unfinished">Αυτόματο άνοιγμα των θυρών Particl στον δρομολογητή. Λειτουργεί μόνο αν ο δρομολογητής σας υποστηρίζει τη λειτουργία UPnP.</translation>
    </message>
    <message>
        <source>Map port using &amp;UPnP</source>
        <translation type="unfinished">Απόδοση θυρών με χρήση &amp;UPnP</translation>
    </message>
    <message>
        <source>Automatically open the Bitcoin client port on the router. This only works when your router supports NAT-PMP and it is enabled. The external port could be random.</source>
        <translation type="unfinished">Ανοίξτε αυτόματα τη πόρτα του Bitcoin client στο router. Αυτό λειτουργεί μόνο όταν το router σας υποστηρίζει NAT-PMP και είναι ενεργοποιημένο. Η εξωτερική πόρτα μπορεί να είναι τυχαία.</translation>
    </message>
    <message>
        <source>Map port using NA&amp;T-PMP</source>
        <translation type="unfinished">Δρομολόγηση θύρας με χρήση NA&amp;T-PMP</translation>
    </message>
    <message>
        <source>Accept connections from outside.</source>
        <translation type="unfinished">Αποδοχή εξωτερικών συνδέσεων</translation>
    </message>
    <message>
        <source>Allow incomin&amp;g connections</source>
        <translation type="unfinished">Επιτρέπονται εισερχόμενες συνδέσεις</translation>
    </message>
    <message>
        <source>Connect to the Particl network through a SOCKS5 proxy.</source>
        <translation type="unfinished">Σύνδεση στο δίκτυο Particl μέσω διαμεσολαβητή SOCKS5.</translation>
    </message>
    <message>
        <source>&amp;Connect through SOCKS5 proxy (default proxy):</source>
        <translation type="unfinished">&amp;Σύνδεση μέσω διαμεσολαβητή SOCKS5 (προεπιλεγμένος)</translation>
    </message>
    <message>
        <source>Proxy &amp;IP:</source>
        <translation type="unfinished">&amp;IP διαμεσολαβητή:</translation>
    </message>
    <message>
        <source>&amp;Port:</source>
        <translation type="unfinished">&amp;Θύρα:</translation>
    </message>
    <message>
        <source>Port of the proxy (e.g. 9050)</source>
        <translation type="unfinished">Θύρα διαμεσολαβητή (π.χ. 9050)</translation>
    </message>
    <message>
        <source>Used for reaching peers via:</source>
        <translation type="unfinished">Χρησιμοποιείται για να φτάσεις στους χρήστες μέσω:</translation>
    </message>
    <message>
        <source>&amp;Window</source>
        <translation type="unfinished">&amp;Παράθυρο</translation>
    </message>
    <message>
        <source>Show the icon in the system tray.</source>
        <translation type="unfinished">Εμφάνιση εικονιδίου στη γραμμή συστήματος.</translation>
    </message>
    <message>
        <source>&amp;Show tray icon</source>
        <translation type="unfinished">&amp;Εμφάνιση εικονιδίου</translation>
    </message>
    <message>
        <source>Show only a tray icon after minimizing the window.</source>
        <translation type="unfinished">Εμφάνιση μόνο εικονιδίου στην περιοχή ειδοποιήσεων κατά την ελαχιστοποίηση.</translation>
    </message>
    <message>
        <source>&amp;Minimize to the tray instead of the taskbar</source>
        <translation type="unfinished">&amp;Ελαχιστοποίηση στην περιοχή ειδοποιήσεων αντί της γραμμής εργασιών</translation>
    </message>
    <message>
        <source>M&amp;inimize on close</source>
        <translation type="unfinished">Ε&amp;λαχιστοποίηση κατά το κλείσιμο</translation>
    </message>
    <message>
        <source>&amp;Display</source>
        <translation type="unfinished">&amp;Απεικόνιση</translation>
    </message>
    <message>
        <source>User Interface &amp;language:</source>
        <translation type="unfinished">Γλώσσα περιβάλλοντος εργασίας:</translation>
    </message>
    <message>
        <source>The user interface language can be set here. This setting will take effect after restarting %1.</source>
        <translation type="unfinished">Η γλώσσα διεπαφής χρήστη μπορεί να οριστεί εδώ. Αυτή η ρύθμιση θα τεθεί σε ισχύ μετά την επανεκκίνηση του %1.</translation>
    </message>
    <message>
        <source>&amp;Unit to show amounts in:</source>
        <translation type="unfinished">&amp;Μονάδα μέτρησης:</translation>
    </message>
    <message>
        <source>Choose the default subdivision unit to show in the interface and when sending coins.</source>
        <translation type="unfinished">Διαλέξτε την προεπιλεγμένη υποδιαίρεση που θα εμφανίζεται όταν στέλνετε νομίσματα.</translation>
    </message>
    <message>
        <source>Whether to show coin control features or not.</source>
        <translation type="unfinished">Επιλογή κατά πόσο να αναδείχνονται οι δυνατότητες ελέγχου κερμάτων.</translation>
    </message>
    <message>
        <source>Connect to the Particl network through a separate SOCKS5 proxy for Tor onion services.</source>
        <translation type="unfinished">Συνδεθείτε στο δίκτυο Particl μέσω ενός ξεχωριστού διακομιστή μεσολάβησης SOCKS5 για τις onion υπηρεσίες του Tor.</translation>
    </message>
    <message>
        <source>Use separate SOCKS&amp;5 proxy to reach peers via Tor onion services:</source>
        <translation type="unfinished">Χρησιμοποιήστε ξεχωριστό διακομιστή μεσολάβησης SOCKS&amp;5 για σύνδεση με αποδέκτες μέσω των υπηρεσιών onion του Tor:</translation>
    </message>
    <message>
        <source>embedded "%1"</source>
        <translation type="unfinished">ενσωματωμένο "%1"</translation>
    </message>
    <message>
        <source>closest matching "%1"</source>
        <translation type="unfinished">πλησιέστερη αντιστοίχιση "%1"</translation>
    </message>
    <message>
        <source>Options set in this dialog are overridden by the command line or in the configuration file:</source>
        <translation type="unfinished">Οι επιλογές που έχουν οριστεί σε αυτό το παράθυρο διαλόγου παραβλέπονται από τη γραμμή εντολών ή από το αρχείο διαμόρφωσης:</translation>
    </message>
    <message>
        <source>&amp;OK</source>
        <translation type="unfinished">&amp;ΟΚ</translation>
    </message>
    <message>
        <source>&amp;Cancel</source>
        <translation type="unfinished">&amp;Ακύρωση</translation>
    </message>
    <message>
        <source>Compiled without external signing support (required for external signing)</source>
        <extracomment>"External signing" means using devices such as hardware wallets.</extracomment>
        <translation type="unfinished">Συντάχθηκε χωρίς την υποστήριξη εξωτερικής υπογραφής (απαιτείται για εξωτερική υπογραφή)</translation>
    </message>
    <message>
        <source>default</source>
        <translation type="unfinished">προεπιλογή</translation>
    </message>
    <message>
        <source>none</source>
        <translation type="unfinished">κανένα</translation>
    </message>
    <message>
        <source>Confirm options reset</source>
        <translation type="unfinished">Επιβεβαίωση επαναφοράς επιλογών</translation>
    </message>
    <message>
        <source>Client restart required to activate changes.</source>
        <translation type="unfinished">Χρειάζεται επανεκκίνηση του προγράμματος για να ενεργοποιηθούν οι αλλαγές.</translation>
    </message>
    <message>
        <source>Client will be shut down. Do you want to proceed?</source>
        <translation type="unfinished">Ο πελάτης θα τερματιστεί. Θέλετε να συνεχίσετε?</translation>
    </message>
    <message>
        <source>Configuration options</source>
        <extracomment>Window title text of pop-up box that allows opening up of configuration file.</extracomment>
        <translation type="unfinished"> 
Επιλογές διαμόρφωσης</translation>
    </message>
    <message>
        <source>The configuration file is used to specify advanced user options which override GUI settings. Additionally, any command-line options will override this configuration file.</source>
        <extracomment>Explanatory text about the priority order of instructions considered by client. The order from high to low being: command-line, configuration file, GUI settings.</extracomment>
        <translation type="unfinished">Το αρχείο ρυθμίσεων χρησιμοποιείται για τον προσδιορισμό των προχωρημένων επιλογών χρηστών που παρακάμπτουν τις ρυθμίσεις GUI. Επιπλέον, όλες οι επιλογές γραμμής εντολών θα αντικαταστήσουν αυτό το αρχείο ρυθμίσεων.</translation>
    </message>
    <message>
        <source>Continue</source>
        <translation type="unfinished">Συνεχίστε</translation>
    </message>
    <message>
        <source>Cancel</source>
        <translation type="unfinished">Ακύρωση</translation>
    </message>
    <message>
        <source>Error</source>
        <translation type="unfinished">Σφάλμα</translation>
    </message>
    <message>
        <source>The configuration file could not be opened.</source>
        <translation type="unfinished">Το αρχείο διαμόρφωσης δεν ήταν δυνατό να ανοιχτεί.</translation>
    </message>
    <message>
        <source>This change would require a client restart.</source>
        <translation type="unfinished">Η αλλαγή αυτή θα χρειαστεί επανεκκίνηση του προγράμματος</translation>
    </message>
    <message>
        <source>The supplied proxy address is invalid.</source>
        <translation type="unfinished">Δεν είναι έγκυρη η διεύθυνση διαμεσολαβητή</translation>
    </message>
</context>
<context>
    <name>OverviewPage</name>
    <message>
        <source>Form</source>
        <translation type="unfinished">Φόρμα</translation>
    </message>
    <message>
        <source>The displayed information may be out of date. Your wallet automatically synchronizes with the Particl network after a connection is established, but this process has not completed yet.</source>
        <translation type="unfinished">Οι πληροφορίες που εμφανίζονται μπορεί να είναι ξεπερασμένες. Το πορτοφόλι σας συγχρονίζεται αυτόματα με το δίκτυο Particl μετά από μια σύνδεση, αλλά αυτή η διαδικασία δεν έχει ακόμη ολοκληρωθεί.</translation>
    </message>
    <message>
        <source>Watch-only:</source>
        <translation type="unfinished">Επίβλεψη μόνο:</translation>
    </message>
    <message>
        <source>Available:</source>
        <translation type="unfinished">Διαθέσιμο:</translation>
    </message>
    <message>
        <source>Your current spendable balance</source>
        <translation type="unfinished">Το τρέχον διαθέσιμο υπόλοιπο</translation>
    </message>
    <message>
        <source>Pending:</source>
        <translation type="unfinished">Εκκρεμούν:</translation>
    </message>
    <message>
        <source>Total of transactions that have yet to be confirmed, and do not yet count toward the spendable balance</source>
        <translation type="unfinished">Το άθροισμα των συναλλαγών που δεν έχουν ακόμα επιβεβαιωθεί και δεν προσμετρώνται στο τρέχον διαθέσιμο υπόλοιπό σας</translation>
    </message>
    <message>
        <source>Immature:</source>
        <translation type="unfinished">Ανώριμα:</translation>
    </message>
    <message>
        <source>Mined balance that has not yet matured</source>
        <translation type="unfinished">Εξορυγμένο υπόλοιπο που δεν έχει ακόμα ωριμάσει</translation>
    </message>
    <message>
        <source>Balances</source>
        <translation type="unfinished">Υπόλοιπο:</translation>
    </message>
    <message>
        <source>Total:</source>
        <translation type="unfinished">Σύνολο:</translation>
    </message>
    <message>
        <source>Your current total balance</source>
        <translation type="unfinished">Το τρέχον συνολικό υπόλοιπο</translation>
    </message>
    <message>
        <source>Your current balance in watch-only addresses</source>
        <translation type="unfinished">Το τρέχον υπόλοιπο σας σε διευθύνσεις παρακολούθησης μόνο</translation>
    </message>
    <message>
        <source>Spendable:</source>
        <translation type="unfinished">Για ξόδεμα:</translation>
    </message>
    <message>
        <source>Recent transactions</source>
        <translation type="unfinished">Πρόσφατες συναλλαγές</translation>
    </message>
    <message>
        <source>Unconfirmed transactions to watch-only addresses</source>
        <translation type="unfinished">Μη επικυρωμένες συναλλαγές σε διευθύνσεις παρακολούθησης μόνο</translation>
    </message>
    <message>
        <source>Mined balance in watch-only addresses that has not yet matured</source>
        <translation type="unfinished">Εξορυγμένο υπόλοιπο σε διευθύνσεις παρακολούθησης μόνο που δεν έχει ωριμάσει ακόμα</translation>
    </message>
    <message>
        <source>Current total balance in watch-only addresses</source>
        <translation type="unfinished">Το τρέχον συνολικό υπόλοιπο σε διευθύνσεις παρακολούθησης μόνο</translation>
    </message>
    <message>
        <source>Privacy mode activated for the Overview tab. To unmask the values, uncheck Settings-&gt;Mask values.</source>
        <translation type="unfinished">Ενεργοποιήθηκε η κατάσταση ιδιωτικότητας στην καρτέλα Επισκόπησης. Για εμφάνιση των τιμών αποεπιλέξτε το Ρυθμίσεις-&gt;Απόκρυψη τιμών.</translation>
    </message>
</context>
<context>
    <name>PSBTOperationsDialog</name>
    <message>
        <source>Dialog</source>
        <translation type="unfinished">Διάλογος</translation>
    </message>
    <message>
        <source>Sign Tx</source>
        <translation type="unfinished">Υπόγραψε Tx</translation>
    </message>
    <message>
        <source>Broadcast Tx</source>
        <translation type="unfinished">Αναμετάδωση Tx</translation>
    </message>
    <message>
        <source>Copy to Clipboard</source>
        <translation type="unfinished">Αντιγραφή στο Πρόχειρο</translation>
    </message>
    <message>
        <source>Save…</source>
        <translation type="unfinished">Αποθήκευση...</translation>
    </message>
    <message>
        <source>Close</source>
        <translation type="unfinished">Κλείσιμο</translation>
    </message>
    <message>
        <source>Failed to load transaction: %1</source>
        <translation type="unfinished">Αποτυχία φόρτωσης μεταφοράς: %1</translation>
    </message>
    <message>
        <source>Failed to sign transaction: %1</source>
        <translation type="unfinished">Αποτυχία εκπλήρωσης συναλλαγής: %1</translation>
    </message>
    <message>
        <source>Could not sign any more inputs.</source>
        <translation type="unfinished">Δεν είναι δυνατή η υπογραφή περισσότερων καταχωρήσεων.</translation>
    </message>
    <message>
        <source>Signed %1 inputs, but more signatures are still required.</source>
        <translation type="unfinished">Υπεγράφη %1 καταχώρηση, αλλά περισσότερες υπογραφές χρειάζονται.</translation>
    </message>
    <message>
        <source>Signed transaction successfully. Transaction is ready to broadcast.</source>
        <translation type="unfinished">Η συναλλαγή υπογράφηκε με επιτυχία. Η συναλλαγή είναι έτοιμη για μετάδοση.</translation>
    </message>
    <message>
        <source>Unknown error processing transaction.</source>
        <translation type="unfinished">Άγνωστο λάθος  επεξεργασίας μεταφοράς.</translation>
    </message>
    <message>
        <source>Transaction broadcast successfully! Transaction ID: %1</source>
        <translation type="unfinished">Έγινε επιτυχής αναμετάδοση της συναλλαγής! 
ID Συναλλαγής: %1</translation>
    </message>
    <message>
        <source>Transaction broadcast failed: %1</source>
        <translation type="unfinished">Η αναμετάδοση της συναλαγής απέτυχε: %1</translation>
    </message>
    <message>
        <source>PSBT copied to clipboard.</source>
        <translation type="unfinished">PSBT αντιγράφηκε στο πρόχειρο.</translation>
    </message>
    <message>
        <source>Save Transaction Data</source>
        <translation type="unfinished">Αποθήκευση Δεδομένων Συναλλαγής</translation>
    </message>
    <message>
        <source>Partially Signed Transaction (Binary)</source>
        <extracomment>Expanded name of the binary PSBT file format. See: BIP 174.</extracomment>
        <translation type="unfinished">Μερικώς Υπογεγραμμένη Συναλλαγή (binary)</translation>
    </message>
    <message>
        <source>PSBT saved to disk.</source>
        <translation type="unfinished">PSBT αποθηκεύτηκε στο δίσκο.</translation>
    </message>
    <message>
        <source> * Sends %1 to %2</source>
        <translation type="unfinished">* Στέλνει %1 προς  %2</translation>
    </message>
    <message>
        <source>Unable to calculate transaction fee or total transaction amount.</source>
        <translation type="unfinished">Δεν είναι δυνατός ο υπολογισμός των κρατήσεων ή του συνολικού ποσού συναλλαγής.</translation>
    </message>
    <message>
        <source>Pays transaction fee: </source>
        <translation type="unfinished">Πληρωμή τέλους συναλλαγής:</translation>
    </message>
    <message>
        <source>Total Amount</source>
        <translation type="unfinished">Συνολικό ποσό</translation>
    </message>
    <message>
        <source>or</source>
        <translation type="unfinished">ή</translation>
    </message>
    <message>
        <source>Transaction has %1 unsigned inputs.</source>
        <translation type="unfinished">Η συναλλαγή έχει %1 μη υπογεγραμμένη καταχώρηση.</translation>
    </message>
    <message>
        <source>Transaction is missing some information about inputs.</source>
        <translation type="unfinished">Λείπουν μερικές πληροφορίες από την συναλλαγή.</translation>
    </message>
    <message>
        <source>Transaction still needs signature(s).</source>
        <translation type="unfinished">Η συναλλαγή απαιτεί υπογραφή/ές</translation>
    </message>
    <message>
        <source>(But no wallet is loaded.)</source>
        <translation type="unfinished">(Δεν έχει γίνει φόρτωση πορτοφολιού)</translation>
    </message>
    <message>
        <source>(But this wallet cannot sign transactions.)</source>
        <translation type="unfinished">(Αλλά αυτό το πορτοφόλι δεν μπορεί να υπογράψει συναλλαγές.)</translation>
    </message>
    <message>
        <source>(But this wallet does not have the right keys.)</source>
        <translation type="unfinished">(Αλλά αυτό το πορτοφόλι δεν έχει τα σωστά κλειδιά.)</translation>
    </message>
    <message>
        <source>Transaction is fully signed and ready for broadcast.</source>
        <translation type="unfinished">Η συναλλαγή είναι πλήρως υπογεγραμμένη και έτοιμη για αναμετάδωση.</translation>
    </message>
    <message>
        <source>Transaction status is unknown.</source>
        <translation type="unfinished">Η κατάσταση της συναλλαγής είναι άγνωστη.</translation>
    </message>
</context>
<context>
    <name>PaymentServer</name>
    <message>
        <source>Payment request error</source>
        <translation type="unfinished">Σφάλμα αίτησης πληρωμής</translation>
    </message>
    <message>
        <source>Cannot start particl: click-to-pay handler</source>
        <translation type="unfinished">Δεν είναι δυνατή η εκκίνηση του particl: χειριστής click-to-pay</translation>
    </message>
    <message>
        <source>URI handling</source>
        <translation type="unfinished">χειρισμός URI</translation>
    </message>
    <message>
        <source>'particl://' is not a valid URI. Use 'particl:' instead.</source>
        <translation type="unfinished">Το 'particl://' δεν είναι έγκυρο URI. Αντ' αυτού χρησιμοποιήστε το 'particl:'.</translation>
    </message>
    <message>
        <source>URI cannot be parsed! This can be caused by an invalid Particl address or malformed URI parameters.</source>
        <translation type="unfinished">Δεν είναι δυνατή η ανάλυση του URI! Αυτό μπορεί να προκληθεί από μη έγκυρη διεύθυνση Particl ή παραμορφωμένες παραμέτρους URI.</translation>
    </message>
    <message>
        <source>Payment request file handling</source>
        <translation type="unfinished">Επεξεργασία αρχείου αίτησης πληρωμής</translation>
    </message>
</context>
<context>
    <name>PeerTableModel</name>
    <message>
        <source>User Agent</source>
        <extracomment>Title of Peers Table column which contains the peer's User Agent string.</extracomment>
        <translation type="unfinished">Agent χρήστη</translation>
    </message>
    <message>
        <source>Peer</source>
        <extracomment>Title of Peers Table column which contains a unique number used to identify a connection.</extracomment>
        <translation type="unfinished">Χρήστης</translation>
    </message>
    <message>
        <source>Direction</source>
        <extracomment>Title of Peers Table column which indicates the direction the peer connection was initiated from.</extracomment>
        <translation type="unfinished">Κατεύθυνση</translation>
    </message>
    <message>
        <source>Sent</source>
        <extracomment>Title of Peers Table column which indicates the total amount of network information we have sent to the peer.</extracomment>
        <translation type="unfinished">Αποστολή</translation>
    </message>
    <message>
        <source>Received</source>
        <extracomment>Title of Peers Table column which indicates the total amount of network information we have received from the peer.</extracomment>
        <translation type="unfinished">Παραλήφθησαν</translation>
    </message>
    <message>
        <source>Address</source>
        <extracomment>Title of Peers Table column which contains the IP/Onion/I2P address of the connected peer.</extracomment>
        <translation type="unfinished">Διεύθυνση</translation>
    </message>
    <message>
        <source>Type</source>
        <extracomment>Title of Peers Table column which describes the type of peer connection. The "type" describes why the connection exists.</extracomment>
        <translation type="unfinished">Τύπος</translation>
    </message>
    <message>
        <source>Network</source>
        <extracomment>Title of Peers Table column which states the network the peer connected through.</extracomment>
        <translation type="unfinished">Δίκτυο</translation>
    </message>
    <message>
        <source>Inbound</source>
        <extracomment>An Inbound Connection from a Peer.</extracomment>
        <translation type="unfinished">Εισερχόμενα</translation>
    </message>
    <message>
        <source>Outbound</source>
        <extracomment>An Outbound Connection to a Peer.</extracomment>
        <translation type="unfinished">Εξερχόμενα</translation>
    </message>
</context>
<context>
    <name>QRImageWidget</name>
    <message>
        <source>&amp;Save Image…</source>
        <translation type="unfinished">&amp;Αποθήκευση εικόνας...</translation>
    </message>
    <message>
        <source>&amp;Copy Image</source>
        <translation type="unfinished">&amp;Αντιγραφή εικόνας</translation>
    </message>
    <message>
        <source>Resulting URI too long, try to reduce the text for label / message.</source>
        <translation type="unfinished">Το προκύπτον URI είναι πολύ μεγάλο, προσπαθήστε να μειώσετε το κείμενο για ετικέτα / μήνυμα.</translation>
    </message>
    <message>
        <source>Error encoding URI into QR Code.</source>
        <translation type="unfinished">Σφάλμα κωδικοποίησης του URI σε κώδικα QR.</translation>
    </message>
    <message>
        <source>QR code support not available.</source>
        <translation type="unfinished">Η υποστήριξη QR code δεν είναι διαθέσιμη.</translation>
    </message>
    <message>
        <source>Save QR Code</source>
        <translation type="unfinished">Αποθήκευση κωδικού QR</translation>
    </message>
    <message>
        <source>PNG Image</source>
        <extracomment>Expanded name of the PNG file format. See: https://en.wikipedia.org/wiki/Portable_Network_Graphics.</extracomment>
        <translation type="unfinished">Εικόνα PNG</translation>
    </message>
</context>
<context>
    <name>RPCConsole</name>
    <message>
        <source>N/A</source>
        <translation type="unfinished">Μη διαθέσιμο</translation>
    </message>
    <message>
        <source>Client version</source>
        <translation type="unfinished">Έκδοση Πελάτη</translation>
    </message>
    <message>
        <source>&amp;Information</source>
        <translation type="unfinished">&amp;Πληροφορία</translation>
    </message>
    <message>
        <source>General</source>
        <translation type="unfinished">Γενικά</translation>
    </message>
    <message>
        <source>Datadir</source>
        <translation type="unfinished">Κατάλογος Δεδομένων</translation>
    </message>
    <message>
        <source>Blocksdir</source>
        <translation type="unfinished">Κατάλογος των Μπλοκς</translation>
    </message>
    <message>
        <source>To specify a non-default location of the blocks directory use the '%1' option.</source>
        <translation type="unfinished">Για να καθορίσετε μια μη προεπιλεγμένη θέση του καταλόγου μπλοκ, χρησιμοποιήστε την επιλογή '%1'.</translation>
    </message>
    <message>
        <source>Startup time</source>
        <translation type="unfinished">Χρόνος εκκίνησης</translation>
    </message>
    <message>
        <source>Network</source>
        <translation type="unfinished">Δίκτυο</translation>
    </message>
    <message>
        <source>Name</source>
        <translation type="unfinished">Όνομα</translation>
    </message>
    <message>
        <source>Number of connections</source>
        <translation type="unfinished">Αριθμός συνδέσεων</translation>
    </message>
    <message>
        <source>Block chain</source>
        <translation type="unfinished">Αλυσίδα μπλοκ</translation>
    </message>
    <message>
        <source>Memory Pool</source>
        <translation type="unfinished">Πισίνα μνήμης</translation>
    </message>
    <message>
        <source>Current number of transactions</source>
        <translation type="unfinished">Τρέχων αριθμός συναλλαγών</translation>
    </message>
    <message>
        <source>Memory usage</source>
        <translation type="unfinished">χρήση Μνήμης</translation>
    </message>
    <message>
        <source>Wallet: </source>
        <translation type="unfinished">Πορτοφόλι:</translation>
    </message>
    <message>
        <source>(none)</source>
        <translation type="unfinished">(κενό)</translation>
    </message>
    <message>
        <source>&amp;Reset</source>
        <translation type="unfinished">&amp;Επαναφορά</translation>
    </message>
    <message>
        <source>Received</source>
        <translation type="unfinished">Παραλήφθησαν</translation>
    </message>
    <message>
        <source>Sent</source>
        <translation type="unfinished">Αποστολή</translation>
    </message>
    <message>
        <source>&amp;Peers</source>
        <translation type="unfinished">&amp;Χρήστες</translation>
    </message>
    <message>
        <source>Banned peers</source>
        <translation type="unfinished">Αποκλεισμένοι χρήστες</translation>
    </message>
    <message>
        <source>Select a peer to view detailed information.</source>
        <translation type="unfinished">Επιλέξτε έναν χρήστη για να δείτε αναλυτικές πληροφορίες.</translation>
    </message>
    <message>
        <source>Version</source>
        <translation type="unfinished">Έκδοση</translation>
    </message>
    <message>
        <source>Starting Block</source>
        <translation type="unfinished">Αρχικό Μπλοκ</translation>
    </message>
    <message>
        <source>Synced Headers</source>
        <translation type="unfinished">Συγχρονισμένες Κεφαλίδες</translation>
    </message>
    <message>
        <source>Synced Blocks</source>
        <translation type="unfinished">Συγχρονισμένα Μπλοκς</translation>
    </message>
    <message>
        <source>Last Transaction</source>
        <translation type="unfinished">Τελευταία Συναλλαγή</translation>
    </message>
    <message>
        <source>The mapped Autonomous System used for diversifying peer selection.</source>
        <translation type="unfinished">Το χαρτογραφημένο Αυτόνομο Σύστημα που χρησιμοποιείται για τη διαφοροποίηση της επιλογής ομοτίμων.</translation>
    </message>
    <message>
        <source>Mapped AS</source>
        <translation type="unfinished">Χαρτογραφημένο ως</translation>
    </message>
    <message>
        <source>User Agent</source>
        <translation type="unfinished">Agent χρήστη</translation>
    </message>
    <message>
        <source>Node window</source>
        <translation type="unfinished">Κόμβος παράθυρο</translation>
    </message>
    <message>
        <source>Current block height</source>
        <translation type="unfinished">Τωρινό ύψος block</translation>
    </message>
    <message>
        <source>Open the %1 debug log file from the current data directory. This can take a few seconds for large log files.</source>
        <translation type="unfinished">Ανοίξτε το αρχείο καταγραφής εντοπισμού σφαλμάτων %1 από τον τρέχοντα κατάλογο δεδομένων. Αυτό μπορεί να διαρκέσει μερικά δευτερόλεπτα για τα μεγάλα αρχεία καταγραφής.</translation>
    </message>
    <message>
        <source>Decrease font size</source>
        <translation type="unfinished">Μείωση μεγέθους γραμματοσειράς</translation>
    </message>
    <message>
        <source>Increase font size</source>
        <translation type="unfinished">Αύξηση μεγέθους γραμματοσειράς</translation>
    </message>
    <message>
        <source>Permissions</source>
        <translation type="unfinished">Αδειες</translation>
    </message>
    <message>
        <source>Direction/Type</source>
        <translation type="unfinished">Κατεύθυνση/Τύπος</translation>
    </message>
    <message>
        <source>Services</source>
        <translation type="unfinished">Υπηρεσίες</translation>
    </message>
    <message>
        <source>Wants Tx Relay</source>
        <translation type="unfinished">Απαιτεί Αναμετάδοση Tx</translation>
    </message>
    <message>
        <source>High Bandwidth</source>
        <translation type="unfinished">Υψηλό εύρος ζώνης</translation>
    </message>
    <message>
        <source>Connection Time</source>
        <translation type="unfinished">Χρόνος σύνδεσης</translation>
    </message>
    <message>
        <source>Last Block</source>
        <translation type="unfinished">Τελευταίο Block</translation>
    </message>
    <message>
        <source>Last Send</source>
        <translation type="unfinished">Τελευταία αποστολή</translation>
    </message>
    <message>
        <source>Last Receive</source>
        <translation type="unfinished">Τελευταία λήψη</translation>
    </message>
    <message>
        <source>Ping Time</source>
        <translation type="unfinished">Χρόνος καθυστέρησης</translation>
    </message>
    <message>
        <source>The duration of a currently outstanding ping.</source>
        <translation type="unfinished">Η διάρκεια ενός τρέχοντος ping.</translation>
    </message>
    <message>
        <source>Ping Wait</source>
        <translation type="unfinished">Αναμονή Ping</translation>
    </message>
    <message>
        <source>Min Ping</source>
        <translation type="unfinished">Ελάχιστο Min</translation>
    </message>
    <message>
        <source>Time Offset</source>
        <translation type="unfinished">Χρονική αντιστάθμιση</translation>
    </message>
    <message>
        <source>Last block time</source>
        <translation type="unfinished">Χρόνος τελευταίου μπλοκ</translation>
    </message>
    <message>
        <source>&amp;Open</source>
        <translation type="unfinished">&amp;Άνοιγμα</translation>
    </message>
    <message>
        <source>&amp;Console</source>
        <translation type="unfinished">&amp;Κονσόλα</translation>
    </message>
    <message>
        <source>&amp;Network Traffic</source>
        <translation type="unfinished">&amp;Κίνηση δικτύου</translation>
    </message>
    <message>
        <source>Totals</source>
        <translation type="unfinished">Σύνολα</translation>
    </message>
    <message>
        <source>Debug log file</source>
        <translation type="unfinished">Αρχείο καταγραφής εντοπισμού σφαλμάτων</translation>
    </message>
    <message>
        <source>Clear console</source>
        <translation type="unfinished">Καθαρισμός κονσόλας</translation>
    </message>
    <message>
        <source>In:</source>
        <translation type="unfinished">Εισερχόμενα:</translation>
    </message>
    <message>
        <source>Out:</source>
        <translation type="unfinished">Εξερχόμενα:</translation>
    </message>
    <message>
        <source>Inbound: initiated by peer</source>
        <extracomment>Explanatory text for an inbound peer connection.</extracomment>
        <translation type="unfinished">Εισερχόμενo: Ξεκίνησε από peer</translation>
    </message>
    <message>
        <source>the peer selected us for high bandwidth relay</source>
        <translation type="unfinished">ο ομότιμος μας επέλεξε για υψηλής ταχύτητας αναμετάδοση </translation>
    </message>
    <message>
        <source>&amp;Copy address</source>
        <extracomment>Context menu action to copy the address of a peer.</extracomment>
        <translation type="unfinished">&amp;Αντιγραφή διεύθυνσης</translation>
    </message>
    <message>
        <source>&amp;Disconnect</source>
        <translation type="unfinished">&amp;Αποσύνδεση</translation>
    </message>
    <message>
        <source>1 &amp;hour</source>
        <translation type="unfinished">1 &amp;ώρα</translation>
    </message>
    <message>
        <source>1 &amp;week</source>
        <translation type="unfinished">1 &amp;εβδομάδα</translation>
    </message>
    <message>
        <source>1 &amp;year</source>
        <translation type="unfinished">1 &amp;χρόνος</translation>
    </message>
    <message>
        <source>&amp;Copy IP/Netmask</source>
        <extracomment>Context menu action to copy the IP/Netmask of a banned peer. IP/Netmask is the combination of a peer's IP address and its Netmask. For IP address, see: https://en.wikipedia.org/wiki/IP_address.</extracomment>
        <translation type="unfinished">&amp;Αντιγραφή IP/Netmask</translation>
    </message>
    <message>
        <source>&amp;Unban</source>
        <translation type="unfinished">&amp;Ακύρωση Απαγόρευσης</translation>
    </message>
    <message>
        <source>Network activity disabled</source>
        <translation type="unfinished">Η δραστηριότητα δικτύου είναι απενεργοποιημένη</translation>
    </message>
    <message>
        <source>Executing command without any wallet</source>
        <translation type="unfinished">Εκτέλεση εντολής χωρίς πορτοφόλι</translation>
    </message>
    <message>
        <source>Executing command using "%1" wallet</source>
        <translation type="unfinished"> 
Εκτελέστε εντολή χρησιμοποιώντας το πορτοφόλι "%1"</translation>
    </message>
    <message>
        <source>Executing…</source>
        <extracomment>A console message indicating an entered command is currently being executed.</extracomment>
        <translation type="unfinished">Εκτέλεση...</translation>
    </message>
    <message>
        <source>(peer: %1)</source>
        <translation type="unfinished">(χρήστης: %1)</translation>
    </message>
    <message>
        <source>via %1</source>
        <translation type="unfinished">μέσω %1</translation>
    </message>
    <message>
        <source>Yes</source>
        <translation type="unfinished">Ναι</translation>
    </message>
    <message>
        <source>No</source>
        <translation type="unfinished">Όχι</translation>
    </message>
    <message>
        <source>To</source>
        <translation type="unfinished">Προς</translation>
    </message>
    <message>
        <source>From</source>
        <translation type="unfinished">Από</translation>
    </message>
    <message>
        <source>Ban for</source>
        <translation type="unfinished">Απαγόρευση για</translation>
    </message>
    <message>
        <source>Never</source>
        <translation type="unfinished">Ποτέ</translation>
    </message>
    <message>
        <source>Unknown</source>
        <translation type="unfinished">Άγνωστο(α)</translation>
    </message>
</context>
<context>
    <name>ReceiveCoinsDialog</name>
    <message>
        <source>&amp;Amount:</source>
        <translation type="unfinished">&amp;Ποσό:</translation>
    </message>
    <message>
        <source>&amp;Label:</source>
        <translation type="unfinished">&amp;Επιγραφή</translation>
    </message>
    <message>
        <source>&amp;Message:</source>
        <translation type="unfinished">&amp;Μήνυμα:</translation>
    </message>
    <message>
        <source>An optional message to attach to the payment request, which will be displayed when the request is opened. Note: The message will not be sent with the payment over the Particl network.</source>
        <translation type="unfinished">Ένα προαιρετικό μήνυμα που επισυνάπτεται στο αίτημα πληρωμής, το οποίο θα εμφανιστεί όταν το αίτημα ανοίξει. Σημείωση: Το μήνυμα δεν θα αποσταλεί με την πληρωμή μέσω του δικτύου Particl.</translation>
    </message>
    <message>
        <source>An optional label to associate with the new receiving address.</source>
        <translation type="unfinished">Μια προαιρετική ετικέτα για να συσχετιστεί με τη νέα διεύθυνση λήψης.</translation>
    </message>
    <message>
        <source>Use this form to request payments. All fields are &lt;b&gt;optional&lt;/b&gt;.</source>
        <translation type="unfinished">Χρησιμοποιήστε αυτήν τη φόρμα για να ζητήσετε πληρωμές. Όλα τα πεδία είναι &lt;b&gt;προαιρετικά&lt;/b&gt;.</translation>
    </message>
    <message>
        <source>An optional amount to request. Leave this empty or zero to not request a specific amount.</source>
        <translation type="unfinished">Ένα προαιρετικό ποσό για να ζητήσετε. Αφήστε αυτό το κενό ή το μηδέν για να μην ζητήσετε ένα συγκεκριμένο ποσό.</translation>
    </message>
    <message>
        <source>An optional label to associate with the new receiving address (used by you to identify an invoice).  It is also attached to the payment request.</source>
        <translation type="unfinished">Μια προαιρετική ετικέτα για σύνδεση με τη νέα διεύθυνση λήψης (που χρησιμοποιείται από εσάς για την αναγνώριση τιμολογίου). Επισυνάπτεται επίσης στην αίτηση πληρωμής.</translation>
    </message>
    <message>
        <source>An optional message that is attached to the payment request and may be displayed to the sender.</source>
        <translation type="unfinished">Ένα προαιρετικό μήνυμα που επισυνάπτεται στην αίτηση πληρωμής και μπορεί να εμφανιστεί στον αποστολέα.</translation>
    </message>
    <message>
        <source>&amp;Create new receiving address</source>
        <translation type="unfinished">&amp;Δημιουργία νέας διεύθυνσης λήψης</translation>
    </message>
    <message>
        <source>Clear all fields of the form.</source>
        <translation type="unfinished">Καθαρισμός όλων των πεδίων της φόρμας.</translation>
    </message>
    <message>
        <source>Clear</source>
        <translation type="unfinished">Καθαρισμός</translation>
    </message>
    <message>
        <source>Requested payments history</source>
        <translation type="unfinished"> Ιστορικό πληρωμών που ζητήσατε</translation>
    </message>
    <message>
        <source>Show the selected request (does the same as double clicking an entry)</source>
        <translation type="unfinished"> Εμφάνιση της επιλεγμένης αίτησης (κάνει το ίδιο με το διπλό κλικ σε μια καταχώρηση)</translation>
    </message>
    <message>
        <source>Show</source>
        <translation type="unfinished">Εμφάνιση</translation>
    </message>
    <message>
        <source>Remove the selected entries from the list</source>
        <translation type="unfinished">Αφαίρεση επιλεγμένων καταχωρίσεων από τη λίστα</translation>
    </message>
    <message>
        <source>Remove</source>
        <translation type="unfinished">Αφαίρεση</translation>
    </message>
    <message>
        <source>Copy &amp;URI</source>
        <translation type="unfinished">Αντιγραφή &amp;URI</translation>
    </message>
    <message>
        <source>&amp;Copy address</source>
        <translation type="unfinished">&amp;Αντιγραφή διεύθυνσης</translation>
    </message>
    <message>
        <source>Copy &amp;label</source>
        <translation type="unfinished">Αντιγραφή &amp;ετικέτα</translation>
    </message>
    <message>
        <source>Copy &amp;message</source>
        <translation type="unfinished">Αντιγραφή &amp;μηνύματος</translation>
    </message>
    <message>
        <source>Copy &amp;amount</source>
        <translation type="unfinished">Αντιγραφή &amp;ποσού</translation>
    </message>
    <message>
        <source>Could not unlock wallet.</source>
        <translation type="unfinished">Δεν είναι δυνατό το ξεκλείδωμα του πορτοφολιού.</translation>
    </message>
    <message>
        <source>Could not generate new %1 address</source>
        <translation type="unfinished">Δεν πραγματοποιήθηκε παραγωγή νέας %1 διεύθυνσης </translation>
    </message>
</context>
<context>
    <name>ReceiveRequestDialog</name>
    <message>
        <source>Request payment to …</source>
        <translation type="unfinished">Αίτημα πληρωμής προς ...</translation>
    </message>
    <message>
        <source>Address:</source>
        <translation type="unfinished">Διεύθυνση:</translation>
    </message>
    <message>
        <source>Amount:</source>
        <translation type="unfinished">Ποσό:</translation>
    </message>
    <message>
        <source>Label:</source>
        <translation type="unfinished">Ετικέτα:</translation>
    </message>
    <message>
        <source>Message:</source>
        <translation type="unfinished">Μήνυμα:</translation>
    </message>
    <message>
        <source>Wallet:</source>
        <translation type="unfinished">Πορτοφόλι:</translation>
    </message>
    <message>
        <source>Copy &amp;URI</source>
        <translation type="unfinished">Αντιγραφή &amp;URI</translation>
    </message>
    <message>
        <source>Copy &amp;Address</source>
        <translation type="unfinished">Αντιγραφή &amp;Διεύθυνσης</translation>
    </message>
    <message>
        <source>&amp;Verify</source>
        <translation type="unfinished">&amp;Επιβεβαίωση</translation>
    </message>
    <message>
        <source>Verify this address on e.g. a hardware wallet screen</source>
        <translation type="unfinished">Επιβεβαιώστε την διεύθυνση με π.χ την οθόνη της συσκευής πορτοφολιού</translation>
    </message>
    <message>
        <source>&amp;Save Image…</source>
        <translation type="unfinished">&amp;Αποθήκευση εικόνας...</translation>
    </message>
    <message>
        <source>Payment information</source>
        <translation type="unfinished">Πληροφορίες πληρωμής</translation>
    </message>
    <message>
        <source>Request payment to %1</source>
        <translation type="unfinished">Αίτημα πληρωμής στο %1</translation>
    </message>
</context>
<context>
    <name>RecentRequestsTableModel</name>
    <message>
        <source>Date</source>
        <translation type="unfinished">Ημερομηνία</translation>
    </message>
    <message>
        <source>Label</source>
        <translation type="unfinished">Ετικέτα</translation>
    </message>
    <message>
        <source>Message</source>
        <translation type="unfinished">Μήνυμα</translation>
    </message>
    <message>
        <source>(no label)</source>
        <translation type="unfinished">(χωρίς ετικέτα)</translation>
    </message>
    <message>
        <source>(no message)</source>
        <translation type="unfinished">(κανένα μήνυμα)</translation>
    </message>
    <message>
        <source>(no amount requested)</source>
        <translation type="unfinished">(δεν ζητήθηκε ποσό)</translation>
    </message>
    <message>
        <source>Requested</source>
        <translation type="unfinished">Ζητείται</translation>
    </message>
</context>
<context>
    <name>SendCoinsDialog</name>
    <message>
        <source>Send Coins</source>
        <translation type="unfinished">Αποστολή νομισμάτων</translation>
    </message>
    <message>
        <source>Coin Control Features</source>
        <translation type="unfinished">Χαρακτηριστικά επιλογής κερμάτων</translation>
    </message>
    <message>
        <source>automatically selected</source>
        <translation type="unfinished">επιλεγμένο αυτόματα</translation>
    </message>
    <message>
        <source>Insufficient funds!</source>
        <translation type="unfinished">Ανεπαρκές κεφάλαιο!</translation>
    </message>
    <message>
        <source>Quantity:</source>
        <translation type="unfinished">Ποσότητα:</translation>
    </message>
    <message>
        <source>Amount:</source>
        <translation type="unfinished">Ποσό:</translation>
    </message>
    <message>
        <source>Fee:</source>
        <translation type="unfinished">Ταρίφα:</translation>
    </message>
    <message>
        <source>After Fee:</source>
        <translation type="unfinished">Ταρίφα αλλαγής:</translation>
    </message>
    <message>
        <source>Change:</source>
        <translation type="unfinished">Ρέστα:</translation>
    </message>
    <message>
        <source>If this is activated, but the change address is empty or invalid, change will be sent to a newly generated address.</source>
        <translation type="unfinished">Όταν ενεργό, αλλά η διεύθυνση ρέστων είναι κενή ή άκυρη, τα ρέστα θα σταλούν σε μία πρόσφατα δημιουργημένη διεύθυνση.</translation>
    </message>
    <message>
        <source>Custom change address</source>
        <translation type="unfinished">Προσαρμοσμένη διεύθυνση ρέστων</translation>
    </message>
    <message>
        <source>Transaction Fee:</source>
        <translation type="unfinished">Τέλος συναλλαγής:</translation>
    </message>
    <message>
        <source>Using the fallbackfee can result in sending a transaction that will take several hours or days (or never) to confirm. Consider choosing your fee manually or wait until you have validated the complete chain.</source>
        <translation type="unfinished">Η χρήση του fallbackfee μπορεί να έχει ως αποτέλεσμα την αποστολή μιας συναλλαγής που θα χρειαστεί αρκετές ώρες ή ημέρες (ή ποτέ) για επιβεβαίωση. Εξετάστε το ενδεχόμενο να επιλέξετε τη χρέωση σας με μη αυτόματο τρόπο ή να περιμένετε έως ότου επικυρώσετε την πλήρη αλυσίδα.</translation>
    </message>
    <message>
        <source>Warning: Fee estimation is currently not possible.</source>
        <translation type="unfinished"> 
Προειδοποίηση: Προς το παρόν δεν είναι δυνατή η εκτίμηση των εξόδων..</translation>
    </message>
    <message>
        <source>per kilobyte</source>
        <translation type="unfinished">ανά kilobyte</translation>
    </message>
    <message>
        <source>Hide</source>
        <translation type="unfinished">Απόκρυψη</translation>
    </message>
    <message>
        <source>Recommended:</source>
        <translation type="unfinished">Προτεινόμενο:</translation>
    </message>
    <message>
        <source>Custom:</source>
        <translation type="unfinished">Προσαρμογή:</translation>
    </message>
    <message>
        <source>Send to multiple recipients at once</source>
        <translation type="unfinished">Αποστολή σε πολλούς αποδέκτες ταυτόχρονα</translation>
    </message>
    <message>
        <source>Add &amp;Recipient</source>
        <translation type="unfinished">&amp;Προσθήκη αποδέκτη</translation>
    </message>
    <message>
        <source>Clear all fields of the form.</source>
        <translation type="unfinished">Καθαρισμός όλων των πεδίων της φόρμας.</translation>
    </message>
    <message>
        <source>Inputs…</source>
        <translation type="unfinished">Προσθήκες...</translation>
    </message>
    <message>
        <source>Dust:</source>
        <translation type="unfinished">Σκόνη:</translation>
    </message>
    <message>
        <source>Choose…</source>
        <translation type="unfinished">Επιλογή...</translation>
    </message>
    <message>
        <source>Hide transaction fee settings</source>
        <translation type="unfinished">Απόκρυψη ρυθμίσεων αμοιβής συναλλαγής</translation>
    </message>
    <message>
        <source>Specify a custom fee per kB (1,000 bytes) of the transaction's virtual size.

Note:  Since the fee is calculated on a per-byte basis, a fee rate of "100 satoshis per kvB" for a transaction size of 500 virtual bytes (half of 1 kvB) would ultimately yield a fee of only 50 satoshis.</source>
        <translation type="unfinished">Καθορίστε μία εξατομικευμένη χρέωση ανά kB (1.000 bytes) του εικονικού μεγέθους της συναλλαγής.

Σημείωση: Εφόσον η χρέωση υπολογίζεται ανά byte, ένας ρυθμός χρέωσης των «100 satoshis ανά kvB» για μέγεθος συναλλαγής 500 ψηφιακών bytes (το μισό του 1 kvB) θα απέφερε χρέωση μόλις 50 satoshis.</translation>
    </message>
    <message>
        <source>When there is less transaction volume than space in the blocks, miners as well as relaying nodes may enforce a minimum fee. Paying only this minimum fee is just fine, but be aware that this can result in a never confirming transaction once there is more demand for particl transactions than the network can process.</source>
        <translation type="unfinished">Όταν υπάρχει λιγότερος όγκος συναλλαγών από το χώρο στα μπλοκ, οι ανθρακωρύχοι καθώς και οι κόμβοι αναμετάδοσης μπορούν να επιβάλουν ένα ελάχιστο τέλος. Η πληρωμή μόνο αυτού του ελάχιστου τέλους είναι μια χαρά, αλλά γνωρίζετε ότι αυτό μπορεί να οδηγήσει σε μια συναλλαγή που δεν επιβεβαιώνει ποτέ τη στιγμή που υπάρχει μεγαλύτερη ζήτηση για συναλλαγές particl από ό, τι μπορεί να επεξεργαστεί το δίκτυο.</translation>
    </message>
    <message>
        <source>A too low fee might result in a never confirming transaction (read the tooltip)</source>
        <translation type="unfinished">Μια πολύ χαμηλή χρέωση μπορεί να οδηγήσει σε μια συναλλαγή που δεν επιβεβαιώνει ποτέ (διαβάστε την επεξήγηση εργαλείου)</translation>
    </message>
    <message>
        <source>(Smart fee not initialized yet. This usually takes a few blocks…)</source>
        <translation type="unfinished">(Η έξυπνη χρέωση δεν έχει αρχικοποιηθεί ακόμη. Αυτό συνήθως παίρνει κάποια μπλοκ...)</translation>
    </message>
    <message>
        <source>Confirmation time target:</source>
        <translation type="unfinished">Επιβεβαίωση χρονικού στόχου:</translation>
    </message>
    <message>
        <source>Enable Replace-By-Fee</source>
        <translation type="unfinished">Ενεργοποίηση Αντικατάστασης-Aπό-Έξοδα</translation>
    </message>
    <message>
        <source>With Replace-By-Fee (BIP-125) you can increase a transaction's fee after it is sent. Without this, a higher fee may be recommended to compensate for increased transaction delay risk.</source>
        <translation type="unfinished">Με την υπηρεσία αντικατάστασης-πληρωμής (BIP-125) μπορείτε να αυξήσετε το τέλος μιας συναλλαγής μετά την αποστολή. Χωρίς αυτό, μπορεί να συνιστάται υψηλότερη αμοιβή για την αντιστάθμιση του αυξημένου κινδύνου καθυστέρησης της συναλλαγής.</translation>
    </message>
    <message>
        <source>Clear &amp;All</source>
        <translation type="unfinished">Καθαρισμός &amp;Όλων</translation>
    </message>
    <message>
        <source>Balance:</source>
        <translation type="unfinished">Υπόλοιπο:</translation>
    </message>
    <message>
        <source>Confirm the send action</source>
        <translation type="unfinished">Επιβεβαίωση αποστολής</translation>
    </message>
    <message>
        <source>S&amp;end</source>
        <translation type="unfinished">Αποστολή</translation>
    </message>
    <message>
        <source>Copy quantity</source>
        <translation type="unfinished">Αντιγραφή ποσότητας</translation>
    </message>
    <message>
        <source>Copy amount</source>
        <translation type="unfinished">Αντιγραφή ποσού</translation>
    </message>
    <message>
        <source>Copy fee</source>
        <translation type="unfinished">Αντιγραφή τελών</translation>
    </message>
    <message>
        <source>Copy after fee</source>
        <translation type="unfinished">Αντιγραφή μετά τα έξοδα</translation>
    </message>
    <message>
        <source>Copy bytes</source>
        <translation type="unfinished">Αντιγραφή των bytes</translation>
    </message>
    <message>
        <source>Copy dust</source>
        <translation type="unfinished">Αντιγραφή σκόνης</translation>
    </message>
    <message>
        <source>Copy change</source>
        <translation type="unfinished">Αντιγραφή αλλαγής</translation>
    </message>
    <message>
        <source>%1 (%2 blocks)</source>
        <translation type="unfinished">%1 (%2 μπλοκς)</translation>
    </message>
    <message>
        <source>Sign on device</source>
        <extracomment>"device" usually means a hardware wallet.</extracomment>
        <translation type="unfinished">Εγγραφή στην συσκευή</translation>
    </message>
    <message>
        <source>Connect your hardware wallet first.</source>
        <translation type="unfinished">Συνδέστε πρώτα τη συσκευή πορτοφολιού σας.</translation>
    </message>
    <message>
        <source>Cr&amp;eate Unsigned</source>
        <translation type="unfinished">Δη&amp;μιουργία Ανυπόγραφου</translation>
    </message>
    <message>
        <source> from wallet '%1'</source>
        <translation type="unfinished">από πορτοφόλι '%1'</translation>
    </message>
    <message>
        <source>%1 to '%2'</source>
        <translation type="unfinished">%1 προς το '%2'</translation>
    </message>
    <message>
        <source>%1 to %2</source>
        <translation type="unfinished">%1 προς το %2</translation>
    </message>
    <message>
        <source>To review recipient list click "Show Details…"</source>
        <translation type="unfinished">Για να αναθεωρήσετε τη λίστα παραληπτών, κάντε κλικ στην επιλογή "Εμφάνιση λεπτομερειών..."</translation>
    </message>
    <message>
        <source>Sign failed</source>
        <translation type="unfinished">H εγγραφή απέτυχε</translation>
    </message>
    <message>
        <source>External signer not found</source>
        <extracomment>"External signer" means using devices such as hardware wallets.</extracomment>
        <translation type="unfinished">Δεν βρέθηκε ο εξωτερικός υπογράφων</translation>
    </message>
    <message>
        <source>Save Transaction Data</source>
        <translation type="unfinished">Αποθήκευση Δεδομένων Συναλλαγής</translation>
    </message>
    <message>
        <source>Partially Signed Transaction (Binary)</source>
        <extracomment>Expanded name of the binary PSBT file format. See: BIP 174.</extracomment>
        <translation type="unfinished">Μερικώς Υπογεγραμμένη Συναλλαγή (binary)</translation>
    </message>
    <message>
        <source>PSBT saved</source>
        <translation type="unfinished">Το PSBT αποθηκεύτηκε</translation>
    </message>
    <message>
        <source>External balance:</source>
        <translation type="unfinished">Εξωτερικό υπόλοιπο:</translation>
    </message>
    <message>
        <source>or</source>
        <translation type="unfinished">ή</translation>
    </message>
    <message>
        <source>You can increase the fee later (signals Replace-By-Fee, BIP-125).</source>
        <translation type="unfinished"> Μπορείτε να αυξήσετε αργότερα την αμοιβή (σήματα Αντικατάσταση-By-Fee, BIP-125).</translation>
    </message>
    <message>
        <source>Please, review your transaction proposal. This will produce a Partially Signed Particl Transaction (PSBT) which you can save or copy and then sign with e.g. an offline %1 wallet, or a PSBT-compatible hardware wallet.</source>
        <extracomment>Text to inform a user attempting to create a transaction of their current options. At this stage, a user can only create a PSBT. This string is displayed when private keys are disabled and an external signer is not available.</extracomment>
        <translation type="unfinished">Παρακαλούμε, ελέγξτε την πρόταση συναλλαγής. Θα παραχθεί μια συναλλαγή Particl με μερική υπογραφή (PSBT), την οποία μπορείτε να αντιγράψετε και στη συνέχεια να υπογράψετε με π.χ. ένα πορτοφόλι %1 εκτός σύνδεσης ή ένα πορτοφόλι υλικού συμβατό με το PSBT.</translation>
    </message>
    <message>
        <source>Do you want to create this transaction?</source>
        <extracomment>Message displayed when attempting to create a transaction. Cautionary text to prompt the user to verify that the displayed transaction details represent the transaction the user intends to create.</extracomment>
        <translation type="unfinished">Θέλετε να δημιουργήσετε αυτήν τη συναλλαγή;</translation>
    </message>
    <message>
        <source>Please, review your transaction.</source>
        <extracomment>Text to prompt a user to review the details of the transaction they are attempting to send.</extracomment>
        <translation type="unfinished">Παρακαλούμε, ελέγξτε τη συναλλαγή σας.</translation>
    </message>
    <message>
        <source>Transaction fee</source>
        <translation type="unfinished">Κόστος συναλλαγής</translation>
    </message>
    <message>
        <source>Not signalling Replace-By-Fee, BIP-125.</source>
        <translation type="unfinished"> 
Δεν σηματοδοτεί την Aντικατάσταση-Aπό-Έξοδο, BIP-125.</translation>
    </message>
    <message>
        <source>Total Amount</source>
        <translation type="unfinished">Συνολικό ποσό</translation>
    </message>
    <message>
        <source>Confirm send coins</source>
        <translation type="unfinished"> Επιβεβαιώστε την αποστολή νομισμάτων</translation>
    </message>
    <message>
        <source>Watch-only balance:</source>
        <translation type="unfinished">Παρακολούθηση μόνο ισορροπίας:</translation>
    </message>
    <message>
        <source>The recipient address is not valid. Please recheck.</source>
        <translation type="unfinished">Η διεύθυση παραλήπτη δεν είναι έγκυρη. Ελέγξτε ξανά.</translation>
    </message>
    <message>
        <source>The amount to pay must be larger than 0.</source>
        <translation type="unfinished">Το ποσό που πρέπει να πληρώσει πρέπει να είναι μεγαλύτερο από το 0.</translation>
    </message>
    <message>
        <source>The amount exceeds your balance.</source>
        <translation type="unfinished">Το ποσό υπερβαίνει το υπόλοιπό σας.</translation>
    </message>
    <message>
        <source>The total exceeds your balance when the %1 transaction fee is included.</source>
        <translation type="unfinished"> Το σύνολο υπερβαίνει το υπόλοιπό σας όταν περιλαμβάνεται το τέλος συναλλαγής %1.</translation>
    </message>
    <message>
        <source>Duplicate address found: addresses should only be used once each.</source>
        <translation type="unfinished">Βρέθηκε διπλή διεύθυνση: οι διευθύνσεις θα πρέπει να χρησιμοποιούνται μόνο μία φορά.</translation>
    </message>
    <message>
        <source>Transaction creation failed!</source>
        <translation type="unfinished">Η δημιουργία της συναλλαγής απέτυχε!</translation>
    </message>
    <message>
        <source>A fee higher than %1 is considered an absurdly high fee.</source>
        <translation type="unfinished">Ένα τέλος υψηλότερο από το %1 θεωρείται ένα παράλογο υψηλό έξοδο.</translation>
    </message>
    <message>
        <source>Payment request expired.</source>
        <translation type="unfinished">Η αίτηση πληρωμής έληξε.</translation>
    </message>
    <message numerus="yes">
        <source>Estimated to begin confirmation within %n block(s).</source>
        <translation type="unfinished">
            <numerusform />
            <numerusform />
        </translation>
    </message>
    <message>
        <source>Warning: Invalid Particl address</source>
        <translation type="unfinished">Προειδοποίηση: Μη έγκυρη διεύθυνση Particl</translation>
    </message>
    <message>
        <source>Warning: Unknown change address</source>
        <translation type="unfinished">Προειδοποίηση: Άγνωστη διεύθυνση αλλαγής</translation>
    </message>
    <message>
        <source>Confirm custom change address</source>
        <translation type="unfinished">Επιβεβαιώστε τη διεύθυνση προσαρμοσμένης αλλαγής</translation>
    </message>
    <message>
        <source>The address you selected for change is not part of this wallet. Any or all funds in your wallet may be sent to this address. Are you sure?</source>
        <translation type="unfinished">Η διεύθυνση που επιλέξατε για αλλαγή δεν αποτελεί μέρος αυτού του πορτοφολιού. Οποιαδήποτε ή όλα τα κεφάλαια στο πορτοφόλι σας μπορούν να σταλούν σε αυτή τη διεύθυνση. Είσαι σίγουρος?</translation>
    </message>
    <message>
        <source>(no label)</source>
        <translation type="unfinished">(χωρίς ετικέτα)</translation>
    </message>
</context>
<context>
    <name>SendCoinsEntry</name>
    <message>
        <source>A&amp;mount:</source>
        <translation type="unfinished">&amp;Ποσό:</translation>
    </message>
    <message>
        <source>Pay &amp;To:</source>
        <translation type="unfinished">Πληρωμή &amp;σε:</translation>
    </message>
    <message>
        <source>&amp;Label:</source>
        <translation type="unfinished">&amp;Επιγραφή</translation>
    </message>
    <message>
        <source>Choose previously used address</source>
        <translation type="unfinished">Επιλογή διεύθυνσης που έχει ήδη χρησιμοποιηθεί</translation>
    </message>
    <message>
        <source>The Particl address to send the payment to</source>
        <translation type="unfinished">Η διεύθυνση Particl που θα σταλεί η πληρωμή</translation>
    </message>
    <message>
        <source>Paste address from clipboard</source>
        <translation type="unfinished">Επικόλληση διεύθυνσης από το βιβλίο διευθύνσεων</translation>
    </message>
    <message>
        <source>Remove this entry</source>
        <translation type="unfinished">Αφαίρεση αυτής της καταχώρησης</translation>
    </message>
    <message>
        <source>The amount to send in the selected unit</source>
        <translation type="unfinished">Το ποσό που θα αποσταλεί στην επιλεγμένη μονάδα</translation>
    </message>
    <message>
        <source>The fee will be deducted from the amount being sent. The recipient will receive less particl than you enter in the amount field. If multiple recipients are selected, the fee is split equally.</source>
        <translation type="unfinished">Το τέλος θα αφαιρεθεί από το ποσό που αποστέλλεται. Ο παραλήπτης θα λάβει λιγότερα particl από ό,τι εισάγετε στο πεδίο ποσό. Εάν επιλεγούν πολλοί παραλήπτες, το έξοδο διαιρείται εξίσου.</translation>
    </message>
    <message>
        <source>Use available balance</source>
        <translation type="unfinished">Χρησιμοποιήστε το διαθέσιμο υπόλοιπο</translation>
    </message>
    <message>
        <source>Message:</source>
        <translation type="unfinished">Μήνυμα:</translation>
    </message>
    <message>
        <source>This is an unauthenticated payment request.</source>
        <translation type="unfinished">Πρόκειται για αίτημα πληρωμής χωρίς έλεγχο ταυτότητας.</translation>
    </message>
    <message>
        <source>This is an authenticated payment request.</source>
        <translation type="unfinished">Πρόκειται για ένα πιστοποιημένο αίτημα πληρωμής.</translation>
    </message>
    <message>
        <source>Enter a label for this address to add it to the list of used addresses</source>
        <translation type="unfinished">Εισάγετε μία ετικέτα για αυτή την διεύθυνση για να προστεθεί στη λίστα με τις χρησιμοποιημένες διευθύνσεις</translation>
    </message>
    <message>
        <source>A message that was attached to the particl: URI which will be stored with the transaction for your reference. Note: This message will not be sent over the Particl network.</source>
        <translation type="unfinished">Ένα μήνυμα που επισυνάφθηκε στο particl: URI το οποίο θα αποθηκευτεί με τη συναλλαγή για αναφορά. Σημείωση: Αυτό το μήνυμα δεν θα σταλεί μέσω του δικτύου Particl.</translation>
    </message>
    <message>
        <source>Pay To:</source>
        <translation type="unfinished">Πληρωμή σε:</translation>
    </message>
    <message>
        <source>Memo:</source>
        <translation type="unfinished">Σημείωση:</translation>
    </message>
</context>
<context>
    <name>SendConfirmationDialog</name>
    <message>
        <source>Send</source>
        <translation type="unfinished">Αποστολή</translation>
    </message>
    <message>
        <source>Create Unsigned</source>
        <translation type="unfinished">Δημιουργία Ανυπόγραφου</translation>
    </message>
</context>
<context>
    <name>SignVerifyMessageDialog</name>
    <message>
        <source>Signatures - Sign / Verify a Message</source>
        <translation type="unfinished">Υπογραφές - Είσοδος / Επαλήθευση Mηνύματος</translation>
    </message>
    <message>
        <source>&amp;Sign Message</source>
        <translation type="unfinished">&amp;Υπογραφή Μηνύματος</translation>
    </message>
    <message>
        <source>You can sign messages/agreements with your addresses to prove you can receive particl sent to them. Be careful not to sign anything vague or random, as phishing attacks may try to trick you into signing your identity over to them. Only sign fully-detailed statements you agree to.</source>
        <translation type="unfinished">Μπορείτε να υπογράψετε μηνύματα/συμφωνίες με τις διευθύνσεις σας για να αποδείξετε ότι μπορείτε να λάβετε τα particl που τους αποστέλλονται. Προσέξτε να μην υπογράψετε τίποτα ασαφές ή τυχαίο, καθώς οι επιθέσεις ηλεκτρονικού "ψαρέματος" ενδέχεται να σας εξαπατήσουν να υπογράψετε την ταυτότητά σας σε αυτούς. Υπογράψτε μόνο πλήρως λεπτομερείς δηλώσεις που συμφωνείτε.</translation>
    </message>
    <message>
        <source>The Particl address to sign the message with</source>
        <translation type="unfinished">Διεύθυνση Particl που θα σταλεί το μήνυμα</translation>
    </message>
    <message>
        <source>Choose previously used address</source>
        <translation type="unfinished">Επιλογή διεύθυνσης που έχει ήδη χρησιμοποιηθεί</translation>
    </message>
    <message>
        <source>Paste address from clipboard</source>
        <translation type="unfinished">Επικόλληση διεύθυνσης από το βιβλίο διευθύνσεων</translation>
    </message>
    <message>
        <source>Enter the message you want to sign here</source>
        <translation type="unfinished">Εισάγετε εδώ το μήνυμα που θέλετε να υπογράψετε</translation>
    </message>
    <message>
        <source>Signature</source>
        <translation type="unfinished">Υπογραφή</translation>
    </message>
    <message>
        <source>Copy the current signature to the system clipboard</source>
        <translation type="unfinished">Αντιγραφή της επιλεγμένης υπογραφής στο πρόχειρο του συστήματος</translation>
    </message>
    <message>
        <source>Sign the message to prove you own this Particl address</source>
        <translation type="unfinished">Υπογράψτε το μήνυμα για να αποδείξετε πως σας ανήκει η συγκεκριμένη διεύθυνση Particl</translation>
    </message>
    <message>
        <source>Sign &amp;Message</source>
        <translation type="unfinished">Υπογραφη μήνυματος</translation>
    </message>
    <message>
        <source>Reset all sign message fields</source>
        <translation type="unfinished">Επαναφορά όλων των πεδίων μήνυματος</translation>
    </message>
    <message>
        <source>Clear &amp;All</source>
        <translation type="unfinished">Καθαρισμός &amp;Όλων</translation>
    </message>
    <message>
        <source>&amp;Verify Message</source>
        <translation type="unfinished">&amp;Επιβεβαίωση Mηνύματος</translation>
    </message>
    <message>
        <source>Enter the receiver's address, message (ensure you copy line breaks, spaces, tabs, etc. exactly) and signature below to verify the message. Be careful not to read more into the signature than what is in the signed message itself, to avoid being tricked by a man-in-the-middle attack. Note that this only proves the signing party receives with the address, it cannot prove sendership of any transaction!</source>
        <translation type="unfinished">Εισαγάγετε τη διεύθυνση του παραλήπτη, το μήνυμα (βεβαιωθείτε ότι αντιγράφετε σωστά τα διαλείμματα γραμμής, τα κενά, τις καρτέλες κλπ.) Και την υπογραφή παρακάτω για να επαληθεύσετε το μήνυμα. Προσέξτε να μην διαβάσετε περισσότερα στην υπογραφή από ό,τι είναι στο ίδιο το υπογεγραμμένο μήνυμα, για να αποφύγετε να εξαπατήσετε από μια επίθεση στον άνθρωπο στη μέση. Σημειώστε ότι αυτό αποδεικνύει μόνο ότι η υπογραφή συμβαλλόμενο μέρος λαμβάνει με τη διεύθυνση, δεν μπορεί να αποδειχθεί αποστολή οποιασδήποτε συναλλαγής!</translation>
    </message>
    <message>
        <source>The Particl address the message was signed with</source>
        <translation type="unfinished">Διεύθυνση Particl με την οποία έχει υπογραφεί το μήνυμα</translation>
    </message>
    <message>
        <source>The signed message to verify</source>
        <translation type="unfinished">Το υπογεγραμμένο μήνυμα προς επιβεβαίωση</translation>
    </message>
    <message>
        <source>The signature given when the message was signed</source>
        <translation type="unfinished">Η υπογραφή που δόθηκε όταν υπογράφηκε το μήνυμα</translation>
    </message>
    <message>
        <source>Verify the message to ensure it was signed with the specified Particl address</source>
        <translation type="unfinished">Επαληθεύστε το μήνυμα για να αποδείξετε πως υπογράφθηκε από τη συγκεκριμένη διεύθυνση Particl</translation>
    </message>
    <message>
        <source>Verify &amp;Message</source>
        <translation type="unfinished">Επιβεβαίωση Mηνύματος</translation>
    </message>
    <message>
        <source>Reset all verify message fields</source>
        <translation type="unfinished">Επαναφορά όλων των πεδίων επαλήθευσης μηνύματος</translation>
    </message>
    <message>
        <source>Click "Sign Message" to generate signature</source>
        <translation type="unfinished">Κάντε κλικ στην επιλογή "Υπογραφή μηνύματος" για να δημιουργήσετε υπογραφή</translation>
    </message>
    <message>
        <source>The entered address is invalid.</source>
        <translation type="unfinished">Η καταχωρημένη διεύθυνση δεν είναι έγκυρη.</translation>
    </message>
    <message>
        <source>Please check the address and try again.</source>
        <translation type="unfinished">Ελέγξτε τη διεύθυνση και δοκιμάστε ξανά.</translation>
    </message>
    <message>
        <source>The entered address does not refer to a key.</source>
        <translation type="unfinished">Η καταχωρημένη διεύθυνση δεν αναφέρεται σε ένα κλειδί.</translation>
    </message>
    <message>
        <source>Wallet unlock was cancelled.</source>
        <translation type="unfinished">Το ξεκλείδωμα του Πορτοφολιού ακυρώθηκε.</translation>
    </message>
    <message>
        <source>No error</source>
        <translation type="unfinished">Κανένα σφάλμα</translation>
    </message>
    <message>
        <source>Private key for the entered address is not available.</source>
        <translation type="unfinished">Το ιδιωτικό κλειδί για την καταχωρημένη διεύθυνση δεν είναι διαθέσιμο.</translation>
    </message>
    <message>
        <source>Message signing failed.</source>
        <translation type="unfinished">Η υπογραφή μηνυμάτων απέτυχε.</translation>
    </message>
    <message>
        <source>Message signed.</source>
        <translation type="unfinished">Το μήνυμα υπογράφτηκε. </translation>
    </message>
    <message>
        <source>The signature could not be decoded.</source>
        <translation type="unfinished">Δεν ήταν δυνατή η αποκωδικοποίηση της υπογραφής.</translation>
    </message>
    <message>
        <source>Please check the signature and try again.</source>
        <translation type="unfinished">Ελέγξτε την υπογραφή και δοκιμάστε ξανά.</translation>
    </message>
    <message>
        <source>The signature did not match the message digest.</source>
        <translation type="unfinished">Η υπογραφή δεν ταιριάζει με το μήνυμα digest.</translation>
    </message>
    <message>
        <source>Message verification failed.</source>
        <translation type="unfinished">Επαλήθευση μηνύματος απέτυχε</translation>
    </message>
    <message>
        <source>Message verified.</source>
        <translation type="unfinished">Το μήνυμα επαληθεύτηκε.</translation>
    </message>
</context>
<context>
    <name>SplashScreen</name>
    <message>
        <source>(press q to shutdown and continue later)</source>
        <translation type="unfinished">(πατήστε q για κλείσιμο και συνεχίστε αργότερα)</translation>
    </message>
    <message>
        <source>press q to shutdown</source>
        <translation type="unfinished">πατήστε q για κλείσιμο</translation>
    </message>
</context>
<context>
    <name>TransactionDesc</name>
    <message>
        <source>conflicted with a transaction with %1 confirmations</source>
        <translation type="unfinished">σε σύγκρουση με μια συναλλαγή με %1 επιβεβαιώσεις</translation>
    </message>
    <message>
        <source>0/unconfirmed, %1</source>
        <translation type="unfinished">0/ανεπιβεβαίωτο, %1</translation>
    </message>
    <message>
        <source>in memory pool</source>
        <translation type="unfinished">στην πισίνα μνήμης</translation>
    </message>
    <message>
        <source>not in memory pool</source>
        <translation type="unfinished">όχι στην πισίνα μνήμης</translation>
    </message>
    <message>
        <source>abandoned</source>
        <translation type="unfinished">εγκαταλελειμμένος</translation>
    </message>
    <message>
        <source>%1/unconfirmed</source>
        <translation type="unfinished">%1/μη επιβεβαιωμένο</translation>
    </message>
    <message>
        <source>%1 confirmations</source>
        <translation type="unfinished">%1 επιβεβαιώσεις</translation>
    </message>
    <message>
        <source>Status</source>
        <translation type="unfinished">Κατάσταση</translation>
    </message>
    <message>
        <source>Date</source>
        <translation type="unfinished">Ημερομηνία</translation>
    </message>
    <message>
        <source>Source</source>
        <translation type="unfinished">Πηγή</translation>
    </message>
    <message>
        <source>Generated</source>
        <translation type="unfinished">Παράχθηκε</translation>
    </message>
    <message>
        <source>From</source>
        <translation type="unfinished">Από</translation>
    </message>
    <message>
        <source>unknown</source>
        <translation type="unfinished">άγνωστο</translation>
    </message>
    <message>
        <source>To</source>
        <translation type="unfinished">Προς</translation>
    </message>
    <message>
        <source>own address</source>
        <translation type="unfinished">δική σας διεύθυνση</translation>
    </message>
    <message>
        <source>watch-only</source>
        <translation type="unfinished">παρακολούθηση-μόνο</translation>
    </message>
    <message>
        <source>label</source>
        <translation type="unfinished">ετικέτα</translation>
    </message>
    <message>
        <source>Credit</source>
        <translation type="unfinished">Πίστωση</translation>
    </message>
    <message numerus="yes">
        <source>matures in %n more block(s)</source>
        <translation type="unfinished">
            <numerusform />
            <numerusform />
        </translation>
    </message>
    <message>
        <source>not accepted</source>
        <translation type="unfinished">μη έγκυρο</translation>
    </message>
    <message>
        <source>Debit</source>
        <translation type="unfinished">Χρέωση</translation>
    </message>
    <message>
        <source>Total debit</source>
        <translation type="unfinished">Συνολική χρέωση</translation>
    </message>
    <message>
        <source>Total credit</source>
        <translation type="unfinished">Συνολική πίστωση</translation>
    </message>
    <message>
        <source>Transaction fee</source>
        <translation type="unfinished">Κόστος συναλλαγής</translation>
    </message>
    <message>
        <source>Net amount</source>
        <translation type="unfinished">Καθαρό ποσό</translation>
    </message>
    <message>
        <source>Message</source>
        <translation type="unfinished">Μήνυμα</translation>
    </message>
    <message>
        <source>Comment</source>
        <translation type="unfinished">Σχόλιο</translation>
    </message>
    <message>
        <source>Transaction ID</source>
        <translation type="unfinished">Ταυτότητα συναλλαγής</translation>
    </message>
    <message>
        <source>Transaction total size</source>
        <translation type="unfinished">Συνολικό μέγεθος συναλλαγής</translation>
    </message>
    <message>
        <source>Transaction virtual size</source>
        <translation type="unfinished">Εικονικό μέγεθος συναλλαγής</translation>
    </message>
    <message>
        <source>Output index</source>
        <translation type="unfinished">Δείκτης εξόδου</translation>
    </message>
    <message>
        <source> (Certificate was not verified)</source>
        <translation type="unfinished">(Το πιστοποιητικό δεν επαληθεύτηκε)</translation>
    </message>
    <message>
        <source>Merchant</source>
        <translation type="unfinished">Έμπορος</translation>
    </message>
    <message>
        <source>Generated coins must mature %1 blocks before they can be spent. When you generated this block, it was broadcast to the network to be added to the block chain. If it fails to get into the chain, its state will change to "not accepted" and it won't be spendable. This may occasionally happen if another node generates a block within a few seconds of yours.</source>
        <translation type="unfinished">Τα δημιουργημένα κέρματα πρέπει να ωριμάσουν σε %1 μπλοκ πριν να ξοδευτούν. Όταν δημιουργήσατε αυτό το μπλοκ, μεταδόθηκε στο δίκτυο για να προστεθεί στην αλυσίδα μπλοκ. Εάν αποτύχει να εισέλθει στην αλυσίδα, η κατάσταση της θα αλλάξει σε "μη αποδεκτή" και δεν θα είναι δαπανηρή. Αυτό μπορεί περιστασιακά να συμβεί εάν ένας άλλος κόμβος παράγει ένα μπλοκ μέσα σε λίγα δευτερόλεπτα από το δικό σας.</translation>
    </message>
    <message>
        <source>Debug information</source>
        <translation type="unfinished">Πληροφορίες σφαλμάτων</translation>
    </message>
    <message>
        <source>Transaction</source>
        <translation type="unfinished">Συναλλαγή</translation>
    </message>
    <message>
        <source>Inputs</source>
        <translation type="unfinished">Είσοδοι</translation>
    </message>
    <message>
        <source>Amount</source>
        <translation type="unfinished">Ποσό</translation>
    </message>
    <message>
        <source>true</source>
        <translation type="unfinished">αληθής</translation>
    </message>
    <message>
        <source>false</source>
        <translation type="unfinished">ψευδής</translation>
    </message>
</context>
<context>
    <name>TransactionDescDialog</name>
    <message>
        <source>This pane shows a detailed description of the transaction</source>
        <translation type="unfinished">Αυτό το παράθυρο δείχνει μια λεπτομερή περιγραφή της συναλλαγής</translation>
    </message>
    <message>
        <source>Details for %1</source>
        <translation type="unfinished">Λεπτομέρειες για %1</translation>
    </message>
</context>
<context>
    <name>TransactionTableModel</name>
    <message>
        <source>Date</source>
        <translation type="unfinished">Ημερομηνία</translation>
    </message>
    <message>
        <source>Type</source>
        <translation type="unfinished">Τύπος</translation>
    </message>
    <message>
        <source>Label</source>
        <translation type="unfinished">Ετικέτα</translation>
    </message>
    <message>
        <source>Unconfirmed</source>
        <translation type="unfinished">Ανεξακρίβωτος</translation>
    </message>
    <message>
        <source>Abandoned</source>
        <translation type="unfinished">εγκαταλελειμμένος</translation>
    </message>
    <message>
        <source>Confirming (%1 of %2 recommended confirmations)</source>
        <translation type="unfinished">Επιβεβαίωση (%1 από %2 συνιστώμενες επιβεβαιώσεις)</translation>
    </message>
    <message>
        <source>Confirmed (%1 confirmations)</source>
        <translation type="unfinished">Επιβεβαίωση (%1 επιβεβαιώσεις)</translation>
    </message>
    <message>
        <source>Conflicted</source>
        <translation type="unfinished">Συγκρούεται</translation>
    </message>
    <message>
        <source>Immature (%1 confirmations, will be available after %2)</source>
        <translation type="unfinished">Άτομο (%1 επιβεβαιώσεις, θα είναι διαθέσιμες μετά το %2)</translation>
    </message>
    <message>
        <source>Generated but not accepted</source>
        <translation type="unfinished">Δημιουργήθηκε αλλά δεν έγινε αποδεκτή</translation>
    </message>
    <message>
        <source>Received with</source>
        <translation type="unfinished">Ελήφθη με</translation>
    </message>
    <message>
        <source>Received from</source>
        <translation type="unfinished">Λήψη από</translation>
    </message>
    <message>
        <source>Sent to</source>
        <translation type="unfinished">Αποστέλλονται προς</translation>
    </message>
    <message>
        <source>Payment to yourself</source>
        <translation type="unfinished">Πληρωμή στον εαυτό σας</translation>
    </message>
    <message>
        <source>Mined</source>
        <translation type="unfinished">Εξόρυξη</translation>
    </message>
    <message>
        <source>watch-only</source>
        <translation type="unfinished">παρακολούθηση-μόνο</translation>
    </message>
    <message>
        <source>(n/a)</source>
        <translation type="unfinished">(μη διαθέσιμο)</translation>
    </message>
    <message>
        <source>(no label)</source>
        <translation type="unfinished">(χωρίς ετικέτα)</translation>
    </message>
    <message>
        <source>Transaction status. Hover over this field to show number of confirmations.</source>
        <translation type="unfinished">Κατάσταση συναλλαγής. Τοποθετήστε το δείκτη του ποντικιού πάνω από αυτό το πεδίο για να δείτε τον αριθμό των επιβεβαιώσεων.</translation>
    </message>
    <message>
        <source>Date and time that the transaction was received.</source>
        <translation type="unfinished">Ημερομηνία και ώρα λήψης της συναλλαγής.</translation>
    </message>
    <message>
        <source>Type of transaction.</source>
        <translation type="unfinished">Είδος συναλλαγής.</translation>
    </message>
    <message>
        <source>Whether or not a watch-only address is involved in this transaction.</source>
        <translation type="unfinished">Είτε πρόκειται για μια διεύθυνση μόνο για ρολόι, είτε όχι, σε αυτήν τη συναλλαγή.</translation>
    </message>
    <message>
        <source>User-defined intent/purpose of the transaction.</source>
        <translation type="unfinished">Καθορισμένος από τον χρήστη σκοπός / σκοπός της συναλλαγής.</translation>
    </message>
    <message>
        <source>Amount removed from or added to balance.</source>
        <translation type="unfinished">Ποσό που αφαιρέθηκε ή προστέθηκε στην ισορροπία.</translation>
    </message>
</context>
<context>
    <name>TransactionView</name>
    <message>
        <source>All</source>
        <translation type="unfinished">Όλα</translation>
    </message>
    <message>
        <source>Today</source>
        <translation type="unfinished">Σήμερα</translation>
    </message>
    <message>
        <source>This week</source>
        <translation type="unfinished">Αυτή την εβδομάδα</translation>
    </message>
    <message>
        <source>This month</source>
        <translation type="unfinished">Αυτό τον μήνα</translation>
    </message>
    <message>
        <source>Last month</source>
        <translation type="unfinished">Τον προηγούμενο μήνα</translation>
    </message>
    <message>
        <source>This year</source>
        <translation type="unfinished">Αυτή την χρονιά</translation>
    </message>
    <message>
        <source>Received with</source>
        <translation type="unfinished">Ελήφθη με</translation>
    </message>
    <message>
        <source>Sent to</source>
        <translation type="unfinished">Αποστέλλονται προς</translation>
    </message>
    <message>
        <source>To yourself</source>
        <translation type="unfinished">Στον εαυτό σου</translation>
    </message>
    <message>
        <source>Mined</source>
        <translation type="unfinished">Εξόρυξη</translation>
    </message>
    <message>
        <source>Other</source>
        <translation type="unfinished">Άλλα</translation>
    </message>
    <message>
        <source>Enter address, transaction id, or label to search</source>
        <translation type="unfinished">Εισαγάγετε τη διεύθυνση, το αναγνωριστικό συναλλαγής ή την ετικέτα για αναζήτηση</translation>
    </message>
    <message>
        <source>Min amount</source>
        <translation type="unfinished">Ελάχιστο ποσό</translation>
    </message>
    <message>
        <source>Range…</source>
        <translation type="unfinished">Πεδίο...</translation>
    </message>
    <message>
        <source>&amp;Copy address</source>
        <translation type="unfinished">&amp;Αντιγραφή διεύθυνσης</translation>
    </message>
    <message>
        <source>Copy &amp;label</source>
        <translation type="unfinished">Αντιγραφή &amp;ετικέτα</translation>
    </message>
    <message>
        <source>Copy &amp;amount</source>
        <translation type="unfinished">Αντιγραφή &amp;ποσού</translation>
    </message>
    <message>
        <source>Copy transaction &amp;ID</source>
        <translation type="unfinished">Αντιγραφή συναλλαγής &amp;ID</translation>
    </message>
    <message>
        <source>Copy &amp;raw transaction</source>
        <translation type="unfinished">Αντιγραφή &amp;ανεπεξέργαστης συναλλαγής</translation>
    </message>
    <message>
        <source>Copy full transaction &amp;details</source>
        <translation type="unfinished">Αντιγραφή όλων των πληροφοριών συναλλαγής &amp;λεπτομερειών</translation>
    </message>
    <message>
        <source>&amp;Show transaction details</source>
        <translation type="unfinished">&amp;Εμφάνιση λεπτομερειών συναλλαγής</translation>
    </message>
    <message>
        <source>Increase transaction &amp;fee</source>
        <translation type="unfinished">Αύξηση &amp;κρατήσεων συναλλαγής</translation>
    </message>
    <message>
        <source>A&amp;bandon transaction</source>
        <translation type="unfinished">Α&amp;πόρριψη συναλλαγής</translation>
    </message>
    <message>
        <source>&amp;Edit address label</source>
        <translation type="unfinished">&amp;Επεξεργασία της ετικέτας διεύθυνσης</translation>
    </message>
    <message>
        <source>Export Transaction History</source>
        <translation type="unfinished">Εξαγωγή ιστορικού συναλλαγών</translation>
    </message>
    <message>
        <source>Comma separated file</source>
        <extracomment>Expanded name of the CSV file format. See: https://en.wikipedia.org/wiki/Comma-separated_values.</extracomment>
        <translation type="unfinished">Αρχείο οριοθετημένο με κόμμα</translation>
    </message>
    <message>
        <source>Confirmed</source>
        <translation type="unfinished">Επικυρωμένες</translation>
    </message>
    <message>
        <source>Watch-only</source>
        <translation type="unfinished">Παρακολουθήστε μόνο</translation>
    </message>
    <message>
        <source>Date</source>
        <translation type="unfinished">Ημερομηνία</translation>
    </message>
    <message>
        <source>Type</source>
        <translation type="unfinished">Τύπος</translation>
    </message>
    <message>
        <source>Label</source>
        <translation type="unfinished">Ετικέτα</translation>
    </message>
    <message>
        <source>Address</source>
        <translation type="unfinished">Διεύθυνση</translation>
    </message>
    <message>
        <source>ID</source>
        <translation type="unfinished">ταυτότητα</translation>
    </message>
    <message>
        <source>Exporting Failed</source>
        <translation type="unfinished">Αποτυχία εξαγωγής</translation>
    </message>
    <message>
        <source>There was an error trying to save the transaction history to %1.</source>
        <translation type="unfinished">Παρουσιάστηκε σφάλμα κατά την προσπάθεια αποθήκευσης του ιστορικού συναλλαγών στο %1.</translation>
    </message>
    <message>
        <source>Exporting Successful</source>
        <translation type="unfinished">Η εξαγωγή ήταν επιτυχής</translation>
    </message>
    <message>
        <source>The transaction history was successfully saved to %1.</source>
        <translation type="unfinished">Το ιστορικό συναλλαγών αποθηκεύτηκε επιτυχώς στο %1.</translation>
    </message>
    <message>
        <source>Range:</source>
        <translation type="unfinished">Πεδίο:</translation>
    </message>
    <message>
        <source>to</source>
        <translation type="unfinished">προς</translation>
    </message>
</context>
<context>
    <name>WalletFrame</name>
    <message>
        <source>No wallet has been loaded.
Go to File &gt; Open Wallet to load a wallet.
- OR -</source>
        <translation type="unfinished">Δεν έχει φορτωθεί κανένα πορτοφόλι.
Μεταβείτε στο Αρχείο&gt;Άνοιγμα πορτοφολιού για φόρτωση.
-Η-</translation>
    </message>
    <message>
        <source>Create a new wallet</source>
        <translation type="unfinished">Δημιουργία νέου Πορτοφολιού</translation>
    </message>
    <message>
        <source>Error</source>
        <translation type="unfinished">Σφάλμα</translation>
    </message>
    <message>
        <source>Unable to decode PSBT from clipboard (invalid base64)</source>
        <translation type="unfinished">Αδυναμία αποκωδικοποίησης PSBT από το πρόχειρο (μη έγκυρο Base64)</translation>
    </message>
    <message>
        <source>Load Transaction Data</source>
        <translation type="unfinished">Φόρτωση δεδομένων συναλλαγής</translation>
    </message>
    <message>
        <source>Partially Signed Transaction (*.psbt)</source>
        <translation type="unfinished">Μερικώς υπογεγραμμένη συναλλαγή (*.psbt)</translation>
    </message>
    <message>
        <source>PSBT file must be smaller than 100 MiB</source>
        <translation type="unfinished">Το αρχείο PSBT πρέπει να είναι μικρότερο από 100 MiB</translation>
    </message>
    <message>
        <source>Unable to decode PSBT</source>
        <translation type="unfinished">Αδυναμία στην αποκωδικοποίηση του PSBT</translation>
    </message>
</context>
<context>
    <name>WalletModel</name>
    <message>
        <source>Send Coins</source>
        <translation type="unfinished">Αποστολή νομισμάτων</translation>
    </message>
    <message>
        <source>Fee bump error</source>
        <translation type="unfinished">Σφάλμα πρόσκρουσης τέλους</translation>
    </message>
    <message>
        <source>Increasing transaction fee failed</source>
        <translation type="unfinished">Η αύξηση του τέλους συναλλαγής απέτυχε</translation>
    </message>
    <message>
        <source>Do you want to increase the fee?</source>
        <extracomment>Asks a user if they would like to manually increase the fee of a transaction that has already been created.</extracomment>
        <translation type="unfinished">Θέλετε να αυξήσετε το τέλος;</translation>
    </message>
    <message>
        <source>Current fee:</source>
        <translation type="unfinished">Τρέχουσα χρέωση:</translation>
    </message>
    <message>
        <source>Increase:</source>
        <translation type="unfinished">Αύξηση:</translation>
    </message>
    <message>
        <source>New fee:</source>
        <translation type="unfinished">Νέο έξοδο:</translation>
    </message>
    <message>
        <source>Confirm fee bump</source>
        <translation type="unfinished">Επιβεβαίωση χρέωσης εξόδων</translation>
    </message>
    <message>
        <source>Can't draft transaction.</source>
        <translation type="unfinished">Δεν είναι δυνατή η σύνταξη συναλλαγής.</translation>
    </message>
    <message>
        <source>PSBT copied</source>
        <translation type="unfinished">PSBT αντιγράφηκε</translation>
    </message>
    <message>
        <source>Can't sign transaction.</source>
        <translation type="unfinished">Δεν είναι δυνατή η υπογραφή συναλλαγής.</translation>
    </message>
    <message>
        <source>Could not commit transaction</source>
        <translation type="unfinished">Δεν ήταν δυνατή η ανάληψη συναλλαγής</translation>
    </message>
    <message>
        <source>Can't display address</source>
        <translation type="unfinished">Αδυναμία προβολής διεύθυνσης</translation>
    </message>
    <message>
        <source>default wallet</source>
        <translation type="unfinished">Προεπιλεγμένο πορτοφόλι</translation>
    </message>
</context>
<context>
    <name>WalletView</name>
    <message>
        <source>&amp;Export</source>
        <translation type="unfinished">&amp;Εξαγωγή</translation>
    </message>
    <message>
        <source>Export the data in the current tab to a file</source>
        <translation type="unfinished">Εξαγωγή δεδομένων καρτέλας σε αρχείο</translation>
    </message>
    <message>
        <source>Backup Wallet</source>
        <translation type="unfinished">Αντίγραφο ασφαλείας Πορτοφολιού</translation>
    </message>
    <message>
        <source>Wallet Data</source>
        <extracomment>Name of the wallet data file format.</extracomment>
        <translation type="unfinished">Δεδομένα πορτοφολιού</translation>
    </message>
    <message>
        <source>Backup Failed</source>
        <translation type="unfinished">Αποτυχία δημιουργίας αντίγραφου ασφαλείας</translation>
    </message>
    <message>
        <source>There was an error trying to save the wallet data to %1.</source>
        <translation type="unfinished">Παρουσιάστηκε σφάλμα κατά την προσπάθεια αποθήκευσης των δεδομένων πορτοφολιού στο %1.</translation>
    </message>
    <message>
        <source>Backup Successful</source>
        <translation type="unfinished">Η δημιουργία αντιγράφων ασφαλείας ήταν επιτυχής</translation>
    </message>
    <message>
        <source>The wallet data was successfully saved to %1.</source>
        <translation type="unfinished">Τα δεδομένα πορτοφολιού αποθηκεύτηκαν επιτυχώς στο %1.</translation>
    </message>
    <message>
        <source>Cancel</source>
        <translation type="unfinished">Ακύρωση</translation>
    </message>
</context>
</TS><|MERGE_RESOLUTION|>--- conflicted
+++ resolved
@@ -1236,8 +1236,8 @@
         <source>%n active connection(s) to Particl network.</source>
         <extracomment>A substring of the tooltip.</extracomment>
         <translation type="unfinished">
-            <numerusform>%n active connection(s) to Bitcoin network.</numerusform>
-            <numerusform>%n active connection(s) to Bitcoin network.</numerusform>
+            <numerusform>%n active connection(s) to Particl network.</numerusform>
+            <numerusform>%n active connection(s) to Particl network.</numerusform>
         </translation>
     </message>
     <message>
@@ -2007,17 +2007,12 @@
         <translation type="unfinished">&amp;Ξόδεμα μη επικυρωμένων ρέστων</translation>
     </message>
     <message>
-<<<<<<< HEAD
+        <source>External Signer (e.g. hardware wallet)</source>
+        <translation type="unfinished">Εξωτερική συσκευή υπογραφής (π.χ. πορτοφόλι υλικού)</translation>
+    </message>
+    <message>
         <source>Full path to a Particl Core compatible script (e.g. C:\Downloads\hwi.exe or /Users/you/Downloads/hwi.py). Beware: malware can steal your coins!</source>
         <translation type="unfinished">Πλήρης διαδρομή ενός script συμβατού με το Particl Core (π.χ.: C:\Downloads\hwi.exe ή /Users/you/Downloads/hwi.py). Προσοχή: το κακόβουλο λογισμικό μπορεί να κλέψει τα νομίσματά σας!</translation>
-=======
-        <source>External Signer (e.g. hardware wallet)</source>
-        <translation type="unfinished">Εξωτερική συσκευή υπογραφής (π.χ. πορτοφόλι υλικού)</translation>
-    </message>
-    <message>
-        <source>Full path to a Bitcoin Core compatible script (e.g. C:\Downloads\hwi.exe or /Users/you/Downloads/hwi.py). Beware: malware can steal your coins!</source>
-        <translation type="unfinished">Πλήρης διαδρομή ενός script συμβατού με το Bitcoin Core (π.χ.: C:\Downloads\hwi.exe ή /Users/you/Downloads/hwi.py). Προσοχή: το κακόβουλο λογισμικό μπορεί να κλέψει τα νομίσματά σας!</translation>
->>>>>>> 0567787f
     </message>
     <message>
         <source>Automatically open the Particl client port on the router. This only works when your router supports UPnP and it is enabled.</source>
@@ -2028,8 +2023,8 @@
         <translation type="unfinished">Απόδοση θυρών με χρήση &amp;UPnP</translation>
     </message>
     <message>
-        <source>Automatically open the Bitcoin client port on the router. This only works when your router supports NAT-PMP and it is enabled. The external port could be random.</source>
-        <translation type="unfinished">Ανοίξτε αυτόματα τη πόρτα του Bitcoin client στο router. Αυτό λειτουργεί μόνο όταν το router σας υποστηρίζει NAT-PMP και είναι ενεργοποιημένο. Η εξωτερική πόρτα μπορεί να είναι τυχαία.</translation>
+        <source>Automatically open the Particl client port on the router. This only works when your router supports NAT-PMP and it is enabled. The external port could be random.</source>
+        <translation type="unfinished">Ανοίξτε αυτόματα τη πόρτα του Particl client στο router. Αυτό λειτουργεί μόνο όταν το router σας υποστηρίζει NAT-PMP και είναι ενεργοποιημένο. Η εξωτερική πόρτα μπορεί να είναι τυχαία.</translation>
     </message>
     <message>
         <source>Map port using NA&amp;T-PMP</source>
