<TS language="el" version="2.1">
<context>
    <name>AddressBookPage</name>
    <message>
        <source>Right-click to edit address or label</source>
        <translation>Δεξί-κλικ για επεξεργασία της διεύθυνσης ή της ετικέτας</translation>
    </message>
    <message>
        <source>Create a new address</source>
        <translation>Δημιουργία νέας διεύθυνσης</translation>
    </message>
    <message>
        <source>&amp;New</source>
        <translation>&amp;Νέo</translation>
    </message>
    <message>
        <source>Copy the currently selected address to the system clipboard</source>
        <translation>Αντέγραψε την επιλεγμένη διεύθυνση στο πρόχειρο του συστήματος</translation>
    </message>
    <message>
        <source>&amp;Copy</source>
        <translation>&amp;Αντιγραφή</translation>
    </message>
    <message>
        <source>C&amp;lose</source>
        <translation>Κ&amp;λείσιμο</translation>
    </message>
    <message>
        <source>Delete the currently selected address from the list</source>
        <translation>Διαγραφή της επιλεγμένης διεύθυνσης από τη λίστα</translation>
    </message>
    <message>
        <source>Enter address or label to search</source>
        <translation>Αναζήτηση με βάση τη διεύθυνση ή την επιγραφή</translation>
    </message>
    <message>
        <source>Export the data in the current tab to a file</source>
        <translation>Εξαγωγή δεδομένων καρτέλας σε αρχείο</translation>
    </message>
    <message>
        <source>&amp;Export</source>
        <translation>&amp;Εξαγωγή</translation>
    </message>
    <message>
        <source>&amp;Delete</source>
        <translation>&amp;Διαγραφή</translation>
    </message>
    <message>
        <source>Choose the address to send coins to</source>
        <translation>Επιλέξτε διεύθυνση αποστολής των νομισμάτων σας</translation>
    </message>
    <message>
        <source>Choose the address to receive coins with</source>
        <translation>Επιλέξτε διεύθυνση παραλαβής νομισμάτων</translation>
    </message>
    <message>
        <source>C&amp;hoose</source>
        <translation>Ε&amp;πιλογή</translation>
    </message>
    <message>
        <source>Sending addresses</source>
        <translation>Διευθύνσεις αποστολής</translation>
    </message>
    <message>
        <source>Receiving addresses</source>
        <translation>Διευθύνσεις λήψης</translation>
    </message>
    <message>
        <source>These are your Particl addresses for sending payments. Always check the amount and the receiving address before sending coins.</source>
        <translation>Αυτές είναι οι Particl διευθύνσεις σας για να στέλνετε πληρωμές. Να ελέγχετε πάντα το ποσό, καθώς και τη διεύθυνση παραλήπτη πριν στείλετε νομίσματα.</translation>
    </message>
    <message>
        <source>&amp;Copy Address</source>
        <translation>&amp;Αντιγραφή Διεύθυνσης</translation>
    </message>
    <message>
        <source>Copy &amp;Label</source>
        <translation>Αντιγραφή&amp;Ετικέτα</translation>
    </message>
    <message>
        <source>&amp;Edit</source>
        <translation>&amp;Διόρθωση</translation>
    </message>
    <message>
        <source>Export Address List</source>
        <translation>Εξαγωγή Λίστας Διευθύνσεων</translation>
    </message>
    <message>
        <source>Comma separated file (*.csv)</source>
        <translation>Αρχείο οριοθετημένο με κόμματα (*.csv)</translation>
    </message>
    <message>
        <source>Exporting Failed</source>
        <translation>Αποτυχία Εξαγωγής</translation>
    </message>
    <message>
        <source>There was an error trying to save the address list to %1. Please try again.</source>
        <translation>Σφάλμα κατά την προσπάθεια αποθήκευσης της λίστας διευθύνσεων στο %1. Παρακαλώ δοκιμάστε ξανά.</translation>
    </message>
</context>
<context>
    <name>AddressTableModel</name>
    <message>
        <source>Label</source>
        <translation>Ετικέτα</translation>
    </message>
    <message>
        <source>Address</source>
        <translation>Διεύθυνση</translation>
    </message>
    <message>
        <source>(no label)</source>
        <translation>(χωρίς ετικέτα)</translation>
    </message>
</context>
<context>
    <name>AskPassphraseDialog</name>
    <message>
        <source>Passphrase Dialog</source>
        <translation>Φράση πρόσβασης</translation>
    </message>
    <message>
        <source>Enter passphrase</source>
        <translation>Βάλτε κωδικό πρόσβασης</translation>
    </message>
    <message>
        <source>New passphrase</source>
        <translation>&amp;Αλλαγή κωδικού</translation>
    </message>
    <message>
        <source>Repeat new passphrase</source>
        <translation>Επανέλαβε τον νέο κωδικό πρόσβασης</translation>
    </message>
    <message>
        <source>Encrypt wallet</source>
        <translation>&amp;Κρυπτογράφηση πορτοφολιού</translation>
    </message>
    <message>
        <source>This operation needs your wallet passphrase to unlock the wallet.</source>
        <translation>Αυτή η ενέργεια χρειάζεται τον κωδικό του πορτοφολιού για να ξεκλειδώσει το πορτοφόλι.</translation>
    </message>
    <message>
        <source>Unlock wallet</source>
        <translation>Ξεκλείδωσε το πορτοφόλι</translation>
    </message>
    <message>
        <source>This operation needs your wallet passphrase to decrypt the wallet.</source>
        <translation>Αυτή η ενέργεια χρειάζεται τον κωδικό του πορτοφολιού για να αποκρυπτογραφήσει το πορτοφόλι.</translation>
    </message>
    <message>
        <source>Decrypt wallet</source>
        <translation>Αποκρυπτογράφησε το πορτοφόλι</translation>
    </message>
    <message>
        <source>Change passphrase</source>
        <translation>Αλλάξτε Φράση Πρόσβασης</translation>
    </message>
    <message>
        <source>Confirm wallet encryption</source>
        <translation>Επιβεβαίωσε κρυπτογράφηση πορτοφολιού</translation>
    </message>
    <message>
        <source>Warning: If you encrypt your wallet and lose your passphrase, you will &lt;b&gt;LOSE ALL OF YOUR PARTICL&lt;/b&gt;!</source>
        <translation>Προσόχη! Εάν κρυπτογραφήσεις το πορτοφόλι σου και χάσεις τη φράση αποκατάστασης, θα &lt;b&gt; ΧΑΣΕΙΣ ΟΛΑ ΣΟΥ ΤΑ PARTICL &lt;/b&gt;!</translation>
    </message>
    <message>
        <source>Are you sure you wish to encrypt your wallet?</source>
        <translation>Είστε σίγουρος/η ότι θέλετε να κρυπτογραφήσετε το πορτοφόλι σας;</translation>
    </message>
    <message>
        <source>Wallet encrypted</source>
        <translation>Πορτοφόλι κρυπτογραφήθηκε</translation>
    </message>
    <message>
        <source>IMPORTANT: Any previous backups you have made of your wallet file should be replaced with the newly generated, encrypted wallet file. For security reasons, previous backups of the unencrypted wallet file will become useless as soon as you start using the new, encrypted wallet.</source>
        <translation>ΣΗΜΑΝΤΙΚΟ: Τα προηγούμενα αντίγραφα ασφαλείας που έχετε κάνει από το αρχείο του πορτοφόλιου σας θα πρέπει να αντικατασταθουν με το νέο που δημιουργείται, κρυπτογραφημένο αρχείο πορτοφόλιου. Για λόγους ασφαλείας, τα προηγούμενα αντίγραφα ασφαλείας του μη κρυπτογραφημένου αρχείου πορτοφόλιου θα καταστουν άχρηστα μόλις αρχίσετε να χρησιμοποιείτε το νέο κρυπτογραφημένο πορτοφόλι.</translation>
    </message>
    <message>
        <source>Wallet encryption failed</source>
        <translation>Η κρυπτογράφηση του πορτοφολιού απέτυχε</translation>
    </message>
    <message>
        <source>Wallet encryption failed due to an internal error. Your wallet was not encrypted.</source>
        <translation>Η κρυπτογράφηση του πορτοφολιού απέτυχε λογω εσωτερικού σφάλματος. Το πορτοφολι δεν κρυπτογραφηθηκε.</translation>
    </message>
    <message>
        <source>The supplied passphrases do not match.</source>
        <translation>Οι εισαχθέντες κωδικοί δεν ταιριάζουν.</translation>
    </message>
    <message>
        <source>Wallet unlock failed</source>
        <translation>Το ξεκλείδωμα του πορτοφολιού απέτυχε</translation>
    </message>
    <message>
        <source>The passphrase entered for the wallet decryption was incorrect.</source>
        <translation>Ο κωδικος που εισήχθη για την αποκρυπτογραφηση του πορτοφολιού ήταν λαθος.</translation>
    </message>
    <message>
        <source>Wallet decryption failed</source>
        <translation>Η αποκρυπτογράφηση του πορτοφολιού απέτυχε</translation>
    </message>
    <message>
        <source>Wallet passphrase was successfully changed.</source>
        <translation>Η φράση πρόσβασης άλλαξε επιτυχώς</translation>
    </message>
    <message>
        <source>Warning: The Caps Lock key is on!</source>
        <translation>Προσοχη: το πλήκτρο Caps Lock είναι ενεργο.</translation>
    </message>
</context>
<context>
    <name>BanTableModel</name>
    <message>
        <source>IP/Netmask</source>
        <translation>IP/Netmask</translation>
    </message>
    <message>
        <source>Banned Until</source>
        <translation>Απαγορευμένο έως</translation>
    </message>
</context>
<context>
    <name>BitcoinGUI</name>
    <message>
        <source>Sign &amp;message...</source>
        <translation>Υπογραφή &amp;μηνύματος...</translation>
    </message>
    <message>
        <source>Synchronizing with network...</source>
        <translation>Συγχρονισμός με το δίκτυο...</translation>
    </message>
    <message>
        <source>&amp;Overview</source>
        <translation>&amp;Επισκόπηση</translation>
    </message>
    <message>
        <source>Show general overview of wallet</source>
        <translation>Εμφάνισε τη γενική εικόνα του πορτοφολιού</translation>
    </message>
    <message>
        <source>&amp;Transactions</source>
        <translation>&amp;Συναλλαγές</translation>
    </message>
    <message>
        <source>Browse transaction history</source>
        <translation>Περιήγηση στο ιστορικό συναλλαγών</translation>
    </message>
    <message>
        <source>E&amp;xit</source>
        <translation>Έ&amp;ξοδος</translation>
    </message>
    <message>
        <source>Quit application</source>
        <translation>Έξοδος από την εφαρμογή</translation>
    </message>
    <message>
        <source>&amp;About %1</source>
        <translation>&amp;Περί %1</translation>
    </message>
    <message>
        <source>Show information about %1</source>
        <translation>Εμφάνισε πληροφορίες σχετικά με %1</translation>
    </message>
    <message>
        <source>About &amp;Qt</source>
        <translation>Σχετικά με &amp;Qt</translation>
    </message>
    <message>
        <source>Show information about Qt</source>
        <translation>Εμφάνισε πληροφορίες σχετικά με Qt</translation>
    </message>
    <message>
        <source>&amp;Options...</source>
        <translation>&amp;Επιλογές...</translation>
    </message>
    <message>
        <source>Modify configuration options for %1</source>
        <translation>Επεργασία ρυθμισεων επιλογών για το %1</translation>
    </message>
    <message>
        <source>&amp;Encrypt Wallet...</source>
        <translation>&amp;Κρυπτογράφησε το πορτοφόλι</translation>
    </message>
    <message>
        <source>&amp;Backup Wallet...</source>
        <translation>&amp;Αντίγραφο ασφαλείας του πορτοφολιού</translation>
    </message>
    <message>
        <source>&amp;Change Passphrase...</source>
        <translation>&amp;Άλλαξε Φράση Πρόσβασης</translation>
    </message>
    <message>
        <source>Open &amp;URI...</source>
        <translation>'Ανοιγμα &amp;URI</translation>
    </message>
    <message>
        <source>Wallet:</source>
        <translation>Πορτοφόλι</translation>
    </message>
    <message>
        <source>Click to disable network activity.</source>
        <translation>Κάντε κλικ για να απενεργοποιήσετε το δίκτυο.</translation>
    </message>
    <message>
        <source>Network activity disabled.</source>
        <translation>Η δραστηριότητα δικτύου είναι απενεργοποιημένη.</translation>
    </message>
    <message>
        <source>Click to enable network activity again.</source>
        <translation>Κάντε κλικ για να ενεργοποιήσετε τo δίκτυο ξανά.</translation>
    </message>
    <message>
        <source>Syncing Headers (%1%)...</source>
        <translation>Συγχρονισμός Επικεφαλίδων (%1%)...</translation>
    </message>
    <message>
        <source>Reindexing blocks on disk...</source>
        <translation>Φόρτωση ευρετηρίου μπλοκ στον σκληρό δίσκο...</translation>
    </message>
    <message>
        <source>Send coins to a Particl address</source>
        <translation>Στείλε νομίσματα σε μια διεύθυνση particl</translation>
    </message>
    <message>
        <source>Backup wallet to another location</source>
        <translation>Δημιουργία αντιγράφου ασφαλείας πορτοφολιού σε άλλη τοποθεσία</translation>
    </message>
    <message>
        <source>Change the passphrase used for wallet encryption</source>
        <translation>Αλλαγή του κωδικού κρυπτογράφησης του πορτοφολιού</translation>
    </message>
    <message>
        <source>&amp;Debug window</source>
        <translation>&amp;Παράθυρο αποσφαλμάτωσης</translation>
    </message>
    <message>
        <source>Open debugging and diagnostic console</source>
        <translation>Άνοιγμα κονσόλας αποσφαλμάτωσης και διαγνωστικών</translation>
    </message>
    <message>
        <source>&amp;Verify message...</source>
        <translation>&amp;Επιβεβαίωση μηνύματος</translation>
    </message>
    <message>
        <source>&amp;Send</source>
        <translation>&amp;Αποστολή</translation>
    </message>
    <message>
        <source>&amp;Receive</source>
        <translation>&amp;Παραλαβή</translation>
    </message>
    <message>
        <source>&amp;Show / Hide</source>
        <translation>&amp;Εμφάνισε/Κρύψε</translation>
    </message>
    <message>
        <source>Show or hide the main Window</source>
        <translation>Εμφάνιση ή απόκρυψη του κεντρικού παραθύρου</translation>
    </message>
    <message>
        <source>Encrypt the private keys that belong to your wallet</source>
        <translation>Κρυπτογραφήστε τα ιδιωτικά κλειδιά που ανήκουν στο πορτοφόλι σας</translation>
    </message>
    <message>
        <source>Sign messages with your Particl addresses to prove you own them</source>
        <translation>Υπογράψτε ένα μήνυμα για να βεβαιώσετε πως είστε ο κάτοχος αυτής της διεύθυνσης</translation>
    </message>
    <message>
        <source>Verify messages to ensure they were signed with specified Particl addresses</source>
        <translation>Υπογράψτε ένα μήνυμα για ν' αποδείξετε πως ανήκει μια συγκεκριμένη διεύθυνση Particl</translation>
    </message>
    <message>
        <source>&amp;File</source>
        <translation>&amp;Αρχείο</translation>
    </message>
    <message>
        <source>&amp;Settings</source>
        <translation>&amp;Ρυθμίσεις</translation>
    </message>
    <message>
        <source>&amp;Help</source>
        <translation>&amp;Βοήθεια</translation>
    </message>
    <message>
        <source>Tabs toolbar</source>
        <translation>Εργαλειοθήκη καρτελών</translation>
    </message>
    <message>
        <source>Request payments (generates QR codes and particl: URIs)</source>
        <translation>Αίτηση πληρωμών (δημιουργεί QR codes και διευθύνσεις particl: )</translation>
    </message>
    <message>
        <source>Show the list of used sending addresses and labels</source>
        <translation>Προβολή της λίστας των χρησιμοποιημένων διευθύνσεων και ετικετών αποστολής</translation>
    </message>
    <message>
        <source>Show the list of used receiving addresses and labels</source>
        <translation>Προβολή της λίστας των χρησιμοποιημένων διευθύνσεων και ετικετών λήψεως</translation>
    </message>
    <message>
        <source>Open a particl: URI or payment request</source>
        <translation>Άνοιγμα particl: URI αίτησης πληρωμής</translation>
    </message>
    <message>
        <source>&amp;Command-line options</source>
        <translation>&amp;Επιλογές γραμμής εντολών</translation>
    </message>
    <message>
        <source>Indexing blocks on disk...</source>
        <translation>Φόρτωση ευρετηρίου μπλοκ στον σκληρο δισκο...</translation>
    </message>
    <message>
        <source>Processing blocks on disk...</source>
        <translation>Φόρτωση ευρετηρίου μπλοκ στον σκληρο δισκο...</translation>
    </message>
    <message>
        <source>%1 behind</source>
        <translation>%1 πίσω</translation>
    </message>
    <message>
        <source>Last received block was generated %1 ago.</source>
        <translation>Το τελευταίο μπλοκ που ελήφθη δημιουργήθηκε %1 πριν.</translation>
    </message>
    <message>
        <source>Transactions after this will not yet be visible.</source>
        <translation>Οι συναλλαγές μετά από αυτό δεν θα είναι ακόμη ορατές.</translation>
    </message>
    <message>
        <source>Error</source>
        <translation>Σφάλμα</translation>
    </message>
    <message>
        <source>Warning</source>
        <translation>Προειδοποίηση</translation>
    </message>
    <message>
        <source>Information</source>
        <translation>Πληροφορία</translation>
    </message>
    <message>
        <source>Up to date</source>
        <translation>Ενημερωμένο</translation>
    </message>
    <message>
        <source>default wallet</source>
        <translation>Προεπιλεγμένο πορτοφόλι</translation>
    </message>
    <message>
        <source>&amp;Window</source>
        <translation>&amp;Παράθυρο</translation>
    </message>
    <message>
        <source>Minimize</source>
        <translation>Ελαχιστοποίηση</translation>
    </message>
    <message>
        <source>Catching up...</source>
        <translation>Ενημέρωση...</translation>
    </message>
    <message>
        <source>Date: %1
</source>
        <translation>Ημερομηνία: %1
</translation>
    </message>
    <message>
        <source>Amount: %1
</source>
        <translation>Ποσό: %1
</translation>
    </message>
    <message>
        <source>Wallet: %1
</source>
        <translation>Πορτοφόλι: %1
</translation>
    </message>
    <message>
        <source>Type: %1
</source>
        <translation>Τύπος: %1
</translation>
    </message>
    <message>
        <source>Label: %1
</source>
        <translation>Ετικέτα: %1
</translation>
    </message>
    <message>
        <source>Address: %1
</source>
        <translation>Διεύθυνση: %1
</translation>
    </message>
    <message>
        <source>Sent transaction</source>
        <translation>Η συναλλαγή απεστάλη</translation>
    </message>
    <message>
        <source>Incoming transaction</source>
        <translation>Εισερχόμενη συναλλαγή</translation>
    </message>
    <message>
        <source>Wallet is &lt;b&gt;encrypted&lt;/b&gt; and currently &lt;b&gt;unlocked&lt;/b&gt;</source>
        <translation>Το πορτοφόλι είναι &lt;b&gt;κρυπτογραφημένο&lt;/b&gt; και &lt;b&gt;ξεκλείδωτο&lt;/b&gt;</translation>
    </message>
    <message>
        <source>Wallet is &lt;b&gt;encrypted&lt;/b&gt; and currently &lt;b&gt;locked&lt;/b&gt;</source>
        <translation>Το πορτοφόλι είναι &lt;b&gt;κρυπτογραφημένο&lt;/b&gt; και &lt;b&gt;κλειδωμένο&lt;/b&gt;</translation>
    </message>
    </context>
<context>
    <name>CoinControlDialog</name>
    <message>
        <source>Coin Selection</source>
        <translation>Επιλογή κερμάτων</translation>
    </message>
    <message>
        <source>Quantity:</source>
        <translation>Ποσότητα:</translation>
    </message>
    <message>
        <source>Bytes:</source>
        <translation>Bytes:</translation>
    </message>
    <message>
        <source>Amount:</source>
        <translation>Ποσό:</translation>
    </message>
    <message>
        <source>Fee:</source>
        <translation>Ταρίφα:</translation>
    </message>
    <message>
        <source>Dust:</source>
        <translation>Σκόνη:</translation>
    </message>
    <message>
        <source>After Fee:</source>
        <translation>Ταρίφα αλλαγής:</translation>
    </message>
    <message>
        <source>Change:</source>
        <translation>Ρέστα:</translation>
    </message>
    <message>
        <source>(un)select all</source>
        <translation>(από)επιλογή όλων</translation>
    </message>
    <message>
        <source>Tree mode</source>
        <translation>Εμφάνιση τύπου δέντρο</translation>
    </message>
    <message>
        <source>List mode</source>
        <translation>Λίστα εντολών</translation>
    </message>
    <message>
        <source>Amount</source>
        <translation>Ποσό</translation>
    </message>
    <message>
        <source>Received with label</source>
        <translation>Παραλήφθηκε με επιγραφή</translation>
    </message>
    <message>
        <source>Received with address</source>
        <translation>Παραλείφθηκε με την εξής διεύθυνση</translation>
    </message>
    <message>
        <source>Date</source>
        <translation>Ημερομηνία</translation>
    </message>
    <message>
        <source>Confirmations</source>
        <translation>Επικυρώσεις</translation>
    </message>
    <message>
        <source>Confirmed</source>
        <translation>Επικυρωμένες</translation>
    </message>
    <message>
        <source>Copy address</source>
        <translation>Αντιγραφή διεύθυνσης</translation>
    </message>
    <message>
        <source>Copy label</source>
        <translation>Αντιγραφή ετικέτας</translation>
    </message>
    <message>
        <source>Copy amount</source>
        <translation>Αντιγραφή ποσού</translation>
    </message>
    <message>
        <source>Copy transaction ID</source>
        <translation>Αντιγραφή ταυτότητας συναλλαγής</translation>
    </message>
    <message>
        <source>Copy quantity</source>
        <translation>Αντιγραφή ποσότητας</translation>
    </message>
    <message>
        <source>Copy fee</source>
        <translation>Αντιγραφή τελών</translation>
    </message>
    <message>
        <source>yes</source>
        <translation>ναι</translation>
    </message>
    <message>
        <source>no</source>
        <translation>όχι</translation>
    </message>
    <message>
        <source>(no label)</source>
        <translation>(χωρίς ετικέτα)</translation>
    </message>
    <message>
        <source>(change)</source>
        <translation>(αλλαγή)</translation>
    </message>
</context>
<context>
    <name>CreateWalletActivity</name>
    </context>
<context>
    <name>CreateWalletDialog</name>
    </context>
<context>
    <name>EditAddressDialog</name>
    <message>
        <source>Edit Address</source>
        <translation>Επεξεργασία Διεύθυνσης</translation>
    </message>
    <message>
        <source>&amp;Label</source>
        <translation>&amp;Επιγραφή</translation>
    </message>
    <message>
        <source>The label associated with this address list entry</source>
        <translation>Η ετικέτα που συνδέεται με αυτήν την καταχώρηση στο βιβλίο διευθύνσεων</translation>
    </message>
    <message>
        <source>The address associated with this address list entry. This can only be modified for sending addresses.</source>
        <translation>Η διεύθυνση σχετίζεται με αυτή την καταχώρηση του βιβλίου διευθύνσεων. Μπορεί να τροποποιηθεί μόνο για τις διευθύνσεις αποστολής.</translation>
    </message>
    <message>
        <source>&amp;Address</source>
        <translation>&amp;Διεύθυνση</translation>
    </message>
    <message>
        <source>New sending address</source>
        <translation>Νέα Διεύθυνση Αποστολής</translation>
    </message>
    <message>
        <source>Edit receiving address</source>
        <translation>Διόρθωση Διεύθυνσης Λήψης</translation>
    </message>
    <message>
        <source>Edit sending address</source>
        <translation>Επεξεργασία διεύθυνσης αποστολής</translation>
    </message>
    <message>
        <source>The entered address "%1" is not a valid Particl address.</source>
        <translation>Η διεύθυνση "%1" δεν είναι έγκυρη Particl διεύθυνση.</translation>
    </message>
    <message>
        <source>Address "%1" already exists as a receiving address with label "%2" and so cannot be added as a sending address.</source>
        <translation>Η διεύθυνση "%1"  υπάρχει ήδη ως διεύθυνσης λήψης με ετικέτα "%2" και γιαυτό τον λόγο δεν μπορεί να προστεθεί ως διεύθυνση αποστολής.</translation>
    </message>
    <message>
        <source>The entered address "%1" is already in the address book with label "%2".</source>
        <translation>Η διεύθυνση "%1" βρίσκεται ήδη στο βιβλίο διευθύνσεων με ετικέτα "%2".</translation>
    </message>
    <message>
        <source>Could not unlock wallet.</source>
        <translation>Δεν είναι δυνατό το ξεκλείδωμα του πορτοφολιού.</translation>
    </message>
    <message>
        <source>New key generation failed.</source>
        <translation>Η δημιουργία νέου κλειδιού απέτυχε.</translation>
    </message>
</context>
<context>
    <name>FreespaceChecker</name>
    <message>
        <source>A new data directory will be created.</source>
        <translation>Θα δημιουργηθεί ένας νέος φάκελος δεδομένων.</translation>
    </message>
    <message>
        <source>name</source>
        <translation>όνομα</translation>
    </message>
    <message>
        <source>Directory already exists. Add %1 if you intend to create a new directory here.</source>
        <translation>Κατάλογος ήδη υπάρχει. Προσθήκη %1, αν σκοπεύετε να δημιουργήσετε έναν νέο κατάλογο εδώ.</translation>
    </message>
    <message>
        <source>Path already exists, and is not a directory.</source>
        <translation>Η διαδρομή υπάρχει ήδη αλλά δεν είναι φάκελος</translation>
    </message>
    <message>
        <source>Cannot create data directory here.</source>
        <translation>Δεν μπορεί να δημιουργηθεί φάκελος δεδομένων εδώ.</translation>
    </message>
</context>
<context>
    <name>HelpMessageDialog</name>
    <message>
        <source>version</source>
        <translation>έκδοση</translation>
    </message>
    <message>
        <source>(%1-bit)</source>
        <translation>(%1-bit)</translation>
    </message>
    <message>
        <source>About %1</source>
        <translation>Σχετικά %1</translation>
    </message>
    <message>
        <source>Command-line options</source>
        <translation>Επιλογές γραμμής εντολών</translation>
    </message>
</context>
<context>
    <name>Intro</name>
    <message>
        <source>Welcome</source>
        <translation>Καλώς ήρθατε</translation>
    </message>
    <message>
        <source>Welcome to %1.</source>
        <translation>Καλωσήρθες στο %1.</translation>
    </message>
    <message>
        <source>Use the default data directory</source>
        <translation>Χρήση του προεπιλεγμένου φακέλου δεδομένων</translation>
    </message>
    <message>
        <source>Use a custom data directory:</source>
        <translation>Προσαρμογή του φακέλου δεδομένων:</translation>
    </message>
    <message>
        <source>Particl</source>
        <translation>Particl</translation>
    </message>
    <message>
        <source>Error: Specified data directory "%1" cannot be created.</source>
        <translation>Σφάλμα: Ο καθορισμένος φάκελος δεδομένων "%1" δεν μπορεί να δημιουργηθεί.</translation>
    </message>
    <message>
        <source>Error</source>
        <translation>Σφάλμα</translation>
    </message>
    <message numerus="yes">
        <source>%n GB of free space available</source>
        <translation><numerusform>%n GB ελεύθερου χώρου διαθέσιμα</numerusform><numerusform>%n GB ελεύθερου χώρου διαθέσιμα</numerusform></translation>
    </message>
    <message numerus="yes">
        <source>(of %n GB needed)</source>
        <translation><numerusform>(από το %n GB που απαιτείται)</numerusform><numerusform>(από τα %n GB που απαιτούνται)</numerusform></translation>
    </message>
    </context>
<context>
    <name>ModalOverlay</name>
    <message>
        <source>Form</source>
        <translation>Φόρμα</translation>
    </message>
    <message>
        <source>Unknown...</source>
        <translation>Άγνωστο...</translation>
    </message>
    <message>
        <source>Last block time</source>
        <translation>Χρόνος τελευταίου μπλοκ</translation>
    </message>
    <message>
        <source>Hide</source>
        <translation>Απόκρυψη</translation>
    </message>
    </context>
<context>
    <name>OpenURIDialog</name>
    <message>
        <source>Open URI</source>
        <translation>Άνοιγμα &amp;URI</translation>
    </message>
    <message>
        <source>Open payment request from URI or file</source>
        <translation>Ανοιχτό αίτημα πληρωμής από URI ή από αρχείο</translation>
    </message>
    <message>
        <source>URI:</source>
        <translation>URI:</translation>
    </message>
    <message>
        <source>Select payment request file</source>
        <translation>Επιλέξτε πληρωμή αρχείου αίτησης</translation>
    </message>
    </context>
<context>
    <name>OpenWalletActivity</name>
    <message>
        <source>default wallet</source>
        <translation>Προεπιλεγμένο πορτοφόλι</translation>
    </message>
    </context>
<context>
    <name>OptionsDialog</name>
    <message>
        <source>Options</source>
        <translation>Ρυθμίσεις</translation>
    </message>
    <message>
        <source>&amp;Main</source>
        <translation>&amp;Κύριο</translation>
    </message>
    <message>
        <source>Size of &amp;database cache</source>
        <translation>Μέγεθος κρυφής μνήμης βάσης δεδομένων.</translation>
    </message>
    <message>
        <source>Number of script &amp;verification threads</source>
        <translation>Αριθμός script και γραμμές επαλήθευσης</translation>
    </message>
    <message>
        <source>IP address of the proxy (e.g. IPv4: 127.0.0.1 / IPv6: ::1)</source>
        <translation>Διεύθυνση IP του διαμεσολαβητή (π.χ. 127.0.0.1  / IPv6: ::1)</translation>
    </message>
    <message>
        <source>Minimize instead of exit the application when the window is closed. When this option is enabled, the application will be closed only after selecting Exit in the menu.</source>
        <translation>Ελαχιστοποίηση αντί για έξοδο κατά το κλείσιμο του παραθύρου. Όταν αυτή η επιλογή είναι ενεργοποιημένη, η εφαρμογή θα κλείνει μόνο αν επιλεχθεί η Έξοδος στο μενού.</translation>
    </message>
    <message>
        <source>Third party URLs (e.g. a block explorer) that appear in the transactions tab as context menu items. %s in the URL is replaced by transaction hash. Multiple URLs are separated by vertical bar |.</source>
        <translation>URLs από τρίτους (π.χ. ένας εξερευνητής μπλοκ) τα οποία εμφανίζονται στην καρτέλα συναλλαγών ως στοιχεία μενού. Το %s στα URL αντικαθίσταται από την τιμή της κατατεμαχισμένης συναλλαγής.</translation>
    </message>
    <message>
        <source>Open Configuration File</source>
        <translation>Άνοιγμα Αρχείου Ρυθμίσεων</translation>
    </message>
    <message>
        <source>Reset all client options to default.</source>
        <translation>Επαναφορά όλων των επιλογών του πελάτη στις αρχικές.</translation>
    </message>
    <message>
        <source>&amp;Reset Options</source>
        <translation>Επαναφορά ρυθμίσεων</translation>
    </message>
    <message>
        <source>&amp;Network</source>
        <translation>&amp;Δίκτυο</translation>
    </message>
    <message>
        <source>GB</source>
        <translation>GB</translation>
    </message>
    <message>
        <source>(0 = auto, &lt;0 = leave that many cores free)</source>
        <translation>(0 = αυτόματο, &lt;0 = ελεύθεροι πυρήνες)</translation>
    </message>
    <message>
        <source>W&amp;allet</source>
        <translation>Π&amp;ορτοφόλι</translation>
    </message>
    <message>
        <source>Expert</source>
        <translation>Έμπειρος</translation>
    </message>
    <message>
        <source>Enable coin &amp;control features</source>
        <translation>Ενεργοποίηση δυνατοτήτων ελέγχου κερμάτων</translation>
    </message>
    <message>
        <source>If you disable the spending of unconfirmed change, the change from a transaction cannot be used until that transaction has at least one confirmation. This also affects how your balance is computed.</source>
        <translation>Εάν απενεργοποιήσετε το ξόδεμα μη επικυρωμένων ρέστων, τα ρέστα από μια συναλλαγή δεν μπορούν να χρησιμοποιηθούν έως ότου αυτή η συναλλαγή έχει έστω μια επικύρωση. Αυτό επίσης επηρεάζει το πως υπολογίζεται το υπόλοιπό σας.</translation>
    </message>
    <message>
        <source>&amp;Spend unconfirmed change</source>
        <translation>&amp;Ξόδεμα μη επικυρωμένων ρέστων</translation>
    </message>
    <message>
        <source>Automatically open the Particl client port on the router. This only works when your router supports UPnP and it is enabled.</source>
        <translation>Αυτόματο άνοιγμα των θυρών Particl στον δρομολογητή. Λειτουργεί μόνο αν ο δρομολογητής σας υποστηρίζει τη λειτουργία UPnP.</translation>
    </message>
    <message>
        <source>Map port using &amp;UPnP</source>
        <translation>Απόδοση θυρών με χρήστη &amp;UPnP</translation>
    </message>
    <message>
        <source>Connect to the Particl network through a SOCKS5 proxy.</source>
        <translation>Σύνδεση στο δίκτυο Particl μέσω διαμεσολαβητή SOCKS5 (π.χ. για σύνδεση μέσω Tor)</translation>
    </message>
    <message>
        <source>&amp;Connect through SOCKS5 proxy (default proxy):</source>
        <translation>&amp;Σύνδεση μέσω διαμεσολαβητή SOCKS5 (προεπιλεγμένος)</translation>
    </message>
    <message>
        <source>Proxy &amp;IP:</source>
        <translation>&amp;IP διαμεσολαβητή:</translation>
    </message>
    <message>
        <source>&amp;Port:</source>
        <translation>&amp;Θύρα:</translation>
    </message>
    <message>
        <source>Port of the proxy (e.g. 9050)</source>
        <translation>Θύρα διαμεσολαβητή</translation>
    </message>
    <message>
        <source>IPv4</source>
        <translation>IPv4</translation>
    </message>
    <message>
        <source>IPv6</source>
        <translation>IPv6</translation>
    </message>
    <message>
        <source>Tor</source>
        <translation>Tor</translation>
    </message>
    <message>
        <source>&amp;Window</source>
        <translation>&amp;Παράθυρο</translation>
    </message>
    <message>
        <source>Show only a tray icon after minimizing the window.</source>
        <translation>Εμφάνιση μόνο εικονιδίου στην περιοχή ειδοποιήσεων κατά την ελαχιστοποίηση.</translation>
    </message>
    <message>
        <source>&amp;Minimize to the tray instead of the taskbar</source>
        <translation>&amp;Ελαχιστοποίηση στην περιοχή ειδοποιήσεων αντί της γραμμής εργασιών</translation>
    </message>
    <message>
        <source>M&amp;inimize on close</source>
        <translation>Ε&amp;λαχιστοποίηση κατά το κλείσιμο</translation>
    </message>
    <message>
        <source>&amp;Display</source>
        <translation>&amp;Απεικόνιση</translation>
    </message>
    <message>
        <source>User Interface &amp;language:</source>
        <translation>Γλώσσα περιβάλλοντος εργασίας:</translation>
    </message>
    <message>
        <source>&amp;Unit to show amounts in:</source>
        <translation>&amp;Μονάδα μέτρησης:</translation>
    </message>
    <message>
        <source>Choose the default subdivision unit to show in the interface and when sending coins.</source>
        <translation>Διαλέξτε την προεπιλεγμένη υποδιαίρεση που θα εμφανίζεται όταν στέλνετε νομίσματα.</translation>
    </message>
    <message>
        <source>Whether to show coin control features or not.</source>
        <translation>Επιλογή κατά πόσο να αναδείχνονται οι δυνατότητες ελέγχου κερμάτων.</translation>
    </message>
    <message>
        <source>&amp;OK</source>
        <translation>&amp;ΟΚ</translation>
    </message>
    <message>
        <source>&amp;Cancel</source>
        <translation>&amp;Ακύρωση</translation>
    </message>
    <message>
        <source>default</source>
        <translation>προεπιλογή</translation>
    </message>
    <message>
        <source>none</source>
        <translation>κανένα</translation>
    </message>
    <message>
        <source>Confirm options reset</source>
        <translation>Επιβεβαίωση των επιλογών επαναφοράς</translation>
    </message>
    <message>
        <source>Client restart required to activate changes.</source>
        <translation>Χρειάζεται επανεκκίνηση του προγράμματος για να ενεργοποιηθούν οι αλλαγές.</translation>
    </message>
    <message>
        <source>Error</source>
        <translation>Σφάλμα</translation>
    </message>
    <message>
        <source>This change would require a client restart.</source>
        <translation>Η αλλαγή αυτή θα χρειαστεί επανεκκίνηση του προγράμματος</translation>
    </message>
    <message>
        <source>The supplied proxy address is invalid.</source>
        <translation>Δεν είναι έγκυρη η διεύθυνση διαμεσολαβητή</translation>
    </message>
</context>
<context>
    <name>OverviewPage</name>
    <message>
        <source>Form</source>
        <translation>Φόρμα</translation>
    </message>
    <message>
<<<<<<< HEAD
        <source>The displayed information may be out of date. Your wallet automatically synchronizes with the Particl network after a connection is established, but this process has not completed yet.</source>
        <translation>Οι πληροφορίες που εμφανίζονται μπορεί να είναι ξεπερασμένες. Το πορτοφόλι σας συγχρονίζεται αυτόματα με το δίκτυο Particl μετά από μια σύνδεση, αλλά αυτή η διαδικασία δεν έχει ακόμη ολοκληρωθεί. </translation>
=======
        <source>The displayed information may be out of date. Your wallet automatically synchronizes with the Bitcoin network after a connection is established, but this process has not completed yet.</source>
        <translation>Οι πληροφορίες που εμφανίζονται μπορεί να είναι ξεπερασμένες. Το πορτοφόλι σας συγχρονίζεται αυτόματα με το δίκτυο Bitcoin μετά από μια σύνδεση, αλλά αυτή η διαδικασία δεν έχει ακόμη ολοκληρωθεί.</translation>
>>>>>>> 7358ae6d
    </message>
    <message>
        <source>Watch-only:</source>
        <translation>Επίβλεψη μόνο:</translation>
    </message>
    <message>
        <source>Available:</source>
        <translation>Διαθέσιμο:</translation>
    </message>
    <message>
        <source>Your current spendable balance</source>
        <translation>Το τρέχον διαθέσιμο υπόλοιπο</translation>
    </message>
    <message>
        <source>Pending:</source>
        <translation>Εκκρεμούν:</translation>
    </message>
    <message>
        <source>Total of transactions that have yet to be confirmed, and do not yet count toward the spendable balance</source>
        <translation>Το άθροισμα των συναλλαγών που δεν έχουν ακόμα επιβεβαιωθεί και δεν προσμετρώνται στο τρέχον διαθέσιμο υπόλοιπό σας</translation>
    </message>
    <message>
        <source>Immature:</source>
        <translation>Ανώριμος</translation>
    </message>
    <message>
        <source>Mined balance that has not yet matured</source>
        <translation>Εξορυγμένο υπόλοιπο που δεν έχει ακόμα ωριμάσει</translation>
    </message>
    <message>
        <source>Balances</source>
        <translation>Υπόλοιπο:</translation>
    </message>
    <message>
        <source>Total:</source>
        <translation>Σύνολο:</translation>
    </message>
    <message>
        <source>Your current total balance</source>
        <translation>Το τρέχον συνολικό υπόλοιπο</translation>
    </message>
    <message>
        <source>Your current balance in watch-only addresses</source>
        <translation>Το τρέχον υπόλοιπο σας σε διευθύνσεις παρακολούθησης μόνο</translation>
    </message>
    <message>
        <source>Spendable:</source>
        <translation>Ξοδεμένα:</translation>
    </message>
    <message>
        <source>Recent transactions</source>
        <translation>Πρόσφατες συναλλαγές</translation>
    </message>
    <message>
        <source>Unconfirmed transactions to watch-only addresses</source>
        <translation>Μη επικυρωμένες συναλλαγές σε διευθύνσεις παρακολούθησης μόνο</translation>
    </message>
    <message>
        <source>Mined balance in watch-only addresses that has not yet matured</source>
        <translation>Εξορυγμένο υπόλοιπο σε διευθύνσεις παρακολούθησης μόνο που δεν έχει ωριμάσει ακόμα</translation>
    </message>
    <message>
        <source>Current total balance in watch-only addresses</source>
        <translation>Το τρέχον συνολικό υπόλοιπο σε διευθύνσεις παρακολούθησης μόνο</translation>
    </message>
</context>
<context>
    <name>PaymentServer</name>
    <message>
        <source>Payment request error</source>
        <translation>Σφάλμα αίτησης πληρωμής</translation>
    </message>
    <message>
        <source>Cannot start particl: click-to-pay handler</source>
        <translation>Δεν είναι δυνατή η εκκίνηση του particl: χειριστής click-to-pay</translation>
    </message>
    <message>
        <source>URI handling</source>
        <translation>URI χειριστής</translation>
    </message>
    <message>
        <source>Invalid payment address %1</source>
        <translation>Μη έγκυρη διεύθυνση πληρωμής %1</translation>
    </message>
    <message>
        <source>Payment request file handling</source>
        <translation>Επεξεργασία αρχείου αίτησης πληρωμής</translation>
    </message>
    <message>
        <source>Payment request rejected</source>
        <translation>Η αίτηση πληρωμής απορρίφθηκε</translation>
    </message>
    </context>
<context>
    <name>PeerTableModel</name>
    <message>
        <source>Sent</source>
        <translation>Αποστολή</translation>
    </message>
    <message>
        <source>Received</source>
        <translation>Παραλήφθησαν</translation>
    </message>
</context>
<context>
    <name>QObject</name>
    <message>
        <source>Amount</source>
        <translation>Ποσό</translation>
    </message>
    <message>
        <source>Enter a Particl address (e.g. %1)</source>
        <translation>Εισάγετε μια διεύθυνση Particl (π.χ. %1)</translation>
    </message>
    <message>
        <source>%1 d</source>
        <translation>%1 d</translation>
    </message>
    <message>
        <source>%1 h</source>
        <translation>%1 h</translation>
    </message>
    <message>
        <source>%1 m</source>
        <translation>%1 m</translation>
    </message>
    <message>
        <source>%1 s</source>
        <translation>%1 s</translation>
    </message>
    <message>
        <source>None</source>
        <translation>Κανένα</translation>
    </message>
    <message>
        <source>N/A</source>
        <translation>Μη διαθέσιμο</translation>
    </message>
    <message>
        <source>%1 ms</source>
        <translation>%1 ms</translation>
    </message>
    <message>
        <source>%1 and %2</source>
        <translation>%1 και %2</translation>
    </message>
    <message>
        <source>%1 B</source>
        <translation>%1 B</translation>
    </message>
    <message>
        <source>%1 KB</source>
        <translation>%1 KB</translation>
    </message>
    <message>
        <source>%1 MB</source>
        <translation>%1 MB</translation>
    </message>
    <message>
        <source>%1 GB</source>
        <translation>%1 GB</translation>
    </message>
    <message>
        <source>unknown</source>
        <translation>Άγνωστο</translation>
    </message>
</context>
<context>
    <name>QRImageWidget</name>
    <message>
        <source>&amp;Save Image...</source>
        <translation>&amp;Αποθήκευση εικόνας...</translation>
    </message>
    </context>
<context>
    <name>RPCConsole</name>
    <message>
        <source>N/A</source>
        <translation>Μη διαθέσιμο</translation>
    </message>
    <message>
        <source>Client version</source>
        <translation>Έκδοση Πελάτη</translation>
    </message>
    <message>
        <source>&amp;Information</source>
        <translation>&amp;Πληροφορία</translation>
    </message>
    <message>
        <source>Debug window</source>
        <translation>Παράθυρο αποσφαλμάτωσης</translation>
    </message>
    <message>
        <source>General</source>
        <translation>Γενικά</translation>
    </message>
    <message>
        <source>Using BerkeleyDB version</source>
        <translation>Χρήση BerkeleyDB έκδοσης</translation>
    </message>
    <message>
        <source>Startup time</source>
        <translation>Χρόνος εκκίνησης</translation>
    </message>
    <message>
        <source>Network</source>
        <translation>Δίκτυο</translation>
    </message>
    <message>
        <source>Name</source>
        <translation>Όνομα</translation>
    </message>
    <message>
        <source>Number of connections</source>
        <translation>Αριθμός συνδέσεων</translation>
    </message>
    <message>
        <source>Block chain</source>
        <translation>Αλυσίδα μπλοκ</translation>
    </message>
    <message>
        <source>Current number of blocks</source>
        <translation>Τρέχον αριθμός μπλοκ</translation>
    </message>
    <message>
        <source>Memory usage</source>
        <translation>χρήση Μνήμης</translation>
    </message>
    <message>
        <source>Received</source>
        <translation>Παραλήφθησαν</translation>
    </message>
    <message>
        <source>Sent</source>
        <translation>Αποστολή</translation>
    </message>
    <message>
        <source>&amp;Peers</source>
        <translation>&amp;Χρήστες</translation>
    </message>
    <message>
        <source>Select a peer to view detailed information.</source>
        <translation>Επιλέξτε ένα χρήστη για να δείτε αναλυτικές πληροφορίες.</translation>
    </message>
    <message>
        <source>Version</source>
        <translation>Έκδοση</translation>
    </message>
    <message>
        <source>Decrease font size</source>
        <translation>Μείωση μεγέθους γραμματοσειράς</translation>
    </message>
    <message>
        <source>Increase font size</source>
        <translation>Αύξηση μεγέθους γραμματοσειράς</translation>
    </message>
    <message>
        <source>Services</source>
        <translation>Υπηρεσίες</translation>
    </message>
    <message>
        <source>Ban Score</source>
        <translation>Σκορ Aποκλεισμού</translation>
    </message>
    <message>
        <source>Connection Time</source>
        <translation>Χρόνος σύνδεσης</translation>
    </message>
    <message>
        <source>Last Send</source>
        <translation>Τελευταία αποστολή</translation>
    </message>
    <message>
        <source>Last Receive</source>
        <translation>Τελευταία λήψη</translation>
    </message>
    <message>
        <source>Ping Time</source>
        <translation>Χρόνος καθυστέρησης</translation>
    </message>
    <message>
        <source>Last block time</source>
        <translation>Χρόνος τελευταίου μπλοκ</translation>
    </message>
    <message>
        <source>&amp;Open</source>
        <translation>&amp;Άνοιγμα</translation>
    </message>
    <message>
        <source>&amp;Console</source>
        <translation>&amp;Κονσόλα</translation>
    </message>
    <message>
        <source>&amp;Network Traffic</source>
        <translation>&amp;Κίνηση δικτύου</translation>
    </message>
    <message>
        <source>Totals</source>
        <translation>Σύνολα</translation>
    </message>
    <message>
        <source>In:</source>
        <translation>Εισερχόμενα:</translation>
    </message>
    <message>
        <source>Out:</source>
        <translation>Εξερχόμενα:</translation>
    </message>
    <message>
        <source>Debug log file</source>
        <translation>Αρχείο καταγραφής εντοπισμού σφαλμάτων</translation>
    </message>
    <message>
        <source>Clear console</source>
        <translation>Καθαρισμός κονσόλας</translation>
    </message>
    <message>
        <source>1 &amp;hour</source>
        <translation>1 &amp;ώρα</translation>
    </message>
    <message>
        <source>1 &amp;day</source>
        <translation>1 &amp;μέρα</translation>
    </message>
    <message>
        <source>1 &amp;week</source>
        <translation>1 &amp;εβδομάδα</translation>
    </message>
    <message>
        <source>1 &amp;year</source>
        <translation>1 &amp;χρόνος</translation>
    </message>
    <message>
        <source>via %1</source>
        <translation>μέσω %1</translation>
    </message>
    <message>
        <source>never</source>
        <translation>ποτέ</translation>
    </message>
    <message>
        <source>Inbound</source>
        <translation>Εισερχόμενα</translation>
    </message>
    <message>
        <source>Outbound</source>
        <translation>Εξερχόμενα</translation>
    </message>
    <message>
        <source>Yes</source>
        <translation>Ναι</translation>
    </message>
    <message>
        <source>No</source>
        <translation>Όχι</translation>
    </message>
    <message>
        <source>Unknown</source>
        <translation>Άγνωστο(α)</translation>
    </message>
</context>
<context>
    <name>ReceiveCoinsDialog</name>
    <message>
        <source>&amp;Amount:</source>
        <translation>&amp;Ποσό:</translation>
    </message>
    <message>
        <source>&amp;Label:</source>
        <translation>&amp;Επιγραφή</translation>
    </message>
    <message>
        <source>&amp;Message:</source>
        <translation>&amp;Μήνυμα:</translation>
    </message>
    <message>
        <source>Clear all fields of the form.</source>
        <translation>Καθαρισμός όλων των πεδίων της φόρμας.</translation>
    </message>
    <message>
        <source>Clear</source>
        <translation>Καθαρισμός</translation>
    </message>
    <message>
        <source>Show</source>
        <translation>Εμφάνιση</translation>
    </message>
    <message>
        <source>Remove the selected entries from the list</source>
        <translation>Αφαίρεση επιλεγμένων καταχωρίσεων από τη λίστα</translation>
    </message>
    <message>
        <source>Remove</source>
        <translation>Αφαίρεση</translation>
    </message>
    <message>
        <source>Copy URI</source>
        <translation>Αντιγραφή της επιλεγμένης διεύθυνσης στο πρόχειρο του συστήματος</translation>
    </message>
    <message>
        <source>Copy label</source>
        <translation>Αντιγραφή ετικέτας</translation>
    </message>
    <message>
        <source>Copy message</source>
        <translation>Αντιγραφή μηνύματος</translation>
    </message>
    <message>
        <source>Copy amount</source>
        <translation>Αντιγραφή ποσού</translation>
    </message>
</context>
<context>
    <name>ReceiveRequestDialog</name>
    <message>
        <source>QR Code</source>
        <translation>Κώδικας QR</translation>
    </message>
    <message>
        <source>Copy &amp;URI</source>
        <translation>Αντιγραφή της επιλεγμένης διεύθυνσης στο πρόχειρο του συστήματος</translation>
    </message>
    <message>
        <source>Copy &amp;Address</source>
        <translation>Αντιγραφή &amp;Διεύθυνσης</translation>
    </message>
    <message>
        <source>&amp;Save Image...</source>
        <translation>&amp;Αποθήκευση εικόνας...</translation>
    </message>
    <message>
        <source>Payment information</source>
        <translation>Πληροφορίες πληρωμής</translation>
    </message>
    <message>
        <source>Address</source>
        <translation>Διεύθυνση</translation>
    </message>
    <message>
        <source>Amount</source>
        <translation>Ποσό</translation>
    </message>
    <message>
        <source>Label</source>
        <translation>Ετικέτα</translation>
    </message>
    <message>
        <source>Message</source>
        <translation>Μήνυμα</translation>
    </message>
    <message>
        <source>Wallet</source>
        <translation>Πορτοφόλι</translation>
    </message>
</context>
<context>
    <name>RecentRequestsTableModel</name>
    <message>
        <source>Date</source>
        <translation>Ημερομηνία</translation>
    </message>
    <message>
        <source>Label</source>
        <translation>Ετικέτα</translation>
    </message>
    <message>
        <source>Message</source>
        <translation>Μήνυμα</translation>
    </message>
    <message>
        <source>(no label)</source>
        <translation>(χωρίς ετικέτα)</translation>
    </message>
    </context>
<context>
    <name>SendCoinsDialog</name>
    <message>
        <source>Send Coins</source>
        <translation>Αποστολή νομισμάτων</translation>
    </message>
    <message>
        <source>Coin Control Features</source>
        <translation>Χαρακτηριστικά επιλογής κερμάτων</translation>
    </message>
    <message>
        <source>Inputs...</source>
        <translation>Εισροές...</translation>
    </message>
    <message>
        <source>automatically selected</source>
        <translation>επιλεγμένο αυτόματα</translation>
    </message>
    <message>
        <source>Insufficient funds!</source>
        <translation>Ανεπαρκές κεφάλαιο!</translation>
    </message>
    <message>
        <source>Quantity:</source>
        <translation>Ποσότητα:</translation>
    </message>
    <message>
        <source>Bytes:</source>
        <translation>Bytes:</translation>
    </message>
    <message>
        <source>Amount:</source>
        <translation>Ποσό:</translation>
    </message>
    <message>
        <source>Fee:</source>
        <translation>Ταρίφα:</translation>
    </message>
    <message>
        <source>After Fee:</source>
        <translation>Ταρίφα αλλαγής:</translation>
    </message>
    <message>
        <source>Change:</source>
        <translation>Ρέστα:</translation>
    </message>
    <message>
        <source>If this is activated, but the change address is empty or invalid, change will be sent to a newly generated address.</source>
        <translation>Όταν ενεργό, αλλά η διεύθυνση ρέστων είναι κενή ή άκυρη, τα ρέστα θα σταλούν σε μία πρόσφατα δημιουργημένη διεύθυνση.</translation>
    </message>
    <message>
        <source>Custom change address</source>
        <translation>Προσαρμοσμένη διεύθυνση ρέστων</translation>
    </message>
    <message>
        <source>Transaction Fee:</source>
        <translation>Τέλος συναλλαγής:</translation>
    </message>
    <message>
        <source>Choose...</source>
        <translation>Επιλογή...</translation>
    </message>
    <message>
        <source>per kilobyte</source>
        <translation>ανά kilobyte</translation>
    </message>
    <message>
        <source>Hide</source>
        <translation>Απόκρυψη</translation>
    </message>
    <message>
        <source>Recommended:</source>
        <translation>Προτεινόμενο:</translation>
    </message>
    <message>
        <source>Custom:</source>
        <translation>Προσαρμογή:</translation>
    </message>
    <message>
        <source>Send to multiple recipients at once</source>
        <translation>Αποστολή σε πολλούς αποδέκτες ταυτόχρονα</translation>
    </message>
    <message>
        <source>Add &amp;Recipient</source>
        <translation>&amp;Προσθήκη αποδέκτη</translation>
    </message>
    <message>
        <source>Clear all fields of the form.</source>
        <translation>Καθαρισμός όλων των πεδίων της φόρμας.</translation>
    </message>
    <message>
        <source>Dust:</source>
        <translation>Σκόνη:</translation>
    </message>
    <message>
        <source>Clear &amp;All</source>
        <translation>Καθαρισμός &amp;Όλων</translation>
    </message>
    <message>
        <source>Balance:</source>
        <translation>Υπόλοιπο:</translation>
    </message>
    <message>
        <source>Confirm the send action</source>
        <translation>Επιβεβαίωση αποστολής</translation>
    </message>
    <message>
        <source>S&amp;end</source>
        <translation>Αποστολή</translation>
    </message>
    <message>
        <source>Copy quantity</source>
        <translation>Αντιγραφή ποσότητας</translation>
    </message>
    <message>
        <source>Copy amount</source>
        <translation>Αντιγραφή ποσού</translation>
    </message>
    <message>
        <source>Copy fee</source>
        <translation>Αντιγραφή τελών</translation>
    </message>
    <message>
        <source>or</source>
        <translation>ή</translation>
    </message>
    <message>
        <source>Transaction fee</source>
        <translation>Κόστος συναλλαγής</translation>
    </message>
    <message>
        <source>(no label)</source>
        <translation>(χωρίς ετικέτα)</translation>
    </message>
</context>
<context>
    <name>SendCoinsEntry</name>
    <message>
        <source>A&amp;mount:</source>
        <translation>&amp;Ποσό:</translation>
    </message>
    <message>
        <source>Pay &amp;To:</source>
        <translation>Πληρωμή &amp;σε:</translation>
    </message>
    <message>
        <source>&amp;Label:</source>
        <translation>&amp;Επιγραφή</translation>
    </message>
    <message>
        <source>Choose previously used address</source>
        <translation>Επιλογή διεύθυνσης που έχει ήδη χρησιμοποιηθεί</translation>
    </message>
    <message>
        <source>This is a normal payment.</source>
        <translation>Αυτή είναι μια απλή πληρωμή.</translation>
    </message>
    <message>
        <source>The Particl address to send the payment to</source>
        <translation>Η διεύθυνση Particl που θα σταλεί η πληρωμή</translation>
    </message>
    <message>
        <source>Alt+A</source>
        <translation>Alt+A</translation>
    </message>
    <message>
        <source>Paste address from clipboard</source>
        <translation>Επικόλληση διεύθυνσης από το βιβλίο διευθύνσεων</translation>
    </message>
    <message>
        <source>Alt+P</source>
        <translation>Alt+P</translation>
    </message>
    <message>
        <source>Remove this entry</source>
        <translation>Αφαίρεση αυτής της καταχώρησης</translation>
    </message>
    <message>
        <source>Message:</source>
        <translation>Μήνυμα:</translation>
    </message>
    <message>
        <source>Enter a label for this address to add it to the list of used addresses</source>
        <translation>Εισάγετε μία ετικέτα για αυτή την διεύθυνση για να προστεθεί στη λίστα με τις χρησιμοποιημένες διευθύνσεις</translation>
    </message>
    <message>
        <source>Pay To:</source>
        <translation>Πληρωμή σε:</translation>
    </message>
    <message>
        <source>Memo:</source>
        <translation>Σημείωση:</translation>
    </message>
    </context>
<context>
    <name>SendConfirmationDialog</name>
    <message>
        <source>Yes</source>
        <translation>Ναι</translation>
    </message>
</context>
<context>
    <name>ShutdownWindow</name>
    <message>
        <source>Do not shut down the computer until this window disappears.</source>
        <translation>Μην απενεργοποιήσετε τον υπολογιστή μέχρι να κλείσει αυτό το παράθυρο.</translation>
    </message>
</context>
<context>
    <name>SignVerifyMessageDialog</name>
    <message>
        <source>Signatures - Sign / Verify a Message</source>
        <translation>Υπογραφές - Είσοδος / Επαλήθευση Mηνύματος</translation>
    </message>
    <message>
        <source>&amp;Sign Message</source>
        <translation>&amp;Υπογραφή Μηνύματος</translation>
    </message>
    <message>
        <source>The Particl address to sign the message with</source>
        <translation>Διεύθυνση Particl που θα σταλεί το μήνυμα</translation>
    </message>
    <message>
        <source>Choose previously used address</source>
        <translation>Επιλογή διεύθυνσης που έχει ήδη χρησιμοποιηθεί</translation>
    </message>
    <message>
        <source>Alt+A</source>
        <translation>Alt+A</translation>
    </message>
    <message>
        <source>Paste address from clipboard</source>
        <translation>Επικόλληση διεύθυνσης από το βιβλίο διευθύνσεων</translation>
    </message>
    <message>
        <source>Alt+P</source>
        <translation>Alt+P</translation>
    </message>
    <message>
        <source>Enter the message you want to sign here</source>
        <translation>Εισάγετε εδώ το μήνυμα που θέλετε να υπογράψετε</translation>
    </message>
    <message>
        <source>Signature</source>
        <translation>Υπογραφή</translation>
    </message>
    <message>
        <source>Copy the current signature to the system clipboard</source>
        <translation>Αντιγραφή της επιλεγμένης υπογραφής στο πρόχειρο του συστήματος</translation>
    </message>
    <message>
        <source>Sign the message to prove you own this Particl address</source>
        <translation>Υπογράψτε το μήνυμα για να αποδείξετε πως σας ανήκει η συγκεκριμένη διεύθυνση Particl</translation>
    </message>
    <message>
        <source>Sign &amp;Message</source>
        <translation>Υπογραφη μήνυματος</translation>
    </message>
    <message>
        <source>Reset all sign message fields</source>
        <translation>Επαναφορά όλων των πεδίων μήνυματος</translation>
    </message>
    <message>
        <source>Clear &amp;All</source>
        <translation>Καθαρισμός &amp;Όλων</translation>
    </message>
    <message>
        <source>&amp;Verify Message</source>
        <translation>&amp;Επιβεβαίωση Mηνύματος</translation>
    </message>
    <message>
        <source>The Particl address the message was signed with</source>
        <translation>Διεύθυνση Particl με την οποία έχει υπογραφεί το μήνυμα</translation>
    </message>
    <message>
        <source>Verify the message to ensure it was signed with the specified Particl address</source>
        <translation>Επαληθεύστε το μήνυμα για να αποδείξετε πως υπογράφθηκε από τη συγκεκριμένη διεύθυνση Particl</translation>
    </message>
    <message>
        <source>Verify &amp;Message</source>
        <translation>Επιβεβαίωση Mηνύματος</translation>
    </message>
    <message>
        <source>Reset all verify message fields</source>
        <translation>Επαναφορά όλων των πεδίων επαλήθευσης μηνύματος</translation>
    </message>
    </context>
<context>
    <name>TrafficGraphWidget</name>
    <message>
        <source>KB/s</source>
        <translation>KB/s</translation>
    </message>
</context>
<context>
    <name>TransactionDesc</name>
    <message>
        <source>Open until %1</source>
        <translation>Ανοιχτό μέχρι %1</translation>
    </message>
    <message>
        <source>0/unconfirmed, %1</source>
        <translation>0/ανεπιβεβαίωτο, %1</translation>
    </message>
    <message>
        <source>Date</source>
        <translation>Ημερομηνία</translation>
    </message>
    <message>
        <source>Source</source>
        <translation>Πηγή</translation>
    </message>
    <message>
        <source>Generated</source>
        <translation>Παράχθηκε</translation>
    </message>
    <message>
        <source>From</source>
        <translation>Από</translation>
    </message>
    <message>
        <source>unknown</source>
        <translation>Άγνωστο</translation>
    </message>
    <message>
        <source>To</source>
        <translation>Προς</translation>
    </message>
    <message>
        <source>own address</source>
        <translation>δική σας διεύθυνση</translation>
    </message>
    <message>
        <source>watch-only</source>
        <translation>παρακολούθηση-μόνο</translation>
    </message>
    <message>
        <source>label</source>
        <translation>ετικέτα</translation>
    </message>
    <message>
        <source>Credit</source>
        <translation>Πίστωση</translation>
    </message>
    <message>
        <source>not accepted</source>
        <translation>μη έγκυρο</translation>
    </message>
    <message>
        <source>Total credit</source>
        <translation>Συνολική πίστωση</translation>
    </message>
    <message>
        <source>Transaction fee</source>
        <translation>Κόστος συναλλαγής</translation>
    </message>
    <message>
        <source>Message</source>
        <translation>Μήνυμα</translation>
    </message>
    <message>
        <source>Amount</source>
        <translation>Ποσό</translation>
    </message>
    </context>
<context>
    <name>TransactionDescDialog</name>
    <message>
        <source>This pane shows a detailed description of the transaction</source>
        <translation>Αυτό το παράθυρο δείχνει μια λεπτομερή περιγραφή της συναλλαγής</translation>
    </message>
    </context>
<context>
    <name>TransactionTableModel</name>
    <message>
        <source>Date</source>
        <translation>Ημερομηνία</translation>
    </message>
    <message>
        <source>Label</source>
        <translation>Ετικέτα</translation>
    </message>
    <message>
        <source>Open until %1</source>
        <translation>Ανοιχτό μέχρι %1</translation>
    </message>
    <message>
        <source>watch-only</source>
        <translation>παρακολούθηση-μόνο</translation>
    </message>
    <message>
        <source>(no label)</source>
        <translation>(χωρίς ετικέτα)</translation>
    </message>
    </context>
<context>
    <name>TransactionView</name>
    <message>
        <source>Copy address</source>
        <translation>Αντιγραφή διεύθυνσης</translation>
    </message>
    <message>
        <source>Copy label</source>
        <translation>Αντιγραφή ετικέτας</translation>
    </message>
    <message>
        <source>Copy amount</source>
        <translation>Αντιγραφή ποσού</translation>
    </message>
    <message>
        <source>Copy transaction ID</source>
        <translation>Αντιγραφή ταυτότητας συναλλαγής</translation>
    </message>
    <message>
        <source>Copy raw transaction</source>
        <translation>Αντιγραφή ανεπεξέργαστης συναλλαγής</translation>
    </message>
    <message>
        <source>Edit label</source>
        <translation>Επεξεργασία ετικέτας</translation>
    </message>
    <message>
        <source>Comma separated file (*.csv)</source>
        <translation>Αρχείο οριοθετημένο με κόμματα (*.csv)</translation>
    </message>
    <message>
        <source>Confirmed</source>
        <translation>Επικυρωμένες</translation>
    </message>
    <message>
        <source>Date</source>
        <translation>Ημερομηνία</translation>
    </message>
    <message>
        <source>Label</source>
        <translation>Ετικέτα</translation>
    </message>
    <message>
        <source>Address</source>
        <translation>Διεύθυνση</translation>
    </message>
    <message>
        <source>Exporting Failed</source>
        <translation>Αποτυχία Εξαγωγής</translation>
    </message>
    </context>
<context>
    <name>UnitDisplayStatusBarControl</name>
    <message>
        <source>Unit to show amounts in. Click to select another unit.</source>
        <translation>Μονάδα μέτρησης προβολής ποσών. Κάντε κλικ για επιλογή άλλης μονάδας.</translation>
    </message>
</context>
<context>
    <name>WalletController</name>
    </context>
<context>
    <name>WalletFrame</name>
    </context>
<context>
    <name>WalletModel</name>
    <message>
        <source>Send Coins</source>
        <translation>Αποστολή νομισμάτων</translation>
    </message>
    <message>
        <source>Increase:</source>
        <translation>Αύξηση:</translation>
    </message>
    <message>
        <source>default wallet</source>
        <translation>Προεπιλεγμένο πορτοφόλι</translation>
    </message>
</context>
<context>
    <name>WalletView</name>
    <message>
        <source>&amp;Export</source>
        <translation>&amp;Εξαγωγή</translation>
    </message>
    <message>
        <source>Export the data in the current tab to a file</source>
        <translation>Εξαγωγή δεδομένων καρτέλας σε αρχείο</translation>
    </message>
    <message>
        <source>Cancel</source>
        <translation>Ακύρωση</translation>
    </message>
</context>
<context>
    <name>bitcoin-core</name>
    <message>
        <source>Corrupted block database detected</source>
        <translation>Εντοπίσθηκε διεφθαρμένη βάση δεδομένων των μπλοκ</translation>
    </message>
    <message>
        <source>Do you want to rebuild the block database now?</source>
        <translation>Θέλετε να δημιουργηθεί τώρα η βάση δεδομένων των μπλοκ;</translation>
    </message>
    <message>
        <source>Error initializing block database</source>
        <translation>Σφάλμα κατά την ενεργοποίηση της βάσης δεδομένων των μπλοκ</translation>
    </message>
    <message>
        <source>Error initializing wallet database environment %s!</source>
        <translation>Σφάλμα κατά την ενεργοποίηση της βάσης δεδομένων πορτοφολιού %s!</translation>
    </message>
    <message>
        <source>Error loading block database</source>
        <translation>Σφάλμα φόρτωσης της βάσης δεδομένων των μπλοκ</translation>
    </message>
    <message>
        <source>Error opening block database</source>
        <translation>Σφάλμα φόρτωσης της βάσης δεδομένων των μπλοκ</translation>
    </message>
    <message>
        <source>Failed to listen on any port. Use -listen=0 if you want this.</source>
        <translation>Αποτυχία παρακολούθησης σε οποιαδήποτε θύρα. Χρησιμοποιήστε -listen=0 αν θέλετε αυτό.</translation>
    </message>
    <message>
        <source>Importing...</source>
        <translation>Εισαγωγή...</translation>
    </message>
    <message>
        <source>Not enough file descriptors available.</source>
        <translation>Δεν υπάρχουν αρκετοί περιγραφείς αρχείων διαθέσιμοι.</translation>
    </message>
    <message>
        <source>Verifying blocks...</source>
        <translation>Επαλήθευση των μπλοκ...</translation>
    </message>
    <message>
        <source>Error reading from database, shutting down.</source>
        <translation>Σφάλμα ανάγνωσης από τη βάση δεδομένων, γίνεται τερματισμός.</translation>
    </message>
    <message>
        <source>Signing transaction failed</source>
        <translation>Η υπογραφή συναλλαγής απέτυχε</translation>
    </message>
    <message>
        <source>This is experimental software.</source>
        <translation>Η εφαρμογή είναι σε πειραματικό στάδιο.</translation>
    </message>
    <message>
        <source>Transaction amount too small</source>
        <translation>Το ποσό της συναλλαγής είναι πολύ μικρό</translation>
    </message>
    <message>
        <source>Transaction too large</source>
        <translation>Η συναλλαγή είναι πολύ μεγάλη</translation>
    </message>
    <message>
        <source>Zapping all transactions from wallet...</source>
        <translation>Μεταφορά όλων των συναλλαγών από το πορτοφόλι</translation>
    </message>
    <message>
        <source>Unknown network specified in -onlynet: '%s'</source>
        <translation>Έχει οριστεί άγνωστo δίκτυο στο -onlynet: '%s'</translation>
    </message>
    <message>
        <source>Insufficient funds</source>
        <translation>Ανεπαρκές κεφάλαιο</translation>
    </message>
    <message>
        <source>Loading block index...</source>
        <translation>Φόρτωση ευρετηρίου μπλοκ...</translation>
    </message>
    <message>
        <source>Loading wallet...</source>
        <translation>Φόρτωση πορτοφολιού...</translation>
    </message>
    <message>
        <source>Cannot downgrade wallet</source>
        <translation>Δεν μπορώ να υποβαθμίσω το πορτοφόλι</translation>
    </message>
    <message>
        <source>Rescanning...</source>
        <translation>Ανίχνευση...</translation>
    </message>
    <message>
        <source>Done loading</source>
        <translation>Η φόρτωση ολοκληρώθηκε</translation>
    </message>
</context>
</TS><|MERGE_RESOLUTION|>--- conflicted
+++ resolved
@@ -1002,13 +1002,8 @@
         <translation>Φόρμα</translation>
     </message>
     <message>
-<<<<<<< HEAD
         <source>The displayed information may be out of date. Your wallet automatically synchronizes with the Particl network after a connection is established, but this process has not completed yet.</source>
-        <translation>Οι πληροφορίες που εμφανίζονται μπορεί να είναι ξεπερασμένες. Το πορτοφόλι σας συγχρονίζεται αυτόματα με το δίκτυο Particl μετά από μια σύνδεση, αλλά αυτή η διαδικασία δεν έχει ακόμη ολοκληρωθεί. </translation>
-=======
-        <source>The displayed information may be out of date. Your wallet automatically synchronizes with the Bitcoin network after a connection is established, but this process has not completed yet.</source>
-        <translation>Οι πληροφορίες που εμφανίζονται μπορεί να είναι ξεπερασμένες. Το πορτοφόλι σας συγχρονίζεται αυτόματα με το δίκτυο Bitcoin μετά από μια σύνδεση, αλλά αυτή η διαδικασία δεν έχει ακόμη ολοκληρωθεί.</translation>
->>>>>>> 7358ae6d
+        <translation>Οι πληροφορίες που εμφανίζονται μπορεί να είναι ξεπερασμένες. Το πορτοφόλι σας συγχρονίζεται αυτόματα με το δίκτυο Particl μετά από μια σύνδεση, αλλά αυτή η διαδικασία δεν έχει ακόμη ολοκληρωθεί.</translation>
     </message>
     <message>
         <source>Watch-only:</source>
