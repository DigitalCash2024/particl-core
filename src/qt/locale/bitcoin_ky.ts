<TS language="ky" version="2.1">
<context>
    <name>AddressBookPage</name>
    <message>
        <source>Create a new address</source>
        <translation>Жаң даректи жасоо</translation>
    </message>
    <message>
        <source>&amp;Delete</source>
        <translation>Ө&amp;чүрүү</translation>
    </message>
    </context>
<context>
    <name>AddressTableModel</name>
    <message>
        <source>Address</source>
        <translation>Дарек</translation>
    </message>
    <message>
        <source>(no label)</source>
        <translation>(аты жок)</translation>
    </message>
</context>
<context>
    <name>AskPassphraseDialog</name>
    </context>
<context>
    <name>BanTableModel</name>
    </context>
<context>
    <name>BitcoinGUI</name>
    <message>
        <source>&amp;Transactions</source>
        <translation>&amp;Транзакциялар</translation>
    </message>
    <message>
        <source>&amp;Verify message...</source>
        <translation>Билдирүүнү &amp;текшерүү...</translation>
    </message>
    <message>
        <source>&amp;File</source>
        <translation>&amp;Файл</translation>
    </message>
    <message>
        <source>&amp;Help</source>
        <translation>&amp;Жардам</translation>
    </message>
    <message>
        <source>Error</source>
        <translation>Ката</translation>
    </message>
    <message>
        <source>Warning</source>
        <translation>Эскертүү</translation>
    </message>
    <message>
        <source>Information</source>
        <translation>Маалымат</translation>
    </message>
    <message>
        <source>Up to date</source>
        <translation>Жаңыланган</translation>
    </message>
    <message>
        <source>&amp;Window</source>
        <translation>&amp;Терезе</translation>
    </message>
    </context>
<context>
    <name>CoinControlDialog</name>
    <message>
        <source>Date</source>
        <translation>Дата</translation>
    </message>
    <message>
        <source>(no label)</source>
        <translation>(аты жок)</translation>
    </message>
    </context>
<context>
    <name>CreateWalletActivity</name>
    </context>
<context>
    <name>CreateWalletDialog</name>
    </context>
<context>
    <name>EditAddressDialog</name>
    <message>
        <source>&amp;Address</source>
        <translation>&amp;Дарек</translation>
    </message>
    </context>
<context>
<<<<<<< HEAD
    <name>FreespaceChecker</name>
=======
    <name>Intro</name>
    <message numerus="yes">
        <source>%n GB of space available</source>
        <translation type="unfinished">
            <numerusform />
            <numerusform />
        </translation>
    </message>
    <message numerus="yes">
        <source>(of %n GB needed)</source>
        <translation type="unfinished">
            <numerusform />
            <numerusform />
        </translation>
    </message>
    <message numerus="yes">
        <source>(%n GB needed for full chain)</source>
        <translation type="unfinished">
            <numerusform />
            <numerusform />
        </translation>
    </message>
    <message numerus="yes">
        <source>(sufficient to restore backups %n day(s) old)</source>
        <extracomment>Explanatory text on the capability of the current prune target.</extracomment>
        <translation type="unfinished">
            <numerusform />
            <numerusform />
        </translation>
    </message>
    <message>
        <source>Error</source>
        <translation type="unfinished">Ката</translation>
    </message>
>>>>>>> 3f385c91
    </context>
<context>
    <name>HelpMessageDialog</name>
    <message>
        <source>version</source>
        <translation>версия</translation>
    </message>
    </context>
<context>
    <name>Intro</name>
    <message>
        <source>Particl</source>
        <translation>Particl</translation>
    </message>
    <message>
        <source>Error</source>
        <translation>Ката</translation>
    </message>
    </context>
<context>
    <name>ModalOverlay</name>
    </context>
<context>
    <name>OpenURIDialog</name>
    </context>
<context>
    <name>OpenWalletActivity</name>
    </context>
<context>
    <name>OptionsDialog</name>
    <message>
        <source>&amp;Network</source>
        <translation>&amp;Тармак</translation>
    </message>
    <message>
        <source>W&amp;allet</source>
        <translation>Капчык</translation>
    </message>
    <message>
        <source>&amp;Port:</source>
        <translation>&amp;Порт:</translation>
    </message>
    <message>
        <source>&amp;Window</source>
        <translation>&amp;Терезе</translation>
    </message>
    <message>
        <source>&amp;OK</source>
        <translation>&amp;Жарайт</translation>
    </message>
    <message>
        <source>&amp;Cancel</source>
        <translation>&amp;Жокко чыгаруу</translation>
    </message>
    <message>
        <source>default</source>
        <translation>жарыяланбаган</translation>
    </message>
    <message>
        <source>none</source>
        <translation>жок</translation>
    </message>
    <message>
        <source>Error</source>
        <translation>Ката</translation>
    </message>
    </context>
<context>
    <name>OverviewPage</name>
    </context>
<context>
    <name>PSBTOperationsDialog</name>
    </context>
<context>
    <name>PaymentServer</name>
    </context>
<context>
    <name>PeerTableModel</name>
    </context>
<context>
    <name>QObject</name>
    </context>
<context>
    <name>QRImageWidget</name>
    </context>
<context>
    <name>RPCConsole</name>
    <message>
        <source>&amp;Information</source>
        <translation>Маалымат</translation>
    </message>
    <message>
        <source>General</source>
        <translation>Жалпы</translation>
    </message>
    <message>
        <source>Network</source>
        <translation>&amp;Тармак</translation>
    </message>
    <message>
        <source>Name</source>
        <translation>Аты</translation>
    </message>
    <message>
        <source>&amp;Open</source>
        <translation>&amp;Ачуу</translation>
    </message>
    <message>
        <source>&amp;Console</source>
        <translation>&amp;Консоль</translation>
    </message>
    <message>
        <source>Clear console</source>
        <translation>Консолду тазалоо</translation>
    </message>
    </context>
<context>
    <name>ReceiveCoinsDialog</name>
    <message>
        <source>&amp;Message:</source>
        <translation>Билдирүү:</translation>
    </message>
    </context>
<context>
    <name>ReceiveRequestDialog</name>
    <message>
        <source>Message:</source>
        <translation>Билдирүү:</translation>
    </message>
    </context>
<context>
    <name>RecentRequestsTableModel</name>
    <message>
        <source>Date</source>
        <translation>Дата</translation>
    </message>
    <message>
        <source>Message</source>
        <translation>Билдирүү</translation>
    </message>
    <message>
        <source>(no label)</source>
        <translation>(аты жок)</translation>
    </message>
    </context>
<context>
    <name>SendCoinsDialog</name>
    <message>
        <source>Clear &amp;All</source>
        <translation>&amp;Бардыгын тазалоо</translation>
    </message>
    <message>
        <source>S&amp;end</source>
        <translation>&amp;Жөнөтүү</translation>
    </message>
    <message>
        <source>(no label)</source>
        <translation>(аты жок)</translation>
    </message>
</context>
<context>
    <name>SendCoinsEntry</name>
    <message>
        <source>Paste address from clipboard</source>
        <translation>Даректи алмашуу буферинен коюу</translation>
    </message>
    <message>
        <source>Message:</source>
        <translation>Билдирүү:</translation>
    </message>
    </context>
<context>
    <name>ShutdownWindow</name>
    </context>
<context>
    <name>SignVerifyMessageDialog</name>
    <message>
        <source>Paste address from clipboard</source>
        <translation>Даректи алмашуу буферинен коюу</translation>
    </message>
    <message>
        <source>Clear &amp;All</source>
        <translation>&amp;Бардыгын тазалоо</translation>
    </message>
    </context>
<context>
    <name>TrafficGraphWidget</name>
    </context>
<context>
    <name>TransactionDesc</name>
    <message>
        <source>Date</source>
        <translation>Дата</translation>
    </message>
    <message>
        <source>Message</source>
        <translation>Билдирүү</translation>
    </message>
    </context>
<context>
    <name>TransactionDescDialog</name>
    </context>
<context>
    <name>TransactionTableModel</name>
    <message>
        <source>Date</source>
        <translation>Дата</translation>
    </message>
    <message>
        <source>(no label)</source>
        <translation>(аты жок)</translation>
    </message>
    </context>
<context>
    <name>TransactionView</name>
    <message>
        <source>Date</source>
        <translation>Дата</translation>
    </message>
    <message>
        <source>Address</source>
        <translation>Дарек</translation>
    </message>
    </context>
<context>
    <name>UnitDisplayStatusBarControl</name>
    </context>
<context>
    <name>WalletController</name>
    </context>
<context>
    <name>WalletFrame</name>
    </context>
<context>
    <name>WalletModel</name>
    </context>
<context>
    <name>WalletView</name>
    <message>
        <source>Error</source>
        <translation>Ката</translation>
    </message>
    </context>
<context>
    <name>bitcoin-core</name>
    </context>
</TS><|MERGE_RESOLUTION|>--- conflicted
+++ resolved
@@ -1,99 +1,147 @@
-<TS language="ky" version="2.1">
+<TS version="2.1" language="ky">
 <context>
     <name>AddressBookPage</name>
     <message>
         <source>Create a new address</source>
-        <translation>Жаң даректи жасоо</translation>
+        <translation type="unfinished">Жаң даректи жасоо</translation>
     </message>
     <message>
         <source>&amp;Delete</source>
-        <translation>Ө&amp;чүрүү</translation>
+        <translation type="unfinished">Ө&amp;чүрүү</translation>
     </message>
     </context>
 <context>
     <name>AddressTableModel</name>
     <message>
         <source>Address</source>
-        <translation>Дарек</translation>
-    </message>
-    <message>
-        <source>(no label)</source>
-        <translation>(аты жок)</translation>
+        <translation type="unfinished">Дарек</translation>
+    </message>
+    <message>
+        <source>(no label)</source>
+        <translation type="unfinished">(аты жок)</translation>
     </message>
 </context>
 <context>
-    <name>AskPassphraseDialog</name>
-    </context>
-<context>
-    <name>BanTableModel</name>
+    <name>QObject</name>
+    <message numerus="yes">
+        <source>%n second(s)</source>
+        <translation type="unfinished">
+            <numerusform />
+            <numerusform />
+        </translation>
+    </message>
+    <message numerus="yes">
+        <source>%n minute(s)</source>
+        <translation type="unfinished">
+            <numerusform />
+            <numerusform />
+        </translation>
+    </message>
+    <message numerus="yes">
+        <source>%n hour(s)</source>
+        <translation type="unfinished">
+            <numerusform />
+            <numerusform />
+        </translation>
+    </message>
+    <message numerus="yes">
+        <source>%n day(s)</source>
+        <translation type="unfinished">
+            <numerusform />
+            <numerusform />
+        </translation>
+    </message>
+    <message numerus="yes">
+        <source>%n week(s)</source>
+        <translation type="unfinished">
+            <numerusform />
+            <numerusform />
+        </translation>
+    </message>
+    <message numerus="yes">
+        <source>%n year(s)</source>
+        <translation type="unfinished">
+            <numerusform />
+            <numerusform />
+        </translation>
+    </message>
     </context>
 <context>
     <name>BitcoinGUI</name>
     <message>
         <source>&amp;Transactions</source>
-        <translation>&amp;Транзакциялар</translation>
-    </message>
-    <message>
-        <source>&amp;Verify message...</source>
-        <translation>Билдирүүнү &amp;текшерүү...</translation>
+        <translation type="unfinished">&amp;Транзакциялар</translation>
     </message>
     <message>
         <source>&amp;File</source>
-        <translation>&amp;Файл</translation>
+        <translation type="unfinished">&amp;Файл</translation>
     </message>
     <message>
         <source>&amp;Help</source>
-        <translation>&amp;Жардам</translation>
+        <translation type="unfinished">&amp;Жардам</translation>
+    </message>
+    <message numerus="yes">
+        <source>Processed %n block(s) of transaction history.</source>
+        <translation type="unfinished">
+            <numerusform />
+            <numerusform />
+        </translation>
     </message>
     <message>
         <source>Error</source>
-        <translation>Ката</translation>
+        <translation type="unfinished">Ката</translation>
     </message>
     <message>
         <source>Warning</source>
-        <translation>Эскертүү</translation>
+        <translation type="unfinished">Эскертүү</translation>
     </message>
     <message>
         <source>Information</source>
-        <translation>Маалымат</translation>
+        <translation type="unfinished">Маалымат</translation>
     </message>
     <message>
         <source>Up to date</source>
-        <translation>Жаңыланган</translation>
+        <translation type="unfinished">Жаңыланган</translation>
     </message>
     <message>
         <source>&amp;Window</source>
-        <translation>&amp;Терезе</translation>
+        <translation type="unfinished">&amp;Терезе</translation>
+    </message>
+    <message numerus="yes">
+        <source>%n active connection(s) to Particl network.</source>
+        <extracomment>A substring of the tooltip.</extracomment>
+        <translation type="unfinished">
+            <numerusform />
+            <numerusform />
+        </translation>
     </message>
     </context>
 <context>
     <name>CoinControlDialog</name>
     <message>
         <source>Date</source>
-        <translation>Дата</translation>
-    </message>
-    <message>
-        <source>(no label)</source>
-        <translation>(аты жок)</translation>
-    </message>
-    </context>
-<context>
-    <name>CreateWalletActivity</name>
+        <translation type="unfinished">Дата</translation>
+    </message>
+    <message>
+        <source>(no label)</source>
+        <translation type="unfinished">(аты жок)</translation>
+    </message>
     </context>
 <context>
     <name>CreateWalletDialog</name>
+    <message>
+        <source>Wallet</source>
+        <translation type="unfinished">Капчык</translation>
+    </message>
     </context>
 <context>
     <name>EditAddressDialog</name>
     <message>
         <source>&amp;Address</source>
-        <translation>&amp;Дарек</translation>
-    </message>
-    </context>
-<context>
-<<<<<<< HEAD
-    <name>FreespaceChecker</name>
-=======
+        <translation type="unfinished">&amp;Дарек</translation>
+    </message>
+    </context>
+<context>
     <name>Intro</name>
     <message numerus="yes">
         <source>%n GB of space available</source>
@@ -128,251 +176,223 @@
         <source>Error</source>
         <translation type="unfinished">Ката</translation>
     </message>
->>>>>>> 3f385c91
     </context>
 <context>
     <name>HelpMessageDialog</name>
     <message>
         <source>version</source>
-        <translation>версия</translation>
-    </message>
-    </context>
-<context>
-    <name>Intro</name>
-    <message>
-        <source>Particl</source>
-        <translation>Particl</translation>
+        <translation type="unfinished">версия</translation>
+    </message>
+    </context>
+<context>
+    <name>OpenURIDialog</name>
+    <message>
+        <source>Paste address from clipboard</source>
+        <extracomment>Tooltip text for button that allows you to paste an address that is in your clipboard.</extracomment>
+        <translation type="unfinished">Даректи алмашуу буферинен коюу</translation>
+    </message>
+</context>
+<context>
+    <name>OptionsDialog</name>
+    <message>
+        <source>&amp;Network</source>
+        <translation type="unfinished">&amp;Тармак</translation>
+    </message>
+    <message>
+        <source>W&amp;allet</source>
+        <translation type="unfinished">Капчык</translation>
+    </message>
+    <message>
+        <source>&amp;Port:</source>
+        <translation type="unfinished">&amp;Порт:</translation>
+    </message>
+    <message>
+        <source>&amp;Window</source>
+        <translation type="unfinished">&amp;Терезе</translation>
+    </message>
+    <message>
+        <source>&amp;OK</source>
+        <translation type="unfinished">&amp;Жарайт</translation>
+    </message>
+    <message>
+        <source>&amp;Cancel</source>
+        <translation type="unfinished">&amp;Жокко чыгаруу</translation>
+    </message>
+    <message>
+        <source>default</source>
+        <translation type="unfinished">жарыяланбаган</translation>
+    </message>
+    <message>
+        <source>none</source>
+        <translation type="unfinished">жок</translation>
     </message>
     <message>
         <source>Error</source>
-        <translation>Ката</translation>
-    </message>
-    </context>
-<context>
-    <name>ModalOverlay</name>
-    </context>
-<context>
-    <name>OpenURIDialog</name>
-    </context>
-<context>
-    <name>OpenWalletActivity</name>
-    </context>
-<context>
-    <name>OptionsDialog</name>
-    <message>
-        <source>&amp;Network</source>
-        <translation>&amp;Тармак</translation>
-    </message>
-    <message>
-        <source>W&amp;allet</source>
-        <translation>Капчык</translation>
-    </message>
-    <message>
-        <source>&amp;Port:</source>
-        <translation>&amp;Порт:</translation>
-    </message>
-    <message>
-        <source>&amp;Window</source>
-        <translation>&amp;Терезе</translation>
-    </message>
-    <message>
-        <source>&amp;OK</source>
-        <translation>&amp;Жарайт</translation>
-    </message>
-    <message>
-        <source>&amp;Cancel</source>
-        <translation>&amp;Жокко чыгаруу</translation>
-    </message>
-    <message>
-        <source>default</source>
-        <translation>жарыяланбаган</translation>
-    </message>
-    <message>
-        <source>none</source>
-        <translation>жок</translation>
-    </message>
+        <translation type="unfinished">Ката</translation>
+    </message>
+    </context>
+<context>
+    <name>PeerTableModel</name>
+    <message>
+        <source>Address</source>
+        <extracomment>Title of Peers Table column which contains the IP/Onion/I2P address of the connected peer.</extracomment>
+        <translation type="unfinished">Дарек</translation>
+    </message>
+    <message>
+        <source>Network</source>
+        <extracomment>Title of Peers Table column which states the network the peer connected through.</extracomment>
+        <translation type="unfinished">&amp;Тармак</translation>
+    </message>
+    </context>
+<context>
+    <name>RPCConsole</name>
+    <message>
+        <source>&amp;Information</source>
+        <translation type="unfinished">Маалымат</translation>
+    </message>
+    <message>
+        <source>General</source>
+        <translation type="unfinished">Жалпы</translation>
+    </message>
+    <message>
+        <source>Network</source>
+        <translation type="unfinished">&amp;Тармак</translation>
+    </message>
+    <message>
+        <source>Name</source>
+        <translation type="unfinished">Аты</translation>
+    </message>
+    <message>
+        <source>&amp;Open</source>
+        <translation type="unfinished">&amp;Ачуу</translation>
+    </message>
+    <message>
+        <source>&amp;Console</source>
+        <translation type="unfinished">&amp;Консоль</translation>
+    </message>
+    <message>
+        <source>Clear console</source>
+        <translation type="unfinished">Консолду тазалоо</translation>
+    </message>
+    </context>
+<context>
+    <name>ReceiveCoinsDialog</name>
+    <message>
+        <source>&amp;Message:</source>
+        <translation type="unfinished">Билдирүү:</translation>
+    </message>
+    </context>
+<context>
+    <name>ReceiveRequestDialog</name>
+    <message>
+        <source>Message:</source>
+        <translation type="unfinished">Билдирүү:</translation>
+    </message>
+    </context>
+<context>
+    <name>RecentRequestsTableModel</name>
+    <message>
+        <source>Date</source>
+        <translation type="unfinished">Дата</translation>
+    </message>
+    <message>
+        <source>Message</source>
+        <translation type="unfinished">Билдирүү</translation>
+    </message>
+    <message>
+        <source>(no label)</source>
+        <translation type="unfinished">(аты жок)</translation>
+    </message>
+    </context>
+<context>
+    <name>SendCoinsDialog</name>
+    <message>
+        <source>Clear &amp;All</source>
+        <translation type="unfinished">&amp;Бардыгын тазалоо</translation>
+    </message>
+    <message>
+        <source>S&amp;end</source>
+        <translation type="unfinished">&amp;Жөнөтүү</translation>
+    </message>
+    <message numerus="yes">
+        <source>Estimated to begin confirmation within %n block(s).</source>
+        <translation type="unfinished">
+            <numerusform />
+            <numerusform />
+        </translation>
+    </message>
+    <message>
+        <source>(no label)</source>
+        <translation type="unfinished">(аты жок)</translation>
+    </message>
+</context>
+<context>
+    <name>SendCoinsEntry</name>
+    <message>
+        <source>Paste address from clipboard</source>
+        <translation type="unfinished">Даректи алмашуу буферинен коюу</translation>
+    </message>
+    <message>
+        <source>Message:</source>
+        <translation type="unfinished">Билдирүү:</translation>
+    </message>
+    </context>
+<context>
+    <name>SignVerifyMessageDialog</name>
+    <message>
+        <source>Paste address from clipboard</source>
+        <translation type="unfinished">Даректи алмашуу буферинен коюу</translation>
+    </message>
+    <message>
+        <source>Clear &amp;All</source>
+        <translation type="unfinished">&amp;Бардыгын тазалоо</translation>
+    </message>
+    </context>
+<context>
+    <name>TransactionDesc</name>
+    <message>
+        <source>Date</source>
+        <translation type="unfinished">Дата</translation>
+    </message>
+    <message numerus="yes">
+        <source>matures in %n more block(s)</source>
+        <translation type="unfinished">
+            <numerusform />
+            <numerusform />
+        </translation>
+    </message>
+    <message>
+        <source>Message</source>
+        <translation type="unfinished">Билдирүү</translation>
+    </message>
+    </context>
+<context>
+    <name>TransactionTableModel</name>
+    <message>
+        <source>Date</source>
+        <translation type="unfinished">Дата</translation>
+    </message>
+    <message>
+        <source>(no label)</source>
+        <translation type="unfinished">(аты жок)</translation>
+    </message>
+    </context>
+<context>
+    <name>TransactionView</name>
+    <message>
+        <source>Date</source>
+        <translation type="unfinished">Дата</translation>
+    </message>
+    <message>
+        <source>Address</source>
+        <translation type="unfinished">Дарек</translation>
+    </message>
+    </context>
+<context>
+    <name>WalletFrame</name>
     <message>
         <source>Error</source>
-        <translation>Ката</translation>
-    </message>
-    </context>
-<context>
-    <name>OverviewPage</name>
-    </context>
-<context>
-    <name>PSBTOperationsDialog</name>
-    </context>
-<context>
-    <name>PaymentServer</name>
-    </context>
-<context>
-    <name>PeerTableModel</name>
-    </context>
-<context>
-    <name>QObject</name>
-    </context>
-<context>
-    <name>QRImageWidget</name>
-    </context>
-<context>
-    <name>RPCConsole</name>
-    <message>
-        <source>&amp;Information</source>
-        <translation>Маалымат</translation>
-    </message>
-    <message>
-        <source>General</source>
-        <translation>Жалпы</translation>
-    </message>
-    <message>
-        <source>Network</source>
-        <translation>&amp;Тармак</translation>
-    </message>
-    <message>
-        <source>Name</source>
-        <translation>Аты</translation>
-    </message>
-    <message>
-        <source>&amp;Open</source>
-        <translation>&amp;Ачуу</translation>
-    </message>
-    <message>
-        <source>&amp;Console</source>
-        <translation>&amp;Консоль</translation>
-    </message>
-    <message>
-        <source>Clear console</source>
-        <translation>Консолду тазалоо</translation>
-    </message>
-    </context>
-<context>
-    <name>ReceiveCoinsDialog</name>
-    <message>
-        <source>&amp;Message:</source>
-        <translation>Билдирүү:</translation>
-    </message>
-    </context>
-<context>
-    <name>ReceiveRequestDialog</name>
-    <message>
-        <source>Message:</source>
-        <translation>Билдирүү:</translation>
-    </message>
-    </context>
-<context>
-    <name>RecentRequestsTableModel</name>
-    <message>
-        <source>Date</source>
-        <translation>Дата</translation>
-    </message>
-    <message>
-        <source>Message</source>
-        <translation>Билдирүү</translation>
-    </message>
-    <message>
-        <source>(no label)</source>
-        <translation>(аты жок)</translation>
-    </message>
-    </context>
-<context>
-    <name>SendCoinsDialog</name>
-    <message>
-        <source>Clear &amp;All</source>
-        <translation>&amp;Бардыгын тазалоо</translation>
-    </message>
-    <message>
-        <source>S&amp;end</source>
-        <translation>&amp;Жөнөтүү</translation>
-    </message>
-    <message>
-        <source>(no label)</source>
-        <translation>(аты жок)</translation>
-    </message>
-</context>
-<context>
-    <name>SendCoinsEntry</name>
-    <message>
-        <source>Paste address from clipboard</source>
-        <translation>Даректи алмашуу буферинен коюу</translation>
-    </message>
-    <message>
-        <source>Message:</source>
-        <translation>Билдирүү:</translation>
-    </message>
-    </context>
-<context>
-    <name>ShutdownWindow</name>
-    </context>
-<context>
-    <name>SignVerifyMessageDialog</name>
-    <message>
-        <source>Paste address from clipboard</source>
-        <translation>Даректи алмашуу буферинен коюу</translation>
-    </message>
-    <message>
-        <source>Clear &amp;All</source>
-        <translation>&amp;Бардыгын тазалоо</translation>
-    </message>
-    </context>
-<context>
-    <name>TrafficGraphWidget</name>
-    </context>
-<context>
-    <name>TransactionDesc</name>
-    <message>
-        <source>Date</source>
-        <translation>Дата</translation>
-    </message>
-    <message>
-        <source>Message</source>
-        <translation>Билдирүү</translation>
-    </message>
-    </context>
-<context>
-    <name>TransactionDescDialog</name>
-    </context>
-<context>
-    <name>TransactionTableModel</name>
-    <message>
-        <source>Date</source>
-        <translation>Дата</translation>
-    </message>
-    <message>
-        <source>(no label)</source>
-        <translation>(аты жок)</translation>
-    </message>
-    </context>
-<context>
-    <name>TransactionView</name>
-    <message>
-        <source>Date</source>
-        <translation>Дата</translation>
-    </message>
-    <message>
-        <source>Address</source>
-        <translation>Дарек</translation>
-    </message>
-    </context>
-<context>
-    <name>UnitDisplayStatusBarControl</name>
-    </context>
-<context>
-    <name>WalletController</name>
-    </context>
-<context>
-    <name>WalletFrame</name>
-    </context>
-<context>
-    <name>WalletModel</name>
-    </context>
-<context>
-    <name>WalletView</name>
-    <message>
-        <source>Error</source>
-        <translation>Ката</translation>
-    </message>
-    </context>
-<context>
-    <name>bitcoin-core</name>
+        <translation type="unfinished">Ката</translation>
+    </message>
     </context>
 </TS>