--- conflicted
+++ resolved
@@ -1,293 +1,449 @@
-<TS language="am" version="2.1">
+<TS version="2.1" language="am">
 <context>
     <name>AddressBookPage</name>
     <message>
         <source>Right-click to edit address or label</source>
-<<<<<<< HEAD
-        <translation>አድራሻ ወይም መለያ ስም ለመቀየር ቀኙን ጠቅ ያድርጉ</translation>
-    </message>
-    <message>
-        <source>Create a new address</source>
-        <translation>አዲስ አድራሻ ፍጠር</translation>
-=======
         <translation type="unfinished">አድራሻ ወይም መለያ ስም ለማርተዕ ቀኙን ጠቅ ያድርጉ</translation>
     </message>
     <message>
         <source>Create a new address</source>
         <translation type="unfinished">አዲስ አድራሻ ይፍጠሩ</translation>
->>>>>>> 44d8b13c
     </message>
     <message>
         <source>&amp;New</source>
-        <translation>&amp;አዲስ</translation>
+        <translation type="unfinished">&amp;አዲስ</translation>
     </message>
     <message>
         <source>Copy the currently selected address to the system clipboard</source>
-        <translation>አሁን የተመረጠውን አድራሻ ወደ ሲስተሙ ቅንጥብ ሰሌዳ ቅዳ</translation>
+        <translation type="unfinished">አሁን የተመረጠውን አድራሻ ወደ ስርዓቱ ቅንጥብ ሰሌዳ ቅዳ</translation>
     </message>
     <message>
         <source>&amp;Copy</source>
-        <translation>&amp;ቅዳ</translation>
+        <translation type="unfinished">&amp;ቅዳ</translation>
     </message>
     <message>
         <source>C&amp;lose</source>
-        <translation>ዝጋ</translation>
+        <translation type="unfinished">ዝጋ</translation>
     </message>
     <message>
         <source>Delete the currently selected address from the list</source>
-        <translation>አሁን የተመረጠውን አድራሻ ከዝርዝሩ ውስጥ ሰርዝ</translation>
+        <translation type="unfinished">አሁን የተመረጠውን አድራሻ ከዝርዝሩ ውስጥ አጥፋ</translation>
+    </message>
+    <message>
+        <source>Enter address or label to search</source>
+        <translation type="unfinished">ለመፈለግ አድራሻ ወይም መለያ ያስገቡ</translation>
     </message>
     <message>
         <source>Export the data in the current tab to a file</source>
-        <translation>በአሁኑ ማውጫ ውስጥ ያለውን መረጃ ወደ አንድ ፋይል ላክ</translation>
+        <translation type="unfinished">በዚህ ማውጫ ውስጥ ያለውን ውሂብ ወደ አንድ ፋይል ቀይረህ አስቀምጥ</translation>
     </message>
     <message>
         <source>&amp;Export</source>
-        <translation>&amp;ላክ</translation>
+        <translation type="unfinished">&amp;ላክ</translation>
     </message>
     <message>
         <source>&amp;Delete</source>
-        <translation>&amp;ሰርዝ</translation>
+        <translation type="unfinished">&amp;ሰርዝ</translation>
     </message>
     <message>
         <source>Choose the address to send coins to</source>
-        <translation>ገንዘብ/ኮይኖች የሚልኩለትን አድራሻ ይምረጡ</translation>
+        <translation type="unfinished">ገንዘብ/ኮይኖች የሚልኩበትን አድራሻ ይምረጡ</translation>
     </message>
     <message>
         <source>Choose the address to receive coins with</source>
-        <translation>ገንዘብ/ኮይኖች የሚቀበሉበትን አድራሻ ይምረጡ</translation>
+        <translation type="unfinished">ገንዘብ/ኮይኖች የሚቀበሉበትን አድራሻ ይምረጡ</translation>
     </message>
     <message>
         <source>C&amp;hoose</source>
-        <translation>ምረጥ</translation>
-    </message>
-    <message>
-<<<<<<< HEAD
-        <source>Sending addresses</source>
-        <translation>የመላኪያ አድራሻዎች</translation>
-    </message>
-    <message>
-        <source>Receiving addresses</source>
-        <translation>የመቀበያ አድራሻዎች</translation>
-=======
-        <source>These are your Bitcoin addresses for sending payments. Always check the amount and the receiving address before sending coins.</source>
+        <translation type="unfinished">ምረጥ</translation>
+    </message>
+    <message>
+        <source>These are your Particl addresses for sending payments. Always check the amount and the receiving address before sending coins.</source>
         <translation type="unfinished">ክፍያዎችን ለመላክ እነዚህ  የእርስዎ ቢትኮይን አድራሻዎች ናቸው። ሳንቲሞችን/ኮይኖች ከመላክዎ በፊት ሁል ጊዜ መጠኑን እና የተቀባዩን አድራሻ ያረጋግጡ።</translation>
->>>>>>> 44d8b13c
-    </message>
-    <message>
-        <source>These are your Particl addresses for sending payments. Always check the amount and the receiving address before sending coins.</source>
-        <translation>እነኚ የቢትኮይን ክፍያ የመላኪያ አድራሻዎችዎ ናቸው:: ገንዘብ/ኮይኖች ከመላክዎ በፊት መጠኑን እና የመቀበያ አድራሻውን ሁልጊዜ ያረጋግጡ::</translation>
+    </message>
+    <message>
+        <source>These are your Particl addresses for receiving payments. Use the 'Create new receiving address' button in the receive tab to create new addresses.
+Signing is only possible with addresses of the type 'legacy'.</source>
+        <translation type="unfinished">እነኚህ የቢትኮይን አድራሻዎች የክፍያ መቀበያ አድራሻዎችዎ ናችው። "ተቀበል" በሚለው መደብ ውስጥ ያለውን "አዲስ የመቀበያ አድራሻ ይፍጠሩ" የሚለውን አዝራር ይጠቀሙ።
+መፈረም የሚቻለው "ሌጋሲ" በሚል ምድብ ስር በተመደቡ አድራሻዎች ብቻ ነው።</translation>
     </message>
     <message>
         <source>&amp;Copy Address</source>
-        <translation>&amp;አድራሻ ቅዳ</translation>
+        <translation type="unfinished">&amp;አድራሻ ቅዳ</translation>
     </message>
     <message>
         <source>Copy &amp;Label</source>
-        <translation>ቅዳ &amp;መለያ ስም</translation>
+        <translation type="unfinished">ቅዳ &amp;መለያ ስም</translation>
     </message>
     <message>
         <source>&amp;Edit</source>
-        <translation> &amp;ቀይር</translation>
+        <translation type="unfinished"> &amp;አርም</translation>
     </message>
     <message>
         <source>Export Address List</source>
-        <translation>የአድራሻ ዝርዝር ላክ</translation>
-    </message>
-    <message>
-        <source>Comma separated file (*.csv)</source>
-        <translation>ኮማ ሴፓሬትድ ፋይል (*.csv)</translation>
+        <translation type="unfinished">የአድራሻ ዝርዝር ላክ</translation>
+    </message>
+    <message>
+        <source>Comma separated file</source>
+        <extracomment>Expanded name of the CSV file format. See: https://en.wikipedia.org/wiki/Comma-separated_values.</extracomment>
+        <translation type="unfinished">በንዑስ ሰረዝ የተለዩ ፋይሎች</translation>
+    </message>
+    <message>
+        <source>There was an error trying to save the address list to %1. Please try again.</source>
+        <extracomment>An error message. %1 is a stand-in argument for the name of the file we attempted to save to.</extracomment>
+        <translation type="unfinished">የአድራሻ ዝርዝሩን ወደ %1 ለማስቀመጥ ሲሞከር ስህተት አጋጥሟል:: እባክዎ መልሰው ይሞክሩ::</translation>
     </message>
     <message>
         <source>Exporting Failed</source>
-        <translation>ወደ ውጪ መላክ አልተሳካም</translation>
-    </message>
-    <message>
-        <source>There was an error trying to save the address list to %1. Please try again.</source>
-        <translation>የአድራሻ ዝርዝሩን ወደ %1 ለማስቀመጥ ሲሞከር ስህተት አጋጥሟል:: እባክዎ መልሰው ይሞክሩ::</translation>
+        <translation type="unfinished">ወደ ውጪ መላክ አልተሳካም</translation>
     </message>
 </context>
 <context>
     <name>AddressTableModel</name>
     <message>
         <source>Label</source>
-        <translation>መለያ ስም</translation>
+        <translation type="unfinished">መለያ ስም</translation>
     </message>
     <message>
         <source>Address</source>
-        <translation>አድራሻ</translation>
+        <translation type="unfinished">አድራሻ</translation>
     </message>
     <message>
         <source>(no label)</source>
-        <translation>(መለያ ስም የለም)</translation>
+        <translation type="unfinished">(መለያ ስም የለም)</translation>
     </message>
 </context>
 <context>
     <name>AskPassphraseDialog</name>
     <message>
         <source>Passphrase Dialog</source>
-        <translation>የይለፍ-ሐረግ ንግግር</translation>
+        <translation type="unfinished">የይለፍ-ሐረግ ንግግር</translation>
     </message>
     <message>
         <source>Enter passphrase</source>
-        <translation>የይለፍ-ሐረግዎን ያስገቡ</translation>
+        <translation type="unfinished">የይለፍ-ሐረግዎን ያስገቡ</translation>
     </message>
     <message>
         <source>New passphrase</source>
-        <translation>አዲስ የይለፍ-ሐረግ</translation>
+        <translation type="unfinished">አዲስ የይለፍ-ሐረግ</translation>
     </message>
     <message>
         <source>Repeat new passphrase</source>
-        <translation>አዲስ የይለፍ-ሐረጉን ይድገሙት</translation>
+        <translation type="unfinished">አዲስ የይለፍ-ሐረጉን ይድገሙት</translation>
+    </message>
+    <message>
+        <source>Show passphrase</source>
+        <translation type="unfinished">የይለፍ-ሀረጉን አሳይ</translation>
     </message>
     <message>
         <source>Encrypt wallet</source>
-        <translation>የቢትኮይን ቦርሳውን አመስጥር</translation>
+        <translation type="unfinished">የቢትኮይን ቦርሳውን አመስጥር</translation>
     </message>
     <message>
         <source>This operation needs your wallet passphrase to unlock the wallet.</source>
-        <translation>ይህ ክንዋኔ የቢትኮይን ቦርሳዎን ለመክፈት የቦርሳዎ ይለፍ-ሐረግ ያስፈልገዋል::</translation>
+        <translation type="unfinished">ይህ ክንዋኔ የቢትኮይን ቦርሳዎን ለመክፈት የቦርሳዎ ይለፍ-ሐረግ ያስፈልገዋል::</translation>
     </message>
     <message>
         <source>Unlock wallet</source>
-        <translation>የቢትኮይን ቦርሳውን ክፈት</translation>
-    </message>
-    <message>
-        <source>This operation needs your wallet passphrase to decrypt the wallet.</source>
-        <translation>ይህ ክንዋኔ የቢትኮይን ቦርሳዎን ለመፍታት የቦርሳዎ ይለፍ-ሐረግ ያስፈልገዋል::</translation>
-    </message>
-    <message>
-        <source>Decrypt wallet</source>
-        <translation>የቢትኮይን ቦርሳውን ፍታ</translation>
+        <translation type="unfinished">የቢትኮይን ቦርሳውን ክፈት</translation>
     </message>
     <message>
         <source>Change passphrase</source>
-        <translation>ይለፍ-ሐረግ ለውጥ</translation>
+        <translation type="unfinished">ይለፍ-ሐረግ ለውጥ</translation>
     </message>
     <message>
         <source>Confirm wallet encryption</source>
-        <translation>የቢትኮይን ቦርሳዎን ማመስጠር ያረጋግጡ</translation>
+        <translation type="unfinished">የቢትኮይን ቦርሳዎን ማመስጠር ያረጋግጡ</translation>
     </message>
     <message>
         <source>Warning: If you encrypt your wallet and lose your passphrase, you will &lt;b&gt;LOSE ALL OF YOUR PARTICL&lt;/b&gt;!</source>
-        <translation>ማስጠንቀቂያ: የቢትኮይን ቦርሳዎን አመስጥረው የይለፍ-ሐረግዎን ካጡት&lt;b&gt;ቢትኮይኖቾን በሙሉ ያጣሉ&lt;/b&gt;!</translation>
+        <translation type="unfinished">ማስጠንቀቂያ: የቢትኮይን ቦርሳዎን አመስጥረው የይለፍ-ሐረግዎን ካጡት&lt;b&gt;ቢትኮይኖቾን በሙሉ ያጣሉ&lt;/b&gt;!</translation>
     </message>
     <message>
         <source>Are you sure you wish to encrypt your wallet?</source>
-        <translation>እርግጠኛ ነዎት ቦርሳዎን ማመስጠር ይፈልጋሉ?</translation>
+        <translation type="unfinished">እርግጠኛ ነዎት ቦርሳዎን ማመስጠር ይፈልጋሉ?</translation>
     </message>
     <message>
         <source>Wallet encrypted</source>
-        <translation>ቦርሳዎ ምስጢር ተደርጓል</translation>
+        <translation type="unfinished">ቦርሳዎ ምስጢር ተደርጓል</translation>
+    </message>
+    <message>
+        <source>Wallet to be encrypted</source>
+        <translation type="unfinished">ለመመስጠር የተዘጋጀ ዋሌት</translation>
+    </message>
+    <message>
+        <source>Your wallet is about to be encrypted. </source>
+        <translation type="unfinished">ቦርሳዎ ሊመሰጠር ነው። </translation>
+    </message>
+    <message>
+        <source>Your wallet is now encrypted. </source>
+        <translation type="unfinished">ቦርሳዎ አሁን ተመስጥሯል። </translation>
     </message>
     <message>
         <source>IMPORTANT: Any previous backups you have made of your wallet file should be replaced with the newly generated, encrypted wallet file. For security reasons, previous backups of the unencrypted wallet file will become useless as soon as you start using the new, encrypted wallet.</source>
-        <translation>አስፈላጊ: ከ ቦርሳ ፋይልዎ ያከናወኗቸው ቀደም ያሉ ምትኬዎች በአዲስ በተፈጠረ የማመስጠሪያ ፋይል ውስጥ መተካት አለባቸው. ለደህንነት ሲባል, አዲሱን የተመሰጠ የቦርሳ ፋይል መጠቀም ሲጀመሩ ወዲያውኑ ቀደም ሲል ያልተመሰጠሩ የቦርሳ ፋይል ቅጂዎች ዋጋ ቢስ ይሆናሉ::</translation>
+        <translation type="unfinished">አስፈላጊ: ከ ቦርሳ ፋይልዎ ያከናወኗቸው ቀደም ያሉ ምትኬዎች በአዲስ በተፈጠረ የማመስጠሪያ ፋይል ውስጥ መተካት አለባቸው. ለደህንነት ሲባል, አዲሱን የተመሰጠ የቦርሳ ፋይል መጠቀም ሲጀመሩ ወዲያውኑ ቀደም ሲል ያልተመሰጠሩ የቦርሳ ፋይል ቅጂዎች ዋጋ ቢስ ይሆናሉ::</translation>
     </message>
     <message>
         <source>Wallet encryption failed</source>
-        <translation>የቦርሳ ማመስጠር አልተሳካም</translation>
+        <translation type="unfinished">የቦርሳ ማመስጠር አልተሳካም</translation>
     </message>
     <message>
         <source>Wallet encryption failed due to an internal error. Your wallet was not encrypted.</source>
-        <translation>የቦርሳ ማመስጠር በውስጣዊ ስህተት ምክንያት አልተሳካም:: ቦርሳዎ አልተመሰጠረም::</translation>
+        <translation type="unfinished">የቦርሳ ማመስጠር በውስጣዊ ስህተት ምክንያት አልተሳካም:: ቦርሳዎ አልተመሰጠረም::</translation>
     </message>
     <message>
         <source>The supplied passphrases do not match.</source>
-        <translation>የተሰጡት የይለፍ-ሐረግዎች አይዛመዱም::</translation>
+        <translation type="unfinished">የተሰጡት የይለፍ-ሐረግዎች አይዛመዱም::</translation>
     </message>
     <message>
         <source>Wallet unlock failed</source>
-        <translation>ቦርሳ መክፈት አልተሳካም</translation>
+        <translation type="unfinished">ቦርሳ መክፈት አልተሳካም</translation>
     </message>
     <message>
         <source>The passphrase entered for the wallet decryption was incorrect.</source>
-        <translation>ቦርሳ ለመፍታት ያስገቡት የይለፍ-ሐረግ ትክክል አልነበረም::</translation>
-    </message>
-    <message>
-        <source>Wallet decryption failed</source>
-        <translation>ቦርሳ መፍታት አልተሳካም </translation>
+        <translation type="unfinished">ቦርሳ ለመፍታት ያስገቡት የይለፍ-ሐረግ ትክክል አልነበረም::</translation>
     </message>
     <message>
         <source>Wallet passphrase was successfully changed.</source>
-        <translation>የቦርሳ የይለፍ-ሐረግ በተሳካ ሁኔታ ተቀይሯል.</translation>
+        <translation type="unfinished">የቦርሳ የይለፍ-ሐረግ በተሳካ ሁኔታ ተቀይሯል.</translation>
     </message>
     <message>
         <source>Warning: The Caps Lock key is on!</source>
-        <translation>ማስጠንቀቂያ: የ "Caps Lock" ቁልፍ በርቷል!</translation>
+        <translation type="unfinished">ማስጠንቀቂያ: የ "Caps Lock" ቁልፍ በርቷል!</translation>
     </message>
 </context>
 <context>
     <name>BanTableModel</name>
     <message>
         <source>IP/Netmask</source>
-        <translation>አይፒ/ኔትማስክ  IP/Netmask</translation>
+        <translation type="unfinished">አይፒ/ኔትማስክ  IP/Netmask</translation>
     </message>
     <message>
         <source>Banned Until</source>
-        <translation>ታግደዋል እስከ</translation>
+        <translation type="unfinished">ታግደዋል እስከ</translation>
     </message>
 </context>
 <context>
+    <name>BitcoinApplication</name>
+    <message>
+        <source>Internal error</source>
+        <translation type="unfinished">ውስጣዊ ስህተት</translation>
+    </message>
+    <message>
+        <source>An internal error occurred. %1 will attempt to continue safely. This is an unexpected bug which can be reported as described below.</source>
+        <translation type="unfinished">ውስጣዊ ችግር ተፈጥሯል።  %1 ደህንነቱን ጠብቆ ለመቀጠል ይሞክራል። ይህ ችግር ያልተጠበቀ ሲሆን ከታች በተገለፀው መሰረት ችግሩን ማመልከት ይቻላል። </translation>
+    </message>
+</context>
+<context>
+    <name>QObject</name>
+    <message>
+        <source>Do you want to reset settings to default values, or to abort without making changes?</source>
+        <extracomment>Explanatory text shown on startup when the settings file cannot be read. Prompts user to make a choice between resetting or aborting.</extracomment>
+        <translation type="unfinished">ቅንብሩን መጀመሪያ ወደነበረው ነባሪ ዋጋ መመለስ ይፈልጋሉ? ወይስ ምንም አይነት ለውጥ ሳያደርጉ እንዲከሽፍ ይፈልጋሉ?</translation>
+    </message>
+    <message>
+        <source>Error: %1</source>
+        <translation type="unfinished">ስህተት፥ %1</translation>
+    </message>
+    <message>
+        <source>Amount</source>
+        <translation type="unfinished">መጠን</translation>
+    </message>
+    <message numerus="yes">
+        <source>%n second(s)</source>
+        <translation type="unfinished">
+            <numerusform>%n second(s)</numerusform>
+            <numerusform>%n second(s)</numerusform>
+        </translation>
+    </message>
+    <message numerus="yes">
+        <source>%n minute(s)</source>
+        <translation type="unfinished">
+            <numerusform>%n minute(s)</numerusform>
+            <numerusform>%n minute(s)</numerusform>
+        </translation>
+    </message>
+    <message numerus="yes">
+        <source>%n hour(s)</source>
+        <translation type="unfinished">
+            <numerusform>%n hour(s)</numerusform>
+            <numerusform>%n hour(s)</numerusform>
+        </translation>
+    </message>
+    <message numerus="yes">
+        <source>%n day(s)</source>
+        <translation type="unfinished">
+            <numerusform>%n day(s)</numerusform>
+            <numerusform>%n day(s)</numerusform>
+        </translation>
+    </message>
+    <message numerus="yes">
+        <source>%n week(s)</source>
+        <translation type="unfinished">
+            <numerusform>%n week(s)</numerusform>
+            <numerusform>%n week(s)</numerusform>
+        </translation>
+    </message>
+    <message numerus="yes">
+        <source>%n year(s)</source>
+        <translation type="unfinished">
+            <numerusform>%n year(s)</numerusform>
+            <numerusform>%n year(s)</numerusform>
+        </translation>
+    </message>
+    </context>
+<context>
     <name>BitcoinGUI</name>
     <message>
-        <source>Sign &amp;message...</source>
-        <translation>ምልክትና መልእክት...</translation>
-    </message>
-    <message>
-        <source>Synchronizing with network...</source>
-        <translation>ከኔትወርክ ጋራ በማመሳሰል ላይ ነው...</translation>
-    </message>
-    <message>
         <source>&amp;Overview</source>
-        <translation>&amp;አጠቃላይ እይታ</translation>
+        <translation type="unfinished">&amp;አጠቃላይ እይታ</translation>
     </message>
     <message>
         <source>Show general overview of wallet</source>
-        <translation>የቦርሳ አጠቃላይ እይታ ኣሳይ</translation>
+        <translation type="unfinished">የቦርሳ አጠቃላይ እይታ ኣሳይ</translation>
     </message>
     <message>
         <source>&amp;Transactions</source>
-        <translation>&amp;ግብይቶች</translation>
+        <translation type="unfinished">&amp;ግብይቶች</translation>
     </message>
     <message>
         <source>Browse transaction history</source>
-        <translation>የግብይት ታሪክ ያስሱ</translation>
+        <translation type="unfinished">የግብይት ታሪክ ያስሱ</translation>
     </message>
     <message>
         <source>E&amp;xit</source>
-        <translation>ውጣ</translation>
+        <translation type="unfinished">ውጣ</translation>
     </message>
     <message>
         <source>Quit application</source>
-        <translation>አፕሊኬሽኑን አቁም</translation>
+        <translation type="unfinished">አፕሊኬሽኑን አቁም</translation>
     </message>
     <message>
         <source>&amp;About %1</source>
-        <translation>&amp;ስለ %1</translation>
+        <translation type="unfinished">&amp;ስለ %1</translation>
     </message>
     <message>
         <source>Show information about %1</source>
-        <translation>ስለ %1 መረጃ አሳይ</translation>
+        <translation type="unfinished">ስለ %1 መረጃ አሳይ</translation>
     </message>
     <message>
         <source>About &amp;Qt</source>
-        <translation>ስለ &amp;Qt</translation>
+        <translation type="unfinished">ስለ &amp;Qt</translation>
     </message>
     <message>
         <source>Show information about Qt</source>
-        <translation>ስለ Qt መረጃ አሳይ</translation>
-    </message>
-    <message>
-        <source>&amp;Options...</source>
-        <translation>&amp;አማራጮች...</translation>
+        <translation type="unfinished">ስለ Qt መረጃ አሳይ</translation>
+    </message>
+    <message>
+        <source>Create a new wallet</source>
+        <translation type="unfinished">አዲስ ዋሌት ፍጠር</translation>
+    </message>
+    <message>
+        <source>Wallet:</source>
+        <translation type="unfinished">ዋሌት</translation>
+    </message>
+    <message>
+        <source>&amp;Send</source>
+        <translation type="unfinished">&amp;ላክ</translation>
+    </message>
+    <message>
+        <source>&amp;Receive</source>
+        <translation type="unfinished">&amp;ተቀበል</translation>
+    </message>
+    <message>
+        <source>&amp;File</source>
+        <translation type="unfinished">&amp;ፋይል</translation>
+    </message>
+    <message>
+        <source>&amp;Settings</source>
+        <translation type="unfinished">&amp;ቅንብሮች</translation>
+    </message>
+    <message>
+        <source>&amp;Help</source>
+        <translation type="unfinished">&amp;እርዳታ</translation>
+    </message>
+    <message numerus="yes">
+        <source>Processed %n block(s) of transaction history.</source>
+        <translation type="unfinished">
+            <numerusform>Processed %n block(s) of transaction history.</numerusform>
+            <numerusform>Processed %n block(s) of transaction history.</numerusform>
+        </translation>
+    </message>
+    <message>
+        <source>Error</source>
+        <translation type="unfinished">ስህተት</translation>
+    </message>
+    <message>
+        <source>Warning</source>
+        <translation type="unfinished">ማሳስቢያ</translation>
+    </message>
+    <message>
+        <source>Information</source>
+        <translation type="unfinished">መረጃ</translation>
+    </message>
+    <message>
+        <source>Open Wallet</source>
+        <translation type="unfinished">ዋሌት ክፈት</translation>
+    </message>
+    <message>
+        <source>Open a wallet</source>
+        <translation type="unfinished">ዋሌት ክፈት</translation>
+    </message>
+    <message>
+        <source>Close wallet</source>
+        <translation type="unfinished">ዋሌት ዝጋ</translation>
+    </message>
+    <message>
+        <source>default wallet</source>
+        <translation type="unfinished">መደበኛ ዋሌት</translation>
+    </message>
+    <message>
+        <source>Wallet Name</source>
+        <extracomment>Label of the input field where the name of the wallet is entered.</extracomment>
+        <translation type="unfinished">ዋሌት ስም</translation>
+    </message>
+    <message>
+        <source>Zoom</source>
+        <translation type="unfinished">እሳድግ</translation>
+    </message>
+    <message numerus="yes">
+        <source>%n active connection(s) to Particl network.</source>
+        <extracomment>A substring of the tooltip.</extracomment>
+        <translation type="unfinished">
+            <numerusform>%n active connection(s) to Particl network.</numerusform>
+            <numerusform>%n active connection(s) to Particl network.</numerusform>
+        </translation>
+    </message>
+    <message>
+        <source>Error: %1</source>
+        <translation type="unfinished">ስህተት፥ %1</translation>
+    </message>
+    <message>
+        <source>Warning: %1</source>
+        <translation type="unfinished">ማሳሰቢያ፥ %1</translation>
+    </message>
+    <message>
+        <source>Date: %1
+</source>
+        <translation type="unfinished">ቀን፥ %1
+</translation>
+    </message>
+    <message>
+        <source>Amount: %1
+</source>
+        <translation type="unfinished">መጠን፥ %1
+</translation>
+    </message>
+    <message>
+        <source>Address: %1
+</source>
+        <translation type="unfinished">አድራሻ፥ %1
+</translation>
     </message>
     </context>
 <context>
     <name>CoinControlDialog</name>
     <message>
-<<<<<<< HEAD
-=======
         <source>Quantity:</source>
         <translation type="unfinished">ብዛት፥</translation>
     </message>
@@ -316,162 +472,287 @@
         <translation type="unfinished">ክፍያው ቅዳ</translation>
     </message>
     <message>
->>>>>>> 44d8b13c
         <source>(no label)</source>
-        <translation>(መለያ ስም የለም)</translation>
-    </message>
-    </context>
-<context>
-    <name>CreateWalletActivity</name>
+        <translation type="unfinished">(መለያ ስም የለም)</translation>
+    </message>
+    </context>
+<context>
+    <name>OpenWalletActivity</name>
+    <message>
+        <source>default wallet</source>
+        <translation type="unfinished">መደበኛ ዋሌት</translation>
+    </message>
+    <message>
+        <source>Open Wallet</source>
+        <extracomment>Title of window indicating the progress of opening of a wallet.</extracomment>
+        <translation type="unfinished">ዋሌት ክፈት</translation>
+    </message>
+    </context>
+<context>
+    <name>WalletController</name>
+    <message>
+        <source>Close wallet</source>
+        <translation type="unfinished">ዋሌት ዝጋ</translation>
+    </message>
     </context>
 <context>
     <name>CreateWalletDialog</name>
-    </context>
-<context>
-    <name>EditAddressDialog</name>
+    <message>
+        <source>Wallet Name</source>
+        <translation type="unfinished">ዋሌት ስም</translation>
+    </message>
+    <message>
+        <source>Create</source>
+        <translation type="unfinished">ፍጠር</translation>
+    </message>
     </context>
 <context>
     <name>FreespaceChecker</name>
+    <message>
+        <source>name</source>
+        <translation type="unfinished">ስም</translation>
+    </message>
+    </context>
+<context>
+    <name>Intro</name>
+    <message>
+        <source>Particl</source>
+        <translation type="unfinished">ቢትኮይን</translation>
+    </message>
+    <message numerus="yes">
+        <source>%n GB of space available</source>
+        <translation type="unfinished">
+            <numerusform>%n GB of space available</numerusform>
+            <numerusform>%n GB of space available</numerusform>
+        </translation>
+    </message>
+    <message numerus="yes">
+        <source>(of %n GB needed)</source>
+        <translation type="unfinished">
+            <numerusform>(of %n GB needed)</numerusform>
+            <numerusform>(of %n GB needed)</numerusform>
+        </translation>
+    </message>
+    <message numerus="yes">
+        <source>(%n GB needed for full chain)</source>
+        <translation type="unfinished">
+            <numerusform>(%n GB needed for full chain)</numerusform>
+            <numerusform>(%n GB needed for full chain)</numerusform>
+        </translation>
+    </message>
+    <message numerus="yes">
+        <source>(sufficient to restore backups %n day(s) old)</source>
+        <extracomment>Explanatory text on the capability of the current prune target.</extracomment>
+        <translation type="unfinished">
+            <numerusform>(sufficient to restore backups %n day(s) old)</numerusform>
+            <numerusform>(sufficient to restore backups %n day(s) old)</numerusform>
+        </translation>
+    </message>
+    <message>
+        <source>Error</source>
+        <translation type="unfinished">ስህተት</translation>
+    </message>
+    <message>
+        <source>Welcome</source>
+        <translation type="unfinished">እንኳን ደህና መጣህ</translation>
+    </message>
+    <message>
+        <source>Welcome to %1.</source>
+        <translation type="unfinished">እንኳን  ወድ %1 በደህና መጣህ።</translation>
+    </message>
     </context>
 <context>
     <name>HelpMessageDialog</name>
-    </context>
-<context>
-    <name>Intro</name>
+    <message>
+        <source>version</source>
+        <translation type="unfinished">ስሪት</translation>
+    </message>
+    <message>
+        <source>About %1</source>
+        <translation type="unfinished">ስለ እኛ %1</translation>
+    </message>
     </context>
 <context>
     <name>ModalOverlay</name>
-    </context>
-<context>
-    <name>OpenURIDialog</name>
-    </context>
-<context>
-    <name>OpenWalletActivity</name>
+    <message>
+        <source>Form</source>
+        <translation type="unfinished">ከ</translation>
+    </message>
+    <message>
+        <source>Hide</source>
+        <translation type="unfinished">ደብቅ</translation>
+    </message>
     </context>
 <context>
     <name>OptionsDialog</name>
+    <message>
+        <source>Error</source>
+        <translation type="unfinished">ስህተት</translation>
+    </message>
     </context>
 <context>
     <name>OverviewPage</name>
-    </context>
-<context>
-    <name>PSBTOperationsDialog</name>
-    </context>
-<context>
-    <name>PaymentServer</name>
+    <message>
+        <source>Form</source>
+        <translation type="unfinished">ከ</translation>
+    </message>
     </context>
 <context>
     <name>PeerTableModel</name>
-    </context>
-<context>
-    <name>QObject</name>
-    </context>
-<context>
-    <name>QRImageWidget</name>
-    </context>
-<context>
-    <name>RPCConsole</name>
-    </context>
-<context>
-    <name>ReceiveCoinsDialog</name>
+    <message>
+        <source>Address</source>
+        <extracomment>Title of Peers Table column which contains the IP/Onion/I2P address of the connected peer.</extracomment>
+        <translation type="unfinished">አድራሻ</translation>
+    </message>
     </context>
 <context>
     <name>ReceiveRequestDialog</name>
+    <message>
+        <source>Amount:</source>
+        <translation type="unfinished">መጠን፥</translation>
+    </message>
+    <message>
+        <source>Wallet:</source>
+        <translation type="unfinished">ዋሌት</translation>
+    </message>
     </context>
 <context>
     <name>RecentRequestsTableModel</name>
     <message>
+        <source>Date</source>
+        <translation type="unfinished">ቀን</translation>
+    </message>
+    <message>
         <source>Label</source>
-        <translation>መለያ ስም</translation>
+        <translation type="unfinished">መለያ ስም</translation>
     </message>
     <message>
         <source>(no label)</source>
-        <translation>(መለያ ስም የለም)</translation>
+        <translation type="unfinished">(መለያ ስም የለም)</translation>
     </message>
     </context>
 <context>
     <name>SendCoinsDialog</name>
     <message>
+        <source>Quantity:</source>
+        <translation type="unfinished">ብዛት፥</translation>
+    </message>
+    <message>
+        <source>Amount:</source>
+        <translation type="unfinished">መጠን፥</translation>
+    </message>
+    <message>
+        <source>Fee:</source>
+        <translation type="unfinished">ክፍያ፥</translation>
+    </message>
+    <message>
+        <source>Hide</source>
+        <translation type="unfinished">ደብቅ</translation>
+    </message>
+    <message>
+        <source>Copy amount</source>
+        <translation type="unfinished">መጠኑ ገልብጥ</translation>
+    </message>
+    <message>
+        <source>Copy fee</source>
+        <translation type="unfinished">ክፍያው ቅዳ</translation>
+    </message>
+    <message numerus="yes">
+        <source>Estimated to begin confirmation within %n block(s).</source>
+        <translation type="unfinished">
+            <numerusform>Estimated to begin confirmation within %n block(s).</numerusform>
+            <numerusform>Estimated to begin confirmation within %n block(s).</numerusform>
+        </translation>
+    </message>
+    <message>
         <source>(no label)</source>
-        <translation>(መለያ ስም የለም)</translation>
+        <translation type="unfinished">(መለያ ስም የለም)</translation>
     </message>
 </context>
 <context>
-    <name>SendCoinsEntry</name>
-    </context>
-<context>
-    <name>ShutdownWindow</name>
-    </context>
-<context>
-    <name>SignVerifyMessageDialog</name>
-    </context>
-<context>
-    <name>TrafficGraphWidget</name>
-    </context>
-<context>
     <name>TransactionDesc</name>
-    </context>
-<context>
-    <name>TransactionDescDialog</name>
+    <message>
+        <source>Date</source>
+        <translation type="unfinished">ቀን</translation>
+    </message>
+    <message numerus="yes">
+        <source>matures in %n more block(s)</source>
+        <translation type="unfinished">
+            <numerusform>matures in %n more block(s)</numerusform>
+            <numerusform>matures in %n more block(s)</numerusform>
+        </translation>
+    </message>
+    <message>
+        <source>Amount</source>
+        <translation type="unfinished">መጠን</translation>
+    </message>
     </context>
 <context>
     <name>TransactionTableModel</name>
     <message>
+        <source>Date</source>
+        <translation type="unfinished">ቀን</translation>
+    </message>
+    <message>
         <source>Label</source>
-        <translation>መለያ ስም</translation>
+        <translation type="unfinished">መለያ ስም</translation>
     </message>
     <message>
         <source>(no label)</source>
-        <translation>(መለያ ስም የለም)</translation>
+        <translation type="unfinished">(መለያ ስም የለም)</translation>
     </message>
     </context>
 <context>
     <name>TransactionView</name>
     <message>
-        <source>Comma separated file (*.csv)</source>
-        <translation>ኮማ ሴፓሬትድ ፋይል (*.csv)</translation>
+        <source>Comma separated file</source>
+        <extracomment>Expanded name of the CSV file format. See: https://en.wikipedia.org/wiki/Comma-separated_values.</extracomment>
+        <translation type="unfinished">በንዑስ ሰረዝ የተለዩ ፋይሎች</translation>
+    </message>
+    <message>
+        <source>Date</source>
+        <translation type="unfinished">ቀን</translation>
     </message>
     <message>
         <source>Label</source>
-        <translation>መለያ ስም</translation>
+        <translation type="unfinished">መለያ ስም</translation>
     </message>
     <message>
         <source>Address</source>
-        <translation>አድራሻ</translation>
+        <translation type="unfinished">አድራሻ</translation>
     </message>
     <message>
         <source>Exporting Failed</source>
-        <translation>ወደ ውጪ መላክ አልተሳካም</translation>
-    </message>
-    </context>
-<context>
-    <name>UnitDisplayStatusBarControl</name>
-    </context>
-<context>
-    <name>WalletController</name>
+        <translation type="unfinished">ወደ ውጪ መላክ አልተሳካም</translation>
+    </message>
     </context>
 <context>
     <name>WalletFrame</name>
+    <message>
+        <source>Create a new wallet</source>
+        <translation type="unfinished">አዲስ ዋሌት ፍጠር</translation>
+    </message>
+    <message>
+        <source>Error</source>
+        <translation type="unfinished">ስህተት</translation>
+    </message>
     </context>
 <context>
     <name>WalletModel</name>
-    </context>
+    <message>
+        <source>default wallet</source>
+        <translation type="unfinished">መደበኛ ዋሌት</translation>
+    </message>
+</context>
 <context>
     <name>WalletView</name>
     <message>
         <source>&amp;Export</source>
-        <translation>&amp;ላክ</translation>
+        <translation type="unfinished">&amp;ላክ</translation>
     </message>
     <message>
         <source>Export the data in the current tab to a file</source>
-<<<<<<< HEAD
-        <translation>በአሁኑ ማውጫ ውስጥ ያለውን መረጃ ወደ አንድ ፋይል ላክ</translation>
-=======
         <translation type="unfinished">በዚህ ማውጫ ውስጥ ያለውን ውሂብ ወደ አንድ ፋይል ቀይረህ አስቀምጥ</translation>
->>>>>>> 44d8b13c
-    </message>
-    </context>
-<context>
-    <name>bitcoin-core</name>
+    </message>
     </context>
 </TS>