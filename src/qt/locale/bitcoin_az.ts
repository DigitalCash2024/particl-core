--- conflicted
+++ resolved
@@ -509,13 +509,8 @@
         <translation type="unfinished">İştirakçılara qoşulur...</translation>
     </message>
     <message>
-<<<<<<< HEAD
         <source>Request payments (generates QR codes and particl: URIs)</source>
-        <translation type="unfinished">Ödəmə tələbi (QR-kodlar və Particl URI-ləri yaradılır):</translation>
-=======
-        <source>Request payments (generates QR codes and bitcoin: URIs)</source>
-        <translation type="unfinished">Ödəmə tələbi (QR-kodlar və Bitcoin URI-ləri yaradılır)^</translation>
->>>>>>> 6f03c45f
+        <translation type="unfinished">Ödəmə tələbi (QR-kodlar və Particl URI-ləri yaradılır)^</translation>
     </message>
     <message>
         <source>Show the list of used sending addresses and labels</source>
@@ -1630,35 +1625,4 @@
         <translation type="unfinished">Ləğv et</translation>
     </message>
 </context>
-<context>
-    <name>bitcoin-core</name>
-    <message>
-        <source>Warning: Private keys detected in wallet {%s} with disabled private keys</source>
-        <translation type="unfinished">Xəbərdarlıq: Gizli açarlar, sıradan çıxarılmış gizli açarlar ilə {%s} pulqabısında aşkarlandı.</translation>
-    </message>
-    <message>
-        <source>Cannot write to data directory '%s'; check permissions.</source>
-        <translation type="unfinished">'%s' verilənlər kateqoriyasına yazıla bilmir; icazələri yoxlayın.</translation>
-    </message>
-    <message>
-        <source>Done loading</source>
-        <translation type="unfinished">Yükləmə tamamlandı</translation>
-    </message>
-    <message>
-        <source>Insufficient funds</source>
-        <translation type="unfinished">Yetərsiz balans</translation>
-    </message>
-    <message>
-        <source>The source code is available from %s.</source>
-        <translation type="unfinished">Mənbə kodu %s-dən əldə edilə bilər.</translation>
-    </message>
-    <message>
-        <source>Settings file could not be read</source>
-        <translation type="unfinished">Ayarlar faylı oxuna bilmədi</translation>
-    </message>
-    <message>
-        <source>Settings file could not be written</source>
-        <translation type="unfinished">Ayarlar faylı yazıla bilmədi</translation>
-    </message>
-</context>
 </TS>