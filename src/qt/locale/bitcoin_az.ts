--- conflicted
+++ resolved
@@ -164,11 +164,7 @@
         <translation type="unfinished">Pulqabı şifrələməsini təsdiqlə</translation>
     </message>
     <message>
-<<<<<<< HEAD
-        <source>Remember that encrypting your wallet cannot fully protect your particl from being stolen by malware infecting your computer.</source>
-        <translation type="unfinished">Unutmayın ki, cüzdanınızın şifrələməsi particllərinizi kompüterinizə zərərli proqram tərəfindən oğurlanmaqdan tamamilə qoruya bilməz.</translation>
-=======
-        <source>Warning: If you encrypt your wallet and lose your passphrase, you will &lt;b&gt;LOSE ALL OF YOUR BITCOINS&lt;/b&gt;!</source>
+        <source>Warning: If you encrypt your wallet and lose your passphrase, you will &lt;b&gt;LOSE ALL OF YOUR PARTICL&lt;/b&gt;!</source>
         <translation type="unfinished">Xəbərdarlıq: Əgər siz pulqabınızı şifrədən çıxarsanız və şifrəli sözü itirmiş olsanız &lt;b&gt;BÜTÜN BİTCOİNLƏRİNİZİ İTİRƏCƏKSİNİZ&lt;/b&gt;!</translation>
     </message>
     <message>
@@ -188,9 +184,8 @@
         <translation type="unfinished">Pulqabı üçün köhnə şifrəli sözü və yeni şifrəli sözü daxil edin</translation>
     </message>
     <message>
-        <source>Remember that encrypting your wallet cannot fully protect your bitcoins from being stolen by malware infecting your computer.</source>
-        <translation type="unfinished">Unutmayın ki, pulqabınızın şifrələməsi bitcoinlərinizi kompüterinizə zərərli proqram tərəfindən oğurlanmaqdan tamamilə qoruya bilməz.</translation>
->>>>>>> 0567787f
+        <source>Remember that encrypting your wallet cannot fully protect your particl from being stolen by malware infecting your computer.</source>
+        <translation type="unfinished">Unutmayın ki, pulqabınızın şifrələməsi particllərinizi kompüterinizə zərərli proqram tərəfindən oğurlanmaqdan tamamilə qoruya bilməz.</translation>
     </message>
     <message>
         <source>Wallet to be encrypted</source>
@@ -441,8 +436,8 @@
         <translation type="unfinished">Proksi &lt;b&gt;işə salınıb&lt;/b&gt;: %1</translation>
     </message>
     <message>
-        <source>Send coins to a Bitcoin address</source>
-        <translation type="unfinished">Pulları Bitcoin ünvanına göndərin</translation>
+        <source>Send coins to a Particl address</source>
+        <translation type="unfinished">Pulları Particl ünvanına göndərin</translation>
     </message>
     <message>
         <source>Backup wallet to another location</source>
@@ -485,16 +480,16 @@
         <translation type="unfinished">İs&amp;marıcı imzalayın...</translation>
     </message>
     <message>
-        <source>Sign messages with your Bitcoin addresses to prove you own them</source>
-        <translation type="unfinished">Bitcoin ünvanlarınızın sahibi olduğunuzu sübut etmək üçün ismarıcları imzalayın</translation>
+        <source>Sign messages with your Particl addresses to prove you own them</source>
+        <translation type="unfinished">Particl ünvanlarınızın sahibi olduğunuzu sübut etmək üçün ismarıcları imzalayın</translation>
     </message>
     <message>
         <source>&amp;Verify message…</source>
         <translation type="unfinished">&amp;İsmarıcı doğrulayın...</translation>
     </message>
     <message>
-        <source>Verify messages to ensure they were signed with specified Bitcoin addresses</source>
-        <translation type="unfinished">Göstərilmiş Bitcoin ünvanları ilə imzalandıqlarına əmin olmaq üçün ismarıcları doğrulayın</translation>
+        <source>Verify messages to ensure they were signed with specified Particl addresses</source>
+        <translation type="unfinished">Göstərilmiş Particl ünvanları ilə imzalandıqlarına əmin olmaq üçün ismarıcları doğrulayın</translation>
     </message>
     <message>
         <source>&amp;Load PSBT from file…</source>
@@ -557,8 +552,8 @@
         <translation type="unfinished">İştirakçılara qoşulur...</translation>
     </message>
     <message>
-        <source>Request payments (generates QR codes and bitcoin: URIs)</source>
-        <translation type="unfinished">Ödəmə tələbi (QR-kodlar və Bitcoin URI-ləri yaradılır):</translation>
+        <source>Request payments (generates QR codes and particl: URIs)</source>
+        <translation type="unfinished">Ödəmə tələbi (QR-kodlar və Particl URI-ləri yaradılır):</translation>
     </message>
     <message>
         <source>Show the list of used sending addresses and labels</source>
@@ -612,16 +607,16 @@
         <translation type="unfinished">Eyniləşdirildi</translation>
     </message>
     <message>
-        <source>Load Partially Signed Bitcoin Transaction</source>
-        <translation type="unfinished">Qismən imzalanmış Bitcoin köçürmələrini yükləyin</translation>
+        <source>Load Partially Signed Particl Transaction</source>
+        <translation type="unfinished">Qismən imzalanmış Particl köçürmələrini yükləyin</translation>
     </message>
     <message>
         <source>Load PSBT from &amp;clipboard…</source>
         <translation type="unfinished">PSBT-i &amp;mübadilə yaddaşından yükləyin...</translation>
     </message>
     <message>
-        <source>Load Partially Signed Bitcoin Transaction from clipboard</source>
-        <translation type="unfinished">Qismən İmzalanmış Bitcoin Köçürməsini (PSBT) mübadilə yaddaşından yükləmək</translation>
+        <source>Load Partially Signed Particl Transaction from clipboard</source>
+        <translation type="unfinished">Qismən İmzalanmış Particl Köçürməsini (PSBT) mübadilə yaddaşından yükləmək</translation>
     </message>
     <message>
         <source>Node window</source>
@@ -640,8 +635,8 @@
         <translation type="unfinished">&amp;Qəbul etmək üçün ünvanlar</translation>
     </message>
     <message>
-        <source>Open a bitcoin: URI</source>
-        <translation type="unfinished">Bitcoin açın: URI</translation>
+        <source>Open a particl: URI</source>
+        <translation type="unfinished">Particl açın: URI</translation>
     </message>
     <message>
         <source>Open Wallet</source>
@@ -660,8 +655,8 @@
         <translation type="unfinished">Bütün cüzdanları bağlayın</translation>
     </message>
     <message>
-        <source>Show the %1 help message to get a list with possible Bitcoin command-line options</source>
-        <translation type="unfinished">Mümkün Bitcoin əmr sətri əməliyyatları siyahısını almaq üçün %1 kömək ismarıcı göstərilsin</translation>
+        <source>Show the %1 help message to get a list with possible Particl command-line options</source>
+        <translation type="unfinished">Mümkün Particl əmr sətri əməliyyatları siyahısını almaq üçün %1 kömək ismarıcı göstərilsin</translation>
     </message>
     <message>
         <source>&amp;Mask values</source>
@@ -707,8 +702,8 @@
         <source>%n active connection(s) to Particl network.</source>
         <extracomment>A substring of the tooltip.</extracomment>
         <translation type="unfinished">
-            <numerusform>Bitcoin şəbəkəsinə %n aktiv bağlantı.</numerusform>
-            <numerusform>Bitcoin şəbəkəsinə %n aktiv bağlantı.</numerusform>
+            <numerusform>Particl şəbəkəsinə %n aktiv bağlantı.</numerusform>
+            <numerusform>Particl şəbəkəsinə %n aktiv bağlantı.</numerusform>
         </translation>
     </message>
     <message>
