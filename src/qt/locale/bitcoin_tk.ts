<TS version="2.1" language="tk">
<context>
    <name>AddressBookPage</name>
    <message>
        <source>Right-click to edit address or label</source>
        <translation type="unfinished">Salgyny ýa-da belligi rejelemek üçin syçanjygyň sag düwmesine basyň</translation>
    </message>
    <message>
        <source>Create a new address</source>
        <translation type="unfinished">Täze salgy döret</translation>
    </message>
    <message>
        <source>&amp;New</source>
        <translation type="unfinished">&amp;Täze</translation>
    </message>
    <message>
        <source>Copy the currently selected address to the system clipboard</source>
        <translation type="unfinished">Häzir saýlanan salgyny ulgamyň alyş-çalyş paneline göçür</translation>
    </message>
    <message>
        <source>&amp;Copy</source>
        <translation type="unfinished">&amp;Göçür</translation>
    </message>
    <message>
        <source>C&amp;lose</source>
        <translation type="unfinished">Ý&amp;ap</translation>
    </message>
    <message>
        <source>Delete the currently selected address from the list</source>
        <translation type="unfinished">Häzir saýlanan salgyny bu sanawdan poz</translation>
    </message>
    <message>
        <source>Enter address or label to search</source>
        <translation type="unfinished">Gözlemek üçin salgy ýa-da belligi ýaz</translation>
    </message>
    <message>
        <source>Export the data in the current tab to a file</source>
        <translation type="unfinished">Häzirki bellikdäki maglumaty faýla geçir</translation>
    </message>
    <message>
        <source>&amp;Export</source>
        <translation type="unfinished">&amp;Geçir</translation>
    </message>
    <message>
        <source>&amp;Delete</source>
        <translation type="unfinished">&amp;Poz</translation>
    </message>
    <message>
        <source>Choose the address to send coins to</source>
        <translation type="unfinished">Teňňeleriň haýsy salga iberiljekdigini saýla</translation>
    </message>
    <message>
        <source>Choose the address to receive coins with</source>
        <translation type="unfinished">Teňňeleriň haýsy salgydan alynjakdygyny saýla</translation>
    </message>
    <message>
        <source>C&amp;hoose</source>
        <translation type="unfinished">S&amp;aýla</translation>
    </message>
    <message>
<<<<<<< HEAD
        <source>Sending addresses</source>
        <translation type="unfinished">Iberýän salgylar</translation>
    </message>
    <message>
        <source>Receiving addresses</source>
        <translation type="unfinished">Kabul edýän salgylar</translation>
    </message>
    <message>
        <source>These are your Particl addresses for sending payments. Always check the amount and the receiving address before sending coins.</source>
=======
        <source>These are your Bitcoin addresses for sending payments. Always check the amount and the receiving address before sending coins.</source>
>>>>>>> 68684745
        <translation type="unfinished">Tölegleri ibermek üçin siziň Bitkoin salgylaryňyz şulardyr. Teňňeleri ibermezden ozal hemişe möçberi we kabul edýän salgyny barlaň.</translation>
    </message>
    <message>
        <source>These are your Particl addresses for receiving payments. Use the 'Create new receiving address' button in the receive tab to create new addresses.
Signing is only possible with addresses of the type 'legacy'.</source>
        <translation type="unfinished">Tölegleri kabul etmek üçin siziň Bitkoin salgylaryňyz şulardyr. Täze salgylary döretmek üçin kabul etmek bölüminde "Täze kabul ediji salgyny döret" düwmesini ulan.
Diňe "miras" görnüşli salgylar bilen gol çekmek mümkin.</translation>
    </message>
    <message>
        <source>&amp;Copy Address</source>
        <translation type="unfinished">Salgyny göçür</translation>
    </message>
    <message>
        <source>Copy &amp;Label</source>
        <translation type="unfinished">&amp;Belligi göçür</translation>
    </message>
    <message>
        <source>&amp;Edit</source>
        <translation type="unfinished">&amp;Rejele</translation>
    </message>
    <message>
        <source>Export Address List</source>
        <translation type="unfinished">Salgylar sanawyny geçir</translation>
    </message>
    <message>
        <source>Comma separated file</source>
        <extracomment>Expanded name of the CSV file format. See: https://en.wikipedia.org/wiki/Comma-separated_values.</extracomment>
        <translation type="unfinished">Otur bilen aýrylan faýl</translation>
    </message>
    <message>
        <source>There was an error trying to save the address list to %1. Please try again.</source>
        <extracomment>An error message. %1 is a stand-in argument for the name of the file we attempted to save to.</extracomment>
        <translation type="unfinished">Salgylar sanawyny %1 içine bellemäge çalşylanda ýalňyşlyk ýüze çykdy. Täzeden synap görüň.</translation>
    </message>
    <message>
        <source>Exporting Failed</source>
        <translation type="unfinished">Geçirip bolmady</translation>
    </message>
</context>
<context>
    <name>AddressTableModel</name>
    <message>
        <source>Label</source>
        <translation type="unfinished">Bellik</translation>
    </message>
    <message>
        <source>Address</source>
        <translation type="unfinished">Salgy</translation>
    </message>
    <message>
        <source>(no label)</source>
        <translation type="unfinished">(bellik ýok)</translation>
    </message>
</context>
<context>
    <name>AskPassphraseDialog</name>
    <message>
        <source>Passphrase Dialog</source>
        <translation type="unfinished">Parol sözlemi gepleşigi</translation>
    </message>
    <message>
        <source>Enter passphrase</source>
        <translation type="unfinished">Parol sözlemini ýaz</translation>
    </message>
    <message>
        <source>New passphrase</source>
        <translation type="unfinished">Täze parol sözlemi</translation>
    </message>
    <message>
        <source>Repeat new passphrase</source>
        <translation type="unfinished">Täze parol sözlemini gaýtala</translation>
    </message>
    <message>
        <source>Show passphrase</source>
        <translation type="unfinished">Parol sözlemini görkez</translation>
    </message>
    <message>
        <source>Encrypt wallet</source>
        <translation type="unfinished">Gapjygy şifrle</translation>
    </message>
    <message>
        <source>This operation needs your wallet passphrase to unlock the wallet.</source>
        <translation type="unfinished">Bu amal üçin gapjygyň parol sözlemi bilen gapjygyňyzyň gulpuny açmagyňyz gerek.</translation>
    </message>
    <message>
        <source>Unlock wallet</source>
        <translation type="unfinished">Gapjygyň gulpuny aç</translation>
    </message>
    <message>
        <source>Change passphrase</source>
        <translation type="unfinished">Parol sözlemini çalyş</translation>
    </message>
    <message>
        <source>Confirm wallet encryption</source>
        <translation type="unfinished">Gapjygyň şifrlenmegini tassykla</translation>
    </message>
    <message>
        <source>Warning: If you encrypt your wallet and lose your passphrase, you will &lt;b&gt;LOSE ALL OF YOUR PARTICL&lt;/b&gt;!</source>
        <translation type="unfinished">Duýduryş: Eger gapjygyňy şifrleseň we parol sözlemiňi ýitirseň, sen &lt;b&gt;ÄHLI BITKOINLERIŇI ÝITIRERSIŇ&lt;/b&gt;!</translation>
    </message>
    <message>
        <source>Are you sure you wish to encrypt your wallet?</source>
        <translation type="unfinished">Gapjygyňy şifrlemek isleýäniň çynmy?</translation>
    </message>
    <message>
        <source>Wallet encrypted</source>
        <translation type="unfinished">Gapjyk şifrlenen</translation>
    </message>
    <message>
        <source>Enter the new passphrase for the wallet.&lt;br/&gt;Please use a passphrase of &lt;b&gt;ten or more random characters&lt;/b&gt;, or &lt;b&gt;eight or more words&lt;/b&gt;.</source>
        <translation type="unfinished">Gapjyk üçin täze parol sözlemini ýaz.&lt;br/&gt;&lt;b&gt;On ýa-da has köp tötänleýin nyşandan&lt;/b&gt; ýa-da &lt;b&gt;sekiz ýa-da has köp sözden&lt;/b&gt; ybarat parol sözlemini ulanyň.</translation>
    </message>
    <message>
        <source>Enter the old passphrase and new passphrase for the wallet.</source>
        <translation type="unfinished">Gapjyk üçin öňki we täze parol sözlemiňi ýaz.</translation>
    </message>
    <message>
        <source>Remember that encrypting your wallet cannot fully protect your particl from being stolen by malware infecting your computer.</source>
        <translation type="unfinished">Gapjygyňy şifrlemek kompýuteriňe zyýanly programma ýokuşmak arkaly bitkoinleriň ogurlanmagyndan doly gorap bilmejekdigini ýatdan çykarma.</translation>
    </message>
    <message>
        <source>Wallet to be encrypted</source>
        <translation type="unfinished">Şifrlenmeli gapjyk</translation>
    </message>
    <message>
        <source>Your wallet is about to be encrypted. </source>
        <translation type="unfinished">Gapjygyň şifrlener.</translation>
    </message>
    <message>
        <source>Your wallet is now encrypted. </source>
        <translation type="unfinished">Gapjygyň häzir şifrlenen.</translation>
    </message>
    <message>
        <source>IMPORTANT: Any previous backups you have made of your wallet file should be replaced with the newly generated, encrypted wallet file. For security reasons, previous backups of the unencrypted wallet file will become useless as soon as you start using the new, encrypted wallet.</source>
        <translation type="unfinished">WAJYP: Gapjyk faýlyň islendik ozalky ätiýaçlyk nusgalary täze emele gelen, şifrlenen gapjyk faýly bilen çalşyrylmaly. Howpsuzlyk maksady bilen, şifrlenen gapjyk faýlynyň ozalky ätiýaçlyk nusgalary täze şifrlenen gapjygy ulanyp başlan badyňyza peýdasyz bolup galar.</translation>
    </message>
    <message>
        <source>Wallet encryption failed</source>
        <translation type="unfinished">Gapjygy şifrläp bolmady</translation>
    </message>
    <message>
        <source>Wallet encryption failed due to an internal error. Your wallet was not encrypted.</source>
        <translation type="unfinished">Içki ýalňyşlyk sebäpli gapjygy şifrläp bolmady. Gapjygyň şifrlenmedi.</translation>
    </message>
    <message>
        <source>The supplied passphrases do not match.</source>
        <translation type="unfinished">Üpjün edilen parol sözlemleri gabat gelenok.</translation>
    </message>
    <message>
        <source>Wallet unlock failed</source>
        <translation type="unfinished">Gapjygyň gulpuny açyp bolmady</translation>
    </message>
    <message>
        <source>The passphrase entered for the wallet decryption was incorrect.</source>
        <translation type="unfinished">Gapjygyň şifrini açmak üçin ýazylan parol sözlemi nädogry.</translation>
    </message>
    <message>
        <source>The passphrase entered for the wallet decryption is incorrect. It contains a null character (ie - a zero byte). If the passphrase was set with a version of this software prior to 25.0, please try again with only the characters up to — but not including — the first null character. If this is successful, please set a new passphrase to avoid this issue in the future.</source>
        <translation type="unfinished">Gapjygyň şifrini açmak üçin ýazylan parol sözlemi nädogry. Onda nol belgi bar (meselem, nol baýt). Eger parol sözlemi bu programmanyň 25.0-dan ozalky wersiýasynda bellenen bolsa, diňe birinji nol belgä çenli, ýöne ony goşman täzeden synanyşyň. Eger şowly netijelense, indikide bu mesele bilen çaknyşmaz ýaly täze parol sözlemini belläň.</translation>
    </message>
    <message>
        <source>Wallet passphrase was successfully changed.</source>
        <translation type="unfinished">Gapjygyň parol sözlemi üstünlikli çalşyldy.</translation>
    </message>
    <message>
        <source>Passphrase change failed</source>
        <translation type="unfinished">Parol sözlemini üýtgedip bolmady</translation>
    </message>
    <message>
        <source>The old passphrase entered for the wallet decryption is incorrect. It contains a null character (ie - a zero byte). If the passphrase was set with a version of this software prior to 25.0, please try again with only the characters up to — but not including — the first null character.</source>
        <translation type="unfinished">Gapjygy şifrlemek üçin girizilen öňki parol sözlemi dogry däl. Onda nol belgi bar ( meselem, nol baýt). Eger parol sözlemi bu programmanyň 25.0-dan ozalky wersiýasynda bellenen bolsa, diňe birinji nol belgä çenli we bu nol belgini goşmazdan belgiler bilen gaýtadan synanyşyň.</translation>
    </message>
    <message>
        <source>Warning: The Caps Lock key is on!</source>
        <translation type="unfinished">Duýduryş: Caps Lock düwmesi açyk!</translation>
    </message>
</context>
<context>
    <name>BanTableModel</name>
    <message>
        <source>Banned Until</source>
        <translation type="unfinished">Gadagan edilen möhleti</translation>
    </message>
</context>
<context>
    <name>BitcoinApplication</name>
    <message>
        <source>Settings file %1 might be corrupt or invalid.</source>
        <translation type="unfinished">%1 Sazlamalar faýly bozulan ýa-da ýalňyş.</translation>
    </message>
    <message>
        <source>Runaway exception</source>
        <translation type="unfinished">Dolandyryp bolmaýan ýagdaý</translation>
    </message>
    <message>
        <source>A fatal error occurred. %1 can no longer continue safely and will quit.</source>
        <translation type="unfinished">Ýowuz ýalňyşlyk ýüze çykdy. %1 indi ygtybarly dowam edip bilenok we çykar.</translation>
    </message>
    <message>
        <source>Internal error</source>
        <translation type="unfinished">Içki ýalňyşlyk</translation>
    </message>
    <message>
        <source>An internal error occurred. %1 will attempt to continue safely. This is an unexpected bug which can be reported as described below.</source>
        <translation type="unfinished">Içki ýalňyşlyk ýüze çykdy. %1 ygtybarly dowam etmäge çalyşar. Bu garaşylmadyk näsazlyk we ol barada aşakda beýan edilişi ýaly hasabat berip bolar.</translation>
    </message>
</context>
<context>
    <name>QObject</name>
    <message>
        <source>Do you want to reset settings to default values, or to abort without making changes?</source>
        <extracomment>Explanatory text shown on startup when the settings file cannot be read. Prompts user to make a choice between resetting or aborting.</extracomment>
        <translation type="unfinished">Sazlamalary deslapky ýagdaýyna getirmek isleýäňmi ýa-da hiçhili üýtgeşme girizmezden ýatyrmak?</translation>
    </message>
    <message>
        <source>A fatal error occurred. Check that settings file is writable, or try running with -nosettings.</source>
        <extracomment>Explanatory text shown on startup when the settings file could not be written. Prompts user to check that we have the ability to write to the file. Explains that the user has the option of running without a settings file.</extracomment>
        <translation type="unfinished">Ýowuz ýalňyşlyk ýüze çykdy. Sazlamalar faýlyna ýazmak mümkinçiliginiň bardygyny ýa-da ýokdugyny barla, bolmasa -nosettings bilen işletmäge çalyş.</translation>
    </message>
    <message>
        <source>Error: %1</source>
        <translation type="unfinished">Ýalňyşlyk: %1</translation>
    </message>
    <message>
        <source>%1 didn't yet exit safely…</source>
        <translation type="unfinished">%1 entek ygtybarly çykmady...</translation>
    </message>
    <message>
        <source>unknown</source>
        <translation type="unfinished">näbelli</translation>
    </message>
    <message>
        <source>Amount</source>
        <translation type="unfinished">Möçber</translation>
    </message>
    <message>
        <source>Enter a Bitcoin address (e.g. %1)</source>
        <translation type="unfinished">(Bitkoin salgysyny giriziň (meselem, %1)</translation>
    </message>
    <message>
        <source>Unroutable</source>
        <translation type="unfinished">Marşrutlaşdyryp bolmaýan</translation>
    </message>
    <message>
        <source>Inbound</source>
        <extracomment>An inbound connection from a peer. An inbound connection is a connection initiated by a peer.</extracomment>
        <translation type="unfinished">Girýän</translation>
    </message>
    <message>
        <source>Outbound</source>
        <extracomment>An outbound connection to a peer. An outbound connection is a connection initiated by us.</extracomment>
        <translation type="unfinished">Çykýan</translation>
    </message>
    <message>
        <source>Full Relay</source>
        <extracomment>Peer connection type that relays all network information.</extracomment>
        <translation type="unfinished">Doly ýaýlyma geçiriji</translation>
    </message>
    <message>
        <source>Block Relay</source>
        <extracomment>Peer connection type that relays network information about blocks and not transactions or addresses.</extracomment>
        <translation type="unfinished">Blok ýaýlyma geçiriji</translation>
    </message>
    <message>
        <source>Manual</source>
        <extracomment>Peer connection type established manually through one of several methods.</extracomment>
        <translation type="unfinished">Elden</translation>
    </message>
    <message>
        <source>Feeler</source>
        <extracomment>Short-lived peer connection type that tests the aliveness of known addresses.</extracomment>
        <translation type="unfinished">Barlag</translation>
    </message>
    <message>
        <source>Address Fetch</source>
        <extracomment>Short-lived peer connection type that solicits known addresses from a peer.</extracomment>
        <translation type="unfinished">Salgy almak</translation>
    </message>
    <message>
        <source>%1 d</source>
        <translation type="unfinished">%1 g</translation>
    </message>
    <message>
        <source>%1 h</source>
        <translation type="unfinished">%1 sag</translation>
    </message>
    <message>
        <source>None</source>
        <translation type="unfinished">ýok</translation>
    </message>
    <message>
        <source>N/A</source>
        <translation type="unfinished">Elýeter däl</translation>
    </message>
    <message numerus="yes">
        <source>%n second(s)</source>
        <translation type="unfinished">
            <numerusform>%n sekund</numerusform>
            <numerusform>%n sekund</numerusform>
        </translation>
    </message>
    <message numerus="yes">
        <source>%n minute(s)</source>
        <translation type="unfinished">
            <numerusform>%n minut</numerusform>
            <numerusform>%n minut</numerusform>
        </translation>
    </message>
    <message numerus="yes">
        <source>%n hour(s)</source>
        <translation type="unfinished">
            <numerusform>%n sagat</numerusform>
            <numerusform>%n sagat</numerusform>
        </translation>
    </message>
    <message numerus="yes">
        <source>%n day(s)</source>
        <translation type="unfinished">
            <numerusform>%n gün</numerusform>
            <numerusform>%n gün</numerusform>
        </translation>
    </message>
    <message numerus="yes">
        <source>%n week(s)</source>
        <translation type="unfinished">
            <numerusform>%n hepde</numerusform>
            <numerusform>%n hepde</numerusform>
        </translation>
    </message>
    <message>
        <source>%1 and %2</source>
        <translation type="unfinished">%1 we %2</translation>
    </message>
    <message numerus="yes">
        <source>%n year(s)</source>
        <translation type="unfinished">
            <numerusform>%n ýyl</numerusform>
            <numerusform>%n ýyl</numerusform>
        </translation>
    </message>
    </context>
<context>
    <name>BitcoinGUI</name>
    <message>
        <source>&amp;Overview</source>
        <translation type="unfinished">&amp;Umumy syn</translation>
    </message>
    <message>
        <source>Show general overview of wallet</source>
        <translation type="unfinished">Gapjygyň umumy synyny görkez</translation>
    </message>
    <message>
        <source>&amp;Transactions</source>
        <translation type="unfinished">&amp;Amallar</translation>
    </message>
    <message>
        <source>Browse transaction history</source>
        <translation type="unfinished">Amallaryň geçmişine göz aýla</translation>
    </message>
    <message>
        <source>E&amp;xit</source>
        <translation type="unfinished">Ç&amp;yk</translation>
    </message>
    <message>
        <source>Quit application</source>
        <translation type="unfinished">Programmadan çyk</translation>
    </message>
    <message>
        <source>&amp;About %1</source>
        <translation type="unfinished">%1 &amp;barada</translation>
    </message>
    <message>
        <source>Show information about %1</source>
        <translation type="unfinished">%1 barada maglumat görkez</translation>
    </message>
    <message>
        <source>About &amp;Qt</source>
        <translation type="unfinished">&amp;Qt barada</translation>
    </message>
    <message>
        <source>Show information about Qt</source>
        <translation type="unfinished">Qt barada maglumat görkez</translation>
    </message>
    <message>
        <source>Modify configuration options for %1</source>
        <translation type="unfinished">%1 üçin konfigurasiýa opsiýalaryny üýtget</translation>
    </message>
    <message>
        <source>Create a new wallet</source>
        <translation type="unfinished">Taze gapjyk döret</translation>
    </message>
    <message>
        <source>&amp;Minimize</source>
        <translation type="unfinished">&amp;Kiçelt</translation>
    </message>
    <message>
        <source>Wallet:</source>
        <translation type="unfinished">Gapjyk:</translation>
    </message>
    <message>
        <source>Network activity disabled.</source>
        <extracomment>A substring of the tooltip.</extracomment>
        <translation type="unfinished">Tor işleýşi ýapyk.</translation>
    </message>
    <message>
        <source>Proxy is &lt;b&gt;enabled&lt;/b&gt;: %1</source>
        <translation type="unfinished">Proksi &lt;b&gt;işleýär&lt;/b&gt;: %1</translation>
    </message>
    <message>
        <source>Send coins to a Particl address</source>
        <translation type="unfinished">Bitkoin salgysyna teňňeleri iber</translation>
    </message>
    <message>
        <source>Backup wallet to another location</source>
        <translation type="unfinished">Gapjygyň ätiýaçlyk nusgasyny başga ýere goý</translation>
    </message>
    <message>
        <source>Change the passphrase used for wallet encryption</source>
        <translation type="unfinished">Gapjygy şifrlemek üçin ulanylan parol sözlemini üýtget</translation>
    </message>
    <message>
        <source>&amp;Send</source>
        <translation type="unfinished">&amp;Iber</translation>
    </message>
    <message>
        <source>&amp;Receive</source>
        <translation type="unfinished">&amp;Kabul edip al</translation>
    </message>
    <message>
        <source>&amp;Options…</source>
        <translation type="unfinished">&amp;Opsiýalar…</translation>
    </message>
    <message>
        <source>&amp;Encrypt Wallet…</source>
        <translation type="unfinished">&amp;Gapjygy şifrle…</translation>
    </message>
    <message>
        <source>Encrypt the private keys that belong to your wallet</source>
        <translation type="unfinished">Gapjygyňa degişli hususy açarlary şifrle</translation>
    </message>
    <message>
        <source>&amp;Backup Wallet…</source>
        <translation type="unfinished">&amp;Gapjygyň ätiýaçlyk nusgasyny sakla…</translation>
    </message>
    <message>
        <source>&amp;Change Passphrase…</source>
        <translation type="unfinished">&amp;Parol sözlemini çalyş...</translation>
    </message>
    <message>
        <source>Sign &amp;message…</source>
        <translation type="unfinished">&amp;Habara gol çek…</translation>
    </message>
    <message>
        <source>Sign messages with your Particl addresses to prove you own them</source>
        <translation type="unfinished">Bitkoin salgylarynyň eýesidigini subut etmek üçin habarlara öz Bitkoin salgylaryň bilen gol çek</translation>
    </message>
    <message>
        <source>&amp;Verify message…</source>
        <translation type="unfinished">&amp;Habary tassykla…</translation>
    </message>
    <message>
        <source>Verify messages to ensure they were signed with specified Particl addresses</source>
        <translation type="unfinished">Habarlaryň görkezilen Bitkoin salgylary bilen gol çekilendigini kepillendirmek üçin habarlary tassykla</translation>
    </message>
    <message>
        <source>&amp;Load PSBT from file…</source>
        <translation type="unfinished">Faýldan BGÇBA &amp;ýükle…</translation>
    </message>
    <message>
        <source>Open &amp;URI…</source>
        <translation type="unfinished">&amp;URI aç…</translation>
    </message>
    <message>
        <source>Close Wallet…</source>
        <translation type="unfinished">Gapjygy ýap...</translation>
    </message>
    <message>
        <source>Create Wallet…</source>
        <translation type="unfinished">Gapjyk döret...</translation>
    </message>
    <message>
        <source>Close All Wallets…</source>
        <translation type="unfinished">Ähli gapjyklary ýap...</translation>
    </message>
    <message>
        <source>&amp;File</source>
        <translation type="unfinished">&amp;Faýl</translation>
    </message>
    <message>
        <source>&amp;Settings</source>
        <translation type="unfinished">&amp;Sazlamalar</translation>
    </message>
    <message>
        <source>&amp;Help</source>
        <translation type="unfinished">&amp;Kömek</translation>
    </message>
    <message>
        <source>Tabs toolbar</source>
        <translation type="unfinished">Bölümler gurallar paneli</translation>
    </message>
    <message>
        <source>Syncing Headers (%1%)…</source>
        <translation type="unfinished">Sözbaşylary sinhron ýagdaýa getirmek (%1%)...</translation>
    </message>
    <message>
        <source>Synchronizing with network…</source>
        <translation type="unfinished">Tor bilen sinhronlaşdyrmak...</translation>
    </message>
    <message>
        <source>Indexing blocks on disk…</source>
        <translation type="unfinished">Diskde bloklar indekslenýär...</translation>
    </message>
    <message>
        <source>Processing blocks on disk…</source>
        <translation type="unfinished">Diskde bloklar işlenýär...</translation>
    </message>
    <message>
        <source>Connecting to peers…</source>
        <translation type="unfinished">Deňdeşlere baglanylýar...</translation>
    </message>
    <message>
        <source>Request payments (generates QR codes and particl: URIs)</source>
        <translation type="unfinished">Tölegleri sora (QR kodlary we bitkoin: URIleri döredýär)</translation>
    </message>
    <message>
        <source>Show the list of used sending addresses and labels</source>
        <translation type="unfinished">Ulanylan iberilýän salgylaryň we bellikleriň sanawyny görkez</translation>
    </message>
    <message>
        <source>Show the list of used receiving addresses and labels</source>
        <translation type="unfinished">Ulanylan kabul edip alýan salgylaryň we bellikleriň sanawyny görkez</translation>
    </message>
    <message>
        <source>&amp;Command-line options</source>
        <translation type="unfinished">&amp;Buýruk setiri opsiýalary</translation>
    </message>
    <message numerus="yes">
        <source>Processed %n block(s) of transaction history.</source>
        <translation type="unfinished">
            <numerusform>Amallar geçmişinden %n blok(lar) işlendi.</numerusform>
            <numerusform>Amallar geçmişinden %n blok(lar) işlendi.</numerusform>
        </translation>
    </message>
    <message>
        <source>%1 behind</source>
        <translation type="unfinished">%1 galdy</translation>
    </message>
    <message>
        <source>Catching up…</source>
        <translation type="unfinished">Tutulýar...</translation>
    </message>
    <message>
        <source>Last received block was generated %1 ago.</source>
        <translation type="unfinished">Soňky kabul edilen blok %1 öň döredilipdi.</translation>
    </message>
    <message>
        <source>Transactions after this will not yet be visible.</source>
        <translation type="unfinished">Mundan soňky geleşikler entek görünmez.</translation>
    </message>
    <message>
        <source>Error</source>
        <translation type="unfinished">Ýalňyşlyk</translation>
    </message>
    <message>
        <source>Warning</source>
        <translation type="unfinished">Duýduryş</translation>
    </message>
    <message>
        <source>Information</source>
        <translation type="unfinished">Maglumat</translation>
    </message>
    <message>
        <source>Up to date</source>
        <translation type="unfinished">Döwrebap</translation>
    </message>
    <message>
        <source>Load Partially Signed Particl Transaction</source>
        <translation type="unfinished">Bölekleýýin gol çekilen bitkoin amalyny (BGÇBA) ýükle</translation>
    </message>
    <message>
        <source>Load PSBT from &amp;clipboard…</source>
        <translation type="unfinished">&amp;alyş-çalyş panelinden BGÇBA ýükle…</translation>
    </message>
    <message>
        <source>Load Partially Signed Particl Transaction from clipboard</source>
        <translation type="unfinished">Bölekleýin gol çekilen bitkoin amalyny alyş-çalyş panelinden ýükle</translation>
    </message>
    <message>
        <source>Node window</source>
        <translation type="unfinished">Düwün penjiresi</translation>
    </message>
    <message>
        <source>Open node debugging and diagnostic console</source>
        <translation type="unfinished">Düwüni zyýansyzlaşdyrma we anyklaýyş konsolyny aç</translation>
    </message>
    <message>
        <source>&amp;Sending addresses</source>
        <translation type="unfinished">&amp;Iberilýän salgylar</translation>
    </message>
    <message>
        <source>&amp;Receiving addresses</source>
        <translation type="unfinished">&amp;Kabul edýän salgylar</translation>
    </message>
    <message>
        <source>Open a particl: URI</source>
        <translation type="unfinished">Bitkoin aç: URI</translation>
    </message>
    <message>
        <source>Open Wallet</source>
        <translation type="unfinished">Gapjygy aç</translation>
    </message>
    <message>
        <source>Open a wallet</source>
        <translation type="unfinished">Gapjyk aç</translation>
    </message>
    <message>
        <source>Close wallet</source>
        <translation type="unfinished">Gapjygy ýap</translation>
    </message>
    <message>
        <source>Restore Wallet…</source>
        <extracomment>Name of the menu item that restores wallet from a backup file.</extracomment>
        <translation type="unfinished">Gapjygy dikelt…</translation>
    </message>
    <message>
        <source>Restore a wallet from a backup file</source>
        <extracomment>Status tip for Restore Wallet menu item</extracomment>
        <translation type="unfinished">Gapjygy ätiýaçlandyryş faýlyndan dikelt</translation>
    </message>
    <message>
        <source>Close all wallets</source>
        <translation type="unfinished">Ähli gapjyklary ýap</translation>
    </message>
    <message>
        <source>Show the %1 help message to get a list with possible Particl command-line options</source>
        <translation type="unfinished">Mümkin bolan Bitkoin buýruk setiri opsiýalarynyň sanawyny görmek üçin %1 goldaw habaryny görkez</translation>
    </message>
    <message>
        <source>&amp;Mask values</source>
        <translation type="unfinished">&amp;Sanlaryň üstüni ört</translation>
    </message>
    <message>
        <source>Mask the values in the Overview tab</source>
        <translation type="unfinished">Gözden geçir bölüminde sanlaryň üstüni ört</translation>
    </message>
    <message>
        <source>default wallet</source>
        <translation type="unfinished">deslapky bellenen gapjyk</translation>
    </message>
    <message>
        <source>No wallets available</source>
        <translation type="unfinished">Elýeterli gapjyk ýok</translation>
    </message>
    <message>
        <source>Wallet Data</source>
        <extracomment>Name of the wallet data file format.</extracomment>
        <translation type="unfinished">Gapjyk maglumatlary</translation>
    </message>
    <message>
        <source>Load Wallet Backup</source>
        <extracomment>The title for Restore Wallet File Windows</extracomment>
        <translation type="unfinished">Gapjygyň ätiýaçlyk nusgasyny ýükle</translation>
    </message>
    <message>
        <source>Restore Wallet</source>
        <extracomment>Title of pop-up window shown when the user is attempting to restore a wallet.</extracomment>
        <translation type="unfinished">Gapjygy dikeltmek</translation>
    </message>
    <message>
        <source>Wallet Name</source>
        <extracomment>Label of the input field where the name of the wallet is entered.</extracomment>
        <translation type="unfinished">Gapjygyň ady</translation>
    </message>
    <message>
        <source>&amp;Window</source>
        <translation type="unfinished">&amp;Penjire</translation>
    </message>
    <message>
        <source>Zoom</source>
        <translation type="unfinished">Ulalt</translation>
    </message>
    <message>
        <source>Main Window</source>
        <translation type="unfinished">Esasy penjire</translation>
    </message>
    <message>
        <source>%1 client</source>
        <translation type="unfinished">%1 müşderi</translation>
    </message>
    <message>
        <source>&amp;Hide</source>
        <translation type="unfinished">&amp;Gizle</translation>
    </message>
    <message>
        <source>S&amp;how</source>
        <translation type="unfinished">G&amp;örkez</translation>
    </message>
    <message numerus="yes">
        <source>%n active connection(s) to Particl network.</source>
        <extracomment>A substring of the tooltip.</extracomment>
        <translation type="unfinished">
            <numerusform>Bitkoin toruna %n işjeň arabaglanyşyk.</numerusform>
            <numerusform>Bitkoin ulgamyna %n işjeň arabaglanyşyk.</numerusform>
        </translation>
    </message>
    <message>
        <source>Click for more actions.</source>
        <extracomment>A substring of the tooltip. "More actions" are available via the context menu.</extracomment>
        <translation type="unfinished">Başga hereketler üçin bas.</translation>
    </message>
    <message>
        <source>Show Peers tab</source>
        <extracomment>A context menu item. The "Peers tab" is an element of the "Node window".</extracomment>
        <translation type="unfinished">Deňdeşler bölümini görkez</translation>
    </message>
    <message>
        <source>Disable network activity</source>
        <extracomment>A context menu item.</extracomment>
        <translation type="unfinished">Ulgamyň işjeňligini öçür</translation>
    </message>
    <message>
        <source>Enable network activity</source>
        <extracomment>A context menu item. The network activity was disabled previously.</extracomment>
        <translation type="unfinished">Ulgamyň işjeňligini aç</translation>
    </message>
    <message>
        <source>Pre-syncing Headers (%1%)…</source>
        <translation type="unfinished">Baş atlar deslapdan sinhronlaşdyrylýar (%1%)…</translation>
    </message>
    <message>
        <source>Error: %1</source>
        <translation type="unfinished">Ýalňyşlyk: %1</translation>
    </message>
    <message>
        <source>Warning: %1</source>
        <translation type="unfinished">Duýduryş: %1</translation>
    </message>
    <message>
        <source>Date: %1
</source>
        <translation type="unfinished">Sene: %1
</translation>
    </message>
    <message>
        <source>Amount: %1
</source>
        <translation type="unfinished">Möçber: %1
</translation>
    </message>
    <message>
        <source>Wallet: %1
</source>
        <translation type="unfinished">Gapjyk: %1
</translation>
    </message>
    <message>
        <source>Type: %1
</source>
        <translation type="unfinished">Görnüş: %1
</translation>
    </message>
    <message>
        <source>Label: %1
</source>
        <translation type="unfinished">Bellik: %1
</translation>
    </message>
    <message>
        <source>Address: %1
</source>
        <translation type="unfinished">Salgy: %1
</translation>
    </message>
    <message>
        <source>Sent transaction</source>
        <translation type="unfinished">Iberilen geleşik</translation>
    </message>
    <message>
        <source>Incoming transaction</source>
        <translation type="unfinished">Gelýän geleşik</translation>
    </message>
    <message>
        <source>HD key generation is &lt;b&gt;enabled&lt;/b&gt;</source>
        <translation type="unfinished">HD açar döretmeklik &lt;b&gt;işjeň&lt;/b&gt;</translation>
    </message>
    <message>
        <source>HD key generation is &lt;b&gt;disabled&lt;/b&gt;</source>
        <translation type="unfinished">HD açar döretmeklik &lt;b&gt;öçük&lt;/b&gt;</translation>
    </message>
    <message>
        <source>Private key &lt;b&gt;disabled&lt;/b&gt;</source>
        <translation type="unfinished">Hususy açar &lt;b&gt;öçük&lt;/b&gt;</translation>
    </message>
    <message>
        <source>Wallet is &lt;b&gt;encrypted&lt;/b&gt; and currently &lt;b&gt;unlocked&lt;/b&gt;</source>
        <translation type="unfinished">Gapjyk &lt;b&gt;şifrlenen&lt;/b&gt; we häzirki wagtda &lt;b&gt;gulpy açyk&lt;/b&gt;</translation>
    </message>
    <message>
        <source>Wallet is &lt;b&gt;encrypted&lt;/b&gt; and currently &lt;b&gt;locked&lt;/b&gt;</source>
        <translation type="unfinished">Gapjyk &lt;b&gt;şifrlenen&lt;/b&gt; we häzirki wagtda &lt;b&gt;gulply&lt;/b&gt;</translation>
    </message>
    <message>
        <source>Original message:</source>
        <translation type="unfinished">Başdaky habar:</translation>
    </message>
</context>
<context>
    <name>UnitDisplayStatusBarControl</name>
    <message>
        <source>Unit to show amounts in. Click to select another unit.</source>
        <translation type="unfinished">Möçberleri görkezmek üçin ölçeg birligi. Başga ölçeg birligini saýlamak üçin bas.</translation>
    </message>
</context>
<context>
    <name>CoinControlDialog</name>
    <message>
        <source>Coin Selection</source>
        <translation type="unfinished">Teňňe saýlamak</translation>
    </message>
    <message>
        <source>Quantity:</source>
        <translation type="unfinished">Sany:</translation>
    </message>
    <message>
        <source>Bytes:</source>
        <translation type="unfinished">Baýtlar:</translation>
    </message>
    <message>
        <source>Amount:</source>
        <translation type="unfinished">Möçber:</translation>
    </message>
    <message>
        <source>Fee:</source>
        <translation type="unfinished">Gatanç:</translation>
    </message>
    <message>
        <source>After Fee:</source>
        <translation type="unfinished">Soňundan gatanç:</translation>
    </message>
    <message>
        <source>Change:</source>
        <translation type="unfinished">Çalyş:</translation>
    </message>
    <message>
        <source>(un)select all</source>
        <translation type="unfinished">hemmesini saýla(ma)</translation>
    </message>
    <message>
        <source>Tree mode</source>
        <translation type="unfinished">Agaç tertibi</translation>
    </message>
    <message>
        <source>List mode</source>
        <translation type="unfinished">Sanaw tertibi</translation>
    </message>
    <message>
        <source>Amount</source>
        <translation type="unfinished">Möçber</translation>
    </message>
    <message>
        <source>Received with label</source>
        <translation type="unfinished">Bellik bilen kabul edildi</translation>
    </message>
    <message>
        <source>Received with address</source>
        <translation type="unfinished">Salgy bilen kabul edildi</translation>
    </message>
    <message>
        <source>Date</source>
        <translation type="unfinished">Sene</translation>
    </message>
    <message>
        <source>Confirmations</source>
        <translation type="unfinished">Tassyklamalar</translation>
    </message>
    <message>
        <source>Confirmed</source>
        <translation type="unfinished">Tassyklandy</translation>
    </message>
    <message>
        <source>Copy amount</source>
        <translation type="unfinished">Möçberi göçür</translation>
    </message>
    <message>
        <source>&amp;Copy address</source>
        <translation type="unfinished">&amp;Salgyny göçür</translation>
    </message>
    <message>
        <source>Copy &amp;label</source>
        <translation type="unfinished">&amp;Belligi göçür</translation>
    </message>
    <message>
        <source>Copy &amp;amount</source>
        <translation type="unfinished">&amp;Möçberi göçür</translation>
    </message>
    <message>
        <source>Copy transaction &amp;ID and output index</source>
        <translation type="unfinished">Amal &amp;IDsini we çykyş indeksini göçür</translation>
    </message>
    <message>
        <source>L&amp;ock unspent</source>
        <translation type="unfinished">Ulanylmadygyny g&amp;ulpla</translation>
    </message>
    <message>
        <source>&amp;Unlock unspent</source>
        <translation type="unfinished">Ulanylmadygynyň &amp;gulpuny aç</translation>
    </message>
    <message>
        <source>Copy quantity</source>
        <translation type="unfinished">Sany göçür</translation>
    </message>
    <message>
        <source>Copy fee</source>
        <translation type="unfinished">Gatanjy göçür</translation>
    </message>
    <message>
        <source>Copy after fee</source>
        <translation type="unfinished">Soňundan gatanjy göçür</translation>
    </message>
    <message>
        <source>Copy bytes</source>
        <translation type="unfinished">Baýtlary göçür</translation>
    </message>
    <message>
        <source>Copy change</source>
        <translation type="unfinished">Gaýtargyny göçür</translation>
    </message>
    <message>
        <source>(%1 locked)</source>
        <translation type="unfinished">(%1 gulply)</translation>
    </message>
    <message>
        <source>Can vary +/- %1 satoshi(s) per input.</source>
        <translation type="unfinished">Her giriş üçin +/- %1 satosi üýtgäp biler.</translation>
    </message>
    <message>
        <source>(no label)</source>
        <translation type="unfinished">(bellik ýok)</translation>
    </message>
    <message>
        <source>change from %1 (%2)</source>
        <translation type="unfinished">%1-den gaýtargy (%2)</translation>
    </message>
    <message>
        <source>(change)</source>
        <translation type="unfinished">(gaýtargy)</translation>
    </message>
</context>
<context>
    <name>CreateWalletActivity</name>
    <message>
        <source>Create Wallet</source>
        <extracomment>Title of window indicating the progress of creation of a new wallet.</extracomment>
        <translation type="unfinished">Gapjyk döret</translation>
    </message>
    <message>
        <source>Creating Wallet &lt;b&gt;%1&lt;/b&gt;…</source>
        <extracomment>Descriptive text of the create wallet progress window which indicates to the user which wallet is currently being created.</extracomment>
        <translation type="unfinished">&lt;b&gt;%1&lt;/b&gt; gapjyk döredilýär...</translation>
    </message>
    <message>
        <source>Create wallet failed</source>
        <translation type="unfinished">Gapjyk döredip bolmady</translation>
    </message>
    <message>
        <source>Create wallet warning</source>
        <translation type="unfinished">Gapjyk döretmek duýduryşy</translation>
    </message>
    <message>
        <source>Can't list signers</source>
        <translation type="unfinished">Gol çekenleriň sanawyny görkezip bolanok</translation>
    </message>
    <message>
        <source>Too many external signers found</source>
        <translation type="unfinished">Aşa köp daşyndan gol çeken tapyldy</translation>
    </message>
</context>
<context>
    <name>LoadWalletsActivity</name>
    <message>
        <source>Load Wallets</source>
        <extracomment>Title of progress window which is displayed when wallets are being loaded.</extracomment>
        <translation type="unfinished">Gapjyklary ýüklemek</translation>
    </message>
    <message>
        <source>Loading wallets…</source>
        <extracomment>Descriptive text of the load wallets progress window which indicates to the user that wallets are currently being loaded.</extracomment>
        <translation type="unfinished">Gapjyklar ýüklenýär...</translation>
    </message>
</context>
<context>
    <name>OpenWalletActivity</name>
    <message>
        <source>Open wallet failed</source>
        <translation type="unfinished">Gapjyk açyp bolmady</translation>
    </message>
    <message>
        <source>Open wallet warning</source>
        <translation type="unfinished">Gapjyk açmak duýduryşy</translation>
    </message>
    <message>
        <source>default wallet</source>
        <translation type="unfinished">deslapky bellenen gapjyk</translation>
    </message>
    <message>
        <source>Open Wallet</source>
        <extracomment>Title of window indicating the progress of opening of a wallet.</extracomment>
        <translation type="unfinished">Gapjygy aç</translation>
    </message>
    <message>
        <source>Opening Wallet &lt;b&gt;%1&lt;/b&gt;…</source>
        <extracomment>Descriptive text of the open wallet progress window which indicates to the user which wallet is currently being opened.</extracomment>
        <translation type="unfinished">&lt;b&gt;%1&lt;/b&gt; gapjyk açylýar...</translation>
    </message>
</context>
<context>
    <name>RestoreWalletActivity</name>
    <message>
        <source>Restore Wallet</source>
        <extracomment>Title of progress window which is displayed when wallets are being restored.</extracomment>
        <translation type="unfinished">Gapjygy dikeltmek</translation>
    </message>
    <message>
        <source>Restoring Wallet &lt;b&gt;%1&lt;/b&gt;…</source>
        <extracomment>Descriptive text of the restore wallets progress window which indicates to the user that wallets are currently being restored.</extracomment>
        <translation type="unfinished">&lt;b&gt;%1&lt;/b&gt; Gapjyk dikeldilýär…</translation>
    </message>
    <message>
        <source>Restore wallet failed</source>
        <extracomment>Title of message box which is displayed when the wallet could not be restored.</extracomment>
        <translation type="unfinished">Gapjygy dikeldip bolmady</translation>
    </message>
    <message>
        <source>Restore wallet warning</source>
        <extracomment>Title of message box which is displayed when the wallet is restored with some warning.</extracomment>
        <translation type="unfinished">Gapjyk dikeltme duýduryşy</translation>
    </message>
    <message>
        <source>Restore wallet message</source>
        <extracomment>Title of message box which is displayed when the wallet is successfully restored.</extracomment>
        <translation type="unfinished">Gapjygy dikeltme habary</translation>
    </message>
</context>
<context>
    <name>WalletController</name>
    <message>
        <source>Close wallet</source>
        <translation type="unfinished">Gapjygy ýap</translation>
    </message>
    <message>
        <source>Are you sure you wish to close the wallet &lt;i&gt;%1&lt;/i&gt;?</source>
        <translation type="unfinished">&lt;i&gt;%1&lt;/i&gt; gapjygy ýapmak isleýäniňiz çynmy?</translation>
    </message>
    <message>
        <source>Closing the wallet for too long can result in having to resync the entire chain if pruning is enabled.</source>
        <translation type="unfinished">Kesip gysgaltmaklyk işjeň bolsa, aşa uzak wagtlap gapjygyň ýapylmagy tutuş zynjyryň gaýtadan utgaşmak zerurlygyna getirip biler.</translation>
    </message>
    <message>
        <source>Close all wallets</source>
        <translation type="unfinished">Ähli gapjyklary ýap</translation>
    </message>
    <message>
        <source>Are you sure you wish to close all wallets?</source>
        <translation type="unfinished">Ähli gapjyklary ýapmak isleýäniňiz çynmy?</translation>
    </message>
</context>
<context>
    <name>CreateWalletDialog</name>
    <message>
        <source>Create Wallet</source>
        <translation type="unfinished">Gapjyk döret</translation>
    </message>
    <message>
        <source>Wallet Name</source>
        <translation type="unfinished">Gapjygyň ady</translation>
    </message>
    <message>
        <source>Wallet</source>
        <translation type="unfinished">Gapjyk</translation>
    </message>
    <message>
        <source>Encrypt the wallet. The wallet will be encrypted with a passphrase of your choice.</source>
        <translation type="unfinished">Gapjygy şifrle. Gapjyk siziň saýlan parol sözlemi bilen şifrlener.</translation>
    </message>
    <message>
        <source>Encrypt Wallet</source>
        <translation type="unfinished">Gapjygy şifrle</translation>
    </message>
    <message>
        <source>Advanced Options</source>
        <translation type="unfinished">Giňişleýin opsiýalar</translation>
    </message>
    <message>
        <source>Disable private keys for this wallet. Wallets with private keys disabled will have no private keys and cannot have an HD seed or imported private keys. This is ideal for watch-only wallets.</source>
        <translation type="unfinished">Bu gapjyk üçin hususy açarlary öçür. Hususy açarlary öçük gapjyklaryň hiçhili hususy açary bolmaz we HD esasy açary ýa-da import edilen hususy açary bolmaz. Diňe gözden geçirip bolýan gapjyklar üçin iň göwnejaýydyr.</translation>
    </message>
    <message>
        <source>Disable Private Keys</source>
        <translation type="unfinished">Hususy açarlary öçür</translation>
    </message>
    <message>
        <source>Make a blank wallet. Blank wallets do not initially have private keys or scripts. Private keys and addresses can be imported, or an HD seed can be set, at a later time.</source>
        <translation type="unfinished">Boş gapjyk emele getir. Boş gapjyklaryň başda hususy açary ýa-da skripti bolmaýar. Soňra hususy açarlar ýa-da salgylar import edilip bilner ýa-da HD esasy açar bellenip bilner.</translation>
    </message>
    <message>
        <source>Make Blank Wallet</source>
        <translation type="unfinished">Boş gapjyk emele getir</translation>
    </message>
    <message>
        <source>Use an external signing device such as a hardware wallet. Configure the external signer script in wallet preferences first.</source>
        <translation type="unfinished">Enjam gapjygy ýaly daşyndan gol çekilýän enjamy ulan. Ilki bilen gapjygyň ileri tutmalarynda daşyndan gol çekiji skriptini sazla.</translation>
    </message>
    <message>
        <source>External signer</source>
        <translation type="unfinished">Daşyndan gol çekiji</translation>
    </message>
    <message>
        <source>Create</source>
        <translation type="unfinished">Döret</translation>
    </message>
    <message>
        <source>Compiled without external signing support (required for external signing)</source>
        <extracomment>"External signing" means using devices such as hardware wallets.</extracomment>
        <translation type="unfinished">Daşyndan gol çekmek üçin goldawsyz (daşyndan gol çekmek üçin gerek) düzüldi</translation>
    </message>
</context>
<context>
    <name>EditAddressDialog</name>
    <message>
        <source>Edit Address</source>
        <translation type="unfinished">Salgyny rejele</translation>
    </message>
    <message>
        <source>&amp;Label</source>
        <translation type="unfinished">&amp;Bellik</translation>
    </message>
    <message>
        <source>The label associated with this address list entry</source>
        <translation type="unfinished">Bu salgy sanawyndaky ýazgy bilen baglanyşykly bellik</translation>
    </message>
    <message>
        <source>The address associated with this address list entry. This can only be modified for sending addresses.</source>
        <translation type="unfinished">Bu salgy sanawyndaky ýazgy bilen baglanyşykly salgy. Bu diňe iberýän salgylar üçin üýtgedilip bilner.</translation>
    </message>
    <message>
        <source>&amp;Address</source>
        <translation type="unfinished">&amp;Salgy</translation>
    </message>
    <message>
        <source>New sending address</source>
        <translation type="unfinished">Täze iberýän salgy</translation>
    </message>
    <message>
        <source>Edit receiving address</source>
        <translation type="unfinished">Kabul edýän salgyny rejele</translation>
    </message>
    <message>
        <source>Edit sending address</source>
        <translation type="unfinished">Iberýän salgyny rejele</translation>
    </message>
    <message>
        <source>The entered address "%1" is not a valid Particl address.</source>
        <translation type="unfinished">Ýazylan salgy %1 ýaly Bitkoin salgysy ýok.</translation>
    </message>
    <message>
        <source>Address "%1" already exists as a receiving address with label "%2" and so cannot be added as a sending address.</source>
        <translation type="unfinished">%1 salgysy %2 bellikli kabul edýän salgy hökmünde eýýäm bar we şonuň üçin ony iberýän salgy hökmünde goşup bolanok.</translation>
    </message>
    <message>
        <source>The entered address "%1" is already in the address book with label "%2".</source>
        <translation type="unfinished">Ýazylan %1 salgysy salgylar kitabynda %2 belligi astynda eýýäm bar.</translation>
    </message>
    <message>
        <source>Could not unlock wallet.</source>
        <translation type="unfinished">Gapjygyň gulpuny açyp bolmady.</translation>
    </message>
    <message>
        <source>New key generation failed.</source>
        <translation type="unfinished">Täze açar döredip bolmady.</translation>
    </message>
</context>
<context>
    <name>FreespaceChecker</name>
    <message>
        <source>A new data directory will be created.</source>
        <translation type="unfinished">Täze maglumat sanawy dörediler. </translation>
    </message>
    <message>
        <source>name</source>
        <translation type="unfinished">at</translation>
    </message>
    <message>
        <source>Directory already exists. Add %1 if you intend to create a new directory here.</source>
        <translation type="unfinished">Sanaw eýýäm bar. Bu ýerde täze sanaw döretmekçi bolsaňyz, %1 goşuň.</translation>
    </message>
    <message>
        <source>Path already exists, and is not a directory.</source>
        <translation type="unfinished">Ýol eýýäm bar we ol sanaw däldir.</translation>
    </message>
    <message>
        <source>Cannot create data directory here.</source>
        <translation type="unfinished">Bu ýerde maglumat sanawyny döredip bolanok.</translation>
    </message>
</context>
<context>
    <name>Intro</name>
    <message>
        <source>Particl</source>
        <translation type="unfinished">Bitkoin</translation>
    </message>
    <message numerus="yes">
        <source>%n GB of space available</source>
        <translation type="unfinished">
            <numerusform>%n GB ýer elýeter</numerusform>
            <numerusform>%n GB ýer elýeter</numerusform>
        </translation>
    </message>
    <message numerus="yes">
        <source>(of %n GB needed)</source>
        <translation type="unfinished">
            <numerusform>(zerur bolan %n GB-den)</numerusform>
            <numerusform>(zerur bolan %n GB-den)</numerusform>
        </translation>
    </message>
    <message numerus="yes">
        <source>(%n GB needed for full chain)</source>
        <translation type="unfinished">
            <numerusform>(Doly zynjyr üçin %n GB zerur)</numerusform>
            <numerusform>(Doly zynjyr üçin %n GB zerur)</numerusform>
        </translation>
    </message>
    <message>
        <source>Choose data directory</source>
        <translation type="unfinished">Maglumat katalogyny saýlaň</translation>
    </message>
    <message>
        <source>At least %1 GB of data will be stored in this directory, and it will grow over time.</source>
        <translation type="unfinished">Bu sanawda azyndan %1 GB maglumat saklanar we ol wagtyň geçmegi bilen köpeler.</translation>
    </message>
    <message>
        <source>Approximately %1 GB of data will be stored in this directory.</source>
        <translation type="unfinished">Bu sanawda takmynan %1 GB maglumat saklanar.</translation>
    </message>
    <message numerus="yes">
        <source>(sufficient to restore backups %n day(s) old)</source>
        <extracomment>Explanatory text on the capability of the current prune target.</extracomment>
        <translation type="unfinished">
            <numerusform>(%n gün geçen ätiýaçlyk nusgalaryny dikeltmek üçin ýeterlik)</numerusform>
            <numerusform>(%n gün geçen ätiýaçlyk nusgalaryny dikeltmek üçin ýeterlik)</numerusform>
        </translation>
    </message>
    <message>
        <source>%1 will download and store a copy of the Particl block chain.</source>
        <translation type="unfinished">%1 Bitkoin blok zynjyrynyň nusgasyny ýükläp alar we göçürer.</translation>
    </message>
    <message>
        <source>The wallet will also be stored in this directory.</source>
        <translation type="unfinished">Gapjyk hem bu sanawa saklanar.</translation>
    </message>
    <message>
        <source>Error: Specified data directory "%1" cannot be created.</source>
        <translation type="unfinished">Ýalňyşlyk: Görkezilen %1 maglumat sanawyny döredip bolanok.</translation>
    </message>
    <message>
        <source>Error</source>
        <translation type="unfinished">Ýalňyşlyk</translation>
    </message>
    <message>
        <source>Welcome</source>
        <translation type="unfinished">Hoş geldiňiz</translation>
    </message>
    <message>
        <source>Welcome to %1.</source>
        <translation type="unfinished">%1-a hoş geldiňiz.</translation>
    </message>
    <message>
        <source>As this is the first time the program is launched, you can choose where %1 will store its data.</source>
        <translation type="unfinished">Bu programma ilkinji gezek başlandygy sebäpli, %1-nyň öz maglumatlaryny nirä saklajakdygyny saýlap bilersiň.</translation>
    </message>
    <message>
        <source>Limit block chain storage to</source>
        <translation type="unfinished">Blok zynjyrynyň saklanmagyny çäklendir</translation>
    </message>
    <message>
        <source>Reverting this setting requires re-downloading the entire blockchain. It is faster to download the full chain first and prune it later. Disables some advanced features.</source>
        <translation type="unfinished">Bu sazlamany yzyna gaýtarmaklyk tutuş blok zynjyryny gaýtadan ýükläp almak zerur. Ilki bilen tutuş zynjyry ýükläp almak we soň ony kesmek has çalt bolar. Käbir giňişleýin aýratynlyklary öçürer.</translation>
    </message>
    <message>
        <source> GB</source>
        <translation type="unfinished">GB</translation>
    </message>
    <message>
        <source>This initial synchronisation is very demanding, and may expose hardware problems with your computer that had previously gone unnoticed. Each time you run %1, it will continue downloading where it left off.</source>
        <translation type="unfinished">Bu başdaky utgaşdyrma örän çylşyrymlydyr we kompýuteriňiziň ozal üns berilmedik enjam näsazlyklaryny ýüze çykaryp biler. Her sapar %1 işledeniňizde ol säginen ýerinden ýükläp almaga dowam eder.</translation>
    </message>
    <message>
        <source>When you click OK, %1 will begin to download and process the full %4 block chain (%2 GB) starting with the earliest transactions in %3 when %4 initially launched.</source>
        <translation type="unfinished">OK basanyňyzda, %1%4 başda işledilende %3-däki iň irki amallardan başlap doly %4blok zynjyryny (%2 GB) ýükläp we işläp başlar.</translation>
    </message>
    <message>
        <source>If you have chosen to limit block chain storage (pruning), the historical data must still be downloaded and processed, but will be deleted afterward to keep your disk usage low.</source>
        <translation type="unfinished">Blok zynjyrynyň saklanyşyny çäklendirmegi (kesip aýyrmagy) saýlan bolsaňyz, geçmiş maglumatlary ýene-de ýüklenip alynmaly we işlenmelidir, emma diskiňiziň ulanylyşyny azaltmak üçin soňundan pozular. </translation>
    </message>
    <message>
        <source>Use the default data directory</source>
        <translation type="unfinished">Deslapky bellenen maglumat sanawyny ulan</translation>
    </message>
    <message>
        <source>Use a custom data directory:</source>
        <translation type="unfinished">Aýratyn maglumat sanawyny ulan:</translation>
    </message>
</context>
<context>
    <name>HelpMessageDialog</name>
    <message>
        <source>version</source>
        <translation type="unfinished">wersiýa</translation>
    </message>
    <message>
        <source>About %1</source>
        <translation type="unfinished">%1 barada</translation>
    </message>
    <message>
        <source>Command-line options</source>
        <translation type="unfinished">Buýruk setiri opsiýalary</translation>
    </message>
</context>
<context>
    <name>ShutdownWindow</name>
    <message>
        <source>%1 is shutting down…</source>
        <translation type="unfinished">%1 ýapylýar...</translation>
    </message>
    <message>
        <source>Do not shut down the computer until this window disappears.</source>
        <translation type="unfinished">Bu penjire ýitýänçä kompýuteri ýapmaň.</translation>
    </message>
</context>
<context>
    <name>ModalOverlay</name>
    <message>
        <source>Form</source>
        <translation type="unfinished">Forma</translation>
    </message>
    <message>
        <source>Recent transactions may not yet be visible, and therefore your wallet's balance might be incorrect. This information will be correct once your wallet has finished synchronizing with the particl network, as detailed below.</source>
        <translation type="unfinished">Soňky geleşikler entek görünmän biler, şonuň üçin gapjygyňyzdaky galyndy nädogry bolup biler. Bu maglumat aşakda beýan edilişi ýaly gapjygyňyz bitkoin tory bilen utgaşmagy tamamlanda dogry bolar.</translation>
    </message>
    <message>
        <source>Attempting to spend particl that are affected by not-yet-displayed transactions will not be accepted by the network.</source>
        <translation type="unfinished">Entek görkezilmedik geleşikleriň täsirine düşen bitkoinleri sarp etmek synanyşygy ulgam tarapyndan kabul edilmez.</translation>
    </message>
    <message>
        <source>Number of blocks left</source>
        <translation type="unfinished">Galan bloklaryň sany</translation>
    </message>
    <message>
        <source>Unknown…</source>
        <translation type="unfinished">Näbelli...</translation>
    </message>
    <message>
        <source>calculating…</source>
        <translation type="unfinished">hasaplanýar...</translation>
    </message>
    <message>
        <source>Last block time</source>
        <translation type="unfinished">Soňky blok wagty</translation>
    </message>
    <message>
        <source>Progress increase per hour</source>
        <translation type="unfinished">Progressiň sagatlaýyn ulalmagy</translation>
    </message>
    <message>
        <source>Estimated time left until synced</source>
        <translation type="unfinished">Sinhronlaşdyrmaga çenli takmynan galan wagt</translation>
    </message>
    <message>
        <source>Hide</source>
        <translation type="unfinished">Gizle</translation>
    </message>
    <message>
        <source>Esc</source>
        <translation type="unfinished">Aýyr</translation>
    </message>
    <message>
        <source>%1 is currently syncing.  It will download headers and blocks from peers and validate them until reaching the tip of the block chain.</source>
        <translation type="unfinished">%1häzir sinhronlaşdyrylýar. Ol düwünlerden baş atlary we bloklary ýükläp alar we blok zynjyrynyň ujuna ýetýänçä olary  barlar.</translation>
    </message>
    <message>
        <source>Unknown. Syncing Headers (%1, %2%)…</source>
        <translation type="unfinished">Näbelli. (%1, %2 %) Baş atlar sinhronlaşdyrylýar...</translation>
    </message>
    <message>
        <source>Unknown. Pre-syncing Headers (%1, %2%)…</source>
        <translation type="unfinished">Näbelli. (%1, %2 %) Baş atlar deslapdan sinhronlaşdyrylýar...</translation>
    </message>
</context>
<context>
    <name>OpenURIDialog</name>
    <message>
        <source>Open bitcoin URI</source>
        <translation type="unfinished">Bitkoin URI aç</translation>
    </message>
    <message>
        <source>Paste address from clipboard</source>
        <extracomment>Tooltip text for button that allows you to paste an address that is in your clipboard.</extracomment>
        <translation type="unfinished">Salgyny alyş-çalyş tagtasyna giriz</translation>
    </message>
</context>
<context>
    <name>OptionsDialog</name>
    <message>
        <source>Options</source>
        <translation type="unfinished">Opsiýalar</translation>
    </message>
    <message>
        <source>&amp;Main</source>
        <translation type="unfinished">&amp;Esasy</translation>
    </message>
    <message>
        <source>Automatically start %1 after logging in to the system.</source>
        <translation type="unfinished">Ulgama hasaba girilenden soň %1awtomatiki usulda başlat.</translation>
    </message>
    <message>
        <source>&amp;Start %1 on system login</source>
        <translation type="unfinished">&amp;Ulgama hasaba girilende %1 başlat</translation>
    </message>
    <message>
        <source>Enabling pruning significantly reduces the disk space required to store transactions. All blocks are still fully validated. Reverting this setting requires re-downloading the entire blockchain.</source>
        <translation type="unfinished">Kesmäniň açylmagy amallary saklamak üçin diskdäki boş ýer zerurlygyny düýpli azaldar. Bloklar öňküsi ýaly doly barlanar. Bu sazlamanyň öňki ýagdaýyna gaýtarylmagy tutuş blok zynjyrynyň gaýtadan ýüklenip alynmagyna getirer.</translation>
    </message>
    <message>
        <source>Size of &amp;database cache</source>
        <translation type="unfinished">&amp;maglumat binýady keşiniň göwrümi</translation>
    </message>
    <message>
        <source>Number of script &amp;verification threads</source>
        <translation type="unfinished">Skript &amp;tassyklama düzümleriniň sany</translation>
    </message>
    <message>
        <source>Full path to a %1 compatible script (e.g. C:\Downloads\hwi.exe or /Users/you/Downloads/hwi.py). Beware: malware can steal your coins!</source>
        <translation type="unfinished">%1 gabat gelýän skripte doly ýol (meselem, C:\Downloads\hwi.exe or /Users/you/Downloads/hwi.py). Ägä boluň: zyýanly programmalar teňňeleriňizi ogurlap biler!</translation>
    </message>
    <message>
        <source>IP address of the proxy (e.g. IPv4: 127.0.0.1 / IPv6: ::1)</source>
        <translation type="unfinished">Proksiniň IP salgysy (meselem, IPv4: 127.0.0.1 / IPv6: ::1)</translation>
    </message>
    <message>
        <source>Shows if the supplied default SOCKS5 proxy is used to reach peers via this network type.</source>
        <translation type="unfinished">Bu tor görnüşiniň üsti bilen düwünlere aralaşmak üçin üpjün edilen belli SOCKS5 proksisiniň ulanylandygyny ýa-da ulanylmandygyny görkezýär.</translation>
    </message>
    <message>
        <source>Minimize instead of exit the application when the window is closed. When this option is enabled, the application will be closed only after selecting Exit in the menu.</source>
        <translation type="unfinished">Penjire ýapykka ykjam programmadan çykmagyň deregine kiçeldýär. Bu opsiýa işjeň wagty ykjam programma diňe menýudan Çyk saýlanandan soň ýapylar.</translation>
    </message>
    <message>
        <source>Options set in this dialog are overridden by the command line:</source>
        <translation type="unfinished">Bu gepleşikde bellenen opsiýalar tabşyryk setiri arkaly täzeden bellendi:</translation>
    </message>
    <message>
        <source>Open the %1 configuration file from the working directory.</source>
        <translation type="unfinished">Işleýän sanawdan %1 konfigurasiýa faýlyny açyň.</translation>
    </message>
    <message>
        <source>Open Configuration File</source>
        <translation type="unfinished">Konfigurasiýa faýlyny aç</translation>
    </message>
    <message>
        <source>Reset all client options to default.</source>
        <translation type="unfinished">Ähli müşderi opsiýalaryny başdaka geçir.</translation>
    </message>
    <message>
        <source>&amp;Reset Options</source>
        <translation type="unfinished">&amp;Opsiýalary başdaka belle</translation>
    </message>
    <message>
        <source>&amp;Network</source>
        <translation type="unfinished">&amp;Tor</translation>
    </message>
    <message>
        <source>Prune &amp;block storage to</source>
        <translation type="unfinished">&amp;Blok goruny çäklendir</translation>
    </message>
    <message>
        <source>GB</source>
        <translation type="unfinished">GB çenli</translation>
    </message>
    <message>
        <source>Reverting this setting requires re-downloading the entire blockchain.</source>
        <translation type="unfinished">Bu sazlama gaýdyp barmak üçin tutuş blok zynjyryny gaýtadan ýükläp almak zerur.</translation>
    </message>
    <message>
        <source>Maximum database cache size. A larger cache can contribute to faster sync, after which the benefit is less pronounced for most use cases. Lowering the cache size will reduce memory usage. Unused mempool memory is shared for this cache.</source>
        <extracomment>Tooltip text for Options window setting that sets the size of the database cache. Explains the corresponding effects of increasing/decreasing this value.</extracomment>
        <translation type="unfinished">Maksimum maglumat binýadynyň keş göwrümi. Keş näçe uly boldugyça sinhronlaşdyrma şonça çalt bolmagyna goşant goşular, ondan soň peýdasy köplenç köp bildirmeýär. Keş göwrümini azaltmak ýadyň ulanylyşyny azaldar. Ulanylmaýan umumy ýat howuzy bu keş üçin paýlaşylýar.  </translation>
    </message>
    <message>
        <source>Set the number of script verification threads. Negative values correspond to the number of cores you want to leave free to the system.</source>
        <extracomment>Tooltip text for Options window setting that sets the number of script verification threads. Explains that negative values mean to leave these many cores free to the system.</extracomment>
        <translation type="unfinished">Skript tassyklama akymlarynyň sanyny belläň. Otrisatel sanlar ulgam üçin boş galdyryljak ýadrolaryň sanyna gabat gelýär.</translation>
    </message>
    <message>
        <source>(0 = auto, &lt;0 = leave that many cores free)</source>
        <translation type="unfinished">(0 = awtomatik, &lt;0 = şonça sany ýadrony boş galdyr)</translation>
    </message>
    <message>
        <source>This allows you or a third party tool to communicate with the node through command-line and JSON-RPC commands.</source>
        <extracomment>Tooltip text for Options window setting that enables the RPC server.</extracomment>
        <translation type="unfinished">Bu size ýa-da üçünji tarap guralyna tabşyryk setiri we JSON-RPC tabşyryklary arkaly düwün bilen aragatnaşyk saklamaga ygtyýar berer.</translation>
    </message>
    <message>
        <source>Enable R&amp;PC server</source>
        <extracomment>An Options window setting to enable the RPC server.</extracomment>
        <translation type="unfinished">R&amp;PC serwerini işlet</translation>
    </message>
    <message>
        <source>W&amp;allet</source>
        <translation type="unfinished">G&amp;apjyk</translation>
    </message>
    <message>
        <source>Whether to set subtract fee from amount as default or not.</source>
        <extracomment>Tooltip text for Options window setting that sets subtracting the fee from a sending amount as default.</extracomment>
        <translation type="unfinished">Komissiýanyň möçberden aýtdyrman kesilmegini bellemelimi ýa-da ýok.</translation>
    </message>
    <message>
        <source>Subtract &amp;fee from amount by default</source>
        <extracomment>An Options window setting to set subtracting the fee from a sending amount as default.</extracomment>
        <translation type="unfinished">Ko&amp;missiýany möçberden aýtdyrman kes</translation>
    </message>
    <message>
        <source>Expert</source>
        <translation type="unfinished">Bilermen</translation>
    </message>
    <message>
        <source>Enable coin &amp;control features</source>
        <translation type="unfinished">Teňňe &amp;dolandyryş aýratynlyklaryny işjeňleşdir</translation>
    </message>
    <message>
        <source>If you disable the spending of unconfirmed change, the change from a transaction cannot be used until that transaction has at least one confirmation. This also affects how your balance is computed.</source>
        <translation type="unfinished">Tassyklanmadyk gaýtargynyň sowulmagyny ýapsaňyz, amaldan galan gaýtargyny tä şol amalda azyndan bir tassyklama bolýança ulanyp bolmaz. Bu şeýle-de balansyňyzyň hasaplanyşyna täsir eder.</translation>
    </message>
    <message>
        <source>&amp;Spend unconfirmed change</source>
        <translation type="unfinished">Tassyklanmadyk gaýtargyny &amp;sow</translation>
    </message>
    <message>
        <source>Enable &amp;PSBT controls</source>
        <extracomment>An options window setting to enable PSBT controls.</extracomment>
        <translation type="unfinished">&amp;PSBT dolandyryşyny işjeňleşdir</translation>
    </message>
    <message>
        <source>Whether to show PSBT controls.</source>
        <extracomment>Tooltip text for options window setting that enables PSBT controls.</extracomment>
        <translation type="unfinished">PSBT dolandyryşyny görkezmelimi.</translation>
    </message>
    <message>
        <source>External Signer (e.g. hardware wallet)</source>
        <translation type="unfinished">Daşyndan gol çekiji (meselem, enjamlaýyn gapjyk)</translation>
    </message>
    <message>
        <source>&amp;External signer script path</source>
        <translation type="unfinished">&amp;Daşyndan gol çekijiniň skript ýoly</translation>
    </message>
    <message>
        <source>Automatically open the Bitcoin client port on the router. This only works when your router supports UPnP and it is enabled.</source>
        <translation type="unfinished">Bitkoin müşderi portuny routerde awtomatik usulda aç. Bu diňe routeriňiz UPnP goldaýan bolsa we ol işjeň bolsa işleýär.</translation>
    </message>
    <message>
        <source>Map port using &amp;UPnP</source>
        <translation type="unfinished">&amp;UPnP ulanyp porty aşyryň</translation>
    </message>
    <message>
        <source>Automatically open the Bitcoin client port on the router. This only works when your router supports NAT-PMP and it is enabled. The external port could be random.</source>
        <translation type="unfinished">Bitkoin müşderi portuny routerde awtomatik usulda açýar. Bu diňe routeriňiz NAT-PMP goldaýan we ol işjeňleşdirilen bolsa işleýär. Daşarky router tötänleýin bolup biler.</translation>
    </message>
    <message>
        <source>Map port using NA&amp;T-PMP</source>
        <translation type="unfinished">NA&amp;T-PMP ulanýan porty aşyryň</translation>
    </message>
    <message>
        <source>Accept connections from outside.</source>
        <translation type="unfinished">Daşyndan gelen birikmeleri kabul et.</translation>
    </message>
    <message>
        <source>Allow incomin&amp;g connections</source>
        <translation type="unfinished">Gele&amp;n birikmelere rugsat ber</translation>
    </message>
    <message>
        <source>Connect to the Bitcoin network through a SOCKS5 proxy.</source>
        <translation type="unfinished">SOCKS5 proksi arkaly Bitkoin toruna baglan.</translation>
    </message>
    <message>
        <source>&amp;Connect through SOCKS5 proxy (default proxy):</source>
        <translation type="unfinished">SOCKS5 proksi (bellenen proksi) arkaly &amp;baglan:</translation>
    </message>
    <message>
        <source>Proxy &amp;IP:</source>
        <translation type="unfinished">Proksi &amp;IP:</translation>
    </message>
    <message>
        <source>Port of the proxy (e.g. 9050)</source>
        <translation type="unfinished">Proksiniň porty (meselem, 9050)</translation>
    </message>
    <message>
        <source>Used for reaching peers via:</source>
        <translation type="unfinished">Aşakdakylar arkaly düwünlere aralaşmak üçin ulanyldy:</translation>
    </message>
    <message>
        <source>&amp;Window</source>
        <translation type="unfinished">&amp;Penjire</translation>
    </message>
    <message>
        <source>Show the icon in the system tray.</source>
        <translation type="unfinished">Ulgamyň bildirişler panelinde suratjygy görkez.</translation>
    </message>
    <message>
        <source>&amp;Show tray icon</source>
        <translation type="unfinished">Bildirişler paneliniň &amp;suratjygyny görkez</translation>
    </message>
    <message>
        <source>Show only a tray icon after minimizing the window.</source>
        <translation type="unfinished">Penjire kiçeldilenden soň diňe bildirişler paneliniň suratjygyny görkez.</translation>
    </message>
    <message>
        <source>&amp;Minimize to the tray instead of the taskbar</source>
        <translation type="unfinished">Tabşyryklar paneliniň deregine bildirişler paneline &amp;kiçelt</translation>
    </message>
    <message>
        <source>M&amp;inimize on close</source>
        <translation type="unfinished">Ýapylanda K&amp;içelt</translation>
    </message>
    <message>
        <source>&amp;Display</source>
        <translation type="unfinished">&amp;Görkez</translation>
    </message>
    <message>
        <source>User Interface &amp;language:</source>
        <translation type="unfinished">Ulanyjy interfeýsiniň &amp;dili:</translation>
    </message>
    <message>
        <source>The user interface language can be set here. This setting will take effect after restarting %1.</source>
        <translation type="unfinished">Ulanyjy interfeýsiniň dilini bu ýerde belläp bolýar. Bu sazlama %1 gaýtadan başladylandan soň güýje girer.</translation>
    </message>
    <message>
        <source>&amp;Unit to show amounts in:</source>
        <translation type="unfinished">Möçberleri görkezmek üçin ölçeg &amp;birligi:</translation>
    </message>
    <message>
        <source>Choose the default subdivision unit to show in the interface and when sending coins.</source>
        <translation type="unfinished">Interfeýsde we teňňeler iberilende görkezer ýaly bellenen ölçeg birligini saýlaň.</translation>
    </message>
    <message>
        <source>Third-party URLs (e.g. a block explorer) that appear in the transactions tab as context menu items. %s in the URL is replaced by transaction hash. Multiple URLs are separated by vertical bar |.</source>
        <translation type="unfinished">Amallar sahypasynda kontekst menýu birlikleri hökmünde görkezilýän üçünji tarap URL-salgylary (meselem, blok agtaryjynyňky). URL-däki %s amal heşi bilen çalşyrylar. Birden köp URL-ler dik | çyzgy bilen biri-birinden aýrylýar.</translation>
    </message>
    <message>
        <source>&amp;Third-party transaction URLs</source>
        <translation type="unfinished">&amp;Üçünji tarap amal URL-leri</translation>
    </message>
    <message>
        <source>Whether to show coin control features or not.</source>
        <translation type="unfinished">Teňňe dolandyryş aýratynlyklary görkezilmelimi ýa-da ýok.</translation>
    </message>
    <message>
        <source>Connect to the Bitcoin network through a separate SOCKS5 proxy for Tor onion services.</source>
        <translation type="unfinished">Tor onion hyzmatlary üçin aýratyn SOCKS5 proksi arkaly Bitkoin toruna baglan.</translation>
    </message>
    <message>
        <source>Use separate SOCKS&amp;5 proxy to reach peers via Tor onion services:</source>
        <translation type="unfinished">Tor onion hyzmatlary arkaly düwünlere aralaşmak üçin SOCKS&amp;5 proksisini ulan:</translation>
    </message>
    <message>
        <source>Monospaced font in the Overview tab:</source>
        <translation type="unfinished">Gözden geçir sahypasynda monoaralykly harp görnüşi:</translation>
    </message>
    <message>
        <source>embedded "%1"</source>
        <translation type="unfinished">içine gurnalan "%1"</translation>
    </message>
    <message>
        <source>closest matching "%1"</source>
        <translation type="unfinished">iň meňzeş gabat gelme "%1"</translation>
    </message>
    <message>
        <source>&amp;Cancel</source>
        <translation type="unfinished">&amp;Ýatyr</translation>
    </message>
    <message>
        <source>Compiled without external signing support (required for external signing)</source>
        <extracomment>"External signing" means using devices such as hardware wallets.</extracomment>
        <translation type="unfinished">Daşyndan gol çekmek üçin goldawsyz (daşyndan gol çekmek üçin gerek) düzüldi</translation>
    </message>
    <message>
        <source>default</source>
        <translation type="unfinished">bellenen</translation>
    </message>
    <message>
        <source>none</source>
        <translation type="unfinished">hiçbiri</translation>
    </message>
    <message>
        <source>Confirm options reset</source>
        <extracomment>Window title text of pop-up window shown when the user has chosen to reset options.</extracomment>
        <translation type="unfinished">Opsiýalary başdaka geçirmekligi tassykla</translation>
    </message>
    <message>
        <source>Client restart required to activate changes.</source>
        <extracomment>Text explaining that the settings changed will not come into effect until the client is restarted.</extracomment>
        <translation type="unfinished">Üýtgetmeleri işjeňleşdirmek üçin müşderiniň gaýtadan işletmegi zerur.</translation>
    </message>
    <message>
        <source>Current settings will be backed up at "%1".</source>
        <extracomment>Text explaining to the user that the client's current settings will be backed up at a specific location. %1 is a stand-in argument for the backup location's path.</extracomment>
        <translation type="unfinished">Häzirki sazlamalar %1-de ätiýaçlykda saklanar.</translation>
    </message>
    <message>
        <source>Client will be shut down. Do you want to proceed?</source>
        <extracomment>Text asking the user to confirm if they would like to proceed with a client shutdown.</extracomment>
        <translation type="unfinished">Müşderi ýapylar. Dowam etmek isleýärsiňizmi?</translation>
    </message>
    <message>
        <source>Configuration options</source>
        <extracomment>Window title text of pop-up box that allows opening up of configuration file.</extracomment>
        <translation type="unfinished">Konfigurasiýa opsiýalary</translation>
    </message>
    <message>
        <source>The configuration file is used to specify advanced user options which override GUI settings. Additionally, any command-line options will override this configuration file.</source>
        <extracomment>Explanatory text about the priority order of instructions considered by client. The order from high to low being: command-line, configuration file, GUI settings.</extracomment>
        <translation type="unfinished">Konfigurasiýa faýly GUI sazlamalaryndan has ýokary bolan giňeldilen ulanyjy opsiýalaryny takyklamak üçin ulanylýar.</translation>
    </message>
    <message>
        <source>Continue</source>
        <translation type="unfinished">Dowam et</translation>
    </message>
    <message>
        <source>Cancel</source>
        <translation type="unfinished">Ýatyr</translation>
    </message>
    <message>
        <source>Error</source>
        <translation type="unfinished">Ýalňyşlyk</translation>
    </message>
    <message>
        <source>The configuration file could not be opened.</source>
        <translation type="unfinished">Konfigurasiýa faýlyny açyp bolanok.</translation>
    </message>
    <message>
        <source>This change would require a client restart.</source>
        <translation type="unfinished">Bu üýtgetme üçin müşderi ýapyp açmaly bolar.</translation>
    </message>
    <message>
        <source>The supplied proxy address is invalid.</source>
        <translation type="unfinished">Berlen proksi salgysy dogry däl.</translation>
    </message>
</context>
<context>
    <name>OptionsModel</name>
    <message>
        <source>Could not read setting "%1", %2.</source>
        <translation type="unfinished">%1, %2 sazlamasyny okap bolmady.</translation>
    </message>
</context>
<context>
    <name>OverviewPage</name>
    <message>
        <source>Form</source>
        <translation type="unfinished">Forma</translation>
    </message>
    <message>
        <source>The displayed information may be out of date. Your wallet automatically synchronizes with the Bitcoin network after a connection is established, but this process has not completed yet.</source>
        <translation type="unfinished">Görkezilýän maglumat könelen bolup biler. birikme ýerine ýetirilenden soň siziň gapjygyňyz awtomatiki usulda Bitkoin tory bilen sinhronlaşar, ýöne bu iş entäk gutarmady.</translation>
    </message>
    <message>
        <source>Watch-only:</source>
        <translation type="unfinished">Diňe syn edip bolýar:</translation>
    </message>
    <message>
        <source>Available:</source>
        <translation type="unfinished">Elýeter:</translation>
    </message>
    <message>
        <source>Your current spendable balance</source>
        <translation type="unfinished">Siziň häzirki wagtda sowup bilýän balansyňyz</translation>
    </message>
    <message>
        <source>Pending:</source>
        <translation type="unfinished">Garaşylýar:</translation>
    </message>
    <message>
        <source>Total of transactions that have yet to be confirmed, and do not yet count toward the spendable balance</source>
        <translation type="unfinished">Indi tassyklanmaly we entek sowup boljak balansa geçirilmedik amallaryň hemmesi</translation>
    </message>
    <message>
        <source>Immature:</source>
        <translation type="unfinished">Kemala gelmedik:</translation>
    </message>
    <message>
        <source>Mined balance that has not yet matured</source>
        <translation type="unfinished">Entek kemala gelmedik gazanylan balans</translation>
    </message>
    <message>
        <source>Balances</source>
        <translation type="unfinished">Balanslar</translation>
    </message>
    <message>
        <source>Total:</source>
        <translation type="unfinished">Jemi:</translation>
    </message>
    <message>
        <source>Your current total balance</source>
        <translation type="unfinished">Siziň häzirki jemi balansyňyz</translation>
    </message>
    <message>
        <source>Your current balance in watch-only addresses</source>
        <translation type="unfinished">Diňe syn edip bolýan salgylardaky häzirki balansyňyz</translation>
    </message>
    <message>
        <source>Spendable:</source>
        <translation type="unfinished">Sowup bolýar:</translation>
    </message>
    <message>
        <source>Recent transactions</source>
        <translation type="unfinished">Soňky amallar</translation>
    </message>
    <message>
        <source>Unconfirmed transactions to watch-only addresses</source>
        <translation type="unfinished">Diňe syn edip bolýan salgylara tassyklanmadyk amallar</translation>
    </message>
    <message>
        <source>Mined balance in watch-only addresses that has not yet matured</source>
        <translation type="unfinished">Diňe syn edip bolýan salgylarda gazanylan, ýöne entek kemala gelmedik balans</translation>
    </message>
    <message>
        <source>Current total balance in watch-only addresses</source>
        <translation type="unfinished">Diňe syn edip bolýan salgylarda häzirki jemi balans</translation>
    </message>
    <message>
        <source>Privacy mode activated for the Overview tab. To unmask the values, uncheck Settings-&gt;Mask values.</source>
        <translation type="unfinished">Gözden geçir sahypasy üçin Gizlinlik tertibi işjeňleşdirildi. Ýüzi örtülgi sanlary açmak üçin Sazlamalar-&gt;Sanlaryň ýüzüni ört-däki belligi aýyryň.</translation>
    </message>
</context>
<context>
    <name>PSBTOperationsDialog</name>
    <message>
        <source>PSBT Operations</source>
        <translation type="unfinished">PSBT amallary</translation>
    </message>
    <message>
        <source>Sign Tx</source>
        <translation type="unfinished">Tx gol çek</translation>
    </message>
    <message>
        <source>Broadcast Tx</source>
        <translation type="unfinished">Tx ýaýlymyny ýerine ýetir</translation>
    </message>
    <message>
        <source>Copy to Clipboard</source>
        <translation type="unfinished">Alyş-çalyş buferine göçür</translation>
    </message>
    <message>
        <source>Save…</source>
        <translation type="unfinished">Ýatda sakla...</translation>
    </message>
    <message>
        <source>Close</source>
        <translation type="unfinished">Ýap</translation>
    </message>
    <message>
        <source>Failed to load transaction: %1</source>
        <translation type="unfinished">Amaly ýükläp bolmady: %1</translation>
    </message>
    <message>
        <source>Failed to sign transaction: %1</source>
        <translation type="unfinished">Amala gol çekip bolmady: %1</translation>
    </message>
    <message>
        <source>Cannot sign inputs while wallet is locked.</source>
        <translation type="unfinished">Gapjyk gulplyka girizilenlere gol çekip bolanok.</translation>
    </message>
    <message>
        <source>Could not sign any more inputs.</source>
        <translation type="unfinished">Başga hiç-hili girizilenlere gol çekip bolanok.</translation>
    </message>
    <message>
        <source>Signed %1 inputs, but more signatures are still required.</source>
        <translation type="unfinished">%1 girizilene gol çekildi, ýöne entegem has köp gol zerur.</translation>
    </message>
    <message>
        <source>Signed transaction successfully. Transaction is ready to broadcast.</source>
        <translation type="unfinished">Amala şowly gol çekildi. Amal ýaýlyma taýyn.</translation>
    </message>
    <message>
        <source>Unknown error processing transaction.</source>
        <translation type="unfinished">Amaly işlemekde näbelli ýalňyşlyk.</translation>
    </message>
    <message>
        <source>Transaction broadcast successfully! Transaction ID: %1</source>
        <translation type="unfinished">Amal ýaýlymy şowly! Amal ID: %1</translation>
    </message>
    <message>
        <source>Transaction broadcast failed: %1</source>
        <translation type="unfinished">Amal ýaýlymy şowsuz: %1</translation>
    </message>
    <message>
        <source>PSBT copied to clipboard.</source>
        <translation type="unfinished">PSBT alyş-çalyş buferine göçürildi.</translation>
    </message>
    <message>
        <source>Save Transaction Data</source>
        <translation type="unfinished">Amal maglumatyny ýatda sakla</translation>
    </message>
    <message>
        <source>Partially Signed Transaction (Binary)</source>
        <extracomment>Expanded name of the binary PSBT file format. See: BIP 174.</extracomment>
        <translation type="unfinished">Bölekleýin gol çekilen amal (binar)</translation>
    </message>
    <message>
        <source>PSBT saved to disk.</source>
        <translation type="unfinished">PSBT diskde ýatda saklandy.</translation>
    </message>
    <message>
        <source> * Sends %1 to %2</source>
        <translation type="unfinished"> * %2-ä %1 iberilýär</translation>
    </message>
    <message>
        <source>Unable to calculate transaction fee or total transaction amount.</source>
        <translation type="unfinished">Amal pajyny ýa-da jemi amal bahasyny hasaplap bolanok.</translation>
    </message>
    <message>
        <source>Pays transaction fee: </source>
        <translation type="unfinished">Tölenmeli amal pajy:</translation>
    </message>
    <message>
        <source>Total Amount</source>
        <translation type="unfinished">Jemi baha</translation>
    </message>
    <message>
        <source>or</source>
        <translation type="unfinished">ýa-da</translation>
    </message>
    <message>
        <source>Transaction has %1 unsigned inputs.</source>
        <translation type="unfinished">Amalyň %1 gol çekilmedik girizileni bar.</translation>
    </message>
    <message>
        <source>Transaction is missing some information about inputs.</source>
        <translation type="unfinished">Amalyň girizilenler barada käbir maglumaty ýok.</translation>
    </message>
    <message>
        <source>Transaction still needs signature(s).</source>
        <translation type="unfinished">Amal üçin entegem gol gerek.</translation>
    </message>
    <message>
        <source>(But no wallet is loaded.)</source>
        <translation type="unfinished">(Ýöne hiçhili gapjyk ýüklenmedik.)</translation>
    </message>
    <message>
        <source>(But this wallet cannot sign transactions.)</source>
        <translation type="unfinished">(Ýöne bu gapjyk amallara gol çekip bilenok.)</translation>
    </message>
    <message>
        <source>(But this wallet does not have the right keys.)</source>
        <translation type="unfinished">(Ýöne bu gapjygyň dogry açarlary ýok.)</translation>
    </message>
    <message>
        <source>Transaction is fully signed and ready for broadcast.</source>
        <translation type="unfinished">Amala doly gol çekildi we ol ýaýlyma taýyn.</translation>
    </message>
    <message>
        <source>Transaction status is unknown.</source>
        <translation type="unfinished">Amalyň ýagdaýy näbelli.</translation>
    </message>
</context>
<context>
    <name>PaymentServer</name>
    <message>
        <source>Payment request error</source>
        <translation type="unfinished">Töleg talabynda ýalňyşlyk</translation>
    </message>
    <message>
        <source>Cannot start bitcoin: click-to-pay handler</source>
        <translation type="unfinished">Bitkoini başlap bolanok: click-to-pay işleýjisi</translation>
    </message>
    <message>
        <source>URI handling</source>
        <translation type="unfinished">URI işlemeklik</translation>
    </message>
    <message>
        <source>'bitcoin://' is not a valid URI. Use 'bitcoin:' instead.</source>
        <translation type="unfinished">'bitcoin://' dogry URI däl. Onuň ýerine 'bitcoin:' ulanyň.</translation>
    </message>
    <message>
        <source>Cannot process payment request because BIP70 is not supported.
Due to widespread security flaws in BIP70 it's strongly recommended that any merchant instructions to switch wallets be ignored.
If you are receiving this error you should request the merchant provide a BIP21 compatible URI.</source>
        <translation type="unfinished">BIP70 goldanmaýandygy sebäpli töleg talabyny işläp bolmaýar.
BIP70-däki howpsuzlygyň giňden ýaýran gowşak taraplary sebäpli, täjirleriň gapjyklary çalyşmak baradaky islendik buýruklaryna üns bermäň.
Size bu ýalňyşlyk gelýän bolsa, siz täjirden BIP21-e gabat gelýän URI-ni üpjün etmegini talap etmeli.</translation>
    </message>
    <message>
        <source>URI cannot be parsed! This can be caused by an invalid Bitcoin address or malformed URI parameters.</source>
        <translation type="unfinished">URI-ni işläp bolmady! Munuň sebäbi nädogry Bitkoin salgysy ýa-da ýalňyş emele getirilen URI parametrleri bolup biler.</translation>
    </message>
    <message>
        <source>Payment request file handling</source>
        <translation type="unfinished">Töleg talaby faýllarynyň işlenmegi</translation>
    </message>
</context>
<context>
    <name>PeerTableModel</name>
    <message>
        <source>User Agent</source>
        <extracomment>Title of Peers Table column which contains the peer's User Agent string.</extracomment>
        <translation type="unfinished">Ulanyjy araçysy</translation>
    </message>
    <message>
        <source>Peer</source>
        <extracomment>Title of Peers Table column which contains a unique number used to identify a connection.</extracomment>
        <translation type="unfinished">Düwün</translation>
    </message>
    <message>
        <source>Age</source>
        <extracomment>Title of Peers Table column which indicates the duration (length of time) since the peer connection started.</extracomment>
        <translation type="unfinished">Möhlet</translation>
    </message>
    <message>
        <source>Direction</source>
        <extracomment>Title of Peers Table column which indicates the direction the peer connection was initiated from.</extracomment>
        <translation type="unfinished">Ugur</translation>
    </message>
    <message>
        <source>Sent</source>
        <extracomment>Title of Peers Table column which indicates the total amount of network information we have sent to the peer.</extracomment>
        <translation type="unfinished">Iberilen</translation>
    </message>
    <message>
        <source>Received</source>
        <extracomment>Title of Peers Table column which indicates the total amount of network information we have received from the peer.</extracomment>
        <translation type="unfinished">Alnan</translation>
    </message>
    <message>
        <source>Address</source>
        <extracomment>Title of Peers Table column which contains the IP/Onion/I2P address of the connected peer.</extracomment>
        <translation type="unfinished">Salgy</translation>
    </message>
    <message>
        <source>Type</source>
        <extracomment>Title of Peers Table column which describes the type of peer connection. The "type" describes why the connection exists.</extracomment>
        <translation type="unfinished">Görnüş</translation>
    </message>
    <message>
        <source>Network</source>
        <extracomment>Title of Peers Table column which states the network the peer connected through.</extracomment>
        <translation type="unfinished">Tor</translation>
    </message>
    <message>
        <source>Inbound</source>
        <extracomment>An Inbound Connection from a Peer.</extracomment>
        <translation type="unfinished">Girýän</translation>
    </message>
    <message>
        <source>Outbound</source>
        <extracomment>An Outbound Connection to a Peer.</extracomment>
        <translation type="unfinished">Çykýan</translation>
    </message>
</context>
<context>
    <name>QRImageWidget</name>
    <message>
        <source>&amp;Save Image…</source>
        <translation type="unfinished">&amp;Suraty ýatda sakla…</translation>
    </message>
    <message>
        <source>&amp;Copy Image</source>
        <translation type="unfinished">Suraty &amp;göçür</translation>
    </message>
    <message>
        <source>Resulting URI too long, try to reduce the text for label / message.</source>
        <translation type="unfinished">Netijedäki URI juda uzyn, etiketka/ýazgynyň tekstini azaldyp görüň.</translation>
    </message>
    <message>
        <source>Error encoding URI into QR Code.</source>
        <translation type="unfinished">URI-ni QR koda öwrüp bolmady.</translation>
    </message>
    <message>
        <source>QR code support not available.</source>
        <translation type="unfinished">QR kod goldawy elýeter däl.</translation>
    </message>
    <message>
        <source>Save QR Code</source>
        <translation type="unfinished">QR kody ýatda sakla</translation>
    </message>
    <message>
        <source>PNG Image</source>
        <extracomment>Expanded name of the PNG file format. See: https://en.wikipedia.org/wiki/Portable_Network_Graphics.</extracomment>
        <translation type="unfinished">PNG surat</translation>
    </message>
</context>
<context>
    <name>RPCConsole</name>
    <message>
        <source>N/A</source>
        <translation type="unfinished">Elýeter däl</translation>
    </message>
    <message>
        <source>Client version</source>
        <translation type="unfinished">Müşderi wersiýasy</translation>
    </message>
    <message>
        <source>&amp;Information</source>
        <translation type="unfinished">&amp;Maglumat</translation>
    </message>
    <message>
        <source>General</source>
        <translation type="unfinished">Umumy</translation>
    </message>
    <message>
        <source>Datadir</source>
        <translation type="unfinished">Maglumat binýady</translation>
    </message>
    <message>
        <source>To specify a non-default location of the data directory use the '%1' option.</source>
        <translation type="unfinished">Maglumat binýadynyň deslapdan bellenmedik ýerini görkezmek üçin %1 opsiýasyny ulanyň.</translation>
    </message>
    <message>
        <source>Blocksdir</source>
        <translation type="unfinished">Blok binýadynyň deslapdan bellenmedik ýerini görkezmek üçin  opsiýasyny ulanyň.</translation>
    </message>
    <message>
        <source>To specify a non-default location of the blocks directory use the '%1' option.</source>
        <translation type="unfinished">Blok binýadynyň deslapdan bellenmedik ýerini görkezmek üçin %1 opsiýasyny ulanyň.</translation>
    </message>
    <message>
        <source>Startup time</source>
        <translation type="unfinished">Başlatma wagty</translation>
    </message>
    <message>
        <source>Network</source>
        <translation type="unfinished">Tor</translation>
    </message>
    <message>
        <source>Name</source>
        <translation type="unfinished">At</translation>
    </message>
    <message>
        <source>Number of connections</source>
        <translation type="unfinished">Birikmeleriň sany</translation>
    </message>
    <message>
        <source>Block chain</source>
        <translation type="unfinished">Blok zynjyry</translation>
    </message>
    <message>
        <source>Memory Pool</source>
        <translation type="unfinished">Ýat howuzy</translation>
    </message>
    <message>
        <source>Current number of transactions</source>
        <translation type="unfinished">Amallaryň häzirki sany</translation>
    </message>
    <message>
        <source>Memory usage</source>
        <translation type="unfinished">Ýadyň ulanylyşy</translation>
    </message>
    <message>
        <source>Wallet: </source>
        <translation type="unfinished">Gapjyk:</translation>
    </message>
    <message>
        <source>(none)</source>
        <translation type="unfinished">(ýok)</translation>
    </message>
    <message>
        <source>&amp;Reset</source>
        <translation type="unfinished">&amp;Başdaka geçir</translation>
    </message>
    <message>
        <source>Received</source>
        <translation type="unfinished">Alnan</translation>
    </message>
    <message>
        <source>Sent</source>
        <translation type="unfinished">Iberilen</translation>
    </message>
    <message>
        <source>&amp;Peers</source>
        <translation type="unfinished">&amp;Düwünler</translation>
    </message>
    <message>
        <source>Banned peers</source>
        <translation type="unfinished">Gadagan edilen düwünler</translation>
    </message>
    <message>
        <source>Select a peer to view detailed information.</source>
        <translation type="unfinished">Jikme-jik maglumaty görmek üçin düwüni saýlaň.</translation>
    </message>
    <message>
        <source>Version</source>
        <translation type="unfinished">Wersiýa</translation>
    </message>
    <message>
        <source>Whether we relay transactions to this peer.</source>
        <translation type="unfinished">Amallary bu düwüne ýaýlyma geçirýärismi.</translation>
    </message>
    <message>
        <source>Transaction Relay</source>
        <translation type="unfinished">Amal ýaýlyma beriji</translation>
    </message>
    <message>
        <source>Starting Block</source>
        <translation type="unfinished">Blogy başlamak</translation>
    </message>
    <message>
        <source>Synced Headers</source>
        <translation type="unfinished">Sinhronlaşdyrylan baş atlar</translation>
    </message>
    <message>
        <source>Synced Blocks</source>
        <translation type="unfinished">Sinhronlaşdyrylan bloklar</translation>
    </message>
    <message>
        <source>Last Transaction</source>
        <translation type="unfinished">Soňky amal</translation>
    </message>
    <message>
        <source>The mapped Autonomous System used for diversifying peer selection.</source>
        <translation type="unfinished">Düwünleriň köpdürliligini üpjün etmek üçin ulanylýan birikdirilen Awtonom ulgam.</translation>
    </message>
    <message>
        <source>Mapped AS</source>
        <translation type="unfinished">Birikdirilen AU</translation>
    </message>
    <message>
        <source>Whether we relay addresses to this peer.</source>
        <extracomment>Tooltip text for the Address Relay field in the peer details area, which displays whether we relay addresses to this peer (Yes/No).</extracomment>
        <translation type="unfinished">Salgylary bu düwüne ýaýlyma geçirýärismi.</translation>
    </message>
    <message>
        <source>Address Relay</source>
        <extracomment>Text title for the Address Relay field in the peer details area, which displays whether we relay addresses to this peer (Yes/No).</extracomment>
        <translation type="unfinished">Salgy ýaýlyma geçirmek</translation>
    </message>
    <message>
        <source>The total number of addresses received from this peer that were processed (excludes addresses that were dropped due to rate-limiting).</source>
        <extracomment>Tooltip text for the Addresses Processed field in the peer details area, which displays the total number of addresses received from this peer that were processed (excludes addresses that were dropped due to rate-limiting).</extracomment>
        <translation type="unfinished">Bu düwünden alnan we işlenen salgylaryň jemi sany (akymyň çäklendirmesi sebäpli çykarylan sanlar hasaba alynmaýar)</translation>
    </message>
    <message>
        <source>The total number of addresses received from this peer that were dropped (not processed) due to rate-limiting.</source>
        <extracomment>Tooltip text for the Addresses Rate-Limited field in the peer details area, which displays the total number of addresses received from this peer that were dropped (not processed) due to rate-limiting.</extracomment>
        <translation type="unfinished">Bu düwünlerden alnan we akymyň çäklendirmesi sebäpli çykarylan (işlenmedik) salgylaryň jemi sany</translation>
    </message>
    <message>
        <source>Addresses Processed</source>
        <extracomment>Text title for the Addresses Processed field in the peer details area, which displays the total number of addresses received from this peer that were processed (excludes addresses that were dropped due to rate-limiting).</extracomment>
        <translation type="unfinished">Işlenen salgylar</translation>
    </message>
    <message>
        <source>Addresses Rate-Limited</source>
        <extracomment>Text title for the Addresses Rate-Limited field in the peer details area, which displays the total number of addresses received from this peer that were dropped (not processed) due to rate-limiting.</extracomment>
        <translation type="unfinished">Akymy çäklendirilen salgylar</translation>
    </message>
    <message>
        <source>User Agent</source>
        <translation type="unfinished">Ulanyjy araçysy</translation>
    </message>
    <message>
        <source>Node window</source>
        <translation type="unfinished">Düwün penjiresi</translation>
    </message>
    <message>
        <source>Current block height</source>
        <translation type="unfinished">Häzirki blok boýy</translation>
    </message>
    <message>
        <source>Last block time</source>
        <translation type="unfinished">Soňky blok wagty</translation>
    </message>
    <message>
        <source>&amp;Copy address</source>
        <extracomment>Context menu action to copy the address of a peer.</extracomment>
        <translation type="unfinished">&amp;Salgyny göçür</translation>
    </message>
    </context>
<context>
    <name>ReceiveCoinsDialog</name>
    <message>
        <source>&amp;Copy address</source>
        <translation type="unfinished">&amp;Salgyny göçür</translation>
    </message>
    <message>
        <source>Copy &amp;label</source>
        <translation type="unfinished">&amp;Belligi göçür</translation>
    </message>
    <message>
        <source>Copy &amp;amount</source>
        <translation type="unfinished">&amp;Möçberi göçür</translation>
    </message>
    <message>
        <source>Could not unlock wallet.</source>
        <translation type="unfinished">Gapjygyň gulpuny açyp bolmady.</translation>
    </message>
    </context>
<context>
    <name>ReceiveRequestDialog</name>
    <message>
        <source>Amount:</source>
        <translation type="unfinished">Möçber:</translation>
    </message>
    <message>
        <source>Wallet:</source>
        <translation type="unfinished">Gapjyk:</translation>
    </message>
    <message>
        <source>&amp;Save Image…</source>
        <translation type="unfinished">&amp;Suraty ýatda sakla…</translation>
    </message>
    </context>
<context>
    <name>RecentRequestsTableModel</name>
    <message>
        <source>Date</source>
        <translation type="unfinished">Sene</translation>
    </message>
    <message>
        <source>Label</source>
        <translation type="unfinished">Bellik</translation>
    </message>
    <message>
        <source>(no label)</source>
        <translation type="unfinished">(bellik ýok)</translation>
    </message>
    </context>
<context>
    <name>SendCoinsDialog</name>
    <message>
        <source>Quantity:</source>
        <translation type="unfinished">Sany:</translation>
    </message>
    <message>
        <source>Bytes:</source>
        <translation type="unfinished">Baýtlar:</translation>
    </message>
    <message>
        <source>Amount:</source>
        <translation type="unfinished">Möçber:</translation>
    </message>
    <message>
        <source>Fee:</source>
        <translation type="unfinished">Gatanç:</translation>
    </message>
    <message>
        <source>After Fee:</source>
        <translation type="unfinished">Soňundan gatanç:</translation>
    </message>
    <message>
        <source>Change:</source>
        <translation type="unfinished">Çalyş:</translation>
    </message>
    <message>
        <source>Hide</source>
        <translation type="unfinished">Gizle</translation>
    </message>
    <message>
        <source>Copy quantity</source>
        <translation type="unfinished">Sany göçür</translation>
    </message>
    <message>
        <source>Copy amount</source>
        <translation type="unfinished">Möçberi göçür</translation>
    </message>
    <message>
        <source>Copy fee</source>
        <translation type="unfinished">Gatanjy göçür</translation>
    </message>
    <message>
        <source>Copy after fee</source>
        <translation type="unfinished">Soňundan gatanjy göçür</translation>
    </message>
    <message>
        <source>Copy bytes</source>
        <translation type="unfinished">Baýtlary göçür</translation>
    </message>
    <message>
        <source>Copy change</source>
        <translation type="unfinished">Gaýtargyny göçür</translation>
    </message>
    <message>
        <source>Save Transaction Data</source>
        <translation type="unfinished">Amal maglumatyny ýatda sakla</translation>
    </message>
    <message>
        <source>Partially Signed Transaction (Binary)</source>
        <extracomment>Expanded name of the binary PSBT file format. See: BIP 174.</extracomment>
        <translation type="unfinished">Bölekleýin gol çekilen amal (binar)</translation>
    </message>
    <message>
        <source>or</source>
        <translation type="unfinished">ýa-da</translation>
    </message>
    <message>
        <source>Total Amount</source>
        <translation type="unfinished">Jemi baha</translation>
    </message>
    <message numerus="yes">
        <source>Estimated to begin confirmation within %n block(s).</source>
        <translation type="unfinished">
            <numerusform />
            <numerusform />
        </translation>
    </message>
    <message>
        <source>(no label)</source>
        <translation type="unfinished">(bellik ýok)</translation>
    </message>
</context>
<context>
    <name>SendCoinsEntry</name>
    <message>
        <source>Paste address from clipboard</source>
        <translation type="unfinished">Salgyny alyş-çalyş tagtasyna giriz</translation>
    </message>
    </context>
<context>
    <name>SignVerifyMessageDialog</name>
    <message>
        <source>Paste address from clipboard</source>
        <translation type="unfinished">Salgyny alyş-çalyş tagtasyna giriz</translation>
    </message>
    <message>
        <source>Reset all sign message fields</source>
        <translation type="unfinished">Ähli gol habarly ýerleri başdaka geçir</translation>
    </message>
    <message>
        <source>Reset all verify message fields</source>
        <translation type="unfinished">Ähli tassyklaýyş habarly ýerleri başdaka geçir</translation>
    </message>
    </context>
<context>
    <name>TransactionDesc</name>
    <message>
        <source>Date</source>
        <translation type="unfinished">Sene</translation>
    </message>
    <message>
        <source>unknown</source>
        <translation type="unfinished">näbelli</translation>
    </message>
    <message numerus="yes">
        <source>matures in %n more block(s)</source>
        <translation type="unfinished">
            <numerusform />
            <numerusform />
        </translation>
    </message>
    <message>
        <source>Amount</source>
        <translation type="unfinished">Möçber</translation>
    </message>
    </context>
<context>
    <name>TransactionTableModel</name>
    <message>
        <source>Date</source>
        <translation type="unfinished">Sene</translation>
    </message>
    <message>
        <source>Type</source>
        <translation type="unfinished">Görnüş</translation>
    </message>
    <message>
        <source>Label</source>
        <translation type="unfinished">Bellik</translation>
    </message>
    <message>
        <source>(no label)</source>
        <translation type="unfinished">(bellik ýok)</translation>
    </message>
    </context>
<context>
    <name>TransactionView</name>
    <message>
        <source>&amp;Copy address</source>
        <translation type="unfinished">&amp;Salgyny göçür</translation>
    </message>
    <message>
        <source>Copy &amp;label</source>
        <translation type="unfinished">&amp;Belligi göçür</translation>
    </message>
    <message>
        <source>Copy &amp;amount</source>
        <translation type="unfinished">&amp;Möçberi göçür</translation>
    </message>
    <message>
        <source>Copy transaction &amp;ID</source>
        <translation type="unfinished">Geleşigiň &amp;ID-sini göçür</translation>
    </message>
    <message>
        <source>Comma separated file</source>
        <extracomment>Expanded name of the CSV file format. See: https://en.wikipedia.org/wiki/Comma-separated_values.</extracomment>
        <translation type="unfinished">Otur bilen aýrylan faýl</translation>
    </message>
    <message>
        <source>Confirmed</source>
        <translation type="unfinished">Tassyklandy</translation>
    </message>
    <message>
        <source>Date</source>
        <translation type="unfinished">Sene</translation>
    </message>
    <message>
        <source>Type</source>
        <translation type="unfinished">Görnüş</translation>
    </message>
    <message>
        <source>Label</source>
        <translation type="unfinished">Bellik</translation>
    </message>
    <message>
        <source>Address</source>
        <translation type="unfinished">Salgy</translation>
    </message>
    <message>
        <source>Exporting Failed</source>
        <translation type="unfinished">Geçirip bolmady</translation>
    </message>
    </context>
<context>
    <name>WalletFrame</name>
    <message>
        <source>Create a new wallet</source>
        <translation type="unfinished">Taze gapjyk döret</translation>
    </message>
    <message>
        <source>Error</source>
        <translation type="unfinished">Ýalňyşlyk</translation>
    </message>
    </context>
<context>
    <name>WalletModel</name>
    <message>
        <source>default wallet</source>
        <translation type="unfinished">deslapky bellenen gapjyk</translation>
    </message>
</context>
<context>
    <name>WalletView</name>
    <message>
        <source>&amp;Export</source>
        <translation type="unfinished">&amp;Geçir</translation>
    </message>
    <message>
        <source>Export the data in the current tab to a file</source>
        <translation type="unfinished">Häzirki bellikdäki maglumaty faýla geçir</translation>
    </message>
    <message>
        <source>Wallet Data</source>
        <extracomment>Name of the wallet data file format.</extracomment>
        <translation type="unfinished">Gapjyk maglumatlary</translation>
    </message>
    <message>
        <source>Cancel</source>
        <translation type="unfinished">Ýatyr</translation>
    </message>
</context>
<context>
    <name>bitcoin-core</name>
    <message>
        <source>Settings file could not be read</source>
        <translation type="unfinished">Sazlamalar faýlyny okap bolanok</translation>
    </message>
    <message>
        <source>Settings file could not be written</source>
        <translation type="unfinished">Sazlamalar faýlyny ýazdyryp bolanok</translation>
    </message>
</context>
</TS><|MERGE_RESOLUTION|>--- conflicted
+++ resolved
@@ -58,19 +58,7 @@
         <translation type="unfinished">S&amp;aýla</translation>
     </message>
     <message>
-<<<<<<< HEAD
-        <source>Sending addresses</source>
-        <translation type="unfinished">Iberýän salgylar</translation>
-    </message>
-    <message>
-        <source>Receiving addresses</source>
-        <translation type="unfinished">Kabul edýän salgylar</translation>
-    </message>
-    <message>
         <source>These are your Particl addresses for sending payments. Always check the amount and the receiving address before sending coins.</source>
-=======
-        <source>These are your Bitcoin addresses for sending payments. Always check the amount and the receiving address before sending coins.</source>
->>>>>>> 68684745
         <translation type="unfinished">Tölegleri ibermek üçin siziň Bitkoin salgylaryňyz şulardyr. Teňňeleri ibermezden ozal hemişe möçberi we kabul edýän salgyny barlaň.</translation>
     </message>
     <message>
@@ -307,7 +295,7 @@
         <translation type="unfinished">Möçber</translation>
     </message>
     <message>
-        <source>Enter a Bitcoin address (e.g. %1)</source>
+        <source>Enter a Particl address (e.g. %1)</source>
         <translation type="unfinished">(Bitkoin salgysyny giriziň (meselem, %1)</translation>
     </message>
     <message>
@@ -1471,7 +1459,7 @@
 <context>
     <name>OpenURIDialog</name>
     <message>
-        <source>Open bitcoin URI</source>
+        <source>Open particl URI</source>
         <translation type="unfinished">Bitkoin URI aç</translation>
     </message>
     <message>
@@ -1635,7 +1623,7 @@
         <translation type="unfinished">&amp;Daşyndan gol çekijiniň skript ýoly</translation>
     </message>
     <message>
-        <source>Automatically open the Bitcoin client port on the router. This only works when your router supports UPnP and it is enabled.</source>
+        <source>Automatically open the Particl client port on the router. This only works when your router supports UPnP and it is enabled.</source>
         <translation type="unfinished">Bitkoin müşderi portuny routerde awtomatik usulda aç. Bu diňe routeriňiz UPnP goldaýan bolsa we ol işjeň bolsa işleýär.</translation>
     </message>
     <message>
@@ -1643,7 +1631,7 @@
         <translation type="unfinished">&amp;UPnP ulanyp porty aşyryň</translation>
     </message>
     <message>
-        <source>Automatically open the Bitcoin client port on the router. This only works when your router supports NAT-PMP and it is enabled. The external port could be random.</source>
+        <source>Automatically open the Particl client port on the router. This only works when your router supports NAT-PMP and it is enabled. The external port could be random.</source>
         <translation type="unfinished">Bitkoin müşderi portuny routerde awtomatik usulda açýar. Bu diňe routeriňiz NAT-PMP goldaýan we ol işjeňleşdirilen bolsa işleýär. Daşarky router tötänleýin bolup biler.</translation>
     </message>
     <message>
@@ -1659,7 +1647,7 @@
         <translation type="unfinished">Gele&amp;n birikmelere rugsat ber</translation>
     </message>
     <message>
-        <source>Connect to the Bitcoin network through a SOCKS5 proxy.</source>
+        <source>Connect to the Particl network through a SOCKS5 proxy.</source>
         <translation type="unfinished">SOCKS5 proksi arkaly Bitkoin toruna baglan.</translation>
     </message>
     <message>
@@ -1735,7 +1723,7 @@
         <translation type="unfinished">Teňňe dolandyryş aýratynlyklary görkezilmelimi ýa-da ýok.</translation>
     </message>
     <message>
-        <source>Connect to the Bitcoin network through a separate SOCKS5 proxy for Tor onion services.</source>
+        <source>Connect to the Particl network through a separate SOCKS5 proxy for Tor onion services.</source>
         <translation type="unfinished">Tor onion hyzmatlary üçin aýratyn SOCKS5 proksi arkaly Bitkoin toruna baglan.</translation>
     </message>
     <message>
@@ -1840,7 +1828,7 @@
         <translation type="unfinished">Forma</translation>
     </message>
     <message>
-        <source>The displayed information may be out of date. Your wallet automatically synchronizes with the Bitcoin network after a connection is established, but this process has not completed yet.</source>
+        <source>The displayed information may be out of date. Your wallet automatically synchronizes with the Particl network after a connection is established, but this process has not completed yet.</source>
         <translation type="unfinished">Görkezilýän maglumat könelen bolup biler. birikme ýerine ýetirilenden soň siziň gapjygyňyz awtomatiki usulda Bitkoin tory bilen sinhronlaşar, ýöne bu iş entäk gutarmady.</translation>
     </message>
     <message>
@@ -2051,7 +2039,7 @@
         <translation type="unfinished">Töleg talabynda ýalňyşlyk</translation>
     </message>
     <message>
-        <source>Cannot start bitcoin: click-to-pay handler</source>
+        <source>Cannot start particl: click-to-pay handler</source>
         <translation type="unfinished">Bitkoini başlap bolanok: click-to-pay işleýjisi</translation>
     </message>
     <message>
@@ -2059,8 +2047,8 @@
         <translation type="unfinished">URI işlemeklik</translation>
     </message>
     <message>
-        <source>'bitcoin://' is not a valid URI. Use 'bitcoin:' instead.</source>
-        <translation type="unfinished">'bitcoin://' dogry URI däl. Onuň ýerine 'bitcoin:' ulanyň.</translation>
+        <source>'particl://' is not a valid URI. Use 'particl:' instead.</source>
+        <translation type="unfinished">'particl://' dogry URI däl. Onuň ýerine 'particl:' ulanyň.</translation>
     </message>
     <message>
         <source>Cannot process payment request because BIP70 is not supported.
@@ -2071,7 +2059,7 @@
 Size bu ýalňyşlyk gelýän bolsa, siz täjirden BIP21-e gabat gelýän URI-ni üpjün etmegini talap etmeli.</translation>
     </message>
     <message>
-        <source>URI cannot be parsed! This can be caused by an invalid Bitcoin address or malformed URI parameters.</source>
+        <source>URI cannot be parsed! This can be caused by an invalid Particl address or malformed URI parameters.</source>
         <translation type="unfinished">URI-ni işläp bolmady! Munuň sebäbi nädogry Bitkoin salgysy ýa-da ýalňyş emele getirilen URI parametrleri bolup biler.</translation>
     </message>
     <message>
