--- conflicted
+++ resolved
@@ -560,26 +560,16 @@
         <translation type="unfinished">Döwrebap</translation>
     </message>
     <message>
-<<<<<<< HEAD
         <source>Load Partially Signed Particl Transaction</source>
-        <translation type="unfinished">Bölekleýýin gol çekilen bitkoin geleşigini ýükle</translation>
-=======
-        <source>Load Partially Signed Bitcoin Transaction</source>
         <translation type="unfinished">Bölekleýýin gol çekilen bitkoin amalyny (BGÇBA) ýükle</translation>
->>>>>>> 6f03c45f
     </message>
     <message>
         <source>Load PSBT from &amp;clipboard…</source>
         <translation type="unfinished">&amp;alyş-çalyş panelinden BGÇBA ýükle…</translation>
     </message>
     <message>
-<<<<<<< HEAD
         <source>Load Partially Signed Particl Transaction from clipboard</source>
-        <translation type="unfinished">Bölekleýin gol çekilen bitkoin geleşigini alyş-çalyş panelinden ýükle</translation>
-=======
-        <source>Load Partially Signed Bitcoin Transaction from clipboard</source>
         <translation type="unfinished">Bölekleýin gol çekilen bitkoin amalyny alyş-çalyş panelinden ýükle</translation>
->>>>>>> 6f03c45f
     </message>
     <message>
         <source>Node window</source>
