<TS version="2.1" language="sw">
<context>
    <name>AddressBookPage</name>
    <message>
        <source>Right-click to edit address or label</source>
        <translation type="unfinished">Bonyeza kitufe cha kulia kufanya mabadiliko kwenye anuani au chapa</translation>
    </message>
    <message>
        <source>Create a new address</source>
        <translation type="unfinished">Fungua anuani mpya</translation>
    </message>
    <message>
        <source>&amp;New</source>
        <translation type="unfinished">&amp;Mpya</translation>
    </message>
    <message>
        <source>Copy the currently selected address to the system clipboard</source>
        <translation type="unfinished">Nakili anwani iliyochaguliwa sasa kwenye ubao wa kunakili wa mfumo</translation>
    </message>
    <message>
        <source>&amp;Copy</source>
        <translation type="unfinished">&amp;nakili</translation>
    </message>
    <message>
        <source>C&amp;lose</source>
        <translation type="unfinished">C&amp;Funga</translation>
    </message>
    <message>
        <source>Delete the currently selected address from the list</source>
        <translation type="unfinished">Futa anwani iliyochaguliwa sasa kutoka kwenye orodha</translation>
    </message>
    <message>
        <source>Enter address or label to search</source>
        <translation type="unfinished">Weka anwani au chapa ili utafute</translation>
    </message>
    <message>
        <source>Export the data in the current tab to a file</source>
        <translation type="unfinished">Toa data katika kichupo cha sasa hadi kwenye faili</translation>
    </message>
    <message>
        <source>&amp;Export</source>
        <translation type="unfinished">&amp;Toa</translation>
    </message>
    <message>
        <source>&amp;Delete</source>
        <translation type="unfinished">&amp;Futa</translation>
    </message>
    <message>
        <source>Choose the address to send coins to</source>
        <translation type="unfinished">Chagua anwani ya kutuma sarafu</translation>
    </message>
    <message>
        <source>Choose the address to receive coins with</source>
        <translation type="unfinished">Chagua anwani ya kupokea sarafu</translation>
    </message>
    <message>
        <source>C&amp;hoose</source>
        <translation type="unfinished">Chagua</translation>
    </message>
    <message>
<<<<<<< HEAD
        <source>Sending addresses</source>
        <translation type="unfinished">Kutuma anuani</translation>
    </message>
    <message>
        <source>Receiving addresses</source>
        <translation type="unfinished">Kupokea anuani</translation>
    </message>
    <message>
        <source>These are your Particl addresses for sending payments. Always check the amount and the receiving address before sending coins.</source>
        <translation type="unfinished">Hizi ndizo anwani zako za kutuma malipo ya sarafu ya Particl. Hakikisha kila wakati kiwango na anwani ya kupokea kabla ya kutuma sarafu.</translation>
=======
        <source>These are your Bitcoin addresses for sending payments. Always check the amount and the receiving address before sending coins.</source>
        <translation type="unfinished">Hizi ndizo anwani zako za kutuma malipo ya sarafu ya Bitcoin. Hakikisha kila wakati kiwango na anwani ya kupokea kabla ya kutuma sarafu.</translation>
>>>>>>> 44d8b13c
    </message>
    <message>
        <source>These are your Particl addresses for receiving payments. Use the 'Create new receiving address' button in the receive tab to create new addresses.
Signing is only possible with addresses of the type 'legacy'.</source>
        <translation type="unfinished">Hizi ndizo anwani zako za Particl za kupokea malipo. Tumia kitufe cha 'Unda anwani mpya ya kupokea' kwenye kichupo cha kupokea ili kuunda anwani mpya.
Kutia sahihi kunawezekana tu kwa anwani za aina ya 'urithi'.</translation>
    </message>
    <message>
        <source>&amp;Copy Address</source>
        <translation type="unfinished">Nakili &amp;anwani</translation>
    </message>
    <message>
        <source>Copy &amp;Label</source>
        <translation type="unfinished">Nakili &amp; Chapa</translation>
    </message>
    <message>
        <source>&amp;Edit</source>
        <translation type="unfinished">&amp; hariri</translation>
    </message>
    <message>
        <source>Export Address List</source>
        <translation type="unfinished">Toa orodha ya anuani</translation>
    </message>
    <message>
        <source>Comma separated file</source>
        <extracomment>Expanded name of the CSV file format. See: https://en.wikipedia.org/wiki/Comma-separated_values.</extracomment>
        <translation type="unfinished">Faili linalotenganishwa kwa mkato</translation>
    </message>
    <message>
        <source>Exporting Failed</source>
        <translation type="unfinished">Utoaji Haujafanikiwa</translation>
    </message>
</context>
<context>
    <name>AddressTableModel</name>
    <message>
        <source>Label</source>
        <translation type="unfinished">Chapa</translation>
    </message>
    <message>
        <source>Address</source>
        <translation type="unfinished">Anuani</translation>
    </message>
    <message>
        <source>(no label)</source>
        <translation type="unfinished">(hamna chapa)</translation>
    </message>
</context>
<context>
    <name>AskPassphraseDialog</name>
    <message>
        <source>Passphrase Dialog</source>
        <translation type="unfinished">Kisanduku Kidadisi cha Nenosiri </translation>
    </message>
    <message>
        <source>Enter passphrase</source>
        <translation type="unfinished">Ingiza nenosiri</translation>
    </message>
    <message>
        <source>New passphrase</source>
        <translation type="unfinished">Nenosiri jipya</translation>
    </message>
    <message>
        <source>Repeat new passphrase</source>
        <translation type="unfinished">Rudia nenosiri jipya</translation>
    </message>
    <message>
        <source>Show passphrase</source>
        <translation type="unfinished">Onyesha nenosiri</translation>
    </message>
    <message>
        <source>This operation needs your wallet passphrase to unlock the wallet.</source>
        <translation type="unfinished">Operesheni hii inahitaji kaulisiri ya mkoba wako ili kufungua pochi.</translation>
    </message>
    <message>
        <source>Change passphrase</source>
        <translation type="unfinished">Badilisha nenosiri </translation>
    </message>
    <message>
        <source>Warning: If you encrypt your wallet and lose your passphrase, you will &lt;b&gt;LOSE ALL OF YOUR PARTICL&lt;/b&gt;!</source>
        <translation type="unfinished">Ilani: Ikiwa utasimba pochi yako na ukapoteza nenosiri lako, &lt;b&gt; UTAPOTEZA PARTICL ZAKO ZOTE &lt;/b&gt;!</translation>
    </message>
    <message>
        <source>Enter the new passphrase for the wallet.&lt;br/&gt;Please use a passphrase of &lt;b&gt;ten or more random characters&lt;/b&gt;, or &lt;b&gt;eight or more words&lt;/b&gt;.</source>
        <translation type="unfinished">Ingiza nenosiri jipya kwa ajili ya pochi yako.&lt;br/&gt;Tafadhali tumia nenosiri la &lt;b&gt;herufi holelaholela kumi au zaidi&lt;/b&gt;, au &lt;b&gt;maneno kumi au zaidi&lt;/b&gt;.</translation>
    </message>
    <message>
        <source>Enter the old passphrase and new passphrase for the wallet.</source>
        <translation type="unfinished">Ingiza nenosiri la zamani na nenosiri jipya la pochi yako.</translation>
    </message>
    <message>
        <source>IMPORTANT: Any previous backups you have made of your wallet file should be replaced with the newly generated, encrypted wallet file. For security reasons, previous backups of the unencrypted wallet file will become useless as soon as you start using the new, encrypted wallet.</source>
        <translation type="unfinished">MUHIMU: Chelezo zozote ulizofanya hapo awali za faili lako la pochi zinapaswa kubadilishwa na faili mpya ya pochi iliyosimbwa. Kwa sababu za usalama, chelezo za awali za faili la pochi lisilosimbwa zitakuwa hazifai mara tu utakapoanza kutumia pochi mpya iliyosimbwa.
 </translation>
    </message>
    <message>
        <source>The supplied passphrases do not match.</source>
        <translation type="unfinished">Nenosiri liliyotolewa haifanani.</translation>
    </message>
    <message>
        <source>The passphrase entered for the wallet decryption was incorrect.</source>
        <translation type="unfinished">Nenosiri liliyoingizwa kwa ajili ya kufungua pochi sio sahihi.</translation>
    </message>
    <message>
        <source>The passphrase entered for the wallet decryption is incorrect. It contains a null character (ie - a zero byte). If the passphrase was set with a version of this software prior to 25.0, please try again with only the characters up to — but not including — the first null character. If this is successful, please set a new passphrase to avoid this issue in the future.</source>
        <translation type="unfinished">Nenosiri lililowekwa kwa ajili ya kusimbua mkoba si sahihi. Ina herufi tupu (yaani - zero byte). Ikiwa kaulisiri iliwekwa na toleo la programu hii kabla ya 25.0, tafadhali jaribu tena na herufi tu hadi - lakini bila kujumuisha - herufi batili ya kwanza. Hili likifanikiwa, tafadhali weka kaulisiri mpya ili kuepuka tatizo hili katika siku zijazo.</translation>
    </message>
    <message>
        <source>Wallet passphrase was successfully changed.</source>
        <translation type="unfinished">Nenosiri la pochi limefanikiwa kubadilishwa.</translation>
    </message>
    <message>
        <source>Passphrase change failed</source>
        <translation type="unfinished">Mabadiliko ya nenosiri hayajafanikiwa</translation>
    </message>
    <message>
        <source>The old passphrase entered for the wallet decryption is incorrect. It contains a null character (ie - a zero byte). If the passphrase was set with a version of this software prior to 25.0, please try again with only the characters up to — but not including — the first null character.</source>
        <translation type="unfinished">Nenosiri la zamani liliyoingizwa kwa ajili ya kufungulia pochi sio sahihi. Linabeba herufi batili (yaani - yenye byte 0 ). Kama nenosiri liliwekwa na toleo la programu hii kabla ya 25.0, tafadhali jaribu tena na herufi zote mpaka — lakini usiweka — herufi batili ya kwanza.</translation>
    </message>
    </context>
<context>
    <name>QObject</name>
    <message numerus="yes">
        <source>%n second(s)</source>
        <translation type="unfinished">
            <numerusform />
            <numerusform />
        </translation>
    </message>
    <message numerus="yes">
        <source>%n minute(s)</source>
        <translation type="unfinished">
            <numerusform />
            <numerusform />
        </translation>
    </message>
    <message numerus="yes">
        <source>%n hour(s)</source>
        <translation type="unfinished">
            <numerusform />
            <numerusform />
        </translation>
    </message>
    <message numerus="yes">
        <source>%n day(s)</source>
        <translation type="unfinished">
            <numerusform />
            <numerusform />
        </translation>
    </message>
    <message numerus="yes">
        <source>%n week(s)</source>
        <translation type="unfinished">
            <numerusform />
            <numerusform />
        </translation>
    </message>
    <message numerus="yes">
        <source>%n year(s)</source>
        <translation type="unfinished">
            <numerusform />
            <numerusform />
        </translation>
    </message>
    </context>
<context>
    <name>BitcoinGUI</name>
    <message>
        <source>Change the passphrase used for wallet encryption</source>
        <translation type="unfinished">Badilisha nenosiri liliyotumika kusimba pochi</translation>
    </message>
    <message>
        <source>&amp;Change Passphrase…</source>
        <translation type="unfinished">&amp;Badilisha Nenosiri...</translation>
    </message>
    <message>
        <source>Close Wallet…</source>
        <translation type="unfinished">Funga pochi</translation>
    </message>
    <message>
        <source>Create Wallet…</source>
        <translation type="unfinished">Unda pochi</translation>
    </message>
    <message>
        <source>Close All Wallets…</source>
        <translation type="unfinished">Funga pochi yzote</translation>
    </message>
    <message>
        <source>Show the list of used sending addresses and labels</source>
        <translation type="unfinished">Onyesha orodha ya anuani za kutuma na chapa</translation>
    </message>
    <message>
        <source>Show the list of used receiving addresses and labels</source>
        <translation type="unfinished">Onyesha orodha ya anuani za kupokea zilizotumika na chapa</translation>
    </message>
    <message numerus="yes">
        <source>Processed %n block(s) of transaction history.</source>
        <translation type="unfinished">
            <numerusform />
            <numerusform />
        </translation>
    </message>
    <message numerus="yes">
        <source>%n active connection(s) to Particl network.</source>
        <extracomment>A substring of the tooltip.</extracomment>
        <translation type="unfinished">
            <numerusform />
            <numerusform />
        </translation>
    </message>
    <message>
        <source>Label: %1
</source>
        <translation type="unfinished">Chapa: %1</translation>
    </message>
    </context>
<context>
    <name>CoinControlDialog</name>
    <message>
        <source>Quantity:</source>
        <translation type="unfinished">Wingi</translation>
    </message>
    <message>
        <source>Received with label</source>
        <translation type="unfinished">Imepokelewa na chapa</translation>
    </message>
    <message>
        <source>Copy &amp;label</source>
        <translation type="unfinished">Nakili &amp;chapa</translation>
    </message>
    <message>
        <source>(no label)</source>
        <translation type="unfinished">(hamna chapa)</translation>
    </message>
    </context>
<context>
    <name>CreateWalletDialog</name>
    <message>
        <source>Encrypt the wallet. The wallet will be encrypted with a passphrase of your choice.</source>
        <translation type="unfinished">Simba pochi. Pochi itasimbwa kwa kutumia nenosiri utakalo chagua.</translation>
    </message>
    <message>
        <source>Disable private keys for this wallet. Wallets with private keys disabled will have no private keys and cannot have an HD seed or imported private keys. This is ideal for watch-only wallets.</source>
        <translation type="unfinished">Zima funguo za siri kwa ajili ya pochi hii. Pochi zenye funguo za siri zilizozimwa hazitakua na funguo za siri na hazitakuwa na mbegu ya HD au funguo za siri zilizoingizwa. Hii inafaa kwa pochi za uangalizi tu.</translation>
    </message>
    <message>
        <source>Make a blank wallet. Blank wallets do not initially have private keys or scripts. Private keys and addresses can be imported, or an HD seed can be set, at a later time.</source>
        <translation type="unfinished">Tengeneza pochi tupu. Pochi tupu kwa kuanza hazina funguo za siri au hati. Funguo za siri zinaweza kuingizwa, au mbegu ya HD inaweza kuwekwa baadae.</translation>
    </message>
    </context>
<context>
    <name>EditAddressDialog</name>
    <message>
        <source>&amp;Label</source>
        <translation type="unfinished">&amp;Chapa</translation>
    </message>
    <message>
        <source>The label associated with this address list entry</source>
        <translation type="unfinished">Chapa inayohusiana na hiki kipendele cha orodha ya anuani</translation>
    </message>
    <message>
        <source>Address "%1" already exists as a receiving address with label "%2" and so cannot be added as a sending address.</source>
        <translation type="unfinished">Anuani "%1" ipo teyari kama anuani ya kupokea ikiwa na chapa "%2" hivyo haiwezi kuongezwa kama anuani ya kutuma.</translation>
    </message>
    <message>
        <source>The entered address "%1" is already in the address book with label "%2".</source>
        <translation type="unfinished">Anuani iliyoingizwa "%1" teyari ipo kwenye kitabu cha anuani ikiwa na chapa "%2".</translation>
    </message>
    </context>
<context>
    <name>FreespaceChecker</name>
    <message>
        <source>name</source>
        <translation type="unfinished">Jina</translation>
    </message>
    </context>
<context>
    <name>Intro</name>
    <message numerus="yes">
        <source>%n GB of space available</source>
        <translation type="unfinished">
            <numerusform />
            <numerusform />
        </translation>
    </message>
    <message numerus="yes">
        <source>(of %n GB needed)</source>
        <translation type="unfinished">
            <numerusform />
            <numerusform />
        </translation>
    </message>
    <message numerus="yes">
        <source>(%n GB needed for full chain)</source>
        <translation type="unfinished">
            <numerusform />
            <numerusform />
        </translation>
    </message>
    <message numerus="yes">
        <source>(sufficient to restore backups %n day(s) old)</source>
        <extracomment>Explanatory text on the capability of the current prune target.</extracomment>
        <translation type="unfinished">
            <numerusform />
            <numerusform />
        </translation>
    </message>
    </context>
<context>
    <name>PeerTableModel</name>
    <message>
        <source>Address</source>
        <extracomment>Title of Peers Table column which contains the IP/Onion/I2P address of the connected peer.</extracomment>
        <translation type="unfinished">Anuani</translation>
    </message>
    </context>
<context>
    <name>QRImageWidget</name>
    <message>
        <source>Resulting URI too long, try to reduce the text for label / message.</source>
        <translation type="unfinished">URI inayotokea ni ndefu sana. Jaribu kupunguza maandishi ya chapa / ujumbe.</translation>
    </message>
    </context>
<context>
    <name>ReceiveCoinsDialog</name>
    <message>
        <source>&amp;Label:</source>
        <translation type="unfinished">&amp;Chapa:</translation>
    </message>
    <message>
        <source>An optional label to associate with the new receiving address.</source>
        <translation type="unfinished">Chapa ya hiari kuhusisha na anuani mpya ya kupokea.</translation>
    </message>
    <message>
        <source>An optional label to associate with the new receiving address (used by you to identify an invoice).  It is also attached to the payment request.</source>
        <translation type="unfinished">Chapa ya hiari kuhusisha na anuani mpya ya kupokea (hutumika na wewe kutambua ankara). Pia huambatanishwa kwenye ombi la malipo.</translation>
    </message>
    <message>
        <source>Copy &amp;label</source>
        <translation type="unfinished">Nakili &amp;chapa</translation>
    </message>
    </context>
<context>
    <name>ReceiveRequestDialog</name>
    <message>
        <source>Label:</source>
        <translation type="unfinished">Chapa:</translation>
    </message>
    </context>
<context>
    <name>RecentRequestsTableModel</name>
    <message>
        <source>Label</source>
        <translation type="unfinished">Chapa</translation>
    </message>
    <message>
        <source>(no label)</source>
        <translation type="unfinished">(hamna chapa)</translation>
    </message>
    </context>
<context>
    <name>SendCoinsDialog</name>
    <message>
        <source>Quantity:</source>
        <translation type="unfinished">Wingi</translation>
    </message>
    <message numerus="yes">
        <source>Estimated to begin confirmation within %n block(s).</source>
        <translation type="unfinished">
            <numerusform />
            <numerusform />
        </translation>
    </message>
    <message>
        <source>(no label)</source>
        <translation type="unfinished">(hamna chapa)</translation>
    </message>
</context>
<context>
    <name>SendCoinsEntry</name>
    <message>
        <source>&amp;Label:</source>
        <translation type="unfinished">&amp;Chapa:</translation>
    </message>
    <message>
        <source>Enter a label for this address to add it to the list of used addresses</source>
        <translation type="unfinished">Ingiza chapa kwa ajili ya anuani hii kuiongeza katika orodha ya anuani zilizotumika</translation>
    </message>
    </context>
<context>
    <name>TransactionDesc</name>
    <message>
        <source>label</source>
        <translation type="unfinished">chapa</translation>
    </message>
    <message numerus="yes">
        <source>matures in %n more block(s)</source>
        <translation type="unfinished">
            <numerusform />
            <numerusform />
        </translation>
    </message>
    </context>
<context>
    <name>TransactionTableModel</name>
    <message>
        <source>Label</source>
        <translation type="unfinished">Chapa</translation>
    </message>
    <message>
        <source>(no label)</source>
        <translation type="unfinished">(hamna chapa)</translation>
    </message>
    </context>
<context>
    <name>TransactionView</name>
    <message>
        <source>Enter address, transaction id, or label to search</source>
        <translation type="unfinished">Ingiza anuani, kitambulisho cha muamala, au chapa kutafuta</translation>
    </message>
    <message>
        <source>Copy &amp;label</source>
        <translation type="unfinished">Nakili &amp;chapa</translation>
    </message>
    <message>
        <source>&amp;Edit address label</source>
        <translation type="unfinished">&amp;Hariri chapa ya anuani</translation>
    </message>
    <message>
        <source>Export Transaction History</source>
        <translation type="unfinished">Toa Historia ya Miamala</translation>
    </message>
    <message>
        <source>Comma separated file</source>
        <extracomment>Expanded name of the CSV file format. See: https://en.wikipedia.org/wiki/Comma-separated_values.</extracomment>
        <translation type="unfinished">Faili linalotenganishwa kwa mkato</translation>
    </message>
    <message>
        <source>Label</source>
        <translation type="unfinished">Chapa</translation>
    </message>
    <message>
        <source>Address</source>
        <translation type="unfinished">Anuani</translation>
    </message>
    <message>
        <source>Exporting Failed</source>
        <translation type="unfinished">Utoaji Haujafanikiwa</translation>
    </message>
    <message>
        <source>Exporting Successful</source>
        <translation type="unfinished">Utoaji Umefanikiwa</translation>
    </message>
    </context>
<context>
    <name>WalletView</name>
    <message>
        <source>&amp;Export</source>
        <translation type="unfinished">&amp;Toa</translation>
    </message>
    <message>
        <source>Export the data in the current tab to a file</source>
        <translation type="unfinished">Toa data katika kichupo cha sasa hadi kwenye faili</translation>
    </message>
    </context>
<context>
    <name>bitcoin-core</name>
    <message>
        <source>More than one onion bind address is provided. Using %s for the automatically created Tor onion service.</source>
        <translation type="unfinished">Zaidi ya anuani moja ya onion bind imetolewa. Inatumia %skwa ajili ya huduma ya Tor onion inayotengeneza kiotomatiki. </translation>
    </message>
    <message>
        <source>Cannot resolve -%s address: '%s'</source>
        <translation type="unfinished">Imeshindwa kutatua -%s anuani: '%s'</translation>
    </message>
    <message>
        <source>Error: Address book data in wallet cannot be identified to belong to migrated wallets</source>
        <translation type="unfinished">Hitilafu: Data za kitabu cha anunai katika pochi haziwezi kutambulika kuwa ni ya pochi zilizohamia.</translation>
    </message>
    <message>
        <source>Error: No %s addresses available.</source>
        <translation type="unfinished">Hitilafu: Hamna anuani zilizopo %s.</translation>
    </message>
    <message>
        <source>Error: Unable to remove watchonly address book data</source>
        <translation type="unfinished">Hitilafu: Imeshindwa kuondoa data katika kitabu cha anuani ya kutazama tu</translation>
    </message>
    <message>
        <source>Importing…</source>
        <translation type="unfinished">Inaingizwa...</translation>
    </message>
    <message>
        <source>Invalid -i2psam address or hostname: '%s'</source>
        <translation type="unfinished">Anuani ya -i2psam au jina la mwenyeji ni batili: '%s'</translation>
    </message>
    <message>
        <source>Invalid -onion address or hostname: '%s'</source>
        <translation type="unfinished">Anuani ya onion au jina la mwenyeji ni batili: '%s'</translation>
    </message>
    <message>
        <source>Invalid -proxy address or hostname: '%s'</source>
        <translation type="unfinished">Anuani ya wakala au jina la mwenyeji ni batili: '%s'</translation>
    </message>
    <message>
        <source>Loading P2P addresses…</source>
        <translation type="unfinished">Tunapakia anuani za P2P</translation>
    </message>
    <message>
        <source>No addresses available</source>
        <translation type="unfinished">Hakuna anuani zinazopatikana</translation>
    </message>
    <message>
        <source>Transaction needs a change address, but we can't generate it.</source>
        <translation type="unfinished">Muamala unahitaji mabadiliko ya anuani, lakini hatuwezi kuitengeneza.</translation>
    </message>
    <message>
        <source>Unknown address type '%s'</source>
        <translation type="unfinished">Aina ya anuani haifahamiki '%s'</translation>
    </message>
    <message>
        <source>Verifying wallet(s)…</source>
        <translation type="unfinished">Kuthibitisha mkoba/mikoba</translation>
    </message>
    </context>
</TS><|MERGE_RESOLUTION|>--- conflicted
+++ resolved
@@ -58,21 +58,8 @@
         <translation type="unfinished">Chagua</translation>
     </message>
     <message>
-<<<<<<< HEAD
-        <source>Sending addresses</source>
-        <translation type="unfinished">Kutuma anuani</translation>
-    </message>
-    <message>
-        <source>Receiving addresses</source>
-        <translation type="unfinished">Kupokea anuani</translation>
-    </message>
-    <message>
         <source>These are your Particl addresses for sending payments. Always check the amount and the receiving address before sending coins.</source>
         <translation type="unfinished">Hizi ndizo anwani zako za kutuma malipo ya sarafu ya Particl. Hakikisha kila wakati kiwango na anwani ya kupokea kabla ya kutuma sarafu.</translation>
-=======
-        <source>These are your Bitcoin addresses for sending payments. Always check the amount and the receiving address before sending coins.</source>
-        <translation type="unfinished">Hizi ndizo anwani zako za kutuma malipo ya sarafu ya Bitcoin. Hakikisha kila wakati kiwango na anwani ya kupokea kabla ya kutuma sarafu.</translation>
->>>>>>> 44d8b13c
     </message>
     <message>
         <source>These are your Particl addresses for receiving payments. Use the 'Create new receiving address' button in the receive tab to create new addresses.
