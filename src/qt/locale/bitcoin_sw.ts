<TS version="2.1" language="sw">
<context>
    <name>AddressBookPage</name>
    <message>
        <source>Right-click to edit address or label</source>
        <translation type="unfinished">Bonyeza kitufe cha kulia kufanya mabadiliko kwenye anuani au chapa</translation>
    </message>
    <message>
        <source>Create a new address</source>
        <translation type="unfinished">Fungua anuani mpya</translation>
    </message>
    <message>
        <source>&amp;New</source>
        <translation type="unfinished">&amp;Mpya</translation>
    </message>
    <message>
        <source>Copy the currently selected address to the system clipboard</source>
        <translation type="unfinished">Nakili anwani iliyochaguliwa sasa kwenye ubao wa kunakili wa mfumo</translation>
    </message>
    <message>
        <source>&amp;Copy</source>
        <translation type="unfinished">&amp;nakili</translation>
    </message>
    <message>
        <source>C&amp;lose</source>
        <translation type="unfinished">C&amp;Funga</translation>
    </message>
    <message>
        <source>Delete the currently selected address from the list</source>
        <translation type="unfinished">Futa anwani iliyochaguliwa sasa kutoka kwenye orodha</translation>
    </message>
    <message>
        <source>Enter address or label to search</source>
        <translation type="unfinished">Weka anwani au chapa ili utafute</translation>
    </message>
    <message>
        <source>Export the data in the current tab to a file</source>
        <translation type="unfinished">Toa data katika kichupo cha sasa hadi kwenye faili</translation>
    </message>
    <message>
        <source>&amp;Export</source>
        <translation type="unfinished">&amp;Toa</translation>
    </message>
    <message>
        <source>&amp;Delete</source>
        <translation type="unfinished">&amp;Futa</translation>
    </message>
    <message>
        <source>Choose the address to send coins to</source>
        <translation type="unfinished">Chagua anwani ya kutuma sarafu</translation>
    </message>
    <message>
        <source>Choose the address to receive coins with</source>
        <translation type="unfinished">Chagua anwani ya kupokea sarafu</translation>
    </message>
    <message>
        <source>C&amp;hoose</source>
        <translation type="unfinished">Chagua</translation>
    </message>
    <message>
<<<<<<< HEAD
        <source>Sending addresses</source>
        <translation type="unfinished">Kutuma anuani</translation>
    </message>
    <message>
        <source>Receiving addresses</source>
        <translation type="unfinished">Kupokea anuani</translation>
    </message>
    <message>
        <source>These are your Particl addresses for sending payments. Always check the amount and the receiving address before sending coins.</source>
        <translation type="unfinished">Hizi ndizo anwani zako za kutuma malipo ya sarafu ya Particl. Hakikisha kila wakati kiwango na anwani ya kupokea kabla ya kutuma sarafu.</translation>
=======
        <source>These are your Bitcoin addresses for sending payments. Always check the amount and the receiving address before sending coins.</source>
        <translation type="unfinished">Hizi ndizo anwani zako za kutuma malipo ya sarafu ya Bitcoin. Hakikisha kila wakati kiwango na anwani ya kupokea kabla ya kutuma sarafu.</translation>
>>>>>>> 68684745
    </message>
    <message>
        <source>These are your Particl addresses for receiving payments. Use the 'Create new receiving address' button in the receive tab to create new addresses.
Signing is only possible with addresses of the type 'legacy'.</source>
        <translation type="unfinished">Hizi ndizo anwani zako za Particl za kupokea malipo. Tumia kitufe cha 'Unda anwani mpya ya kupokea' kwenye kichupo cha kupokea ili kuunda anwani mpya.
Kutia sahihi kunawezekana tu kwa anwani za aina ya 'urithi'.</translation>
    </message>
    <message>
        <source>&amp;Copy Address</source>
        <translation type="unfinished">Nakili &amp;anwani</translation>
    </message>
    <message>
        <source>Copy &amp;Label</source>
        <translation type="unfinished">Nakili &amp; Chapa</translation>
    </message>
    <message>
        <source>&amp;Edit</source>
        <translation type="unfinished">&amp; hariri</translation>
    </message>
    <message>
        <source>Export Address List</source>
        <translation type="unfinished">Toa orodha ya anuani</translation>
    </message>
    <message>
        <source>Comma separated file</source>
        <extracomment>Expanded name of the CSV file format. See: https://en.wikipedia.org/wiki/Comma-separated_values.</extracomment>
        <translation type="unfinished">Faili linalotenganishwa kwa mkato</translation>
    </message>
    <message>
        <source>There was an error trying to save the address list to %1. Please try again.</source>
        <extracomment>An error message. %1 is a stand-in argument for the name of the file we attempted to save to.</extracomment>
        <translation type="unfinished">Kulikuwa na kosa jaribu kuokoa orodha ya anwani kwa %1. Tafadhali jaribu tena.</translation>
    </message>
    <message>
        <source>Exporting Failed</source>
        <translation type="unfinished">Utoaji Haujafanikiwa</translation>
    </message>
</context>
<context>
    <name>AddressTableModel</name>
    <message>
        <source>Label</source>
        <translation type="unfinished">Chapa</translation>
    </message>
    <message>
        <source>Address</source>
        <translation type="unfinished">Anuani</translation>
    </message>
    <message>
        <source>(no label)</source>
        <translation type="unfinished">(hamna chapa)</translation>
    </message>
</context>
<context>
    <name>AskPassphraseDialog</name>
    <message>
        <source>Passphrase Dialog</source>
        <translation type="unfinished">Kisanduku Kidadisi cha Nenosiri </translation>
    </message>
    <message>
        <source>Enter passphrase</source>
        <translation type="unfinished">Ingiza nenosiri</translation>
    </message>
    <message>
        <source>New passphrase</source>
        <translation type="unfinished">Nenosiri jipya</translation>
    </message>
    <message>
        <source>Repeat new passphrase</source>
        <translation type="unfinished">Rudia nenosiri jipya</translation>
    </message>
    <message>
        <source>Show passphrase</source>
        <translation type="unfinished">Onyesha nenosiri</translation>
    </message>
    <message>
        <source>Encrypt wallet</source>
        <translation type="unfinished">Simba mkoba</translation>
    </message>
    <message>
        <source>This operation needs your wallet passphrase to unlock the wallet.</source>
        <translation type="unfinished">Operesheni hii inahitaji kaulisiri ya mkoba wako ili kufungua pochi.</translation>
    </message>
    <message>
        <source>Unlock wallet</source>
        <translation type="unfinished">Fungua mkoba</translation>
    </message>
    <message>
        <source>Change passphrase</source>
        <translation type="unfinished">Badilisha nenosiri </translation>
    </message>
    <message>
<<<<<<< HEAD
        <source>Warning: If you encrypt your wallet and lose your passphrase, you will &lt;b&gt;LOSE ALL OF YOUR PARTICL&lt;/b&gt;!</source>
        <translation type="unfinished">Ilani: Ikiwa utasimba pochi yako na ukapoteza nenosiri lako, &lt;b&gt; UTAPOTEZA PARTICL ZAKO ZOTE &lt;/b&gt;!</translation>
=======
        <source>Confirm wallet encryption</source>
        <translation type="unfinished">Thibitisha usimbaji fiche wa pochi</translation>
    </message>
    <message>
        <source>Warning: If you encrypt your wallet and lose your passphrase, you will &lt;b&gt;LOSE ALL OF YOUR BITCOINS&lt;/b&gt;!</source>
        <translation type="unfinished">Ilani: Ikiwa utasimba pochi yako na ukapoteza nenosiri lako, &lt;b&gt; UTAPOTEZA BITCOIN ZAKO ZOTE &lt;/b&gt;!</translation>
>>>>>>> 68684745
    </message>
    <message>
        <source>Are you sure you wish to encrypt your wallet?</source>
        <translation type="unfinished">Je, una uhakika ungependa kusimba kibeti chako kwa njia fiche?</translation>
    </message>
    <message>
        <source>Wallet encrypted</source>
        <translation type="unfinished">Wallet imesimbwa kwa njia fiche</translation>
    </message>
    <message>
        <source>Enter the new passphrase for the wallet.&lt;br/&gt;Please use a passphrase of &lt;b&gt;ten or more random characters&lt;/b&gt;, or &lt;b&gt;eight or more words&lt;/b&gt;.</source>
        <translation type="unfinished">Ingiza nenosiri jipya kwa ajili ya pochi yako.&lt;br/&gt;Tafadhali tumia nenosiri la &lt;b&gt;herufi holelaholela kumi au zaidi&lt;/b&gt;, au &lt;b&gt;maneno kumi au zaidi&lt;/b&gt;.</translation>
    </message>
    <message>
        <source>Enter the old passphrase and new passphrase for the wallet.</source>
        <translation type="unfinished">Ingiza nenosiri la zamani na nenosiri jipya la pochi yako.</translation>
    </message>
    <message>
        <source>Remember that encrypting your wallet cannot fully protect your bitcoins from being stolen by malware infecting your computer.</source>
        <translation type="unfinished">Kumbuka kwamba usimbaji fiche wa mkoba wako hauwezi kulinda bitcoins zako zisiibiwe na programu hasidi kuambukiza kompyuta yako.</translation>
    </message>
    <message>
        <source>Wallet to be encrypted</source>
        <translation type="unfinished">Wallet itasimbwa kwa njia fiche</translation>
    </message>
    <message>
        <source>Your wallet is about to be encrypted. </source>
        <translation type="unfinished">Mkoba wako unakaribia kusimbwa kwa njia fiche.</translation>
    </message>
    <message>
        <source>Your wallet is now encrypted. </source>
        <translation type="unfinished">Mkoba wako sasa umesimbwa kwa njia fiche.</translation>
    </message>
    <message>
        <source>IMPORTANT: Any previous backups you have made of your wallet file should be replaced with the newly generated, encrypted wallet file. For security reasons, previous backups of the unencrypted wallet file will become useless as soon as you start using the new, encrypted wallet.</source>
        <translation type="unfinished">MUHIMU: Chelezo zozote ulizofanya hapo awali za faili lako la pochi zinapaswa kubadilishwa na faili mpya ya pochi iliyosimbwa. Kwa sababu za usalama, chelezo za awali za faili la pochi lisilosimbwa zitakuwa hazifai mara tu utakapoanza kutumia pochi mpya iliyosimbwa.
 </translation>
    </message>
    <message>
        <source>Wallet encryption failed</source>
        <translation type="unfinished">Usimbaji fiche wa Wallet haukufaulu</translation>
    </message>
    <message>
        <source>Wallet encryption failed due to an internal error. Your wallet was not encrypted.</source>
        <translation type="unfinished">Usimbaji fiche wa Wallet umeshindwa kwa sababu ya hitilafu ya ndani. Pochi yako haikusimbwa kwa njia fiche.</translation>
    </message>
    <message>
        <source>The supplied passphrases do not match.</source>
        <translation type="unfinished">Nenosiri liliyotolewa haifanani.</translation>
    </message>
    <message>
        <source>The passphrase entered for the wallet decryption was incorrect.</source>
        <translation type="unfinished">Nenosiri liliyoingizwa kwa ajili ya kufungua pochi sio sahihi.</translation>
    </message>
    <message>
        <source>The passphrase entered for the wallet decryption is incorrect. It contains a null character (ie - a zero byte). If the passphrase was set with a version of this software prior to 25.0, please try again with only the characters up to — but not including — the first null character. If this is successful, please set a new passphrase to avoid this issue in the future.</source>
        <translation type="unfinished">Nenosiri lililowekwa kwa ajili ya kusimbua mkoba si sahihi. Ina herufi tupu (yaani - zero byte). Ikiwa kaulisiri iliwekwa na toleo la programu hii kabla ya 25.0, tafadhali jaribu tena na herufi tu hadi - lakini bila kujumuisha - herufi batili ya kwanza. Hili likifanikiwa, tafadhali weka kaulisiri mpya ili kuepuka tatizo hili katika siku zijazo.</translation>
    </message>
    <message>
        <source>Wallet passphrase was successfully changed.</source>
        <translation type="unfinished">Nenosiri la pochi limefanikiwa kubadilishwa.</translation>
    </message>
    <message>
        <source>Passphrase change failed</source>
        <translation type="unfinished">Mabadiliko ya nenosiri hayajafanikiwa</translation>
    </message>
    <message>
        <source>The old passphrase entered for the wallet decryption is incorrect. It contains a null character (ie - a zero byte). If the passphrase was set with a version of this software prior to 25.0, please try again with only the characters up to — but not including — the first null character.</source>
        <translation type="unfinished">Nenosiri la zamani liliyoingizwa kwa ajili ya kufungulia pochi sio sahihi. Linabeba herufi batili (yaani - yenye byte 0 ). Kama nenosiri liliwekwa na toleo la programu hii kabla ya 25.0, tafadhali jaribu tena na herufi zote mpaka — lakini usiweka — herufi batili ya kwanza.</translation>
    </message>
    <message>
        <source>Warning: The Caps Lock key is on!</source>
        <translation type="unfinished">Onyo: Kitufe cha Caps Lock kimewashwa!</translation>
    </message>
</context>
<context>
    <name>BanTableModel</name>
    <message>
        <source>Banned Until</source>
        <translation type="unfinished">Imepigwa Marufuku Hadi</translation>
    </message>
</context>
<context>
    <name>BitcoinApplication</name>
    <message>
        <source>Runaway exception</source>
        <translation type="unfinished">Ubaguzi wa kukimbia</translation>
    </message>
    <message>
        <source>A fatal error occurred. %1 can no longer continue safely and will quit.</source>
        <translation type="unfinished">Kosa kubwa limejitokeza. %1 haliwezi kuendelea salama na litajiondoa.</translation>
    </message>
    <message>
        <source>Internal error</source>
        <translation type="unfinished">Hitilafu ya ndani</translation>
    </message>
    <message>
        <source>An internal error occurred. %1 will attempt to continue safely. This is an unexpected bug which can be reported as described below.</source>
        <translation type="unfinished">Hitilafu ya ndani ilitokea. %1 itajaribu kuendelea salama. Hii ni mdudu usiotarajiwa ambao unaweza kuripotiwa kama ilivyoelezwa hapa chini.</translation>
    </message>
</context>
<context>
    <name>QObject</name>
    <message>
        <source>Do you want to reset settings to default values, or to abort without making changes?</source>
        <extracomment>Explanatory text shown on startup when the settings file cannot be read. Prompts user to make a choice between resetting or aborting.</extracomment>
        <translation type="unfinished">Unataka kurejesha mipangilio kwa thamani za awali, au kusitisha bila kufanya mabadiliko?</translation>
    </message>
    <message>
        <source>A fatal error occurred. Check that settings file is writable, or try running with -nosettings.</source>
        <extracomment>Explanatory text shown on startup when the settings file could not be written. Prompts user to check that we have the ability to write to the file. Explains that the user has the option of running without a settings file.</extracomment>
        <translation type="unfinished">Kosa kubwa limejitokeza. Angalia kwamba faili ya mipangilio inaweza kuandikwa, au jaribu kuendesha na -nosettings.</translation>
    </message>
    <message>
        <source>Error: %1</source>
        <translation type="unfinished">Kosa: %1</translation>
    </message>
    <message>
        <source>%1 didn't yet exit safely…</source>
        <translation type="unfinished">%1 bado hajaondoka salama...</translation>
    </message>
    <message numerus="yes">
        <source>%n second(s)</source>
        <translation type="unfinished">
            <numerusform />
            <numerusform />
        </translation>
    </message>
    <message numerus="yes">
        <source>%n minute(s)</source>
        <translation type="unfinished">
            <numerusform />
            <numerusform />
        </translation>
    </message>
    <message numerus="yes">
        <source>%n hour(s)</source>
        <translation type="unfinished">
            <numerusform />
            <numerusform />
        </translation>
    </message>
    <message numerus="yes">
        <source>%n day(s)</source>
        <translation type="unfinished">
            <numerusform />
            <numerusform />
        </translation>
    </message>
    <message numerus="yes">
        <source>%n week(s)</source>
        <translation type="unfinished">
            <numerusform />
            <numerusform />
        </translation>
    </message>
    <message numerus="yes">
        <source>%n year(s)</source>
        <translation type="unfinished">
            <numerusform />
            <numerusform />
        </translation>
    </message>
    </context>
<context>
    <name>BitcoinGUI</name>
    <message>
        <source>&amp;Overview</source>
        <translation type="unfinished">&amp;Muhtasari</translation>
    </message>
    <message>
        <source>Show general overview of wallet</source>
        <translation type="unfinished">Onyesha muhtasari wa jumla wa mkoba</translation>
    </message>
    <message>
        <source>&amp;Transactions</source>
        <translation type="unfinished">&amp;Shughuli za malipo</translation>
    </message>
    <message>
        <source>Browse transaction history</source>
        <translation type="unfinished">Angalia historia ya shughuli za malipo</translation>
    </message>
    <message>
        <source>Quit application</source>
        <translation type="unfinished">Acha programu</translation>
    </message>
    <message>
        <source>&amp;About %1</source>
        <translation type="unfinished">Kuhusu %1</translation>
    </message>
    <message>
        <source>Show information about %1</source>
        <translation type="unfinished">Onyesha habari kuhusu %1</translation>
    </message>
    <message>
        <source>About &amp;Qt</source>
        <translation type="unfinished">Kuhusu &amp;Qt</translation>
    </message>
    <message>
        <source>Modify configuration options for %1</source>
        <translation type="unfinished">Badilisha chaguo za usanidi kwa %1</translation>
    </message>
    <message>
        <source>Create a new wallet</source>
        <translation type="unfinished">Unda mkoba mpya</translation>
    </message>
    <message>
        <source>&amp;Minimize</source>
        <translation type="unfinished">Kupunguza</translation>
    </message>
    <message>
        <source>Wallet:</source>
        <translation type="unfinished">Mkoba:</translation>
    </message>
    <message>
        <source>Network activity disabled.</source>
        <extracomment>A substring of the tooltip.</extracomment>
        <translation type="unfinished">Shughuli ya mtandao imelemazwa.</translation>
    </message>
    <message>
        <source>Proxy is &lt;b&gt;enabled&lt;/b&gt;: %1</source>
        <translation type="unfinished">Proxy imeamilishwa: %1</translation>
    </message>
    <message>
        <source>Send coins to a Bitcoin address</source>
        <translation type="unfinished">Tuma sarafu kwa anwani ya Bitcoin</translation>
    </message>
    <message>
        <source>Backup wallet to another location</source>
        <translation type="unfinished">Cheleza mkoba hadi eneo lingine</translation>
    </message>
    <message>
        <source>Change the passphrase used for wallet encryption</source>
        <translation type="unfinished">Badilisha nenosiri liliyotumika kusimba pochi</translation>
    </message>
    <message>
        <source>&amp;Send</source>
        <translation type="unfinished">&amp;TUMA</translation>
    </message>
    <message>
        <source>&amp;Options…</source>
        <translation type="unfinished">&amp;Chaguo...</translation>
    </message>
    <message>
        <source>Encrypt the private keys that belong to your wallet</source>
        <translation type="unfinished">Funga funguo za siri zinazomiliki mkoba wako.</translation>
    </message>
    <message>
        <source>&amp;Change Passphrase…</source>
        <translation type="unfinished">&amp;Badilisha Nenosiri...</translation>
    </message>
    <message>
        <source>Sign &amp;message…</source>
        <translation type="unfinished">Saini &amp;ujumbe...</translation>
    </message>
    <message>
        <source>Sign messages with your Bitcoin addresses to prove you own them</source>
        <translation type="unfinished">Saini ujumbe na anwani zako za Bitcoin ili kuthibitisha umiliki wao.</translation>
    </message>
    <message>
        <source>Verify messages to ensure they were signed with specified Bitcoin addresses</source>
        <translation type="unfinished">Hakikisha ujumbe umethibitishwa kuwa ulisainiwa na anwani za Bitcoin zilizotajwa</translation>
    </message>
    <message>
        <source>Open &amp;URI…</source>
        <translation type="unfinished">Fungua &amp;URI ...</translation>
    </message>
    <message>
        <source>Close Wallet…</source>
        <translation type="unfinished">Funga pochi</translation>
    </message>
    <message>
        <source>Create Wallet…</source>
        <translation type="unfinished">Unda pochi</translation>
    </message>
    <message>
        <source>Close All Wallets…</source>
        <translation type="unfinished">Funga pochi yzote</translation>
    </message>
    <message>
        <source>&amp;File</source>
        <translation type="unfinished">&amp;Faili</translation>
    </message>
    <message>
        <source>&amp;Settings</source>
        <translation type="unfinished">&amp;Vipimo</translation>
    </message>
    <message>
        <source>&amp;Help</source>
        <translation type="unfinished">&amp;Msaidie</translation>
    </message>
    <message>
        <source>Tabs toolbar</source>
        <translation type="unfinished">Vidirisha vya vichupo</translation>
    </message>
    <message>
        <source>Syncing Headers (%1%)…</source>
        <translation type="unfinished">Kuunganisha Vichwa vya habari (%1%) ...</translation>
    </message>
    <message>
        <source>Synchronizing with network…</source>
        <translation type="unfinished">Kuunganisha na mtandao ...</translation>
    </message>
    <message>
        <source>Indexing blocks on disk…</source>
        <translation type="unfinished">Kuweka alama za vitengo kwenye diski ...</translation>
    </message>
    <message>
        <source>Processing blocks on disk…</source>
        <translation type="unfinished">Kusindika vitalu kwenye diski ...</translation>
    </message>
    <message>
        <source>Connecting to peers…</source>
        <translation type="unfinished">Kuunganisha na wenzako wa kushirikiana...</translation>
    </message>
    <message>
        <source>Request payments (generates QR codes and bitcoin: URIs)</source>
        <translation type="unfinished">Omba malipo (huzalisha nambari za QR na bitcoin: URIs)</translation>
    </message>
    <message>
        <source>Show the list of used sending addresses and labels</source>
        <translation type="unfinished">Onyesha orodha ya anuani za kutuma na chapa</translation>
    </message>
    <message>
        <source>Show the list of used receiving addresses and labels</source>
        <translation type="unfinished">Onyesha orodha ya anuani za kupokea zilizotumika na chapa</translation>
    </message>
    <message>
        <source>&amp;Command-line options</source>
        <translation type="unfinished">&amp;Chaguo za amri ya amri</translation>
    </message>
    <message numerus="yes">
        <source>Processed %n block(s) of transaction history.</source>
        <translation type="unfinished">
            <numerusform />
            <numerusform />
        </translation>
    </message>
    <message>
        <source>Wallet Name</source>
        <extracomment>Label of the input field where the name of the wallet is entered.</extracomment>
        <translation type="unfinished">Jina la Wallet</translation>
    </message>
    <message numerus="yes">
        <source>%n active connection(s) to Particl network.</source>
        <extracomment>A substring of the tooltip.</extracomment>
        <translation type="unfinished">
            <numerusform />
            <numerusform />
        </translation>
    </message>
    <message>
        <source>Error: %1</source>
        <translation type="unfinished">Kosa: %1</translation>
    </message>
    <message>
        <source>Label: %1
</source>
        <translation type="unfinished">Chapa: %1</translation>
    </message>
    </context>
<context>
    <name>CoinControlDialog</name>
    <message>
        <source>Quantity:</source>
        <translation type="unfinished">Wingi</translation>
    </message>
    <message>
        <source>Received with label</source>
        <translation type="unfinished">Imepokelewa na chapa</translation>
    </message>
    <message>
        <source>Copy &amp;label</source>
        <translation type="unfinished">Nakili &amp;chapa</translation>
    </message>
    <message>
        <source>(no label)</source>
        <translation type="unfinished">(hamna chapa)</translation>
    </message>
    </context>
<context>
    <name>RestoreWalletActivity</name>
    <message>
        <source>Restore wallet warning</source>
        <extracomment>Title of message box which is displayed when the wallet is restored with some warning.</extracomment>
        <translation type="unfinished">Rejesha onyo la pochi</translation>
    </message>
    </context>
<context>
    <name>WalletController</name>
    <message>
        <source>Closing the wallet for too long can result in having to resync the entire chain if pruning is enabled.</source>
        <translation type="unfinished">Kufunga pochi kwa muda mrefu sana kunaweza kusababisha kusawazisha tena mnyororo mzima ikiwa upogoaji umewezeshwa.</translation>
    </message>
    </context>
<context>
    <name>CreateWalletDialog</name>
    <message>
        <source>Wallet Name</source>
        <translation type="unfinished">Jina la Wallet</translation>
    </message>
    <message>
        <source>Encrypt the wallet. The wallet will be encrypted with a passphrase of your choice.</source>
        <translation type="unfinished">Simba pochi. Pochi itasimbwa kwa kutumia nenosiri utakalo chagua.</translation>
    </message>
    <message>
        <source>Disable private keys for this wallet. Wallets with private keys disabled will have no private keys and cannot have an HD seed or imported private keys. This is ideal for watch-only wallets.</source>
        <translation type="unfinished">Zima funguo za siri kwa ajili ya pochi hii. Pochi zenye funguo za siri zilizozimwa hazitakua na funguo za siri na hazitakuwa na mbegu ya HD au funguo za siri zilizoingizwa. Hii inafaa kwa pochi za uangalizi tu.</translation>
    </message>
    <message>
        <source>Make a blank wallet. Blank wallets do not initially have private keys or scripts. Private keys and addresses can be imported, or an HD seed can be set, at a later time.</source>
        <translation type="unfinished">Tengeneza pochi tupu. Pochi tupu kwa kuanza hazina funguo za siri au hati. Funguo za siri zinaweza kuingizwa, au mbegu ya HD inaweza kuwekwa baadae.</translation>
    </message>
    <message>
        <source>Use an external signing device such as a hardware wallet. Configure the external signer script in wallet preferences first.</source>
        <translation type="unfinished">Tumia kifaa cha kutia sahihi cha nje kama vile pochi ya maunzi. Sanidi hati ya kutia sahihi ya nje katika mapendeleo ya pochi kwanza.</translation>
    </message>
    </context>
<context>
    <name>EditAddressDialog</name>
    <message>
        <source>&amp;Label</source>
        <translation type="unfinished">&amp;Chapa</translation>
    </message>
    <message>
        <source>The label associated with this address list entry</source>
        <translation type="unfinished">Chapa inayohusiana na hiki kipendele cha orodha ya anuani</translation>
    </message>
    <message>
        <source>Edit sending address</source>
        <translation type="unfinished">Badilisha anwani ya kutuma</translation>
    </message>
    <message>
        <source>Address "%1" already exists as a receiving address with label "%2" and so cannot be added as a sending address.</source>
        <translation type="unfinished">Anuani "%1" ipo teyari kama anuani ya kupokea ikiwa na chapa "%2" hivyo haiwezi kuongezwa kama anuani ya kutuma.</translation>
    </message>
    <message>
        <source>The entered address "%1" is already in the address book with label "%2".</source>
        <translation type="unfinished">Anuani iliyoingizwa "%1" teyari ipo kwenye kitabu cha anuani ikiwa na chapa "%2".</translation>
    </message>
    <message>
        <source>Could not unlock wallet.</source>
        <translation type="unfinished">Haikuweza kufungua pochi.</translation>
    </message>
    <message>
        <source>New key generation failed.</source>
        <translation type="unfinished">Uzalishaji mpya wa ufunguo umeshindwa.</translation>
    </message>
</context>
<context>
    <name>FreespaceChecker</name>
    <message>
        <source>A new data directory will be created.</source>
        <translation type="unfinished">Saraka mpya ya data itaundwa.</translation>
    </message>
    <message>
        <source>name</source>
        <translation type="unfinished">Jina</translation>
    </message>
    <message>
        <source>Path already exists, and is not a directory.</source>
        <translation type="unfinished">Njia tayari ipo, na si saraka.</translation>
    </message>
    <message>
        <source>Cannot create data directory here.</source>
        <translation type="unfinished">Haiwezi kuunda saraka ya data hapa.</translation>
    </message>
</context>
<context>
    <name>Intro</name>
    <message numerus="yes">
        <source>%n GB of space available</source>
        <translation type="unfinished">
            <numerusform />
            <numerusform />
        </translation>
    </message>
    <message numerus="yes">
        <source>(of %n GB needed)</source>
        <translation type="unfinished">
            <numerusform />
            <numerusform />
        </translation>
    </message>
    <message numerus="yes">
        <source>(%n GB needed for full chain)</source>
        <translation type="unfinished">
            <numerusform />
            <numerusform />
        </translation>
    </message>
    <message numerus="yes">
        <source>(sufficient to restore backups %n day(s) old)</source>
        <extracomment>Explanatory text on the capability of the current prune target.</extracomment>
        <translation type="unfinished">
            <numerusform />
            <numerusform />
        </translation>
    </message>
    </context>
<context>
    <name>PeerTableModel</name>
    <message>
        <source>Address</source>
        <extracomment>Title of Peers Table column which contains the IP/Onion/I2P address of the connected peer.</extracomment>
        <translation type="unfinished">Anuani</translation>
    </message>
    </context>
<context>
    <name>QRImageWidget</name>
    <message>
        <source>Resulting URI too long, try to reduce the text for label / message.</source>
        <translation type="unfinished">URI inayotokea ni ndefu sana. Jaribu kupunguza maandishi ya chapa / ujumbe.</translation>
    </message>
    </context>
<context>
    <name>ReceiveCoinsDialog</name>
    <message>
        <source>&amp;Label:</source>
        <translation type="unfinished">&amp;Chapa:</translation>
    </message>
    <message>
        <source>An optional label to associate with the new receiving address.</source>
        <translation type="unfinished">Chapa ya hiari kuhusisha na anuani mpya ya kupokea.</translation>
    </message>
    <message>
        <source>An optional label to associate with the new receiving address (used by you to identify an invoice).  It is also attached to the payment request.</source>
        <translation type="unfinished">Chapa ya hiari kuhusisha na anuani mpya ya kupokea (hutumika na wewe kutambua ankara). Pia huambatanishwa kwenye ombi la malipo.</translation>
    </message>
    <message>
        <source>Copy &amp;label</source>
        <translation type="unfinished">Nakili &amp;chapa</translation>
    </message>
    <message>
        <source>Could not unlock wallet.</source>
        <translation type="unfinished">Haikuweza kufungua pochi.</translation>
    </message>
    </context>
<context>
    <name>ReceiveRequestDialog</name>
    <message>
        <source>Label:</source>
        <translation type="unfinished">Chapa:</translation>
    </message>
    <message>
        <source>Wallet:</source>
        <translation type="unfinished">Mkoba:</translation>
    </message>
    </context>
<context>
    <name>RecentRequestsTableModel</name>
    <message>
        <source>Label</source>
        <translation type="unfinished">Chapa</translation>
    </message>
    <message>
        <source>(no label)</source>
        <translation type="unfinished">(hamna chapa)</translation>
    </message>
    </context>
<context>
    <name>SendCoinsDialog</name>
    <message>
        <source>Quantity:</source>
        <translation type="unfinished">Wingi</translation>
    </message>
    <message numerus="yes">
        <source>Estimated to begin confirmation within %n block(s).</source>
        <translation type="unfinished">
            <numerusform />
            <numerusform />
        </translation>
    </message>
    <message>
        <source>(no label)</source>
        <translation type="unfinished">(hamna chapa)</translation>
    </message>
</context>
<context>
    <name>SendCoinsEntry</name>
    <message>
        <source>&amp;Label:</source>
        <translation type="unfinished">&amp;Chapa:</translation>
    </message>
    <message>
        <source>Enter a label for this address to add it to the list of used addresses</source>
        <translation type="unfinished">Ingiza chapa kwa ajili ya anuani hii kuiongeza katika orodha ya anuani zilizotumika</translation>
    </message>
    </context>
<context>
    <name>TransactionDesc</name>
    <message>
        <source>label</source>
        <translation type="unfinished">chapa</translation>
    </message>
    <message numerus="yes">
        <source>matures in %n more block(s)</source>
        <translation type="unfinished">
            <numerusform />
            <numerusform />
        </translation>
    </message>
    </context>
<context>
    <name>TransactionTableModel</name>
    <message>
        <source>Label</source>
        <translation type="unfinished">Chapa</translation>
    </message>
    <message>
        <source>(no label)</source>
        <translation type="unfinished">(hamna chapa)</translation>
    </message>
    </context>
<context>
    <name>TransactionView</name>
    <message>
        <source>Enter address, transaction id, or label to search</source>
        <translation type="unfinished">Ingiza anuani, kitambulisho cha muamala, au chapa kutafuta</translation>
    </message>
    <message>
        <source>Copy &amp;label</source>
        <translation type="unfinished">Nakili &amp;chapa</translation>
    </message>
    <message>
        <source>&amp;Edit address label</source>
        <translation type="unfinished">&amp;Hariri chapa ya anuani</translation>
    </message>
    <message>
        <source>Export Transaction History</source>
        <translation type="unfinished">Toa Historia ya Miamala</translation>
    </message>
    <message>
        <source>Comma separated file</source>
        <extracomment>Expanded name of the CSV file format. See: https://en.wikipedia.org/wiki/Comma-separated_values.</extracomment>
        <translation type="unfinished">Faili linalotenganishwa kwa mkato</translation>
    </message>
    <message>
        <source>Label</source>
        <translation type="unfinished">Chapa</translation>
    </message>
    <message>
        <source>Address</source>
        <translation type="unfinished">Anuani</translation>
    </message>
    <message>
        <source>Exporting Failed</source>
        <translation type="unfinished">Utoaji Haujafanikiwa</translation>
    </message>
    <message>
        <source>Exporting Successful</source>
        <translation type="unfinished">Utoaji Umefanikiwa</translation>
    </message>
    </context>
<context>
    <name>WalletFrame</name>
    <message>
        <source>Create a new wallet</source>
        <translation type="unfinished">Unda mkoba mpya</translation>
    </message>
    </context>
<context>
    <name>WalletView</name>
    <message>
        <source>&amp;Export</source>
        <translation type="unfinished">&amp;Toa</translation>
    </message>
    <message>
        <source>Export the data in the current tab to a file</source>
        <translation type="unfinished">Toa data katika kichupo cha sasa hadi kwenye faili</translation>
    </message>
    </context>
<context>
    <name>bitcoin-core</name>
    <message>
        <source>More than one onion bind address is provided. Using %s for the automatically created Tor onion service.</source>
        <translation type="unfinished">Zaidi ya anuani moja ya onion bind imetolewa. Inatumia %skwa ajili ya huduma ya Tor onion inayotengeneza kiotomatiki. </translation>
    </message>
    <message>
        <source>Cannot resolve -%s address: '%s'</source>
        <translation type="unfinished">Imeshindwa kutatua -%s anuani: '%s'</translation>
    </message>
    <message>
        <source>Error: Address book data in wallet cannot be identified to belong to migrated wallets</source>
        <translation type="unfinished">Hitilafu: Data za kitabu cha anunai katika pochi haziwezi kutambulika kuwa ni ya pochi zilizohamia.</translation>
    </message>
    <message>
        <source>Error: No %s addresses available.</source>
        <translation type="unfinished">Hitilafu: Hamna anuani zilizopo %s.</translation>
    </message>
    <message>
        <source>Error: Unable to remove watchonly address book data</source>
        <translation type="unfinished">Hitilafu: Imeshindwa kuondoa data katika kitabu cha anuani ya kutazama tu</translation>
    </message>
    <message>
        <source>Importing…</source>
        <translation type="unfinished">Inaingizwa...</translation>
    </message>
    <message>
        <source>Invalid -i2psam address or hostname: '%s'</source>
        <translation type="unfinished">Anuani ya -i2psam au jina la mwenyeji ni batili: '%s'</translation>
    </message>
    <message>
        <source>Invalid -onion address or hostname: '%s'</source>
        <translation type="unfinished">Anuani ya onion au jina la mwenyeji ni batili: '%s'</translation>
    </message>
    <message>
        <source>Invalid -proxy address or hostname: '%s'</source>
        <translation type="unfinished">Anuani ya wakala au jina la mwenyeji ni batili: '%s'</translation>
    </message>
    <message>
        <source>Loading P2P addresses…</source>
        <translation type="unfinished">Tunapakia anuani za P2P</translation>
    </message>
    <message>
        <source>No addresses available</source>
        <translation type="unfinished">Hakuna anuani zinazopatikana</translation>
    </message>
    <message>
        <source>Transaction needs a change address, but we can't generate it.</source>
        <translation type="unfinished">Muamala unahitaji mabadiliko ya anuani, lakini hatuwezi kuitengeneza.</translation>
    </message>
    <message>
        <source>Unknown address type '%s'</source>
        <translation type="unfinished">Aina ya anuani haifahamiki '%s'</translation>
    </message>
    <message>
        <source>Verifying wallet(s)…</source>
        <translation type="unfinished">Kuthibitisha mkoba/mikoba</translation>
    </message>
    </context>
</TS><|MERGE_RESOLUTION|>--- conflicted
+++ resolved
@@ -58,21 +58,8 @@
         <translation type="unfinished">Chagua</translation>
     </message>
     <message>
-<<<<<<< HEAD
-        <source>Sending addresses</source>
-        <translation type="unfinished">Kutuma anuani</translation>
-    </message>
-    <message>
-        <source>Receiving addresses</source>
-        <translation type="unfinished">Kupokea anuani</translation>
-    </message>
-    <message>
         <source>These are your Particl addresses for sending payments. Always check the amount and the receiving address before sending coins.</source>
         <translation type="unfinished">Hizi ndizo anwani zako za kutuma malipo ya sarafu ya Particl. Hakikisha kila wakati kiwango na anwani ya kupokea kabla ya kutuma sarafu.</translation>
-=======
-        <source>These are your Bitcoin addresses for sending payments. Always check the amount and the receiving address before sending coins.</source>
-        <translation type="unfinished">Hizi ndizo anwani zako za kutuma malipo ya sarafu ya Bitcoin. Hakikisha kila wakati kiwango na anwani ya kupokea kabla ya kutuma sarafu.</translation>
->>>>>>> 68684745
     </message>
     <message>
         <source>These are your Particl addresses for receiving payments. Use the 'Create new receiving address' button in the receive tab to create new addresses.
@@ -165,17 +152,12 @@
         <translation type="unfinished">Badilisha nenosiri </translation>
     </message>
     <message>
-<<<<<<< HEAD
+        <source>Confirm wallet encryption</source>
+        <translation type="unfinished">Thibitisha usimbaji fiche wa pochi</translation>
+    </message>
+    <message>
         <source>Warning: If you encrypt your wallet and lose your passphrase, you will &lt;b&gt;LOSE ALL OF YOUR PARTICL&lt;/b&gt;!</source>
         <translation type="unfinished">Ilani: Ikiwa utasimba pochi yako na ukapoteza nenosiri lako, &lt;b&gt; UTAPOTEZA PARTICL ZAKO ZOTE &lt;/b&gt;!</translation>
-=======
-        <source>Confirm wallet encryption</source>
-        <translation type="unfinished">Thibitisha usimbaji fiche wa pochi</translation>
-    </message>
-    <message>
-        <source>Warning: If you encrypt your wallet and lose your passphrase, you will &lt;b&gt;LOSE ALL OF YOUR BITCOINS&lt;/b&gt;!</source>
-        <translation type="unfinished">Ilani: Ikiwa utasimba pochi yako na ukapoteza nenosiri lako, &lt;b&gt; UTAPOTEZA BITCOIN ZAKO ZOTE &lt;/b&gt;!</translation>
->>>>>>> 68684745
     </message>
     <message>
         <source>Are you sure you wish to encrypt your wallet?</source>
@@ -194,8 +176,8 @@
         <translation type="unfinished">Ingiza nenosiri la zamani na nenosiri jipya la pochi yako.</translation>
     </message>
     <message>
-        <source>Remember that encrypting your wallet cannot fully protect your bitcoins from being stolen by malware infecting your computer.</source>
-        <translation type="unfinished">Kumbuka kwamba usimbaji fiche wa mkoba wako hauwezi kulinda bitcoins zako zisiibiwe na programu hasidi kuambukiza kompyuta yako.</translation>
+        <source>Remember that encrypting your wallet cannot fully protect your particl from being stolen by malware infecting your computer.</source>
+        <translation type="unfinished">Kumbuka kwamba usimbaji fiche wa mkoba wako hauwezi kulinda particl zako zisiibiwe na programu hasidi kuambukiza kompyuta yako.</translation>
     </message>
     <message>
         <source>Wallet to be encrypted</source>
@@ -400,8 +382,8 @@
         <translation type="unfinished">Proxy imeamilishwa: %1</translation>
     </message>
     <message>
-        <source>Send coins to a Bitcoin address</source>
-        <translation type="unfinished">Tuma sarafu kwa anwani ya Bitcoin</translation>
+        <source>Send coins to a Particl address</source>
+        <translation type="unfinished">Tuma sarafu kwa anwani ya Particl</translation>
     </message>
     <message>
         <source>Backup wallet to another location</source>
@@ -432,12 +414,12 @@
         <translation type="unfinished">Saini &amp;ujumbe...</translation>
     </message>
     <message>
-        <source>Sign messages with your Bitcoin addresses to prove you own them</source>
-        <translation type="unfinished">Saini ujumbe na anwani zako za Bitcoin ili kuthibitisha umiliki wao.</translation>
-    </message>
-    <message>
-        <source>Verify messages to ensure they were signed with specified Bitcoin addresses</source>
-        <translation type="unfinished">Hakikisha ujumbe umethibitishwa kuwa ulisainiwa na anwani za Bitcoin zilizotajwa</translation>
+        <source>Sign messages with your Particl addresses to prove you own them</source>
+        <translation type="unfinished">Saini ujumbe na anwani zako za Particl ili kuthibitisha umiliki wao.</translation>
+    </message>
+    <message>
+        <source>Verify messages to ensure they were signed with specified Particl addresses</source>
+        <translation type="unfinished">Hakikisha ujumbe umethibitishwa kuwa ulisainiwa na anwani za Particl zilizotajwa</translation>
     </message>
     <message>
         <source>Open &amp;URI…</source>
@@ -492,8 +474,8 @@
         <translation type="unfinished">Kuunganisha na wenzako wa kushirikiana...</translation>
     </message>
     <message>
-        <source>Request payments (generates QR codes and bitcoin: URIs)</source>
-        <translation type="unfinished">Omba malipo (huzalisha nambari za QR na bitcoin: URIs)</translation>
+        <source>Request payments (generates QR codes and particl: URIs)</source>
+        <translation type="unfinished">Omba malipo (huzalisha nambari za QR na particl: URIs)</translation>
     </message>
     <message>
         <source>Show the list of used sending addresses and labels</source>
