--- conflicted
+++ resolved
@@ -478,9 +478,6 @@
         <translation>Aktualny</translation>
     </message>
     <message>
-<<<<<<< HEAD
-        <source>Show the %1 help message to get a list with possible Particl command-line options</source>
-=======
         <source>Open Wallet</source>
         <translation>Otwórz Portfel</translation>
     </message>
@@ -489,8 +486,7 @@
         <translation>Zamknij Portfel...</translation>
     </message>
     <message>
-        <source>Show the %1 help message to get a list with possible Bitcoin command-line options</source>
->>>>>>> 379f71ea
+        <source>Show the %1 help message to get a list with possible Particl command-line options</source>
         <translation>Pokaż pomoc %1 aby zobaczyć listę wszystkich opcji lnii poleceń.</translation>
     </message>
     <message>
@@ -2517,7 +2513,7 @@
     </message>
     <message>
         <source>Enter the receiver's address, message (ensure you copy line breaks, spaces, tabs, etc. exactly) and signature below to verify the message. Be careful not to read more into the signature than what is in the signed message itself, to avoid being tricked by a man-in-the-middle attack. Note that this only proves the signing party receives with the address, it cannot prove sendership of any transaction!</source>
-        <translation>Wpisz adres, wiadomość oraz sygnaturę (podpis) odbiorcy (upewnij się, że dokładnie skopiujesz wszystkie zakończenia linii, spacje, tabulacje itp.).  Uważaj by nie dodać więcej do podpisu niż do samej podpisywanej wiadomości by uniknąć ataku man-in-the-middle. 
+        <translation>Wpisz adres, wiadomość oraz sygnaturę (podpis) odbiorcy (upewnij się, że dokładnie skopiujesz wszystkie zakończenia linii, spacje, tabulacje itp.).  Uważaj by nie dodać więcej do podpisu niż do samej podpisywanej wiadomości by uniknąć ataku man-in-the-middle.
 Zwróć uwagę, że poprawnie zweryfikowana wiadomość potwierdza to, że nadawca posiada klucz do adresu, natomiast nie potwierdza to, że poprawne wysłanie jakiejkolwiek transakcji! </translation>
     </message>
     <message>
