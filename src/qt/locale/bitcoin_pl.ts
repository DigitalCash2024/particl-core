--- conflicted
+++ resolved
@@ -66,24 +66,14 @@
         <translation>Adresy odbioru</translation>
     </message>
     <message>
-<<<<<<< HEAD
         <source>These are your Particl addresses for sending payments. Always check the amount and the receiving address before sending coins.</source>
-        <translation>These are your Particl addresses for sending payments. Always check the amount and the receiving address before sending coins.</translation>
-=======
-        <source>These are your Bitcoin addresses for sending payments. Always check the amount and the receiving address before sending coins.</source>
-        <translation>To są twoje adresy Bitcoin do wysyłania płatności. Zawsze sprawdź kwotę i adres odbiorcy przed wysłaniem monet.</translation>
->>>>>>> e9a1c9fb
+        <translation>To są twoje adresy Particl do wysyłania płatności. Zawsze sprawdź kwotę i adres odbiorcy przed wysłaniem monet.</translation>
     </message>
     <message>
         <source>These are your Particl addresses for receiving payments. Use the 'Create new receiving address' button in the receive tab to create new addresses.
 Signing is only possible with addresses of the type 'legacy'.</source>
-<<<<<<< HEAD
-        <translation>These are your Particl addresses for receiving payments. Use the 'Create new receiving address' button in the receive tab to create new addresses.
-Signing is only possible with addresses of the type 'legacy'.</translation>
-=======
-        <translation>To są twoje adresy Bitcoin do otrzymywania płatności. Użyj przycisku „Utwórz nowy adres odbiorcy” na karcie odbioru, aby utworzyć nowe adresy.
+        <translation>To są twoje adresy Particl do otrzymywania płatności. Użyj przycisku „Utwórz nowy adres odbiorcy” na karcie odbioru, aby utworzyć nowe adresy.
 Podpisywanie jest możliwe tylko z adresami typu „legacy”.</translation>
->>>>>>> e9a1c9fb
     </message>
     <message>
         <source>&amp;Copy Address</source>
@@ -498,16 +488,16 @@
         <translation>Wczytaj PSBT z p&amp;liku ..</translation>
     </message>
     <message>
-        <source>Load Partially Signed Bitcoin Transaction</source>
-        <translation>Załaduj częściowo podpisaną transakcję Bitcoin</translation>
+        <source>Load Partially Signed Particl Transaction</source>
+        <translation>Załaduj częściowo podpisaną transakcję Particl</translation>
     </message>
     <message>
         <source>Load PSBT from clipboard...</source>
         <translation>Wczytaj PSBT do schowka</translation>
     </message>
     <message>
-        <source>Load Partially Signed Bitcoin Transaction from clipboard</source>
-        <translation>Załaduj częściowo podpisaną transakcję Bitcoin ze schowka</translation>
+        <source>Load Partially Signed Particl Transaction from clipboard</source>
+        <translation>Załaduj częściowo podpisaną transakcję Particl ze schowka</translation>
     </message>
     <message>
         <source>Node window</source>
