--- conflicted
+++ resolved
@@ -434,13 +434,6 @@
         <translation>Pokaż listę adresów i etykiet użytych do odbierania</translation>
     </message>
     <message>
-<<<<<<< HEAD
-        <source>Open a particl: URI or payment request</source>
-        <translation>Otwórz URI particl: lub żądanie zapłaty</translation>
-    </message>
-    <message>
-=======
->>>>>>> ff53433f
         <source>&amp;Command-line options</source>
         <translation>&amp;Opcje linii komend</translation>
     </message>
@@ -1021,13 +1014,8 @@
         <translation>Świeże transakcje mogą nie być jeszcze widoczne, a zatem saldo portfela może być nieprawidłowe. Te detale będą poprawne, gdy portfel zakończy synchronizację z siecią particl, zgodnie z poniższym opisem.</translation>
     </message>
     <message>
-<<<<<<< HEAD
         <source>Attempting to spend particl that are affected by not-yet-displayed transactions will not be accepted by the network.</source>
-        <translation>Próba wydania particlów które nie są jeszcze wyświetlone jako transakcja zostanie odrzucona przez sieć. </translation>
-=======
-        <source>Attempting to spend bitcoins that are affected by not-yet-displayed transactions will not be accepted by the network.</source>
-        <translation>Próba wydania bitcoinów które nie są jeszcze wyświetlone jako transakcja zostanie odrzucona przez sieć.</translation>
->>>>>>> ff53433f
+        <translation>Próba wydania particlów które nie są jeszcze wyświetlone jako transakcja zostanie odrzucona przez sieć.</translation>
     </message>
     <message>
         <source>Number of blocks left</source>
@@ -2433,17 +2421,8 @@
         <translation>Wybierz wcześniej użyty adres</translation>
     </message>
     <message>
-<<<<<<< HEAD
-        <source>This is a normal payment.</source>
-        <translation>To jest standardowa płatność</translation>
-    </message>
-    <message>
         <source>The Particl address to send the payment to</source>
         <translation>Adres Particl gdzie wysłać płatność</translation>
-=======
-        <source>The Bitcoin address to send the payment to</source>
-        <translation>Adres Bitcoin gdzie wysłać płatność</translation>
->>>>>>> ff53433f
     </message>
     <message>
         <source>Alt+A</source>
