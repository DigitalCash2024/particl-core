--- conflicted
+++ resolved
@@ -184,13 +184,8 @@
         <translation type="unfinished">Wprowadź stare i nowe hasło portfela. </translation>
     </message>
     <message>
-<<<<<<< HEAD
         <source>Remember that encrypting your wallet cannot fully protect your particl from being stolen by malware infecting your computer.</source>
-        <translation type="unfinished">Zwróć uwagę, że zaszyfrowanie portfela nie zabezpieczy się w pełni przed kradzieżą przez malware jakie może zainfekować twój komputer. </translation>
-=======
-        <source>Remember that encrypting your wallet cannot fully protect your bitcoins from being stolen by malware infecting your computer.</source>
-        <translation type="unfinished">Pamiętaj, że zaszyfrowanie portfela nie pomoże w zapobiegnięciu kradzieży twoich bitcoinów jeśli komputer zostanie zainfekowany przez złośliwe oprogramowanie.</translation>
->>>>>>> 0567787f
+        <translation type="unfinished">Pamiętaj, że zaszyfrowanie portfela nie pomoże w zapobiegnięciu kradzieży twoich particlów jeśli komputer zostanie zainfekowany przez złośliwe oprogramowanie.</translation>
     </message>
     <message>
         <source>Wallet to be encrypted</source>
@@ -466,8 +461,8 @@
         <translation type="unfinished">Błąd: rekord identyfikatora pliku zrzutu jest nieprawidłowy. Otrzymano „1%s”, oczekiwano „1%s”.</translation>
     </message>
     <message>
-        <source>Error: Dumpfile version is not supported. This version of bitcoin-wallet only supports version 1 dumpfiles. Got dumpfile with version %s</source>
-        <translation type="unfinished">Błąd: wersja pliku zrzutu nie jest obsługiwana. Ta wersja bitcoin-wallet obsługuje tylko pliki zrzutów w wersji 1. Mam plik zrzutu w wersji 1%s</translation>
+        <source>Error: Dumpfile version is not supported. This version of particl-wallet only supports version 1 dumpfiles. Got dumpfile with version %s</source>
+        <translation type="unfinished">Błąd: wersja pliku zrzutu nie jest obsługiwana. Ta wersja particl-wallet obsługuje tylko pliki zrzutów w wersji 1. Mam plik zrzutu w wersji 1%s</translation>
     </message>
     <message>
         <source>Error: Legacy wallets only support the "legacy", "p2sh-segwit", and "bech32" address types</source>
@@ -1151,37 +1146,32 @@
         <translation type="unfinished">Pasek zakładek</translation>
     </message>
     <message>
-<<<<<<< HEAD
+        <source>Syncing Headers (%1%)…</source>
+        <translation type="unfinished">Synchronizuję nagłówki (%1%)…</translation>
+    </message>
+    <message>
+        <source>Synchronizing with network…</source>
+        <translation type="unfinished">Synchronizacja z siecią...</translation>
+    </message>
+    <message>
+        <source>Indexing blocks on disk…</source>
+        <translation type="unfinished">Indeksowanie bloków...</translation>
+    </message>
+    <message>
+        <source>Processing blocks on disk…</source>
+        <translation type="unfinished">Przetwarzanie bloków...</translation>
+    </message>
+    <message>
+        <source>Reindexing blocks on disk…</source>
+        <translation type="unfinished">Ponowne indeksowanie bloków...</translation>
+    </message>
+    <message>
+        <source>Connecting to peers…</source>
+        <translation type="unfinished">Łączenie z uczestnikami sieci...</translation>
+    </message>
+    <message>
         <source>Request payments (generates QR codes and particl: URIs)</source>
         <translation type="unfinished">Żądaj płatności (generuje kod QR oraz particlowe URI)</translation>
-=======
-        <source>Syncing Headers (%1%)…</source>
-        <translation type="unfinished">Synchronizuję nagłówki (%1%)…</translation>
-    </message>
-    <message>
-        <source>Synchronizing with network…</source>
-        <translation type="unfinished">Synchronizacja z siecią...</translation>
-    </message>
-    <message>
-        <source>Indexing blocks on disk…</source>
-        <translation type="unfinished">Indeksowanie bloków...</translation>
-    </message>
-    <message>
-        <source>Processing blocks on disk…</source>
-        <translation type="unfinished">Przetwarzanie bloków...</translation>
-    </message>
-    <message>
-        <source>Reindexing blocks on disk…</source>
-        <translation type="unfinished">Ponowne indeksowanie bloków...</translation>
-    </message>
-    <message>
-        <source>Connecting to peers…</source>
-        <translation type="unfinished">Łączenie z uczestnikami sieci...</translation>
-    </message>
-    <message>
-        <source>Request payments (generates QR codes and bitcoin: URIs)</source>
-        <translation type="unfinished">Żądaj płatności (generuje kod QR oraz bitcoinowe URI)</translation>
->>>>>>> 0567787f
     </message>
     <message>
         <source>Show the list of used sending addresses and labels</source>
@@ -1240,17 +1230,12 @@
         <translation type="unfinished">Załaduj częściowo podpisaną transakcję Particl</translation>
     </message>
     <message>
-<<<<<<< HEAD
+        <source>Load PSBT from &amp;clipboard…</source>
+        <translation type="unfinished">Wczytaj PSBT ze schowka...</translation>
+    </message>
+    <message>
         <source>Load Partially Signed Particl Transaction from clipboard</source>
         <translation type="unfinished">Załaduj częściowo podpisaną transakcję Particl ze schowka</translation>
-=======
-        <source>Load PSBT from &amp;clipboard…</source>
-        <translation type="unfinished">Wczytaj PSBT ze schowka...</translation>
-    </message>
-    <message>
-        <source>Load Partially Signed Bitcoin Transaction from clipboard</source>
-        <translation type="unfinished">Załaduj częściowo podpisaną transakcję Bitcoin ze schowka</translation>
->>>>>>> 0567787f
     </message>
     <message>
         <source>Node window</source>
@@ -1332,9 +1317,9 @@
         <source>%n active connection(s) to Particl network.</source>
         <extracomment>A substring of the tooltip.</extracomment>
         <translation type="unfinished">
-            <numerusform>%n aktywne połączenie z siecią Bitcoin.</numerusform>
-            <numerusform>%n aktywnych połączeń z siecią Bitcoin.</numerusform>
-            <numerusform>%n aktywnych połączeń z siecią Bitcoin.</numerusform>
+            <numerusform>%n aktywne połączenie z siecią Particl.</numerusform>
+            <numerusform>%n aktywnych połączeń z siecią Particl.</numerusform>
+            <numerusform>%n aktywnych połączeń z siecią Particl.</numerusform>
         </translation>
     </message>
     <message>
@@ -2146,10 +2131,6 @@
         <translation type="unfinished">Wydaj niepotwierdzoną re&amp;sztę</translation>
     </message>
     <message>
-<<<<<<< HEAD
-        <source>Automatically open the Particl client port on the router. This only works when your router supports UPnP and it is enabled.</source>
-        <translation type="unfinished">Automatycznie otwiera port klienta Particl na routerze. Ta opcja dzieła tylko jeśli twój router wspiera UPnP i jest ono włączone.</translation>
-=======
         <source>Enable &amp;PSBT controls</source>
         <extracomment>An options window setting to enable PSBT controls.</extracomment>
         <translation type="unfinished">Włącz ustawienia &amp;PSBT</translation>
@@ -2168,21 +2149,20 @@
         <translation type="unfinished">&amp;Ścieżka zewnętrznego skryptu podpisującego</translation>
     </message>
     <message>
-        <source>Full path to a Bitcoin Core compatible script (e.g. C:\Downloads\hwi.exe or /Users/you/Downloads/hwi.py). Beware: malware can steal your coins!</source>
-        <translation type="unfinished">Pełna ścieżka do skryptu zgodnego z Bitcoin Core (np. C:\Downloads\hwi.exe lub /Users/you/Downloads/hwi.py). Uwaga: złośliwe oprogramowanie może ukraść Twoje monety!</translation>
-    </message>
-    <message>
-        <source>Automatically open the Bitcoin client port on the router. This only works when your router supports UPnP and it is enabled.</source>
-        <translation type="unfinished">Automatycznie otwiera port klienta Bitcoin na routerze. Ta opcja dzieła tylko jeśli twój router wspiera UPnP i jest ono włączone.</translation>
->>>>>>> 0567787f
+        <source>Full path to a Particl Core compatible script (e.g. C:\Downloads\hwi.exe or /Users/you/Downloads/hwi.py). Beware: malware can steal your coins!</source>
+        <translation type="unfinished">Pełna ścieżka do skryptu zgodnego z Particl Core (np. C:\Downloads\hwi.exe lub /Users/you/Downloads/hwi.py). Uwaga: złośliwe oprogramowanie może ukraść Twoje monety!</translation>
+    </message>
+    <message>
+        <source>Automatically open the Particl client port on the router. This only works when your router supports UPnP and it is enabled.</source>
+        <translation type="unfinished">Automatycznie otwiera port klienta Particl na routerze. Ta opcja dzieła tylko jeśli twój router wspiera UPnP i jest ono włączone.</translation>
     </message>
     <message>
         <source>Map port using &amp;UPnP</source>
         <translation type="unfinished">Mapuj port używając &amp;UPnP</translation>
     </message>
     <message>
-        <source>Automatically open the Bitcoin client port on the router. This only works when your router supports NAT-PMP and it is enabled. The external port could be random.</source>
-        <translation type="unfinished">Automatycznie otwiera port klienta Bitcoin w routerze. Działa jedynie wtedy, gdy router wspiera NAT-PMP i usługa ta jest włączona. Zewnętrzny port może być losowy.</translation>
+        <source>Automatically open the Particl client port on the router. This only works when your router supports NAT-PMP and it is enabled. The external port could be random.</source>
+        <translation type="unfinished">Automatycznie otwiera port klienta Particl w routerze. Działa jedynie wtedy, gdy router wspiera NAT-PMP i usługa ta jest włączona. Zewnętrzny port może być losowy.</translation>
     </message>
     <message>
         <source>Map port using NA&amp;T-PMP</source>
@@ -2578,10 +2558,6 @@
         <translation type="unfinished">'particl://' nie jest poprawnym URI. Użyj 'particl:'.</translation>
     </message>
     <message>
-<<<<<<< HEAD
-        <source>URI cannot be parsed! This can be caused by an invalid Particl address or malformed URI parameters.</source>
-        <translation type="unfinished">Nie można przeanalizować identyfikatora URI! Może to być spowodowane nieważnym adresem Particl lub nieprawidłowymi parametrami URI.</translation>
-=======
         <source>Cannot process payment request because BIP70 is not supported.
 Due to widespread security flaws in BIP70 it's strongly recommended that any merchant instructions to switch wallets be ignored.
 If you are receiving this error you should request the merchant provide a BIP21 compatible URI.</source>
@@ -2590,9 +2566,8 @@
 Jeśli pojawia się ten błąd, poproś sprzedawcę o podanie URI zgodnego z BIP21. </translation>
     </message>
     <message>
-        <source>URI cannot be parsed! This can be caused by an invalid Bitcoin address or malformed URI parameters.</source>
-        <translation type="unfinished">Nie można przeanalizować identyfikatora URI! Może to być spowodowane nieważnym adresem Bitcoin lub nieprawidłowymi parametrami URI.</translation>
->>>>>>> 0567787f
+        <source>URI cannot be parsed! This can be caused by an invalid Particl address or malformed URI parameters.</source>
+        <translation type="unfinished">Nie można przeanalizować identyfikatora URI! Może to być spowodowane nieważnym adresem Particl lub nieprawidłowymi parametrami URI.</translation>
     </message>
     <message>
         <source>Payment request file handling</source>
@@ -3385,9 +3360,6 @@
         <translation type="unfinished">Ukryj ustawienia opłat transakcyjnych</translation>
     </message>
     <message>
-<<<<<<< HEAD
-        <source>When there is less transaction volume than space in the blocks, miners as well as relaying nodes may enforce a minimum fee. Paying only this minimum fee is just fine, but be aware that this can result in a never confirming transaction once there is more demand for particl transactions than the network can process.</source>
-=======
         <source>Specify a custom fee per kB (1,000 bytes) of the transaction's virtual size.
 
 Note:  Since the fee is calculated on a per-byte basis, a fee rate of "100 satoshis per kvB" for a transaction size of 500 virtual bytes (half of 1 kvB) would ultimately yield a fee of only 50 satoshis.</source>
@@ -3396,8 +3368,7 @@
 Uwaga: Ponieważ opłata jest naliczana za każdy bajt, opłata "100 satoshi za kB" w przypadku transakcji o wielkości 500 bajtów (połowa 1 kB) ostatecznie da opłatę w wysokości tylko 50 satoshi.</translation>
     </message>
     <message>
-        <source>When there is less transaction volume than space in the blocks, miners as well as relaying nodes may enforce a minimum fee. Paying only this minimum fee is just fine, but be aware that this can result in a never confirming transaction once there is more demand for bitcoin transactions than the network can process.</source>
->>>>>>> 0567787f
+        <source>When there is less transaction volume than space in the blocks, miners as well as relaying nodes may enforce a minimum fee. Paying only this minimum fee is just fine, but be aware that this can result in a never confirming transaction once there is more demand for particl transactions than the network can process.</source>
         <translation type="unfinished">Gdy ilość transakcji jest mniejsza niż ilość miejsca w bloku, górnicy i węzły przekazujące wymagają minimalnej opłaty. Zapłata tylko tej wartości jest dopuszczalna, lecz może skutkować transakcją która nigdy nie zostanie potwierdzona w sytuacji, gdy ilość transakcji przekroczy przepustowość sieci.</translation>
     </message>
     <message>
@@ -3556,7 +3527,7 @@
         <translation type="unfinished">Czy chcesz utworzyć tę transakcję?</translation>
     </message>
     <message>
-        <source>Please, review your transaction. You can create and send this transaction or create a Partially Signed Bitcoin Transaction (PSBT), which you can save or copy and then sign with, e.g., an offline %1 wallet, or a PSBT-compatible hardware wallet.</source>
+        <source>Please, review your transaction. You can create and send this transaction or create a Partially Signed Particl Transaction (PSBT), which you can save or copy and then sign with, e.g., an offline %1 wallet, or a PSBT-compatible hardware wallet.</source>
         <extracomment>Text to inform a user attempting to create a transaction of their current options. At this stage, a user can send their transaction or create a PSBT. This string is displayed when both private keys and PSBT controls are enabled.</extracomment>
         <translation type="unfinished">Proszę przejrzeć propozycję transakcji. Zostanie utworzona częściowo podpisana transakcja (ang. PSBT), którą można skopiować, a następnie podpisać np. offline z portfelem %1 lub z innym portfelem zgodnym z PSBT.</translation>
     </message>
