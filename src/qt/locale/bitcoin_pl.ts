--- conflicted
+++ resolved
@@ -1,903 +1,1116 @@
-<TS language="pl" version="2.1">
+<TS version="2.1" language="pl">
 <context>
     <name>AddressBookPage</name>
     <message>
         <source>Right-click to edit address or label</source>
-        <translation>Kliknij prawym przyciskiem myszy, aby edytować adres lub etykietę</translation>
+        <translation type="unfinished">Kliknij prawym przyciskiem myszy, aby edytować adres lub etykietę</translation>
     </message>
     <message>
         <source>Create a new address</source>
-        <translation>Utwórz nowy adres</translation>
+        <translation type="unfinished">Utwórz nowy adres</translation>
     </message>
     <message>
         <source>&amp;New</source>
-        <translation>&amp;Nowy</translation>
+        <translation type="unfinished">&amp;Nowy</translation>
     </message>
     <message>
         <source>Copy the currently selected address to the system clipboard</source>
-        <translation>Skopiuj wybrany adres do schowka</translation>
+        <translation type="unfinished">Skopiuj wybrany adres do schowka systemowego</translation>
     </message>
     <message>
         <source>&amp;Copy</source>
-        <translation>&amp;Kopiuj</translation>
+        <translation type="unfinished">&amp;Kopiuj</translation>
     </message>
     <message>
         <source>C&amp;lose</source>
-        <translation>Z&amp;amknij</translation>
+        <translation type="unfinished">Z&amp;amknij</translation>
     </message>
     <message>
         <source>Delete the currently selected address from the list</source>
-        <translation>Usuń zaznaczony adres z listy</translation>
+        <translation type="unfinished">Usuń aktualnie wybrany adres z listy</translation>
     </message>
     <message>
         <source>Enter address or label to search</source>
-        <translation>Wprowadź adres albo etykietę aby wyszukać</translation>
+        <translation type="unfinished">Wprowadź adres lub etykietę aby wyszukać</translation>
     </message>
     <message>
         <source>Export the data in the current tab to a file</source>
-        <translation>Eksportuj dane z aktywnej karty do pliku</translation>
+        <translation type="unfinished">Eksportuj dane z aktywnej karty do pliku</translation>
     </message>
     <message>
         <source>&amp;Export</source>
-        <translation>&amp;Eksportuj</translation>
+        <translation type="unfinished">&amp;Eksportuj</translation>
     </message>
     <message>
         <source>&amp;Delete</source>
-        <translation>&amp;Usuń</translation>
-    </message>
-    <message>
-<<<<<<< HEAD
-        <source>Choose the address to send coins to</source>
-        <translation>Wybierz adres, na który chcesz wysłać monety</translation>
-    </message>
-    <message>
-        <source>Choose the address to receive coins with</source>
-        <translation>Wybierz adres, na który chcesz otrzymać monety</translation>
-    </message>
-    <message>
-=======
->>>>>>> 44d8b13c
+        <translation type="unfinished">&amp;Usuń</translation>
+    </message>
+    <message>
         <source>C&amp;hoose</source>
-        <translation>W&amp;ybierz</translation>
-    </message>
-    <message>
-<<<<<<< HEAD
-        <source>Sending addresses</source>
-        <translation>Adresy wysyłania</translation>
-    </message>
-    <message>
-        <source>Receiving addresses</source>
-        <translation>Adresy odbioru</translation>
-    </message>
-    <message>
-        <source>These are your Particl addresses for sending payments. Always check the amount and the receiving address before sending coins.</source>
-        <translation>To są twoje adresy Particl do wysyłania płatności. Zawsze sprawdź kwotę i adres odbiorcy przed wysłaniem monet.</translation>
+        <translation type="unfinished">Wybierz</translation>
     </message>
     <message>
         <source>These are your Particl addresses for receiving payments. Use the 'Create new receiving address' button in the receive tab to create new addresses.
-=======
-        <source>These are your Bitcoin addresses for receiving payments. Use the 'Create new receiving address' button in the receive tab to create new addresses.
->>>>>>> 44d8b13c
 Signing is only possible with addresses of the type 'legacy'.</source>
-        <translation>To są twoje adresy Particl do otrzymywania płatności. Użyj przycisku „Utwórz nowy adres odbiorcy” na karcie odbioru, aby utworzyć nowe adresy.
-Podpisywanie jest możliwe tylko z adresami typu „legacy”.</translation>
-    </message>
-    <message>
-<<<<<<< HEAD
-        <source>&amp;Copy Address</source>
-        <translation>&amp;Kopiuj adres</translation>
-    </message>
-    <message>
-        <source>Copy &amp;Label</source>
-        <translation>Kopiuj &amp;Etykietę</translation>
-    </message>
-    <message>
-        <source>&amp;Edit</source>
-        <translation>&amp;Edytuj</translation>
-    </message>
-    <message>
-        <source>Export Address List</source>
-        <translation>Eksportuj listę adresów</translation>
-    </message>
-    <message>
-        <source>Comma separated file (*.csv)</source>
-        <translation>Plik *.CSV (dane rozdzielane przecinkami)</translation>
-    </message>
-    <message>
-        <source>Exporting Failed</source>
-        <translation>Eksportowanie nie powiodło się</translation>
-    </message>
-    <message>
-        <source>There was an error trying to save the address list to %1. Please try again.</source>
-        <translation>Wystąpił błąd podczas próby zapisu listy adresów do %1. Proszę spróbować ponownie.</translation>
-=======
+        <translation type="unfinished">To są twoje adresy Particl do otrzymywania płatności. Użyj przycisku 'Utwórz nowy adres odbioru' na karcie odbioru, aby utworzyć nowe adresy.
+Podpisywanie jest możliwe tylko z adresami typu 'legacy'.</translation>
+    </message>
+    <message>
         <source>Exporting Failed</source>
         <translation type="unfinished">Eksportowanie nie powiodło się </translation>
->>>>>>> 44d8b13c
     </message>
 </context>
 <context>
     <name>AddressTableModel</name>
     <message>
         <source>Label</source>
-        <translation>Etykieta</translation>
+        <translation type="unfinished">Etykieta</translation>
     </message>
     <message>
         <source>Address</source>
-        <translation>Adres</translation>
+        <translation type="unfinished">Adres</translation>
     </message>
     <message>
         <source>(no label)</source>
-        <translation>(brak etykiety)</translation>
+        <translation type="unfinished">(brak etykiety)</translation>
     </message>
 </context>
 <context>
     <name>AskPassphraseDialog</name>
     <message>
         <source>Passphrase Dialog</source>
-        <translation>Okienko Hasła</translation>
+        <translation type="unfinished">Okienko Hasła </translation>
     </message>
     <message>
         <source>Enter passphrase</source>
-        <translation>Wpisz hasło</translation>
+        <translation type="unfinished"> Wpisz hasło </translation>
     </message>
     <message>
         <source>New passphrase</source>
-        <translation>Nowe hasło</translation>
+        <translation type="unfinished">Nowe hasło</translation>
     </message>
     <message>
         <source>Repeat new passphrase</source>
-        <translation>Powtórz nowe hasło</translation>
+        <translation type="unfinished"> Powtórz nowe hasło </translation>
     </message>
     <message>
         <source>Show passphrase</source>
-        <translation>Pokaż hasło</translation>
+        <translation type="unfinished">Pokaż hasło </translation>
     </message>
     <message>
         <source>Encrypt wallet</source>
-        <translation>Zaszyfruj portfel</translation>
-    </message>
-    <message>
-<<<<<<< HEAD
-        <source>This operation needs your wallet passphrase to unlock the wallet.</source>
-        <translation>Ta operacja wymaga hasła do portfela aby odblokować portfel.</translation>
-    </message>
-    <message>
-        <source>Unlock wallet</source>
-        <translation>Odblokuj portfel</translation>
-    </message>
-    <message>
-        <source>This operation needs your wallet passphrase to decrypt the wallet.</source>
-        <translation>Ta operacja wymaga hasła portfela, aby go odszyfrować.</translation>
-    </message>
-    <message>
-        <source>Decrypt wallet</source>
-        <translation>Odszyfruj portfel</translation>
-    </message>
-    <message>
-=======
->>>>>>> 44d8b13c
+        <translation type="unfinished">Zaszyfruj portfel </translation>
+    </message>
+    <message>
         <source>Change passphrase</source>
-        <translation>Zmień hasło</translation>
+        <translation type="unfinished">Zmień hasło </translation>
     </message>
     <message>
         <source>Confirm wallet encryption</source>
-        <translation>Potwierdź szyfrowanie portfela</translation>
-    </message>
-    <message>
-<<<<<<< HEAD
+        <translation type="unfinished">Potwierdź szyfrowanie portfela </translation>
+    </message>
+    <message>
         <source>Warning: If you encrypt your wallet and lose your passphrase, you will &lt;b&gt;LOSE ALL OF YOUR PARTICL&lt;/b&gt;!</source>
-        <translation>Uwaga: jeśli zaszyfrujesz swój portfel i zgubisz hasło &lt;b&gt;STRACISZ WSZYSTKIE SWOJE PARTICLY&lt;/b&gt;!</translation>
-=======
-        <source>Warning: If you encrypt your wallet and lose your passphrase, you will &lt;b&gt;LOSE ALL OF YOUR BITCOINS&lt;/b&gt;!</source>
         <translation type="unfinished">hasłoOstrzeżenie: Jeśli zaszyfrujesz swój portfel i zgubisz hasło - &lt;b&gt;STRACISZ WSZYSTKIE SWOJE BITCONY&lt;/b&gt;!</translation>
->>>>>>> 44d8b13c
     </message>
     <message>
         <source>Are you sure you wish to encrypt your wallet?</source>
-        <translation>Jesteś pewien, że chcesz zaszyfrować swój portfel?</translation>
+        <translation type="unfinished">Jesteś pewien, że chcesz zaszyfrować swój portfel? </translation>
     </message>
     <message>
         <source>Wallet encrypted</source>
-        <translation>Portfel zaszyfrowany</translation>
+        <translation type="unfinished">Portfel zaszyfrowany </translation>
     </message>
     <message>
         <source>Enter the new passphrase for the wallet.&lt;br/&gt;Please use a passphrase of &lt;b&gt;ten or more random characters&lt;/b&gt;, or &lt;b&gt;eight or more words&lt;/b&gt;.</source>
-        <translation>Wprowadź nowe hasło do portfela.&lt;br/&gt;Hasło powinno zawierać  &lt;b&gt;co najmniej 10 losowych znaków&lt;/b&gt; lub &lt;b&gt;co najmniej osiem słów&lt;/b&gt;.</translation>
+        <translation type="unfinished">Wprowadź nowe hasło do portfela.&lt;br/&gt; Hasło powinno zawierać co najmniej &lt;b&gt;10 losowych znaków&lt;/b&gt; lub&lt;b&gt; co najmniej 8 słów&lt;/b&gt;.</translation>
     </message>
     <message>
         <source>Enter the old passphrase and new passphrase for the wallet.</source>
-        <translation>Wprowadź stare i nowe hasło dla portfela.</translation>
+        <translation type="unfinished">Wprowadź stare i nowe hasło portfela. </translation>
     </message>
     <message>
         <source>Remember that encrypting your wallet cannot fully protect your particl from being stolen by malware infecting your computer.</source>
-        <translation>Zwróć uwagę, że zaszyfrowanie portfela nie zabezpieczy się w pełni przed kradzieżą przez malware jakie może zainfekować twój komputer.</translation>
+        <translation type="unfinished">Pamiętaj, że zaszyfrowanie portfela nie pomoże w zapobiegnięciu kradzieży twoich particlów jeśli komputer zostanie zainfekowany przez złośliwe oprogramowanie.</translation>
     </message>
     <message>
         <source>Wallet to be encrypted</source>
-        <translation>Portfel do zaszyfrowania</translation>
+        <translation type="unfinished">Portfel do zaszyfrowania </translation>
     </message>
     <message>
         <source>Your wallet is about to be encrypted. </source>
-        <translation>Twój portfel zostanie zaszyfrowany.</translation>
+        <translation type="unfinished">Twój portfel zostanie zaszyfrowany.</translation>
     </message>
     <message>
         <source>Your wallet is now encrypted. </source>
-        <translation>Twój portfel jest teraz zaszyfrowany.</translation>
+        <translation type="unfinished">Twój portfel jest teraz zaszyfrowany.</translation>
     </message>
     <message>
         <source>IMPORTANT: Any previous backups you have made of your wallet file should be replaced with the newly generated, encrypted wallet file. For security reasons, previous backups of the unencrypted wallet file will become useless as soon as you start using the new, encrypted wallet.</source>
-        <translation>WAŻNE: Wszystkie wykonane wcześniej kopie pliku portfela powinny być zamienione na nowe, szyfrowane pliki. Z powodów bezpieczeństwa, poprzednie kopie nieszyfrowanych plików portfela staną się bezużyteczne jak tylko zaczniesz korzystać z nowego, szyfrowanego portfela.</translation>
+        <translation type="unfinished">WAŻNE: Wszystkie wykonane wcześniej kopie pliku portfela powinny być zamienione na nowe, szyfrowane pliki. Z powodów bezpieczeństwa, poprzednie kopie nieszyfrowanych plików portfela staną się bezużyteczne jak tylko zaczniesz korzystać z nowego, szyfrowanego portfela.</translation>
     </message>
     <message>
         <source>Wallet encryption failed</source>
-        <translation>Szyfrowanie portfela nie powiodło się</translation>
+        <translation type="unfinished">Szyfrowanie portfela nie powiodło się</translation>
     </message>
     <message>
         <source>Wallet encryption failed due to an internal error. Your wallet was not encrypted.</source>
-        <translation>Szyfrowanie portfela nie powiodło się z powodu wewnętrznego błędu. Twój portfel nie został zaszyfrowany.</translation>
+        <translation type="unfinished">Szyfrowanie portfela nie powiodło się z powodu wewnętrznego błędu. Twój portfel nie został zaszyfrowany.</translation>
     </message>
     <message>
         <source>The supplied passphrases do not match.</source>
-        <translation>Podane hasła nie są takie same.</translation>
+        <translation type="unfinished">Podane hasła nie są takie same.</translation>
     </message>
     <message>
         <source>Wallet unlock failed</source>
-        <translation>Odblokowanie portfela nie powiodło się</translation>
+        <translation type="unfinished">Odblokowanie portfela nie powiodło się</translation>
     </message>
     <message>
         <source>The passphrase entered for the wallet decryption was incorrect.</source>
-        <translation>Wprowadzone hasło do odszyfrowania portfela jest niepoprawne.</translation>
-    </message>
-    <message>
-        <source>Wallet decryption failed</source>
-        <translation>Odszyfrowanie portfela nie powiodło się</translation>
+        <translation type="unfinished">Wprowadzone hasło do odszyfrowania portfela jest niepoprawne.</translation>
+    </message>
+    <message>
+        <source>The passphrase entered for the wallet decryption is incorrect. It contains a null character (ie - a zero byte). If the passphrase was set with a version of this software prior to 25.0, please try again with only the characters up to — but not including — the first null character. If this is successful, please set a new passphrase to avoid this issue in the future.</source>
+        <translation type="unfinished">Hasło wprowadzone do deszyfrowania portfela jest niepoprawne. Zawiera ono znak null (tj. bajt o wartości zero). Jeśli hasło zostało ustawione za pomocą starszej wersji oprogramowania przed wersją 25.0, proszę spróbować ponownie wpisując tylko znaki do pierwszego znaku null, ale bez niego. Jeśli ta próba zakończy się sukcesem, proszę ustawić nowe hasło, aby uniknąć tego problemu w przyszłości.</translation>
     </message>
     <message>
         <source>Wallet passphrase was successfully changed.</source>
-        <translation>Hasło do portfela zostało pomyślnie zmienione.</translation>
+        <translation type="unfinished">Hasło do portfela zostało pomyślnie zmienione.</translation>
     </message>
     <message>
         <source>Warning: The Caps Lock key is on!</source>
-        <translation>Ostrzeżenie: Caps Lock jest włączony!</translation>
+        <translation type="unfinished">Uwaga: klawisz Caps Lock jest włączony!</translation>
     </message>
 </context>
 <context>
     <name>BanTableModel</name>
     <message>
         <source>IP/Netmask</source>
-        <translation>IP / maska podsieci</translation>
+        <translation type="unfinished">IP / maska podsieci</translation>
     </message>
     <message>
         <source>Banned Until</source>
-        <translation>Blokada do</translation>
+        <translation type="unfinished">Blokada do</translation>
     </message>
 </context>
 <context>
+    <name>BitcoinApplication</name>
+    <message>
+        <source>Settings file %1 might be corrupt or invalid.</source>
+        <translation type="unfinished">Plik ustawień 1%1 może być uszkodzony lub nieprawidłowy</translation>
+    </message>
+    <message>
+        <source>Runaway exception</source>
+        <translation type="unfinished">Błąd zapisu do portfela</translation>
+    </message>
+    <message>
+        <source>A fatal error occurred. %1 can no longer continue safely and will quit.</source>
+        <translation type="unfinished">Wystąpił fatalny błąd. %1 nie może być kontynuowany i zostanie zakończony.</translation>
+    </message>
+    <message>
+        <source>Internal error</source>
+        <translation type="unfinished">Błąd wewnętrzny</translation>
+    </message>
+    <message>
+        <source>An internal error occurred. %1 will attempt to continue safely. This is an unexpected bug which can be reported as described below.</source>
+        <translation type="unfinished">Wystąpił krytyczny błąd. %1 będzie próbować bezpiecznie pracować. Jest to niespodziewany błąd, który może zostać zgłoszony w sposób opisany poniżej.</translation>
+    </message>
+</context>
+<context>
+    <name>QObject</name>
+    <message>
+        <source>Do you want to reset settings to default values, or to abort without making changes?</source>
+        <extracomment>Explanatory text shown on startup when the settings file cannot be read. Prompts user to make a choice between resetting or aborting.</extracomment>
+        <translation type="unfinished">Przywrócić ustawienia domyślne czy zrezygnować bez dokonywania zmian?</translation>
+    </message>
+    <message>
+        <source>A fatal error occurred. Check that settings file is writable, or try running with -nosettings.</source>
+        <extracomment>Explanatory text shown on startup when the settings file could not be written. Prompts user to check that we have the ability to write to the file. Explains that the user has the option of running without a settings file.</extracomment>
+        <translation type="unfinished">Wystąpił krytyczny błąd. Upewnij się, że plik ustawień można nadpisać lub uruchom klienta z parametrem -nosettings.</translation>
+    </message>
+    <message>
+        <source>Error: %1</source>
+        <translation type="unfinished">Błąd: %1</translation>
+    </message>
+    <message>
+        <source>%1 didn't yet exit safely…</source>
+        <translation type="unfinished">%1 jeszcze się bezpiecznie nie zamknął...</translation>
+    </message>
+    <message>
+        <source>unknown</source>
+        <translation type="unfinished">nieznane</translation>
+    </message>
+    <message>
+        <source>Amount</source>
+        <translation type="unfinished">Kwota</translation>
+    </message>
+    <message>
+        <source>Enter a Particl address (e.g. %1)</source>
+        <translation type="unfinished">Wprowadź adres particlowy (np. %1)</translation>
+    </message>
+    <message>
+        <source>Unroutable</source>
+        <translation type="unfinished">Nie można wytyczyć</translation>
+    </message>
+    <message>
+        <source>Inbound</source>
+        <extracomment>An inbound connection from a peer. An inbound connection is a connection initiated by a peer.</extracomment>
+        <translation type="unfinished">Wejściowy</translation>
+    </message>
+    <message>
+        <source>Outbound</source>
+        <extracomment>An outbound connection to a peer. An outbound connection is a connection initiated by us.</extracomment>
+        <translation type="unfinished">Wyjściowy</translation>
+    </message>
+    <message>
+        <source>Full Relay</source>
+        <extracomment>Peer connection type that relays all network information.</extracomment>
+        <translation type="unfinished">Pełny Przekaźnik</translation>
+    </message>
+    <message>
+        <source>Block Relay</source>
+        <extracomment>Peer connection type that relays network information about blocks and not transactions or addresses.</extracomment>
+        <translation type="unfinished">Przekaźnik Blokowy</translation>
+    </message>
+    <message>
+        <source>Manual</source>
+        <extracomment>Peer connection type established manually through one of several methods.</extracomment>
+        <translation type="unfinished">Ręczny</translation>
+    </message>
+    <message>
+        <source>Feeler</source>
+        <extracomment>Short-lived peer connection type that tests the aliveness of known addresses.</extracomment>
+        <translation type="unfinished">Szczelinomierz</translation>
+    </message>
+    <message>
+        <source>Address Fetch</source>
+        <extracomment>Short-lived peer connection type that solicits known addresses from a peer.</extracomment>
+        <translation type="unfinished">Pobieranie adresu</translation>
+    </message>
+    <message>
+        <source>None</source>
+        <translation type="unfinished">Żaden</translation>
+    </message>
+    <message>
+        <source>N/A</source>
+        <translation type="unfinished">NIEDOSTĘPNE</translation>
+    </message>
+    <message numerus="yes">
+        <source>%n second(s)</source>
+        <translation type="unfinished">
+            <numerusform>%n sekunda</numerusform>
+            <numerusform>%n sekund</numerusform>
+            <numerusform>%n sekund</numerusform>
+        </translation>
+    </message>
+    <message numerus="yes">
+        <source>%n minute(s)</source>
+        <translation type="unfinished">
+            <numerusform>%n minuta</numerusform>
+            <numerusform>%n minut</numerusform>
+            <numerusform>%n minut</numerusform>
+        </translation>
+    </message>
+    <message numerus="yes">
+        <source>%n hour(s)</source>
+        <translation type="unfinished">
+            <numerusform>%n godzina</numerusform>
+            <numerusform>%n godzin</numerusform>
+            <numerusform>%n godzin</numerusform>
+        </translation>
+    </message>
+    <message numerus="yes">
+        <source>%n day(s)</source>
+        <translation type="unfinished">
+            <numerusform>%n dzień</numerusform>
+            <numerusform>%n dni</numerusform>
+            <numerusform>%n dni</numerusform>
+        </translation>
+    </message>
+    <message numerus="yes">
+        <source>%n week(s)</source>
+        <translation type="unfinished">
+            <numerusform>%n tydzień</numerusform>
+            <numerusform>%n tygodnie</numerusform>
+            <numerusform>%n tygodnie</numerusform>
+        </translation>
+    </message>
+    <message>
+        <source>%1 and %2</source>
+        <translation type="unfinished">%1 i %2</translation>
+    </message>
+    <message numerus="yes">
+        <source>%n year(s)</source>
+        <translation type="unfinished">
+            <numerusform>%n rok</numerusform>
+            <numerusform>%n lata</numerusform>
+            <numerusform>%n lata</numerusform>
+        </translation>
+    </message>
+    </context>
+<context>
     <name>BitcoinGUI</name>
     <message>
-        <source>Sign &amp;message...</source>
-        <translation>Podpisz wiado&amp;mość...</translation>
-    </message>
-    <message>
-        <source>Synchronizing with network...</source>
-        <translation>Synchronizacja z siecią...</translation>
-    </message>
-    <message>
         <source>&amp;Overview</source>
-        <translation>P&amp;odsumowanie</translation>
+        <translation type="unfinished">P&amp;odsumowanie</translation>
     </message>
     <message>
         <source>Show general overview of wallet</source>
-        <translation>Pokazuje ogólny widok portfela</translation>
+        <translation type="unfinished">Pokazuje ogólny widok portfela</translation>
     </message>
     <message>
         <source>&amp;Transactions</source>
-        <translation>&amp;Transakcje</translation>
+        <translation type="unfinished">&amp;Transakcje</translation>
     </message>
     <message>
         <source>Browse transaction history</source>
-        <translation>Przeglądaj historię transakcji</translation>
+        <translation type="unfinished">Przeglądaj historię transakcji</translation>
     </message>
     <message>
         <source>E&amp;xit</source>
-        <translation>&amp;Zakończ</translation>
+        <translation type="unfinished">&amp;Zakończ</translation>
     </message>
     <message>
         <source>Quit application</source>
-        <translation>Zamknij program</translation>
+        <translation type="unfinished">Zamknij program</translation>
     </message>
     <message>
         <source>&amp;About %1</source>
-        <translation>&amp;O %1</translation>
+        <translation type="unfinished">&amp;O %1</translation>
     </message>
     <message>
         <source>Show information about %1</source>
-        <translation>Pokaż informacje o %1</translation>
+        <translation type="unfinished">Pokaż informacje o %1</translation>
     </message>
     <message>
         <source>About &amp;Qt</source>
-        <translation>O &amp;Qt</translation>
+        <translation type="unfinished">O &amp;Qt</translation>
     </message>
     <message>
         <source>Show information about Qt</source>
-        <translation>Pokazuje informacje o Qt</translation>
-    </message>
-    <message>
-        <source>&amp;Options...</source>
-        <translation>&amp;Opcje...</translation>
+        <translation type="unfinished">Pokazuje informacje o Qt</translation>
     </message>
     <message>
         <source>Modify configuration options for %1</source>
-        <translation>Zmień opcje konfiguracji dla %1</translation>
-    </message>
-    <message>
-        <source>&amp;Encrypt Wallet...</source>
-        <translation>Zaszyfruj Portf&amp;el</translation>
-    </message>
-    <message>
-        <source>&amp;Backup Wallet...</source>
-        <translation>Wykonaj kopię zapasową...</translation>
-    </message>
-    <message>
-        <source>&amp;Change Passphrase...</source>
-        <translation>&amp;Zmień hasło...</translation>
-    </message>
-    <message>
-        <source>Open &amp;URI...</source>
-        <translation>Otwórz &amp;URI...</translation>
-    </message>
-    <message>
-        <source>Create Wallet...</source>
-        <translation>Stwórz portfel...</translation>
+        <translation type="unfinished">Zmień opcje konfiguracji dla %1</translation>
     </message>
     <message>
         <source>Create a new wallet</source>
-        <translation>Stwórz nowy portfel</translation>
+        <translation type="unfinished">Stwórz nowy portfel</translation>
+    </message>
+    <message>
+        <source>&amp;Minimize</source>
+        <translation type="unfinished">Z&amp;minimalizuj</translation>
     </message>
     <message>
         <source>Wallet:</source>
-        <translation>Portfel:</translation>
-    </message>
-    <message>
-        <source>Click to disable network activity.</source>
-        <translation>Kliknij aby wyłączyć aktywność sieciową.</translation>
+        <translation type="unfinished">Portfel:</translation>
     </message>
     <message>
         <source>Network activity disabled.</source>
-        <translation>Aktywność sieciowa została wyłączona.</translation>
-    </message>
-    <message>
-        <source>Click to enable network activity again.</source>
-        <translation>Kliknij, aby ponownie włączyć aktywności sieciową.</translation>
-    </message>
-    <message>
-        <source>Syncing Headers (%1%)...</source>
-        <translation>Synchronizowanie headerów (%1%)...</translation>
-    </message>
-    <message>
-        <source>Reindexing blocks on disk...</source>
-        <translation>Ponowne indeksowanie bloków na dysku...</translation>
+        <extracomment>A substring of the tooltip.</extracomment>
+        <translation type="unfinished">Aktywność sieciowa została wyłączona.</translation>
     </message>
     <message>
         <source>Proxy is &lt;b&gt;enabled&lt;/b&gt;: %1</source>
-        <translation>Proxy jest &lt;b&gt;włączone&lt;/b&gt;: %1</translation>
+        <translation type="unfinished">Proxy jest &lt;b&gt;włączone&lt;/b&gt;: %1</translation>
     </message>
     <message>
         <source>Send coins to a Particl address</source>
-        <translation>Wyślij monety na adres particlowy</translation>
+        <translation type="unfinished">Wyślij monety na adres Particl</translation>
     </message>
     <message>
         <source>Backup wallet to another location</source>
-        <translation>Zapasowy portfel w innej lokalizacji</translation>
+        <translation type="unfinished">Zapasowy portfel w innej lokalizacji</translation>
     </message>
     <message>
         <source>Change the passphrase used for wallet encryption</source>
-        <translation>Zmień hasło użyte do szyfrowania portfela</translation>
-    </message>
-    <message>
-        <source>&amp;Verify message...</source>
-        <translation>&amp;Zweryfikuj wiadomość...</translation>
+        <translation type="unfinished">Zmień hasło użyte do szyfrowania portfela</translation>
     </message>
     <message>
         <source>&amp;Send</source>
-        <translation>Wyślij</translation>
+        <translation type="unfinished">Wyślij</translation>
     </message>
     <message>
         <source>&amp;Receive</source>
-        <translation>Odbie&amp;rz</translation>
-    </message>
-    <message>
-        <source>&amp;Show / Hide</source>
-        <translation>&amp;Pokaż / Ukryj</translation>
-    </message>
-    <message>
-        <source>Show or hide the main Window</source>
-        <translation>Pokazuje lub ukrywa główne okno</translation>
+        <translation type="unfinished">Odbie&amp;rz</translation>
+    </message>
+    <message>
+        <source>&amp;Options…</source>
+        <translation type="unfinished">&amp;Opcje...</translation>
+    </message>
+    <message>
+        <source>&amp;Encrypt Wallet…</source>
+        <translation type="unfinished">Zaszyfruj portf&amp;el...</translation>
     </message>
     <message>
         <source>Encrypt the private keys that belong to your wallet</source>
-        <translation>Szyfruj klucze prywatne, które są w twoim portfelu</translation>
+        <translation type="unfinished">Szyfruj klucze prywatne, które są w twoim portfelu</translation>
+    </message>
+    <message>
+        <source>&amp;Backup Wallet…</source>
+        <translation type="unfinished">Utwórz kopię zapasową portfela...</translation>
+    </message>
+    <message>
+        <source>&amp;Change Passphrase…</source>
+        <translation type="unfinished">&amp;Zmień hasło...</translation>
+    </message>
+    <message>
+        <source>Sign &amp;message…</source>
+        <translation type="unfinished">Podpisz &amp;wiadomość...</translation>
     </message>
     <message>
         <source>Sign messages with your Particl addresses to prove you own them</source>
-        <translation>Podpisz wiadomości swoim adresem aby udowodnić jego posiadanie</translation>
+        <translation type="unfinished">Podpisz wiadomości swoim adresem, aby udowodnić jego posiadanie</translation>
+    </message>
+    <message>
+        <source>&amp;Verify message…</source>
+        <translation type="unfinished">&amp;Zweryfikuj wiadomość...</translation>
     </message>
     <message>
         <source>Verify messages to ensure they were signed with specified Particl addresses</source>
-        <translation>Zweryfikuj wiadomość,  aby upewnić się, że została podpisana podanym adresem particlowym.</translation>
+        <translation type="unfinished">Zweryfikuj wiadomość,  aby upewnić się, że została podpisana podanym adresem particlowym.</translation>
+    </message>
+    <message>
+        <source>&amp;Load PSBT from file…</source>
+        <translation type="unfinished">Wczytaj PSBT z pliku...</translation>
+    </message>
+    <message>
+        <source>Open &amp;URI…</source>
+        <translation type="unfinished">Otwórz &amp;URI...</translation>
+    </message>
+    <message>
+        <source>Close Wallet…</source>
+        <translation type="unfinished">Zamknij portfel...</translation>
+    </message>
+    <message>
+        <source>Create Wallet…</source>
+        <translation type="unfinished">Utwórz portfel...</translation>
+    </message>
+    <message>
+        <source>Close All Wallets…</source>
+        <translation type="unfinished">Zamknij wszystkie portfele ...</translation>
     </message>
     <message>
         <source>&amp;File</source>
-        <translation>&amp;Plik</translation>
+        <translation type="unfinished">&amp;Plik</translation>
     </message>
     <message>
         <source>&amp;Settings</source>
-        <translation>P&amp;referencje</translation>
+        <translation type="unfinished">P&amp;referencje</translation>
     </message>
     <message>
         <source>&amp;Help</source>
-        <translation>Pomo&amp;c</translation>
+        <translation type="unfinished">Pomo&amp;c</translation>
     </message>
     <message>
         <source>Tabs toolbar</source>
-        <translation>Pasek zakładek</translation>
+        <translation type="unfinished">Pasek zakładek</translation>
+    </message>
+    <message>
+        <source>Syncing Headers (%1%)…</source>
+        <translation type="unfinished">Synchronizuję nagłówki (%1%)…</translation>
+    </message>
+    <message>
+        <source>Synchronizing with network…</source>
+        <translation type="unfinished">Synchronizacja z siecią...</translation>
+    </message>
+    <message>
+        <source>Indexing blocks on disk…</source>
+        <translation type="unfinished">Indeksowanie bloków...</translation>
+    </message>
+    <message>
+        <source>Processing blocks on disk…</source>
+        <translation type="unfinished">Przetwarzanie bloków...</translation>
+    </message>
+    <message>
+        <source>Connecting to peers…</source>
+        <translation type="unfinished">Łączenie z uczestnikami sieci...</translation>
     </message>
     <message>
         <source>Request payments (generates QR codes and particl: URIs)</source>
-        <translation>Żądaj płatności (generuje kod QR oraz particlowe URI)</translation>
+        <translation type="unfinished">Zażądaj płatności (wygeneruj QE code i particl: URI)</translation>
     </message>
     <message>
         <source>Show the list of used sending addresses and labels</source>
-        <translation>Pokaż listę adresów i etykiet użytych do wysyłania</translation>
+        <translation type="unfinished">Pokaż listę adresów i etykiet użytych do wysyłania</translation>
     </message>
     <message>
         <source>Show the list of used receiving addresses and labels</source>
-        <translation>Pokaż listę adresów i etykiet użytych do odbierania</translation>
+        <translation type="unfinished">Pokaż listę adresów i etykiet użytych do odbierania</translation>
     </message>
     <message>
         <source>&amp;Command-line options</source>
-        <translation>&amp;Opcje linii komend</translation>
-    </message>
-    <message numerus="yes">
-        <source>%n active connection(s) to Particl network</source>
-        <translation><numerusform>%n aktywnych połączeń do sieci Particl</numerusform><numerusform>%n aktywnych połączeń do sieci Particl</numerusform><numerusform>%n aktywnych połączeń do sieci Particl</numerusform><numerusform>%n aktywnych połączeń do sieci Particl</numerusform></translation>
-    </message>
-    <message>
-        <source>Indexing blocks on disk...</source>
-        <translation>Indeksowanie bloków na dysku...</translation>
-    </message>
-    <message>
-        <source>Processing blocks on disk...</source>
-        <translation>Przetwarzanie blocks on disk...</translation>
+        <translation type="unfinished">&amp;Opcje linii komend</translation>
     </message>
     <message numerus="yes">
         <source>Processed %n block(s) of transaction history.</source>
-        <translation><numerusform>Przetworzono %n bloków historii transakcji.</numerusform><numerusform>Przetworzono %n bloków historii transakcji.</numerusform><numerusform>Przetworzono %n bloków historii transakcji.</numerusform><numerusform>Przetworzono %n bloków historii transakcji.</numerusform></translation>
+        <translation type="unfinished">
+            <numerusform>Przetworzono %n blok historii transakcji.</numerusform>
+            <numerusform>Przetworzono 1%n bloków historii transakcji.</numerusform>
+            <numerusform>Przetworzono 1%n bloków historii transakcji.</numerusform>
+        </translation>
     </message>
     <message>
         <source>%1 behind</source>
-        <translation>%1 za</translation>
+        <translation type="unfinished">%1 za</translation>
+    </message>
+    <message>
+        <source>Catching up…</source>
+        <translation type="unfinished">Synchronizuję...</translation>
     </message>
     <message>
         <source>Last received block was generated %1 ago.</source>
-        <translation>Ostatni otrzymany blok został wygenerowany %1 temu.</translation>
+        <translation type="unfinished">Ostatni otrzymany blok został wygenerowany %1 temu.</translation>
     </message>
     <message>
         <source>Transactions after this will not yet be visible.</source>
-        <translation>Transakcje po tym momencie nie będą jeszcze widoczne.</translation>
+        <translation type="unfinished">Transakcje po tym momencie nie będą jeszcze widoczne.</translation>
     </message>
     <message>
         <source>Error</source>
-        <translation>Błąd</translation>
+        <translation type="unfinished">Błąd</translation>
     </message>
     <message>
         <source>Warning</source>
-        <translation>Ostrzeżenie</translation>
+        <translation type="unfinished">Ostrzeżenie</translation>
     </message>
     <message>
         <source>Information</source>
-        <translation>Informacja</translation>
+        <translation type="unfinished">Informacja</translation>
     </message>
     <message>
         <source>Up to date</source>
-        <translation>Aktualny</translation>
-    </message>
-    <message>
-        <source>&amp;Load PSBT from file...</source>
-        <translation>Wczytaj PSBT z p&amp;liku ..</translation>
+        <translation type="unfinished">Aktualny</translation>
     </message>
     <message>
         <source>Load Partially Signed Particl Transaction</source>
-        <translation>Załaduj częściowo podpisaną transakcję Particl</translation>
-    </message>
-    <message>
-        <source>Load PSBT from clipboard...</source>
-        <translation>Wczytaj PSBT do schowka</translation>
+        <translation type="unfinished">Załaduj częściowo podpisaną transakcję Particl</translation>
+    </message>
+    <message>
+        <source>Load PSBT from &amp;clipboard…</source>
+        <translation type="unfinished">Wczytaj PSBT ze schowka...</translation>
     </message>
     <message>
         <source>Load Partially Signed Particl Transaction from clipboard</source>
-        <translation>Załaduj częściowo podpisaną transakcję Particl ze schowka</translation>
+        <translation type="unfinished">Załaduj częściowo podpisaną transakcję Particl ze schowka</translation>
     </message>
     <message>
         <source>Node window</source>
-        <translation>Okno węzła</translation>
+        <translation type="unfinished">Okno węzła</translation>
     </message>
     <message>
         <source>Open node debugging and diagnostic console</source>
-        <translation>Otwórz konsolę diagnostyczną i debugowanie węzłów</translation>
+        <translation type="unfinished">Otwórz konsolę diagnostyczną i debugowanie węzłów</translation>
     </message>
     <message>
         <source>&amp;Sending addresses</source>
-        <translation>&amp;Adresy wysyłania</translation>
+        <translation type="unfinished">&amp;Adresy wysyłania</translation>
     </message>
     <message>
         <source>&amp;Receiving addresses</source>
-        <translation>&amp;Adresy odbioru</translation>
+        <translation type="unfinished">&amp;Adresy odbioru</translation>
     </message>
     <message>
         <source>Open a particl: URI</source>
-        <translation>Otwórz URI</translation>
+        <translation type="unfinished">Otwórz URI</translation>
     </message>
     <message>
         <source>Open Wallet</source>
-        <translation>Otwórz Portfel</translation>
+        <translation type="unfinished">Otwórz Portfel</translation>
     </message>
     <message>
         <source>Open a wallet</source>
-        <translation>Otwórz portfel</translation>
-    </message>
-    <message>
-        <source>Close Wallet...</source>
-        <translation>Zamknij Portfel...</translation>
+        <translation type="unfinished">Otwórz portfel</translation>
     </message>
     <message>
         <source>Close wallet</source>
-        <translation>Zamknij portfel</translation>
-    </message>
-    <message>
-        <source>Close All Wallets...</source>
-        <translation>Zamknij wszystkie portfele ...</translation>
+        <translation type="unfinished">Zamknij portfel</translation>
+    </message>
+    <message>
+        <source>Restore Wallet…</source>
+        <extracomment>Name of the menu item that restores wallet from a backup file.</extracomment>
+        <translation type="unfinished">Przywróć Portfel…</translation>
+    </message>
+    <message>
+        <source>Restore a wallet from a backup file</source>
+        <extracomment>Status tip for Restore Wallet menu item</extracomment>
+        <translation type="unfinished">Przywróć portfel z pliku kopii zapasowej</translation>
     </message>
     <message>
         <source>Close all wallets</source>
-        <translation>Zamknij wszystkie portfele</translation>
+        <translation type="unfinished">Zamknij wszystkie portfele</translation>
     </message>
     <message>
         <source>Show the %1 help message to get a list with possible Particl command-line options</source>
-        <translation>Pokaż pomoc %1 aby zobaczyć listę wszystkich opcji lnii poleceń.</translation>
+        <translation type="unfinished">Pokaż pomoc %1 aby zobaczyć listę wszystkich opcji lnii poleceń.</translation>
+    </message>
+    <message>
+        <source>&amp;Mask values</source>
+        <translation type="unfinished">&amp;Schowaj wartości</translation>
+    </message>
+    <message>
+        <source>Mask the values in the Overview tab</source>
+        <translation type="unfinished">Schowaj wartości w zakładce Podsumowanie</translation>
     </message>
     <message>
         <source>default wallet</source>
-        <translation>domyślny portfel</translation>
+        <translation type="unfinished">domyślny portfel</translation>
     </message>
     <message>
         <source>No wallets available</source>
-        <translation>Brak dostępnych portfeli</translation>
+        <translation type="unfinished">Brak dostępnych portfeli</translation>
+    </message>
+    <message>
+        <source>Wallet Data</source>
+        <extracomment>Name of the wallet data file format.</extracomment>
+        <translation type="unfinished">Informacje portfela</translation>
+    </message>
+    <message>
+        <source>Load Wallet Backup</source>
+        <extracomment>The title for Restore Wallet File Windows</extracomment>
+        <translation type="unfinished">Załaduj kopię zapasową portfela</translation>
+    </message>
+    <message>
+        <source>Restore Wallet</source>
+        <extracomment>Title of pop-up window shown when the user is attempting to restore a wallet.</extracomment>
+        <translation type="unfinished">Przywróć portfel</translation>
+    </message>
+    <message>
+        <source>Wallet Name</source>
+        <extracomment>Label of the input field where the name of the wallet is entered.</extracomment>
+        <translation type="unfinished">Nazwa portfela</translation>
     </message>
     <message>
         <source>&amp;Window</source>
-        <translation>&amp;Okno</translation>
-    </message>
-    <message>
-        <source>Minimize</source>
-        <translation>Minimalizuj</translation>
+        <translation type="unfinished">&amp;Okno</translation>
     </message>
     <message>
         <source>Zoom</source>
-        <translation>Powiększ</translation>
+        <translation type="unfinished">Powiększ</translation>
     </message>
     <message>
         <source>Main Window</source>
-        <translation>Okno główne</translation>
+        <translation type="unfinished">Okno główne</translation>
     </message>
     <message>
         <source>%1 client</source>
-        <translation>%1 klient</translation>
-    </message>
-    <message>
-        <source>Connecting to peers...</source>
-        <translation>Łączenie z peerami...</translation>
-    </message>
-    <message>
-        <source>Catching up...</source>
-        <translation>Trwa synchronizacja…</translation>
+        <translation type="unfinished">%1 klient</translation>
+    </message>
+    <message>
+        <source>&amp;Hide</source>
+        <translation type="unfinished">&amp;Ukryj</translation>
+    </message>
+    <message numerus="yes">
+        <source>%n active connection(s) to Particl network.</source>
+        <extracomment>A substring of the tooltip.</extracomment>
+        <translation type="unfinished">
+            <numerusform>%n aktywne połączenie z siecią Particl.</numerusform>
+            <numerusform>%n aktywnych połączeń z siecią Particl.</numerusform>
+            <numerusform>%n aktywnych połączeń z siecią Particl.</numerusform>
+        </translation>
+    </message>
+    <message>
+        <source>Click for more actions.</source>
+        <extracomment>A substring of the tooltip. "More actions" are available via the context menu.</extracomment>
+        <translation type="unfinished">Kliknij po więcej funkcji.</translation>
+    </message>
+    <message>
+        <source>Show Peers tab</source>
+        <extracomment>A context menu item. The "Peers tab" is an element of the "Node window".</extracomment>
+        <translation type="unfinished">Wyświetl połączenia</translation>
+    </message>
+    <message>
+        <source>Disable network activity</source>
+        <extracomment>A context menu item.</extracomment>
+        <translation type="unfinished">Wyłącz aktywność sieciową</translation>
+    </message>
+    <message>
+        <source>Enable network activity</source>
+        <extracomment>A context menu item. The network activity was disabled previously.</extracomment>
+        <translation type="unfinished">Włącz aktywność sieciową</translation>
+    </message>
+    <message>
+        <source>Pre-syncing Headers (%1%)…</source>
+        <translation type="unfinished">Synchronizuję nagłówki (%1%)…</translation>
     </message>
     <message>
         <source>Error: %1</source>
-        <translation>Błąd: %1</translation>
+        <translation type="unfinished">Błąd: %1</translation>
     </message>
     <message>
         <source>Warning: %1</source>
-        <translation>Ostrzeżenie: %1</translation>
+        <translation type="unfinished">Ostrzeżenie: %1</translation>
     </message>
     <message>
         <source>Date: %1
 </source>
-        <translation>Data: %1
+        <translation type="unfinished">Data: %1
 </translation>
     </message>
     <message>
         <source>Amount: %1
 </source>
-        <translation>Kwota: %1
+        <translation type="unfinished">Kwota: %1
 </translation>
     </message>
     <message>
         <source>Wallet: %1
 </source>
-        <translation>Portfel: %1
+        <translation type="unfinished">Portfel: %1
 </translation>
     </message>
     <message>
         <source>Type: %1
 </source>
-        <translation>Typ: %1
+        <translation type="unfinished">Typ: %1
 </translation>
     </message>
     <message>
         <source>Label: %1
 </source>
-        <translation>Etykieta: %1
+        <translation type="unfinished">Etykieta: %1
 </translation>
     </message>
     <message>
         <source>Address: %1
 </source>
-        <translation>Adres: %1
+        <translation type="unfinished">Adres: %1
 </translation>
     </message>
     <message>
         <source>Sent transaction</source>
-        <translation>Transakcja wysłana</translation>
+        <translation type="unfinished">Transakcja wysłana</translation>
     </message>
     <message>
         <source>Incoming transaction</source>
-        <translation>Transakcja przychodząca</translation>
+        <translation type="unfinished">Transakcja przychodząca</translation>
     </message>
     <message>
         <source>HD key generation is &lt;b&gt;enabled&lt;/b&gt;</source>
-        <translation>Generowanie kluczy HD jest &lt;b&gt;włączone&lt;/b&gt;</translation>
+        <translation type="unfinished">Generowanie kluczy HD jest &lt;b&gt;włączone&lt;/b&gt;</translation>
     </message>
     <message>
         <source>HD key generation is &lt;b&gt;disabled&lt;/b&gt;</source>
-        <translation>Generowanie kluczy HD jest &lt;b&gt;wyłączone&lt;/b&gt;</translation>
+        <translation type="unfinished">Generowanie kluczy HD jest &lt;b&gt;wyłączone&lt;/b&gt;</translation>
     </message>
     <message>
         <source>Private key &lt;b&gt;disabled&lt;/b&gt;</source>
-        <translation>Klucz prywatny&lt;b&gt;dezaktywowany&lt;/b&gt;</translation>
+        <translation type="unfinished">Klucz prywatny&lt;b&gt;dezaktywowany&lt;/b&gt;</translation>
     </message>
     <message>
         <source>Wallet is &lt;b&gt;encrypted&lt;/b&gt; and currently &lt;b&gt;unlocked&lt;/b&gt;</source>
-        <translation>Portfel jest &lt;b&gt;zaszyfrowany&lt;/b&gt; i obecnie &lt;b&gt;odblokowany&lt;/b&gt;</translation>
+        <translation type="unfinished">Portfel jest &lt;b&gt;zaszyfrowany&lt;/b&gt; i obecnie &lt;b&gt;odblokowany&lt;/b&gt;</translation>
     </message>
     <message>
         <source>Wallet is &lt;b&gt;encrypted&lt;/b&gt; and currently &lt;b&gt;locked&lt;/b&gt;</source>
-        <translation>Portfel jest &lt;b&gt;zaszyfrowany&lt;/b&gt; i obecnie &lt;b&gt;zablokowany&lt;/b&gt;</translation>
+        <translation type="unfinished">Portfel jest &lt;b&gt;zaszyfrowany&lt;/b&gt; i obecnie &lt;b&gt;zablokowany&lt;/b&gt;</translation>
     </message>
     <message>
         <source>Original message:</source>
-        <translation>Wiadomość oryginalna:</translation>
-    </message>
-    </context>
+        <translation type="unfinished">Orginalna wiadomość:</translation>
+    </message>
+</context>
+<context>
+    <name>UnitDisplayStatusBarControl</name>
+    <message>
+        <source>Unit to show amounts in. Click to select another unit.</source>
+        <translation type="unfinished">Jednostka w jakiej pokazywane są kwoty. Kliknij aby wybrać inną.</translation>
+    </message>
+</context>
 <context>
     <name>CoinControlDialog</name>
     <message>
         <source>Coin Selection</source>
-        <translation>Wybór monet</translation>
+        <translation type="unfinished">Wybór monet</translation>
     </message>
     <message>
         <source>Quantity:</source>
-        <translation>Ilość:</translation>
+        <translation type="unfinished">Ilość:</translation>
     </message>
     <message>
         <source>Bytes:</source>
-        <translation>Bajtów:</translation>
+        <translation type="unfinished">Bajtów:</translation>
     </message>
     <message>
         <source>Amount:</source>
-        <translation>Kwota:</translation>
+        <translation type="unfinished">Kwota:</translation>
     </message>
     <message>
         <source>Fee:</source>
-        <translation>Opłata:</translation>
-    </message>
-    <message>
-<<<<<<< HEAD
-        <source>Dust:</source>
-        <translation>Pył:</translation>
-    </message>
-    <message>
-=======
->>>>>>> 44d8b13c
+        <translation type="unfinished">Opłata:</translation>
+    </message>
+    <message>
         <source>After Fee:</source>
-        <translation>Po opłacie:</translation>
+        <translation type="unfinished">Po opłacie:</translation>
     </message>
     <message>
         <source>Change:</source>
-        <translation>Reszta:</translation>
+        <translation type="unfinished">Zmiana:</translation>
     </message>
     <message>
         <source>(un)select all</source>
-        <translation>Zaznacz/Odznacz wszystko</translation>
+        <translation type="unfinished">zaznacz/odznacz wszytsko</translation>
     </message>
     <message>
         <source>Tree mode</source>
-        <translation>Widok drzewa</translation>
+        <translation type="unfinished">Widok drzewa</translation>
     </message>
     <message>
         <source>List mode</source>
-        <translation>Widok listy</translation>
+        <translation type="unfinished">Widok listy</translation>
     </message>
     <message>
         <source>Amount</source>
-        <translation>Kwota</translation>
+        <translation type="unfinished">Kwota</translation>
     </message>
     <message>
         <source>Received with label</source>
-        <translation>Otrzymano z opisem</translation>
+        <translation type="unfinished">Otrzymano z opisem</translation>
     </message>
     <message>
         <source>Received with address</source>
-        <translation>Otrzymano z adresem</translation>
+        <translation type="unfinished">Otrzymano z adresem</translation>
     </message>
     <message>
         <source>Date</source>
-        <translation>Data</translation>
+        <translation type="unfinished">Data</translation>
     </message>
     <message>
         <source>Confirmations</source>
-        <translation>Potwierdzenia</translation>
+        <translation type="unfinished">Potwierdzenie</translation>
     </message>
     <message>
         <source>Confirmed</source>
-        <translation>Potwierdzony</translation>
-    </message>
-    <message>
-        <source>Copy address</source>
-        <translation>Kopiuj adres</translation>
-    </message>
-    <message>
-        <source>Copy label</source>
-        <translation>Kopiuj etykietę</translation>
+        <translation type="unfinished">Potwerdzone</translation>
     </message>
     <message>
         <source>Copy amount</source>
-        <translation>Kopiuj kwotę</translation>
-    </message>
-    <message>
-        <source>Copy transaction ID</source>
-        <translation>Skopiuj ID transakcji</translation>
-    </message>
-    <message>
-        <source>Lock unspent</source>
-        <translation>Zablokuj niewydane</translation>
-    </message>
-    <message>
-        <source>Unlock unspent</source>
-        <translation>Odblokuj niewydane</translation>
+        <translation type="unfinished">Kopiuj kwote</translation>
+    </message>
+    <message>
+        <source>&amp;Copy address</source>
+        <translation type="unfinished">Kopiuj adres</translation>
+    </message>
+    <message>
+        <source>Copy &amp;label</source>
+        <translation type="unfinished">Kopiuj etykietę</translation>
+    </message>
+    <message>
+        <source>Copy &amp;amount</source>
+        <translation type="unfinished">Kopiuj kwotę</translation>
+    </message>
+    <message>
+        <source>Copy transaction &amp;ID and output index</source>
+        <translation type="unfinished">Skopiuj &amp;ID transakcji oraz wyjściowy indeks</translation>
+    </message>
+    <message>
+        <source>L&amp;ock unspent</source>
+        <translation type="unfinished">Zabl&amp;okuj niewydane</translation>
+    </message>
+    <message>
+        <source>&amp;Unlock unspent</source>
+        <translation type="unfinished">Odblok&amp;uj niewydane</translation>
     </message>
     <message>
         <source>Copy quantity</source>
-        <translation>Skopiuj ilość</translation>
+        <translation type="unfinished">Skopiuj ilość</translation>
     </message>
     <message>
         <source>Copy fee</source>
-        <translation>Skopiuj prowizję</translation>
+        <translation type="unfinished">Skopiuj prowizję</translation>
     </message>
     <message>
         <source>Copy after fee</source>
-        <translation>Skopiuj ilość po opłacie</translation>
+        <translation type="unfinished">Skopiuj ilość po opłacie</translation>
     </message>
     <message>
         <source>Copy bytes</source>
-        <translation>Skopiuj ilość bajtów</translation>
-    </message>
-    <message>
-<<<<<<< HEAD
-        <source>Copy dust</source>
-        <translation>Kopiuj pył</translation>
-    </message>
-    <message>
-=======
->>>>>>> 44d8b13c
+        <translation type="unfinished">Skopiuj ilość bajtów</translation>
+    </message>
+    <message>
         <source>Copy change</source>
-        <translation>Skopiuj resztę</translation>
+        <translation type="unfinished">Skopiuj resztę</translation>
     </message>
     <message>
         <source>(%1 locked)</source>
-        <translation>(%1 zablokowane)</translation>
-    </message>
-    <message>
-<<<<<<< HEAD
-        <source>yes</source>
-        <translation>tak</translation>
-    </message>
-    <message>
-        <source>no</source>
-        <translation>nie</translation>
-    </message>
-    <message>
-        <source>This label turns red if any recipient receives an amount smaller than the current dust threshold.</source>
-        <translation>Ta etykieta staje się czerwona jeżeli którykolwiek odbiorca otrzymuje kwotę mniejszą niż obecny próg pyłu.</translation>
-    </message>
-    <message>
-=======
->>>>>>> 44d8b13c
+        <translation type="unfinished">(%1 zablokowane)</translation>
+    </message>
+    <message>
         <source>Can vary +/- %1 satoshi(s) per input.</source>
-        <translation>Waha się +/- %1 satoshi na wejście.</translation>
+        <translation type="unfinished">Waha się +/- %1 satoshi na wejście.</translation>
     </message>
     <message>
         <source>(no label)</source>
-        <translation>(brak etykiety)</translation>
+        <translation type="unfinished">(brak etykiety)</translation>
     </message>
     <message>
         <source>change from %1 (%2)</source>
-        <translation>reszta z %1 (%2)</translation>
+        <translation type="unfinished">reszta z %1 (%2)</translation>
     </message>
     <message>
         <source>(change)</source>
-        <translation>(reszta)</translation>
+        <translation type="unfinished">(reszta)</translation>
     </message>
 </context>
 <context>
     <name>CreateWalletActivity</name>
     <message>
-        <source>Creating Wallet &lt;b&gt;%1&lt;/b&gt;...</source>
-        <translation>Tworzenie portfela &lt;b&gt;%1&lt;/b&gt;...</translation>
+        <source>Create Wallet</source>
+        <extracomment>Title of window indicating the progress of creation of a new wallet.</extracomment>
+        <translation type="unfinished">Stwórz potrfel</translation>
+    </message>
+    <message>
+        <source>Creating Wallet &lt;b&gt;%1&lt;/b&gt;…</source>
+        <extracomment>Descriptive text of the create wallet progress window which indicates to the user which wallet is currently being created.</extracomment>
+        <translation type="unfinished">Tworzenie portfela &lt;b&gt;%1&lt;/b&gt;...</translation>
     </message>
     <message>
         <source>Create wallet failed</source>
-        <translation>Tworzenie portfela nieudane</translation>
+        <translation type="unfinished">Nieudane tworzenie potrfela</translation>
     </message>
     <message>
         <source>Create wallet warning</source>
-        <translation>Ostrzeżenie przy tworzeniu portfela</translation>
+        <translation type="unfinished">Ostrzeżenie przy tworzeniu portfela</translation>
+    </message>
+    <message>
+        <source>Can't list signers</source>
+        <translation type="unfinished">Nie można wyświetlić sygnatariuszy</translation>
+    </message>
+    <message>
+        <source>Too many external signers found</source>
+        <translation type="unfinished">Znaleziono zbyt wiele zewnętrznych podpisów</translation>
     </message>
 </context>
 <context>
+    <name>LoadWalletsActivity</name>
+    <message>
+        <source>Load Wallets</source>
+        <extracomment>Title of progress window which is displayed when wallets are being loaded.</extracomment>
+        <translation type="unfinished"> Ładuj portfele</translation>
+    </message>
+    <message>
+        <source>Loading wallets…</source>
+        <extracomment>Descriptive text of the load wallets progress window which indicates to the user that wallets are currently being loaded.</extracomment>
+        <translation type="unfinished">Ładowanie portfeli...</translation>
+    </message>
+</context>
+<context>
+    <name>OpenWalletActivity</name>
+    <message>
+        <source>Open wallet failed</source>
+        <translation type="unfinished">Otworzenie portfela nie powiodło się</translation>
+    </message>
+    <message>
+        <source>Open wallet warning</source>
+        <translation type="unfinished">Ostrzeżenie przy otworzeniu potrfela</translation>
+    </message>
+    <message>
+        <source>default wallet</source>
+        <translation type="unfinished">domyślny portfel</translation>
+    </message>
+    <message>
+        <source>Open Wallet</source>
+        <extracomment>Title of window indicating the progress of opening of a wallet.</extracomment>
+        <translation type="unfinished">Otwórz Portfel</translation>
+    </message>
+    <message>
+        <source>Opening Wallet &lt;b&gt;%1&lt;/b&gt;…</source>
+        <extracomment>Descriptive text of the open wallet progress window which indicates to the user which wallet is currently being opened.</extracomment>
+        <translation type="unfinished">Otwieranie portfela &lt;b&gt;%1&lt;/b&gt;...</translation>
+    </message>
+</context>
+<context>
+    <name>RestoreWalletActivity</name>
+    <message>
+        <source>Restore Wallet</source>
+        <extracomment>Title of progress window which is displayed when wallets are being restored.</extracomment>
+        <translation type="unfinished">Przywróć portfel</translation>
+    </message>
+    <message>
+        <source>Restoring Wallet &lt;b&gt;%1&lt;/b&gt;…</source>
+        <extracomment>Descriptive text of the restore wallets progress window which indicates to the user that wallets are currently being restored.</extracomment>
+        <translation type="unfinished">Odtwarzanie portfela &lt;b&gt;%1&lt;/b&gt;...</translation>
+    </message>
+    <message>
+        <source>Restore wallet failed</source>
+        <extracomment>Title of message box which is displayed when the wallet could not be restored.</extracomment>
+        <translation type="unfinished">Odtworzenie portfela nieudane</translation>
+    </message>
+    <message>
+        <source>Restore wallet warning</source>
+        <extracomment>Title of message box which is displayed when the wallet is restored with some warning.</extracomment>
+        <translation type="unfinished">Ostrzeżenie przy odtworzeniu portfela</translation>
+    </message>
+    <message>
+        <source>Restore wallet message</source>
+        <extracomment>Title of message box which is displayed when the wallet is successfully restored.</extracomment>
+        <translation type="unfinished">Wiadomość przy odtwarzaniu portfela</translation>
+    </message>
+</context>
+<context>
+    <name>WalletController</name>
+    <message>
+        <source>Close wallet</source>
+        <translation type="unfinished">Zamknij portfel</translation>
+    </message>
+    <message>
+        <source>Are you sure you wish to close the wallet &lt;i&gt;%1&lt;/i&gt;?</source>
+        <translation type="unfinished">Na pewno chcesz zamknąć portfel &lt;i&gt;%1&lt;/i&gt;?</translation>
+    </message>
+    <message>
+        <source>Closing the wallet for too long can result in having to resync the entire chain if pruning is enabled.</source>
+        <translation type="unfinished">Zamknięcie portfela na zbyt długo może skutkować koniecznością ponownego załadowania całego łańcucha, jeżeli jest włączony pruning.</translation>
+    </message>
+    <message>
+        <source>Close all wallets</source>
+        <translation type="unfinished">Zamknij wszystkie portfele</translation>
+    </message>
+    <message>
+        <source>Are you sure you wish to close all wallets?</source>
+        <translation type="unfinished">Na pewno zamknąć wszystkie portfe?</translation>
+    </message>
+</context>
+<context>
     <name>CreateWalletDialog</name>
     <message>
         <source>Create Wallet</source>
-        <translation>Stwórz portfel</translation>
+        <translation type="unfinished">Stwórz potrfel</translation>
     </message>
     <message>
         <source>Wallet Name</source>
-        <translation>Nazwa portfela</translation>
+        <translation type="unfinished">Nazwa portfela</translation>
+    </message>
+    <message>
+        <source>Wallet</source>
+        <translation type="unfinished">Portfel</translation>
     </message>
     <message>
         <source>Encrypt the wallet. The wallet will be encrypted with a passphrase of your choice.</source>
-        <translation>Zaszyfruj portfel. Portfel zostanie zaszyfrowany wprowadzonym hasłem.</translation>
+        <translation type="unfinished">Zaszyfruj portfel. Portfel zostanie zaszyfrowany wprowadzonym hasłem.</translation>
     </message>
     <message>
         <source>Encrypt Wallet</source>
-        <translation>Zaszyfruj portfel</translation>
+        <translation type="unfinished">Zaszyfruj portfel</translation>
+    </message>
+    <message>
+        <source>Advanced Options</source>
+        <translation type="unfinished">Opcje Zaawansowane</translation>
     </message>
     <message>
         <source>Disable private keys for this wallet. Wallets with private keys disabled will have no private keys and cannot have an HD seed or imported private keys. This is ideal for watch-only wallets.</source>
-        <translation>Wyłącz klucze prywatne dla tego portfela. Portfel z wyłączonymi kluczami prywatnymi nie może zawierać zaimportowanych kluczy prywatnych ani ustawionego seeda HD. Jest to idealne rozwiązanie dla portfeli śledzących (watch-only).</translation>
+        <translation type="unfinished">Wyłącz klucze prywatne dla tego portfela. Portfel z wyłączonymi kluczami prywatnymi nie może zawierać zaimportowanych kluczy prywatnych ani ustawionego seeda HD. Jest to idealne rozwiązanie dla portfeli śledzących (watch-only).</translation>
     </message>
     <message>
         <source>Disable Private Keys</source>
-        <translation>Wyłącz klucze prywatne</translation>
+        <translation type="unfinished">Wyłącz klucze prywatne</translation>
     </message>
     <message>
         <source>Make a blank wallet. Blank wallets do not initially have private keys or scripts. Private keys and addresses can be imported, or an HD seed can be set, at a later time.</source>
-        <translation>Stwórz czysty portfel. Portfel taki początkowo nie zawiera żadnych kluczy prywatnych ani skryptów. Później mogą zostać zaimportowane klucze prywatne, adresy lub będzie można ustawić seed HD.</translation>
+        <translation type="unfinished">Stwórz czysty portfel. Portfel taki początkowo nie zawiera żadnych kluczy prywatnych ani skryptów. Później mogą zostać zaimportowane klucze prywatne, adresy lub będzie można ustawić seed HD.</translation>
     </message>
     <message>
         <source>Make Blank Wallet</source>
-<<<<<<< HEAD
-        <translation>Stwórz czysty portfel</translation>
-    </message>
-    <message>
-        <source>Descriptor Wallet</source>
-        <translation>Portfel deskryptora</translation>
-    </message>
-    <message>
-        <source>Create</source>
-        <translation>Stwórz</translation>
-=======
         <translation type="unfinished">Stwórz czysty portfel</translation>
     </message>
     <message>
@@ -916,665 +1129,789 @@
         <source>Compiled without external signing support (required for external signing)</source>
         <extracomment>"External signing" means using devices such as hardware wallets.</extracomment>
         <translation type="unfinished">Skompilowany bez obsługi podpisywania zewnętrznego (wymagany do podpisywania zewnętrzengo)</translation>
->>>>>>> 44d8b13c
     </message>
 </context>
 <context>
     <name>EditAddressDialog</name>
     <message>
         <source>Edit Address</source>
-        <translation>Zmień adres</translation>
+        <translation type="unfinished">Zmień adres</translation>
     </message>
     <message>
         <source>&amp;Label</source>
-        <translation>&amp;Etykieta</translation>
+        <translation type="unfinished">&amp;Etykieta</translation>
     </message>
     <message>
         <source>The label associated with this address list entry</source>
-        <translation>Etykieta skojarzona z tym wpisem na liście adresów</translation>
+        <translation type="unfinished">Etykieta skojarzona z tym wpisem na liście adresów</translation>
     </message>
     <message>
         <source>The address associated with this address list entry. This can only be modified for sending addresses.</source>
-        <translation>Ten adres jest skojarzony z wpisem na liście adresów. Może być zmodyfikowany jedynie dla adresów wysyłających.</translation>
+        <translation type="unfinished">Ten adres jest skojarzony z wpisem na liście adresów. Może być zmodyfikowany jedynie dla adresów wysyłających.</translation>
     </message>
     <message>
         <source>&amp;Address</source>
-        <translation>&amp;Adres</translation>
+        <translation type="unfinished">&amp;Adres</translation>
     </message>
     <message>
         <source>New sending address</source>
-        <translation>Nowy adres wysyłania</translation>
+        <translation type="unfinished">Nowy adres wysyłania</translation>
     </message>
     <message>
         <source>Edit receiving address</source>
-        <translation>Zmień adres odbioru</translation>
+        <translation type="unfinished">Zmień adres odbioru</translation>
     </message>
     <message>
         <source>Edit sending address</source>
-        <translation>Zmień adres wysyłania</translation>
+        <translation type="unfinished">Zmień adres wysyłania</translation>
     </message>
     <message>
         <source>The entered address "%1" is not a valid Particl address.</source>
-        <translation>Wprowadzony adres "%1" nie jest prawidłowym adresem Particl.</translation>
+        <translation type="unfinished">Wprowadzony adres "%1" nie jest prawidłowym adresem Particl.</translation>
     </message>
     <message>
         <source>Address "%1" already exists as a receiving address with label "%2" and so cannot be added as a sending address.</source>
-        <translation>Adres "%1" już istnieje jako adres odbiorczy z etykietą "%2" i dlatego nie można go dodać jako adresu nadawcy.</translation>
+        <translation type="unfinished">Adres "%1" już istnieje jako adres odbiorczy z etykietą "%2" i dlatego nie można go dodać jako adresu nadawcy.</translation>
     </message>
     <message>
         <source>The entered address "%1" is already in the address book with label "%2".</source>
-        <translation>Wprowadzony adres "%1" już istnieje w książce adresowej z opisem "%2".</translation>
+        <translation type="unfinished">Wprowadzony adres "%1" już istnieje w książce adresowej z opisem "%2".</translation>
     </message>
     <message>
         <source>Could not unlock wallet.</source>
-        <translation>Nie można było odblokować portfela.</translation>
+        <translation type="unfinished">Nie można było odblokować portfela.</translation>
     </message>
     <message>
         <source>New key generation failed.</source>
-        <translation>Generowanie nowego klucza nie powiodło się.</translation>
+        <translation type="unfinished">Generowanie nowego klucza nie powiodło się.</translation>
     </message>
 </context>
 <context>
     <name>FreespaceChecker</name>
     <message>
         <source>A new data directory will be created.</source>
-        <translation>Będzie utworzony nowy folder danych.</translation>
+        <translation type="unfinished">Będzie utworzony nowy folder danych.</translation>
     </message>
     <message>
         <source>name</source>
-        <translation>nazwa</translation>
+        <translation type="unfinished">nazwa</translation>
     </message>
     <message>
         <source>Directory already exists. Add %1 if you intend to create a new directory here.</source>
-        <translation>Katalog już istnieje. Dodaj %1 jeśli masz zamiar utworzyć tutaj nowy katalog.</translation>
+        <translation type="unfinished">Katalog już istnieje. Dodaj %1 jeśli masz zamiar utworzyć tutaj nowy katalog.</translation>
     </message>
     <message>
         <source>Path already exists, and is not a directory.</source>
-        <translation>Ścieżka już istnieje i nie jest katalogiem.</translation>
+        <translation type="unfinished">Ścieżka już istnieje i nie jest katalogiem.</translation>
     </message>
     <message>
         <source>Cannot create data directory here.</source>
-        <translation>Nie można było tutaj utworzyć folderu.</translation>
+        <translation type="unfinished">Nie można było tutaj utworzyć folderu.</translation>
     </message>
 </context>
 <context>
-    <name>HelpMessageDialog</name>
-    <message>
-        <source>version</source>
-        <translation>wersja</translation>
-    </message>
-    <message>
-        <source>About %1</source>
-        <translation>Informacje o %1</translation>
-    </message>
-    <message>
-        <source>Command-line options</source>
-        <translation>Opcje konsoli</translation>
-    </message>
-</context>
-<context>
     <name>Intro</name>
-    <message>
-        <source>Welcome</source>
-        <translation>Witaj</translation>
-    </message>
-    <message>
-        <source>Welcome to %1.</source>
-        <translation>Witaj w %1.</translation>
-    </message>
-    <message>
-        <source>As this is the first time the program is launched, you can choose where %1 will store its data.</source>
-        <translation>Ponieważ jest to pierwsze uruchomienie programu, możesz wybrać gdzie %1 będzie przechowywał swoje dane.</translation>
-    </message>
-    <message>
-        <source>When you click OK, %1 will begin to download and process the full %4 block chain (%2GB) starting with the earliest transactions in %3 when %4 initially launched.</source>
-        <translation>Gdy naciśniesz OK, %1 zacznie się pobieranie i przetwarzanie całego %4 łańcucha bloków (%2GB) zaczynając od najwcześniejszych transakcji w %3 gdy %4 został uruchomiony.</translation>
-    </message>
-    <message>
-        <source>Reverting this setting requires re-downloading the entire blockchain. It is faster to download the full chain first and prune it later. Disables some advanced features.</source>
-        <translation>Wyłączenie tej opcji spowoduje konieczność pobrania całego łańcucha bloków. Szybciej jest najpierw pobrać cały łańcuch a następnie go przyciąć (prune). Wyłącza niektóre zaawansowane funkcje.</translation>
-    </message>
-    <message>
-        <source>This initial synchronisation is very demanding, and may expose hardware problems with your computer that had previously gone unnoticed. Each time you run %1, it will continue downloading where it left off.</source>
-        <translation>Wstępna synchronizacja jest bardzo wymagająca i może ujawnić wcześniej niezauważone problemy sprzętowe. Za każdym uruchomieniem %1 pobieranie będzie kontynuowane od miejsca w którym zostało zatrzymane.</translation>
-    </message>
-    <message>
-        <source>If you have chosen to limit block chain storage (pruning), the historical data must still be downloaded and processed, but will be deleted afterward to keep your disk usage low.</source>
-        <translation>Jeśli wybrałeś opcję ograniczenia przechowywania łańcucha bloków (przycinanie) dane historyczne cały czas będą musiały być pobrane i przetworzone, jednak po tym zostaną usunięte aby ograniczyć użycie dysku.</translation>
-    </message>
-    <message>
-        <source>Use the default data directory</source>
-        <translation>Użyj domyślnego folderu danych</translation>
-    </message>
-    <message>
-        <source>Use a custom data directory:</source>
-        <translation>Użyj wybranego folderu dla danych</translation>
-    </message>
-    <message>
-        <source>Particl</source>
-        <translation>Particl</translation>
-    </message>
-    <message>
-        <source>Discard blocks after verification, except most recent %1 GB (prune)</source>
-        <translation>Skasuj bloki po weryfikacji, oprócz najnowszych %1 GB (prune)</translation>
-    </message>
-    <message>
-        <source>At least %1 GB of data will be stored in this directory, and it will grow over time.</source>
-        <translation>Co najmniej %1 GB danych, zostanie zapisane w tym katalogu, dane te będą przyrastały w czasie.</translation>
-    </message>
-    <message>
-        <source>Approximately %1 GB of data will be stored in this directory.</source>
-        <translation>Około %1 GB danych zostanie zapisane w tym katalogu.</translation>
-    </message>
-    <message>
-        <source>%1 will download and store a copy of the Particl block chain.</source>
-        <translation>%1 pobierze i zapisze lokalnie kopię łańcucha bloków Particl.</translation>
-    </message>
-    <message>
-        <source>The wallet will also be stored in this directory.</source>
-        <translation>Portfel również zostanie zapisany w tym katalogu.</translation>
-    </message>
-    <message>
-        <source>Error: Specified data directory "%1" cannot be created.</source>
-        <translation>Błąd: podany folder danych «%1» nie mógł zostać utworzony.</translation>
-    </message>
-    <message>
-        <source>Error</source>
-        <translation>Błąd</translation>
-    </message>
     <message numerus="yes">
-        <source>%n GB of free space available</source>
-        <translation><numerusform>%n GB dostępnego wolnego miejsca</numerusform><numerusform>%n GB dostępnego wolnego miejsca</numerusform><numerusform>%n GB dostępnego wolnego miejsca</numerusform><numerusform>%n GB dostępnego wolnego miejsca</numerusform></translation>
+        <source>%n GB of space available</source>
+        <translation type="unfinished">
+            <numerusform>%n GB dostępnej przestrzeni dyskowej </numerusform>
+            <numerusform>%n GB dostępnej przestrzeni dyskowej </numerusform>
+            <numerusform>%n GB dostępnej przestrzeni dyskowej </numerusform>
+        </translation>
     </message>
     <message numerus="yes">
         <source>(of %n GB needed)</source>
-        <translation><numerusform>(z %n GB potrzebnych)</numerusform><numerusform>(z %n GB potrzebnych)</numerusform><numerusform>(z %n GB potrzebnych)</numerusform><numerusform>(z %n GB potrzebnych)</numerusform></translation>
+        <translation type="unfinished">
+            <numerusform>(z %n GB potrzebnych)</numerusform>
+            <numerusform>(z %n GB potrzebnych)</numerusform>
+            <numerusform>(z %n GB potrzebnych)</numerusform>
+        </translation>
     </message>
     <message numerus="yes">
         <source>(%n GB needed for full chain)</source>
-        <translation><numerusform>(%n GB potrzebny na pełny łańcuch)</numerusform><numerusform>(%n GB potrzebne na pełny łańcuch)</numerusform><numerusform>(%n GB potrzebnych na pełny łańcuch)</numerusform><numerusform>(%n GB potrzebnych na pełny łańcuch)</numerusform></translation>
+        <translation type="unfinished">
+            <numerusform>(%n GB potrzebny na pełny łańcuch)</numerusform>
+            <numerusform>(%n GB potrzebne na pełny łańcuch)</numerusform>
+            <numerusform>(%n GB potrzebnych na pełny łańcuch)</numerusform>
+        </translation>
+    </message>
+    <message>
+        <source>At least %1 GB of data will be stored in this directory, and it will grow over time.</source>
+        <translation type="unfinished">Co najmniej %1 GB danych, zostanie zapisane w tym katalogu, dane te będą przyrastały w czasie.</translation>
+    </message>
+    <message>
+        <source>Approximately %1 GB of data will be stored in this directory.</source>
+        <translation type="unfinished">Około %1 GB danych zostanie zapisane w tym katalogu.</translation>
+    </message>
+    <message numerus="yes">
+        <source>(sufficient to restore backups %n day(s) old)</source>
+        <extracomment>Explanatory text on the capability of the current prune target.</extracomment>
+        <translation type="unfinished">
+            <numerusform>(wystarcza do przywrócenia kopii zapasowych sprzed %n dnia)</numerusform>
+            <numerusform>(wystarcza do przywrócenia kopii zapasowych sprzed %n dni)</numerusform>
+            <numerusform>(wystarcza do przywrócenia kopii zapasowych sprzed %n dni)</numerusform>
+        </translation>
+    </message>
+    <message>
+        <source>%1 will download and store a copy of the Particl block chain.</source>
+        <translation type="unfinished">%1 pobierze i zapisze lokalnie kopię łańcucha bloków Particl.</translation>
+    </message>
+    <message>
+        <source>The wallet will also be stored in this directory.</source>
+        <translation type="unfinished">Portfel również zostanie zapisany w tym katalogu.</translation>
+    </message>
+    <message>
+        <source>Error: Specified data directory "%1" cannot be created.</source>
+        <translation type="unfinished">Błąd: podany folder danych «%1» nie mógł zostać utworzony.</translation>
+    </message>
+    <message>
+        <source>Error</source>
+        <translation type="unfinished">Błąd</translation>
+    </message>
+    <message>
+        <source>Welcome</source>
+        <translation type="unfinished">Witaj</translation>
+    </message>
+    <message>
+        <source>Welcome to %1.</source>
+        <translation type="unfinished">Witaj w %1.</translation>
+    </message>
+    <message>
+        <source>As this is the first time the program is launched, you can choose where %1 will store its data.</source>
+        <translation type="unfinished">Ponieważ jest to pierwsze uruchomienie programu, możesz wybrać gdzie %1 będzie przechowywał swoje dane.</translation>
+    </message>
+    <message>
+        <source>Limit block chain storage to</source>
+        <translation type="unfinished">Ogranicz przechowywanie łańcucha bloków do</translation>
+    </message>
+    <message>
+        <source>Reverting this setting requires re-downloading the entire blockchain. It is faster to download the full chain first and prune it later. Disables some advanced features.</source>
+        <translation type="unfinished">Wyłączenie tej opcji spowoduje konieczność pobrania całego łańcucha bloków. Szybciej jest najpierw pobrać cały łańcuch a następnie go przyciąć (prune). Wyłącza niektóre zaawansowane funkcje.</translation>
+    </message>
+    <message>
+        <source> GB</source>
+        <translation type="unfinished">GB</translation>
+    </message>
+    <message>
+        <source>This initial synchronisation is very demanding, and may expose hardware problems with your computer that had previously gone unnoticed. Each time you run %1, it will continue downloading where it left off.</source>
+        <translation type="unfinished">Wstępna synchronizacja jest bardzo wymagająca i może ujawnić wcześniej niezauważone problemy sprzętowe. Za każdym uruchomieniem %1 pobieranie będzie kontynuowane od miejsca w którym zostało zatrzymane.</translation>
+    </message>
+    <message>
+        <source>When you click OK, %1 will begin to download and process the full %4 block chain (%2 GB) starting with the earliest transactions in %3 when %4 initially launched.</source>
+        <translation type="unfinished">Gdy naciśniesz OK, %1 zacznie się pobieranie i przetwarzanie całego %4 łańcucha bloków (%2GB) zaczynając od najwcześniejszych transakcji w %3 gdy %4 został uruchomiony.</translation>
+    </message>
+    <message>
+        <source>If you have chosen to limit block chain storage (pruning), the historical data must still be downloaded and processed, but will be deleted afterward to keep your disk usage low.</source>
+        <translation type="unfinished">Jeśli wybrałeś opcję ograniczenia przechowywania łańcucha bloków (przycinanie) dane historyczne cały czas będą musiały być pobrane i przetworzone, jednak po tym zostaną usunięte aby ograniczyć użycie dysku.</translation>
+    </message>
+    <message>
+        <source>Use the default data directory</source>
+        <translation type="unfinished">Użyj domyślnego folderu danych</translation>
+    </message>
+    <message>
+        <source>Use a custom data directory:</source>
+        <translation type="unfinished">Użyj wybranego folderu dla danych</translation>
     </message>
 </context>
 <context>
+    <name>HelpMessageDialog</name>
+    <message>
+        <source>version</source>
+        <translation type="unfinished">wersja</translation>
+    </message>
+    <message>
+        <source>About %1</source>
+        <translation type="unfinished">Informacje o %1</translation>
+    </message>
+    <message>
+        <source>Command-line options</source>
+        <translation type="unfinished">Opcje konsoli</translation>
+    </message>
+</context>
+<context>
+    <name>ShutdownWindow</name>
+    <message>
+        <source>%1 is shutting down…</source>
+        <translation type="unfinished">%1 się zamyka...</translation>
+    </message>
+    <message>
+        <source>Do not shut down the computer until this window disappears.</source>
+        <translation type="unfinished">Nie wyłączaj komputera dopóki to okno nie zniknie.</translation>
+    </message>
+</context>
+<context>
     <name>ModalOverlay</name>
     <message>
         <source>Form</source>
-        <translation>Formularz</translation>
+        <translation type="unfinished">Formularz</translation>
     </message>
     <message>
         <source>Recent transactions may not yet be visible, and therefore your wallet's balance might be incorrect. This information will be correct once your wallet has finished synchronizing with the particl network, as detailed below.</source>
-        <translation>Świeże transakcje mogą nie być jeszcze widoczne, a zatem saldo portfela może być nieprawidłowe. Te detale będą poprawne, gdy portfel zakończy synchronizację z siecią particl, zgodnie z poniższym opisem.</translation>
+        <translation type="unfinished">Świeże transakcje mogą nie być jeszcze widoczne, a zatem saldo portfela może być nieprawidłowe. Te detale będą poprawne, gdy portfel zakończy synchronizację z siecią particl, zgodnie z poniższym opisem.</translation>
     </message>
     <message>
         <source>Attempting to spend particl that are affected by not-yet-displayed transactions will not be accepted by the network.</source>
-        <translation>Próba wydania particlów które nie są jeszcze wyświetlone jako transakcja zostanie odrzucona przez sieć.</translation>
+        <translation type="unfinished">Próba wydania particlów które nie są jeszcze wyświetlone jako transakcja zostanie odrzucona przez sieć.</translation>
     </message>
     <message>
         <source>Number of blocks left</source>
-        <translation>Pozostało bloków</translation>
-    </message>
-    <message>
-        <source>Unknown...</source>
-        <translation>Nieznany...</translation>
+        <translation type="unfinished">Pozostało bloków</translation>
+    </message>
+    <message>
+        <source>Unknown…</source>
+        <translation type="unfinished">Nieznany...</translation>
+    </message>
+    <message>
+        <source>calculating…</source>
+        <translation type="unfinished">obliczanie...</translation>
     </message>
     <message>
         <source>Last block time</source>
-        <translation>Czas ostatniego bloku</translation>
+        <translation type="unfinished">Czas ostatniego bloku</translation>
     </message>
     <message>
         <source>Progress</source>
-        <translation>Postęp</translation>
+        <translation type="unfinished">Postęp</translation>
     </message>
     <message>
         <source>Progress increase per hour</source>
-        <translation>Przyrost postępu na godzinę</translation>
-    </message>
-    <message>
-        <source>calculating...</source>
-        <translation>obliczanie...</translation>
+        <translation type="unfinished">Przyrost postępu na godzinę</translation>
     </message>
     <message>
         <source>Estimated time left until synced</source>
-        <translation>Przewidywany czas zakończenia synchronizacji</translation>
+        <translation type="unfinished">Przewidywany czas zakończenia synchronizacji</translation>
     </message>
     <message>
         <source>Hide</source>
-        <translation>Ukryj</translation>
+        <translation type="unfinished">Ukryj</translation>
     </message>
     <message>
         <source>Esc</source>
-        <translation>Wyjdź</translation>
+        <translation type="unfinished">Wyjdź</translation>
     </message>
     <message>
         <source>%1 is currently syncing.  It will download headers and blocks from peers and validate them until reaching the tip of the block chain.</source>
-        <translation>%1 jest w trakcie synchronizacji. Trwa pobieranie i weryfikacja nagłówków oraz bloków z sieci w celu uzyskania aktualnego stanu łańcucha.</translation>
-    </message>
-    <message>
-        <source>Unknown. Syncing Headers (%1, %2%)...</source>
-        <translation>Nieznane. Synchronizowanie nagłówków (%1, %2%)...</translation>
+        <translation type="unfinished">%1 jest w trakcie synchronizacji. Trwa pobieranie i weryfikacja nagłówków oraz bloków z sieci w celu uzyskania aktualnego stanu łańcucha.</translation>
+    </message>
+    <message>
+        <source>Unknown. Syncing Headers (%1, %2%)…</source>
+        <translation type="unfinished">nieznany, Synchronizowanie nagłówków (1%1, 2%2%)</translation>
+    </message>
+    <message>
+        <source>Unknown. Pre-syncing Headers (%1, %2%)…</source>
+        <translation type="unfinished">Nieznane. Synchronizowanie nagłówków (%1, %2%)...</translation>
     </message>
 </context>
 <context>
     <name>OpenURIDialog</name>
     <message>
         <source>Open particl URI</source>
-        <translation>Otwórz URI</translation>
-    </message>
-    <message>
-        <source>URI:</source>
-        <translation>URI:</translation>
+        <translation type="unfinished">Otwórz URI</translation>
+    </message>
+    <message>
+        <source>Paste address from clipboard</source>
+        <extracomment>Tooltip text for button that allows you to paste an address that is in your clipboard.</extracomment>
+        <translation type="unfinished">Wklej adres ze schowka</translation>
     </message>
 </context>
 <context>
-    <name>OpenWalletActivity</name>
-    <message>
-        <source>Open wallet failed</source>
-        <translation>Otwarcie portfela nie powiodło się</translation>
-    </message>
-    <message>
-        <source>Open wallet warning</source>
-        <translation>Ostrzeżenie przy otwieraniu portfela</translation>
-    </message>
-    <message>
-        <source>default wallet</source>
-        <translation>domyślny portfel</translation>
-    </message>
-    <message>
-        <source>Opening Wallet &lt;b&gt;%1&lt;/b&gt;...</source>
-        <translation>Otwieranie portfela &lt;b&gt;%1&lt;/b&gt;...</translation>
+    <name>OptionsDialog</name>
+    <message>
+        <source>Options</source>
+        <translation type="unfinished">Opcje</translation>
+    </message>
+    <message>
+        <source>&amp;Main</source>
+        <translation type="unfinished">Główne</translation>
+    </message>
+    <message>
+        <source>Automatically start %1 after logging in to the system.</source>
+        <translation type="unfinished">Automatycznie uruchom %1 po zalogowaniu do systemu.</translation>
+    </message>
+    <message>
+        <source>&amp;Start %1 on system login</source>
+        <translation type="unfinished">Uruchamiaj %1 wraz z zalogowaniem do &amp;systemu</translation>
+    </message>
+    <message>
+        <source>Enabling pruning significantly reduces the disk space required to store transactions. All blocks are still fully validated. Reverting this setting requires re-downloading the entire blockchain.</source>
+        <translation type="unfinished">Włączenie czyszczenia znacznie zmniejsza ilość miejsca na dysku wymaganego do przechowywania transakcji. Wszystkie bloki są nadal w pełni zweryfikowane. Przywrócenie tego ustawienia wymaga ponownego pobrania całego łańcucha bloków.</translation>
+    </message>
+    <message>
+        <source>Size of &amp;database cache</source>
+        <translation type="unfinished">Wielkość bufora bazy &amp;danych</translation>
+    </message>
+    <message>
+        <source>Number of script &amp;verification threads</source>
+        <translation type="unfinished">Liczba wątków &amp;weryfikacji skryptu</translation>
+    </message>
+    <message>
+        <source>IP address of the proxy (e.g. IPv4: 127.0.0.1 / IPv6: ::1)</source>
+        <translation type="unfinished">Adres IP serwera proxy (np. IPv4: 127.0.0.1 / IPv6: ::1)</translation>
+    </message>
+    <message>
+        <source>Shows if the supplied default SOCKS5 proxy is used to reach peers via this network type.</source>
+        <translation type="unfinished">Pakazuje czy dostarczone domyślne SOCKS5 proxy jest użyte do połączenia z węzłami przez sieć tego typu.</translation>
+    </message>
+    <message>
+        <source>Minimize instead of exit the application when the window is closed. When this option is enabled, the application will be closed only after selecting Exit in the menu.</source>
+        <translation type="unfinished">Minimalizuje zamiast zakończyć działanie programu przy zamykaniu okna. Kiedy ta opcja jest włączona, program zakończy działanie po wybieraniu Zamknij w menu.</translation>
+    </message>
+    <message>
+        <source>Options set in this dialog are overridden by the command line:</source>
+        <translation type="unfinished">Opcje ustawione w tym oknie są nadpisane przez linię komend:</translation>
+    </message>
+    <message>
+        <source>Open the %1 configuration file from the working directory.</source>
+        <translation type="unfinished">Otwiera %1 plik konfiguracyjny z czynnego katalogu.</translation>
+    </message>
+    <message>
+        <source>Open Configuration File</source>
+        <translation type="unfinished">Otwórz plik konfiguracyjny</translation>
+    </message>
+    <message>
+        <source>Reset all client options to default.</source>
+        <translation type="unfinished">Przywróć wszystkie domyślne ustawienia klienta.</translation>
+    </message>
+    <message>
+        <source>&amp;Reset Options</source>
+        <translation type="unfinished">Z&amp;resetuj ustawienia</translation>
+    </message>
+    <message>
+        <source>&amp;Network</source>
+        <translation type="unfinished">&amp;Sieć</translation>
+    </message>
+    <message>
+        <source>Prune &amp;block storage to</source>
+        <translation type="unfinished">Przytnij magazyn &amp;bloków do</translation>
+    </message>
+    <message>
+        <source>Reverting this setting requires re-downloading the entire blockchain.</source>
+        <translation type="unfinished">Cofnięcie tego ustawienia wymaga ponownego załadowania całego łańcucha bloków.</translation>
+    </message>
+    <message>
+        <source>Maximum database cache size. A larger cache can contribute to faster sync, after which the benefit is less pronounced for most use cases. Lowering the cache size will reduce memory usage. Unused mempool memory is shared for this cache.</source>
+        <extracomment>Tooltip text for Options window setting that sets the size of the database cache. Explains the corresponding effects of increasing/decreasing this value.</extracomment>
+        <translation type="unfinished">Maksymalny rozmiar pamięci podręcznej bazy danych. Większa pamięć podręczna może przyczynić się do szybszej synchronizacji, po której korzyści są mniej widoczne w większości przypadków użycia. Zmniejszenie rozmiaru pamięci podręcznej zmniejszy zużycie pamięci. Nieużywana pamięć mempool jest współdzielona dla tej pamięci podręcznej.</translation>
+    </message>
+    <message>
+        <source>Set the number of script verification threads. Negative values correspond to the number of cores you want to leave free to the system.</source>
+        <extracomment>Tooltip text for Options window setting that sets the number of script verification threads. Explains that negative values mean to leave these many cores free to the system.</extracomment>
+        <translation type="unfinished">Ustaw liczbę wątków weryfikacji skryptu. Wartości ujemne odpowiadają liczbie rdzeni, które chcesz pozostawić systemowi.</translation>
+    </message>
+    <message>
+        <source>(0 = auto, &lt;0 = leave that many cores free)</source>
+        <translation type="unfinished">(0 = automatycznie, &lt;0 = zostaw tyle wolnych rdzeni)</translation>
+    </message>
+    <message>
+        <source>This allows you or a third party tool to communicate with the node through command-line and JSON-RPC commands.</source>
+        <extracomment>Tooltip text for Options window setting that enables the RPC server.</extracomment>
+        <translation type="unfinished">Umożliwia tobie lub narzędziu innej firmy komunikowanie się z węzłem za pomocą wiersza polecenia i poleceń JSON-RPC.</translation>
+    </message>
+    <message>
+        <source>Enable R&amp;PC server</source>
+        <extracomment>An Options window setting to enable the RPC server.</extracomment>
+        <translation type="unfinished">Włącz serwer R&amp;PC</translation>
+    </message>
+    <message>
+        <source>W&amp;allet</source>
+        <translation type="unfinished">Portfel</translation>
+    </message>
+    <message>
+        <source>Whether to set subtract fee from amount as default or not.</source>
+        <extracomment>Tooltip text for Options window setting that sets subtracting the fee from a sending amount as default.</extracomment>
+        <translation type="unfinished">Czy ustawić opłatę odejmowaną od kwoty jako domyślną, czy nie.</translation>
+    </message>
+    <message>
+        <source>Subtract &amp;fee from amount by default</source>
+        <extracomment>An Options window setting to set subtracting the fee from a sending amount as default.</extracomment>
+        <translation type="unfinished">Domyślnie odejmij opłatę od kwoty</translation>
+    </message>
+    <message>
+        <source>Expert</source>
+        <translation type="unfinished">Ekspert</translation>
+    </message>
+    <message>
+        <source>Enable coin &amp;control features</source>
+        <translation type="unfinished">Włącz funk&amp;cje kontoli monet</translation>
+    </message>
+    <message>
+        <source>If you disable the spending of unconfirmed change, the change from a transaction cannot be used until that transaction has at least one confirmation. This also affects how your balance is computed.</source>
+        <translation type="unfinished">Jeżeli wyłączysz możliwość wydania niezatwierdzonej wydanej reszty, reszta z transakcji nie będzie mogła zostać wykorzystana, dopóki ta transakcja nie będzie miała przynajmniej jednego potwierdzenia. To także ma wpływ na obliczanie Twojego salda.</translation>
+    </message>
+    <message>
+        <source>&amp;Spend unconfirmed change</source>
+        <translation type="unfinished">Wydaj niepotwierdzoną re&amp;sztę</translation>
+    </message>
+    <message>
+        <source>Enable &amp;PSBT controls</source>
+        <extracomment>An options window setting to enable PSBT controls.</extracomment>
+        <translation type="unfinished">Włącz ustawienia &amp;PSBT</translation>
+    </message>
+    <message>
+        <source>Whether to show PSBT controls.</source>
+        <extracomment>Tooltip text for options window setting that enables PSBT controls.</extracomment>
+        <translation type="unfinished">Czy wyświetlać opcje PSBT.</translation>
+    </message>
+    <message>
+        <source>External Signer (e.g. hardware wallet)</source>
+        <translation type="unfinished">Zewnętrzny sygnatariusz (np. portfel sprzętowy) </translation>
+    </message>
+    <message>
+        <source>&amp;External signer script path</source>
+        <translation type="unfinished">&amp;Ścieżka zewnętrznego skryptu podpisującego</translation>
+    </message>
+    <message>
+        <source>Automatically open the Particl client port on the router. This only works when your router supports UPnP and it is enabled.</source>
+        <translation type="unfinished">Automatycznie otwiera port klienta Particl na routerze. Ta opcja dzieła tylko jeśli twój router wspiera UPnP i jest ono włączone.</translation>
+    </message>
+    <message>
+        <source>Map port using &amp;UPnP</source>
+        <translation type="unfinished">Mapuj port używając &amp;UPnP</translation>
+    </message>
+    <message>
+        <source>Automatically open the Particl client port on the router. This only works when your router supports NAT-PMP and it is enabled. The external port could be random.</source>
+        <translation type="unfinished">Automatycznie otwiera port klienta Particl w routerze. Działa jedynie wtedy, gdy router wspiera NAT-PMP i usługa ta jest włączona. Zewnętrzny port może być losowy.</translation>
+    </message>
+    <message>
+        <source>Map port using NA&amp;T-PMP</source>
+        <translation type="unfinished">Mapuj port przy użyciu NA&amp;T-PMP</translation>
+    </message>
+    <message>
+        <source>Accept connections from outside.</source>
+        <translation type="unfinished">Akceptuj połączenia z zewnątrz.</translation>
+    </message>
+    <message>
+        <source>Allow incomin&amp;g connections</source>
+        <translation type="unfinished">Zezwól na &amp;połączenia przychodzące</translation>
+    </message>
+    <message>
+        <source>Connect to the Particl network through a SOCKS5 proxy.</source>
+        <translation type="unfinished">Połącz się z siecią Particl poprzez proxy SOCKS5.</translation>
+    </message>
+    <message>
+        <source>&amp;Connect through SOCKS5 proxy (default proxy):</source>
+        <translation type="unfinished">Połącz przez proxy SO&amp;CKS5 (domyślne proxy):</translation>
+    </message>
+    <message>
+        <source>Proxy &amp;IP:</source>
+        <translation type="unfinished">&amp;IP proxy:</translation>
+    </message>
+    <message>
+        <source>Port of the proxy (e.g. 9050)</source>
+        <translation type="unfinished">Port proxy (np. 9050)</translation>
+    </message>
+    <message>
+        <source>Used for reaching peers via:</source>
+        <translation type="unfinished">Użyto do połączenia z peerami przy pomocy:</translation>
+    </message>
+    <message>
+        <source>&amp;Window</source>
+        <translation type="unfinished">&amp;Okno</translation>
+    </message>
+    <message>
+        <source>Show the icon in the system tray.</source>
+        <translation type="unfinished">Pokaż ikonę w zasobniku systemowym.</translation>
+    </message>
+    <message>
+        <source>&amp;Show tray icon</source>
+        <translation type="unfinished">&amp;Pokaż ikonę zasobnika</translation>
+    </message>
+    <message>
+        <source>Show only a tray icon after minimizing the window.</source>
+        <translation type="unfinished">Pokazuj tylko ikonę przy zegarku po zminimalizowaniu okna.</translation>
+    </message>
+    <message>
+        <source>&amp;Minimize to the tray instead of the taskbar</source>
+        <translation type="unfinished">&amp;Minimalizuj do zasobnika systemowego zamiast do paska zadań</translation>
+    </message>
+    <message>
+        <source>M&amp;inimize on close</source>
+        <translation type="unfinished">M&amp;inimalizuj przy zamknięciu</translation>
+    </message>
+    <message>
+        <source>&amp;Display</source>
+        <translation type="unfinished">&amp;Wyświetlanie</translation>
+    </message>
+    <message>
+        <source>User Interface &amp;language:</source>
+        <translation type="unfinished">Język &amp;użytkownika:</translation>
+    </message>
+    <message>
+        <source>The user interface language can be set here. This setting will take effect after restarting %1.</source>
+        <translation type="unfinished">Można tu ustawić język interfejsu uzytkownika. Ustawienie przyniesie skutek po ponownym uruchomieniu %1.</translation>
+    </message>
+    <message>
+        <source>&amp;Unit to show amounts in:</source>
+        <translation type="unfinished">&amp;Jednostka pokazywana przy kwocie:</translation>
+    </message>
+    <message>
+        <source>Choose the default subdivision unit to show in the interface and when sending coins.</source>
+        <translation type="unfinished">Wybierz podział jednostki pokazywany w interfejsie  oraz podczas wysyłania monet</translation>
+    </message>
+    <message>
+        <source>Third-party URLs (e.g. a block explorer) that appear in the transactions tab as context menu items. %s in the URL is replaced by transaction hash. Multiple URLs are separated by vertical bar |.</source>
+        <translation type="unfinished">Adresy URL stron trzecich (np. eksplorator bloków), które pojawiają się na karcie transakcji jako pozycje menu kontekstowego. %s w adresie URL jest zastępowane hashem transakcji. Wiele adresów URL jest oddzielonych pionową kreską |.</translation>
+    </message>
+    <message>
+        <source>&amp;Third-party transaction URLs</source>
+        <translation type="unfinished">&amp;Adresy URL transakcji stron trzecich</translation>
+    </message>
+    <message>
+        <source>Whether to show coin control features or not.</source>
+        <translation type="unfinished">Wybierz pokazywanie lub nie funkcji kontroli monet.</translation>
+    </message>
+    <message>
+        <source>Connect to the Particl network through a separate SOCKS5 proxy for Tor onion services.</source>
+        <translation type="unfinished">Połącz się z siecią Particl przy pomocy oddzielnego SOCKS5 proxy dla sieci TOR.</translation>
+    </message>
+    <message>
+        <source>Use separate SOCKS&amp;5 proxy to reach peers via Tor onion services:</source>
+        <translation type="unfinished">Użyj oddzielnego proxy SOCKS&amp;5 aby osiągnąć węzły w ukrytych usługach Tor:</translation>
+    </message>
+    <message>
+        <source>Monospaced font in the Overview tab:</source>
+        <translation type="unfinished">Czcionka o stałej szerokości w zakładce Przegląd:</translation>
+    </message>
+    <message>
+        <source>closest matching "%1"</source>
+        <translation type="unfinished">najbliższy pasujący "%1"</translation>
+    </message>
+    <message>
+        <source>&amp;Cancel</source>
+        <translation type="unfinished">&amp;Anuluj</translation>
+    </message>
+    <message>
+        <source>Compiled without external signing support (required for external signing)</source>
+        <extracomment>"External signing" means using devices such as hardware wallets.</extracomment>
+        <translation type="unfinished">Skompilowany bez obsługi podpisywania zewnętrznego (wymagany do podpisywania zewnętrzengo)</translation>
+    </message>
+    <message>
+        <source>default</source>
+        <translation type="unfinished">domyślny</translation>
+    </message>
+    <message>
+        <source>none</source>
+        <translation type="unfinished">żaden</translation>
+    </message>
+    <message>
+        <source>Confirm options reset</source>
+        <extracomment>Window title text of pop-up window shown when the user has chosen to reset options.</extracomment>
+        <translation type="unfinished">Potwierdź reset ustawień</translation>
+    </message>
+    <message>
+        <source>Client restart required to activate changes.</source>
+        <extracomment>Text explaining that the settings changed will not come into effect until the client is restarted.</extracomment>
+        <translation type="unfinished">Wymagany restart programu, aby uaktywnić zmiany.</translation>
+    </message>
+    <message>
+        <source>Current settings will be backed up at "%1".</source>
+        <extracomment>Text explaining to the user that the client's current settings will be backed up at a specific location. %1 is a stand-in argument for the backup location's path.</extracomment>
+        <translation type="unfinished">Aktualne ustawienia zostaną zapisane w "%1".</translation>
+    </message>
+    <message>
+        <source>Client will be shut down. Do you want to proceed?</source>
+        <extracomment>Text asking the user to confirm if they would like to proceed with a client shutdown.</extracomment>
+        <translation type="unfinished">Program zostanie wyłączony. Czy chcesz kontynuować?</translation>
+    </message>
+    <message>
+        <source>Configuration options</source>
+        <extracomment>Window title text of pop-up box that allows opening up of configuration file.</extracomment>
+        <translation type="unfinished">Opcje konfiguracji</translation>
+    </message>
+    <message>
+        <source>The configuration file is used to specify advanced user options which override GUI settings. Additionally, any command-line options will override this configuration file.</source>
+        <extracomment>Explanatory text about the priority order of instructions considered by client. The order from high to low being: command-line, configuration file, GUI settings.</extracomment>
+        <translation type="unfinished">Plik konfiguracyjny jest używany celem zdefiniowania zaawansowanych opcji nadpisujących ustawienia aplikacji okienkowej (GUI). Parametry zdefiniowane z poziomu linii poleceń nadpisują parametry określone w tym pliku.</translation>
+    </message>
+    <message>
+        <source>Continue</source>
+        <translation type="unfinished">Kontynuuj</translation>
+    </message>
+    <message>
+        <source>Cancel</source>
+        <translation type="unfinished">Anuluj</translation>
+    </message>
+    <message>
+        <source>Error</source>
+        <translation type="unfinished">Błąd</translation>
+    </message>
+    <message>
+        <source>The configuration file could not be opened.</source>
+        <translation type="unfinished">Plik z konfiguracją nie mógł być otworzony.</translation>
+    </message>
+    <message>
+        <source>This change would require a client restart.</source>
+        <translation type="unfinished">Ta zmiana może wymagać ponownego uruchomienia klienta.</translation>
+    </message>
+    <message>
+        <source>The supplied proxy address is invalid.</source>
+        <translation type="unfinished">Adres podanego proxy jest nieprawidłowy</translation>
     </message>
 </context>
 <context>
-    <name>OptionsDialog</name>
-    <message>
-        <source>Options</source>
-        <translation>Opcje</translation>
-    </message>
-    <message>
-        <source>&amp;Main</source>
-        <translation>Główne</translation>
-    </message>
-    <message>
-        <source>Automatically start %1 after logging in to the system.</source>
-        <translation>Automatycznie uruchom %1 po zalogowaniu do systemu.</translation>
-    </message>
-    <message>
-        <source>&amp;Start %1 on system login</source>
-        <translation>Uruchamiaj %1 wraz z zalogowaniem do &amp;systemu</translation>
-    </message>
-    <message>
-        <source>Size of &amp;database cache</source>
-        <translation>Wielkość bufora bazy &amp;danych</translation>
-    </message>
-    <message>
-        <source>Number of script &amp;verification threads</source>
-        <translation>Liczba wątków &amp;weryfikacji skryptu</translation>
-    </message>
-    <message>
-        <source>IP address of the proxy (e.g. IPv4: 127.0.0.1 / IPv6: ::1)</source>
-        <translation>Adres IP serwera proxy (np. IPv4: 127.0.0.1 / IPv6: ::1)</translation>
-    </message>
-    <message>
-        <source>Shows if the supplied default SOCKS5 proxy is used to reach peers via this network type.</source>
-        <translation>Pakazuje czy dostarczone domyślne SOCKS5 proxy jest użyte do połączenia z węzłami przez sieć tego typu.</translation>
-    </message>
-    <message>
-        <source>Hide the icon from the system tray.</source>
-        <translation>Ukryj ikonę z zasobnika systemowego.</translation>
-    </message>
-    <message>
-        <source>&amp;Hide tray icon</source>
-        <translation>&amp;Ukryj ikonę z zasobnika</translation>
-    </message>
-    <message>
-        <source>Minimize instead of exit the application when the window is closed. When this option is enabled, the application will be closed only after selecting Exit in the menu.</source>
-        <translation>Minimalizuje zamiast zakończyć działanie programu przy zamykaniu okna. Kiedy ta opcja jest włączona, program zakończy działanie po wybieraniu Zamknij w menu.</translation>
-    </message>
-    <message>
-        <source>Third party URLs (e.g. a block explorer) that appear in the transactions tab as context menu items. %s in the URL is replaced by transaction hash. Multiple URLs are separated by vertical bar |.</source>
-        <translation>Zewnętrzne URL podglądu transakcji (np. eksplorator bloków), które będą wyświetlały się w menu kontekstowym, w zakładce transakcji. %s będzie zamieniany w adresie na hash transakcji. Oddziel wiele adresów pionową kreską |.</translation>
-    </message>
-    <message>
-        <source>Open the %1 configuration file from the working directory.</source>
-        <translation>Otwiera %1 plik konfiguracyjny z czynnego katalogu.</translation>
-    </message>
-    <message>
-        <source>Open Configuration File</source>
-        <translation>Otwórz plik konfiguracyjny</translation>
-    </message>
-    <message>
-        <source>Reset all client options to default.</source>
-        <translation>Przywróć wszystkie domyślne ustawienia klienta.</translation>
-    </message>
-    <message>
-        <source>&amp;Reset Options</source>
-        <translation>Z&amp;resetuj ustawienia</translation>
-    </message>
-    <message>
-        <source>&amp;Network</source>
-        <translation>&amp;Sieć</translation>
-    </message>
-    <message>
-        <source>Disables some advanced features but all blocks will still be fully validated. Reverting this setting requires re-downloading the entire blockchain. Actual disk usage may be somewhat higher.</source>
-        <translation>Wyłącza niektóre zaawansowane funkcje, ale wszystkie bloki nadal będą w pełni sprawdzane. Przywrócenie tego ustawienia wymaga ponownego pobrania całego łańcucha bloków. Rzeczywiste wykorzystanie dysku może być nieco wyższe.</translation>
-    </message>
-    <message>
-        <source>Prune &amp;block storage to</source>
-        <translation>Przytnij magazyn &amp;bloków do</translation>
-    </message>
-    <message>
-        <source>GB</source>
-        <translation>GB</translation>
-    </message>
-    <message>
-        <source>Reverting this setting requires re-downloading the entire blockchain.</source>
-        <translation>Cofnięcie tego ustawienia wymaga ponownego załadowania całego łańcucha bloków.</translation>
-    </message>
-    <message>
-        <source>MiB</source>
-        <translation>MiB</translation>
-    </message>
-    <message>
-        <source>(0 = auto, &lt;0 = leave that many cores free)</source>
-        <translation>(0 = automatycznie, &lt;0 = zostaw tyle wolnych rdzeni)</translation>
-    </message>
-    <message>
-        <source>W&amp;allet</source>
-        <translation>Portfel</translation>
-    </message>
-    <message>
-        <source>Expert</source>
-        <translation>Ekspert</translation>
-    </message>
-    <message>
-        <source>Enable coin &amp;control features</source>
-        <translation>Włącz funk&amp;cje kontoli monet</translation>
-    </message>
-    <message>
-        <source>If you disable the spending of unconfirmed change, the change from a transaction cannot be used until that transaction has at least one confirmation. This also affects how your balance is computed.</source>
-        <translation>Jeżeli wyłączysz możliwość wydania niezatwierdzonej wydanej reszty, reszta z transakcji nie będzie mogła zostać wykorzystana, dopóki ta transakcja nie będzie miała przynajmniej jednego potwierdzenia. To także ma wpływ na obliczanie Twojego salda.</translation>
-    </message>
-    <message>
-        <source>&amp;Spend unconfirmed change</source>
-        <translation>Wydaj niepotwierdzoną re&amp;sztę</translation>
-    </message>
-    <message>
-        <source>Automatically open the Particl client port on the router. This only works when your router supports UPnP and it is enabled.</source>
-        <translation>Automatycznie otwiera port klienta Particl na routerze. Ta opcja dzieła tylko jeśli twój router wspiera UPnP i jest ono włączone.</translation>
-    </message>
-    <message>
-        <source>Map port using &amp;UPnP</source>
-        <translation>Mapuj port używając &amp;UPnP</translation>
-    </message>
-    <message>
-        <source>Accept connections from outside.</source>
-        <translation>Akceptuj połączenia z zewnątrz.</translation>
-    </message>
-    <message>
-        <source>Allow incomin&amp;g connections</source>
-        <translation>Zezwól na &amp;połączenia przychodzące</translation>
-    </message>
-    <message>
-        <source>Connect to the Particl network through a SOCKS5 proxy.</source>
-        <translation>Połącz się z siecią Particl poprzez proxy SOCKS5.</translation>
-    </message>
-    <message>
-        <source>&amp;Connect through SOCKS5 proxy (default proxy):</source>
-        <translation>Połącz przez proxy SO&amp;CKS5 (domyślne proxy):</translation>
-    </message>
-    <message>
-        <source>Proxy &amp;IP:</source>
-        <translation>&amp;IP proxy:</translation>
-    </message>
-    <message>
-        <source>&amp;Port:</source>
-        <translation>&amp;Port:</translation>
-    </message>
-    <message>
-        <source>Port of the proxy (e.g. 9050)</source>
-        <translation>Port proxy (np. 9050)</translation>
-    </message>
-    <message>
-        <source>Used for reaching peers via:</source>
-        <translation>Użyto do połączenia z peerami przy pomocy:</translation>
-    </message>
-    <message>
-        <source>IPv4</source>
-        <translation>IPv4</translation>
-    </message>
-    <message>
-        <source>IPv6</source>
-        <translation>IPv6</translation>
-    </message>
-    <message>
-        <source>Tor</source>
-        <translation>Tor</translation>
-    </message>
-    <message>
-        <source>&amp;Window</source>
-        <translation>&amp;Okno</translation>
-    </message>
-    <message>
-        <source>Show only a tray icon after minimizing the window.</source>
-        <translation>Pokazuj tylko ikonę przy zegarku po zminimalizowaniu okna.</translation>
-    </message>
-    <message>
-        <source>&amp;Minimize to the tray instead of the taskbar</source>
-        <translation>&amp;Minimalizuj do zasobnika systemowego zamiast do paska zadań</translation>
-    </message>
-    <message>
-        <source>M&amp;inimize on close</source>
-        <translation>M&amp;inimalizuj przy zamknięciu</translation>
-    </message>
-    <message>
-        <source>&amp;Display</source>
-        <translation>&amp;Wyświetlanie</translation>
-    </message>
-    <message>
-        <source>User Interface &amp;language:</source>
-        <translation>Język &amp;użytkownika:</translation>
-    </message>
-    <message>
-        <source>The user interface language can be set here. This setting will take effect after restarting %1.</source>
-        <translation>Można tu ustawić język interfejsu uzytkownika. Ustawienie przyniesie skutek po ponownym uruchomieniu %1.</translation>
-    </message>
-    <message>
-        <source>&amp;Unit to show amounts in:</source>
-        <translation>&amp;Jednostka pokazywana przy kwocie:</translation>
-    </message>
-    <message>
-        <source>Choose the default subdivision unit to show in the interface and when sending coins.</source>
-        <translation>Wybierz podział jednostki pokazywany w interfejsie  oraz podczas wysyłania monet</translation>
-    </message>
-    <message>
-        <source>Whether to show coin control features or not.</source>
-        <translation>Wybierz pokazywanie lub nie funkcji kontroli monet.</translation>
-    </message>
-    <message>
-        <source>&amp;Third party transaction URLs</source>
-        <translation>&amp;Zewnętrzny URL podglądu transakcji</translation>
-    </message>
-    <message>
-        <source>Options set in this dialog are overridden by the command line or in the configuration file:</source>
-        <translation>Opcje ustawione w tym oknie są nadpisane przez linię komend lub plik konfiguracyjny:</translation>
-    </message>
-    <message>
-        <source>&amp;OK</source>
-        <translation>&amp;OK</translation>
-    </message>
-    <message>
-        <source>&amp;Cancel</source>
-        <translation>&amp;Anuluj</translation>
-    </message>
-    <message>
-        <source>default</source>
-        <translation>domyślny</translation>
-    </message>
-    <message>
-        <source>none</source>
-        <translation>żaden</translation>
-    </message>
-    <message>
-        <source>Confirm options reset</source>
-        <translation>Potwierdź reset ustawień</translation>
-    </message>
-    <message>
-        <source>Client restart required to activate changes.</source>
-        <translation>Wymagany restart programu, aby uaktywnić zmiany.</translation>
-    </message>
-    <message>
-        <source>Client will be shut down. Do you want to proceed?</source>
-        <translation>Program zostanie wyłączony. Czy chcesz kontynuować?</translation>
-    </message>
-    <message>
-        <source>Configuration options</source>
-        <translation>Opcje konfiguracji</translation>
-    </message>
-    <message>
-        <source>The configuration file is used to specify advanced user options which override GUI settings. Additionally, any command-line options will override this configuration file.</source>
-        <translation>Plik konfiguracyjny jest używany celem zdefiniowania zaawansowanych opcji nadpisujących ustawienia aplikacji okienkowej (GUI). Parametry zdefiniowane z poziomu linii poleceń nadpisują parametry określone w tym pliku.</translation>
-    </message>
-    <message>
-        <source>Error</source>
-        <translation>Błąd</translation>
-    </message>
-    <message>
-        <source>The configuration file could not be opened.</source>
-        <translation>Plik z konfiguracją nie mógł być otworzony.</translation>
-    </message>
-    <message>
-        <source>This change would require a client restart.</source>
-        <translation>Ta zmiana może wymagać ponownego uruchomienia klienta.</translation>
-    </message>
-    <message>
-        <source>The supplied proxy address is invalid.</source>
-        <translation>Adres podanego proxy jest nieprawidłowy</translation>
+    <name>OptionsModel</name>
+    <message>
+        <source>Could not read setting "%1", %2.</source>
+        <translation type="unfinished">Nie mogę odczytać ustawienia "%1", %2.</translation>
     </message>
 </context>
 <context>
     <name>OverviewPage</name>
     <message>
         <source>Form</source>
-        <translation>Formularz</translation>
+        <translation type="unfinished">Formularz</translation>
     </message>
     <message>
         <source>The displayed information may be out of date. Your wallet automatically synchronizes with the Particl network after a connection is established, but this process has not completed yet.</source>
-        <translation>Wyświetlana informacja może być nieaktualna. Twój portfel synchronizuje się automatycznie z siecią particl, zaraz po tym jak uzyskano połączenie, ale proces ten nie został jeszcze ukończony.</translation>
+        <translation type="unfinished">Wyświetlana informacja może być nieaktualna. Twój portfel synchronizuje się automatycznie z siecią particl, zaraz po tym jak uzyskano połączenie, ale proces ten nie został jeszcze ukończony.</translation>
     </message>
     <message>
         <source>Watch-only:</source>
-        <translation>Tylko podglądaj:</translation>
+        <translation type="unfinished">Tylko podglądaj:</translation>
     </message>
     <message>
         <source>Available:</source>
-        <translation>Dostępne:</translation>
+        <translation type="unfinished">Dostępne:</translation>
     </message>
     <message>
         <source>Your current spendable balance</source>
-        <translation>Twoje obecne saldo</translation>
+        <translation type="unfinished">Twoje obecne saldo</translation>
     </message>
     <message>
         <source>Pending:</source>
-        <translation>W toku:</translation>
+        <translation type="unfinished">W toku:</translation>
     </message>
     <message>
         <source>Total of transactions that have yet to be confirmed, and do not yet count toward the spendable balance</source>
-        <translation>Suma transakcji, które nie zostały jeszcze potwierdzone, a które nie zostały wliczone do twojego obecnego salda</translation>
+        <translation type="unfinished">Suma transakcji, które nie zostały jeszcze potwierdzone, a które nie zostały wliczone do twojego obecnego salda</translation>
     </message>
     <message>
         <source>Immature:</source>
-        <translation>Niedojrzały:</translation>
+        <translation type="unfinished">Niedojrzały:</translation>
     </message>
     <message>
         <source>Mined balance that has not yet matured</source>
-        <translation>Balans wydobytych monet, które jeszcze nie dojrzały</translation>
+        <translation type="unfinished">Balans wydobytych monet, które jeszcze nie dojrzały</translation>
     </message>
     <message>
         <source>Balances</source>
-        <translation>Salda</translation>
+        <translation type="unfinished">Salda</translation>
     </message>
     <message>
         <source>Total:</source>
-        <translation>Ogółem:</translation>
+        <translation type="unfinished">Ogółem:</translation>
     </message>
     <message>
         <source>Your current total balance</source>
-        <translation>Twoje obecne saldo</translation>
+        <translation type="unfinished">Twoje obecne saldo</translation>
     </message>
     <message>
         <source>Your current balance in watch-only addresses</source>
-        <translation>Twoje obecne saldo na podglądanym adresie</translation>
+        <translation type="unfinished">Twoje obecne saldo na podglądanym adresie</translation>
     </message>
     <message>
         <source>Spendable:</source>
-        <translation>Możliwe do wydania:</translation>
+        <translation type="unfinished">Możliwe do wydania:</translation>
     </message>
     <message>
         <source>Recent transactions</source>
-        <translation>Ostatnie transakcje</translation>
+        <translation type="unfinished">Ostatnie transakcje</translation>
     </message>
     <message>
         <source>Unconfirmed transactions to watch-only addresses</source>
-        <translation>Niepotwierdzone transakcje na podglądanych adresach</translation>
+        <translation type="unfinished">Niepotwierdzone transakcje na podglądanych adresach</translation>
     </message>
     <message>
         <source>Mined balance in watch-only addresses that has not yet matured</source>
-        <translation>Wykopane monety na podglądanych adresach które jeszcze nie dojrzały</translation>
+        <translation type="unfinished">Wykopane monety na podglądanych adresach które jeszcze nie dojrzały</translation>
     </message>
     <message>
         <source>Current total balance in watch-only addresses</source>
-        <translation>Łączna kwota na podglądanych adresach</translation>
-    </message>
-    </context>
+        <translation type="unfinished">Łączna kwota na podglądanych adresach</translation>
+    </message>
+    <message>
+        <source>Privacy mode activated for the Overview tab. To unmask the values, uncheck Settings-&gt;Mask values.</source>
+        <translation type="unfinished">Tryb Prywatny został włączony dla zakładki Podgląd. By odkryć wartości, odznacz Ustawienia-&gt;Ukrywaj wartości.</translation>
+    </message>
+</context>
 <context>
     <name>PSBTOperationsDialog</name>
     <message>
-        <source>Dialog</source>
-        <translation>Dialog</translation>
+        <source>PSBT Operations</source>
+        <translation type="unfinished">Operacje PSBT</translation>
+    </message>
+    <message>
+        <source>Sign Tx</source>
+        <translation type="unfinished">Podpisz transakcję (Tx)</translation>
+    </message>
+    <message>
+        <source>Broadcast Tx</source>
+        <translation type="unfinished">Rozgłoś transakcję (Tx)</translation>
     </message>
     <message>
         <source>Copy to Clipboard</source>
-        <translation>Kopiuj do schowka</translation>
-    </message>
-    <message>
-        <source>Save...</source>
-        <translation>Zapisz ...</translation>
+        <translation type="unfinished">Kopiuj do schowka</translation>
+    </message>
+    <message>
+        <source>Save…</source>
+        <translation type="unfinished">Zapisz...</translation>
     </message>
     <message>
         <source>Close</source>
-        <translation>Zamknij</translation>
+        <translation type="unfinished">Zamknij</translation>
     </message>
     <message>
         <source>Failed to load transaction: %1</source>
-        <translation>Nie udało się wczytać transakcji: %1</translation>
+        <translation type="unfinished">Nie udało się wczytać transakcji: %1</translation>
     </message>
     <message>
         <source>Failed to sign transaction: %1</source>
-        <translation>Nie udało się podpisać transakcji: %1</translation>
+        <translation type="unfinished">Nie udało się podpisać transakcji: %1</translation>
+    </message>
+    <message>
+        <source>Cannot sign inputs while wallet is locked.</source>
+        <translation type="unfinished">Nie można podpisywać danych wejściowych, gdy portfel jest zablokowany.</translation>
+    </message>
+    <message>
+        <source>Could not sign any more inputs.</source>
+        <translation type="unfinished">Nie udało się podpisać więcej wejść.</translation>
+    </message>
+    <message>
+        <source>Signed %1 inputs, but more signatures are still required.</source>
+        <translation type="unfinished">Podpisano %1 wejść, ale potrzebnych jest więcej podpisów.</translation>
     </message>
     <message>
         <source>Signed transaction successfully. Transaction is ready to broadcast.</source>
-        <translation>transakcja</translation>
+        <translation type="unfinished">transakcja</translation>
     </message>
     <message>
         <source>Unknown error processing transaction.</source>
-        <translation>Nieznany błąd podczas przetwarzania transakcji.</translation>
+        <translation type="unfinished">Nieznany błąd podczas przetwarzania transakcji.</translation>
+    </message>
+    <message>
+        <source>Transaction broadcast failed: %1</source>
+        <translation type="unfinished">Nie udało się rozgłosić transakscji: %1</translation>
     </message>
     <message>
         <source>PSBT copied to clipboard.</source>
-        <translation>PSBT skopiowane do schowka</translation>
+        <translation type="unfinished">PSBT skopiowane do schowka</translation>
     </message>
     <message>
         <source>Save Transaction Data</source>
-        <translation>Zapisz dane transakcji</translation>
+        <translation type="unfinished">Zapisz dane transakcji</translation>
+    </message>
+    <message>
+        <source>Partially Signed Transaction (Binary)</source>
+        <extracomment>Expanded name of the binary PSBT file format. See: BIP 174.</extracomment>
+        <translation type="unfinished">Częściowo podpisana transakcja (binarna)</translation>
     </message>
     <message>
         <source>PSBT saved to disk.</source>
-        <translation>PSBT zapisane na dysk.</translation>
+        <translation type="unfinished">PSBT zapisane na dysk.</translation>
     </message>
     <message>
         <source> * Sends %1 to %2</source>
-        <translation>Wysyłanie %1 do %2</translation>
+        <translation type="unfinished">Wysyłanie %1 do %2</translation>
     </message>
     <message>
         <source>own address</source>
@@ -1582,1922 +1919,1978 @@
     </message>
     <message>
         <source>Unable to calculate transaction fee or total transaction amount.</source>
-        <translation>Nie można obliczyć opłaty za transakcję lub łącznej kwoty transakcji.</translation>
+        <translation type="unfinished">Nie można obliczyć opłaty za transakcję lub łącznej kwoty transakcji.</translation>
     </message>
     <message>
         <source>Pays transaction fee: </source>
-        <translation>Opłata transakcyjna:</translation>
+        <translation type="unfinished">Opłata transakcyjna:</translation>
     </message>
     <message>
         <source>Total Amount</source>
-        <translation>Łączna wartość</translation>
+        <translation type="unfinished">Łączna wartość</translation>
     </message>
     <message>
         <source>or</source>
-        <translation>lub</translation>
+        <translation type="unfinished">lub</translation>
+    </message>
+    <message>
+        <source>Transaction has %1 unsigned inputs.</source>
+        <translation type="unfinished">Transakcja ma %1 niepodpisane wejścia.</translation>
+    </message>
+    <message>
+        <source>Transaction is missing some information about inputs.</source>
+        <translation type="unfinished">Transakcja ma niekompletne informacje o niektórych wejściach.</translation>
     </message>
     <message>
         <source>Transaction still needs signature(s).</source>
-        <translation>Transakcja ciągle oczekuje na podpis(y).</translation>
-    </message>
-    </context>
+        <translation type="unfinished">Transakcja ciągle oczekuje na podpis(y).</translation>
+    </message>
+    <message>
+        <source>(But no wallet is loaded.)</source>
+        <translation type="unfinished">(Ale żaden portfel nie jest załadowany.)</translation>
+    </message>
+    <message>
+        <source>(But this wallet cannot sign transactions.)</source>
+        <translation type="unfinished">(Ale ten portfel nie może podipisać transakcji.)</translation>
+    </message>
+    <message>
+        <source>(But this wallet does not have the right keys.)</source>
+        <translation type="unfinished">(Ale ten portfel nie posiada wlaściwych kluczy.)</translation>
+    </message>
+    <message>
+        <source>Transaction is fully signed and ready for broadcast.</source>
+        <translation type="unfinished">Transakcja jest w pełni podpisana i gotowa do rozgłoszenia.</translation>
+    </message>
+    <message>
+        <source>Transaction status is unknown.</source>
+        <translation type="unfinished">Status transakcji nie jest znany.</translation>
+    </message>
+</context>
 <context>
     <name>PaymentServer</name>
     <message>
         <source>Payment request error</source>
-        <translation>Błąd żądania płatności</translation>
+        <translation type="unfinished">Błąd żądania płatności</translation>
     </message>
     <message>
         <source>Cannot start particl: click-to-pay handler</source>
-        <translation>Nie można uruchomić protokołu particl: kliknij-by-zapłacić</translation>
+        <translation type="unfinished">Nie można uruchomić protokołu particl: kliknij-by-zapłacić</translation>
     </message>
     <message>
         <source>URI handling</source>
-        <translation>Obsługa URI</translation>
+        <translation type="unfinished">Obsługa URI</translation>
     </message>
     <message>
         <source>'particl://' is not a valid URI. Use 'particl:' instead.</source>
-        <translation>'particl://' nie jest poprawnym URI. Użyj 'particl:'.</translation>
-    </message>
-    <message>
-        <source>Cannot process payment request because BIP70 is not supported.</source>
-        <translation>Nie można przetworzyć żądania zapłaty z powodu braku wsparcia BIP70.</translation>
-    </message>
-    <message>
-        <source>Due to widespread security flaws in BIP70 it's strongly recommended that any merchant instructions to switch wallets be ignored.</source>
-        <translation>Z powodu znanych błędów bezpieczeństwa w BIP70 zaleca się ignorować wszelkie polecenie od sprzedawcy dotyczące zmiany portfela.</translation>
-    </message>
-    <message>
-        <source>If you are receiving this error you should request the merchant provide a BIP21 compatible URI.</source>
-        <translation>Jeżeli otrzymałeś ten błąd, powinieneś zażądać od sprzedawcy URI kompatybilnego z BIP21.</translation>
-    </message>
-    <message>
-        <source>Invalid payment address %1</source>
-        <translation>błędny adres płatności %1</translation>
+        <translation type="unfinished">'particl://' nie jest poprawnym URI. Użyj 'particl:'.</translation>
+    </message>
+    <message>
+        <source>Cannot process payment request because BIP70 is not supported.
+Due to widespread security flaws in BIP70 it's strongly recommended that any merchant instructions to switch wallets be ignored.
+If you are receiving this error you should request the merchant provide a BIP21 compatible URI.</source>
+        <translation type="unfinished">Nie można przetworzyć żądanie zapłaty poniewasz BIP70 nie jest obsługiwany.
+Ze względu na wady bezpieczeństwa w BIP70 jest zalecane ignorować wszelkich instrukcji od sprzedawcę dotyczących zmiany portfela.
+Jeśli pojawia się ten błąd, poproś sprzedawcę o podanie URI zgodnego z BIP21. </translation>
     </message>
     <message>
         <source>URI cannot be parsed! This can be caused by an invalid Particl address or malformed URI parameters.</source>
-        <translation>Nie można przeanalizować identyfikatora URI! Może to być spowodowane nieważnym adresem Particl lub nieprawidłowymi parametrami URI.</translation>
+        <translation type="unfinished">Nie można przeanalizować identyfikatora URI! Może to być spowodowane nieważnym adresem Particl lub nieprawidłowymi parametrami URI.</translation>
     </message>
     <message>
         <source>Payment request file handling</source>
-        <translation>Przechwytywanie plików żądania płatności</translation>
+        <translation type="unfinished">Przechwytywanie plików żądania płatności</translation>
     </message>
 </context>
 <context>
     <name>PeerTableModel</name>
     <message>
         <source>User Agent</source>
-        <translation>Aplikacja kliencka</translation>
-    </message>
-    <message>
-        <source>Node/Service</source>
-        <translation>Węzeł/Usługi</translation>
-    </message>
-    <message>
-        <source>NodeId</source>
-        <translation>Identyfikator węzła</translation>
-    </message>
-    <message>
-        <source>Ping</source>
-        <translation>Ping</translation>
+        <extracomment>Title of Peers Table column which contains the peer's User Agent string.</extracomment>
+        <translation type="unfinished">Aplikacja kliencka</translation>
+    </message>
+    <message>
+        <source>Peer</source>
+        <extracomment>Title of Peers Table column which contains a unique number used to identify a connection.</extracomment>
+        <translation type="unfinished">Rówieśnik</translation>
+    </message>
+    <message>
+        <source>Age</source>
+        <extracomment>Title of Peers Table column which indicates the duration (length of time) since the peer connection started.</extracomment>
+        <translation type="unfinished">Wiek</translation>
+    </message>
+    <message>
+        <source>Direction</source>
+        <extracomment>Title of Peers Table column which indicates the direction the peer connection was initiated from.</extracomment>
+        <translation type="unfinished">Kierunek</translation>
     </message>
     <message>
         <source>Sent</source>
-        <translation>Wysłane</translation>
+        <extracomment>Title of Peers Table column which indicates the total amount of network information we have sent to the peer.</extracomment>
+        <translation type="unfinished">Wysłane</translation>
     </message>
     <message>
         <source>Received</source>
-        <translation>Otrzymane</translation>
+        <extracomment>Title of Peers Table column which indicates the total amount of network information we have received from the peer.</extracomment>
+        <translation type="unfinished">Otrzymane</translation>
+    </message>
+    <message>
+        <source>Address</source>
+        <extracomment>Title of Peers Table column which contains the IP/Onion/I2P address of the connected peer.</extracomment>
+        <translation type="unfinished">Adres</translation>
+    </message>
+    <message>
+        <source>Type</source>
+        <extracomment>Title of Peers Table column which describes the type of peer connection. The "type" describes why the connection exists.</extracomment>
+        <translation type="unfinished">Typ</translation>
+    </message>
+    <message>
+        <source>Network</source>
+        <extracomment>Title of Peers Table column which states the network the peer connected through.</extracomment>
+        <translation type="unfinished">Sieć</translation>
+    </message>
+    <message>
+        <source>Inbound</source>
+        <extracomment>An Inbound Connection from a Peer.</extracomment>
+        <translation type="unfinished">Wejściowy</translation>
+    </message>
+    <message>
+        <source>Outbound</source>
+        <extracomment>An Outbound Connection to a Peer.</extracomment>
+        <translation type="unfinished">Wyjściowy</translation>
     </message>
 </context>
 <context>
-    <name>QObject</name>
-    <message>
-        <source>Amount</source>
-        <translation>Kwota</translation>
-    </message>
-    <message>
-        <source>Enter a Particl address (e.g. %1)</source>
-        <translation>Wprowadź adres particlowy (np. %1)</translation>
-    </message>
-    <message>
-        <source>%1 d</source>
-        <translation>%1 d</translation>
-    </message>
-    <message>
-        <source>%1 h</source>
-        <translation>%1 h</translation>
-    </message>
-    <message>
-        <source>%1 m</source>
-        <translation>%1 m</translation>
-    </message>
-    <message>
-        <source>%1 s</source>
-        <translation>%1 s</translation>
-    </message>
-    <message>
-        <source>None</source>
-        <translation>Żaden</translation>
-    </message>
+    <name>QRImageWidget</name>
+    <message>
+        <source>&amp;Save Image…</source>
+        <translation type="unfinished">Zapi&amp;sz Obraz...</translation>
+    </message>
+    <message>
+        <source>&amp;Copy Image</source>
+        <translation type="unfinished">&amp;Kopiuj obraz</translation>
+    </message>
+    <message>
+        <source>Resulting URI too long, try to reduce the text for label / message.</source>
+        <translation type="unfinished">Wynikowy URI jest zbyt długi, spróbuj zmniejszyć tekst etykiety / wiadomości</translation>
+    </message>
+    <message>
+        <source>Error encoding URI into QR Code.</source>
+        <translation type="unfinished">Błąd kodowania URI w kod QR</translation>
+    </message>
+    <message>
+        <source>QR code support not available.</source>
+        <translation type="unfinished">Wsparcie dla kodów QR jest niedostępne.</translation>
+    </message>
+    <message>
+        <source>Save QR Code</source>
+        <translation type="unfinished">Zapisz Kod QR</translation>
+    </message>
+    <message>
+        <source>PNG Image</source>
+        <extracomment>Expanded name of the PNG file format. See: https://en.wikipedia.org/wiki/Portable_Network_Graphics.</extracomment>
+        <translation type="unfinished">Obraz PNG</translation>
+    </message>
+</context>
+<context>
+    <name>RPCConsole</name>
     <message>
         <source>N/A</source>
-        <translation>NIEDOSTĘPNE</translation>
-    </message>
-    <message>
-        <source>%1 ms</source>
-        <translation>%1 ms</translation>
-    </message>
-    <message numerus="yes">
-        <source>%n second(s)</source>
-        <translation><numerusform>%n sekunda</numerusform><numerusform>%n sekund</numerusform><numerusform>%n sekund</numerusform><numerusform>%n sekund</numerusform></translation>
-    </message>
-    <message numerus="yes">
-        <source>%n minute(s)</source>
-        <translation><numerusform>%n minuta</numerusform><numerusform>%n minut</numerusform><numerusform>%n minut</numerusform><numerusform>%n minut</numerusform></translation>
-    </message>
-    <message numerus="yes">
-        <source>%n hour(s)</source>
-        <translation><numerusform>%n godzina</numerusform><numerusform>%n godziny</numerusform><numerusform>%n godzin</numerusform><numerusform>%n godzin</numerusform></translation>
-    </message>
-    <message numerus="yes">
-        <source>%n day(s)</source>
-        <translation><numerusform>%n dzień</numerusform><numerusform>%n dni</numerusform><numerusform>%n dni</numerusform><numerusform>%n dni</numerusform></translation>
-    </message>
-    <message numerus="yes">
-        <source>%n week(s)</source>
-        <translation><numerusform>%n tydzień</numerusform><numerusform>%n tygodnie</numerusform><numerusform>%n tygodni</numerusform><numerusform>%n tygodni</numerusform></translation>
-    </message>
-    <message>
-        <source>%1 and %2</source>
-        <translation>%1 i %2</translation>
-    </message>
-    <message numerus="yes">
-        <source>%n year(s)</source>
-        <translation><numerusform>%n rok</numerusform><numerusform>%n lata</numerusform><numerusform>%n lat</numerusform><numerusform>%n lat</numerusform></translation>
-    </message>
-    <message>
-        <source>%1 B</source>
-        <translation>%1 B</translation>
-    </message>
-    <message>
-        <source>%1 KB</source>
-        <translation>%1 KB</translation>
-    </message>
-    <message>
-        <source>%1 MB</source>
-        <translation>%1 MB</translation>
-    </message>
-    <message>
-        <source>%1 GB</source>
-        <translation>%1 GB</translation>
-    </message>
-    <message>
-        <source>Error: Specified data directory "%1" does not exist.</source>
-        <translation>Błąd: Określony folder danych "%1" nie istnieje.</translation>
-    </message>
-    <message>
-        <source>Error: Cannot parse configuration file: %1.</source>
-        <translation>Błąd: nie można przeanalizować pliku konfiguracyjnego: %1.</translation>
-    </message>
-    <message>
-        <source>Error: %1</source>
-        <translation>Błąd: %1</translation>
-    </message>
-    <message>
-        <source>%1 didn't yet exit safely...</source>
-        <translation>%1 jeszcze się bezpiecznie nie zamknął...</translation>
-    </message>
-    <message>
-        <source>unknown</source>
-        <translation>nieznane</translation>
+        <translation type="unfinished">NIEDOSTĘPNE</translation>
+    </message>
+    <message>
+        <source>Client version</source>
+        <translation type="unfinished">Wersja klienta</translation>
+    </message>
+    <message>
+        <source>&amp;Information</source>
+        <translation type="unfinished">&amp;Informacje</translation>
+    </message>
+    <message>
+        <source>General</source>
+        <translation type="unfinished">Ogólne</translation>
+    </message>
+    <message>
+        <source>Datadir</source>
+        <translation type="unfinished">Katalog danych</translation>
+    </message>
+    <message>
+        <source>To specify a non-default location of the data directory use the '%1' option.</source>
+        <translation type="unfinished">Użyj opcji '%1' aby wskazać niestandardową lokalizację katalogu danych.</translation>
+    </message>
+    <message>
+        <source>To specify a non-default location of the blocks directory use the '%1' option.</source>
+        <translation type="unfinished">Użyj opcji '%1' aby wskazać niestandardową lokalizację katalogu bloków.</translation>
+    </message>
+    <message>
+        <source>Startup time</source>
+        <translation type="unfinished">Czas uruchomienia</translation>
+    </message>
+    <message>
+        <source>Network</source>
+        <translation type="unfinished">Sieć</translation>
+    </message>
+    <message>
+        <source>Name</source>
+        <translation type="unfinished">Nazwa</translation>
+    </message>
+    <message>
+        <source>Number of connections</source>
+        <translation type="unfinished">Liczba połączeń</translation>
+    </message>
+    <message>
+        <source>Block chain</source>
+        <translation type="unfinished">Łańcuch bloków</translation>
+    </message>
+    <message>
+        <source>Memory Pool</source>
+        <translation type="unfinished">Memory Pool (obszar pamięci)</translation>
+    </message>
+    <message>
+        <source>Current number of transactions</source>
+        <translation type="unfinished">Obecna liczba transakcji</translation>
+    </message>
+    <message>
+        <source>Memory usage</source>
+        <translation type="unfinished">Zużycie pamięci</translation>
+    </message>
+    <message>
+        <source>Wallet: </source>
+        <translation type="unfinished">Portfel:</translation>
+    </message>
+    <message>
+        <source>(none)</source>
+        <translation type="unfinished">(brak)</translation>
+    </message>
+    <message>
+        <source>Received</source>
+        <translation type="unfinished">Otrzymane</translation>
+    </message>
+    <message>
+        <source>Sent</source>
+        <translation type="unfinished">Wysłane</translation>
+    </message>
+    <message>
+        <source>&amp;Peers</source>
+        <translation type="unfinished">&amp;Węzły</translation>
+    </message>
+    <message>
+        <source>Banned peers</source>
+        <translation type="unfinished">Blokowane węzły</translation>
+    </message>
+    <message>
+        <source>Select a peer to view detailed information.</source>
+        <translation type="unfinished">Wybierz węzeł żeby zobaczyć szczegóły.</translation>
+    </message>
+    <message>
+        <source>Version</source>
+        <translation type="unfinished">Wersja</translation>
+    </message>
+    <message>
+        <source>Whether we relay transactions to this peer.</source>
+        <translation type="unfinished">Czy przekazujemy transakcje do tego peera.</translation>
+    </message>
+    <message>
+        <source>Transaction Relay</source>
+        <translation type="unfinished">Przekazywanie transakcji</translation>
+    </message>
+    <message>
+        <source>Starting Block</source>
+        <translation type="unfinished">Blok startowy</translation>
+    </message>
+    <message>
+        <source>Synced Headers</source>
+        <translation type="unfinished">Zsynchronizowane nagłówki</translation>
+    </message>
+    <message>
+        <source>Synced Blocks</source>
+        <translation type="unfinished">Zsynchronizowane bloki</translation>
+    </message>
+    <message>
+        <source>Last Transaction</source>
+        <translation type="unfinished">Ostatnia Transakcja</translation>
+    </message>
+    <message>
+        <source>The mapped Autonomous System used for diversifying peer selection.</source>
+        <translation type="unfinished">Zmapowany autonomiczny system (ang. asmap) używany do dywersyfikacji wyboru węzłów.</translation>
+    </message>
+    <message>
+        <source>Mapped AS</source>
+        <translation type="unfinished">Zmapowany autonomiczny system (ang. asmap)</translation>
+    </message>
+    <message>
+        <source>Whether we relay addresses to this peer.</source>
+        <extracomment>Tooltip text for the Address Relay field in the peer details area, which displays whether we relay addresses to this peer (Yes/No).</extracomment>
+        <translation type="unfinished">Czy przekazujemy adresy do tego peera.</translation>
+    </message>
+    <message>
+        <source>Address Relay</source>
+        <extracomment>Text title for the Address Relay field in the peer details area, which displays whether we relay addresses to this peer (Yes/No).</extracomment>
+        <translation type="unfinished">Adres Przekaźnika</translation>
+    </message>
+    <message>
+        <source>The total number of addresses received from this peer that were processed (excludes addresses that were dropped due to rate-limiting).</source>
+        <extracomment>Tooltip text for the Addresses Processed field in the peer details area, which displays the total number of addresses received from this peer that were processed (excludes addresses that were dropped due to rate-limiting).</extracomment>
+        <translation type="unfinished">Całkowita liczba adresów otrzymanych od tego węzła, które zostały przetworzone (wyklucza adresy, które zostały odrzucone ze względu na ograniczenie szybkości).</translation>
+    </message>
+    <message>
+        <source>The total number of addresses received from this peer that were dropped (not processed) due to rate-limiting.</source>
+        <extracomment>Tooltip text for the Addresses Rate-Limited field in the peer details area, which displays the total number of addresses received from this peer that were dropped (not processed) due to rate-limiting.</extracomment>
+        <translation type="unfinished">Całkowita liczba adresów otrzymanych od tego węzła, które zostały odrzucone (nieprzetworzone) z powodu ograniczenia szybkości.</translation>
+    </message>
+    <message>
+        <source>Addresses Processed</source>
+        <extracomment>Text title for the Addresses Processed field in the peer details area, which displays the total number of addresses received from this peer that were processed (excludes addresses that were dropped due to rate-limiting).</extracomment>
+        <translation type="unfinished">Przetworzone Adresy</translation>
+    </message>
+    <message>
+        <source>Addresses Rate-Limited</source>
+        <extracomment>Text title for the Addresses Rate-Limited field in the peer details area, which displays the total number of addresses received from this peer that were dropped (not processed) due to rate-limiting.</extracomment>
+        <translation type="unfinished">Wskaźnik-Ograniczeń Adresów</translation>
+    </message>
+    <message>
+        <source>User Agent</source>
+        <translation type="unfinished">Aplikacja kliencka</translation>
+    </message>
+    <message>
+        <source>Node window</source>
+        <translation type="unfinished">Okno węzła</translation>
+    </message>
+    <message>
+        <source>Current block height</source>
+        <translation type="unfinished">Obecna ilość bloków</translation>
+    </message>
+    <message>
+        <source>Open the %1 debug log file from the current data directory. This can take a few seconds for large log files.</source>
+        <translation type="unfinished">Otwórz plik dziennika debugowania %1 z obecnego katalogu z danymi. Może to potrwać kilka sekund przy większych plikach.</translation>
+    </message>
+    <message>
+        <source>Decrease font size</source>
+        <translation type="unfinished">Zmniejsz rozmiar czcionki</translation>
+    </message>
+    <message>
+        <source>Increase font size</source>
+        <translation type="unfinished">Zwiększ rozmiar czcionki</translation>
+    </message>
+    <message>
+        <source>Permissions</source>
+        <translation type="unfinished">Uprawnienia</translation>
+    </message>
+    <message>
+        <source>Direction/Type</source>
+        <translation type="unfinished">Kierunek/Rodzaj</translation>
+    </message>
+    <message>
+        <source>The network protocol this peer is connected through: IPv4, IPv6, Onion, I2P, or CJDNS.</source>
+        <translation type="unfinished">Protokół sieciowy używany przez ten węzeł: IPv4, IPv6, Onion, I2P, lub CJDNS.</translation>
+    </message>
+    <message>
+        <source>Services</source>
+        <translation type="unfinished">Usługi</translation>
+    </message>
+    <message>
+        <source>High bandwidth BIP152 compact block relay: %1</source>
+        <translation type="unfinished">Kompaktowy przekaźnik blokowy BIP152 o dużej przepustowości: 1 %1</translation>
+    </message>
+    <message>
+        <source>High Bandwidth</source>
+        <translation type="unfinished">Wysoka Przepustowość</translation>
+    </message>
+    <message>
+        <source>Connection Time</source>
+        <translation type="unfinished">Czas połączenia</translation>
+    </message>
+    <message>
+        <source>Elapsed time since a novel block passing initial validity checks was received from this peer.</source>
+        <translation type="unfinished">Czas, który upłynął od otrzymania od tego elementu równorzędnego nowego bloku przechodzącego wstępne sprawdzanie ważności.</translation>
+    </message>
+    <message>
+        <source>Last Block</source>
+        <translation type="unfinished">Ostatni Blok</translation>
+    </message>
+    <message>
+        <source>Elapsed time since a novel transaction accepted into our mempool was received from this peer.</source>
+        <extracomment>Tooltip text for the Last Transaction field in the peer details area.</extracomment>
+        <translation type="unfinished">Czas, który upłynął od otrzymania nowej transakcji przyjętej do naszej pamięci od tego partnera.</translation>
+    </message>
+    <message>
+        <source>Last Send</source>
+        <translation type="unfinished">Ostatnio wysłano</translation>
+    </message>
+    <message>
+        <source>Last Receive</source>
+        <translation type="unfinished">Ostatnio odebrano</translation>
+    </message>
+    <message>
+        <source>Ping Time</source>
+        <translation type="unfinished">Czas odpowiedzi</translation>
+    </message>
+    <message>
+        <source>The duration of a currently outstanding ping.</source>
+        <translation type="unfinished">Czas trwania nadmiarowego pingu</translation>
+    </message>
+    <message>
+        <source>Ping Wait</source>
+        <translation type="unfinished">Czas odpowiedzi</translation>
+    </message>
+    <message>
+        <source>Min Ping</source>
+        <translation type="unfinished">Minimalny czas odpowiedzi</translation>
+    </message>
+    <message>
+        <source>Time Offset</source>
+        <translation type="unfinished">Przesunięcie czasu</translation>
+    </message>
+    <message>
+        <source>Last block time</source>
+        <translation type="unfinished">Czas ostatniego bloku</translation>
+    </message>
+    <message>
+        <source>&amp;Open</source>
+        <translation type="unfinished">&amp;Otwórz</translation>
+    </message>
+    <message>
+        <source>&amp;Console</source>
+        <translation type="unfinished">&amp;Konsola</translation>
+    </message>
+    <message>
+        <source>&amp;Network Traffic</source>
+        <translation type="unfinished">$Ruch sieci</translation>
+    </message>
+    <message>
+        <source>Totals</source>
+        <translation type="unfinished">Kwota ogólna</translation>
+    </message>
+    <message>
+        <source>Debug log file</source>
+        <translation type="unfinished">Plik logowania debugowania</translation>
+    </message>
+    <message>
+        <source>Clear console</source>
+        <translation type="unfinished">Wyczyść konsolę</translation>
+    </message>
+    <message>
+        <source>In:</source>
+        <translation type="unfinished">Wejście:</translation>
+    </message>
+    <message>
+        <source>Out:</source>
+        <translation type="unfinished">Wyjście:</translation>
+    </message>
+    <message>
+        <source>Inbound: initiated by peer</source>
+        <extracomment>Explanatory text for an inbound peer connection.</extracomment>
+        <translation type="unfinished">Przychodzące: zainicjowane przez węzeł</translation>
+    </message>
+    <message>
+        <source>Outbound Full Relay: default</source>
+        <extracomment>Explanatory text for an outbound peer connection that relays all network information. This is the default behavior for outbound connections.</extracomment>
+        <translation type="unfinished">Pełny przekaźnik wychodzący: domyślnie</translation>
+    </message>
+    <message>
+        <source>Outbound Block Relay: does not relay transactions or addresses</source>
+        <extracomment>Explanatory text for an outbound peer connection that relays network information about blocks and not transactions or addresses.</extracomment>
+        <translation type="unfinished">Outbound Block Relay: nie przekazuje transakcji ani adresów</translation>
+    </message>
+    <message>
+        <source>Outbound Manual: added using RPC %1 or %2/%3 configuration options</source>
+        <extracomment>Explanatory text for an outbound peer connection that was established manually through one of several methods. The numbered arguments are stand-ins for the methods available to establish manual connections.</extracomment>
+        <translation type="unfinished">Outbound Manual: dodano przy użyciu opcji konfiguracyjnych RPC 1%1 lub 2%2/3%3</translation>
+    </message>
+    <message>
+        <source>Outbound Feeler: short-lived, for testing addresses</source>
+        <extracomment>Explanatory text for a short-lived outbound peer connection that is used to test the aliveness of known addresses.</extracomment>
+        <translation type="unfinished">Outbound Feeler: krótkotrwały, do testowania adresów</translation>
+    </message>
+    <message>
+        <source>Outbound Address Fetch: short-lived, for soliciting addresses</source>
+        <extracomment>Explanatory text for a short-lived outbound peer connection that is used to request addresses from a peer.</extracomment>
+        <translation type="unfinished">Pobieranie adresu wychodzącego: krótkotrwałe, do pozyskiwania adresów</translation>
+    </message>
+    <message>
+        <source>we selected the peer for high bandwidth relay</source>
+        <translation type="unfinished">wybraliśmy peera dla przekaźnika o dużej przepustowości</translation>
+    </message>
+    <message>
+        <source>the peer selected us for high bandwidth relay</source>
+        <translation type="unfinished">peer wybrał nas do przekaźnika o dużej przepustowości</translation>
+    </message>
+    <message>
+        <source>no high bandwidth relay selected</source>
+        <translation type="unfinished">nie wybrano przekaźnika o dużej przepustowości</translation>
+    </message>
+    <message>
+        <source>&amp;Copy address</source>
+        <extracomment>Context menu action to copy the address of a peer.</extracomment>
+        <translation type="unfinished">Kopiuj adres</translation>
+    </message>
+    <message>
+        <source>&amp;Disconnect</source>
+        <translation type="unfinished">&amp;Rozłącz</translation>
+    </message>
+    <message>
+        <source>1 &amp;hour</source>
+        <translation type="unfinished">1 &amp;godzina</translation>
+    </message>
+    <message>
+        <source>1 d&amp;ay</source>
+        <translation type="unfinished">1 dzień</translation>
+    </message>
+    <message>
+        <source>1 &amp;week</source>
+        <translation type="unfinished">1 &amp;tydzień</translation>
+    </message>
+    <message>
+        <source>1 &amp;year</source>
+        <translation type="unfinished">1 &amp;rok</translation>
+    </message>
+    <message>
+        <source>&amp;Copy IP/Netmask</source>
+        <extracomment>Context menu action to copy the IP/Netmask of a banned peer. IP/Netmask is the combination of a peer's IP address and its Netmask. For IP address, see: https://en.wikipedia.org/wiki/IP_address.</extracomment>
+        <translation type="unfinished">Skopiuj IP/Maskę Sieci</translation>
+    </message>
+    <message>
+        <source>&amp;Unban</source>
+        <translation type="unfinished">&amp;Odblokuj</translation>
+    </message>
+    <message>
+        <source>Network activity disabled</source>
+        <translation type="unfinished">Aktywność sieciowa wyłączona</translation>
+    </message>
+    <message>
+        <source>Executing command without any wallet</source>
+        <translation type="unfinished">Wykonuję komendę bez portfela</translation>
+    </message>
+    <message>
+        <source>Executing command using "%1" wallet</source>
+        <translation type="unfinished">Wykonuję komendę używając portfela "%1"</translation>
+    </message>
+    <message>
+        <source>Executing…</source>
+        <extracomment>A console message indicating an entered command is currently being executed.</extracomment>
+        <translation type="unfinished">Wykonuję...</translation>
+    </message>
+    <message>
+        <source>via %1</source>
+        <translation type="unfinished">przez %1</translation>
+    </message>
+    <message>
+        <source>Yes</source>
+        <translation type="unfinished">Tak</translation>
+    </message>
+    <message>
+        <source>No</source>
+        <translation type="unfinished">Nie</translation>
+    </message>
+    <message>
+        <source>To</source>
+        <translation type="unfinished">Do</translation>
+    </message>
+    <message>
+        <source>From</source>
+        <translation type="unfinished">Od</translation>
+    </message>
+    <message>
+        <source>Ban for</source>
+        <translation type="unfinished">Zbanuj na</translation>
+    </message>
+    <message>
+        <source>Never</source>
+        <translation type="unfinished">Nigdy</translation>
+    </message>
+    <message>
+        <source>Unknown</source>
+        <translation type="unfinished">Nieznany</translation>
     </message>
 </context>
 <context>
-    <name>QRImageWidget</name>
-    <message>
-        <source>&amp;Save Image...</source>
-        <translation>&amp;Zapisz obraz...</translation>
-    </message>
-    <message>
-        <source>&amp;Copy Image</source>
-        <translation>&amp;Kopiuj obraz</translation>
-    </message>
-    <message>
-        <source>Resulting URI too long, try to reduce the text for label / message.</source>
-        <translation>Wynikowy URI jest zbyt długi, spróbuj zmniejszyć tekst etykiety / wiadomości</translation>
-    </message>
-    <message>
-        <source>Error encoding URI into QR Code.</source>
-        <translation>Błąd kodowania URI w kod QR</translation>
-    </message>
-    <message>
-        <source>QR code support not available.</source>
-        <translation>Wsparcie dla kodów QR jest niedostępne.</translation>
-    </message>
-    <message>
-        <source>Save QR Code</source>
-        <translation>Zapisz Kod QR</translation>
-    </message>
-    <message>
-        <source>PNG Image (*.png)</source>
-        <translation>Obraz PNG (*.png)</translation>
+    <name>ReceiveCoinsDialog</name>
+    <message>
+        <source>&amp;Amount:</source>
+        <translation type="unfinished">&amp;Ilość:</translation>
+    </message>
+    <message>
+        <source>&amp;Label:</source>
+        <translation type="unfinished">&amp;Etykieta:</translation>
+    </message>
+    <message>
+        <source>&amp;Message:</source>
+        <translation type="unfinished">&amp;Wiadomość:</translation>
+    </message>
+    <message>
+        <source>An optional message to attach to the payment request, which will be displayed when the request is opened. Note: The message will not be sent with the payment over the Particl network.</source>
+        <translation type="unfinished">Opcjonalna wiadomość do dołączenia do żądania płatności, która będzie wyświetlana, gdy żądanie zostanie otwarte. Uwaga: wiadomość ta nie zostanie wysłana wraz z płatnością w sieci Particl.</translation>
+    </message>
+    <message>
+        <source>An optional label to associate with the new receiving address.</source>
+        <translation type="unfinished">Opcjonalna etykieta do skojarzenia z nowym adresem odbiorczym.</translation>
+    </message>
+    <message>
+        <source>Use this form to request payments. All fields are &lt;b&gt;optional&lt;/b&gt;.</source>
+        <translation type="unfinished">Użyj tego formularza do zażądania płatności. Wszystkie pola są &lt;b&gt;opcjonalne&lt;/b&gt;.</translation>
+    </message>
+    <message>
+        <source>An optional amount to request. Leave this empty or zero to not request a specific amount.</source>
+        <translation type="unfinished">Opcjonalna kwota by zażądać. Zostaw puste lub zero by nie zażądać konkretnej kwoty.</translation>
+    </message>
+    <message>
+        <source>An optional label to associate with the new receiving address (used by you to identify an invoice).  It is also attached to the payment request.</source>
+        <translation type="unfinished">Dodatkowa etykieta powiązana z nowym adresem do odbierania płatności (używanym w celu odnalezienia faktury). Jest również powiązana z żądaniem płatności.</translation>
+    </message>
+    <message>
+        <source>An optional message that is attached to the payment request and may be displayed to the sender.</source>
+        <translation type="unfinished">Dodatkowa wiadomość dołączana do żądania zapłaty, która może być odczytana przez płacącego.</translation>
+    </message>
+    <message>
+        <source>&amp;Create new receiving address</source>
+        <translation type="unfinished">&amp;Stwórz nowy adres odbiorczy</translation>
+    </message>
+    <message>
+        <source>Clear all fields of the form.</source>
+        <translation type="unfinished">Wyczyść wszystkie pola formularza.</translation>
+    </message>
+    <message>
+        <source>Clear</source>
+        <translation type="unfinished">Wyczyść</translation>
+    </message>
+    <message>
+        <source>Requested payments history</source>
+        <translation type="unfinished">Żądanie historii płatności</translation>
+    </message>
+    <message>
+        <source>Show the selected request (does the same as double clicking an entry)</source>
+        <translation type="unfinished">Pokaż wybrane żądanie (robi to samo co dwukrotne kliknięcie pozycji)</translation>
+    </message>
+    <message>
+        <source>Show</source>
+        <translation type="unfinished">Pokaż</translation>
+    </message>
+    <message>
+        <source>Remove the selected entries from the list</source>
+        <translation type="unfinished">Usuń zaznaczone z listy</translation>
+    </message>
+    <message>
+        <source>Remove</source>
+        <translation type="unfinished">Usuń</translation>
+    </message>
+    <message>
+        <source>Copy &amp;URI</source>
+        <translation type="unfinished">Kopiuj &amp;URI</translation>
+    </message>
+    <message>
+        <source>&amp;Copy address</source>
+        <translation type="unfinished">Kopiuj adres</translation>
+    </message>
+    <message>
+        <source>Copy &amp;label</source>
+        <translation type="unfinished">Kopiuj etykietę</translation>
+    </message>
+    <message>
+        <source>Copy &amp;message</source>
+        <translation type="unfinished">Skopiuj wiado&amp;mość</translation>
+    </message>
+    <message>
+        <source>Copy &amp;amount</source>
+        <translation type="unfinished">Kopiuj kwotę</translation>
+    </message>
+    <message>
+        <source>Not recommended due to higher fees and less protection against typos.</source>
+        <translation type="unfinished">Nie zalecane ze względu na wyższe opłaty i mniejszą ochronę przed błędami.</translation>
+    </message>
+    <message>
+        <source>Generates an address compatible with older wallets.</source>
+        <translation type="unfinished">Generuje adres kompatybilny ze starszymi portfelami.</translation>
+    </message>
+    <message>
+        <source>Generates a native segwit address (BIP-173). Some old wallets don't support it.</source>
+        <translation type="unfinished">Generuje adres natywny segwit (BIP-173). Niektóre stare portfele go nie obsługują.</translation>
+    </message>
+    <message>
+        <source>Bech32m (BIP-350) is an upgrade to Bech32, wallet support is still limited.</source>
+        <translation type="unfinished">Bech32m (BIP-350) to ulepszona wersja Bech32, ale wsparcie portfeli nadal jest ograniczone.</translation>
+    </message>
+    <message>
+        <source>Could not unlock wallet.</source>
+        <translation type="unfinished">Nie można było odblokować portfela.</translation>
+    </message>
+    <message>
+        <source>Could not generate new %1 address</source>
+        <translation type="unfinished">Nie udało się wygenerować nowego adresu %1</translation>
     </message>
 </context>
 <context>
-    <name>RPCConsole</name>
-    <message>
-        <source>N/A</source>
-        <translation>NIEDOSTĘPNE</translation>
-    </message>
-    <message>
-        <source>Client version</source>
-        <translation>Wersja klienta</translation>
-    </message>
-    <message>
-        <source>&amp;Information</source>
-        <translation>&amp;Informacje</translation>
-    </message>
-    <message>
-        <source>General</source>
-        <translation>Ogólne</translation>
-    </message>
-    <message>
-        <source>Using BerkeleyDB version</source>
-        <translation>Używana wersja BerkeleyDB</translation>
-    </message>
-    <message>
-        <source>Datadir</source>
-        <translation>Katalog danych</translation>
-    </message>
-    <message>
-        <source>To specify a non-default location of the data directory use the '%1' option.</source>
-        <translation>Użyj opcji '%1' aby wskazać niestandardową lokalizację katalogu danych.</translation>
-    </message>
-    <message>
-        <source>Blocksdir</source>
-        <translation>Blocksdir</translation>
-    </message>
-    <message>
-        <source>To specify a non-default location of the blocks directory use the '%1' option.</source>
-        <translation>Użyj opcji '%1' aby wskazać niestandardową lokalizację katalogu bloków.</translation>
-    </message>
-    <message>
-        <source>Startup time</source>
-        <translation>Czas uruchomienia</translation>
-    </message>
-    <message>
-        <source>Network</source>
-        <translation>Sieć</translation>
-    </message>
-    <message>
-        <source>Name</source>
-        <translation>Nazwa</translation>
-    </message>
-    <message>
-        <source>Number of connections</source>
-        <translation>Liczba połączeń</translation>
-    </message>
-    <message>
-        <source>Block chain</source>
-        <translation>Łańcuch bloków</translation>
-    </message>
-    <message>
-        <source>Memory Pool</source>
-        <translation>Memory Pool (obszar pamięci)</translation>
-    </message>
-    <message>
-        <source>Current number of transactions</source>
-        <translation>Obecna liczba transakcji</translation>
-    </message>
-    <message>
-        <source>Memory usage</source>
-        <translation>Zużycie pamięci</translation>
-    </message>
-    <message>
-        <source>Wallet: </source>
-        <translation>Portfel:</translation>
-    </message>
-    <message>
-        <source>(none)</source>
-        <translation>(brak)</translation>
-    </message>
-    <message>
-        <source>&amp;Reset</source>
-        <translation>&amp;Reset</translation>
-    </message>
-    <message>
-        <source>Received</source>
-        <translation>Otrzymane</translation>
-    </message>
-    <message>
-        <source>Sent</source>
-        <translation>Wysłane</translation>
-    </message>
-    <message>
-        <source>&amp;Peers</source>
-        <translation>&amp;Węzły</translation>
-    </message>
-    <message>
-        <source>Banned peers</source>
-        <translation>Blokowane węzły</translation>
-    </message>
-    <message>
-        <source>Select a peer to view detailed information.</source>
-        <translation>Wybierz węzeł żeby zobaczyć szczegóły.</translation>
-    </message>
-    <message>
-        <source>Direction</source>
-        <translation>Kierunek</translation>
-    </message>
-    <message>
-        <source>Version</source>
-        <translation>Wersja</translation>
-    </message>
-    <message>
-        <source>Starting Block</source>
-        <translation>Blok startowy</translation>
-    </message>
-    <message>
-        <source>Synced Headers</source>
-        <translation>Zsynchronizowane nagłówki</translation>
-    </message>
-    <message>
-        <source>Synced Blocks</source>
-        <translation>Zsynchronizowane bloki</translation>
-    </message>
-    <message>
-        <source>The mapped Autonomous System used for diversifying peer selection.</source>
-        <translation>Zmapowany autonomiczny system (ang. asmap) używany do dywersyfikacji wyboru węzłów.</translation>
-    </message>
-    <message>
-        <source>Mapped AS</source>
-        <translation>Zmapowany autonomiczny system (ang. asmap)</translation>
-    </message>
-    <message>
-        <source>User Agent</source>
-        <translation>Aplikacja kliencka</translation>
-    </message>
-    <message>
-        <source>Node window</source>
-        <translation>Okno węzła</translation>
-    </message>
-    <message>
-        <source>Open the %1 debug log file from the current data directory. This can take a few seconds for large log files.</source>
-        <translation>Otwórz plik dziennika debugowania %1 z obecnego katalogu z danymi. Może to potrwać kilka sekund przy większych plikach.</translation>
-    </message>
-    <message>
-        <source>Decrease font size</source>
-        <translation>Zmniejsz rozmiar czcionki</translation>
-    </message>
-    <message>
-        <source>Increase font size</source>
-        <translation>Zwiększ rozmiar czcionki</translation>
-    </message>
-    <message>
-        <source>Permissions</source>
-        <translation>Uprawnienia</translation>
-    </message>
-    <message>
-        <source>Services</source>
-        <translation>Usługi</translation>
-    </message>
-    <message>
-        <source>Connection Time</source>
-        <translation>Czas połączenia</translation>
-    </message>
-    <message>
-        <source>Last Send</source>
-        <translation>Ostatnio wysłano</translation>
-    </message>
-    <message>
-        <source>Last Receive</source>
-        <translation>Ostatnio odebrano</translation>
-    </message>
-    <message>
-        <source>Ping Time</source>
-        <translation>Czas odpowiedzi</translation>
-    </message>
-    <message>
-        <source>The duration of a currently outstanding ping.</source>
-        <translation>Czas trwania nadmiarowego pingu</translation>
-    </message>
-    <message>
-        <source>Ping Wait</source>
-        <translation>Czas odpowiedzi</translation>
-    </message>
-    <message>
-        <source>Min Ping</source>
-        <translation>Minimalny czas odpowiedzi</translation>
-    </message>
-    <message>
-        <source>Time Offset</source>
-        <translation>Przesunięcie czasu</translation>
-    </message>
-    <message>
-        <source>Last block time</source>
-        <translation>Czas ostatniego bloku</translation>
-    </message>
-    <message>
-        <source>&amp;Open</source>
-        <translation>&amp;Otwórz</translation>
-    </message>
-    <message>
-        <source>&amp;Console</source>
-        <translation>&amp;Konsola</translation>
-    </message>
-    <message>
-        <source>&amp;Network Traffic</source>
-        <translation>$Ruch sieci</translation>
-    </message>
-    <message>
-        <source>Totals</source>
-        <translation>Kwota ogólna</translation>
-    </message>
-    <message>
-        <source>In:</source>
-        <translation>Wejście:</translation>
-    </message>
-    <message>
-        <source>Out:</source>
-        <translation>Wyjście:</translation>
-    </message>
-    <message>
-        <source>Debug log file</source>
-        <translation>Plik logowania debugowania</translation>
-    </message>
-    <message>
-        <source>Clear console</source>
-        <translation>Wyczyść konsolę</translation>
-    </message>
-    <message>
-        <source>1 &amp;hour</source>
-        <translation>1 &amp;godzina</translation>
-    </message>
-    <message>
-        <source>1 &amp;day</source>
-        <translation>1 &amp;dzień</translation>
-    </message>
-    <message>
-        <source>1 &amp;week</source>
-        <translation>1 &amp;tydzień</translation>
-    </message>
-    <message>
-        <source>1 &amp;year</source>
-        <translation>1 &amp;rok</translation>
-    </message>
-    <message>
-        <source>&amp;Disconnect</source>
-        <translation>&amp;Rozłącz</translation>
-    </message>
-    <message>
-        <source>Ban for</source>
-        <translation>Zbanuj na</translation>
-    </message>
-    <message>
-        <source>&amp;Unban</source>
-        <translation>&amp;Odblokuj</translation>
-    </message>
-    <message>
-        <source>Welcome to the %1 RPC console.</source>
-        <translation>Witaj w konsoli %1 RPC.</translation>
-    </message>
-    <message>
-        <source>Use up and down arrows to navigate history, and %1 to clear screen.</source>
-        <translation>Użyj strzałek do przewijania historii i %1 aby wyczyścić ekran</translation>
-    </message>
-    <message>
-        <source>Type %1 for an overview of available commands.</source>
-        <translation>Wpisz %1 aby uzyskać listę dostępnych komend.</translation>
-    </message>
-    <message>
-        <source>For more information on using this console type %1.</source>
-        <translation>Aby uzyskać więcej informacji jak używać tej konsoli wpisz %1.</translation>
-    </message>
-    <message>
-        <source>WARNING: Scammers have been active, telling users to type commands here, stealing their wallet contents. Do not use this console without fully understanding the ramifications of a command.</source>
-        <translation>UWAGA: Oszuści nakłaniają do wpisywania tutaj różnych poleceń aby ukraść portfel. Nie używaj tej konsoli bez pełnego zrozumienia wpisywanych poleceń.</translation>
-    </message>
-    <message>
-        <source>Network activity disabled</source>
-        <translation>Aktywność sieciowa wyłączona</translation>
-    </message>
-    <message>
-        <source>Executing command without any wallet</source>
-        <translation>Wykonuję komendę bez portfela</translation>
-    </message>
-    <message>
-        <source>Executing command using "%1" wallet</source>
-        <translation>Wykonuję komendę używając portfela "%1"</translation>
-    </message>
-    <message>
-        <source>(node id: %1)</source>
-        <translation>(id węzła: %1)</translation>
-    </message>
-    <message>
-        <source>via %1</source>
-        <translation>przez %1</translation>
-    </message>
-    <message>
-        <source>never</source>
-        <translation>nigdy</translation>
-    </message>
-    <message>
-        <source>Inbound</source>
-        <translation>Wejściowy</translation>
-    </message>
-    <message>
-        <source>Outbound</source>
-        <translation>Wyjściowy</translation>
-    </message>
-    <message>
-        <source>Unknown</source>
-        <translation>Nieznany</translation>
+    <name>ReceiveRequestDialog</name>
+    <message>
+        <source>Request payment to …</source>
+        <translation type="unfinished">Żądaj płatności do ...</translation>
+    </message>
+    <message>
+        <source>Address:</source>
+        <translation type="unfinished">Adres:</translation>
+    </message>
+    <message>
+        <source>Amount:</source>
+        <translation type="unfinished">Kwota:</translation>
+    </message>
+    <message>
+        <source>Label:</source>
+        <translation type="unfinished">Etykieta:</translation>
+    </message>
+    <message>
+        <source>Message:</source>
+        <translation type="unfinished">Wiadomość:</translation>
+    </message>
+    <message>
+        <source>Wallet:</source>
+        <translation type="unfinished">Portfel:</translation>
+    </message>
+    <message>
+        <source>Copy &amp;URI</source>
+        <translation type="unfinished">Kopiuj &amp;URI</translation>
+    </message>
+    <message>
+        <source>Copy &amp;Address</source>
+        <translation type="unfinished">Kopiuj &amp;adres</translation>
+    </message>
+    <message>
+        <source>&amp;Verify</source>
+        <translation type="unfinished">Zweryfikuj</translation>
+    </message>
+    <message>
+        <source>Verify this address on e.g. a hardware wallet screen</source>
+        <translation type="unfinished">Zweryfikuj ten adres np. na ekranie portfela sprzętowego</translation>
+    </message>
+    <message>
+        <source>&amp;Save Image…</source>
+        <translation type="unfinished">Zapi&amp;sz Obraz...</translation>
+    </message>
+    <message>
+        <source>Payment information</source>
+        <translation type="unfinished">Informacje o płatności</translation>
+    </message>
+    <message>
+        <source>Request payment to %1</source>
+        <translation type="unfinished">Zażądaj płatności do %1</translation>
     </message>
 </context>
 <context>
-    <name>ReceiveCoinsDialog</name>
-    <message>
-        <source>&amp;Amount:</source>
-        <translation>&amp;Ilość:</translation>
-    </message>
-    <message>
-        <source>&amp;Label:</source>
-        <translation>&amp;Etykieta:</translation>
-    </message>
-    <message>
-        <source>&amp;Message:</source>
-        <translation>&amp;Wiadomość:</translation>
-    </message>
-    <message>
-        <source>An optional message to attach to the payment request, which will be displayed when the request is opened. Note: The message will not be sent with the payment over the Particl network.</source>
-        <translation>Opcjonalna wiadomość do dołączenia do żądania płatności, która będzie wyświetlana, gdy żądanie zostanie otwarte. Uwaga: wiadomość ta nie zostanie wysłana wraz z płatnością w sieci Particl.</translation>
-    </message>
-    <message>
-        <source>An optional label to associate with the new receiving address.</source>
-        <translation>Opcjonalna etykieta do skojarzenia z nowym adresem odbiorczym.</translation>
-    </message>
-    <message>
-        <source>Use this form to request payments. All fields are &lt;b&gt;optional&lt;/b&gt;.</source>
-        <translation>Użyj tego formularza do zażądania płatności. Wszystkie pola są &lt;b&gt;opcjonalne&lt;/b&gt;.</translation>
-    </message>
-    <message>
-        <source>An optional amount to request. Leave this empty or zero to not request a specific amount.</source>
-        <translation>Opcjonalna kwota by zażądać. Zostaw puste lub zero by nie zażądać konkretnej kwoty.</translation>
-    </message>
-    <message>
-        <source>An optional label to associate with the new receiving address (used by you to identify an invoice).  It is also attached to the payment request.</source>
-        <translation>Dodatkowa etykieta powiązana z nowym adresem do odbierania płatności (używanym w celu odnalezienia faktury). Jest również powiązana z żądaniem płatności.</translation>
-    </message>
-    <message>
-        <source>An optional message that is attached to the payment request and may be displayed to the sender.</source>
-        <translation>Dodatkowa wiadomość dołączana do żądania zapłaty, która może być odczytana przez płacącego.</translation>
-    </message>
-    <message>
-        <source>&amp;Create new receiving address</source>
-        <translation>&amp;Stwórz nowy adres odbiorczy</translation>
+    <name>RecentRequestsTableModel</name>
+    <message>
+        <source>Date</source>
+        <translation type="unfinished">Data</translation>
+    </message>
+    <message>
+        <source>Label</source>
+        <translation type="unfinished">Etykieta</translation>
+    </message>
+    <message>
+        <source>Message</source>
+        <translation type="unfinished">Wiadomość</translation>
+    </message>
+    <message>
+        <source>(no label)</source>
+        <translation type="unfinished">(brak etykiety)</translation>
+    </message>
+    <message>
+        <source>(no message)</source>
+        <translation type="unfinished">(brak wiadomości)</translation>
+    </message>
+    <message>
+        <source>(no amount requested)</source>
+        <translation type="unfinished">(brak kwoty)</translation>
+    </message>
+    <message>
+        <source>Requested</source>
+        <translation type="unfinished">Zażądano</translation>
+    </message>
+</context>
+<context>
+    <name>SendCoinsDialog</name>
+    <message>
+        <source>Send Coins</source>
+        <translation type="unfinished">Wyślij monety</translation>
+    </message>
+    <message>
+        <source>Coin Control Features</source>
+        <translation type="unfinished">Funkcje kontroli monet</translation>
+    </message>
+    <message>
+        <source>automatically selected</source>
+        <translation type="unfinished">zaznaczone automatycznie</translation>
+    </message>
+    <message>
+        <source>Insufficient funds!</source>
+        <translation type="unfinished">Niewystarczające środki!</translation>
+    </message>
+    <message>
+        <source>Quantity:</source>
+        <translation type="unfinished">Ilość:</translation>
+    </message>
+    <message>
+        <source>Bytes:</source>
+        <translation type="unfinished">Bajtów:</translation>
+    </message>
+    <message>
+        <source>Amount:</source>
+        <translation type="unfinished">Kwota:</translation>
+    </message>
+    <message>
+        <source>Fee:</source>
+        <translation type="unfinished">Opłata:</translation>
+    </message>
+    <message>
+        <source>After Fee:</source>
+        <translation type="unfinished">Po opłacie:</translation>
+    </message>
+    <message>
+        <source>Change:</source>
+        <translation type="unfinished">Zmiana:</translation>
+    </message>
+    <message>
+        <source>If this is activated, but the change address is empty or invalid, change will be sent to a newly generated address.</source>
+        <translation type="unfinished">Kiedy ta opcja jest wybrana, to jeżeli adres reszty jest pusty lub nieprawidłowy, to reszta będzie wysyłana na nowo wygenerowany adres,</translation>
+    </message>
+    <message>
+        <source>Custom change address</source>
+        <translation type="unfinished">Niestandardowe zmiany adresu</translation>
+    </message>
+    <message>
+        <source>Transaction Fee:</source>
+        <translation type="unfinished">Opłata transakcyjna:</translation>
+    </message>
+    <message>
+        <source>Using the fallbackfee can result in sending a transaction that will take several hours or days (or never) to confirm. Consider choosing your fee manually or wait until you have validated the complete chain.</source>
+        <translation type="unfinished">206/5000
+Korzystanie z opłaty domyślnej może skutkować wysłaniem transakcji, która potwierdzi się w kilka godzin lub dni (lub nigdy). Rozważ wybranie opłaty ręcznie lub poczekaj, aż sprawdzisz poprawność całego łańcucha.</translation>
+    </message>
+    <message>
+        <source>Warning: Fee estimation is currently not possible.</source>
+        <translation type="unfinished">Uwaga: Oszacowanie opłaty za transakcje jest aktualnie niemożliwe.</translation>
+    </message>
+    <message>
+        <source>per kilobyte</source>
+        <translation type="unfinished">za kilobajt</translation>
+    </message>
+    <message>
+        <source>Hide</source>
+        <translation type="unfinished">Ukryj</translation>
+    </message>
+    <message>
+        <source>Recommended:</source>
+        <translation type="unfinished">Zalecane:</translation>
+    </message>
+    <message>
+        <source>Custom:</source>
+        <translation type="unfinished">Własna:</translation>
+    </message>
+    <message>
+        <source>Send to multiple recipients at once</source>
+        <translation type="unfinished">Wyślij do wielu odbiorców na raz</translation>
+    </message>
+    <message>
+        <source>Add &amp;Recipient</source>
+        <translation type="unfinished">Dodaj Odbio&amp;rcę</translation>
     </message>
     <message>
         <source>Clear all fields of the form.</source>
-        <translation>Wyczyść wszystkie pola formularza.</translation>
-    </message>
-    <message>
-        <source>Clear</source>
-        <translation>Wyczyść</translation>
-    </message>
-    <message>
-        <source>Native segwit addresses (aka Bech32 or BIP-173) reduce your transaction fees later on and offer better protection against typos, but old wallets don't support them. When unchecked, an address compatible with older wallets will be created instead.</source>
-        <translation>Natywne adresy segwit (aka Bech32 lub BIP-173) zmniejszają później twoje opłaty transakcyjne i dają lepsze zabezpieczenie przed literówkami, ale stare portfele ich nie obsługują. Jeżeli odznaczone, stworzony zostanie adres kompatybilny ze starszymi portfelami.</translation>
-    </message>
-    <message>
-        <source>Generate native segwit (Bech32) address</source>
-        <translation>Wygeneruj natywny adres segwit (Bech32)</translation>
-    </message>
-    <message>
-        <source>Requested payments history</source>
-        <translation>Żądanie historii płatności</translation>
-    </message>
-    <message>
-        <source>Show the selected request (does the same as double clicking an entry)</source>
-        <translation>Pokaż wybrane żądanie (robi to samo co dwukrotne kliknięcie pozycji)</translation>
-    </message>
-    <message>
-        <source>Show</source>
-        <translation>Pokaż</translation>
-    </message>
-    <message>
-        <source>Remove the selected entries from the list</source>
-        <translation>Usuń zaznaczone z listy</translation>
-    </message>
-    <message>
-        <source>Remove</source>
-        <translation>Usuń</translation>
-    </message>
-    <message>
-        <source>Copy URI</source>
-        <translation>Kopiuj URI:</translation>
-    </message>
-    <message>
-        <source>Copy label</source>
-        <translation>Kopiuj etykietę</translation>
-    </message>
-    <message>
-        <source>Copy message</source>
-        <translation>Kopiuj wiadomość</translation>
-    </message>
-    <message>
-        <source>Copy amount</source>
-        <translation>Kopiuj kwotę</translation>
-    </message>
-    <message>
-        <source>Could not unlock wallet.</source>
-        <translation>Nie można było odblokować portfela.</translation>
-    </message>
-    </context>
-<context>
-    <name>ReceiveRequestDialog</name>
-    <message>
-        <source>Request payment to ...</source>
-        <translation>Żądaj płatności od ...</translation>
-    </message>
-    <message>
-        <source>Address:</source>
-        <translation>Adres:</translation>
-    </message>
-    <message>
-        <source>Amount:</source>
-        <translation>Kwota:</translation>
-    </message>
-    <message>
-        <source>Label:</source>
-        <translation>Etykieta:</translation>
-    </message>
-    <message>
-        <source>Message:</source>
-        <translation>Wiadomość:</translation>
-    </message>
-    <message>
-        <source>Wallet:</source>
-        <translation>Portfel:</translation>
-    </message>
-    <message>
-        <source>Copy &amp;URI</source>
-        <translation>Kopiuj &amp;URI</translation>
-    </message>
-    <message>
-        <source>Copy &amp;Address</source>
-        <translation>Kopiuj &amp;adres</translation>
-    </message>
-    <message>
-        <source>&amp;Save Image...</source>
-        <translation>&amp;Zapisz obraz...</translation>
-    </message>
-    <message>
-        <source>Request payment to %1</source>
-        <translation>Zażądaj płatności do %1</translation>
-    </message>
-    <message>
-        <source>Payment information</source>
-        <translation>Informacje o płatności</translation>
-    </message>
-</context>
-<context>
-    <name>RecentRequestsTableModel</name>
-    <message>
-        <source>Date</source>
-        <translation>Data</translation>
-    </message>
-    <message>
-        <source>Label</source>
-        <translation>Etykieta</translation>
-    </message>
-    <message>
-        <source>Message</source>
-        <translation>Wiadomość</translation>
-    </message>
-    <message>
-        <source>(no label)</source>
-        <translation>(brak etykiety)</translation>
-    </message>
-    <message>
-        <source>(no message)</source>
-        <translation>(brak wiadomości)</translation>
-    </message>
-    <message>
-        <source>(no amount requested)</source>
-        <translation>(brak kwoty)</translation>
-    </message>
-    <message>
-        <source>Requested</source>
-        <translation>Zażądano</translation>
-    </message>
-</context>
-<context>
-    <name>SendCoinsDialog</name>
-    <message>
-        <source>Send Coins</source>
-        <translation>Wyślij monety</translation>
-    </message>
-    <message>
-        <source>Coin Control Features</source>
-        <translation>Funkcje kontroli monet</translation>
-    </message>
-    <message>
-        <source>Inputs...</source>
-        <translation>Wejścia...</translation>
-    </message>
-    <message>
-        <source>automatically selected</source>
-        <translation>zaznaczone automatycznie</translation>
-    </message>
-    <message>
-        <source>Insufficient funds!</source>
-        <translation>Niewystarczające środki!</translation>
-    </message>
-    <message>
-        <source>Quantity:</source>
-        <translation>Ilość:</translation>
-    </message>
-    <message>
-        <source>Bytes:</source>
-        <translation>Bajtów:</translation>
-    </message>
-    <message>
-        <source>Amount:</source>
-        <translation>Kwota:</translation>
-    </message>
-    <message>
-        <source>Fee:</source>
-        <translation>Opłata:</translation>
-    </message>
-    <message>
-        <source>After Fee:</source>
-        <translation>Po opłacie:</translation>
-    </message>
-    <message>
-        <source>Change:</source>
-        <translation>Reszta:</translation>
-    </message>
-    <message>
-        <source>If this is activated, but the change address is empty or invalid, change will be sent to a newly generated address.</source>
-        <translation>Kiedy ta opcja jest wybrana, to jeżeli adres reszty jest pusty lub nieprawidłowy, to reszta będzie wysyłana na nowo wygenerowany adres,</translation>
-    </message>
-    <message>
-        <source>Custom change address</source>
-        <translation>Niestandardowe zmiany adresu</translation>
-    </message>
-    <message>
-        <source>Transaction Fee:</source>
-        <translation>Opłata transakcyjna:</translation>
-    </message>
-    <message>
-        <source>Choose...</source>
-        <translation>Wybierz...</translation>
-    </message>
-    <message>
-        <source>Using the fallbackfee can result in sending a transaction that will take several hours or days (or never) to confirm. Consider choosing your fee manually or wait until you have validated the complete chain.</source>
-        <translation>206/5000
-Korzystanie z opłaty domyślnej może skutkować wysłaniem transakcji, która potwierdzi się w kilka godzin lub dni (lub nigdy). Rozważ wybranie opłaty ręcznie lub poczekaj, aż sprawdzisz poprawność całego łańcucha.</translation>
-    </message>
-    <message>
-        <source>Warning: Fee estimation is currently not possible.</source>
-        <translation>Uwaga: Oszacowanie opłaty za transakcje jest aktualnie niemożliwe.</translation>
+        <translation type="unfinished">Wyczyść wszystkie pola formularza.</translation>
+    </message>
+    <message>
+        <source>Inputs…</source>
+        <translation type="unfinished">Wejścia…</translation>
+    </message>
+    <message>
+        <source>Choose…</source>
+        <translation type="unfinished">Wybierz...</translation>
+    </message>
+    <message>
+        <source>Hide transaction fee settings</source>
+        <translation type="unfinished">Ukryj ustawienia opłat transakcyjnych</translation>
     </message>
     <message>
         <source>Specify a custom fee per kB (1,000 bytes) of the transaction's virtual size.
 
-Note:  Since the fee is calculated on a per-byte basis, a fee of "100 satoshis per kB" for a transaction size of 500 bytes (half of 1 kB) would ultimately yield a fee of only 50 satoshis.</source>
-        <translation>Określ niestandardową opłatę za kB (1000 bajtów) wirtualnego rozmiaru transakcji.
+Note:  Since the fee is calculated on a per-byte basis, a fee rate of "100 satoshis per kvB" for a transaction size of 500 virtual bytes (half of 1 kvB) would ultimately yield a fee of only 50 satoshis.</source>
+        <translation type="unfinished">Określ niestandardową opłatę za kB (1000 bajtów) wirtualnego rozmiaru transakcji.
 
 Uwaga: Ponieważ opłata jest naliczana za każdy bajt, opłata "100 satoshi za kB" w przypadku transakcji o wielkości 500 bajtów (połowa 1 kB) ostatecznie da opłatę w wysokości tylko 50 satoshi.</translation>
     </message>
     <message>
-        <source>per kilobyte</source>
-        <translation>za kilobajt</translation>
-    </message>
-    <message>
-        <source>Hide</source>
-        <translation>Ukryj</translation>
-    </message>
-    <message>
-        <source>Recommended:</source>
-        <translation>Zalecane:</translation>
-    </message>
-    <message>
-        <source>Custom:</source>
-        <translation>Własna:</translation>
-    </message>
-    <message>
-        <source>(Smart fee not initialized yet. This usually takes a few blocks...)</source>
-        <translation>(Sprytne opłaty nie są jeszcze zainicjowane. Trwa to zwykle kilka bloków...)</translation>
-    </message>
-    <message>
-        <source>Send to multiple recipients at once</source>
-        <translation>Wyślij do wielu odbiorców na raz</translation>
-    </message>
-    <message>
-        <source>Add &amp;Recipient</source>
-        <translation>Dodaj Odbio&amp;rcę</translation>
-    </message>
-    <message>
-        <source>Clear all fields of the form.</source>
-        <translation>Wyczyść wszystkie pola formularza.</translation>
-    </message>
-    <message>
-<<<<<<< HEAD
-        <source>Dust:</source>
-        <translation>Pył:</translation>
-=======
-        <source>Choose…</source>
-        <translation type="unfinished">Wybierz...</translation>
->>>>>>> 44d8b13c
-    </message>
-    <message>
-        <source>Hide transaction fee settings</source>
-        <translation>Ukryj ustawienia opłat transakcyjnych</translation>
-    </message>
-    <message>
         <source>When there is less transaction volume than space in the blocks, miners as well as relaying nodes may enforce a minimum fee. Paying only this minimum fee is just fine, but be aware that this can result in a never confirming transaction once there is more demand for particl transactions than the network can process.</source>
-        <translation>Gdy ilość transakcji jest mniejsza niż ilość miejsca w bloku, górnicy i węzły przekazujące wymagają minimalnej opłaty. Zapłata tylko tej wartości jest dopuszczalna, lecz może skutkować transakcją która nigdy nie zostanie potwierdzona w sytuacji, gdy ilość transakcji przekroczy przepustowość sieci.</translation>
+        <translation type="unfinished">Gdy ilość transakcji jest mniejsza niż ilość miejsca w bloku, górnicy i węzły przekazujące wymagają minimalnej opłaty. Zapłata tylko tej wartości jest dopuszczalna, lecz może skutkować transakcją która nigdy nie zostanie potwierdzona w sytuacji, gdy ilość transakcji przekroczy przepustowość sieci.</translation>
     </message>
     <message>
         <source>A too low fee might result in a never confirming transaction (read the tooltip)</source>
-        <translation>Zbyt niska opłata może spowodować, że transakcja nigdy nie zostanie zatwierdzona (przeczytaj podpowiedź)</translation>
+        <translation type="unfinished">Zbyt niska opłata może spowodować, że transakcja nigdy nie zostanie zatwierdzona (przeczytaj podpowiedź)</translation>
+    </message>
+    <message>
+        <source>(Smart fee not initialized yet. This usually takes a few blocks…)</source>
+        <translation type="unfinished">(Sprytne opłaty nie są jeszcze zainicjowane. Trwa to zwykle kilka bloków...)</translation>
     </message>
     <message>
         <source>Confirmation time target:</source>
-        <translation>Docelowy czas potwierdzenia:</translation>
+        <translation type="unfinished">Docelowy czas potwierdzenia:</translation>
     </message>
     <message>
         <source>Enable Replace-By-Fee</source>
-        <translation>Włącz RBF (podmiana transakcji przez podniesienie opłaty)</translation>
+        <translation type="unfinished">Włącz RBF (podmiana transakcji przez podniesienie opłaty)</translation>
     </message>
     <message>
         <source>With Replace-By-Fee (BIP-125) you can increase a transaction's fee after it is sent. Without this, a higher fee may be recommended to compensate for increased transaction delay risk.</source>
-        <translation>Dzięki podmień-przez-opłatę (RBF, BIP-125) możesz podnieść opłatę transakcyjną już wysłanej transakcji. Bez tego, może być rekomendowana większa opłata aby zmniejszyć ryzyko opóźnienia zatwierdzenia transakcji.</translation>
+        <translation type="unfinished">Dzięki podmień-przez-opłatę (RBF, BIP-125) możesz podnieść opłatę transakcyjną już wysłanej transakcji. Bez tego, może być rekomendowana większa opłata aby zmniejszyć ryzyko opóźnienia zatwierdzenia transakcji.</translation>
     </message>
     <message>
         <source>Clear &amp;All</source>
-        <translation>Wyczyść &amp;wszystko</translation>
+        <translation type="unfinished">Wyczyść &amp;wszystko</translation>
     </message>
     <message>
         <source>Balance:</source>
-        <translation>Saldo:</translation>
+        <translation type="unfinished">Saldo:</translation>
     </message>
     <message>
         <source>Confirm the send action</source>
-        <translation>Potwierdź akcję wysyłania</translation>
+        <translation type="unfinished">Potwierdź akcję wysyłania</translation>
     </message>
     <message>
         <source>S&amp;end</source>
-        <translation>Wy&amp;syłka</translation>
+        <translation type="unfinished">Wy&amp;syłka</translation>
     </message>
     <message>
         <source>Copy quantity</source>
-        <translation>Skopiuj ilość</translation>
+        <translation type="unfinished">Skopiuj ilość</translation>
     </message>
     <message>
         <source>Copy amount</source>
-        <translation>Kopiuj kwotę</translation>
+        <translation type="unfinished">Kopiuj kwote</translation>
     </message>
     <message>
         <source>Copy fee</source>
-        <translation>Skopiuj prowizję</translation>
+        <translation type="unfinished">Skopiuj prowizję</translation>
     </message>
     <message>
         <source>Copy after fee</source>
-        <translation>Skopiuj ilość po opłacie</translation>
+        <translation type="unfinished">Skopiuj ilość po opłacie</translation>
     </message>
     <message>
         <source>Copy bytes</source>
-        <translation>Skopiuj ilość bajtów</translation>
-    </message>
-    <message>
-<<<<<<< HEAD
-        <source>Copy dust</source>
-        <translation>Kopiuj pył</translation>
-    </message>
-    <message>
-=======
->>>>>>> 44d8b13c
+        <translation type="unfinished">Skopiuj ilość bajtów</translation>
+    </message>
+    <message>
         <source>Copy change</source>
-        <translation>Skopiuj resztę</translation>
+        <translation type="unfinished">Skopiuj resztę</translation>
     </message>
     <message>
         <source>%1 (%2 blocks)</source>
-        <translation>%1 (%2 bloków)</translation>
+        <translation type="unfinished">%1 (%2 bloków)github.com </translation>
+    </message>
+    <message>
+        <source>Sign on device</source>
+        <extracomment>"device" usually means a hardware wallet.</extracomment>
+        <translation type="unfinished">Podpisz na urządzeniu</translation>
+    </message>
+    <message>
+        <source>Connect your hardware wallet first.</source>
+        <translation type="unfinished">Najpierw podłącz swój sprzętowy portfel.</translation>
+    </message>
+    <message>
+        <source>Set external signer script path in Options -&gt; Wallet</source>
+        <extracomment>"External signer" means using devices such as hardware wallets.</extracomment>
+        <translation type="unfinished">Ustaw ścieżkę zewnętrznego skryptu podpisującego w Opcje -&gt; Portfel</translation>
     </message>
     <message>
         <source>Cr&amp;eate Unsigned</source>
-        <translation>&amp;Utwórz niepodpisaną transakcję</translation>
+        <translation type="unfinished">&amp;Utwórz niepodpisaną transakcję</translation>
     </message>
     <message>
         <source>Creates a Partially Signed Particl Transaction (PSBT) for use with e.g. an offline %1 wallet, or a PSBT-compatible hardware wallet.</source>
-        <translation>Tworzy częściowo podpisaną transakcję (ang. PSBT) używaną np. offline z portfelem %1 lub z innym portfelem zgodnym z PSBT.</translation>
+        <translation type="unfinished">Tworzy częściowo podpisaną transakcję (ang. PSBT) używaną np. offline z portfelem %1 lub z innym portfelem zgodnym z PSBT.</translation>
     </message>
     <message>
         <source> from wallet '%1'</source>
-        <translation>z portfela '%1'</translation>
+        <translation type="unfinished">z portfela '%1'</translation>
     </message>
     <message>
         <source>%1 to '%2'</source>
-        <translation>%1 do '%2'</translation>
+        <translation type="unfinished">%1 do '%2'8f0451c0-ec7d-4357-a370-eff72fb0685f</translation>
     </message>
     <message>
         <source>%1 to %2</source>
-        <translation>%1 do %2</translation>
-    </message>
-    <message>
-        <source>Do you want to draft this transaction?</source>
-        <translation>Czy chcesz zapisać szkic tej transakcji?</translation>
-    </message>
-    <message>
-        <source>Are you sure you want to send?</source>
-        <translation>Czy na pewno chcesz wysłać?</translation>
-    </message>
-    <message>
-        <source>Create Unsigned</source>
-        <translation>Utwórz niepodpisaną transakcję</translation>
+        <translation type="unfinished">%1 do %2</translation>
+    </message>
+    <message>
+        <source>To review recipient list click "Show Details…"</source>
+        <translation type="unfinished">Aby przejrzeć listę odbiorców kliknij "Pokaż szczegóły..."</translation>
+    </message>
+    <message>
+        <source>Sign failed</source>
+        <translation type="unfinished">Podpisywanie nie powiodło się.</translation>
+    </message>
+    <message>
+        <source>External signer not found</source>
+        <extracomment>"External signer" means using devices such as hardware wallets.</extracomment>
+        <translation type="unfinished">Nie znaleziono zewnętrznego sygnatariusza </translation>
+    </message>
+    <message>
+        <source>External signer failure</source>
+        <extracomment>"External signer" means using devices such as hardware wallets.</extracomment>
+        <translation type="unfinished">Błąd zewnętrznego sygnatariusza </translation>
     </message>
     <message>
         <source>Save Transaction Data</source>
-        <translation>Zapisz dane transakcji</translation>
+        <translation type="unfinished">Zapisz dane transakcji</translation>
+    </message>
+    <message>
+        <source>Partially Signed Transaction (Binary)</source>
+        <extracomment>Expanded name of the binary PSBT file format. See: BIP 174.</extracomment>
+        <translation type="unfinished">Częściowo podpisana transakcja (binarna)</translation>
     </message>
     <message>
         <source>PSBT saved</source>
-        <translation>Zapisano PSBT</translation>
+        <extracomment>Popup message when a PSBT has been saved to a file</extracomment>
+        <translation type="unfinished">Zapisano PSBT</translation>
+    </message>
+    <message>
+        <source>External balance:</source>
+        <translation type="unfinished">Zewnętrzny balans:</translation>
     </message>
     <message>
         <source>or</source>
-        <translation>lub</translation>
+        <translation type="unfinished">lub</translation>
     </message>
     <message>
         <source>You can increase the fee later (signals Replace-By-Fee, BIP-125).</source>
-        <translation>Możesz później zwiększyć opłatę (sygnalizuje podmień-przez-opłatę (RBF), BIP 125).</translation>
+        <translation type="unfinished">Możesz później zwiększyć opłatę (sygnalizuje podmień-przez-opłatę (RBF), BIP 125).</translation>
+    </message>
+    <message>
+        <source>Please, review your transaction proposal. This will produce a Partially Signed Particl Transaction (PSBT) which you can save or copy and then sign with e.g. an offline %1 wallet, or a PSBT-compatible hardware wallet.</source>
+        <extracomment>Text to inform a user attempting to create a transaction of their current options. At this stage, a user can only create a PSBT. This string is displayed when private keys are disabled and an external signer is not available.</extracomment>
+        <translation type="unfinished">Proszę przejrzeć propozycję transakcji. Zostanie utworzona częściowo podpisana transakcja (ang. PSBT), którą można skopiować, a następnie podpisać np. offline z portfelem %1 lub z innym portfelem zgodnym z PSBT.</translation>
+    </message>
+    <message>
+        <source>Do you want to create this transaction?</source>
+        <extracomment>Message displayed when attempting to create a transaction. Cautionary text to prompt the user to verify that the displayed transaction details represent the transaction the user intends to create.</extracomment>
+        <translation type="unfinished">Czy chcesz utworzyć tę transakcję?</translation>
+    </message>
+    <message>
+        <source>Please, review your transaction. You can create and send this transaction or create a Partially Signed Particl Transaction (PSBT), which you can save or copy and then sign with, e.g., an offline %1 wallet, or a PSBT-compatible hardware wallet.</source>
+        <extracomment>Text to inform a user attempting to create a transaction of their current options. At this stage, a user can send their transaction or create a PSBT. This string is displayed when both private keys and PSBT controls are enabled.</extracomment>
+        <translation type="unfinished">Proszę przejrzeć propozycję transakcji. Zostanie utworzona częściowo podpisana transakcja (ang. PSBT), którą można skopiować, a następnie podpisać np. offline z portfelem %1 lub z innym portfelem zgodnym z PSBT.</translation>
     </message>
     <message>
         <source>Please, review your transaction.</source>
-        <translation>Proszę, zweryfikuj swoją transakcję.</translation>
+        <extracomment>Text to prompt a user to review the details of the transaction they are attempting to send.</extracomment>
+        <translation type="unfinished">Proszę, zweryfikuj swoją transakcję.</translation>
     </message>
     <message>
         <source>Transaction fee</source>
-        <translation>Opłata transakcyjna</translation>
+        <translation type="unfinished">Opłata transakcyjna</translation>
     </message>
     <message>
         <source>Not signalling Replace-By-Fee, BIP-125.</source>
-        <translation>Nie sygnalizuje podmień-przez-opłatę (RBF), BIP-125</translation>
+        <translation type="unfinished">Nie sygnalizuje podmień-przez-opłatę (RBF), BIP-125</translation>
     </message>
     <message>
         <source>Total Amount</source>
-        <translation>Łączna wartość</translation>
-    </message>
-    <message>
-        <source>To review recipient list click "Show Details..."</source>
-        <translation>Aby przejrzeć listę odbiorców kliknij "Pokaż szczegóły..."</translation>
+        <translation type="unfinished">Łączna wartość</translation>
+    </message>
+    <message>
+        <source>Unsigned Transaction</source>
+        <comment>PSBT copied</comment>
+        <extracomment>Caption of "PSBT has been copied" messagebox</extracomment>
+        <translation type="unfinished">Niepodpisana transakcja</translation>
+    </message>
+    <message>
+        <source>The PSBT has been copied to the clipboard. You can also save it.</source>
+        <translation type="unfinished">PSBT został skopiowany do schowka. Możesz go również zapisać.</translation>
+    </message>
+    <message>
+        <source>PSBT saved to disk</source>
+        <translation type="unfinished">PSBT zapisana na dysk</translation>
     </message>
     <message>
         <source>Confirm send coins</source>
-        <translation>Potwierdź wysyłanie monet</translation>
-    </message>
-    <message>
-        <source>Confirm transaction proposal</source>
-        <translation>Potwierdź propozycję transakcji</translation>
-    </message>
-    <message>
-        <source>Send</source>
-        <translation>Wyślij</translation>
+        <translation type="unfinished">Potwierdź wysyłanie monet</translation>
     </message>
     <message>
         <source>Watch-only balance:</source>
-        <translation>Kwota na obserwowanych kontach:</translation>
+        <translation type="unfinished">Kwota na obserwowanych kontach:</translation>
     </message>
     <message>
         <source>The recipient address is not valid. Please recheck.</source>
-        <translation>Adres odbiorcy jest nieprawidłowy, proszę sprawić ponownie.</translation>
+        <translation type="unfinished">Adres odbiorcy jest nieprawidłowy, proszę sprawić ponownie.</translation>
     </message>
     <message>
         <source>The amount to pay must be larger than 0.</source>
-        <translation>Kwota do zapłacenia musi być większa od 0.</translation>
+        <translation type="unfinished">Kwota do zapłacenia musi być większa od 0.</translation>
     </message>
     <message>
         <source>The amount exceeds your balance.</source>
-        <translation>Kwota przekracza twoje saldo.</translation>
+        <translation type="unfinished">Kwota przekracza twoje saldo.</translation>
     </message>
     <message>
         <source>The total exceeds your balance when the %1 transaction fee is included.</source>
-        <translation>Suma przekracza twoje saldo, gdy doliczymy %1 prowizji transakcyjnej.</translation>
+        <translation type="unfinished">Suma przekracza twoje saldo, gdy doliczymy %1 prowizji transakcyjnej.</translation>
     </message>
     <message>
         <source>Duplicate address found: addresses should only be used once each.</source>
-        <translation>Duplikat adres-u znaleziony: adresy powinny zostać użyte tylko raz.</translation>
+        <translation type="unfinished">Duplikat adres-u znaleziony: adresy powinny zostać użyte tylko raz.</translation>
     </message>
     <message>
         <source>Transaction creation failed!</source>
-        <translation>Utworzenie transakcji nie powiodło się!</translation>
+        <translation type="unfinished">Utworzenie transakcji nie powiodło się!</translation>
     </message>
     <message>
         <source>A fee higher than %1 is considered an absurdly high fee.</source>
-        <translation>Opłata wyższa niż %1 jest uznawana za absurdalnie dużą.</translation>
-    </message>
-    <message>
-        <source>Payment request expired.</source>
-        <translation>Żądanie płatności upłynęło.</translation>
+        <translation type="unfinished">Opłata wyższa niż %1 jest uznawana za absurdalnie dużą.</translation>
     </message>
     <message numerus="yes">
         <source>Estimated to begin confirmation within %n block(s).</source>
-        <translation><numerusform>Przybliżony czas rozpoczęcia zatwierdzenia: %n blok.</numerusform><numerusform>Przybliżony czas rozpoczęcia zatwierdzenia: %n bloki.</numerusform><numerusform>Przybliżony czas rozpoczęcia zatwierdzenia: %n bloków.</numerusform><numerusform>Przybliżony czas rozpoczęcia zatwierdzenia: %n bloków.</numerusform></translation>
+        <translation type="unfinished">
+            <numerusform>Szacuje się, że potwierdzenie rozpocznie się w %n bloku.</numerusform>
+            <numerusform>Szacuje się, że potwierdzenie rozpocznie się w %n bloków.</numerusform>
+            <numerusform>Szacuje się, że potwierdzenie rozpocznie się w %n bloków.</numerusform>
+        </translation>
     </message>
     <message>
         <source>Warning: Invalid Particl address</source>
-        <translation>Ostrzeżenie: nieprawidłowy adres Particl</translation>
+        <translation type="unfinished">Ostrzeżenie: nieprawidłowy adres Particl</translation>
     </message>
     <message>
         <source>Warning: Unknown change address</source>
-        <translation>Ostrzeżenie: Nieznany adres reszty</translation>
+        <translation type="unfinished">Ostrzeżenie: Nieznany adres reszty</translation>
     </message>
     <message>
         <source>Confirm custom change address</source>
-        <translation>Potwierdź zmianę adresu własnego</translation>
+        <translation type="unfinished">Potwierdź zmianę adresu własnego</translation>
     </message>
     <message>
         <source>The address you selected for change is not part of this wallet. Any or all funds in your wallet may be sent to this address. Are you sure?</source>
-        <translation>Wybrany adres reszty nie jest częścią tego portfela. Dowolne lub wszystkie środki w twoim portfelu mogą być wysyłane na ten adres. Jesteś pewny?</translation>
+        <translation type="unfinished">Wybrany adres reszty nie jest częścią tego portfela. Dowolne lub wszystkie środki w twoim portfelu mogą być wysyłane na ten adres. Jesteś pewny?</translation>
     </message>
     <message>
         <source>(no label)</source>
-        <translation>(brak etykiety)</translation>
+        <translation type="unfinished">(brak etykiety)</translation>
     </message>
 </context>
 <context>
     <name>SendCoinsEntry</name>
     <message>
         <source>A&amp;mount:</source>
-        <translation>Su&amp;ma:</translation>
+        <translation type="unfinished">Su&amp;ma:</translation>
     </message>
     <message>
         <source>Pay &amp;To:</source>
-        <translation>Zapłać &amp;dla:</translation>
+        <translation type="unfinished">Zapłać &amp;dla:</translation>
     </message>
     <message>
         <source>&amp;Label:</source>
-        <translation>&amp;Etykieta:</translation>
+        <translation type="unfinished">&amp;Etykieta:</translation>
     </message>
     <message>
         <source>Choose previously used address</source>
-        <translation>Wybierz wcześniej użyty adres</translation>
+        <translation type="unfinished">Wybierz wcześniej użyty adres</translation>
     </message>
     <message>
         <source>The Particl address to send the payment to</source>
-        <translation>Adres Particl gdzie wysłać płatność</translation>
-    </message>
-    <message>
-        <source>Alt+A</source>
-        <translation>Alt+A</translation>
+        <translation type="unfinished">Adres Particl gdzie wysłać płatność</translation>
     </message>
     <message>
         <source>Paste address from clipboard</source>
-        <translation>Wklej adres ze schowka</translation>
-    </message>
-    <message>
-        <source>Alt+P</source>
-        <translation>Alt+P</translation>
+        <translation type="unfinished">Wklej adres ze schowka</translation>
     </message>
     <message>
         <source>Remove this entry</source>
-        <translation>Usuń ten wpis</translation>
+        <translation type="unfinished">Usuń ten wpis</translation>
     </message>
     <message>
         <source>The amount to send in the selected unit</source>
-        <translation>Kwota do wysłania w wybranej jednostce</translation>
+        <translation type="unfinished">Kwota do wysłania w wybranej jednostce</translation>
     </message>
     <message>
         <source>The fee will be deducted from the amount being sent. The recipient will receive less particl than you enter in the amount field. If multiple recipients are selected, the fee is split equally.</source>
-        <translation>Opłata zostanie odjęta od kwoty wysyłane.Odbiorca otrzyma mniej niż particl wpisz w polu kwoty. Jeśli wybrano kilku odbiorców, opłata jest podzielona równo.</translation>
+        <translation type="unfinished">Opłata zostanie odjęta od kwoty wysyłane.Odbiorca otrzyma mniej niż particl wpisz w polu kwoty. Jeśli wybrano kilku odbiorców, opłata jest podzielona równo.</translation>
     </message>
     <message>
         <source>S&amp;ubtract fee from amount</source>
-        <translation>Odejmij od wysokości opłaty</translation>
+        <translation type="unfinished">Odejmij od wysokości opłaty</translation>
     </message>
     <message>
         <source>Use available balance</source>
-        <translation>Użyj dostępnego salda</translation>
+        <translation type="unfinished">Użyj dostępnego salda</translation>
     </message>
     <message>
         <source>Message:</source>
-        <translation>Wiadomość:</translation>
-    </message>
-    <message>
-        <source>This is an unauthenticated payment request.</source>
-        <translation>To żądanie zapłaty nie zostało zweryfikowane.</translation>
-    </message>
-    <message>
-        <source>This is an authenticated payment request.</source>
-        <translation>To żądanie zapłaty jest zweryfikowane.</translation>
+        <translation type="unfinished">Wiadomość:</translation>
     </message>
     <message>
         <source>Enter a label for this address to add it to the list of used addresses</source>
-        <translation>Wprowadź etykietę dla tego adresu by dodać go do listy użytych adresów</translation>
+        <translation type="unfinished">Wprowadź etykietę dla tego adresu by dodać go do listy użytych adresów</translation>
     </message>
     <message>
         <source>A message that was attached to the particl: URI which will be stored with the transaction for your reference. Note: This message will not be sent over the Particl network.</source>
-        <translation>Wiadomość, która została dołączona do URI particl:, która będzie przechowywana wraz z transakcją w celach informacyjnych. Uwaga: Ta wiadomość nie będzie rozsyłana w sieci Particl.</translation>
-    </message>
-    <message>
-        <source>Pay To:</source>
-        <translation>Wpłać do:</translation>
-    </message>
-    <message>
-        <source>Memo:</source>
-        <translation>Notatka:</translation>
+        <translation type="unfinished">Wiadomość, która została dołączona do URI particl:, która będzie przechowywana wraz z transakcją w celach informacyjnych. Uwaga: Ta wiadomość nie będzie rozsyłana w sieci Particl.</translation>
     </message>
 </context>
 <context>
-    <name>ShutdownWindow</name>
-    <message>
-        <source>%1 is shutting down...</source>
-        <translation>%1 się zamyka...</translation>
-    </message>
-    <message>
-        <source>Do not shut down the computer until this window disappears.</source>
-        <translation>Nie wyłączaj komputera dopóki to okno nie zniknie.</translation>
+    <name>SendConfirmationDialog</name>
+    <message>
+        <source>Send</source>
+        <translation type="unfinished">Wyślij</translation>
+    </message>
+    <message>
+        <source>Create Unsigned</source>
+        <translation type="unfinished">Utwórz niepodpisaną transakcję</translation>
     </message>
 </context>
 <context>
     <name>SignVerifyMessageDialog</name>
     <message>
         <source>Signatures - Sign / Verify a Message</source>
-        <translation>Podpisy - Podpisz / zweryfikuj wiadomość</translation>
+        <translation type="unfinished">Podpisy - Podpisz / zweryfikuj wiadomość</translation>
     </message>
     <message>
         <source>&amp;Sign Message</source>
-        <translation>Podpi&amp;sz Wiadomość</translation>
+        <translation type="unfinished">Podpi&amp;sz Wiadomość</translation>
     </message>
     <message>
         <source>You can sign messages/agreements with your addresses to prove you can receive particl sent to them. Be careful not to sign anything vague or random, as phishing attacks may try to trick you into signing your identity over to them. Only sign fully-detailed statements you agree to.</source>
-        <translation>Możesz podpisywać wiadomości swoimi adresami aby udowodnić, że jesteś ich właścicielem. Uważaj, aby nie podpisywać niczego co wzbudza Twoje podejrzenia, ponieważ ktoś może stosować phishing próbując nakłonić Cię do ich podpisania. Akceptuj i podpisuj tylko w pełni zrozumiałe komunikaty i wiadomości.</translation>
+        <translation type="unfinished">Możesz podpisywać wiadomości swoimi adresami aby udowodnić, że jesteś ich właścicielem. Uważaj, aby nie podpisywać niczego co wzbudza Twoje podejrzenia, ponieważ ktoś może stosować phishing próbując nakłonić Cię do ich podpisania. Akceptuj i podpisuj tylko w pełni zrozumiałe komunikaty i wiadomości.</translation>
     </message>
     <message>
         <source>The Particl address to sign the message with</source>
-        <translation>Adres Particl, za pomocą którego podpisać wiadomość</translation>
+        <translation type="unfinished">Adres Particl, za pomocą którego podpisać wiadomość</translation>
     </message>
     <message>
         <source>Choose previously used address</source>
-        <translation>Wybierz wcześniej użyty adres</translation>
-    </message>
-    <message>
-        <source>Alt+A</source>
-        <translation>Alt+A</translation>
+        <translation type="unfinished">Wybierz wcześniej użyty adres</translation>
     </message>
     <message>
         <source>Paste address from clipboard</source>
-        <translation>Wklej adres ze schowka</translation>
-    </message>
-    <message>
-        <source>Alt+P</source>
-        <translation>Alt+P</translation>
+        <translation type="unfinished">Wklej adres ze schowka</translation>
     </message>
     <message>
         <source>Enter the message you want to sign here</source>
-        <translation>Tutaj wprowadź wiadomość, którą chcesz podpisać</translation>
+        <translation type="unfinished">Tutaj wprowadź wiadomość, którą chcesz podpisać</translation>
     </message>
     <message>
         <source>Signature</source>
-        <translation>Podpis</translation>
+        <translation type="unfinished">Podpis</translation>
     </message>
     <message>
         <source>Copy the current signature to the system clipboard</source>
-        <translation>Kopiuje aktualny podpis do schowka systemowego</translation>
+        <translation type="unfinished">Kopiuje aktualny podpis do schowka systemowego</translation>
     </message>
     <message>
         <source>Sign the message to prove you own this Particl address</source>
-        <translation>Podpisz wiadomość aby dowieść, że ten adres jest twój</translation>
+        <translation type="unfinished">Podpisz wiadomość aby dowieść, że ten adres jest twój</translation>
     </message>
     <message>
         <source>Sign &amp;Message</source>
-        <translation>Podpisz Wiado&amp;mość</translation>
+        <translation type="unfinished">Podpisz Wiado&amp;mość</translation>
     </message>
     <message>
         <source>Reset all sign message fields</source>
-        <translation>Zresetuj wszystkie pola podpisanej wiadomości</translation>
+        <translation type="unfinished">Zresetuj wszystkie pola podpisanej wiadomości</translation>
     </message>
     <message>
         <source>Clear &amp;All</source>
-        <translation>Wyczyść &amp;wszystko</translation>
+        <translation type="unfinished">Wyczyść &amp;wszystko</translation>
     </message>
     <message>
         <source>&amp;Verify Message</source>
-        <translation>&amp;Zweryfikuj wiadomość</translation>
+        <translation type="unfinished">&amp;Zweryfikuj wiadomość</translation>
     </message>
     <message>
         <source>Enter the receiver's address, message (ensure you copy line breaks, spaces, tabs, etc. exactly) and signature below to verify the message. Be careful not to read more into the signature than what is in the signed message itself, to avoid being tricked by a man-in-the-middle attack. Note that this only proves the signing party receives with the address, it cannot prove sendership of any transaction!</source>
-        <translation>Wpisz adres, wiadomość oraz sygnaturę (podpis) odbiorcy (upewnij się, że dokładnie skopiujesz wszystkie zakończenia linii, spacje, tabulacje itp.).  Uważaj by nie dodać więcej do podpisu niż do samej podpisywanej wiadomości by uniknąć ataku man-in-the-middle. 
+        <translation type="unfinished">Wpisz adres, wiadomość oraz sygnaturę (podpis) odbiorcy (upewnij się, że dokładnie skopiujesz wszystkie zakończenia linii, spacje, tabulacje itp.).  Uważaj by nie dodać więcej do podpisu niż do samej podpisywanej wiadomości by uniknąć ataku man-in-the-middle. 
 Zwróć uwagę, że poprawnie zweryfikowana wiadomość potwierdza to, że nadawca posiada klucz do adresu, natomiast nie potwierdza to, że poprawne wysłanie jakiejkolwiek transakcji!</translation>
     </message>
     <message>
         <source>The Particl address the message was signed with</source>
-        <translation>Adres Particl, którym została podpisana wiadomość</translation>
+        <translation type="unfinished">Adres Particl, którym została podpisana wiadomość</translation>
     </message>
     <message>
         <source>The signed message to verify</source>
-        <translation>Podpisana wiadomość do weryfikacji</translation>
+        <translation type="unfinished">Podpisana wiadomość do weryfikacji</translation>
     </message>
     <message>
         <source>The signature given when the message was signed</source>
-        <translation>Sygnatura podawana przy podpisywaniu wiadomości</translation>
+        <translation type="unfinished">Sygnatura podawana przy podpisywaniu wiadomości</translation>
     </message>
     <message>
         <source>Verify the message to ensure it was signed with the specified Particl address</source>
-        <translation>Zweryfikuj wiadomość,  aby upewnić się, że została podpisana odpowiednim adresem Particl.</translation>
+        <translation type="unfinished">Zweryfikuj wiadomość,  aby upewnić się, że została podpisana odpowiednim adresem Particl.</translation>
     </message>
     <message>
         <source>Verify &amp;Message</source>
-        <translation>Zweryfikuj Wiado&amp;mość</translation>
+        <translation type="unfinished">Zweryfikuj Wiado&amp;mość</translation>
     </message>
     <message>
         <source>Reset all verify message fields</source>
-        <translation>Resetuje wszystkie pola weryfikacji wiadomości</translation>
+        <translation type="unfinished">Resetuje wszystkie pola weryfikacji wiadomości</translation>
     </message>
     <message>
         <source>Click "Sign Message" to generate signature</source>
-        <translation>Kliknij "Podpisz Wiadomość" żeby uzyskać podpis</translation>
+        <translation type="unfinished">Kliknij "Podpisz Wiadomość" żeby uzyskać podpis</translation>
     </message>
     <message>
         <source>The entered address is invalid.</source>
-        <translation>Podany adres jest nieprawidłowy.</translation>
+        <translation type="unfinished">Podany adres jest nieprawidłowy.</translation>
     </message>
     <message>
         <source>Please check the address and try again.</source>
-        <translation>Proszę sprawdzić adres i spróbować ponownie.</translation>
+        <translation type="unfinished">Proszę sprawdzić adres i spróbować ponownie.</translation>
     </message>
     <message>
         <source>The entered address does not refer to a key.</source>
-        <translation>Wprowadzony adres nie odnosi się do klucza.</translation>
+        <translation type="unfinished">Wprowadzony adres nie odnosi się do klucza.</translation>
     </message>
     <message>
         <source>Wallet unlock was cancelled.</source>
-        <translation>Odblokowanie portfela zostało anulowane.</translation>
+        <translation type="unfinished">Odblokowanie portfela zostało anulowane.</translation>
     </message>
     <message>
         <source>No error</source>
-        <translation>Brak błędów</translation>
+        <translation type="unfinished">Brak błędów</translation>
     </message>
     <message>
         <source>Private key for the entered address is not available.</source>
-        <translation>Klucz prywatny dla podanego adresu nie jest dostępny.</translation>
+        <translation type="unfinished">Klucz prywatny dla podanego adresu nie jest dostępny.</translation>
     </message>
     <message>
         <source>Message signing failed.</source>
-        <translation>Podpisanie wiadomości nie powiodło się.</translation>
+        <translation type="unfinished">Podpisanie wiadomości nie powiodło się.</translation>
     </message>
     <message>
         <source>Message signed.</source>
-        <translation>Wiadomość podpisana.</translation>
+        <translation type="unfinished">Wiadomość podpisana.</translation>
     </message>
     <message>
         <source>The signature could not be decoded.</source>
-        <translation>Podpis nie może zostać zdekodowany.</translation>
+        <translation type="unfinished">Podpis nie może zostać zdekodowany.</translation>
     </message>
     <message>
         <source>Please check the signature and try again.</source>
-        <translation>Sprawdź podpis i spróbuj ponownie.</translation>
+        <translation type="unfinished">Sprawdź podpis i spróbuj ponownie.</translation>
     </message>
     <message>
         <source>The signature did not match the message digest.</source>
-        <translation>Podpis nie odpowiada skrótowi wiadomości.</translation>
+        <translation type="unfinished">Podpis nie odpowiada skrótowi wiadomości.</translation>
     </message>
     <message>
         <source>Message verification failed.</source>
-        <translation>Weryfikacja wiadomości nie powiodła się.</translation>
+        <translation type="unfinished">Weryfikacja wiadomości nie powiodła się.</translation>
     </message>
     <message>
         <source>Message verified.</source>
-        <translation>Wiadomość zweryfikowana.</translation>
+        <translation type="unfinished">Wiadomość zweryfikowana.</translation>
     </message>
 </context>
 <context>
-    <name>TrafficGraphWidget</name>
-    <message>
-        <source>KB/s</source>
-        <translation>KB/s</translation>
+    <name>SplashScreen</name>
+    <message>
+        <source>(press q to shutdown and continue later)</source>
+        <translation type="unfinished">(naciśnij q by zamknąć i kontynuować póżniej)</translation>
+    </message>
+    <message>
+        <source>press q to shutdown</source>
+        <translation type="unfinished">wciśnij q aby wyłączyć</translation>
     </message>
 </context>
 <context>
     <name>TransactionDesc</name>
-    <message numerus="yes">
-        <source>Open for %n more block(s)</source>
-        <translation><numerusform>Otwórz dla %n kolejnego bloku</numerusform><numerusform>Otwórz dla %n kolejnych bloków</numerusform><numerusform>Otwórz dla %n kolejnych bloków</numerusform><numerusform>Otwórz dla %n kolejnych bloków</numerusform></translation>
-    </message>
-    <message>
-        <source>Open until %1</source>
-        <translation>Otwórz do %1</translation>
-    </message>
     <message>
         <source>conflicted with a transaction with %1 confirmations</source>
-        <translation>sprzeczny z transakcją posiadającą %1 potwierdzeń</translation>
-    </message>
-    <message>
-        <source>0/unconfirmed, %1</source>
-        <translation>0/niezatwierdzone, %1</translation>
-    </message>
-    <message>
-        <source>in memory pool</source>
-        <translation>w obszarze pamięci</translation>
-    </message>
-    <message>
-        <source>not in memory pool</source>
-        <translation>nie w obszarze pamięci</translation>
+        <extracomment>Text explaining the current status of a transaction, shown in the status field of the details window for this transaction. This status represents an unconfirmed transaction that conflicts with a confirmed transaction.</extracomment>
+        <translation type="unfinished">sprzeczny z transakcją posiadającą %1 potwierdzeń</translation>
+    </message>
+    <message>
+        <source>0/unconfirmed, in memory pool</source>
+        <extracomment>Text explaining the current status of a transaction, shown in the status field of the details window for this transaction. This status represents an unconfirmed transaction that is in the memory pool.</extracomment>
+        <translation type="unfinished">0/niepotwierdzone, w kolejce w pamięci</translation>
+    </message>
+    <message>
+        <source>0/unconfirmed, not in memory pool</source>
+        <extracomment>Text explaining the current status of a transaction, shown in the status field of the details window for this transaction. This status represents an unconfirmed transaction that is not in the memory pool.</extracomment>
+        <translation type="unfinished">0/niepotwierdzone, nie wysłane do kolejki w pamięci</translation>
     </message>
     <message>
         <source>abandoned</source>
-        <translation>porzucone</translation>
+        <extracomment>Text explaining the current status of a transaction, shown in the status field of the details window for this transaction. This status represents an abandoned transaction.</extracomment>
+        <translation type="unfinished">porzucone</translation>
     </message>
     <message>
         <source>%1/unconfirmed</source>
-        <translation>%1/niezatwierdzone</translation>
+        <extracomment>Text explaining the current status of a transaction, shown in the status field of the details window for this transaction. This status represents a transaction confirmed in at least one block, but less than 6 blocks.</extracomment>
+        <translation type="unfinished">%1/niezatwierdzone</translation>
     </message>
     <message>
         <source>%1 confirmations</source>
-        <translation>%1 potwierdzeń</translation>
-    </message>
-    <message>
-        <source>Status</source>
-        <translation>Status</translation>
+        <extracomment>Text explaining the current status of a transaction, shown in the status field of the details window for this transaction. This status represents a transaction confirmed in 6 or more blocks.</extracomment>
+        <translation type="unfinished">%1 potwierdzeń</translation>
     </message>
     <message>
         <source>Date</source>
-        <translation>Data</translation>
+        <translation type="unfinished">Data</translation>
     </message>
     <message>
         <source>Source</source>
-        <translation>Źródło</translation>
+        <translation type="unfinished">Źródło</translation>
     </message>
     <message>
         <source>Generated</source>
-        <translation>Wygenerowano</translation>
+        <translation type="unfinished">Wygenerowano</translation>
     </message>
     <message>
         <source>From</source>
-        <translation>Od</translation>
+        <translation type="unfinished">Od</translation>
     </message>
     <message>
         <source>unknown</source>
-        <translation>nieznane</translation>
+        <translation type="unfinished">nieznane</translation>
     </message>
     <message>
         <source>To</source>
-        <translation>Do</translation>
+        <translation type="unfinished">Do</translation>
     </message>
     <message>
         <source>own address</source>
-        <translation>własny adres</translation>
+        <translation type="unfinished">własny adres</translation>
     </message>
     <message>
         <source>watch-only</source>
-        <translation>tylko-obserwowany</translation>
+        <translation type="unfinished">tylko-obserwowany</translation>
     </message>
     <message>
         <source>label</source>
-        <translation>etykieta</translation>
+        <translation type="unfinished">etykieta</translation>
     </message>
     <message>
         <source>Credit</source>
-        <translation>Uznanie</translation>
+        <translation type="unfinished">Uznanie</translation>
     </message>
     <message numerus="yes">
         <source>matures in %n more block(s)</source>
-        <translation><numerusform>dojrzeje po %n kolejnym bloku</numerusform><numerusform>dojrzeje po %n kolejnych blokach</numerusform><numerusform>dojrzeje po %n kolejnych blokach</numerusform><numerusform>dojrzeje po %n kolejnych blokach</numerusform></translation>
+        <translation type="unfinished">
+            <numerusform>dojrzeje po %n kolejnym bloku</numerusform>
+            <numerusform>dojrzeje po %n kolejnych blokach</numerusform>
+            <numerusform>dojrzeje po %n kolejnych blokach</numerusform>
+        </translation>
     </message>
     <message>
         <source>not accepted</source>
-        <translation>niezaakceptowane</translation>
+        <translation type="unfinished">niezaakceptowane</translation>
     </message>
     <message>
         <source>Debit</source>
-        <translation>Debet</translation>
+        <translation type="unfinished">Debet</translation>
     </message>
     <message>
         <source>Total debit</source>
-        <translation>Łączne obciążenie</translation>
+        <translation type="unfinished">Łączne obciążenie</translation>
     </message>
     <message>
         <source>Total credit</source>
-        <translation>Łączne uznanie</translation>
+        <translation type="unfinished">Łączne uznanie</translation>
     </message>
     <message>
         <source>Transaction fee</source>
-        <translation>Opłata transakcyjna</translation>
+        <translation type="unfinished">Opłata transakcyjna</translation>
     </message>
     <message>
         <source>Net amount</source>
-        <translation>Kwota netto</translation>
+        <translation type="unfinished">Kwota netto</translation>
     </message>
     <message>
         <source>Message</source>
-        <translation>Wiadomość</translation>
+        <translation type="unfinished">Wiadomość</translation>
     </message>
     <message>
         <source>Comment</source>
-        <translation>Komentarz</translation>
+        <translation type="unfinished">Komentarz</translation>
     </message>
     <message>
         <source>Transaction ID</source>
-        <translation>ID transakcji</translation>
+        <translation type="unfinished">ID transakcji</translation>
     </message>
     <message>
         <source>Transaction total size</source>
-        <translation>Rozmiar transakcji</translation>
+        <translation type="unfinished">Rozmiar transakcji</translation>
     </message>
     <message>
         <source>Transaction virtual size</source>
-        <translation>Wirtualny rozmiar transakcji</translation>
+        <translation type="unfinished">Wirtualny rozmiar transakcji</translation>
     </message>
     <message>
         <source>Output index</source>
-        <translation>Indeks wyjściowy</translation>
+        <translation type="unfinished">Indeks wyjściowy</translation>
     </message>
     <message>
         <source> (Certificate was not verified)</source>
-        <translation>(Certyfikat nie został zweryfikowany)</translation>
+        <translation type="unfinished">(Certyfikat nie został zweryfikowany)</translation>
     </message>
     <message>
         <source>Merchant</source>
-        <translation>Kupiec</translation>
+        <translation type="unfinished">Kupiec</translation>
     </message>
     <message>
         <source>Generated coins must mature %1 blocks before they can be spent. When you generated this block, it was broadcast to the network to be added to the block chain. If it fails to get into the chain, its state will change to "not accepted" and it won't be spendable. This may occasionally happen if another node generates a block within a few seconds of yours.</source>
-        <translation>Wygenerowane monety muszą dojrzeć przez %1 bloków zanim będzie można je wydać. Gdy wygenerowałeś blok, został on rozgłoszony w sieci w celu dodania do łańcucha bloków. Jeżeli nie uda mu się wejść do łańcucha jego status zostanie zmieniony na "nie zaakceptowano" i nie będzie można go wydać. To czasem zdarza się gdy inny węzeł wygeneruje blok w kilka sekund od twojego.</translation>
+        <translation type="unfinished">Wygenerowane monety muszą dojrzeć przez %1 bloków zanim będzie można je wydać. Gdy wygenerowałeś blok, został on rozgłoszony w sieci w celu dodania do łańcucha bloków. Jeżeli nie uda mu się wejść do łańcucha jego status zostanie zmieniony na "nie zaakceptowano" i nie będzie można go wydać. To czasem zdarza się gdy inny węzeł wygeneruje blok w kilka sekund od twojego.</translation>
     </message>
     <message>
         <source>Debug information</source>
-        <translation>Informacje debugowania</translation>
+        <translation type="unfinished">Informacje debugowania</translation>
     </message>
     <message>
         <source>Transaction</source>
-        <translation>Transakcja</translation>
+        <translation type="unfinished">Transakcja</translation>
     </message>
     <message>
         <source>Inputs</source>
-        <translation>Wejścia</translation>
+        <translation type="unfinished">Wejścia</translation>
     </message>
     <message>
         <source>Amount</source>
-        <translation>Kwota</translation>
+        <translation type="unfinished">Kwota</translation>
     </message>
     <message>
         <source>true</source>
-        <translation>prawda</translation>
+        <translation type="unfinished">prawda</translation>
     </message>
     <message>
         <source>false</source>
-        <translation>fałsz</translation>
+        <translation type="unfinished">fałsz</translation>
     </message>
 </context>
 <context>
     <name>TransactionDescDialog</name>
     <message>
         <source>This pane shows a detailed description of the transaction</source>
-        <translation>Ten panel pokazuje szczegółowy opis transakcji</translation>
+        <translation type="unfinished">Ten panel pokazuje szczegółowy opis transakcji</translation>
     </message>
     <message>
         <source>Details for %1</source>
-        <translation>Szczegóły %1</translation>
+        <translation type="unfinished">Szczegóły %1</translation>
     </message>
 </context>
 <context>
     <name>TransactionTableModel</name>
     <message>
         <source>Date</source>
-        <translation>Data</translation>
+        <translation type="unfinished">Data</translation>
     </message>
     <message>
         <source>Type</source>
-        <translation>Typ</translation>
+        <translation type="unfinished">Typ</translation>
     </message>
     <message>
         <source>Label</source>
-        <translation>Etykieta</translation>
-    </message>
-    <message numerus="yes">
-        <source>Open for %n more block(s)</source>
-        <translation><numerusform>Otwórz dla %n kolejny blok</numerusform><numerusform>Otwórz dla %n kolejne bloki</numerusform><numerusform>Otwórz dla %n kolejnych bloków</numerusform><numerusform>Otwórz dla %n kolejnych bloków</numerusform></translation>
-    </message>
-    <message>
-        <source>Open until %1</source>
-        <translation>Otwórz do %1</translation>
+        <translation type="unfinished">Etykieta</translation>
     </message>
     <message>
         <source>Unconfirmed</source>
-        <translation>Niepotwierdzone</translation>
+        <translation type="unfinished">Niepotwierdzone</translation>
     </message>
     <message>
         <source>Abandoned</source>
-        <translation>Porzucone</translation>
+        <translation type="unfinished">Porzucone</translation>
     </message>
     <message>
         <source>Confirming (%1 of %2 recommended confirmations)</source>
-        <translation>Potwierdzanie (%1 z %2 rekomendowanych potwierdzeń)</translation>
+        <translation type="unfinished">Potwierdzanie (%1 z %2 rekomendowanych potwierdzeń)</translation>
     </message>
     <message>
         <source>Confirmed (%1 confirmations)</source>
-        <translation>Potwierdzono (%1 potwierdzeń)</translation>
+        <translation type="unfinished">Potwierdzono (%1 potwierdzeń)</translation>
     </message>
     <message>
         <source>Conflicted</source>
-        <translation>Skonfliktowane</translation>
+        <translation type="unfinished">Skonfliktowane</translation>
     </message>
     <message>
         <source>Immature (%1 confirmations, will be available after %2)</source>
-        <translation>Niedojrzała (%1 potwierdzeń, będzie dostępna po %2)</translation>
+        <translation type="unfinished">Niedojrzała (%1 potwierdzeń, będzie dostępna po %2)</translation>
     </message>
     <message>
         <source>Generated but not accepted</source>
-        <translation>Wygenerowane ale nie zaakceptowane</translation>
+        <translation type="unfinished">Wygenerowane ale nie zaakceptowane</translation>
     </message>
     <message>
         <source>Received with</source>
-        <translation>Otrzymane przez</translation>
+        <translation type="unfinished">Otrzymane przez</translation>
     </message>
     <message>
         <source>Received from</source>
-        <translation>Odebrano od</translation>
+        <translation type="unfinished">Odebrano od</translation>
     </message>
     <message>
         <source>Sent to</source>
-        <translation>Wysłane do</translation>
-    </message>
-    <message>
-<<<<<<< HEAD
-        <source>Payment to yourself</source>
-        <translation>Płatność do siebie</translation>
-    </message>
-    <message>
-=======
->>>>>>> 44d8b13c
+        <translation type="unfinished">Wysłane do</translation>
+    </message>
+    <message>
         <source>Mined</source>
-        <translation>Wydobyto</translation>
+        <translation type="unfinished">Wydobyto</translation>
     </message>
     <message>
         <source>watch-only</source>
-        <translation>tylko-obserwowany</translation>
+        <translation type="unfinished">tylko-obserwowany</translation>
     </message>
     <message>
         <source>(n/a)</source>
-        <translation>(brak)</translation>
+        <translation type="unfinished">(brak)</translation>
     </message>
     <message>
         <source>(no label)</source>
-        <translation>(brak etykiety)</translation>
+        <translation type="unfinished">(brak etykiety)</translation>
     </message>
     <message>
         <source>Transaction status. Hover over this field to show number of confirmations.</source>
-        <translation>Status transakcji. Najedź na pole, aby zobaczyć liczbę potwierdzeń.</translation>
+        <translation type="unfinished">Status transakcji. Najedź na pole, aby zobaczyć liczbę potwierdzeń.</translation>
     </message>
     <message>
         <source>Date and time that the transaction was received.</source>
-        <translation>Data i czas odebrania transakcji.</translation>
+        <translation type="unfinished">Data i czas odebrania transakcji.</translation>
     </message>
     <message>
         <source>Type of transaction.</source>
-        <translation>Rodzaj transakcji.</translation>
+        <translation type="unfinished">Rodzaj transakcji.</translation>
     </message>
     <message>
         <source>Whether or not a watch-only address is involved in this transaction.</source>
-        <translation>Czy adres tylko-obserwowany jest lub nie użyty w tej transakcji.</translation>
+        <translation type="unfinished">Czy adres tylko-obserwowany jest lub nie użyty w tej transakcji.</translation>
     </message>
     <message>
         <source>User-defined intent/purpose of the transaction.</source>
-        <translation>Zdefiniowana przez użytkownika intencja/cel transakcji.</translation>
+        <translation type="unfinished">Zdefiniowana przez użytkownika intencja/cel transakcji.</translation>
     </message>
     <message>
         <source>Amount removed from or added to balance.</source>
-        <translation>Kwota odjęta z lub dodana do konta.</translation>
+        <translation type="unfinished">Kwota odjęta z lub dodana do konta.</translation>
     </message>
 </context>
 <context>
     <name>TransactionView</name>
     <message>
         <source>All</source>
-        <translation>Wszystko</translation>
+        <translation type="unfinished">Wszystko</translation>
     </message>
     <message>
         <source>Today</source>
-        <translation>Dzisiaj</translation>
+        <translation type="unfinished">Dzisiaj</translation>
     </message>
     <message>
         <source>This week</source>
-        <translation>W tym tygodniu</translation>
+        <translation type="unfinished">W tym tygodniu</translation>
     </message>
     <message>
         <source>This month</source>
-        <translation>W tym miesiącu</translation>
+        <translation type="unfinished">W tym miesiącu</translation>
     </message>
     <message>
         <source>Last month</source>
-        <translation>W zeszłym miesiącu</translation>
+        <translation type="unfinished">W zeszłym miesiącu</translation>
     </message>
     <message>
         <source>This year</source>
-        <translation>W tym roku</translation>
-    </message>
-    <message>
-        <source>Range...</source>
-        <translation>Zakres...</translation>
+        <translation type="unfinished">W tym roku</translation>
     </message>
     <message>
         <source>Received with</source>
-        <translation>Otrzymane przez</translation>
+        <translation type="unfinished">Otrzymane przez</translation>
     </message>
     <message>
         <source>Sent to</source>
-        <translation>Wysłane do</translation>
-    </message>
-    <message>
-<<<<<<< HEAD
-        <source>To yourself</source>
-        <translation>Do siebie</translation>
-    </message>
-    <message>
-=======
->>>>>>> 44d8b13c
+        <translation type="unfinished">Wysłane do</translation>
+    </message>
+    <message>
         <source>Mined</source>
-        <translation>Wydobyto</translation>
+        <translation type="unfinished">Wydobyto</translation>
     </message>
     <message>
         <source>Other</source>
-        <translation>Inne</translation>
+        <translation type="unfinished">Inne</translation>
     </message>
     <message>
         <source>Enter address, transaction id, or label to search</source>
-        <translation>Wprowadź adres, identyfikator transakcji lub etykietę żeby wyszukać</translation>
+        <translation type="unfinished">Wprowadź adres, identyfikator transakcji lub etykietę żeby wyszukać</translation>
     </message>
     <message>
         <source>Min amount</source>
-        <translation>Minimalna kwota</translation>
-    </message>
-    <message>
-        <source>Abandon transaction</source>
-        <translation>Porzuć transakcję</translation>
-    </message>
-    <message>
-        <source>Increase transaction fee</source>
-        <translation>Zwiększ prowizję</translation>
-    </message>
-    <message>
-        <source>Copy address</source>
-        <translation>Kopiuj adres</translation>
-    </message>
-    <message>
-        <source>Copy label</source>
-        <translation>Kopiuj etykietę</translation>
-    </message>
-    <message>
-        <source>Copy amount</source>
-        <translation>Kopiuj kwotę</translation>
-    </message>
-    <message>
-        <source>Copy transaction ID</source>
-        <translation>Skopiuj ID transakcji</translation>
-    </message>
-    <message>
-        <source>Copy raw transaction</source>
-        <translation>Skopiuj surowe dane transakcji</translation>
-    </message>
-    <message>
-        <source>Copy full transaction details</source>
-        <translation>Skopiuj pełne informacje o transakcji</translation>
-    </message>
-    <message>
-        <source>Edit label</source>
-        <translation>Zmień etykietę</translation>
-    </message>
-    <message>
-        <source>Show transaction details</source>
-        <translation>Pokaż szczegóły transakcji</translation>
+        <translation type="unfinished">Minimalna kwota</translation>
+    </message>
+    <message>
+        <source>Range…</source>
+        <translation type="unfinished">Zakres...</translation>
+    </message>
+    <message>
+        <source>&amp;Copy address</source>
+        <translation type="unfinished">Kopiuj adres</translation>
+    </message>
+    <message>
+        <source>Copy &amp;label</source>
+        <translation type="unfinished">Kopiuj etykietę</translation>
+    </message>
+    <message>
+        <source>Copy &amp;amount</source>
+        <translation type="unfinished">Kopiuj kwotę</translation>
+    </message>
+    <message>
+        <source>Copy transaction &amp;ID</source>
+        <translation type="unfinished">Skopiuj &amp;ID transakcji</translation>
+    </message>
+    <message>
+        <source>Copy &amp;raw transaction</source>
+        <translation type="unfinished">Kopiuj &amp;raw transakcje</translation>
+    </message>
+    <message>
+        <source>Copy full transaction &amp;details</source>
+        <translation type="unfinished">Skopiuj pełne &amp;detale transakcji</translation>
+    </message>
+    <message>
+        <source>&amp;Show transaction details</source>
+        <translation type="unfinished">Wyświetl &amp;szczegóły transakcji</translation>
+    </message>
+    <message>
+        <source>Increase transaction &amp;fee</source>
+        <translation type="unfinished">Zwiększ opłatę transakcji</translation>
+    </message>
+    <message>
+        <source>A&amp;bandon transaction</source>
+        <translation type="unfinished">Porzuć transakcję</translation>
+    </message>
+    <message>
+        <source>&amp;Edit address label</source>
+        <translation type="unfinished">Wy&amp;edytuj adres etykiety</translation>
+    </message>
+    <message>
+        <source>Show in %1</source>
+        <extracomment>Transactions table context menu action to show the selected transaction in a third-party block explorer. %1 is a stand-in argument for the URL of the explorer.</extracomment>
+        <translation type="unfinished">Wyświetl w %1</translation>
     </message>
     <message>
         <source>Export Transaction History</source>
-        <translation>Eksport historii transakcji</translation>
-    </message>
-    <message>
-        <source>Comma separated file (*.csv)</source>
-        <translation>Plik *.CSV (dane rozdzielane przecinkami)</translation>
+        <translation type="unfinished">Eksport historii transakcji</translation>
     </message>
     <message>
         <source>Confirmed</source>
-        <translation>Potwierdzony</translation>
+        <translation type="unfinished">Potwerdzone</translation>
     </message>
     <message>
         <source>Watch-only</source>
-        <translation>Tylko-obserwowany</translation>
+        <translation type="unfinished">Tylko-obserwowany</translation>
     </message>
     <message>
         <source>Date</source>
-        <translation>Data</translation>
+        <translation type="unfinished">Data</translation>
     </message>
     <message>
         <source>Type</source>
-        <translation>Typ</translation>
+        <translation type="unfinished">Typ</translation>
     </message>
     <message>
         <source>Label</source>
-        <translation>Etykieta</translation>
+        <translation type="unfinished">Etykieta</translation>
     </message>
     <message>
         <source>Address</source>
-        <translation>Adres</translation>
-    </message>
-    <message>
-        <source>ID</source>
-        <translation>ID</translation>
+        <translation type="unfinished">Adres</translation>
     </message>
     <message>
         <source>Exporting Failed</source>
-        <translation>Eksportowanie nie powiodło się</translation>
+        <translation type="unfinished">Eksportowanie nie powiodło się </translation>
     </message>
     <message>
         <source>There was an error trying to save the transaction history to %1.</source>
-        <translation>Wystąpił błąd przy próbie zapisu historii transakcji do %1.</translation>
+        <translation type="unfinished">Wystąpił błąd przy próbie zapisu historii transakcji do %1.</translation>
     </message>
     <message>
         <source>Exporting Successful</source>
-        <translation>Eksport powiódł się</translation>
+        <translation type="unfinished">Eksport powiódł się</translation>
     </message>
     <message>
         <source>The transaction history was successfully saved to %1.</source>
-        <translation>Historia transakcji została zapisana do %1.</translation>
+        <translation type="unfinished">Historia transakcji została zapisana do %1.</translation>
     </message>
     <message>
         <source>Range:</source>
-        <translation>Zakres:</translation>
+        <translation type="unfinished">Zakres:</translation>
     </message>
     <message>
         <source>to</source>
-        <translation>do</translation>
+        <translation type="unfinished">do</translation>
     </message>
 </context>
 <context>
-    <name>UnitDisplayStatusBarControl</name>
-    <message>
-        <source>Unit to show amounts in. Click to select another unit.</source>
-        <translation>Jednostka w jakiej pokazywane są kwoty. Kliknij aby wybrać inną.</translation>
+    <name>WalletFrame</name>
+    <message>
+        <source>No wallet has been loaded.
+Go to File &gt; Open Wallet to load a wallet.
+- OR -</source>
+        <translation type="unfinished">Portfel nie został wybrany.
+Przejdź do Plik &gt; Otwórz Portfel aby wgrać portfel.
+</translation>
+    </message>
+    <message>
+        <source>Create a new wallet</source>
+        <translation type="unfinished">Stwórz nowy portfel</translation>
+    </message>
+    <message>
+        <source>Error</source>
+        <translation type="unfinished">Błąd</translation>
+    </message>
+    <message>
+        <source>Unable to decode PSBT from clipboard (invalid base64)</source>
+        <translation type="unfinished">Nie udało się załadować częściowo podpisanej transakcji (nieważny base64)</translation>
+    </message>
+    <message>
+        <source>Load Transaction Data</source>
+        <translation type="unfinished">Wczytaj dane transakcji</translation>
+    </message>
+    <message>
+        <source>Partially Signed Transaction (*.psbt)</source>
+        <translation type="unfinished">Częściowo Podpisana Transakcja (*.psbt)</translation>
+    </message>
+    <message>
+        <source>PSBT file must be smaller than 100 MiB</source>
+        <translation type="unfinished">PSBT musi być mniejsze niż 100MB</translation>
+    </message>
+    <message>
+        <source>Unable to decode PSBT</source>
+        <translation type="unfinished">Nie można odczytać PSBT</translation>
     </message>
 </context>
 <context>
-    <name>WalletController</name>
-    <message>
-        <source>Close wallet</source>
-        <translation>Zamknij portfel</translation>
-    </message>
-    <message>
-        <source>Are you sure you wish to close the wallet &lt;i&gt;%1&lt;/i&gt;?</source>
-        <translation>Na pewno chcesz zamknąć portfel &lt;i&gt;%1&lt;/i&gt;?</translation>
-    </message>
-    <message>
-        <source>Closing the wallet for too long can result in having to resync the entire chain if pruning is enabled.</source>
-        <translation>Zamknięcie portfela na zbyt długo może skutkować koniecznością ponownego załadowania całego łańcucha, jeżeli jest włączony pruning.</translation>
-    </message>
-    <message>
-        <source>Close all wallets</source>
-        <translation>Zamknij wszystkie portfele</translation>
-    </message>
-    <message>
-        <source>Are you sure you wish to close all wallets?</source>
-        <translation>Na pewno zamknąć wszystkie portfe?</translation>
+    <name>WalletModel</name>
+    <message>
+        <source>Send Coins</source>
+        <translation type="unfinished">Wyślij monety</translation>
+    </message>
+    <message>
+        <source>Fee bump error</source>
+        <translation type="unfinished">Błąd zwiększenia prowizji</translation>
+    </message>
+    <message>
+        <source>Increasing transaction fee failed</source>
+        <translation type="unfinished">Nieudane zwiększenie prowizji</translation>
+    </message>
+    <message>
+        <source>Do you want to increase the fee?</source>
+        <extracomment>Asks a user if they would like to manually increase the fee of a transaction that has already been created.</extracomment>
+        <translation type="unfinished">Czy chcesz zwiększyć prowizję?</translation>
+    </message>
+    <message>
+        <source>Current fee:</source>
+        <translation type="unfinished">Aktualna opłata:</translation>
+    </message>
+    <message>
+        <source>Increase:</source>
+        <translation type="unfinished">Zwiększ:</translation>
+    </message>
+    <message>
+        <source>New fee:</source>
+        <translation type="unfinished">Nowa opłata:</translation>
+    </message>
+    <message>
+        <source>Warning: This may pay the additional fee by reducing change outputs or adding inputs, when necessary. It may add a new change output if one does not already exist. These changes may potentially leak privacy.</source>
+        <translation type="unfinished">Ostrzeżenie: Może to spowodować uiszczenie dodatkowej opłaty poprzez zmniejszenie zmian wyjść lub dodanie danych wejściowych, jeśli jest to konieczne. Może dodać nowe wyjście zmiany, jeśli jeszcze nie istnieje. Te zmiany mogą potencjalnie spowodować utratę prywatności.</translation>
+    </message>
+    <message>
+        <source>Confirm fee bump</source>
+        <translation type="unfinished">Potwierdź zwiększenie opłaty</translation>
+    </message>
+    <message>
+        <source>Can't draft transaction.</source>
+        <translation type="unfinished">Nie można zapisać szkicu transakcji.</translation>
+    </message>
+    <message>
+        <source>PSBT copied</source>
+        <translation type="unfinished">Skopiowano PSBT</translation>
+    </message>
+    <message>
+        <source>Copied to clipboard</source>
+        <comment>Fee-bump PSBT saved</comment>
+        <translation type="unfinished">Skopiowane do schowka</translation>
+    </message>
+    <message>
+        <source>Can't sign transaction.</source>
+        <translation type="unfinished">Nie można podpisać transakcji.</translation>
+    </message>
+    <message>
+        <source>Could not commit transaction</source>
+        <translation type="unfinished">Nie można zatwierdzić transakcji</translation>
+    </message>
+    <message>
+        <source>Can't display address</source>
+        <translation type="unfinished">Nie można wyświetlić adresu</translation>
+    </message>
+    <message>
+        <source>default wallet</source>
+        <translation type="unfinished">domyślny portfel</translation>
     </message>
 </context>
 <context>
-    <name>WalletFrame</name>
-    <message>
-        <source>Create a new wallet</source>
-        <translation>Stwórz nowy portfel</translation>
+    <name>WalletView</name>
+    <message>
+        <source>&amp;Export</source>
+        <translation type="unfinished">&amp;Eksportuj</translation>
+    </message>
+    <message>
+        <source>Export the data in the current tab to a file</source>
+        <translation type="unfinished">Eksportuj dane z aktywnej karty do pliku</translation>
+    </message>
+    <message>
+        <source>Backup Wallet</source>
+        <translation type="unfinished">Kopia zapasowa portfela</translation>
+    </message>
+    <message>
+        <source>Wallet Data</source>
+        <extracomment>Name of the wallet data file format.</extracomment>
+        <translation type="unfinished">Informacje portfela</translation>
+    </message>
+    <message>
+        <source>Backup Failed</source>
+        <translation type="unfinished">Nie udało się wykonać kopii zapasowej</translation>
+    </message>
+    <message>
+        <source>There was an error trying to save the wallet data to %1.</source>
+        <translation type="unfinished">Wystąpił błąd przy próbie zapisu pliku portfela do %1.</translation>
+    </message>
+    <message>
+        <source>Backup Successful</source>
+        <translation type="unfinished">Wykonano kopię zapasową</translation>
+    </message>
+    <message>
+        <source>The wallet data was successfully saved to %1.</source>
+        <translation type="unfinished">Dane portfela zostały poprawnie zapisane w %1.</translation>
+    </message>
+    <message>
+        <source>Cancel</source>
+        <translation type="unfinished">Anuluj</translation>
     </message>
 </context>
 <context>
-    <name>WalletModel</name>
-    <message>
-        <source>Send Coins</source>
-        <translation>Wyślij płatność</translation>
-    </message>
-    <message>
-        <source>Fee bump error</source>
-        <translation>Błąd zwiększenia prowizji</translation>
-    </message>
-    <message>
-        <source>Increasing transaction fee failed</source>
-        <translation>Nieudane zwiększenie prowizji</translation>
-    </message>
-    <message>
-        <source>Do you want to increase the fee?</source>
-        <translation>Czy chcesz zwiększyć prowizję?</translation>
-    </message>
-    <message>
-        <source>Do you want to draft a transaction with fee increase?</source>
-        <translation>Czy chcesz zapisać szkic transakcji ze zwiększoną opłatą transakcyjną?</translation>
-    </message>
-    <message>
-        <source>Current fee:</source>
-        <translation>Aktualna opłata:</translation>
-    </message>
-    <message>
-        <source>Increase:</source>
-        <translation>Zwiększ:</translation>
-    </message>
-    <message>
-        <source>New fee:</source>
-        <translation>Nowa opłata:</translation>
-    </message>
-    <message>
-        <source>Confirm fee bump</source>
-        <translation>Potwierdź zwiększenie opłaty</translation>
-    </message>
-    <message>
-        <source>Can't draft transaction.</source>
-        <translation>Nie można zapisać szkicu transakcji.</translation>
-    </message>
-    <message>
-        <source>PSBT copied</source>
-        <translation>Skopiowano PSBT</translation>
-    </message>
-    <message>
-        <source>Can't sign transaction.</source>
-        <translation>Nie można podpisać transakcji.</translation>
-    </message>
-    <message>
-        <source>Could not commit transaction</source>
-        <translation>Nie można zatwierdzić transakcji</translation>
-    </message>
-    <message>
-        <source>default wallet</source>
-        <translation>domyślny portfel</translation>
-    </message>
-</context>
-<context>
-    <name>WalletView</name>
-    <message>
-        <source>&amp;Export</source>
-        <translation>&amp;Eksportuj</translation>
-    </message>
-    <message>
-        <source>Export the data in the current tab to a file</source>
-        <translation>Eksportuj dane z aktywnej karty do pliku</translation>
-    </message>
-    <message>
-        <source>Error</source>
-        <translation>Błąd</translation>
-    </message>
-    <message>
-        <source>Load Transaction Data</source>
-        <translation>Wczytaj dane transakcji</translation>
-    </message>
-    <message>
-        <source>PSBT file must be smaller than 100 MiB</source>
-        <translation>PSBT musi być mniejsze niż 100MB</translation>
-    </message>
-    <message>
-        <source>Unable to decode PSBT</source>
-        <translation>Nie można odczytać PSBT</translation>
-    </message>
-    <message>
-        <source>Backup Wallet</source>
-        <translation>Kopia zapasowa portfela</translation>
-    </message>
-    <message>
-        <source>Wallet Data (*.dat)</source>
-        <translation>Dane Portfela (*.dat)</translation>
-    </message>
-    <message>
-        <source>Backup Failed</source>
-        <translation>Nie udało się wykonać kopii zapasowej</translation>
-    </message>
-    <message>
-        <source>There was an error trying to save the wallet data to %1.</source>
-        <translation>Wystąpił błąd przy próbie zapisu pliku portfela do %1.</translation>
-    </message>
-    <message>
-        <source>Backup Successful</source>
-        <translation>Wykonano kopię zapasową</translation>
-    </message>
-    <message>
-        <source>The wallet data was successfully saved to %1.</source>
-        <translation>Dane portfela zostały poprawnie zapisane w %1.</translation>
-    </message>
-    <message>
-        <source>Cancel</source>
-        <translation>Anuluj</translation>
-    </message>
-</context>
-<context>
     <name>bitcoin-core</name>
     <message>
+        <source>The %s developers</source>
+        <translation type="unfinished">Deweloperzy %s</translation>
+    </message>
+    <message>
+        <source>%s corrupt. Try using the wallet tool particl-wallet to salvage or restoring a backup.</source>
+        <translation type="unfinished">%s jest uszkodzony. Spróbuj użyć narzędzia particl-portfel, aby uratować portfel lub przywrócić kopię zapasową.</translation>
+    </message>
+    <message>
+        <source>Cannot downgrade wallet from version %i to version %i. Wallet version unchanged.</source>
+        <translation type="unfinished">Nie można zmienić wersji portfela z wersji %ina wersje %i. Wersja portfela pozostaje niezmieniona.</translation>
+    </message>
+    <message>
+        <source>Cannot obtain a lock on data directory %s. %s is probably already running.</source>
+        <translation type="unfinished">Nie można uzyskać blokady na katalogu z danymi %s. %s najprawdopodobniej jest już uruchomiony.</translation>
+    </message>
+    <message>
+        <source>Cannot upgrade a non HD split wallet from version %i to version %i without upgrading to support pre-split keypool. Please use version %i or no version specified.</source>
+        <translation type="unfinished">Nie można zaktualizować portfela dzielonego innego niż HD z wersji 1%i do wersji 1%i bez aktualizacji w celu obsługi wstępnie podzielonej puli kluczy. Użyj wersji 1%i lub nie określono wersji.</translation>
+    </message>
+    <message>
         <source>Distributed under the MIT software license, see the accompanying file %s or %s</source>
-<<<<<<< HEAD
-        <translation>Rozprowadzane na licencji MIT, zobacz dołączony plik %s lub %s</translation>
-    </message>
-    <message>
-        <source>Prune configured below the minimum of %d MiB.  Please use a higher number.</source>
-        <translation>Przycinanie skonfigurowano poniżej minimalnych %d MiB. Proszę użyć wyższej liczby.</translation>
-=======
         <translation type="unfinished">Rozprowadzane na licencji MIT, zobacz dołączony plik %s lub %s</translation>
     </message>
     <message>
@@ -3511,49 +3904,61 @@
     <message>
         <source>Error: Dumpfile identifier record is incorrect. Got "%s", expected "%s".</source>
         <translation type="unfinished">Błąd: rekord identyfikatora pliku zrzutu jest nieprawidłowy. Otrzymano „1%s”, oczekiwano „1%s”.</translation>
->>>>>>> 44d8b13c
+    </message>
+    <message>
+        <source>Error: Dumpfile version is not supported. This version of particl-wallet only supports version 1 dumpfiles. Got dumpfile with version %s</source>
+        <translation type="unfinished">Błąd: wersja pliku zrzutu nie jest obsługiwana. Ta wersja particl-wallet obsługuje tylko pliki zrzutów w wersji 1. Mam plik zrzutu w wersji 1%s</translation>
+    </message>
+    <message>
+        <source>Error: Legacy wallets only support the "legacy", "p2sh-segwit", and "bech32" address types</source>
+        <translation type="unfinished">Błąd: starsze portfele obsługują tylko typy adresów „legacy”, „p2sh-segwit” i „bech32”</translation>
+    </message>
+    <message>
+        <source>File %s already exists. If you are sure this is what you want, move it out of the way first.</source>
+        <translation type="unfinished">Plik 1%s już istnieje. Jeśli jesteś pewien, że tego chcesz, najpierw usuń to z drogi.</translation>
+    </message>
+    <message>
+        <source>Invalid or corrupt peers.dat (%s). If you believe this is a bug, please report it to %s. As a workaround, you can move the file (%s) out of the way (rename, move, or delete) to have a new one created on the next start.</source>
+        <translation type="unfinished">Nieprawidłowy lub uszkodzony plik peers.dat (1%s). Jeśli uważasz, że to błąd, zgłoś go do 1%s. Jako obejście, możesz przenieść plik (1%s) z drogi (zmień nazwę, przenieś lub usuń), aby przy następnym uruchomieniu utworzyć nowy.</translation>
+    </message>
+    <message>
+        <source>No dump file provided. To use createfromdump, -dumpfile=&lt;filename&gt; must be provided.</source>
+        <translation type="unfinished">Nie dostarczono pliku zrzutu. Aby użyć funkcji createfromdump, należy podać -dumpfile=1.</translation>
+    </message>
+    <message>
+        <source>No dump file provided. To use dump, -dumpfile=&lt;filename&gt; must be provided.</source>
+        <translation type="unfinished">Nie dostarczono pliku zrzutu. Aby użyć funkcji createfromdump, należy podać -dumpfile=1.</translation>
+    </message>
+    <message>
+        <source>No wallet file format provided. To use createfromdump, -format=&lt;format&gt; must be provided.</source>
+        <translation type="unfinished">Nie dostarczono pliku zrzutu. Aby użyć funkcji createfromdump, należy podać -dumpfile=1.</translation>
+    </message>
+    <message>
+        <source>Please check that your computer's date and time are correct! If your clock is wrong, %s will not work properly.</source>
+        <translation type="unfinished">Proszę sprawdzić czy data i czas na Twoim komputerze są poprawne! Jeżeli ustawienia zegara będą złe, %s nie będzie działał prawidłowo.</translation>
+    </message>
+    <message>
+        <source>Please contribute if you find %s useful. Visit %s for further information about the software.</source>
+        <translation type="unfinished">Wspomóż proszę, jeśli uznasz %s za użyteczne. Odwiedź  %s, aby uzyskać więcej informacji o tym oprogramowaniu.</translation>
+    </message>
+    <message>
+        <source>Prune configured below the minimum of %d MiB.  Please use a higher number.</source>
+        <translation type="unfinished">Przycinanie skonfigurowano poniżej minimalnych %d MiB. Proszę użyć wyższej liczby.</translation>
+    </message>
+    <message>
+        <source>Prune mode is incompatible with -reindex-chainstate. Use full -reindex instead.</source>
+        <translation type="unfinished">Tryb przycięty jest niekompatybilny z -reindex-chainstate. Użyj pełnego  -reindex.</translation>
     </message>
     <message>
         <source>Prune: last wallet synchronisation goes beyond pruned data. You need to -reindex (download the whole blockchain again in case of pruned node)</source>
-        <translation>Prune: ostatnia synchronizacja portfela jest za danymi. Muszisz -reindexować (pobrać cały ciąg bloków ponownie w przypadku przyciętego węzła)</translation>
-    </message>
-    <message>
-        <source>Pruning blockstore...</source>
-        <translation>Przycinanie zapisu bloków...</translation>
-    </message>
-    <message>
-        <source>Unable to start HTTP server. See debug log for details.</source>
-        <translation>Uruchomienie serwera HTTP nie powiodło się. Zobacz dziennik debugowania, aby uzyskać więcej szczegółów.</translation>
-    </message>
-    <message>
-        <source>The %s developers</source>
-        <translation>Deweloperzy %s</translation>
-    </message>
-    <message>
-        <source>Cannot obtain a lock on data directory %s. %s is probably already running.</source>
-        <translation>Nie można uzyskać blokady na katalogu z danymi %s. %s najprawdopodobniej jest już uruchomiony.</translation>
-    </message>
-    <message>
-        <source>Cannot provide specific connections and have addrman find outgoing connections at the same.</source>
-        <translation>Nie można podać określonych połączeń i jednocześnie mieć addrman szukającego połączeń wychodzących.</translation>
-    </message>
-    <message>
-        <source>Error reading %s! All keys read correctly, but transaction data or address book entries might be missing or incorrect.</source>
-        <translation>Błąd odczytu %s! Wszystkie klucze zostały odczytane poprawnie, ale może brakować  danych transakcji lub wpisów w książce adresowej, lub mogą one być nieprawidłowe.</translation>
-    </message>
-    <message>
-        <source>Please check that your computer's date and time are correct! If your clock is wrong, %s will not work properly.</source>
-        <translation>Proszę sprawdzić czy data i czas na Twoim komputerze są poprawne! Jeżeli ustawienia zegara będą złe, %s nie będzie działał prawidłowo.</translation>
-    </message>
-    <message>
-        <source>Please contribute if you find %s useful. Visit %s for further information about the software.</source>
-        <translation>Wspomóż proszę, jeśli uznasz %s za użyteczne. Odwiedź  %s, aby uzyskać więcej informacji o tym oprogramowaniu.</translation>
+        <translation type="unfinished">Prune: ostatnia synchronizacja portfela jest za danymi. Muszisz -reindexować (pobrać cały ciąg bloków ponownie w przypadku przyciętego węzła)</translation>
+    </message>
+    <message>
+        <source>SQLiteDatabase: Unknown sqlite wallet schema version %d. Only version %d is supported</source>
+        <translation type="unfinished">SQLiteDatabase: Nieznany schemat portfela sqlite wersji %d. Obsługiwana jest tylko wersja %d</translation>
     </message>
     <message>
         <source>The block database contains a block which appears to be from the future. This may be due to your computer's date and time being set incorrectly. Only rebuild the block database if you are sure that your computer's date and time are correct</source>
-<<<<<<< HEAD
-        <translation>Baza bloków zawiera blok, który wydaje się pochodzić z przyszłości. Może to wynikać z nieprawidłowego ustawienia daty i godziny Twojego komputera. Bazę danych bloków dobuduj tylko, jeśli masz pewność, że data i godzina twojego komputera są poprawne</translation>
-=======
         <translation type="unfinished">Baza bloków zawiera blok, który wydaje się pochodzić z przyszłości. Może to wynikać z nieprawidłowego ustawienia daty i godziny Twojego komputera. Bazę danych bloków dobuduj tylko, jeśli masz pewność, że data i godzina twojego komputera są poprawne</translation>
     </message>
     <message>
@@ -3563,45 +3968,72 @@
     <message>
         <source>This error could occur if this wallet was not shutdown cleanly and was last loaded using a build with a newer version of Berkeley DB. If so, please use the software that last loaded this wallet</source>
         <translation type="unfinished">Ten błąd mógł wystąpić jeżeli portfel nie został poprawnie zamknięty oraz był ostatnio załadowany przy użyciu buildu z nowszą wersją Berkley DB. Jeżeli tak, proszę użyć oprogramowania które ostatnio załadowało ten portfel</translation>
->>>>>>> 44d8b13c
     </message>
     <message>
         <source>This is a pre-release test build - use at your own risk - do not use for mining or merchant applications</source>
-        <translation>To jest wersja testowa - używać na własne ryzyko - nie używać do kopania albo zastosowań komercyjnych.</translation>
+        <translation type="unfinished">To jest wersja testowa - używać na własne ryzyko - nie używać do kopania albo zastosowań komercyjnych.</translation>
+    </message>
+    <message>
+        <source>This is the maximum transaction fee you pay (in addition to the normal fee) to prioritize partial spend avoidance over regular coin selection.</source>
+        <translation type="unfinished">Jest to maksymalna opłata transakcyjna, którą płacisz (oprócz normalnej opłaty) za priorytetowe traktowanie unikania częściowych wydatków w stosunku do regularnego wyboru monet.</translation>
     </message>
     <message>
         <source>This is the transaction fee you may discard if change is smaller than dust at this level</source>
-        <translation>To jest opłata transakcyjna jaką odrzucisz, jeżeli reszta jest mniejsza niż "dust" na tym poziomie</translation>
+        <translation type="unfinished">To jest opłata transakcyjna jaką odrzucisz, jeżeli reszta jest mniejsza niż "dust" na tym poziomie</translation>
+    </message>
+    <message>
+        <source>This is the transaction fee you may pay when fee estimates are not available.</source>
+        <translation type="unfinished">To jest opłata transakcyjna którą zapłacisz, gdy mechanizmy estymacji opłaty nie są dostępne.</translation>
+    </message>
+    <message>
+        <source>Total length of network version string (%i) exceeds maximum length (%i). Reduce the number or size of uacomments.</source>
+        <translation type="unfinished">Całkowita długość łańcucha wersji (%i) przekracza maksymalną dopuszczalną długość (%i). Zmniejsz ilość lub rozmiar parametru uacomment.</translation>
     </message>
     <message>
         <source>Unable to replay blocks. You will need to rebuild the database using -reindex-chainstate.</source>
-        <translation>Nie można przetworzyć bloków. Konieczne będzie przebudowanie bazy danych za pomocą -reindex-chainstate.</translation>
-    </message>
-    <message>
-        <source>Unable to rewind the database to a pre-fork state. You will need to redownload the blockchain</source>
-        <translation>Nie można cofnąć bazy danych do stanu z przed forka. Konieczne jest ponowne pobranie łańcucha bloków</translation>
-    </message>
-    <message>
-        <source>Warning: The network does not appear to fully agree! Some miners appear to be experiencing issues.</source>
-        <translation>Ostrzeżenie: Sieć nie wydaje się w pełni zgodna! Niektórzy górnicy wydają się doświadczać problemów.</translation>
+        <translation type="unfinished">Nie można przetworzyć bloków. Konieczne będzie przebudowanie bazy danych za pomocą -reindex-chainstate.</translation>
+    </message>
+    <message>
+        <source>Unknown wallet file format "%s" provided. Please provide one of "bdb" or "sqlite".</source>
+        <translation type="unfinished">Podano nieznany typ pliku portfela "%s". Proszę podać jeden z "bdb" lub "sqlite".</translation>
+    </message>
+    <message>
+        <source>Warning: Private keys detected in wallet {%s} with disabled private keys</source>
+        <translation type="unfinished">Uwaga: Wykryto klucze prywatne w portfelu [%s] który ma wyłączone klucze prywatne</translation>
     </message>
     <message>
         <source>Warning: We do not appear to fully agree with our peers! You may need to upgrade, or other nodes may need to upgrade.</source>
-        <translation>Uwaga: Wygląda na to, że nie ma pełnej zgodności z naszymi węzłami! Możliwe, że potrzebujesz aktualizacji bądź inne węzły jej potrzebują</translation>
+        <translation type="unfinished">Uwaga: Wygląda na to, że nie ma pełnej zgodności z naszymi węzłami! Możliwe, że potrzebujesz aktualizacji bądź inne węzły jej potrzebują</translation>
+    </message>
+    <message>
+        <source>You need to rebuild the database using -reindex to go back to unpruned mode.  This will redownload the entire blockchain</source>
+        <translation type="unfinished">Musisz przebudować bazę używając parametru -reindex aby wrócić do trybu pełnego. To spowoduje ponowne pobranie całego łańcucha bloków</translation>
+    </message>
+    <message>
+        <source>%s is set very high!</source>
+        <translation type="unfinished">%s jest ustawione bardzo wysoko!</translation>
     </message>
     <message>
         <source>-maxmempool must be at least %d MB</source>
-        <translation>-maxmempool musi być przynajmniej %d MB</translation>
+        <translation type="unfinished">-maxmempool musi być przynajmniej %d MB</translation>
+    </message>
+    <message>
+        <source>A fatal internal error occurred, see debug.log for details</source>
+        <translation type="unfinished">Błąd: Wystąpił fatalny błąd wewnętrzny, sprawdź szczegóły w debug.log</translation>
     </message>
     <message>
         <source>Cannot resolve -%s address: '%s'</source>
-        <translation>Nie można rozpoznać -%s adresu: '%s'</translation>
-    </message>
-    <message>
-<<<<<<< HEAD
-        <source>Change index out of range</source>
-        <translation>Index zmian poza zasięgiem.</translation>
-=======
+        <translation type="unfinished">Nie można rozpoznać -%s adresu: '%s'</translation>
+    </message>
+    <message>
+        <source>Cannot set -peerblockfilters without -blockfilterindex.</source>
+        <translation type="unfinished">Nie można ustawić -peerblockfilters bez -blockfilterindex.</translation>
+    </message>
+    <message>
+        <source>Cannot write to data directory '%s'; check permissions.</source>
+        <translation type="unfinished">Nie mogę zapisać do katalogu danych '%s'; sprawdź uprawnienia.</translation>
+    </message>
+    <message>
         <source>Cannot provide specific connections and have addrman find outgoing connections at the same time.</source>
         <translation type="unfinished">Nie można jednocześnie określić konkretnych połączeń oraz pozwolić procesowi addrman na wyszukiwanie wychodzących połączeń.</translation>
     </message>
@@ -3620,426 +4052,427 @@
     <message>
         <source>Failed to rename invalid peers.dat file. Please move or delete it and try again.</source>
         <translation type="unfinished">Zmiana nazwy nieprawidłowego pliku peers.dat nie powiodła się. Przenieś go lub usuń i spróbuj ponownie.</translation>
->>>>>>> 44d8b13c
     </message>
     <message>
         <source>Config setting for %s only applied on %s network when in [%s] section.</source>
-        <translation>Ustawienie konfiguracyjne %s działa na sieć %s tylko, jeżeli jest w sekcji [%s].</translation>
+        <translation type="unfinished">Ustawienie konfiguracyjne %s działa na sieć %s tylko, jeżeli jest w sekcji [%s].</translation>
     </message>
     <message>
         <source>Copyright (C) %i-%i</source>
-        <translation>Prawa autorskie (C) %i-%i</translation>
+        <translation type="unfinished">Prawa autorskie (C) %i-%i</translation>
     </message>
     <message>
         <source>Corrupted block database detected</source>
-        <translation>Wykryto uszkodzoną bazę bloków</translation>
+        <translation type="unfinished">Wykryto uszkodzoną bazę bloków</translation>
     </message>
     <message>
         <source>Could not find asmap file %s</source>
-        <translation>Nie można odnaleźć pliku asmap %s</translation>
+        <translation type="unfinished">Nie można odnaleźć pliku asmap %s</translation>
     </message>
     <message>
         <source>Could not parse asmap file %s</source>
-        <translation>Nie można przetworzyć pliku asmap %s</translation>
+        <translation type="unfinished">Nie można przetworzyć pliku asmap %s</translation>
+    </message>
+    <message>
+        <source>Disk space is too low!</source>
+        <translation type="unfinished">Zbyt mało miejsca na dysku!</translation>
     </message>
     <message>
         <source>Do you want to rebuild the block database now?</source>
-        <translation>Czy chcesz teraz przebudować bazę bloków?</translation>
+        <translation type="unfinished">Czy chcesz teraz przebudować bazę bloków?</translation>
+    </message>
+    <message>
+        <source>Done loading</source>
+        <translation type="unfinished">Wczytywanie zakończone</translation>
+    </message>
+    <message>
+        <source>Error creating %s</source>
+        <translation type="unfinished">Błąd podczas tworzenia %s</translation>
     </message>
     <message>
         <source>Error initializing block database</source>
-        <translation>Błąd inicjowania bazy danych bloków</translation>
+        <translation type="unfinished">Błąd inicjowania bazy danych bloków</translation>
     </message>
     <message>
         <source>Error initializing wallet database environment %s!</source>
-        <translation>Błąd inicjowania środowiska bazy portfela %s!</translation>
+        <translation type="unfinished">Błąd inicjowania środowiska bazy portfela %s!</translation>
     </message>
     <message>
         <source>Error loading %s</source>
-        <translation>Błąd ładowania %s</translation>
+        <translation type="unfinished">Błąd ładowania %s</translation>
     </message>
     <message>
         <source>Error loading %s: Private keys can only be disabled during creation</source>
-        <translation>Błąd ładowania %s: Klucze prywatne mogą być wyłączone tylko podczas tworzenia</translation>
+        <translation type="unfinished">Błąd ładowania %s: Klucze prywatne mogą być wyłączone tylko podczas tworzenia</translation>
     </message>
     <message>
         <source>Error loading %s: Wallet corrupted</source>
-        <translation>Błąd ładowania %s: Uszkodzony portfel</translation>
+        <translation type="unfinished">Błąd ładowania %s: Uszkodzony portfel</translation>
     </message>
     <message>
         <source>Error loading %s: Wallet requires newer version of %s</source>
-        <translation>Błąd ładowania %s: Portfel wymaga nowszej wersji %s</translation>
+        <translation type="unfinished">Błąd ładowania %s: Portfel wymaga nowszej wersji %s</translation>
     </message>
     <message>
         <source>Error loading block database</source>
-        <translation>Błąd ładowania bazy bloków</translation>
+        <translation type="unfinished">Błąd ładowania bazy bloków</translation>
     </message>
     <message>
         <source>Error opening block database</source>
-        <translation>Błąd otwierania bazy bloków</translation>
+        <translation type="unfinished">Błąd otwierania bazy bloków</translation>
+    </message>
+    <message>
+        <source>Error reading from database, shutting down.</source>
+        <translation type="unfinished">Błąd odczytu z bazy danych, wyłączam się.</translation>
+    </message>
+    <message>
+        <source>Error reading next record from wallet database</source>
+        <translation type="unfinished">Błąd odczytu kolejnego rekordu z bazy danych portfela</translation>
+    </message>
+    <message>
+        <source>Error: Disk space is low for %s</source>
+        <translation type="unfinished">Błąd: zbyt mało miejsca na dysku dla %s</translation>
+    </message>
+    <message>
+        <source>Error: Dumpfile checksum does not match. Computed %s, expected %s</source>
+        <translation type="unfinished">Błąd: Plik zrzutu suma kontrolna nie pasuje. Obliczone %s,  spodziewane %s</translation>
+    </message>
+    <message>
+        <source>Error: Keypool ran out, please call keypoolrefill first</source>
+        <translation type="unfinished">Błąd: Pula kluczy jest pusta, odwołaj się do puli kluczy.</translation>
+    </message>
+    <message>
+        <source>Error: Missing checksum</source>
+        <translation type="unfinished">Bład: Brak suma kontroly</translation>
+    </message>
+    <message>
+        <source>Error: No %s addresses available.</source>
+        <translation type="unfinished">Błąd: %s adres nie dostępny</translation>
+    </message>
+    <message>
+        <source>Error: This wallet already uses SQLite</source>
+        <translation type="unfinished">Błąd: Ten portfel już używa SQLite</translation>
+    </message>
+    <message>
+        <source>Error: Unable to make a backup of your wallet</source>
+        <translation type="unfinished">Błąd: Nie mogę zrobić kopii twojego portfela</translation>
+    </message>
+    <message>
+        <source>Error: Unable to write record to new wallet</source>
+        <translation type="unfinished">Błąd: Wpisanie rekordu do nowego portfela jest niemożliwe</translation>
     </message>
     <message>
         <source>Failed to listen on any port. Use -listen=0 if you want this.</source>
-        <translation>Próba nasłuchiwania na jakimkolwiek porcie nie powiodła się. Użyj -listen=0 jeśli tego chcesz.</translation>
+        <translation type="unfinished">Próba nasłuchiwania na jakimkolwiek porcie nie powiodła się. Użyj -listen=0 jeśli tego chcesz.</translation>
     </message>
     <message>
         <source>Failed to rescan the wallet during initialization</source>
-        <translation>Nie udało się ponownie przeskanować portfela podczas inicjalizacji.</translation>
+        <translation type="unfinished">Nie udało się ponownie przeskanować portfela podczas inicjalizacji.</translation>
     </message>
     <message>
         <source>Failed to verify database</source>
-        <translation>Nie udało się zweryfikować bazy danych</translation>
-    </message>
-    <message>
-        <source>Importing...</source>
-        <translation>Importowanie…</translation>
+        <translation type="unfinished">Nie udało się zweryfikować bazy danych</translation>
+    </message>
+    <message>
+        <source>Fee rate (%s) is lower than the minimum fee rate setting (%s)</source>
+        <translation type="unfinished">Wartość opłaty (%s) jest mniejsza niż wartość minimalna w ustawieniach (%s)</translation>
+    </message>
+    <message>
+        <source>Ignoring duplicate -wallet %s.</source>
+        <translation type="unfinished">Ignorowanie duplikatu -wallet %s</translation>
+    </message>
+    <message>
+        <source>Importing…</source>
+        <translation type="unfinished">Importowanie...</translation>
     </message>
     <message>
         <source>Incorrect or no genesis block found. Wrong datadir for network?</source>
-        <translation>Nieprawidłowy lub brak bloku genezy. Błędny folder_danych dla sieci?</translation>
+        <translation type="unfinished">Nieprawidłowy lub brak bloku genezy. Błędny folder_danych dla sieci?</translation>
     </message>
     <message>
         <source>Initialization sanity check failed. %s is shutting down.</source>
-        <translation>Wstępna kontrola poprawności nie powiodła się. %s wyłącza się.</translation>
+        <translation type="unfinished">Wstępna kontrola poprawności nie powiodła się. %s wyłącza się.</translation>
+    </message>
+    <message>
+        <source>Input not found or already spent</source>
+        <translation type="unfinished">Wejście nie znalezione lub już wydane</translation>
+    </message>
+    <message>
+        <source>Insufficient funds</source>
+        <translation type="unfinished">Niewystarczające środki</translation>
+    </message>
+    <message>
+        <source>Invalid -i2psam address or hostname: '%s'</source>
+        <translation type="unfinished">Niewłaściwy adres -i2psam lub nazwa hosta: '%s'</translation>
+    </message>
+    <message>
+        <source>Invalid -onion address or hostname: '%s'</source>
+        <translation type="unfinished">Niewłaściwy adres -onion lub nazwa hosta: '%s'</translation>
+    </message>
+    <message>
+        <source>Invalid -proxy address or hostname: '%s'</source>
+        <translation type="unfinished">Nieprawidłowy adres -proxy lub nazwa hosta: '%s'</translation>
     </message>
     <message>
         <source>Invalid P2P permission: '%s'</source>
-        <translation>Nieprawidłowe uprawnienia P2P: '%s'</translation>
+        <translation type="unfinished">Nieprawidłowe uprawnienia P2P: '%s'</translation>
     </message>
     <message>
         <source>Invalid amount for -%s=&lt;amount&gt;: '%s'</source>
-        <translation>Nieprawidłowa kwota dla -%s=&lt;amount&gt;: '%s'</translation>
-    </message>
-    <message>
-        <source>Invalid amount for -discardfee=&lt;amount&gt;: '%s'</source>
-        <translation>Nieprawidłowa kwota dla -discardfee=&lt;amount&gt;: '%s'</translation>
-    </message>
-    <message>
-        <source>Invalid amount for -fallbackfee=&lt;amount&gt;: '%s'</source>
-        <translation>Nieprawidłowa kwota dla -fallbackfee=&lt;amount&gt;: '%s'</translation>
+        <translation type="unfinished">Nieprawidłowa kwota dla -%s=&lt;amount&gt;: '%s'</translation>
+    </message>
+    <message>
+        <source>Invalid netmask specified in -whitelist: '%s'</source>
+        <translation type="unfinished">Nieprawidłowa maska sieci określona w -whitelist: '%s'</translation>
+    </message>
+    <message>
+        <source>Loading P2P addresses…</source>
+        <translation type="unfinished">Ładowanie adresów P2P...</translation>
+    </message>
+    <message>
+        <source>Loading banlist…</source>
+        <translation type="unfinished">Ładowanie listy zablokowanych...</translation>
+    </message>
+    <message>
+        <source>Loading block index…</source>
+        <translation type="unfinished">Ładowanie indeksu bloku...</translation>
+    </message>
+    <message>
+        <source>Loading wallet…</source>
+        <translation type="unfinished">Ładowanie portfela...</translation>
+    </message>
+    <message>
+        <source>Missing amount</source>
+        <translation type="unfinished">Brakująca kwota</translation>
+    </message>
+    <message>
+        <source>Missing solving data for estimating transaction size</source>
+        <translation type="unfinished">Brak danych potrzebnych do oszacowania rozmiaru transakcji</translation>
+    </message>
+    <message>
+        <source>Need to specify a port with -whitebind: '%s'</source>
+        <translation type="unfinished">Musisz określić port z -whitebind: '%s'</translation>
+    </message>
+    <message>
+        <source>No addresses available</source>
+        <translation type="unfinished">Brak dostępnych adresów</translation>
+    </message>
+    <message>
+        <source>Not enough file descriptors available.</source>
+        <translation type="unfinished">Brak wystarczającej liczby deskryptorów plików.</translation>
+    </message>
+    <message>
+        <source>Prune cannot be configured with a negative value.</source>
+        <translation type="unfinished">Przycinanie nie może być skonfigurowane z negatywną wartością.</translation>
+    </message>
+    <message>
+        <source>Prune mode is incompatible with -txindex.</source>
+        <translation type="unfinished">Tryb ograniczony jest niekompatybilny z -txindex.</translation>
+    </message>
+    <message>
+        <source>Pruning blockstore…</source>
+        <translation type="unfinished">Przycinanie bloków na dysku...</translation>
+    </message>
+    <message>
+        <source>Reducing -maxconnections from %d to %d, because of system limitations.</source>
+        <translation type="unfinished">Zmniejszanie -maxconnections z %d do %d z powodu ograniczeń systemu.</translation>
+    </message>
+    <message>
+        <source>Replaying blocks…</source>
+        <translation type="unfinished">Przetwarzam stare bloki...</translation>
+    </message>
+    <message>
+        <source>Rescanning…</source>
+        <translation type="unfinished">Ponowne skanowanie...</translation>
     </message>
     <message>
         <source>SQLiteDatabase: Failed to execute statement to verify database: %s</source>
-        <translation>SQLiteDatabase: nie powiodło się wykonanie instrukcji weryfikującej bazę danych: %s</translation>
-    </message>
-    <message>
-        <source>SQLiteDatabase: Failed to fetch sqlite wallet schema version: %s</source>
-        <translation>SQLiteDatabase: nie udało się pobrać wersji schematu portfela sqlite: %s</translation>
-    </message>
-    <message>
-        <source>SQLiteDatabase: Failed to fetch the application id: %s</source>
-        <translation>SQLiteDatabase: nie udało się pobrać identyfikatora aplikacji: %s</translation>
+        <translation type="unfinished">SQLiteDatabase: nie powiodło się wykonanie instrukcji weryfikującej bazę danych: %s</translation>
     </message>
     <message>
         <source>SQLiteDatabase: Failed to prepare statement to verify database: %s</source>
-        <translation>SQLiteDatabase: nie udało się przygotować instrukcji do weryfikacji bazy danych: %s</translation>
+        <translation type="unfinished">SQLiteDatabase: nie udało się przygotować instrukcji do weryfikacji bazy danych: %s</translation>
     </message>
     <message>
         <source>SQLiteDatabase: Failed to read database verification error: %s</source>
-        <translation>SQLiteDatabase: nie udało się odczytać błędu weryfikacji bazy danych: %s</translation>
+        <translation type="unfinished">SQLiteDatabase: nie udało się odczytać błędu weryfikacji bazy danych: %s</translation>
     </message>
     <message>
         <source>SQLiteDatabase: Unexpected application id. Expected %u, got %u</source>
-        <translation>SQLiteDatabase: nieoczekiwany identyfikator aplikacji. Oczekiwano %u, otrzymano %u</translation>
+        <translation type="unfinished">SQLiteDatabase: nieoczekiwany identyfikator aplikacji. Oczekiwano %u, otrzymano %u</translation>
+    </message>
+    <message>
+        <source>Section [%s] is not recognized.</source>
+        <translation type="unfinished">Sekcja [%s] jest nieznana.</translation>
+    </message>
+    <message>
+        <source>Signing transaction failed</source>
+        <translation type="unfinished">Podpisywanie transakcji nie powiodło się</translation>
+    </message>
+    <message>
+        <source>Specified -walletdir "%s" does not exist</source>
+        <translation type="unfinished">Podany -walletdir "%s" nie istnieje</translation>
+    </message>
+    <message>
+        <source>Specified -walletdir "%s" is a relative path</source>
+        <translation type="unfinished">Podany -walletdir "%s" jest ścieżką względną</translation>
+    </message>
+    <message>
+        <source>Specified -walletdir "%s" is not a directory</source>
+        <translation type="unfinished">Podany -walletdir "%s" nie jest katalogiem</translation>
     </message>
     <message>
         <source>Specified blocks directory "%s" does not exist.</source>
-        <translation>Podany folder bloków "%s" nie istnieje.
+        <translation type="unfinished">Podany folder bloków "%s" nie istnieje.
 </translation>
     </message>
     <message>
+        <source>Starting network threads…</source>
+        <translation type="unfinished">Startowanie wątków sieciowych...</translation>
+    </message>
+    <message>
+        <source>The source code is available from %s.</source>
+        <translation type="unfinished">Kod źródłowy dostępny jest z %s.</translation>
+    </message>
+    <message>
+        <source>The transaction amount is too small to pay the fee</source>
+        <translation type="unfinished">Zbyt niska kwota transakcji by zapłacić opłatę</translation>
+    </message>
+    <message>
+        <source>The wallet will avoid paying less than the minimum relay fee.</source>
+        <translation type="unfinished">Portfel będzie unikał płacenia mniejszej niż przekazana opłaty.</translation>
+    </message>
+    <message>
+        <source>This is experimental software.</source>
+        <translation type="unfinished">To oprogramowanie eksperymentalne.</translation>
+    </message>
+    <message>
+        <source>This is the minimum transaction fee you pay on every transaction.</source>
+        <translation type="unfinished">Minimalna opłata transakcyjna którą płacisz przy każdej transakcji.</translation>
+    </message>
+    <message>
+        <source>This is the transaction fee you will pay if you send a transaction.</source>
+        <translation type="unfinished">To jest opłata transakcyjna którą zapłacisz jeśli wyślesz transakcję.</translation>
+    </message>
+    <message>
+        <source>Transaction amount too small</source>
+        <translation type="unfinished">Zbyt niska kwota transakcji</translation>
+    </message>
+    <message>
+        <source>Transaction amounts must not be negative</source>
+        <translation type="unfinished">Kwota transakcji musi być dodatnia</translation>
+    </message>
+    <message>
+        <source>Transaction change output index out of range</source>
+        <translation type="unfinished">Indeks wyjścia reszty z transakcji poza zakresem</translation>
+    </message>
+    <message>
+        <source>Transaction has too long of a mempool chain</source>
+        <translation type="unfinished">Transakcja posiada zbyt długi łańcuch pamięci</translation>
+    </message>
+    <message>
+        <source>Transaction must have at least one recipient</source>
+        <translation type="unfinished">Transakcja wymaga co najmniej jednego odbiorcy</translation>
+    </message>
+    <message>
+        <source>Transaction needs a change address, but we can't generate it.</source>
+        <translation type="unfinished">Transakcja wymaga adresu reszty, ale nie możemy go wygenerować.</translation>
+    </message>
+    <message>
+        <source>Transaction too large</source>
+        <translation type="unfinished">Transakcja zbyt duża</translation>
+    </message>
+    <message>
+        <source>Unable to allocate memory for -maxsigcachesize: '%s' MiB</source>
+        <translation type="unfinished">Nie mogę zalokować pamięci dla -maxsigcachesize: '%s' MiB</translation>
+    </message>
+    <message>
+        <source>Unable to bind to %s on this computer (bind returned error %s)</source>
+        <translation type="unfinished">Nie można przywiązać do %s na tym komputerze (bind zwrócił błąd %s)</translation>
+    </message>
+    <message>
+        <source>Unable to bind to %s on this computer. %s is probably already running.</source>
+        <translation type="unfinished">Nie można przywiązać do %s na tym komputerze. %s prawdopodobnie jest już uruchomiony.</translation>
+    </message>
+    <message>
+        <source>Unable to create the PID file '%s': %s</source>
+        <translation type="unfinished">Nie można stworzyć pliku PID '%s': %s</translation>
+    </message>
+    <message>
+        <source>Unable to find UTXO for external input</source>
+        <translation type="unfinished">Nie mogę znaleźć UTXO dla zewnętrznego wejścia</translation>
+    </message>
+    <message>
+        <source>Unable to generate initial keys</source>
+        <translation type="unfinished">Nie można wygenerować kluczy początkowych</translation>
+    </message>
+    <message>
+        <source>Unable to generate keys</source>
+        <translation type="unfinished">Nie można wygenerować kluczy</translation>
+    </message>
+    <message>
+        <source>Unable to open %s for writing</source>
+        <translation type="unfinished">Nie można otworzyć %s w celu zapisu</translation>
+    </message>
+    <message>
+        <source>Unable to parse -maxuploadtarget: '%s'</source>
+        <translation type="unfinished">Nie można przeanalizować -maxuploadtarget: „%s”</translation>
+    </message>
+    <message>
+        <source>Unable to start HTTP server. See debug log for details.</source>
+        <translation type="unfinished">Uruchomienie serwera HTTP nie powiodło się. Zobacz dziennik debugowania, aby uzyskać więcej szczegółów.</translation>
+    </message>
+    <message>
+        <source>Unable to unload the wallet before migrating</source>
+        <translation type="unfinished">Nie mogę zamknąć portfela przed migracją</translation>
+    </message>
+    <message>
+        <source>Unknown -blockfilterindex value %s.</source>
+        <translation type="unfinished">Nieznana wartość -blockfilterindex %s.</translation>
+    </message>
+    <message>
         <source>Unknown address type '%s'</source>
-        <translation>Nieznany typ adresu '%s'</translation>
+        <translation type="unfinished">Nieznany typ adresu '%s'</translation>
     </message>
     <message>
         <source>Unknown change type '%s'</source>
-        <translation>Nieznany typ reszty '%s'</translation>
-    </message>
-    <message>
-        <source>Upgrading txindex database</source>
-        <translation>Aktualizowanie bazy txindex</translation>
-    </message>
-    <message>
-        <source>Loading P2P addresses...</source>
-        <translation>Wczytywanie adresów P2P...</translation>
-    </message>
-    <message>
-        <source>Loading banlist...</source>
-        <translation>Ładowanie listy zablokowanych...</translation>
-    </message>
-    <message>
-        <source>Not enough file descriptors available.</source>
-        <translation>Brak wystarczającej liczby deskryptorów plików.</translation>
-    </message>
-    <message>
-        <source>Prune cannot be configured with a negative value.</source>
-        <translation>Przycinanie nie może być skonfigurowane z negatywną wartością.</translation>
-    </message>
-    <message>
-        <source>Prune mode is incompatible with -txindex.</source>
-        <translation>Tryb ograniczony jest niekompatybilny z -txindex.</translation>
-    </message>
-    <message>
-        <source>Replaying blocks...</source>
-        <translation>Weryfikacja bloków...</translation>
-    </message>
-    <message>
-        <source>Rewinding blocks...</source>
-        <translation>Przewijanie bloków...</translation>
-    </message>
-    <message>
-        <source>The source code is available from %s.</source>
-        <translation>Kod źródłowy dostępny jest z %s.</translation>
-    </message>
-    <message>
-        <source>Transaction fee and change calculation failed</source>
-        <translation>Opłaty za transakcję i przeliczenie zmian nie powiodło się.</translation>
-    </message>
-    <message>
-        <source>Unable to bind to %s on this computer. %s is probably already running.</source>
-        <translation>Nie można przywiązać do %s na tym komputerze. %s prawdopodobnie jest już uruchomiony.</translation>
-    </message>
-    <message>
-        <source>Unable to generate keys</source>
-        <translation>Nie można wygenerować kluczy</translation>
+        <translation type="unfinished">Nieznany typ reszty '%s'</translation>
+    </message>
+    <message>
+        <source>Unknown network specified in -onlynet: '%s'</source>
+        <translation type="unfinished">Nieznana sieć w -onlynet: '%s'</translation>
+    </message>
+    <message>
+        <source>Unknown new rules activated (versionbit %i)</source>
+        <translation type="unfinished">Aktywowano nieznane nowe reguły (versionbit %i)</translation>
     </message>
     <message>
         <source>Unsupported logging category %s=%s.</source>
-        <translation>Nieobsługiwana kategoria rejestrowania %s=%s.</translation>
-    </message>
-    <message>
-        <source>Upgrading UTXO database</source>
-        <translation>Aktualizowanie bazy danych UTXO</translation>
+        <translation type="unfinished">Nieobsługiwana kategoria rejestrowania %s=%s.</translation>
     </message>
     <message>
         <source>User Agent comment (%s) contains unsafe characters.</source>
-        <translation>Komentarz User Agent (%s) zawiera niebezpieczne znaki.</translation>
-    </message>
-    <message>
-        <source>Verifying blocks...</source>
-        <translation>Weryfikacja bloków...</translation>
+        <translation type="unfinished">Komentarz User Agent (%s) zawiera niebezpieczne znaki.</translation>
+    </message>
+    <message>
+        <source>Verifying blocks…</source>
+        <translation type="unfinished">Weryfikowanie bloków...</translation>
+    </message>
+    <message>
+        <source>Verifying wallet(s)…</source>
+        <translation type="unfinished">Weryfikowanie porfela(li)...</translation>
     </message>
     <message>
         <source>Wallet needed to be rewritten: restart %s to complete</source>
-        <translation>Portfel wymaga przepisania: zrestartuj %s aby ukończyć</translation>
-    </message>
-    <message>
-        <source>Error: Listening for incoming connections failed (listen returned error %s)</source>
-        <translation>Błąd: Nasłuchiwanie połączeń przychodzących nie powiodło się (nasłuch zwrócił błąd %s)</translation>
-    </message>
-    <message>
-        <source>Invalid amount for -maxtxfee=&lt;amount&gt;: '%s' (must be at least the minrelay fee of %s to prevent stuck transactions)</source>
-        <translation>Niewłaściwa ilość dla -maxtxfee=&lt;ilość&gt;: '%s' (musi wynosić przynajmniej minimalną wielkość %s aby zapobiec utknięciu transakcji)</translation>
-    </message>
-    <message>
-        <source>The transaction amount is too small to send after the fee has been deducted</source>
-        <translation>Zbyt niska kwota transakcji do wysłania po odjęciu opłaty</translation>
-    </message>
-    <message>
-        <source>You need to rebuild the database using -reindex to go back to unpruned mode.  This will redownload the entire blockchain</source>
-        <translation>Musisz przebudować bazę używając parametru -reindex aby wrócić do trybu pełnego. To spowoduje ponowne pobranie całego łańcucha bloków</translation>
-    </message>
-    <message>
-        <source>Disk space is too low!</source>
-        <translation>Zbyt mało miejsca na dysku!</translation>
-    </message>
-    <message>
-        <source>Error reading from database, shutting down.</source>
-        <translation>Błąd odczytu z bazy danych, wyłączam się.</translation>
-    </message>
-    <message>
-        <source>Error upgrading chainstate database</source>
-        <translation>Błąd ładowania bazy bloków</translation>
-    </message>
-    <message>
-        <source>Error: Disk space is low for %s</source>
-        <translation>Błąd: zbyt mało miejsca na dysku dla %s</translation>
-    </message>
-    <message>
-        <source>Error: Keypool ran out, please call keypoolrefill first</source>
-        <translation>Błąd: Pula kluczy jest pusta, odwołaj się do puli kluczy.</translation>
-    </message>
-    <message>
-        <source>Invalid -onion address or hostname: '%s'</source>
-        <translation>Niewłaściwy adres -onion lub nazwa hosta: '%s'</translation>
-    </message>
-    <message>
-        <source>Invalid -proxy address or hostname: '%s'</source>
-        <translation>Nieprawidłowy adres -proxy lub nazwa hosta: '%s'</translation>
-    </message>
-    <message>
-        <source>Invalid amount for -paytxfee=&lt;amount&gt;: '%s' (must be at least %s)</source>
-        <translation>Nieprawidłowa kwota dla -paytxfee=&lt;amount&gt;: '%s' (musi być co najmniej %s)</translation>
-    </message>
-    <message>
-        <source>Invalid netmask specified in -whitelist: '%s'</source>
-        <translation>Nieprawidłowa maska sieci określona w -whitelist: '%s'</translation>
-    </message>
-    <message>
-        <source>Need to specify a port with -whitebind: '%s'</source>
-        <translation>Musisz określić port z -whitebind: '%s'</translation>
-    </message>
-    <message>
-        <source>Prune mode is incompatible with -blockfilterindex.</source>
-        <translation>Tryb ograniczony jest niekompatybilny z -blockfilterindex.</translation>
-    </message>
-    <message>
-        <source>Reducing -maxconnections from %d to %d, because of system limitations.</source>
-        <translation>Zmniejszanie -maxconnections z %d do %d z powodu ograniczeń systemu.</translation>
-    </message>
-    <message>
-        <source>Section [%s] is not recognized.</source>
-        <translation>Sekcja [%s] jest nieznana.</translation>
-    </message>
-    <message>
-        <source>Signing transaction failed</source>
-        <translation>Podpisywanie transakcji nie powiodło się</translation>
-    </message>
-    <message>
-        <source>Specified -walletdir "%s" does not exist</source>
-        <translation>Podany -walletdir "%s" nie istnieje</translation>
-    </message>
-    <message>
-        <source>Specified -walletdir "%s" is a relative path</source>
-        <translation>Podany -walletdir "%s" jest ścieżką względną</translation>
-    </message>
-    <message>
-        <source>Specified -walletdir "%s" is not a directory</source>
-        <translation>Podany -walletdir "%s" nie jest katalogiem</translation>
-    </message>
-    <message>
-        <source>The specified config file %s does not exist
-</source>
-        <translation>Podany plik konfiguracyjny %s nie istnieje
-</translation>
-    </message>
-    <message>
-        <source>The transaction amount is too small to pay the fee</source>
-        <translation>Zbyt niska kwota transakcji by zapłacić opłatę</translation>
-    </message>
-    <message>
-        <source>This is experimental software.</source>
-        <translation>To oprogramowanie eksperymentalne.</translation>
-    </message>
-    <message>
-        <source>Transaction amount too small</source>
-        <translation>Zbyt niska kwota transakcji</translation>
-    </message>
-    <message>
-        <source>Transaction too large</source>
-        <translation>Transakcja zbyt duża</translation>
-    </message>
-    <message>
-        <source>Unable to bind to %s on this computer (bind returned error %s)</source>
-        <translation>Nie można przywiązać do %s na tym komputerze (bind zwrócił błąd %s)</translation>
-    </message>
-    <message>
-        <source>Unable to create the PID file '%s': %s</source>
-        <translation>Nie można stworzyć pliku PID '%s': %s</translation>
-    </message>
-    <message>
-        <source>Unable to generate initial keys</source>
-        <translation>Nie można wygenerować kluczy początkowych</translation>
-    </message>
-    <message>
-        <source>Unknown -blockfilterindex value %s.</source>
-        <translation>Nieznana wartość -blockfilterindex %s.</translation>
-    </message>
-    <message>
-        <source>Verifying wallet(s)...</source>
-        <translation>Weryfikacja portfela...</translation>
-    </message>
-    <message>
-        <source>Warning: unknown new rules activated (versionbit %i)</source>
-        <translation>Ostrzeżenie: aktywowano nieznane nowe reguły (versionbit %i)</translation>
-    </message>
-    <message>
-        <source>-maxtxfee is set very high! Fees this large could be paid on a single transaction.</source>
-        <translation>-maxtxfee ma ustawioną badzo dużą wartość! Tak wysokie opłaty mogą być zapłacone w jednej transakcji.</translation>
-    </message>
-    <message>
-        <source>This is the transaction fee you may pay when fee estimates are not available.</source>
-        <translation>To jest opłata transakcyjna którą zapłacisz, gdy mechanizmy estymacji opłaty nie są dostępne.</translation>
-    </message>
-    <message>
-        <source>Total length of network version string (%i) exceeds maximum length (%i). Reduce the number or size of uacomments.</source>
-        <translation>Całkowita długość łańcucha wersji (%i) przekracza maksymalną dopuszczalną długość (%i). Zmniejsz ilość lub rozmiar parametru uacomment.</translation>
-    </message>
-    <message>
-        <source>%s is set very high!</source>
-        <translation>%s jest ustawione bardzo wysoko!</translation>
-    </message>
-    <message>
-        <source>Error loading wallet %s. Duplicate -wallet filename specified.</source>
-        <translation>Błąd wczytywania portfela %s. Podana powtórnie ta sama nazwa pliku w -wallet</translation>
-    </message>
-    <message>
-        <source>Starting network threads...</source>
-        <translation>Uruchamianie wątków sieciowych...</translation>
-    </message>
-    <message>
-        <source>The wallet will avoid paying less than the minimum relay fee.</source>
-        <translation>Portfel będzie unikał płacenia mniejszej niż przekazana opłaty.</translation>
-    </message>
-    <message>
-        <source>This is the minimum transaction fee you pay on every transaction.</source>
-        <translation>Minimalna opłata transakcyjna którą płacisz przy każdej transakcji.</translation>
-    </message>
-    <message>
-        <source>This is the transaction fee you will pay if you send a transaction.</source>
-        <translation>To jest opłata transakcyjna którą zapłacisz jeśli wyślesz transakcję.</translation>
-    </message>
-    <message>
-        <source>Transaction amounts must not be negative</source>
-        <translation>Kwota transakcji musi być dodatnia</translation>
-    </message>
-    <message>
-        <source>Transaction has too long of a mempool chain</source>
-        <translation>Transakcja posiada zbyt długi łańcuch pamięci</translation>
-    </message>
-    <message>
-        <source>Transaction must have at least one recipient</source>
-        <translation>Transakcja wymaga co najmniej jednego odbiorcy</translation>
-    </message>
-    <message>
-        <source>Unknown network specified in -onlynet: '%s'</source>
-        <translation>Nieznana sieć w -onlynet: '%s'</translation>
-    </message>
-    <message>
-        <source>Insufficient funds</source>
-        <translation>Niewystarczające środki</translation>
-    </message>
-    <message>
-        <source>Fee estimation failed. Fallbackfee is disabled. Wait a few blocks or enable -fallbackfee.</source>
-        <translation>Estymacja opłat nieudana. Domyślna opłata jest wyłączona. Poczekaj kilka bloków lub włącz  -fallbackfee.</translation>
-    </message>
-    <message>
-        <source>Warning: Private keys detected in wallet {%s} with disabled private keys</source>
-        <translation>Uwaga: Wykryto klucze prywatne w portfelu [%s] który ma wyłączone klucze prywatne</translation>
-    </message>
-    <message>
-        <source>Cannot write to data directory '%s'; check permissions.</source>
-        <translation>Nie mogę zapisać do katalogu danych '%s'; sprawdź uprawnienia.</translation>
-    </message>
-    <message>
-        <source>Loading block index...</source>
-        <translation>Ładowanie indeksu bloku...</translation>
-    </message>
-    <message>
-        <source>Loading wallet...</source>
-        <translation>Wczytywanie portfela...</translation>
-    </message>
-    <message>
-        <source>Cannot downgrade wallet</source>
-        <translation>Nie można dezaktualizować portfela</translation>
-    </message>
-    <message>
-        <source>Rescanning...</source>
-        <translation>Ponowne skanowanie...</translation>
-    </message>
-    <message>
-        <source>Done loading</source>
-        <translation>Wczytywanie zakończone</translation>
+        <translation type="unfinished">Portfel wymaga przepisania: zrestartuj %s aby ukończyć</translation>
+    </message>
+    <message>
+        <source>Settings file could not be read</source>
+        <translation type="unfinished">Nie udało się odczytać pliku ustawień</translation>
+    </message>
+    <message>
+        <source>Settings file could not be written</source>
+        <translation type="unfinished">Nie udało się zapisać pliku ustawień</translation>
     </message>
 </context>
 </TS>