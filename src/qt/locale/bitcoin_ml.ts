--- conflicted
+++ resolved
@@ -1,320 +1,647 @@
-<TS language="ml" version="2.1">
+<TS version="2.1" language="ml">
 <context>
     <name>AddressBookPage</name>
     <message>
         <source>Right-click to edit address or label</source>
-        <translation>വിലാസം അല്ലെങ്കിൽ ലേബൽ എഡിറ്റുചെയ്യാൻ വലത് ക്ലിക്കുചെയ്യുക</translation>
+        <translation type="unfinished">വിലാസം അല്ലെങ്കിൽ ലേബൽ എഡിറ്റുചെയ്യാൻ വലത് മൌസ് ബട്ടൺ ക്ലിക്കുചെയ്യുക</translation>
     </message>
     <message>
         <source>Create a new address</source>
-        <translation>ഒരു പുതിയ വിലാസം സൃഷ്ടിക്കുക</translation>
+        <translation type="unfinished">ഒരു പുതിയ വിലാസം സൃഷ്ടിക്കുക</translation>
     </message>
     <message>
         <source>&amp;New</source>
-        <translation>&amp;പുതിയത്</translation>
+        <translation type="unfinished">പുതിയത്</translation>
     </message>
     <message>
         <source>Copy the currently selected address to the system clipboard</source>
-        <translation>നിലവിൽ തിരഞ്ഞെടുത്ത വിലാസം സിസ്റ്റം ക്ലിപ്പ്ബോർഡിലേക്ക് പകർത്തുക</translation>
+        <translation type="unfinished">നിലവിൽ തിരഞ്ഞെടുത്ത വിലാസം സിസ്റ്റം ക്ലിപ്പ്ബോർഡിലേക്ക് പകർത്തുക</translation>
     </message>
     <message>
         <source>&amp;Copy</source>
-        <translation>&amp; പകർത്തുക
-</translation>
+        <translation type="unfinished">&amp;പകർത്തുക</translation>
     </message>
     <message>
         <source>C&amp;lose</source>
-        <translation>അ&amp;ടയ്ക്കുക</translation>
+        <translation type="unfinished">അടയ്ക്കുക</translation>
     </message>
     <message>
         <source>Delete the currently selected address from the list</source>
-        <translation>പട്ടികയിൽ നിന്ന് നിലവിൽ തിരഞ്ഞെടുത്ത വിലാസം ഇല്ലാതാക്കുക</translation>
+        <translation type="unfinished">പട്ടികയിൽ നിന്ന് നിലവിൽ തിരഞ്ഞെടുത്ത വിലാസം ഇല്ലാതാക്കുക</translation>
+    </message>
+    <message>
+        <source>Enter address or label to search</source>
+        <translation type="unfinished">തിരയുന്നതിന് വിലാസമോ ലേബലോ നൽകുക</translation>
     </message>
     <message>
         <source>Export the data in the current tab to a file</source>
-        <translation>നിലവിലെ ടാബിൽ ഒരു ഫയലിൽ ഡാറ്റ എക്സ്പോർട്ട് ചെയ്യുക</translation>
+        <translation type="unfinished">നിലവിലുള്ള  ടാബിലെ  വിവരങ്ങൾ ഒരു ഫയലിലേക്ക് എക്സ്പോർട്ട് ചെയ്യുക</translation>
     </message>
     <message>
         <source>&amp;Export</source>
-        <translation>&amp; കയറ്റുമതി ചെയ്യുക</translation>
+        <translation type="unfinished">&amp; കയറ്റുമതി ചെയ്യുക</translation>
     </message>
     <message>
         <source>&amp;Delete</source>
-        <translation>&amp;ഇല്ലാതാക്കുക</translation>
+        <translation type="unfinished">&amp;ഇല്ലാതാക്കുക</translation>
     </message>
     <message>
         <source>Choose the address to send coins to</source>
-        <translation>നാണയങ്ങൾ അയയ്ക്കാനുള്ള വിലാസം തിരഞ്ഞെടുക്കുക</translation>
+        <translation type="unfinished">നാണയങ്ങൾ അയയ്ക്കാനുള്ള വിലാസം തിരഞ്ഞെടുക്കുക</translation>
     </message>
     <message>
         <source>Choose the address to receive coins with</source>
-        <translation>നാണയങ്ങൾ സ്വീകരിക്കാൻ വിലാസം തിരഞ്ഞെടുക്കുക</translation>
+        <translation type="unfinished">നാണയങ്ങൾ സ്വീകരിക്കാൻ വിലാസം തിരഞ്ഞെടുക്കുക</translation>
     </message>
     <message>
         <source>C&amp;hoose</source>
-        <translation>തി&amp;രഞ്ഞെടുക്കുക</translation>
-    </message>
-    <message>
-<<<<<<< HEAD
-        <source>Sending addresses</source>
-        <translation>വിലാസങ്ങൾ അയയ്ക്കുന്നു</translation>
-    </message>
-    <message>
-        <source>Receiving addresses</source>
-        <translation>സ്വീകരിക്കുന്ന വിലാസങ്ങൾ</translation>
+        <translation type="unfinished">തി&amp;രഞ്ഞെടുക്കുക</translation>
     </message>
     <message>
         <source>These are your Particl addresses for sending payments. Always check the amount and the receiving address before sending coins.</source>
-        <translation>പേയ്മെന്റുകൾ അയയ്ക്കുന്നതിനുള്ള നിങ്ങളുടെ ബിറ്റ്കോയിൻ വിലാസങ്ങളാണ് ഇവ. നാണയങ്ങൾ അയയ്ക്കുന്നതിനുമുമ്പ് എല്ലായ്പ്പോഴും തുകയും സ്വീകരിക്കുന്ന വിലാസവും പരിശോധിക്കുക.</translation>
-=======
-        <source>These are your Bitcoin addresses for sending payments. Always check the amount and the receiving address before sending coins.</source>
         <translation type="unfinished">പൈസ അയയ്ക്കുന്നതിനുള്ള നിങ്ങളുടെ ബിറ്റ് കോയിൻ വിലാസങ്ങളാണ് ഇവ. നാണയങ്ങൾ അയയ്ക്കുന്നതിനുമുമ്പ് എല്ലായ്പ്പോഴും തുകയും സ്വീകരിക്കുന്ന വിലാസവും പരിശോധിക്കുക.</translation>
     </message>
     <message>
-        <source>These are your Bitcoin addresses for receiving payments. Use the 'Create new receiving address' button in the receive tab to create new addresses.
+        <source>These are your Particl addresses for receiving payments. Use the 'Create new receiving address' button in the receive tab to create new addresses.
 Signing is only possible with addresses of the type 'legacy'.</source>
         <translation type="unfinished">ഇവയാണ് പണം  സ്വീകരിയ്ക്കുന്നതിനായുള്ള താങ്കളുടെ ബിറ്റ്കോയിൻ വിലാസങ്ങൾ. പുതിയ വിലാസങ്ങൾ കൂട്ടിച്ചേർക്കുന്നതിനായി ' പുതിയ വിലാസം സൃഷ്ടിയ്ക്കുക ' എന്ന ബട്ടൺ അമർത്തുക.
 'ലെഗസി' തരത്തിന്റെ വിലാസങ്ങളിൽ മാത്രമേ സൈൻ ചെയ്യാൻ കഴിയൂ.</translation>
->>>>>>> 44d8b13c
     </message>
     <message>
         <source>&amp;Copy Address</source>
-        <translation>&amp;വിലാസം പകർത്തുക</translation>
+        <translation type="unfinished">&amp;വിലാസം പകർത്തുക</translation>
     </message>
     <message>
         <source>Copy &amp;Label</source>
-        <translation>പകർത്തുക &amp;ലേബൽ</translation>
+        <translation type="unfinished">പകർത്തുക &amp;ലേബൽ</translation>
     </message>
     <message>
         <source>&amp;Edit</source>
-        <translation>&amp;ചിട്ടപ്പെടുത്തുക</translation>
+        <translation type="unfinished">&amp;ചിട്ടപ്പെടുത്തുക</translation>
     </message>
     <message>
         <source>Export Address List</source>
-        <translation>കയറ്റുമതി വിലാസ ലിസ്റ്റ്</translation>
-    </message>
-    <message>
-        <source>Comma separated file (*.csv)</source>
-        <translation>കോമയാൽ വേർതിരിച്ച ഫയൽ (* .csv)</translation>
+        <translation type="unfinished">കയറ്റുമതി വിലാസങ്ങൾ </translation>
     </message>
     <message>
         <source>Exporting Failed</source>
-        <translation>കയറ്റുമതി പരാജയപ്പെട്ടു</translation>
-    </message>
-    <message>
-        <source>There was an error trying to save the address list to %1. Please try again.</source>
-        <translation>%1 ലേക്ക് വിലാസ ലിസ്റ്റ് സംരക്ഷിക്കാൻ ശ്രമിക്കുന്നതിൽ ഒരു പിശകുണ്ടായിരുന്നു. വീണ്ടും ശ്രമിക്കുക.</translation>
+        <translation type="unfinished">കയറ്റുമതി പരാജയപ്പെട്ടു</translation>
     </message>
 </context>
 <context>
     <name>AddressTableModel</name>
     <message>
         <source>Label</source>
-        <translation>ലേബൽ</translation>
+        <translation type="unfinished">ലേബൽ</translation>
     </message>
     <message>
         <source>Address</source>
-        <translation>വിലാസം</translation>
+        <translation type="unfinished">വിലാസം</translation>
     </message>
     <message>
         <source>(no label)</source>
-        <translation>(ലേബൽ ഇല്ല)</translation>
+        <translation type="unfinished">(ലേബൽ ഇല്ല)</translation>
     </message>
 </context>
 <context>
     <name>AskPassphraseDialog</name>
     <message>
         <source>Passphrase Dialog</source>
-        <translation>രഹസ്യപദപ്രയോഗ സംഭാഷണം</translation>
+        <translation type="unfinished">രഹസ്യപദ  സൂചന </translation>
     </message>
     <message>
         <source>Enter passphrase</source>
-        <translation>രഹസ്യപദപ്രയോഗം നൽകുക</translation>
+        <translation type="unfinished">രഹസ്യപദം നൽകുക</translation>
     </message>
     <message>
         <source>New passphrase</source>
-        <translation>പുതിയ രഹസ്യപദപ്രയോഗം</translation>
+        <translation type="unfinished">പുതിയ രഹസ്യപദം </translation>
     </message>
     <message>
         <source>Repeat new passphrase</source>
-        <translation>പുതിയ രഹസ്യപദപ്രയോഗം ആവർത്തിക്കുക</translation>
+        <translation type="unfinished">പുതിയ രഹസ്യപദം ആവർത്തിക്കുക</translation>
     </message>
     <message>
         <source>Show passphrase</source>
-        <translation>രഹസ്യപദം  കാണിക്കുക </translation>
+        <translation type="unfinished">രഹസ്യപദം  കാണിക്കുക </translation>
     </message>
     <message>
         <source>Encrypt wallet</source>
-        <translation>വാലറ്റ് എൻക്രിപ്റ്റ് ചെയ്യുക</translation>
+        <translation type="unfinished">വാലറ്റ് എൻക്രിപ്റ്റ് ചെയ്യുക</translation>
     </message>
     <message>
         <source>This operation needs your wallet passphrase to unlock the wallet.</source>
-        <translation>നിങ്ങളുടെ വാലറ്റ് അൺലോക്കുചെയ്യാൻ ഈ പ്രവർത്തനത്തിന് നിങ്ങളുടെ വാലറ്റ് രഹസ്യപദപ്രയോഗം ആവശ്യമാണ്.</translation>
+        <translation type="unfinished">നിങ്ങളുടെ വാലറ്റ് അൺലോക്കുചെയ്യാൻ ഈ പ്രവർത്തനത്തിന് നിങ്ങളുടെ വാലറ്റ് രഹസ്യപദം ആവശ്യമാണ്.</translation>
     </message>
     <message>
         <source>Unlock wallet</source>
-        <translation>വാലറ്റ് അൺലോക്ക് ചെയ്യുക</translation>
-    </message>
-    <message>
-        <source>This operation needs your wallet passphrase to decrypt the wallet.</source>
-        <translation>ഈ പ്രവർത്തനത്തിന് വാലറ്റ് ഡീക്രിപ്റ്റ് ചെയ്യുന്നതിന് നിങ്ങളുടെ വാലറ്റ് പാസ്ഫ്രെയ്സ് ആവശ്യമാണ്.</translation>
-    </message>
-    <message>
-        <source>Decrypt wallet</source>
-        <translation>വാലറ്റ് ഡീക്രിപ്റ്റ് ചെയ്യുക</translation>
+        <translation type="unfinished">വാലറ്റ് തുറക്കുക. </translation>
     </message>
     <message>
         <source>Change passphrase</source>
-        <translation>പാസ്ഫ്രെയ്സ് മാറ്റുക</translation>
+        <translation type="unfinished">രഹസ്യ സൂചന തിരുത്തുക </translation>
     </message>
     <message>
         <source>Confirm wallet encryption</source>
-        <translation>വാലറ്റ് എൻക്രിപ്ഷൻ സ്ഥിരീകരിക്കുക</translation>
+        <translation type="unfinished">വാലറ്റ് എൻക്രിപ്ഷൻ സ്ഥിരീകരിക്കുക</translation>
     </message>
     <message>
         <source>Warning: If you encrypt your wallet and lose your passphrase, you will &lt;b&gt;LOSE ALL OF YOUR PARTICL&lt;/b&gt;!</source>
-        <translation>മുന്നറിയിപ്പ്: നിങ്ങളുടെ വാലറ്റ് എൻക്രിപ്റ്റ് ചെയ്ത് പാസ്ഫ്രെയ്സ് നഷ്ടപ്പെടുകയാണെങ്കിൽ, നിങ്ങളുടെ എല്ലാ ബിറ്റ്കൊയിനുകളും നഷ്ടപ്പെടും!</translation>
+        <translation type="unfinished">മുന്നറിയിപ്പ്: നിങ്ങളുടെ വാലറ്റ് എൻക്രിപ്റ്റ് ചെയ്ത, രഹസ്യ പദം നഷ്ടപ്പെടുകയാണെങ്കിൽ നിങ്ങളുടെ എല്ലാ ബിറ്റ് കോയിനുകളും  നഷ്ടപ്പെടും!</translation>
+    </message>
+    <message>
+        <source>Are you sure you wish to encrypt your wallet?</source>
+        <translation type="unfinished">നിങ്ങളുടെ വാലറ്റ് എൻ‌ക്രിപ്റ്റ് ചെയ്യാൻ ആഗ്രഹിക്കുന്നുവെന്ന് ഉറപ്പാണോ?</translation>
     </message>
     <message>
         <source>Wallet encrypted</source>
-        <translation>വാലറ്റ് എന്ക്രിപ്റ് ചെയ്തു കഴിഞ്ഞു .</translation>
+        <translation type="unfinished">വാലറ്റ് എന്ക്രിപ്റ് ചെയ്തു കഴിഞ്ഞു .</translation>
+    </message>
+    <message>
+        <source>Enter the new passphrase for the wallet.&lt;br/&gt;Please use a passphrase of &lt;b&gt;ten or more random characters&lt;/b&gt;, or &lt;b&gt;eight or more words&lt;/b&gt;.</source>
+        <translation type="unfinished">വാലറ്റിൽ പുതിയ രഹസ്യവാക്യം നൽകുക.  പത്തോ അതിലധികമോ അക്ഷരങ്ങൾ  അല്ലെങ്കിൽ  എട്ടോ  കൂടുതലോ വാക്കുകൾ </translation>
     </message>
     <message>
         <source>Enter the old passphrase and new passphrase for the wallet.</source>
-        <translation>വാലെറ്റിന്റെ പഴയ രഹസ്യപദവും പുതിയ രഹസ്യപദവും നൽകുക.</translation>
-    </message>
-    </context>
+        <translation type="unfinished">വാലെറ്റിന്റെ പഴയ രഹസ്യപദവും പുതിയ രഹസ്യപദവും നൽകുക.</translation>
+    </message>
+    <message>
+        <source>Remember that encrypting your wallet cannot fully protect your particl from being stolen by malware infecting your computer.</source>
+        <translation type="unfinished">നിങ്ങളുടെ വാലറ്റ് എൻ‌ക്രിപ്റ്റ് ചെയ്യുന്നതിലൂടെ നിങ്ങളുടെ കമ്പ്യൂട്ടറിനെ ബാധിക്കുന്ന ക്ഷുദ്രവെയർ‌ മോഷ്ടിക്കുന്നതിൽ‌ നിന്നും നിങ്ങളുടെ ബിറ്റ്കോയിനുകളെ പൂർണ്ണമായി സംരക്ഷിക്കാൻ‌ കഴിയില്ല.</translation>
+    </message>
+    <message>
+        <source>Wallet to be encrypted</source>
+        <translation type="unfinished">വാലറ്റ് എന്ക്രിപ്റ് ചെയ്യാൻ പോകുന്നു .</translation>
+    </message>
+    <message>
+        <source>Your wallet is about to be encrypted. </source>
+        <translation type="unfinished">വാലറ്റ് എന്ക്രിപ്റ് ചെയ്യാൻ പോകുന്നു .</translation>
+    </message>
+    <message>
+        <source>Your wallet is now encrypted. </source>
+        <translation type="unfinished">വാലറ്റ് എന്ക്രിപ്റ് ചെയ്തു കഴിഞ്ഞു .</translation>
+    </message>
+    <message>
+        <source>IMPORTANT: Any previous backups you have made of your wallet file should be replaced with the newly generated, encrypted wallet file. For security reasons, previous backups of the unencrypted wallet file will become useless as soon as you start using the new, encrypted wallet.</source>
+        <translation type="unfinished">പ്രധാനം: നിങ്ങളുടെ വാലറ്റ് ഫയലിൽ മുമ്പ് നിർമ്മിച്ച ഏതെങ്കിലും ബാക്കപ്പുകൾ പുതുതായി ജനറേറ്റുചെയ്ത, എൻ‌ക്രിപ്റ്റ് ചെയ്ത വാലറ്റ് ഫയൽ ഉപയോഗിച്ച് മാറ്റിസ്ഥാപിക്കണം. സുരക്ഷാ കാരണങ്ങളാൽ, നിങ്ങൾ പുതിയ, എൻ‌ക്രിപ്റ്റ് ചെയ്ത വാലറ്റ് ഉപയോഗിക്കാൻ ആരംഭിക്കുമ്പോൾ തന്നെ എൻ‌ക്രിപ്റ്റ് ചെയ്യാത്ത വാലറ്റ് ഫയലിന്റെ മുമ്പത്തെ ബാക്കപ്പുകൾ ഉപയോഗശൂന്യമാകും.</translation>
+    </message>
+    <message>
+        <source>Wallet encryption failed</source>
+        <translation type="unfinished">വാലറ്റ് എന്ക്രിപ്റ് പരാജയപെട്ടു  .</translation>
+    </message>
+    <message>
+        <source>Wallet encryption failed due to an internal error. Your wallet was not encrypted.</source>
+        <translation type="unfinished">ആന്തരിക പിശക് കാരണം വാലറ്റ് എൻ‌ക്രിപ്ഷൻ പരാജയപ്പെട്ടു. നിങ്ങളുടെ വാലറ്റ് എൻ‌ക്രിപ്റ്റ് ചെയ്തിട്ടില്ല.</translation>
+    </message>
+    <message>
+        <source>The supplied passphrases do not match.</source>
+        <translation type="unfinished">വിതരണം ചെയ്ത പാസ്‌ഫ്രെയ്‌സുകൾ പൊരുത്തപ്പെടുന്നില്ല.</translation>
+    </message>
+    <message>
+        <source>Wallet unlock failed</source>
+        <translation type="unfinished">വാലറ്റ് അൺലോക്ക് പരാജയപ്പെട്ടു</translation>
+    </message>
+    <message>
+        <source>The passphrase entered for the wallet decryption was incorrect.</source>
+        <translation type="unfinished">വാലറ്റ് ഡീക്രിപ്ഷനായി നൽകിയ പാസ്‌ഫ്രേസ് തെറ്റാണ്.</translation>
+    </message>
+    <message>
+        <source>Wallet passphrase was successfully changed.</source>
+        <translation type="unfinished">വാലറ്റ് പാസ്‌ഫ്രെയ്‌സ് വിജയകരമായി മാറ്റി.</translation>
+    </message>
+    <message>
+        <source>Warning: The Caps Lock key is on!</source>
+        <translation type="unfinished">മുന്നറിയിപ്പ്: ക്യാപ്‌സ് ലോക്ക് കീ ഓണാണ്!</translation>
+    </message>
+</context>
 <context>
     <name>BanTableModel</name>
+    <message>
+        <source>IP/Netmask</source>
+        <translation type="unfinished">IP / നെറ്റ്മാസ്ക്</translation>
+    </message>
+    <message>
+        <source>Banned Until</source>
+        <translation type="unfinished">വരെ നിരോധിച്ചു</translation>
+    </message>
+</context>
+<context>
+    <name>BitcoinApplication</name>
+    <message>
+        <source>A fatal error occurred. %1 can no longer continue safely and will quit.</source>
+        <translation type="unfinished">മാരകമായ ഒരു പിശക് സംഭവിച്ചു. %1 ന് മേലിൽ സുരക്ഷിതമായി തുടരാനാകില്ല, ഒപ്പം ഉപേക്ഷിക്കുകയും ചെയ്യും.</translation>
+    </message>
+    <message>
+        <source>Internal error</source>
+        <translation type="unfinished">ആന്തരിക പിശക്
+ </translation>
+    </message>
+    </context>
+<context>
+    <name>QObject</name>
+    <message>
+        <source>Error: %1</source>
+        <translation type="unfinished">തെറ്റ് : %1 </translation>
+    </message>
+    <message>
+        <source>Amount</source>
+        <translation type="unfinished">തുക </translation>
+    </message>
+    <message>
+        <source>Enter a Particl address (e.g. %1)</source>
+        <translation type="unfinished">ഒരു ബിറ്റ്കോയിൻ വിലാസം നൽകുക(e.g. %1)</translation>
+    </message>
+    <message numerus="yes">
+        <source>%n second(s)</source>
+        <translation type="unfinished">
+            <numerusform />
+            <numerusform />
+        </translation>
+    </message>
+    <message numerus="yes">
+        <source>%n minute(s)</source>
+        <translation type="unfinished">
+            <numerusform />
+            <numerusform />
+        </translation>
+    </message>
+    <message numerus="yes">
+        <source>%n hour(s)</source>
+        <translation type="unfinished">
+            <numerusform />
+            <numerusform />
+        </translation>
+    </message>
+    <message numerus="yes">
+        <source>%n day(s)</source>
+        <translation type="unfinished">
+            <numerusform />
+            <numerusform />
+        </translation>
+    </message>
+    <message numerus="yes">
+        <source>%n week(s)</source>
+        <translation type="unfinished">
+            <numerusform />
+            <numerusform />
+        </translation>
+    </message>
+    <message numerus="yes">
+        <source>%n year(s)</source>
+        <translation type="unfinished">
+            <numerusform />
+            <numerusform />
+        </translation>
+    </message>
     </context>
 <context>
     <name>BitcoinGUI</name>
     <message>
+        <source>&amp;Overview</source>
+        <translation type="unfinished">&amp;അവലോകനം</translation>
+    </message>
+    <message>
+        <source>Show general overview of wallet</source>
+        <translation type="unfinished">വാലറ്റിന്റെ പൊതുവായ അവലോകനം കാണിക്കുക</translation>
+    </message>
+    <message>
+        <source>&amp;Transactions</source>
+        <translation type="unfinished">&amp;ഇടപാടുകൾ </translation>
+    </message>
+    <message>
         <source>Browse transaction history</source>
-        <translation>ഇടപാടുകളുടെ ചരിത്രം പരിശോധിയ്ക്കുക</translation>
+        <translation type="unfinished">ഇടപാടുകളുടെ ചരിത്രം പരിശോധിയ്ക്കുക</translation>
+    </message>
+    <message>
+        <source>E&amp;xit</source>
+        <translation type="unfinished">പുറത്ത്</translation>
+    </message>
+    <message>
+        <source>Quit application</source>
+        <translation type="unfinished">അപ്ലിക്കേഷൻ ഉപേക്ഷിക്കുക</translation>
+    </message>
+    <message>
+        <source>&amp;About %1</source>
+        <translation type="unfinished">&amp; ഏകദേശം%1</translation>
+    </message>
+    <message>
+        <source>Show information about %1</source>
+        <translation type="unfinished">%1 നെക്കുറിച്ചുള്ള വിവരങ്ങൾ കാണിക്കുക</translation>
+    </message>
+    <message>
+        <source>About &amp;Qt</source>
+        <translation type="unfinished">ഏകദേശം&amp;Qt</translation>
+    </message>
+    <message>
+        <source>Show information about Qt</source>
+        <translation type="unfinished">Qt സംബന്ധിച്ച വിവരങ്ങൾ കാണിക്കുക</translation>
+    </message>
+    <message>
+        <source>Modify configuration options for %1</source>
+        <translation type="unfinished">%1 നായുള്ള കോൺഫിഗറേഷൻ ഓപ്ഷനുകൾ പരിഷ്‌ക്കരിക്കുക</translation>
+    </message>
+    <message>
+        <source>Create a new wallet</source>
+        <translation type="unfinished">ഒരു പുതിയ വാലറ്റ് സൃഷ്ടിക്കുക</translation>
+    </message>
+    <message>
+        <source>Wallet:</source>
+        <translation type="unfinished">വാലറ്റ്:</translation>
+    </message>
+    <message>
+        <source>Network activity disabled.</source>
+        <extracomment>A substring of the tooltip.</extracomment>
+        <translation type="unfinished">നെറ്റ്‌വർക്ക് പ്രവർത്തനം പ്രവർത്തനരഹിതമാക്കി.</translation>
+    </message>
+    <message>
+        <source>Proxy is &lt;b&gt;enabled&lt;/b&gt;: %1</source>
+        <translation type="unfinished">പ്രോക്സി ആണ്&lt;b&gt;പ്രവർത്തനക്ഷമമാക്കി&lt;/b&gt;:%1</translation>
+    </message>
+    <message>
+        <source>Send coins to a Particl address</source>
+        <translation type="unfinished">ഒരു ബിറ്റ്കോയിൻ വിലാസത്തിലേക്ക് നാണയങ്ങൾ അയയ്ക്കുക</translation>
+    </message>
+    <message>
+        <source>Backup wallet to another location</source>
+        <translation type="unfinished">മറ്റൊരു സ്ഥലത്തേക്ക് ബാക്കപ്പ് വാലറ്റ്</translation>
+    </message>
+    <message>
+        <source>Change the passphrase used for wallet encryption</source>
+        <translation type="unfinished">വാലറ്റ് എൻ‌ക്രിപ്ഷനായി ഉപയോഗിക്കുന്ന പാസ്‌ഫ്രെയ്‌സ് മാറ്റുക</translation>
+    </message>
+    <message>
+        <source>&amp;Send</source>
+        <translation type="unfinished">&amp;അയയ്‌ക്കുക</translation>
+    </message>
+    <message>
+        <source>&amp;Receive</source>
+        <translation type="unfinished">&amp;സ്വീകരിക്കുക</translation>
+    </message>
+    <message>
+        <source>Encrypt the private keys that belong to your wallet</source>
+        <translation type="unfinished">നിങ്ങളുടെ വാലറ്റിന്റെ സ്വകാര്യ കീകൾ എൻ‌ക്രിപ്റ്റ് ചെയ്യുക</translation>
+    </message>
+    <message>
+        <source>Sign messages with your Particl addresses to prove you own them</source>
+        <translation type="unfinished">നിങ്ങളുടെ ബിറ്റ്കോയിൻ വിലാസങ്ങൾ സ്വന്തമാണെന്ന് തെളിയിക്കാൻ സന്ദേശങ്ങൾ ഒപ്പിടുക</translation>
+    </message>
+    <message>
+        <source>Verify messages to ensure they were signed with specified Particl addresses</source>
+        <translation type="unfinished">നിർദ്ദിഷ്ട ബിറ്റ്കോയിൻ വിലാസങ്ങളിൽ സന്ദേശങ്ങൾ ഒപ്പിട്ടിട്ടുണ്ടെന്ന് ഉറപ്പാക്കാൻ സ്ഥിരീകരിക്കുക</translation>
+    </message>
+    <message>
+        <source>&amp;File</source>
+        <translation type="unfinished">&amp; ഫയൽ</translation>
+    </message>
+    <message>
+        <source>&amp;Settings</source>
+        <translation type="unfinished">&amp;ക്രമീകരണങ്ങൾ</translation>
+    </message>
+    <message>
+        <source>&amp;Help</source>
+        <translation type="unfinished">&amp;സഹായം</translation>
+    </message>
+    <message>
+        <source>Tabs toolbar</source>
+        <translation type="unfinished">ടാബുകളുടെ ടൂൾബാർ</translation>
+    </message>
+    <message>
+        <source>Request payments (generates QR codes and particl: URIs)</source>
+        <translation type="unfinished">പേയ്‌മെന്റുകൾ അഭ്യർത്ഥിക്കുക (QR കോഡുകളും ബിറ്റ്കോയിനും സൃഷ്ടിക്കുന്നു: URI- കൾ)</translation>
+    </message>
+    <message>
+        <source>Show the list of used sending addresses and labels</source>
+        <translation type="unfinished">ഉപയോഗിച്ച അയച്ച വിലാസങ്ങളുടെയും ലേബലുകളുടെയും പട്ടിക കാണിക്കുക</translation>
+    </message>
+    <message>
+        <source>Show the list of used receiving addresses and labels</source>
+        <translation type="unfinished">ഉപയോഗിച്ച സ്വീകരിക്കുന്ന വിലാസങ്ങളുടെയും ലേബലുകളുടെയും പട്ടിക കാണിക്കുക</translation>
+    </message>
+    <message>
+        <source>&amp;Command-line options</source>
+        <translation type="unfinished">&amp;കമാൻഡ്-ലൈൻ ഓപ്ഷനുകൾ</translation>
+    </message>
+    <message numerus="yes">
+        <source>Processed %n block(s) of transaction history.</source>
+        <translation type="unfinished">
+            <numerusform />
+            <numerusform />
+        </translation>
+    </message>
+    <message>
+        <source>Last received block was generated %1 ago.</source>
+        <translation type="unfinished">അവസാനം ലഭിച്ച ബ്ലോക്ക് %1 മുമ്പ് സൃഷ്ടിച്ചു.</translation>
+    </message>
+    <message>
+        <source>Transactions after this will not yet be visible.</source>
+        <translation type="unfinished">ഇതിനുശേഷമുള്ള ഇടപാടുകൾ ഇതുവരെ ദൃശ്യമാകില്ല.</translation>
     </message>
     <message>
         <source>Error</source>
-        <translation>പിശക് </translation>
+        <translation type="unfinished">പിശക് </translation>
     </message>
     <message>
         <source>Warning</source>
-        <translation>മുന്നറിയിപ്പ് </translation>
+        <translation type="unfinished">മുന്നറിയിപ്പ് </translation>
     </message>
     <message>
         <source>Information</source>
-        <translation>വിവരം </translation>
+        <translation type="unfinished">വിവരം </translation>
+    </message>
+    <message>
+        <source>Up to date</source>
+        <translation type="unfinished">കാലികമാണ്</translation>
+    </message>
+    <message>
+        <source>Load Partially Signed Particl Transaction</source>
+        <translation type="unfinished">ഭാഗികമായി ഒപ്പിട്ട ബിറ്റ്കോയിൻ ഇടപാട് ലോഡുചെയ്യുക</translation>
+    </message>
+    <message>
+        <source>Load Partially Signed Particl Transaction from clipboard</source>
+        <translation type="unfinished">ക്ലിപ്പ്ബോർഡിൽ നിന്ന് ഭാഗികമായി ഒപ്പിട്ട ബിറ്റ്കോയിൻ ഇടപാട് ലോഡുചെയ്യുക</translation>
+    </message>
+    <message>
+        <source>Node window</source>
+        <translation type="unfinished">നോഡ് വിൻഡോ</translation>
+    </message>
+    <message>
+        <source>Open node debugging and diagnostic console</source>
+        <translation type="unfinished">നോഡ് ഡീബഗ്ഗിംഗും ഡയഗ്നോസ്റ്റിക് കൺസോളും തുറക്കുക</translation>
+    </message>
+    <message>
+        <source>&amp;Sending addresses</source>
+        <translation type="unfinished">&amp;വിലാസങ്ങൾ അയയ്ക്കുന്നു</translation>
+    </message>
+    <message>
+        <source>&amp;Receiving addresses</source>
+        <translation type="unfinished">&amp;വിലാസങ്ങൾ അയയ്ക്കുന്നു</translation>
+    </message>
+    <message>
+        <source>Open a particl: URI</source>
+        <translation type="unfinished">ഒരു ബിറ്റ്കോയിൻ തുറക്കുക: URI</translation>
     </message>
     <message>
         <source>Open Wallet</source>
-        <translation>വാലറ്റ് തുറക്കുക </translation>
+        <translation type="unfinished">വാലറ്റ് തുറക്കുക </translation>
     </message>
     <message>
         <source>Open a wallet</source>
-        <translation>ഒരു വാലറ്റ് തുറക്കുക </translation>
-    </message>
-    <message>
-        <source>Close Wallet...</source>
-        <translation>വാലറ്റ്  പൂട്ടുക  </translation>
+        <translation type="unfinished">ഒരു വാലറ്റ് തുറക്കുക </translation>
     </message>
     <message>
         <source>Close wallet</source>
-        <translation>വാലറ്റ് പൂട്ടുക </translation>
+        <translation type="unfinished">വാലറ്റ് പൂട്ടുക </translation>
+    </message>
+    <message>
+        <source>Close all wallets</source>
+        <translation type="unfinished">എല്ലാ വാലറ്റുകളും അടയ്‌ക്കുക ...</translation>
+    </message>
+    <message>
+        <source>Show the %1 help message to get a list with possible Particl command-line options</source>
+        <translation type="unfinished">സാധ്യമായ ബിറ്റ്കോയിൻ കമാൻഡ്-ലൈൻ ഓപ്ഷനുകളുള്ള ഒരു ലിസ്റ്റ് ലഭിക്കുന്നതിന് %1 സഹായ സന്ദേശം കാണിക്കുക</translation>
+    </message>
+    <message>
+        <source>&amp;Mask values</source>
+        <translation type="unfinished">&amp;മാസ്ക് മൂല്യങ്ങൾ</translation>
+    </message>
+    <message>
+        <source>Mask the values in the Overview tab</source>
+        <translation type="unfinished">അവലോകന ടാബിൽ മൂല്യങ്ങൾ മാസ്ക് ചെയ്യുക</translation>
     </message>
     <message>
         <source>default wallet</source>
-        <translation>സ്ഥിരം ആയ വാലറ്റ്</translation>
+        <translation type="unfinished">സ്ഥിരം ആയ വാലറ്റ്</translation>
     </message>
     <message>
         <source>No wallets available</source>
-        <translation>വാലറ്റ് ഒന്നും ലഭ്യം അല്ല </translation>
-    </message>
-    <message>
-        <source>Minimize</source>
-        <translation>ചെറുതാക്കുക </translation>
+        <translation type="unfinished">വാലറ്റ് ഒന്നും ലഭ്യം അല്ല </translation>
+    </message>
+    <message>
+        <source>Wallet Name</source>
+        <extracomment>Label of the input field where the name of the wallet is entered.</extracomment>
+        <translation type="unfinished">വാലറ്റ് പേര്</translation>
+    </message>
+    <message>
+        <source>&amp;Window</source>
+        <translation type="unfinished">&amp;ജാലകം </translation>
     </message>
     <message>
         <source>Zoom</source>
-        <translation>വലുതാക്കുക </translation>
+        <translation type="unfinished">വലുതാക്കുക </translation>
     </message>
     <message>
         <source>Main Window</source>
-        <translation>മുഖ്യ ജാലകം </translation>
-    </message>
-    <message>
-        <source>Connecting to peers...</source>
-        <translation>സുഹൃത്തുക്കളും ആയി കണക്ട് ചെയ്യുന്നു ...</translation>
+        <translation type="unfinished">മുഖ്യ ജാലകം </translation>
+    </message>
+    <message>
+        <source>%1 client</source>
+        <translation type="unfinished">%1 ക്ലയന്റ്</translation>
+    </message>
+    <message numerus="yes">
+        <source>%n active connection(s) to Particl network.</source>
+        <extracomment>A substring of the tooltip.</extracomment>
+        <translation type="unfinished">
+            <numerusform />
+            <numerusform />
+        </translation>
     </message>
     <message>
         <source>Error: %1</source>
-        <translation>തെറ്റ് : %1 </translation>
+        <translation type="unfinished">തെറ്റ് : %1 </translation>
     </message>
     <message>
         <source>Warning: %1</source>
-        <translation>മുന്നറിയിപ്പ് : %1 </translation>
+        <translation type="unfinished">മുന്നറിയിപ്പ് : %1 </translation>
     </message>
     <message>
         <source>Date: %1
 </source>
-        <translation>തീയതി: %1 
+        <translation type="unfinished">തീയതി: %1 
 </translation>
     </message>
     <message>
         <source>Amount: %1
 </source>
-        <translation>തുക : %1 
+        <translation type="unfinished">തുക : %1 
 </translation>
     </message>
     <message>
         <source>Wallet: %1
 </source>
-        <translation>വാലറ്റ്: %1 
+        <translation type="unfinished">വാലറ്റ്: %1 
+</translation>
+    </message>
+    <message>
+        <source>Type: %1
+</source>
+        <translation type="unfinished">തരങ്ങൾ: %1
 </translation>
     </message>
     <message>
         <source>Label: %1
 </source>
-        <translation>കുറിപ്പ് : %1 
+        <translation type="unfinished">കുറിപ്പ് : %1 
 </translation>
     </message>
     <message>
         <source>Address: %1
 </source>
-        <translation>മേൽവിലാസം : %1 
+        <translation type="unfinished">മേൽവിലാസം : %1 
 </translation>
     </message>
     <message>
         <source>Sent transaction</source>
-        <translation>അയച്ച ഇടപാടുകൾ </translation>
+        <translation type="unfinished">അയച്ച ഇടപാടുകൾ </translation>
     </message>
     <message>
         <source>Incoming transaction</source>
-        <translation>വരവ്വ് വെച്ച ഇടപാടുകൾ </translation>
-    </message>
-    </context>
+        <translation type="unfinished">വരവ്വ് വെച്ച ഇടപാടുകൾ </translation>
+    </message>
+    <message>
+        <source>HD key generation is &lt;b&gt;enabled&lt;/b&gt;</source>
+        <translation type="unfinished">എച്ച്ഡി കീ ജനറേഷൻ&lt;b&gt;പ്രവർത്തനക്ഷമമാക്കി&lt;/b&gt;</translation>
+    </message>
+    <message>
+        <source>HD key generation is &lt;b&gt;disabled&lt;/b&gt;</source>
+        <translation type="unfinished">എച്ച്ഡി കീ ജനറേഷൻ&lt;b&gt;പ്രവർത്തനരഹിതമാക്കി&lt;/b&gt;`</translation>
+    </message>
+    <message>
+        <source>Private key &lt;b&gt;disabled&lt;/b&gt;</source>
+        <translation type="unfinished">സ്വകാര്യ കീ&lt;b&gt;പ്രവർത്തനരഹിതമാക്കി&lt;/b&gt;</translation>
+    </message>
+    <message>
+        <source>Wallet is &lt;b&gt;encrypted&lt;/b&gt; and currently &lt;b&gt;unlocked&lt;/b&gt;</source>
+        <translation type="unfinished">Wallet &lt;b&gt;എൻ‌ക്രിപ്റ്റ് ചെയ്തു&lt;/b&gt;നിലവിൽ&lt;b&gt;അൺലോക്കുചെയ്‌തു&lt;/b&gt;</translation>
+    </message>
+    <message>
+        <source>Wallet is &lt;b&gt;encrypted&lt;/b&gt; and currently &lt;b&gt;locked&lt;/b&gt;</source>
+        <translation type="unfinished">Wallet &lt;b&gt;എൻ‌ക്രിപ്റ്റ് ചെയ്തു&lt;/b&gt;നിലവിൽ&lt;b&gt;പൂട്ടി&lt;/b&gt;</translation>
+    </message>
+    <message>
+        <source>Original message:</source>
+        <translation type="unfinished">യഥാർത്ഥ സന്ദേശം:</translation>
+    </message>
+</context>
 <context>
     <name>CoinControlDialog</name>
     <message>
         <source>Coin Selection</source>
-        <translation>കോയിൻ തിരഞ്ഞെടുക്കൽ </translation>
+        <translation type="unfinished">കോയിൻ തിരഞ്ഞെടുക്കൽ </translation>
     </message>
     <message>
         <source>Quantity:</source>
-        <translation>നിര്‍ദ്ധിഷ്‌ടസംഖ്യ / അളവ് :</translation>
+        <translation type="unfinished">നിര്‍ദ്ധിഷ്‌ടസംഖ്യ / അളവ് :</translation>
     </message>
     <message>
         <source>Bytes:</source>
-        <translation>ബൈറ്റ്സ്:</translation>
+        <translation type="unfinished">ബൈറ്റ്സ്:</translation>
     </message>
     <message>
         <source>Amount:</source>
-        <translation>തുക:</translation>
+        <translation type="unfinished">തുക:</translation>
     </message>
     <message>
         <source>Fee:</source>
-<<<<<<< HEAD
-        <translation>ഫീസ്‌ / പ്രതിഫലം :</translation>
-=======
         <translation type="unfinished">ഫീസ്‌ / പ്രതിഫലം :</translation>
     </message>
     <message>
@@ -332,37 +659,33 @@
     <message>
         <source>Tree mode</source>
         <translation type="unfinished">ട്രീ മോഡ്</translation>
->>>>>>> 44d8b13c
     </message>
     <message>
         <source>List mode</source>
-        <translation>പട്ടിക </translation>
+        <translation type="unfinished">പട്ടിക </translation>
     </message>
     <message>
         <source>Amount</source>
-        <translation>തുക </translation>
+        <translation type="unfinished">തുക </translation>
     </message>
     <message>
         <source>Received with label</source>
-        <translation>അടയാളത്തോടുകൂടി ലഭിച്ചു </translation>
+        <translation type="unfinished">അടയാളത്തോടുകൂടി ലഭിച്ചു </translation>
     </message>
     <message>
         <source>Received with address</source>
-        <translation>മേൽവിലാസത്തോടുകൂടി ലഭിച്ചു </translation>
+        <translation type="unfinished">മേൽവിലാസത്തോടുകൂടി ലഭിച്ചു </translation>
     </message>
     <message>
         <source>Date</source>
-        <translation>തീയതി </translation>
+        <translation type="unfinished">തീയതി </translation>
     </message>
     <message>
         <source>Confirmations</source>
-        <translation>സ്ഥിതീകരണങ്ങൾ </translation>
+        <translation type="unfinished">സ്ഥിതീകരണങ്ങൾ </translation>
     </message>
     <message>
         <source>Confirmed</source>
-<<<<<<< HEAD
-        <translation>സ്ഥിതീകരിച്ചു</translation>
-=======
         <translation type="unfinished">സ്ഥിതീകരിച്ചു</translation>
     </message>
     <message>
@@ -396,164 +719,385 @@
     <message>
         <source>Can vary +/- %1 satoshi(s) per input.</source>
         <translation type="unfinished">ഒരു ഇൻപുട്ടിന് +/-%1 സതോഷി(കൾ) വ്യത്യാസം ഉണ്ടാകാം.</translation>
->>>>>>> 44d8b13c
     </message>
     <message>
         <source>(no label)</source>
-        <translation>(ലേബൽ ഇല്ല)</translation>
-    </message>
-    </context>
+        <translation type="unfinished">(ലേബൽ ഇല്ല)</translation>
+    </message>
+    <message>
+        <source>change from %1 (%2)</source>
+        <translation type="unfinished">%1 (%2) ൽ നിന്ന് മാറ്റുക</translation>
+    </message>
+    <message>
+        <source>(change)</source>
+        <translation type="unfinished">(മാറ്റം)</translation>
+    </message>
+</context>
 <context>
     <name>CreateWalletActivity</name>
+    <message>
+        <source>Create Wallet</source>
+        <extracomment>Title of window indicating the progress of creation of a new wallet.</extracomment>
+        <translation type="unfinished">വാലറ്റ് / പണസഞ്ചി സൃഷ്ടിക്കുക :</translation>
+    </message>
+    <message>
+        <source>Create wallet failed</source>
+        <translation type="unfinished">വാലറ്റ് രൂപീകരണം പരാജയപ്പെട്ടു </translation>
+    </message>
+    <message>
+        <source>Create wallet warning</source>
+        <translation type="unfinished">വാലറ്റ് രൂപീകരണത്തിലെ മുന്നറിയിപ്പ് </translation>
+    </message>
+    </context>
+<context>
+    <name>OpenWalletActivity</name>
+    <message>
+        <source>default wallet</source>
+        <translation type="unfinished">സ്ഥിരം ആയ വാലറ്റ്</translation>
+    </message>
+    <message>
+        <source>Open Wallet</source>
+        <extracomment>Title of window indicating the progress of opening of a wallet.</extracomment>
+        <translation type="unfinished">വാലറ്റ് തുറക്കുക </translation>
+    </message>
+    </context>
+<context>
+    <name>WalletController</name>
+    <message>
+        <source>Close wallet</source>
+        <translation type="unfinished">വാലറ്റ് പൂട്ടുക </translation>
+    </message>
+    <message>
+        <source>Close all wallets</source>
+        <translation type="unfinished">എല്ലാ വാലറ്റുകളും അടയ്‌ക്കുക ...</translation>
+    </message>
     </context>
 <context>
     <name>CreateWalletDialog</name>
     <message>
         <source>Create Wallet</source>
-        <translation>വാലറ്റ് / പണസഞ്ചി സൃഷ്ടിക്കുക :</translation>
+        <translation type="unfinished">വാലറ്റ് / പണസഞ്ചി സൃഷ്ടിക്കുക :</translation>
+    </message>
+    <message>
+        <source>Wallet Name</source>
+        <translation type="unfinished">വാലറ്റ് പേര്</translation>
+    </message>
+    <message>
+        <source>Encrypt the wallet. The wallet will be encrypted with a passphrase of your choice.</source>
+        <translation type="unfinished">എൻ‌ക്രിപ്റ്റ് വാലറ്റ്</translation>
+    </message>
+    <message>
+        <source>Encrypt Wallet</source>
+        <translation type="unfinished">എൻ‌ക്രിപ്റ്റ് വാലറ്റ്</translation>
+    </message>
+    <message>
+        <source>Disable Private Keys</source>
+        <translation type="unfinished"> സ്വകാര്യ കീകൾ പ്രവർത്തനരഹിതമാക്കുക </translation>
+    </message>
+    <message>
+        <source>Make Blank Wallet</source>
+        <translation type="unfinished">ശൂന്യമായ വാലറ്റ് നിർമ്മിക്കുക</translation>
+    </message>
+    <message>
+        <source>Create</source>
+        <translation type="unfinished">സൃഷ്ടിക്കുക</translation>
     </message>
     </context>
 <context>
     <name>EditAddressDialog</name>
-    </context>
+    <message>
+        <source>Edit Address</source>
+        <translation type="unfinished">വിലാസം എഡിറ്റുചെയ്യുക</translation>
+    </message>
+    <message>
+        <source>&amp;Label</source>
+        <translation type="unfinished">&amp;ലേബൽ</translation>
+    </message>
+    <message>
+        <source>&amp;Address</source>
+        <translation type="unfinished">&amp; വിലാസം</translation>
+    </message>
+    <message>
+        <source>New sending address</source>
+        <translation type="unfinished">പുതിയ അയയ്‌ക്കുന്ന വിലാസം</translation>
+    </message>
+    <message>
+        <source>Edit receiving address</source>
+        <translation type="unfinished">സ്വീകരിക്കുന്ന വിലാസം എഡിറ്റുചെയ്യുക</translation>
+    </message>
+    <message>
+        <source>Edit sending address</source>
+        <translation type="unfinished">അയയ്‌ക്കുന്ന വിലാസം എഡിറ്റുചെയ്യുക</translation>
+    </message>
+    <message>
+        <source>Could not unlock wallet.</source>
+        <translation type="unfinished">വാലറ്റ് അൺലോക്കുചെയ്യാനായില്ല.</translation>
+    </message>
+    <message>
+        <source>New key generation failed.</source>
+        <translation type="unfinished">പുതിയ കീ ജനറേഷൻ പരാജയപ്പെട്ടു</translation>
+    </message>
+</context>
 <context>
     <name>FreespaceChecker</name>
     <message>
+        <source>A new data directory will be created.</source>
+        <translation type="unfinished">ഒരു പുതിയ ഡാറ്റ ഡയറക്ടറി സൃഷ്ടിക്കും.</translation>
+    </message>
+    <message>
         <source>name</source>
-        <translation>നാമധേയം / പേര് </translation>
+        <translation type="unfinished">നാമധേയം / പേര് </translation>
+    </message>
+    <message>
+        <source>Path already exists, and is not a directory.</source>
+        <translation type="unfinished">പാത്ത് ഇതിനകം നിലവിലുണ്ട്, അത് ഒരു ഡയറക്ടറിയല്ല.</translation>
+    </message>
+    <message>
+        <source>Cannot create data directory here.</source>
+        <translation type="unfinished">ഡാറ്റ ഡയറക്ടറി ഇവിടെ സൃഷ്ടിക്കാൻ കഴിയില്ല.</translation>
+    </message>
+</context>
+<context>
+    <name>Intro</name>
+    <message>
+        <source>Particl</source>
+        <translation type="unfinished">ബിറ്റ്കോയിൻ</translation>
+    </message>
+    <message numerus="yes">
+        <source>%n GB of space available</source>
+        <translation type="unfinished">
+            <numerusform />
+            <numerusform />
+        </translation>
+    </message>
+    <message numerus="yes">
+        <source>(of %n GB needed)</source>
+        <translation type="unfinished">
+            <numerusform />
+            <numerusform />
+        </translation>
+    </message>
+    <message numerus="yes">
+        <source>(%n GB needed for full chain)</source>
+        <translation type="unfinished">
+            <numerusform />
+            <numerusform />
+        </translation>
+    </message>
+    <message numerus="yes">
+        <source>(sufficient to restore backups %n day(s) old)</source>
+        <extracomment>Explanatory text on the capability of the current prune target.</extracomment>
+        <translation type="unfinished">
+            <numerusform />
+            <numerusform />
+        </translation>
+    </message>
+    <message>
+        <source>Error</source>
+        <translation type="unfinished">പിശക് </translation>
+    </message>
+    <message>
+        <source>Welcome</source>
+        <translation type="unfinished">സ്വാഗതം</translation>
     </message>
     </context>
 <context>
     <name>HelpMessageDialog</name>
-    </context>
-<context>
-    <name>Intro</name>
+    <message>
+        <source>version</source>
+        <translation type="unfinished">പതിപ്പ്</translation>
+    </message>
+    <message>
+        <source>Command-line options</source>
+        <translation type="unfinished">കമാൻഡ്-ലൈൻ ഓപ്ഷനുകൾ</translation>
+    </message>
+</context>
+<context>
+    <name>ShutdownWindow</name>
+    <message>
+        <source>%1 is shutting down…</source>
+        <translation type="unfinished">%1 നിർത്തുകയാണ്...</translation>
+    </message>
+    </context>
+<context>
+    <name>ModalOverlay</name>
+    <message>
+        <source>Form</source>
+        <translation type="unfinished">ഫോം </translation>
+    </message>
+    <message>
+        <source>Number of blocks left</source>
+        <translation type="unfinished">അവശേഷിക്കുന്ന ബ്ലോക്കുകൾ </translation>
+    </message>
+    <message>
+        <source>Last block time</source>
+        <translation type="unfinished">അവസാന ബ്ലോക്കിന്റെ സമയം </translation>
+    </message>
+    <message>
+        <source>Progress</source>
+        <translation type="unfinished">പുരോഗതി</translation>
+    </message>
+    </context>
+<context>
+    <name>OptionsDialog</name>
+    <message>
+        <source>&amp;Window</source>
+        <translation type="unfinished">&amp;ജാലകം </translation>
+    </message>
     <message>
         <source>Error</source>
-        <translation>പിശക് </translation>
-    </message>
-    </context>
-<context>
-    <name>ModalOverlay</name>
-    <message>
-        <source>Unknown...</source>
-        <translation>അജ്ഞാതമായ </translation>
-    </message>
-    <message>
-        <source>Progress</source>
-        <translation>പുരോഗതി</translation>
-    </message>
-    <message>
-        <source>calculating...</source>
-        <translation>കണക്കായ്ക്കിക്കൊണ്ടിരിക്കുന്നു</translation>
-    </message>
-    </context>
-<context>
-    <name>OpenURIDialog</name>
-    </context>
-<context>
-    <name>OpenWalletActivity</name>
-    <message>
-        <source>default wallet</source>
-        <translation>സ്ഥിരം ആയ വാലറ്റ്</translation>
-    </message>
-    </context>
-<context>
-    <name>OptionsDialog</name>
-    <message>
-        <source>Error</source>
-        <translation>പിശക് </translation>
+        <translation type="unfinished">പിശക് </translation>
     </message>
     </context>
 <context>
     <name>OverviewPage</name>
     <message>
+        <source>Form</source>
+        <translation type="unfinished">ഫോം </translation>
+    </message>
+    <message>
         <source>Available:</source>
-        <translation>ലഭ്യമായ</translation>
+        <translation type="unfinished">ലഭ്യമായ</translation>
     </message>
     <message>
         <source>Spendable:</source>
-        <translation>വിനിയോഗിക്കാവുന്നത് / ചെലവാക്കാവുന്നത് </translation>
+        <translation type="unfinished">വിനിയോഗിക്കാവുന്നത് / ചെലവാക്കാവുന്നത് </translation>
     </message>
     <message>
         <source>Recent transactions</source>
-        <translation>സമീപ കാല ഇടപാടുകൾ</translation>
+        <translation type="unfinished">സമീപ കാല ഇടപാടുകൾ</translation>
     </message>
     </context>
 <context>
     <name>PSBTOperationsDialog</name>
+    <message>
+        <source>Signed transaction successfully. Transaction is ready to broadcast.</source>
+        <translation type="unfinished">ഇടപാട് വിജയകരമായി ഒപ്പിട്ടു.  ഇടപാട് പ്രക്ഷേപണത്തിന് തയ്യാറാണ്</translation>
+    </message>
     </context>
 <context>
     <name>PaymentServer</name>
-    </context>
+    <message>
+        <source>URI handling</source>
+        <translation type="unfinished">യു‌ആർ‌ഐ കൈകാര്യം ചെയ്യൽ</translation>
+    </message>
+    <message>
+        <source>'particl://' is not a valid URI. Use 'particl:' instead.</source>
+        <translation type="unfinished">'particl://' എന്നത് ശരിയായ ഒരു URI അല്ല .പകരം 'particl:' ഉപയോഗിക്കൂ </translation>
+    </message>
+    <message>
+        <source>URI cannot be parsed! This can be caused by an invalid Particl address or malformed URI parameters.</source>
+        <translation type="unfinished">യു‌ആർ‌ഐ പാഴ്‌സുചെയ്യാൻ‌ കഴിയില്ല! അസാധുവായ ബിറ്റ്കോയിൻ വിലാസം അല്ലെങ്കിൽ കേടായ യു‌ആർ‌ഐ പാരാമീറ്ററുകൾ കാരണം ഇത് സംഭവിക്കാം.</translation>
+    </message>
+    <message>
+        <source>Payment request file handling</source>
+        <translation type="unfinished">പേയ്‌മെന്റ് അഭ്യർത്ഥന ഫയൽ കൈകാര്യം ചെയ്യൽ</translation>
+    </message>
+</context>
 <context>
     <name>PeerTableModel</name>
-    </context>
-<context>
-    <name>QObject</name>
-    <message>
-        <source>Amount</source>
-        <translation>തുക </translation>
-    </message>
-    <message>
-        <source>Error: %1</source>
-        <translation>തെറ്റ് : %1 </translation>
-    </message>
-    </context>
-<context>
-    <name>QRImageWidget</name>
+    <message>
+        <source>User Agent</source>
+        <extracomment>Title of Peers Table column which contains the peer's User Agent string.</extracomment>
+        <translation type="unfinished">ഉപയോക്തൃ ഏജൻറ്</translation>
+    </message>
+    <message>
+        <source>Ping</source>
+        <extracomment>Title of Peers Table column which indicates the current latency of the connection with the peer.</extracomment>
+        <translation type="unfinished">പിംഗ് </translation>
+    </message>
+    <message>
+        <source>Sent</source>
+        <extracomment>Title of Peers Table column which indicates the total amount of network information we have sent to the peer.</extracomment>
+        <translation type="unfinished">അയക്കുക </translation>
+    </message>
+    <message>
+        <source>Received</source>
+        <extracomment>Title of Peers Table column which indicates the total amount of network information we have received from the peer.</extracomment>
+        <translation type="unfinished">ലഭിച്ചവ </translation>
+    </message>
+    <message>
+        <source>Address</source>
+        <extracomment>Title of Peers Table column which contains the IP/Onion/I2P address of the connected peer.</extracomment>
+        <translation type="unfinished">വിലാസം</translation>
+    </message>
     </context>
 <context>
     <name>RPCConsole</name>
+    <message>
+        <source>Received</source>
+        <translation type="unfinished">ലഭിച്ചവ </translation>
+    </message>
+    <message>
+        <source>Sent</source>
+        <translation type="unfinished">അയക്കുക </translation>
+    </message>
+    <message>
+        <source>User Agent</source>
+        <translation type="unfinished">ഉപയോക്തൃ ഏജൻറ്</translation>
+    </message>
+    <message>
+        <source>Node window</source>
+        <translation type="unfinished">നോഡ് വിൻഡോ</translation>
+    </message>
+    <message>
+        <source>Permissions</source>
+        <translation type="unfinished">അനുവാത്തംനൽകൾ</translation>
+    </message>
+    <message>
+        <source>Last block time</source>
+        <translation type="unfinished">അവസാന ബ്ലോക്കിന്റെ സമയം </translation>
+    </message>
     </context>
 <context>
     <name>ReceiveCoinsDialog</name>
+    <message>
+        <source>Could not unlock wallet.</source>
+        <translation type="unfinished">വാലറ്റ് അൺലോക്കുചെയ്യാനായില്ല.</translation>
+    </message>
     </context>
 <context>
     <name>ReceiveRequestDialog</name>
     <message>
         <source>Amount:</source>
-        <translation>തുക:</translation>
+        <translation type="unfinished">തുക:</translation>
+    </message>
+    <message>
+        <source>Wallet:</source>
+        <translation type="unfinished">വാലറ്റ്:</translation>
     </message>
     </context>
 <context>
     <name>RecentRequestsTableModel</name>
     <message>
         <source>Date</source>
-        <translation>തീയതി </translation>
+        <translation type="unfinished">തീയതി </translation>
     </message>
     <message>
         <source>Label</source>
-        <translation>ലേബൽ</translation>
+        <translation type="unfinished">ലേബൽ</translation>
     </message>
     <message>
         <source>(no label)</source>
-        <translation>(ലേബൽ ഇല്ല)</translation>
+        <translation type="unfinished">(ലേബൽ ഇല്ല)</translation>
     </message>
     </context>
 <context>
     <name>SendCoinsDialog</name>
     <message>
         <source>Quantity:</source>
-        <translation>നിര്‍ദ്ധിഷ്‌ടസംഖ്യ / അളവ് :</translation>
+        <translation type="unfinished">നിര്‍ദ്ധിഷ്‌ടസംഖ്യ / അളവ് :</translation>
     </message>
     <message>
         <source>Bytes:</source>
-        <translation>ബൈറ്റ്സ്:</translation>
+        <translation type="unfinished">ബൈറ്റ്സ്:</translation>
     </message>
     <message>
         <source>Amount:</source>
-        <translation>തുക:</translation>
+        <translation type="unfinished">തുക:</translation>
     </message>
     <message>
         <source>Fee:</source>
-<<<<<<< HEAD
-        <translation>ഫീസ്‌ / പ്രതിഫലം :</translation>
-    </message>
-    <message>
-        <source>Payment request expired.</source>
-        <translation>പെയ്മെന്റിനുള്ള അഭ്യർത്ഥന  കാലഹരണപ്പെട്ടു പോയിരിക്കുന്നു. </translation>
-=======
         <translation type="unfinished">ഫീസ്‌ / പ്രതിഫലം :</translation>
     </message>
     <message>
@@ -594,117 +1138,205 @@
             <numerusform />
             <numerusform />
         </translation>
->>>>>>> 44d8b13c
     </message>
     <message>
         <source>(no label)</source>
-        <translation>(ലേബൽ ഇല്ല)</translation>
+        <translation type="unfinished">(ലേബൽ ഇല്ല)</translation>
     </message>
 </context>
 <context>
     <name>SendCoinsEntry</name>
-    </context>
-<context>
-    <name>ShutdownWindow</name>
+    <message>
+        <source>Choose previously used address</source>
+        <translation type="unfinished">മുൻപ്‌ ഉപയോഗിച്ച അഡ്രസ് തെരഞ്ഞെടുക്കുക</translation>
+    </message>
+    <message>
+        <source>The Particl address to send the payment to</source>
+        <translation type="unfinished">പേയ്മെന്റ് അയക്കേണ്ട ബിറ്കോയിൻ അഡ്രസ് </translation>
+    </message>
     </context>
 <context>
     <name>SignVerifyMessageDialog</name>
-    </context>
-<context>
-    <name>TrafficGraphWidget</name>
+    <message>
+        <source>Choose previously used address</source>
+        <translation type="unfinished">മുൻപ്‌ ഉപയോഗിച്ച അഡ്രസ് തെരഞ്ഞെടുക്കുക</translation>
+    </message>
     </context>
 <context>
     <name>TransactionDesc</name>
     <message>
+        <source>%1 confirmations</source>
+        <extracomment>Text explaining the current status of a transaction, shown in the status field of the details window for this transaction. This status represents a transaction confirmed in 6 or more blocks.</extracomment>
+        <translation type="unfinished">%1 സ്ഥിരീകരണങ്ങൾ</translation>
+    </message>
+    <message>
         <source>Date</source>
-        <translation>തീയതി </translation>
+        <translation type="unfinished">തീയതി </translation>
+    </message>
+    <message numerus="yes">
+        <source>matures in %n more block(s)</source>
+        <translation type="unfinished">
+            <numerusform />
+            <numerusform />
+        </translation>
     </message>
     <message>
         <source>Amount</source>
-        <translation>തുക </translation>
-    </message>
-    </context>
-<context>
-    <name>TransactionDescDialog</name>
+        <translation type="unfinished">തുക </translation>
+    </message>
     </context>
 <context>
     <name>TransactionTableModel</name>
     <message>
         <source>Date</source>
-        <translation>തീയതി </translation>
+        <translation type="unfinished">തീയതി </translation>
     </message>
     <message>
         <source>Label</source>
-        <translation>ലേബൽ</translation>
+        <translation type="unfinished">ലേബൽ</translation>
     </message>
     <message>
         <source>(no label)</source>
-        <translation>(ലേബൽ ഇല്ല)</translation>
+        <translation type="unfinished">(ലേബൽ ഇല്ല)</translation>
     </message>
     </context>
 <context>
     <name>TransactionView</name>
     <message>
-        <source>Comma separated file (*.csv)</source>
-        <translation>കോമയാൽ വേർതിരിച്ച ഫയൽ (* .csv)</translation>
-    </message>
-    <message>
         <source>Confirmed</source>
-        <translation>സ്ഥിതീകരിച്ചു</translation>
+        <translation type="unfinished">സ്ഥിതീകരിച്ചു</translation>
     </message>
     <message>
         <source>Date</source>
-        <translation>തീയതി </translation>
+        <translation type="unfinished">തീയതി </translation>
     </message>
     <message>
         <source>Label</source>
-        <translation>ലേബൽ</translation>
+        <translation type="unfinished">ലേബൽ</translation>
     </message>
     <message>
         <source>Address</source>
-        <translation>വിലാസം</translation>
+        <translation type="unfinished">വിലാസം</translation>
     </message>
     <message>
         <source>Exporting Failed</source>
-        <translation>കയറ്റുമതി പരാജയപ്പെട്ടു</translation>
-    </message>
-    </context>
-<context>
-    <name>UnitDisplayStatusBarControl</name>
-    </context>
-<context>
-    <name>WalletController</name>
-    <message>
-        <source>Close wallet</source>
-        <translation>വാലറ്റ് പൂട്ടുക </translation>
+        <translation type="unfinished">കയറ്റുമതി പരാജയപ്പെട്ടു</translation>
     </message>
     </context>
 <context>
     <name>WalletFrame</name>
+    <message>
+        <source>Create a new wallet</source>
+        <translation type="unfinished">ഒരു പുതിയ വാലറ്റ് സൃഷ്ടിക്കുക</translation>
+    </message>
+    <message>
+        <source>Error</source>
+        <translation type="unfinished">പിശക് </translation>
+    </message>
     </context>
 <context>
     <name>WalletModel</name>
     <message>
         <source>default wallet</source>
-        <translation>സ്ഥിരം ആയ വാലറ്റ്</translation>
+        <translation type="unfinished">സ്ഥിരം ആയ വാലറ്റ്</translation>
     </message>
 </context>
 <context>
     <name>WalletView</name>
     <message>
         <source>&amp;Export</source>
-        <translation>&amp; കയറ്റുമതി ചെയ്യുക</translation>
+        <translation type="unfinished">&amp; കയറ്റുമതി ചെയ്യുക</translation>
     </message>
     <message>
         <source>Export the data in the current tab to a file</source>
-        <translation>നിലവിലെ ടാബിൽ ഒരു ഫയലിൽ ഡാറ്റ എക്സ്പോർട്ട് ചെയ്യുക</translation>
-    </message>
-    <message>
-        <source>Error</source>
-        <translation>പിശക് </translation>
+        <translation type="unfinished">നിലവിലുള്ള  ടാബിലെ  വിവരങ്ങൾ ഒരു ഫയലിലേക്ക് എക്സ്പോർട്ട് ചെയ്യുക</translation>
     </message>
     </context>
 <context>
     <name>bitcoin-core</name>
+    <message>
+        <source>This is the transaction fee you may pay when fee estimates are not available.</source>
+        <translation type="unfinished">പ്രതിഫലം മൂല്യനിർണയം ലഭ്യമാകാത്ത പക്ഷം നിങ്ങൾ നല്കേണ്ടിവരുന്ന ഇടപാട് പ്രതിഫലം ഇതാണ്.</translation>
+    </message>
+    <message>
+        <source>Error reading from database, shutting down.</source>
+        <translation type="unfinished">ഡാറ്റാബേസിൽ നിന്നും വായിച്ചെടുക്കുന്നതിനു തടസം നേരിട്ടു, പ്രവർത്തനം അവസാനിപ്പിക്കുന്നു.</translation>
+    </message>
+    <message>
+        <source>Error: Disk space is low for %s</source>
+        <translation type="unfinished">Error: %s ൽ ഡിസ്ക് സ്പേസ് വളരെ കുറവാണ്</translation>
+    </message>
+    <message>
+        <source>Invalid -onion address or hostname: '%s'</source>
+        <translation type="unfinished">തെറ്റായ ഒണിയൻ അഡ്രസ് അല്ലെങ്കിൽ ഹോസ്റ്റ്നെയിം: '%s'</translation>
+    </message>
+    <message>
+        <source>Invalid -proxy address or hostname: '%s'</source>
+        <translation type="unfinished">തെറ്റായ -പ്രോക്സി അഡ്രസ് അല്ലെങ്കിൽ ഹോസ്റ്റ് നെയിം : '%s'</translation>
+    </message>
+    <message>
+        <source>Invalid netmask specified in -whitelist: '%s'</source>
+        <translation type="unfinished">-whitelist: '%s' ൽ രേഖപ്പെടുത്തിയിരിക്കുന്ന netmask തെറ്റാണ് </translation>
+    </message>
+    <message>
+        <source>Need to specify a port with -whitebind: '%s'</source>
+        <translation type="unfinished">-whitebind: '%s' നൊടൊപ്പം ഒരു പോർട്ട് കൂടി നിർദ്ദേശിക്കേണ്ടതുണ്ട് </translation>
+    </message>
+    <message>
+        <source>Reducing -maxconnections from %d to %d, because of system limitations.</source>
+        <translation type="unfinished">സിസ്റ്റത്തിന്റെ പരിമിധികളാൽ -maxconnections ന്റെ മൂല്യം %d ൽ  നിന്നും %d യിലേക്ക് കുറക്കുന്നു.</translation>
+    </message>
+    <message>
+        <source>Section [%s] is not recognized.</source>
+        <translation type="unfinished">Section [%s]  തിരിച്ചറിഞ്ഞില്ല.</translation>
+    </message>
+    <message>
+        <source>Signing transaction failed</source>
+        <translation type="unfinished">ഇടപാട് സൈൻ ചെയ്യുന്നത് പരാജയപ്പെട്ടു.</translation>
+    </message>
+    <message>
+        <source>Specified -walletdir "%s" does not exist</source>
+        <translation type="unfinished">നിർദേശിച്ച -walletdir "%s" നിലവിൽ ഇല്ല</translation>
+    </message>
+    <message>
+        <source>Specified -walletdir "%s" is a relative path</source>
+        <translation type="unfinished">നിർദേശിച്ച -walletdir "%s" ഒരു റിലേറ്റീവ് പാത്ത് ആണ്</translation>
+    </message>
+    <message>
+        <source>Specified -walletdir "%s" is not a directory</source>
+        <translation type="unfinished">നിർദേശിച്ച  -walletdir "%s" ഒരു ഡയറക്ടറി അല്ല </translation>
+    </message>
+    <message>
+        <source>The transaction amount is too small to pay the fee</source>
+        <translation type="unfinished">ഇടപാട് മൂല്യം തീരെ കുറവായതിനാൽ പ്രതിഫലം നൽകാൻ കഴിയില്ല.</translation>
+    </message>
+    <message>
+        <source>This is experimental software.</source>
+        <translation type="unfinished">ഇത് പരീക്ഷിച്ചുകൊണ്ടിരിക്കുന്ന ഒരു സോഫ്റ്റ്‌വെയർ ആണ്.</translation>
+    </message>
+    <message>
+        <source>Transaction amount too small</source>
+        <translation type="unfinished">ഇടപാട് മൂല്യം വളരെ കുറവാണ്</translation>
+    </message>
+    <message>
+        <source>Transaction too large</source>
+        <translation type="unfinished">ഇടപാട് വളരെ വലുതാണ് </translation>
+    </message>
+    <message>
+        <source>Unable to bind to %s on this computer (bind returned error %s)</source>
+        <translation type="unfinished">ഈ കംപ്യൂട്ടറിലെ %s ൽ ബൈൻഡ് ചെയ്യാൻ സാധിക്കുന്നില്ല ( ബൈൻഡ് തിരികെ തന്ന പിശക് %s )</translation>
+    </message>
+    <message>
+        <source>Unable to create the PID file '%s': %s</source>
+        <translation type="unfinished">PID ഫയൽ '%s': %s നിർമിക്കാൻ സാധിക്കുന്നില്ല </translation>
+    </message>
+    <message>
+        <source>Unable to generate initial keys</source>
+        <translation type="unfinished">പ്രാഥമിക കീ നിർമ്മിക്കാൻ സാധിക്കുന്നില്ല</translation>
+    </message>
+    <message>
+        <source>Unknown -blockfilterindex value %s.</source>
+        <translation type="unfinished">-blockfilterindex ന്റെ മൂല്യം %s മനസിലാക്കാൻ കഴിയുന്നില്ല.</translation>
+    </message>
     </context>
 </TS>