--- conflicted
+++ resolved
@@ -66,19 +66,14 @@
         <translation type="unfinished">സ്വീകരിക്കുന്ന വിലാസങ്ങൾ</translation>
     </message>
     <message>
-<<<<<<< HEAD
         <source>These are your Particl addresses for sending payments. Always check the amount and the receiving address before sending coins.</source>
-        <translation>പേയ്മെന്റുകൾ അയയ്ക്കുന്നതിനുള്ള നിങ്ങളുടെ ബിറ്റ്കോയിൻ വിലാസങ്ങളാണ് ഇവ. നാണയങ്ങൾ അയയ്ക്കുന്നതിനുമുമ്പ് എല്ലായ്പ്പോഴും തുകയും സ്വീകരിക്കുന്ന വിലാസവും പരിശോധിക്കുക.</translation>
-=======
-        <source>These are your Bitcoin addresses for sending payments. Always check the amount and the receiving address before sending coins.</source>
         <translation type="unfinished">പൈസ അയയ്ക്കുന്നതിനുള്ള നിങ്ങളുടെ ബിറ്റ് കോയിൻ വിലാസങ്ങളാണ് ഇവ. നാണയങ്ങൾ അയയ്ക്കുന്നതിനുമുമ്പ് എല്ലായ്പ്പോഴും തുകയും സ്വീകരിക്കുന്ന വിലാസവും പരിശോധിക്കുക.</translation>
     </message>
     <message>
-        <source>These are your Bitcoin addresses for receiving payments. Use the 'Create new receiving address' button in the receive tab to create new addresses.
+        <source>These are your Particl addresses for receiving payments. Use the 'Create new receiving address' button in the receive tab to create new addresses.
 Signing is only possible with addresses of the type 'legacy'.</source>
         <translation type="unfinished">ഇവയാണ് പണം  സ്വീകരിയ്ക്കുന്നതിനായുള്ള താങ്കളുടെ ബിറ്റ്കോയിൻ വിലാസങ്ങൾ. പുതിയ വിലാസങ്ങൾ കൂട്ടിച്ചേർക്കുന്നതിനായി ' പുതിയ വിലാസം സൃഷ്ടിയ്ക്കുക ' എന്ന ബട്ടൺ അമർത്തുക.
 'ലെഗസി' തരത്തിന്റെ വിലാസങ്ങളിൽ മാത്രമേ സൈൻ ചെയ്യാൻ കഴിയൂ.</translation>
->>>>>>> d3bd5410
     </message>
     <message>
         <source>&amp;Copy Address</source>
@@ -159,17 +154,12 @@
         <translation type="unfinished">വാലറ്റ് എൻക്രിപ്ഷൻ സ്ഥിരീകരിക്കുക</translation>
     </message>
     <message>
-<<<<<<< HEAD
         <source>Warning: If you encrypt your wallet and lose your passphrase, you will &lt;b&gt;LOSE ALL OF YOUR PARTICL&lt;/b&gt;!</source>
-        <translation>മുന്നറിയിപ്പ്: നിങ്ങളുടെ വാലറ്റ് എൻക്രിപ്റ്റ് ചെയ്ത് പാസ്ഫ്രെയ്സ് നഷ്ടപ്പെടുകയാണെങ്കിൽ, നിങ്ങളുടെ എല്ലാ ബിറ്റ്കൊയിനുകളും നഷ്ടപ്പെടും!</translation>
-=======
-        <source>Warning: If you encrypt your wallet and lose your passphrase, you will &lt;b&gt;LOSE ALL OF YOUR BITCOINS&lt;/b&gt;!</source>
         <translation type="unfinished">മുന്നറിയിപ്പ്: നിങ്ങളുടെ വാലറ്റ് എൻക്രിപ്റ്റ് ചെയ്ത, രഹസ്യ പദം നഷ്ടപ്പെടുകയാണെങ്കിൽ നിങ്ങളുടെ എല്ലാ ബിറ്റ് കോയിനുകളും  നഷ്ടപ്പെടും!</translation>
     </message>
     <message>
         <source>Are you sure you wish to encrypt your wallet?</source>
         <translation type="unfinished">നിങ്ങളുടെ വാലറ്റ് എൻ‌ക്രിപ്റ്റ് ചെയ്യാൻ ആഗ്രഹിക്കുന്നുവെന്ന് ഉറപ്പാണോ?</translation>
->>>>>>> d3bd5410
     </message>
     <message>
         <source>Wallet encrypted</source>
@@ -184,7 +174,7 @@
         <translation type="unfinished">വാലെറ്റിന്റെ പഴയ രഹസ്യപദവും പുതിയ രഹസ്യപദവും നൽകുക.</translation>
     </message>
     <message>
-        <source>Remember that encrypting your wallet cannot fully protect your bitcoins from being stolen by malware infecting your computer.</source>
+        <source>Remember that encrypting your wallet cannot fully protect your particl from being stolen by malware infecting your computer.</source>
         <translation type="unfinished">നിങ്ങളുടെ വാലറ്റ് എൻ‌ക്രിപ്റ്റ് ചെയ്യുന്നതിലൂടെ നിങ്ങളുടെ കമ്പ്യൂട്ടറിനെ ബാധിക്കുന്ന ക്ഷുദ്രവെയർ‌ മോഷ്ടിക്കുന്നതിൽ‌ നിന്നും നിങ്ങളുടെ ബിറ്റ്കോയിനുകളെ പൂർണ്ണമായി സംരക്ഷിക്കാൻ‌ കഴിയില്ല.</translation>
     </message>
     <message>
@@ -266,7 +256,7 @@
         <translation type="unfinished">തുക </translation>
     </message>
     <message>
-        <source>Enter a Bitcoin address (e.g. %1)</source>
+        <source>Enter a Particl address (e.g. %1)</source>
         <translation type="unfinished">ഒരു ബിറ്റ്കോയിൻ വിലാസം നൽകുക(e.g. %1)</translation>
     </message>
     <message numerus="yes">
@@ -376,7 +366,7 @@
         <translation type="unfinished">പ്രോക്സി ആണ്&lt;b&gt;പ്രവർത്തനക്ഷമമാക്കി&lt;/b&gt;:%1</translation>
     </message>
     <message>
-        <source>Send coins to a Bitcoin address</source>
+        <source>Send coins to a Particl address</source>
         <translation>ഒരു ബിറ്റ്കോയിൻ വിലാസത്തിലേക്ക് നാണയങ്ങൾ അയയ്ക്കുക</translation>
     </message>
     <message>
@@ -408,11 +398,11 @@
         <translation>നിങ്ങളുടെ വാലറ്റിന്റെ സ്വകാര്യ കീകൾ എൻ‌ക്രിപ്റ്റ് ചെയ്യുക</translation>
     </message>
     <message>
-        <source>Sign messages with your Bitcoin addresses to prove you own them</source>
+        <source>Sign messages with your Particl addresses to prove you own them</source>
         <translation>നിങ്ങളുടെ ബിറ്റ്കോയിൻ വിലാസങ്ങൾ സ്വന്തമാണെന്ന് തെളിയിക്കാൻ സന്ദേശങ്ങൾ ഒപ്പിടുക</translation>
     </message>
     <message>
-        <source>Verify messages to ensure they were signed with specified Bitcoin addresses</source>
+        <source>Verify messages to ensure they were signed with specified Particl addresses</source>
         <translation>നിർദ്ദിഷ്ട ബിറ്റ്കോയിൻ വിലാസങ്ങളിൽ സന്ദേശങ്ങൾ ഒപ്പിട്ടിട്ടുണ്ടെന്ന് ഉറപ്പാക്കാൻ സ്ഥിരീകരിക്കുക</translation>
     </message>
     <message>
@@ -432,7 +422,7 @@
         <translation>ടാബുകളുടെ ടൂൾബാർ</translation>
     </message>
     <message>
-        <source>Request payments (generates QR codes and bitcoin: URIs)</source>
+        <source>Request payments (generates QR codes and particl: URIs)</source>
         <translation type="unfinished">പേയ്‌മെന്റുകൾ അഭ്യർത്ഥിക്കുക (QR കോഡുകളും ബിറ്റ്കോയിനും സൃഷ്ടിക്കുന്നു: URI- കൾ)</translation>
     </message>
     <message>
@@ -479,11 +469,11 @@
         <translation>കാലികമാണ്</translation>
     </message>
     <message>
-        <source>Load Partially Signed Bitcoin Transaction</source>
+        <source>Load Partially Signed Particl Transaction</source>
         <translation type="unfinished">ഭാഗികമായി ഒപ്പിട്ട ബിറ്റ്കോയിൻ ഇടപാട് ലോഡുചെയ്യുക</translation>
     </message>
     <message>
-        <source>Load Partially Signed Bitcoin Transaction from clipboard</source>
+        <source>Load Partially Signed Particl Transaction from clipboard</source>
         <translation type="unfinished">ക്ലിപ്പ്ബോർഡിൽ നിന്ന് ഭാഗികമായി ഒപ്പിട്ട ബിറ്റ്കോയിൻ ഇടപാട് ലോഡുചെയ്യുക</translation>
     </message>
     <message>
@@ -503,7 +493,7 @@
         <translation type="unfinished">&amp;വിലാസങ്ങൾ അയയ്ക്കുന്നു</translation>
     </message>
     <message>
-        <source>Open a bitcoin: URI</source>
+        <source>Open a particl: URI</source>
         <translation type="unfinished">ഒരു ബിറ്റ്കോയിൻ തുറക്കുക: URI</translation>
     </message>
     <message>
@@ -523,7 +513,7 @@
         <translation type="unfinished">എല്ലാ വാലറ്റുകളും അടയ്‌ക്കുക ...</translation>
     </message>
     <message>
-        <source>Show the %1 help message to get a list with possible Bitcoin command-line options</source>
+        <source>Show the %1 help message to get a list with possible Particl command-line options</source>
         <translation type="unfinished">സാധ്യമായ ബിറ്റ്കോയിൻ കമാൻഡ്-ലൈൻ ഓപ്ഷനുകളുള്ള ഒരു ലിസ്റ്റ് ലഭിക്കുന്നതിന് %1 സഹായ സന്ദേശം കാണിക്കുക</translation>
     </message>
     <message>
@@ -563,7 +553,7 @@
         <translation type="unfinished">%1 ക്ലയന്റ്</translation>
     </message>
     <message numerus="yes">
-        <source>%n active connection(s) to Bitcoin network.</source>
+        <source>%n active connection(s) to Particl network.</source>
         <extracomment>A substring of the tooltip.</extracomment>
         <translation type="unfinished">
             <numerusform />
@@ -895,7 +885,7 @@
 <context>
     <name>Intro</name>
     <message>
-        <source>Bitcoin</source>
+        <source>Particl</source>
         <translation type="unfinished">ബിറ്റ്കോയിൻ</translation>
     </message>
     <message numerus="yes">
@@ -982,11 +972,11 @@
         <translation type="unfinished">യു‌ആർ‌ഐ കൈകാര്യം ചെയ്യൽ</translation>
     </message>
     <message>
-        <source>'bitcoin://' is not a valid URI. Use 'bitcoin:' instead.</source>
-        <translation type="unfinished">'bitcoin://' എന്നത് ശരിയായ ഒരു URI അല്ല .പകരം 'bitcoin:' ഉപയോഗിക്കൂ </translation>
-    </message>
-    <message>
-        <source>URI cannot be parsed! This can be caused by an invalid Bitcoin address or malformed URI parameters.</source>
+        <source>'particl://' is not a valid URI. Use 'particl:' instead.</source>
+        <translation type="unfinished">'particl://' എന്നത് ശരിയായ ഒരു URI അല്ല .പകരം 'particl:' ഉപയോഗിക്കൂ </translation>
+    </message>
+    <message>
+        <source>URI cannot be parsed! This can be caused by an invalid Particl address or malformed URI parameters.</source>
         <translation type="unfinished">യു‌ആർ‌ഐ പാഴ്‌സുചെയ്യാൻ‌ കഴിയില്ല! അസാധുവായ ബിറ്റ്കോയിൻ വിലാസം അല്ലെങ്കിൽ കേടായ യു‌ആർ‌ഐ പാരാമീറ്ററുകൾ കാരണം ഇത് സംഭവിക്കാം.</translation>
     </message>
     <message>
@@ -1159,7 +1149,7 @@
         <translation type="unfinished">മുൻപ്‌ ഉപയോഗിച്ച അഡ്രസ് തെരഞ്ഞെടുക്കുക</translation>
     </message>
     <message>
-        <source>The Bitcoin address to send the payment to</source>
+        <source>The Particl address to send the payment to</source>
         <translation type="unfinished">പേയ്മെന്റ് അയക്കേണ്ട ബിറ്കോയിൻ അഡ്രസ് </translation>
     </message>
     </context>
