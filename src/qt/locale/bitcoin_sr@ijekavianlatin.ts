<TS version="2.1" language="sr@ijekavianlatin">
<context>
    <name>AddressBookPage</name>
    <message>
        <source>Right-click to edit address or label</source>
        <translation type="unfinished">Klikni desnim tasterom za uređivanje adrese ili oznake</translation>
    </message>
    <message>
        <source>Create a new address</source>
        <translation type="unfinished">Kreiraj novu adresu</translation>
    </message>
    <message>
        <source>&amp;New</source>
        <translation type="unfinished">&amp;Ново</translation>
    </message>
    <message>
        <source>Copy the currently selected address to the system clipboard</source>
        <translation type="unfinished">Копирај тренутно одабрану адресу</translation>
    </message>
    <message>
        <source>&amp;Copy</source>
        <translation type="unfinished">&amp;Kopiraj</translation>
    </message>
    <message>
        <source>C&amp;lose</source>
        <translation type="unfinished">Zatvori</translation>
    </message>
    <message>
        <source>Delete the currently selected address from the list</source>
        <translation type="unfinished">Обриши тренутно одабрану адресу са листе</translation>
    </message>
    <message>
        <source>Enter address or label to search</source>
        <translation type="unfinished">Унеси адресу или назив ознаке за претрагу</translation>
    </message>
    <message>
        <source>Export the data in the current tab to a file</source>
        <translation type="unfinished">Извези податке из одабране картице у датотеку</translation>
    </message>
    <message>
        <source>&amp;Export</source>
        <translation type="unfinished">&amp;Izvoz</translation>
    </message>
    <message>
        <source>&amp;Delete</source>
        <translation type="unfinished">&amp;Обриши</translation>
    </message>
    <message>
        <source>Choose the address to send coins to</source>
        <translation type="unfinished">Одабери адресу за слање</translation>
    </message>
    <message>
        <source>Choose the address to receive coins with</source>
        <translation type="unfinished">Одабери адресу за примање</translation>
    </message>
    <message>
        <source>C&amp;hoose</source>
        <translation type="unfinished">I&amp;zaberi</translation>
    </message>
    <message>
<<<<<<< HEAD
        <source>Sending addresses</source>
        <translation type="unfinished">Адресе за слање</translation>
    </message>
    <message>
        <source>Receiving addresses</source>
        <translation type="unfinished">Adresa na koju se prima</translation>
    </message>
    <message>
        <source>These are your Particl addresses for sending payments. Always check the amount and the receiving address before sending coins.</source>
=======
        <source>These are your Bitcoin addresses for sending payments. Always check the amount and the receiving address before sending coins.</source>
>>>>>>> 68684745
        <translation type="unfinished">Ово су твоје Биткоин адресе за слање уплата. Увек добро провери износ и адресу на коју шаљеш пре него што пошаљеш уплату.</translation>
    </message>
    <message>
        <source>These are your Particl addresses for receiving payments. Use the 'Create new receiving address' button in the receive tab to create new addresses.
Signing is only possible with addresses of the type 'legacy'.</source>
        <translation type="unfinished">Ово су твоје Биткоин адресе за приманје уплата. Користи дугме „Направи нову адресу за примање” у картици за примање за креирање нових адреса.
Потписивање је могуће само за адресе типа 'legacy'.</translation>
    </message>
    <message>
        <source>&amp;Copy Address</source>
        <translation type="unfinished">&amp;Копирај Адресу</translation>
    </message>
    <message>
        <source>Copy &amp;Label</source>
        <translation type="unfinished">Kopiranje &amp;Oznaka</translation>
    </message>
    <message>
        <source>&amp;Edit</source>
        <translation type="unfinished">&amp;Izmena</translation>
    </message>
    <message>
        <source>Export Address List</source>
        <translation type="unfinished">Извези Листу Адреса</translation>
    </message>
    <message>
        <source>Comma separated file</source>
        <extracomment>Expanded name of the CSV file format. See: https://en.wikipedia.org/wiki/Comma-separated_values.</extracomment>
        <translation type="unfinished">CSV фајл</translation>
    </message>
    <message>
        <source>There was an error trying to save the address list to %1. Please try again.</source>
        <extracomment>An error message. %1 is a stand-in argument for the name of the file we attempted to save to.</extracomment>
        <translation type="unfinished">Десила се грешка приликом покушаја да се листа адреса сачува на  %1. Молимо покушајте поново.</translation>
    </message>
    <message>
        <source>Exporting Failed</source>
        <translation type="unfinished">Извоз Неуспешан</translation>
    </message>
</context>
<context>
    <name>AddressTableModel</name>
    <message>
        <source>Label</source>
        <translation type="unfinished">Oznaka</translation>
    </message>
    <message>
        <source>Address</source>
        <translation type="unfinished">Адреса</translation>
    </message>
    <message>
        <source>(no label)</source>
        <translation type="unfinished">(bez oznake)</translation>
    </message>
</context>
<context>
    <name>AskPassphraseDialog</name>
    <message>
        <source>Passphrase Dialog</source>
        <translation type="unfinished">Прозор за унос лозинке</translation>
    </message>
    <message>
        <source>Enter passphrase</source>
        <translation type="unfinished">Unesi pristupnu frazu</translation>
    </message>
    <message>
        <source>New passphrase</source>
        <translation type="unfinished">Нова лозинка</translation>
    </message>
    <message>
        <source>Repeat new passphrase</source>
        <translation type="unfinished">Понови нову лозинку</translation>
    </message>
    <message>
        <source>Show passphrase</source>
        <translation type="unfinished">Prikaži lozinku</translation>
    </message>
    <message>
        <source>Encrypt wallet</source>
        <translation type="unfinished">Šifrujte novčanik</translation>
    </message>
    <message>
        <source>This operation needs your wallet passphrase to unlock the wallet.</source>
        <translation type="unfinished">Ова операција захтева да унесеш лозинку новчаника како би се новчаник откључао.</translation>
    </message>
    <message>
        <source>Unlock wallet</source>
        <translation type="unfinished">Otključajte novčanik</translation>
    </message>
    <message>
        <source>Change passphrase</source>
        <translation type="unfinished">Измени лозинку</translation>
    </message>
    <message>
        <source>Confirm wallet encryption</source>
        <translation type="unfinished">Потврди шифрирање новчаника</translation>
    </message>
    <message>
        <source>Warning: If you encrypt your wallet and lose your passphrase, you will &lt;b&gt;LOSE ALL OF YOUR PARTICL&lt;/b&gt;!</source>
        <translation type="unfinished">Upozorenje: Ako šifrujete svoj novčanik, i potom izgubite svoju pristupnu frazu &lt;b&gt;IZGUBIĆETE SVE SVOJE BITKOINE&lt;/b&gt;!</translation>
    </message>
    <message>
        <source>Are you sure you wish to encrypt your wallet?</source>
        <translation type="unfinished">Da li ste sigurni da želite da šifrujete svoj novčanik?</translation>
    </message>
    <message>
        <source>Wallet encrypted</source>
        <translation type="unfinished">Novčanik je šifrovan</translation>
    </message>
    <message>
        <source>Enter the new passphrase for the wallet.&lt;br/&gt;Please use a passphrase of &lt;b&gt;ten or more random characters&lt;/b&gt;, or &lt;b&gt;eight or more words&lt;/b&gt;.</source>
        <translation type="unfinished">Унеси нову приступну фразу за новчаник&lt;br/&gt;Молимо користи приступну фразу од десет или више насумичних карактера&lt;b&gt;,или&lt;b&gt;осам или више речи&lt;/b&gt;.</translation>
    </message>
    <message>
        <source>Enter the old passphrase and new passphrase for the wallet.</source>
        <translation type="unfinished">Унеси стару лозинку и нову лозинку новчаника.</translation>
    </message>
    <message>
        <source>Remember that encrypting your wallet cannot fully protect your particl from being stolen by malware infecting your computer.</source>
        <translation type="unfinished">Упамти, шифрирање новчаника не може у потуности заштити твоје биткоине од крађе од стране малвера инфицира твој рачунар.</translation>
    </message>
    <message>
        <source>Wallet to be encrypted</source>
        <translation type="unfinished">Новчаник за шифрирање</translation>
    </message>
    <message>
        <source>Your wallet is about to be encrypted. </source>
        <translation type="unfinished">Novčanik će vam biti šifriran.</translation>
    </message>
    <message>
        <source>Your wallet is now encrypted. </source>
        <translation type="unfinished">Твој новчаник сада је шифриран.</translation>
    </message>
    <message>
        <source>IMPORTANT: Any previous backups you have made of your wallet file should be replaced with the newly generated, encrypted wallet file. For security reasons, previous backups of the unencrypted wallet file will become useless as soon as you start using the new, encrypted wallet.</source>
        <translation type="unfinished">VAŽNO: Ranije rezervne kopije wallet datoteke trebate zameniti sa novo-kreiranom, enkriptovanom wallet datotekom. Iz sigurnosnih razloga, ranije ne-enkriptovane wallet datoteke će postati neupotrebljive čim počnete koristiti novi, enkriptovani novčanik.</translation>
    </message>
    <message>
        <source>Wallet encryption failed</source>
        <translation type="unfinished">Шифрирање новчаника неуспешно.</translation>
    </message>
    <message>
        <source>Wallet encryption failed due to an internal error. Your wallet was not encrypted.</source>
        <translation type="unfinished">Шифрирање новчаника није успело због интерне грешке. Ваш новчаник није шифриран.</translation>
    </message>
    <message>
        <source>The supplied passphrases do not match.</source>
        <translation type="unfinished">Лозинке које сте унели нису исте.</translation>
    </message>
    <message>
        <source>Wallet unlock failed</source>
        <translation type="unfinished">Otključavanje novčanika neuspešno</translation>
    </message>
    <message>
        <source>The passphrase entered for the wallet decryption was incorrect.</source>
        <translation type="unfinished">Лозинка коју сте унели за дешифровање новчаника је погрешна.</translation>
    </message>
    <message>
        <source>Wallet passphrase was successfully changed.</source>
        <translation type="unfinished">Pristupna fraza novčanika je uspešno promenjena.</translation>
    </message>
    <message>
        <source>Passphrase change failed</source>
        <translation type="unfinished">Promena lozinke nije uspela</translation>
    </message>
    <message>
        <source>Warning: The Caps Lock key is on!</source>
        <translation type="unfinished">Upozorenje: Caps Lock je uključen!</translation>
    </message>
</context>
<context>
    <name>BanTableModel</name>
    <message>
        <source>Banned Until</source>
        <translation type="unfinished">Забрањен до</translation>
    </message>
</context>
<context>
    <name>BitcoinApplication</name>
    <message>
        <source>Runaway exception</source>
        <translation type="unfinished">Изузетак покретања</translation>
    </message>
    <message>
        <source>A fatal error occurred. %1 can no longer continue safely and will quit.</source>
        <translation type="unfinished">Дошло је до фаталне грешке. 1%1 даље не може безбедно да настави, те ће се угасити.</translation>
    </message>
    <message>
        <source>Internal error</source>
        <translation type="unfinished">Interna greška</translation>
    </message>
    <message>
        <source>An internal error occurred. %1 will attempt to continue safely. This is an unexpected bug which can be reported as described below.</source>
        <translation type="unfinished">Догодила се интерна грешка. %1 ће покушати да настави безбедно. Ово је неочекивана грешка која може да се пријави као што је објашњено испод.</translation>
    </message>
</context>
<context>
    <name>QObject</name>
    <message>
        <source>Do you want to reset settings to default values, or to abort without making changes?</source>
        <extracomment>Explanatory text shown on startup when the settings file cannot be read. Prompts user to make a choice between resetting or aborting.</extracomment>
        <translation type="unfinished">Da li želiš da poništiš podešavanja na početne vrednosti, ili da prekineš bez promena?</translation>
    </message>
    <message>
        <source>Error: %1</source>
        <translation type="unfinished">Greška: %1</translation>
    </message>
    <message>
        <source>%1 didn't yet exit safely…</source>
        <translation type="unfinished">1%1 још увек није изашао безбедно…</translation>
    </message>
    <message>
        <source>unknown</source>
        <translation type="unfinished">nepoznato</translation>
    </message>
    <message>
        <source>Amount</source>
        <translation type="unfinished">Износ</translation>
    </message>
    <message>
        <source>Enter a Particl address (e.g. %1)</source>
        <translation type="unfinished">Унеси Биткоин адресу, (нпр %1)</translation>
    </message>
    <message>
        <source>Unroutable</source>
        <translation type="unfinished">Немогуће преусмерити</translation>
    </message>
    <message>
        <source>Inbound</source>
        <extracomment>An inbound connection from a peer. An inbound connection is a connection initiated by a peer.</extracomment>
        <translation type="unfinished">Долазеће</translation>
    </message>
    <message>
        <source>Outbound</source>
        <extracomment>An outbound connection to a peer. An outbound connection is a connection initiated by us.</extracomment>
        <translation type="unfinished">Одлазеће</translation>
    </message>
    <message>
        <source>Full Relay</source>
        <extracomment>Peer connection type that relays all network information.</extracomment>
        <translation type="unfinished">Потпуна предаја</translation>
    </message>
    <message>
        <source>Block Relay</source>
        <extracomment>Peer connection type that relays network information about blocks and not transactions or addresses.</extracomment>
        <translation type="unfinished">Блокирана предаја</translation>
    </message>
    <message>
        <source>Manual</source>
        <extracomment>Peer connection type established manually through one of several methods.</extracomment>
        <translation type="unfinished">Упутство</translation>
    </message>
    <message>
        <source>Feeler</source>
        <extracomment>Short-lived peer connection type that tests the aliveness of known addresses.</extracomment>
        <translation type="unfinished">Сензор</translation>
    </message>
    <message>
        <source>Address Fetch</source>
        <extracomment>Short-lived peer connection type that solicits known addresses from a peer.</extracomment>
        <translation type="unfinished">Преузимање адресе</translation>
    </message>
    <message>
        <source>None</source>
        <translation type="unfinished">Nijedan</translation>
    </message>
    <message>
        <source>N/A</source>
        <translation type="unfinished">Није применљиво</translation>
    </message>
    <message numerus="yes">
        <source>%n second(s)</source>
        <translation type="unfinished">
            <numerusform />
            <numerusform />
            <numerusform />
        </translation>
    </message>
    <message numerus="yes">
        <source>%n minute(s)</source>
        <translation type="unfinished">
            <numerusform />
            <numerusform />
            <numerusform />
        </translation>
    </message>
    <message numerus="yes">
        <source>%n hour(s)</source>
        <translation type="unfinished">
            <numerusform />
            <numerusform />
            <numerusform />
        </translation>
    </message>
    <message numerus="yes">
        <source>%n day(s)</source>
        <translation type="unfinished">
            <numerusform />
            <numerusform />
            <numerusform />
        </translation>
    </message>
    <message numerus="yes">
        <source>%n week(s)</source>
        <translation type="unfinished">
            <numerusform />
            <numerusform />
            <numerusform />
        </translation>
    </message>
    <message>
        <source>%1 and %2</source>
        <translation type="unfinished">%1 и %2</translation>
    </message>
    <message numerus="yes">
        <source>%n year(s)</source>
        <translation type="unfinished">
            <numerusform />
            <numerusform />
            <numerusform />
        </translation>
    </message>
    <message>
        <source>%1 kB</source>
        <translation type="unfinished">%1 килобајта</translation>
    </message>
    </context>
<context>
    <name>BitcoinGUI</name>
    <message>
        <source>&amp;Overview</source>
        <translation type="unfinished">&amp;Pregled</translation>
    </message>
    <message>
        <source>Show general overview of wallet</source>
        <translation type="unfinished">Prikaži opšti pregled novčanika</translation>
    </message>
    <message>
        <source>&amp;Transactions</source>
        <translation type="unfinished">&amp;Трансакције</translation>
    </message>
    <message>
        <source>Browse transaction history</source>
        <translation type="unfinished">Pregled istorije transakcija</translation>
    </message>
    <message>
        <source>E&amp;xit</source>
        <translation type="unfinished">И&amp;злаз</translation>
    </message>
    <message>
        <source>Quit application</source>
        <translation type="unfinished">Isključi aplikaciju</translation>
    </message>
    <message>
        <source>&amp;About %1</source>
        <translation type="unfinished">&amp;О %1</translation>
    </message>
    <message>
        <source>Show information about %1</source>
        <translation type="unfinished">Prikaži informacije za otprilike %1</translation>
    </message>
    <message>
        <source>About &amp;Qt</source>
        <translation type="unfinished">O &amp;Qt</translation>
    </message>
    <message>
        <source>Show information about Qt</source>
        <translation type="unfinished">Prikaži informacije o Qt</translation>
    </message>
    <message>
        <source>Modify configuration options for %1</source>
        <translation type="unfinished">Измени конфигурацију поставки за %1</translation>
    </message>
    <message>
        <source>Create a new wallet</source>
        <translation type="unfinished">Направи нови ночаник</translation>
    </message>
    <message>
        <source>&amp;Minimize</source>
        <translation type="unfinished">&amp;Minimalizuj</translation>
    </message>
    <message>
        <source>Wallet:</source>
        <translation type="unfinished">Novčanik:</translation>
    </message>
    <message>
        <source>Network activity disabled.</source>
        <extracomment>A substring of the tooltip.</extracomment>
        <translation type="unfinished">Активност на мрежи искључена.</translation>
    </message>
    <message>
        <source>Proxy is &lt;b&gt;enabled&lt;/b&gt;: %1</source>
        <translation type="unfinished">Прокси је &lt;b&gt;омогућен&lt;/b&gt;: %1</translation>
    </message>
    <message>
        <source>Send coins to a Particl address</source>
        <translation type="unfinished">Пошаљи новац на Биткоин адресу</translation>
    </message>
    <message>
        <source>Backup wallet to another location</source>
        <translation type="unfinished">Направи резервну копију новчаника на другој локацији</translation>
    </message>
    <message>
        <source>Change the passphrase used for wallet encryption</source>
        <translation type="unfinished">Мењање лозинке којом се шифрује новчаник</translation>
    </message>
    <message>
        <source>&amp;Send</source>
        <translation type="unfinished">&amp;Пошаљи</translation>
    </message>
    <message>
        <source>&amp;Receive</source>
        <translation type="unfinished">&amp;Primi</translation>
    </message>
    <message>
        <source>&amp;Options…</source>
        <translation type="unfinished">&amp;Опције...</translation>
    </message>
    <message>
        <source>&amp;Encrypt Wallet…</source>
        <translation type="unfinished">&amp;Енкриптуј новчаник</translation>
    </message>
    <message>
        <source>Encrypt the private keys that belong to your wallet</source>
        <translation type="unfinished">Шифрирај приватни клуљ који припада новчанику.</translation>
    </message>
    <message>
        <source>&amp;Backup Wallet…</source>
        <translation type="unfinished">&amp;Резервна копија новчаника</translation>
    </message>
    <message>
        <source>&amp;Change Passphrase…</source>
        <translation type="unfinished">&amp;Измени приступну фразу</translation>
    </message>
    <message>
        <source>Sign &amp;message…</source>
        <translation type="unfinished">Потпиши &amp;поруку</translation>
    </message>
    <message>
        <source>Sign messages with your Particl addresses to prove you own them</source>
        <translation type="unfinished">Potpišite poruke sa svojim Particl adresama da biste dokazali njihovo vlasništvo</translation>
    </message>
    <message>
        <source>&amp;Verify message…</source>
        <translation type="unfinished">&amp;Верификуј поруку</translation>
    </message>
    <message>
        <source>Verify messages to ensure they were signed with specified Particl addresses</source>
        <translation type="unfinished">Верификуј поруке и утврди да ли су потписане од стране спецификованих Биткоин адреса</translation>
    </message>
    <message>
        <source>&amp;Load PSBT from file…</source>
        <translation type="unfinished">&amp;Учитава ”PSBT” из датотеке…</translation>
    </message>
    <message>
        <source>Open &amp;URI…</source>
        <translation type="unfinished">Отвори &amp;URI</translation>
    </message>
    <message>
        <source>Close Wallet…</source>
        <translation type="unfinished">Затвори новчаник...</translation>
    </message>
    <message>
        <source>Create Wallet…</source>
        <translation type="unfinished">Направи новчаник...</translation>
    </message>
    <message>
        <source>Close All Wallets…</source>
        <translation type="unfinished">Затвори све новчанике...</translation>
    </message>
    <message>
        <source>&amp;File</source>
        <translation type="unfinished">&amp;Fajl</translation>
    </message>
    <message>
        <source>&amp;Settings</source>
        <translation type="unfinished">&amp;Подешавања</translation>
    </message>
    <message>
        <source>&amp;Help</source>
        <translation type="unfinished">&amp;Помоћ</translation>
    </message>
    <message>
        <source>Tabs toolbar</source>
        <translation type="unfinished">Alatke za tabove</translation>
    </message>
    <message>
        <source>Synchronizing with network…</source>
        <translation type="unfinished">Синхронизација са мрежом...</translation>
    </message>
    <message>
        <source>Indexing blocks on disk…</source>
        <translation type="unfinished">Индексирање блокова на диску…</translation>
    </message>
    <message>
        <source>Processing blocks on disk…</source>
        <translation type="unfinished">Процесуирање блокова на диску</translation>
    </message>
    <message>
        <source>Connecting to peers…</source>
        <translation type="unfinished">Повезивање са клијентима...</translation>
    </message>
    <message>
        <source>Request payments (generates QR codes and particl: URIs)</source>
        <translation type="unfinished">Затражи плаћање (генерише QR кодове и биткоин: URI-е)</translation>
    </message>
    <message>
        <source>Show the list of used sending addresses and labels</source>
        <translation type="unfinished">Прегледајте листу коришћених адреса и етикета за слање уплата</translation>
    </message>
    <message>
        <source>Show the list of used receiving addresses and labels</source>
        <translation type="unfinished">Прегледајте листу коришћених адреса и етикета за пријем уплата</translation>
    </message>
    <message>
        <source>&amp;Command-line options</source>
        <translation type="unfinished">&amp;Опције командне линије</translation>
    </message>
    <message numerus="yes">
        <source>Processed %n block(s) of transaction history.</source>
        <translation type="unfinished">
            <numerusform />
            <numerusform />
            <numerusform />
        </translation>
    </message>
    <message>
        <source>%1 behind</source>
        <translation type="unfinished">%1 уназад</translation>
    </message>
    <message>
        <source>Catching up…</source>
        <translation type="unfinished">Ажурирање у току...</translation>
    </message>
    <message>
        <source>Last received block was generated %1 ago.</source>
        <translation type="unfinished">Последњи примљени блок је направљен пре %1.</translation>
    </message>
    <message>
        <source>Transactions after this will not yet be visible.</source>
        <translation type="unfinished">Трансакције након овога још неће бити видљиве.</translation>
    </message>
    <message>
        <source>Error</source>
        <translation type="unfinished">Грешка</translation>
    </message>
    <message>
        <source>Warning</source>
        <translation type="unfinished">Упозорење</translation>
    </message>
    <message>
        <source>Information</source>
        <translation type="unfinished">Информације</translation>
    </message>
    <message>
        <source>Up to date</source>
        <translation type="unfinished">Ажурирано</translation>
    </message>
    <message>
        <source>Load Partially Signed Particl Transaction</source>
        <translation type="unfinished">Учитај делимично потписану Particl трансакцију</translation>
    </message>
    <message>
        <source>Load Partially Signed Particl Transaction from clipboard</source>
        <translation type="unfinished">Учитај делимично потписану Particl трансакцију из clipboard-a</translation>
    </message>
    <message>
        <source>Node window</source>
        <translation type="unfinished">Ноде прозор</translation>
    </message>
    <message>
        <source>Open node debugging and diagnostic console</source>
        <translation type="unfinished">Отвори конзолу за ноде дебуг и дијагностику</translation>
    </message>
    <message>
        <source>&amp;Sending addresses</source>
        <translation type="unfinished">&amp;Адресе за слање</translation>
    </message>
    <message>
        <source>&amp;Receiving addresses</source>
        <translation type="unfinished">&amp;Адресе за примање</translation>
    </message>
    <message>
        <source>Open a particl: URI</source>
        <translation type="unfinished">Отвори биткоин: URI</translation>
    </message>
    <message>
        <source>Open Wallet</source>
        <translation type="unfinished">Otvori novčanik</translation>
    </message>
    <message>
        <source>Open a wallet</source>
        <translation type="unfinished">Отвори новчаник</translation>
    </message>
    <message>
        <source>Close wallet</source>
        <translation type="unfinished">Затвори новчаник</translation>
    </message>
    <message>
        <source>Close all wallets</source>
        <translation type="unfinished">Затвори све новчанике</translation>
    </message>
    <message>
        <source>Show the %1 help message to get a list with possible Particl command-line options</source>
        <translation type="unfinished">Прикажи  поруку помоћи %1 за листу са могућим опцијама Биткоин командне линије</translation>
    </message>
    <message>
        <source>&amp;Mask values</source>
        <translation type="unfinished">&amp;Маскирај вредности</translation>
    </message>
    <message>
        <source>Mask the values in the Overview tab</source>
        <translation type="unfinished">Филтрирај вредности у картици за преглед</translation>
    </message>
    <message>
        <source>default wallet</source>
        <translation type="unfinished">подразумевани новчаник</translation>
    </message>
    <message>
        <source>No wallets available</source>
        <translation type="unfinished">Нема доступних новчаника</translation>
    </message>
    <message>
        <source>Wallet Name</source>
        <extracomment>Label of the input field where the name of the wallet is entered.</extracomment>
        <translation type="unfinished">Име Новчаника</translation>
    </message>
    <message>
        <source>Zoom</source>
        <translation type="unfinished">Увећај</translation>
    </message>
    <message>
        <source>Main Window</source>
        <translation type="unfinished">Главни прозор</translation>
    </message>
    <message>
        <source>%1 client</source>
        <translation type="unfinished">%1 клијент</translation>
    </message>
    <message>
        <source>&amp;Hide</source>
        <translation type="unfinished">&amp;Sakrij</translation>
    </message>
    <message>
        <source>S&amp;how</source>
        <translation type="unfinished">&amp;Прикажи</translation>
    </message>
    <message numerus="yes">
        <source>%n active connection(s) to Particl network.</source>
        <extracomment>A substring of the tooltip.</extracomment>
        <translation type="unfinished">
            <numerusform>%n активних конекција са Биткоин мрежом</numerusform>
            <numerusform>%n активних конекција са Биткоин мрежом</numerusform>
            <numerusform>%n активних конекција са Биткоин мрежом</numerusform>
        </translation>
    </message>
    <message>
        <source>Click for more actions.</source>
        <extracomment>A substring of the tooltip. "More actions" are available via the context menu.</extracomment>
        <translation type="unfinished">Клик за више акција</translation>
    </message>
    <message>
        <source>Show Peers tab</source>
        <extracomment>A context menu item. The "Peers tab" is an element of the "Node window".</extracomment>
        <translation type="unfinished">Прикажи картицу са ”Клијентима”</translation>
    </message>
    <message>
        <source>Disable network activity</source>
        <extracomment>A context menu item.</extracomment>
        <translation type="unfinished">Онемогући мрежне активности</translation>
    </message>
    <message>
        <source>Enable network activity</source>
        <extracomment>A context menu item. The network activity was disabled previously.</extracomment>
        <translation type="unfinished">Омогући мрежне активности</translation>
    </message>
    <message>
        <source>Error: %1</source>
        <translation type="unfinished">Greška: %1</translation>
    </message>
    <message>
        <source>Warning: %1</source>
        <translation type="unfinished">Упозорење: %1</translation>
    </message>
    <message>
        <source>Date: %1
</source>
        <translation type="unfinished">Датум: %1
</translation>
    </message>
    <message>
        <source>Amount: %1
</source>
        <translation type="unfinished">Износ: %1
</translation>
    </message>
    <message>
        <source>Wallet: %1
</source>
        <translation type="unfinished">Новчаник: %1
</translation>
    </message>
    <message>
        <source>Type: %1
</source>
        <translation type="unfinished">Тип: %1
</translation>
    </message>
    <message>
        <source>Label: %1
</source>
        <translation type="unfinished">Ознака: %1
</translation>
    </message>
    <message>
        <source>Address: %1
</source>
        <translation type="unfinished">Адреса: %1
</translation>
    </message>
    <message>
        <source>Sent transaction</source>
        <translation type="unfinished">Послата трансакција</translation>
    </message>
    <message>
        <source>Incoming transaction</source>
        <translation type="unfinished">Долазна трансакција</translation>
    </message>
    <message>
        <source>HD key generation is &lt;b&gt;enabled&lt;/b&gt;</source>
        <translation type="unfinished">Генерисање ХД кључа је &lt;b&gt;омогућено&lt;/b&gt;</translation>
    </message>
    <message>
        <source>HD key generation is &lt;b&gt;disabled&lt;/b&gt;</source>
        <translation type="unfinished">Генерисање ХД кључа је &lt;b&gt;онеомогућено&lt;/b&gt;</translation>
    </message>
    <message>
        <source>Private key &lt;b&gt;disabled&lt;/b&gt;</source>
        <translation type="unfinished">Приватни кључ &lt;b&gt;онемогућен&lt;/b&gt;</translation>
    </message>
    <message>
        <source>Wallet is &lt;b&gt;encrypted&lt;/b&gt; and currently &lt;b&gt;unlocked&lt;/b&gt;</source>
        <translation type="unfinished">Новчаник јс &lt;b&gt;шифриран&lt;/b&gt; и тренутно &lt;b&gt;откључан&lt;/b&gt;</translation>
    </message>
    <message>
        <source>Wallet is &lt;b&gt;encrypted&lt;/b&gt; and currently &lt;b&gt;locked&lt;/b&gt;</source>
        <translation type="unfinished">Новчаник јс &lt;b&gt;шифрован&lt;/b&gt; и тренутно &lt;b&gt;закључан&lt;/b&gt;</translation>
    </message>
    <message>
        <source>Original message:</source>
        <translation type="unfinished">Оригинална порука:</translation>
    </message>
</context>
<context>
    <name>UnitDisplayStatusBarControl</name>
    <message>
        <source>Unit to show amounts in. Click to select another unit.</source>
        <translation type="unfinished">Јединица у којој се приказују износи. Притисни да се прикаже друга јединица.</translation>
    </message>
</context>
<context>
    <name>CoinControlDialog</name>
    <message>
        <source>Coin Selection</source>
        <translation type="unfinished">Избор новчића</translation>
    </message>
    <message>
        <source>Quantity:</source>
        <translation type="unfinished">Количина:</translation>
    </message>
    <message>
        <source>Bytes:</source>
        <translation type="unfinished">Бајта:</translation>
    </message>
    <message>
        <source>Amount:</source>
        <translation type="unfinished">Iznos:</translation>
    </message>
    <message>
        <source>Fee:</source>
        <translation type="unfinished">Naknada:</translation>
    </message>
    <message>
        <source>After Fee:</source>
        <translation type="unfinished">Након накнаде:</translation>
    </message>
    <message>
        <source>Change:</source>
        <translation type="unfinished">Кусур:</translation>
    </message>
    <message>
        <source>(un)select all</source>
        <translation type="unfinished">(Де)Селектуј све</translation>
    </message>
    <message>
        <source>Tree mode</source>
        <translation type="unfinished">Прикажи као стабло</translation>
    </message>
    <message>
        <source>List mode</source>
        <translation type="unfinished">Прикажи као листу</translation>
    </message>
    <message>
        <source>Amount</source>
        <translation type="unfinished">Износ</translation>
    </message>
    <message>
        <source>Received with label</source>
        <translation type="unfinished">Примљено са ознаком</translation>
    </message>
    <message>
        <source>Received with address</source>
        <translation type="unfinished">Примљено са адресом</translation>
    </message>
    <message>
        <source>Date</source>
        <translation type="unfinished">Датум</translation>
    </message>
    <message>
        <source>Confirmations</source>
        <translation type="unfinished">Потврде</translation>
    </message>
    <message>
        <source>Confirmed</source>
        <translation type="unfinished">Потврђено</translation>
    </message>
    <message>
        <source>Copy amount</source>
        <translation type="unfinished">Копирај износ</translation>
    </message>
    <message>
        <source>&amp;Copy address</source>
        <translation type="unfinished">&amp;Копирај адресу</translation>
    </message>
    <message>
        <source>Copy &amp;label</source>
        <translation type="unfinished">Копирај &amp;означи</translation>
    </message>
    <message>
        <source>Copy &amp;amount</source>
        <translation type="unfinished">Копирај &amp;износ</translation>
    </message>
    <message>
        <source>L&amp;ock unspent</source>
        <translation type="unfinished">Закључај непотрошено</translation>
    </message>
    <message>
        <source>&amp;Unlock unspent</source>
        <translation type="unfinished">Откључај непотрошено</translation>
    </message>
    <message>
        <source>Copy quantity</source>
        <translation type="unfinished">Копирај количину</translation>
    </message>
    <message>
        <source>Copy fee</source>
        <translation type="unfinished">Копирај провизију</translation>
    </message>
    <message>
        <source>Copy after fee</source>
        <translation type="unfinished">Копирај након провизије</translation>
    </message>
    <message>
        <source>Copy bytes</source>
        <translation type="unfinished">Копирај бајтове</translation>
    </message>
    <message>
        <source>Copy change</source>
        <translation type="unfinished">Копирај кусур</translation>
    </message>
    <message>
        <source>(%1 locked)</source>
        <translation type="unfinished">(%1 закључан)</translation>
    </message>
    <message>
        <source>Can vary +/- %1 satoshi(s) per input.</source>
        <translation type="unfinished">Може варирати  +/- %1 сатоши(ја) по инпуту.</translation>
    </message>
    <message>
        <source>(no label)</source>
        <translation type="unfinished">(bez oznake)</translation>
    </message>
    <message>
        <source>change from %1 (%2)</source>
        <translation type="unfinished">Измени од %1 (%2)</translation>
    </message>
    <message>
        <source>(change)</source>
        <translation type="unfinished">(промени)</translation>
    </message>
</context>
<context>
    <name>CreateWalletActivity</name>
    <message>
        <source>Create Wallet</source>
        <extracomment>Title of window indicating the progress of creation of a new wallet.</extracomment>
        <translation type="unfinished">Направи новчаник</translation>
    </message>
    <message>
        <source>Create wallet failed</source>
        <translation type="unfinished">Креирање новчаника неуспешно</translation>
    </message>
    <message>
        <source>Create wallet warning</source>
        <translation type="unfinished">Направи упозорење за новчаник</translation>
    </message>
    <message>
        <source>Can't list signers</source>
        <translation type="unfinished">Не могу да излистам потписнике</translation>
    </message>
    </context>
<context>
    <name>LoadWalletsActivity</name>
    <message>
        <source>Load Wallets</source>
        <extracomment>Title of progress window which is displayed when wallets are being loaded.</extracomment>
        <translation type="unfinished">Učitaj Novčanik</translation>
    </message>
    <message>
        <source>Loading wallets…</source>
        <extracomment>Descriptive text of the load wallets progress window which indicates to the user that wallets are currently being loaded.</extracomment>
        <translation type="unfinished">Učitavanje Novčanika</translation>
    </message>
</context>
<context>
    <name>OpenWalletActivity</name>
    <message>
        <source>Open wallet failed</source>
        <translation type="unfinished">Отварање новчаника неуспешно</translation>
    </message>
    <message>
        <source>Open wallet warning</source>
        <translation type="unfinished">Упозорење приликом отварања новчаника</translation>
    </message>
    <message>
        <source>default wallet</source>
        <translation type="unfinished">подразумевани новчаник</translation>
    </message>
    <message>
        <source>Open Wallet</source>
        <extracomment>Title of window indicating the progress of opening of a wallet.</extracomment>
        <translation type="unfinished">Otvori novčanik</translation>
    </message>
    <message>
        <source>Opening Wallet &lt;b&gt;%1&lt;/b&gt;…</source>
        <extracomment>Descriptive text of the open wallet progress window which indicates to the user which wallet is currently being opened.</extracomment>
        <translation type="unfinished">Отвањаре новчаника &lt;b&gt;%1&lt;/b&gt;</translation>
    </message>
</context>
<context>
    <name>WalletController</name>
    <message>
        <source>Close wallet</source>
        <translation type="unfinished">Затвори новчаник</translation>
    </message>
    <message>
        <source>Are you sure you wish to close the wallet &lt;i&gt;%1&lt;/i&gt;?</source>
        <translation type="unfinished">Да ли сте сигурни да желите да затворите новчаник &lt;i&gt;%1&lt;/i&gt;?</translation>
    </message>
    <message>
        <source>Closing the wallet for too long can result in having to resync the entire chain if pruning is enabled.</source>
        <translation type="unfinished">Услед затварања новчаника на дугачки период времена може се десити да је потребна поновна синхронизација комплетног ланца, уколико је дозвољено резање.</translation>
    </message>
    <message>
        <source>Close all wallets</source>
        <translation type="unfinished">Затвори све новчанике</translation>
    </message>
    <message>
        <source>Are you sure you wish to close all wallets?</source>
        <translation type="unfinished">Да ли сигурно желите да затворите све новчанике?</translation>
    </message>
</context>
<context>
    <name>CreateWalletDialog</name>
    <message>
        <source>Create Wallet</source>
        <translation type="unfinished">Направи новчаник</translation>
    </message>
    <message>
        <source>Wallet Name</source>
        <translation type="unfinished">Име Новчаника</translation>
    </message>
    <message>
        <source>Wallet</source>
        <translation type="unfinished">Новчаник</translation>
    </message>
    <message>
        <source>Encrypt the wallet. The wallet will be encrypted with a passphrase of your choice.</source>
        <translation type="unfinished">Шифрирај новчаник. Новчаник ће бити шифриран лозинком коју одаберете.</translation>
    </message>
    <message>
        <source>Encrypt Wallet</source>
        <translation type="unfinished">Шифрирај новчаник</translation>
    </message>
    <message>
        <source>Advanced Options</source>
        <translation type="unfinished">Напредне опције</translation>
    </message>
    <message>
        <source>Disable private keys for this wallet. Wallets with private keys disabled will have no private keys and cannot have an HD seed or imported private keys. This is ideal for watch-only wallets.</source>
        <translation type="unfinished">Onemogućite privatne ključeve za ovaj novčanik. Novčanici sa isključenim privatnim ključevima neće imati privatne ključeve i ne mogu imati HD seme ili uvezene privatne ključeve. Ovo je idealno za novčanike samo za gledanje.</translation>
    </message>
    <message>
        <source>Disable Private Keys</source>
        <translation type="unfinished">Онемогући Приватне Кључеве</translation>
    </message>
    <message>
        <source>Make a blank wallet. Blank wallets do not initially have private keys or scripts. Private keys and addresses can be imported, or an HD seed can be set, at a later time.</source>
        <translation type="unfinished">Направи празан новчаник. Празни новчанци немају приватане кључеве или скрипте. Приватни кључеви могу се увести, или HD семе може бити постављено касније.</translation>
    </message>
    <message>
        <source>Make Blank Wallet</source>
        <translation type="unfinished">Направи Празан Новчаник</translation>
    </message>
    <message>
        <source>Use an external signing device such as a hardware wallet. Configure the external signer script in wallet preferences first.</source>
        <translation type="unfinished">Користите спољни уређај за потписивање као што је хардверски новчаник. Прво конфигуришите скрипту спољног потписника у подешавањима новчаника.
</translation>
    </message>
    <message>
        <source>External signer</source>
        <translation type="unfinished">Екстерни потписник</translation>
    </message>
    <message>
        <source>Create</source>
        <translation type="unfinished">Направи</translation>
    </message>
    <message>
        <source>Compiled without external signing support (required for external signing)</source>
        <extracomment>"External signing" means using devices such as hardware wallets.</extracomment>
        <translation type="unfinished">Састављено без подршке за спољно потписивање (потребно за спољно потписивање)</translation>
    </message>
</context>
<context>
    <name>EditAddressDialog</name>
    <message>
        <source>Edit Address</source>
        <translation type="unfinished">Izmeni Adresu</translation>
    </message>
    <message>
        <source>&amp;Label</source>
        <translation type="unfinished">&amp;Ознака</translation>
    </message>
    <message>
        <source>The label associated with this address list entry</source>
        <translation type="unfinished">Ознака повезана са овом ставком из листе адреса</translation>
    </message>
    <message>
        <source>The address associated with this address list entry. This can only be modified for sending addresses.</source>
        <translation type="unfinished">Адреса повезана са овом ставком из листе адреса. Ово можете променити једини у случају адреса за плаћање.</translation>
    </message>
    <message>
        <source>&amp;Address</source>
        <translation type="unfinished">&amp;Adresa</translation>
    </message>
    <message>
        <source>New sending address</source>
        <translation type="unfinished">Нова адреса за слање</translation>
    </message>
    <message>
        <source>Edit receiving address</source>
        <translation type="unfinished">Измени адресу за примање</translation>
    </message>
    <message>
        <source>Edit sending address</source>
        <translation type="unfinished">Измени адресу за слање</translation>
    </message>
    <message>
        <source>The entered address "%1" is not a valid Particl address.</source>
        <translation type="unfinished">Унета адреса "%1" није важећа Биткоин адреса.</translation>
    </message>
    <message>
        <source>Address "%1" already exists as a receiving address with label "%2" and so cannot be added as a sending address.</source>
        <translation type="unfinished">Адреса "%1" већ постоји као примајућа адреса са ознаком "%2" и не може бити додата као адреса за слање.</translation>
    </message>
    <message>
        <source>The entered address "%1" is already in the address book with label "%2".</source>
        <translation type="unfinished">Унета адреса "%1" већ постоји у адресару са ознаком "%2".</translation>
    </message>
    <message>
        <source>Could not unlock wallet.</source>
        <translation type="unfinished">Новчаник није могуће откључати.</translation>
    </message>
    <message>
        <source>New key generation failed.</source>
        <translation type="unfinished">Генерисање новог кључа није успело.</translation>
    </message>
</context>
<context>
    <name>FreespaceChecker</name>
    <message>
        <source>A new data directory will be created.</source>
        <translation type="unfinished">Нови директоријум података биће креиран.</translation>
    </message>
    <message>
        <source>name</source>
        <translation type="unfinished">име</translation>
    </message>
    <message>
        <source>Directory already exists. Add %1 if you intend to create a new directory here.</source>
        <translation type="unfinished">Директоријум већ постоји. Додајте %1 ако намеравате да креирате нови директоријум овде.</translation>
    </message>
    <message>
        <source>Path already exists, and is not a directory.</source>
        <translation type="unfinished">Путања већ постоји и није директоријум.</translation>
    </message>
    <message>
        <source>Cannot create data directory here.</source>
        <translation type="unfinished">Не можете креирати директоријум података овде.</translation>
    </message>
</context>
<context>
    <name>Intro</name>
    <message>
        <source>Particl</source>
        <translation type="unfinished">Биткоин</translation>
    </message>
    <message numerus="yes">
        <source>%n GB of space available</source>
        <translation type="unfinished">
            <numerusform />
            <numerusform />
            <numerusform />
        </translation>
    </message>
    <message numerus="yes">
        <source>(of %n GB needed)</source>
        <translation type="unfinished">
            <numerusform>(од потребних %n GB)</numerusform>
            <numerusform>(од потребних %n GB)</numerusform>
            <numerusform>(од  потребних  %n GB)</numerusform>
        </translation>
    </message>
    <message numerus="yes">
        <source>(%n GB needed for full chain)</source>
        <translation type="unfinished">
            <numerusform>(%n GB потребно за цео ланац)</numerusform>
            <numerusform>(%n GB потребно за цео ланац)</numerusform>
            <numerusform>(%n GB потребно за цео ланац)</numerusform>
        </translation>
    </message>
    <message>
        <source>At least %1 GB of data will be stored in this directory, and it will grow over time.</source>
        <translation type="unfinished">Најмање %1 GB подататака биће складиштен у овај директорјиум који ће временом порасти.</translation>
    </message>
    <message>
        <source>Approximately %1 GB of data will be stored in this directory.</source>
        <translation type="unfinished">Најмање %1 GB подататака биће складиштен у овај директорјиум.</translation>
    </message>
    <message numerus="yes">
        <source>(sufficient to restore backups %n day(s) old)</source>
        <extracomment>Explanatory text on the capability of the current prune target.</extracomment>
        <translation type="unfinished">
            <numerusform>(довољно за враћање резервних копија старих %n дана)</numerusform>
            <numerusform>(довољно за враћање резервних копија старих %n дана)</numerusform>
            <numerusform>(довољно за враћање резервних копија старих %n дана)</numerusform>
        </translation>
    </message>
    <message>
        <source>%1 will download and store a copy of the Particl block chain.</source>
        <translation type="unfinished">%1 биће преузеће и складиштити копију Биткоин ланца блокова.</translation>
    </message>
    <message>
        <source>The wallet will also be stored in this directory.</source>
        <translation type="unfinished">Новчаник ће бити складиштен у овом директоријуму.</translation>
    </message>
    <message>
        <source>Error: Specified data directory "%1" cannot be created.</source>
        <translation type="unfinished">Грешка: Одабрана датотека  "%1" не може бити креирана.</translation>
    </message>
    <message>
        <source>Error</source>
        <translation type="unfinished">Грешка</translation>
    </message>
    <message>
        <source>Welcome</source>
        <translation type="unfinished">Добродошли</translation>
    </message>
    <message>
        <source>Welcome to %1.</source>
        <translation type="unfinished">Добродошли на  %1.</translation>
    </message>
    <message>
        <source>As this is the first time the program is launched, you can choose where %1 will store its data.</source>
        <translation type="unfinished">Пошто је ово први пут да је програм покренут, можете изабрати где ће %1 чувати своје податке.</translation>
    </message>
    <message>
        <source>Limit block chain storage to</source>
        <translation type="unfinished">Ограничите складиштење блок ланца на</translation>
    </message>
    <message>
        <source>Reverting this setting requires re-downloading the entire blockchain. It is faster to download the full chain first and prune it later. Disables some advanced features.</source>
        <translation type="unfinished">Враћање ове опције захтева поновно преузимање целокупног блокчејна - ланца блокова. Брже је преузети цели ланац и касније га скратити. Онемогућава неке напредне опције.</translation>
    </message>
    <message>
        <source> GB</source>
        <translation type="unfinished">Гигабајт</translation>
    </message>
    <message>
        <source>This initial synchronisation is very demanding, and may expose hardware problems with your computer that had previously gone unnoticed. Each time you run %1, it will continue downloading where it left off.</source>
        <translation type="unfinished">Првобитна синхронизација веома је захтевна и може изложити ваш рачунар хардверским проблемима који раније нису били примећени. Сваки пут када покренете %1, преузимање ће се наставити тамо где је било прекинуто.</translation>
    </message>
    <message>
        <source>If you have chosen to limit block chain storage (pruning), the historical data must still be downloaded and processed, but will be deleted afterward to keep your disk usage low.</source>
        <translation type="unfinished">Ако сте одлучили да ограничите складиштење ланаца блокова (тримовање), историјски подаци се ипак морају преузети и обрадити, али ће након тога бити избрисани како би се ограничила употреба диска.</translation>
    </message>
    <message>
        <source>Use the default data directory</source>
        <translation type="unfinished">Користите подразумевани директоријум података</translation>
    </message>
    <message>
        <source>Use a custom data directory:</source>
        <translation type="unfinished">Користите прилагођени директоријум података:</translation>
    </message>
</context>
<context>
    <name>HelpMessageDialog</name>
    <message>
        <source>version</source>
        <translation type="unfinished">верзија</translation>
    </message>
    <message>
        <source>About %1</source>
        <translation type="unfinished">О %1</translation>
    </message>
    <message>
        <source>Command-line options</source>
        <translation type="unfinished">Опције командне линије</translation>
    </message>
</context>
<context>
    <name>ShutdownWindow</name>
    <message>
        <source>%1 is shutting down…</source>
        <translation type="unfinished">%1 се искључује...</translation>
    </message>
    <message>
        <source>Do not shut down the computer until this window disappears.</source>
        <translation type="unfinished">Немојте искључити рачунар док овај прозор не нестане.</translation>
    </message>
</context>
<context>
    <name>ModalOverlay</name>
    <message>
        <source>Form</source>
        <translation type="unfinished">Форма</translation>
    </message>
    <message>
        <source>Recent transactions may not yet be visible, and therefore your wallet's balance might be incorrect. This information will be correct once your wallet has finished synchronizing with the particl network, as detailed below.</source>
        <translation type="unfinished">Недавне трансакције можда не буду видљиве, зато салдо твог новчаника може бити нетачан. Ова информација биће тачна када новчаник заврши са синхронизацијом биткоин мреже, приказаном испод.</translation>
    </message>
    <message>
        <source>Attempting to spend particl that are affected by not-yet-displayed transactions will not be accepted by the network.</source>
        <translation type="unfinished">Покушај трошења биткоина на које утичу још увек неприказане трансакције мрежа неће прихватити.</translation>
    </message>
    <message>
        <source>Number of blocks left</source>
        <translation type="unfinished">Број преосталих блокова</translation>
    </message>
    <message>
        <source>Unknown…</source>
        <translation type="unfinished">Непознато...</translation>
    </message>
    <message>
        <source>calculating…</source>
        <translation type="unfinished">рачунање...</translation>
    </message>
    <message>
        <source>Last block time</source>
        <translation type="unfinished">Време последњег блока</translation>
    </message>
    <message>
        <source>Progress</source>
        <translation type="unfinished">Напредак</translation>
    </message>
    <message>
        <source>Progress increase per hour</source>
        <translation type="unfinished">Повећање напретка по часу</translation>
    </message>
    <message>
        <source>Estimated time left until synced</source>
        <translation type="unfinished">Оквирно време до краја синхронизације</translation>
    </message>
    <message>
        <source>Hide</source>
        <translation type="unfinished">Сакриј</translation>
    </message>
    <message>
        <source>Esc</source>
        <translation type="unfinished">Есц</translation>
    </message>
    <message>
        <source>%1 is currently syncing.  It will download headers and blocks from peers and validate them until reaching the tip of the block chain.</source>
        <translation type="unfinished">%1 се синхронузује. Преузеће заглавља и блокове од клијената и потврдити их док не стигне на крај ланца блокова.</translation>
    </message>
    <message>
        <source>Unknown. Syncing Headers (%1, %2%)…</source>
        <translation type="unfinished">Непознато. Синхронизација заглавља (%1, %2%)...</translation>
    </message>
    </context>
<context>
    <name>OpenURIDialog</name>
    <message>
        <source>Open particl URI</source>
        <translation type="unfinished">Отвори биткоин URI</translation>
    </message>
    <message>
        <source>Paste address from clipboard</source>
        <extracomment>Tooltip text for button that allows you to paste an address that is in your clipboard.</extracomment>
        <translation type="unfinished">Налепите адресу из базе за копирање</translation>
    </message>
</context>
<context>
    <name>OptionsDialog</name>
    <message>
        <source>Options</source>
        <translation type="unfinished">Поставке</translation>
    </message>
    <message>
        <source>&amp;Main</source>
        <translation type="unfinished">&amp;Главни</translation>
    </message>
    <message>
        <source>Automatically start %1 after logging in to the system.</source>
        <translation type="unfinished">Аутоматски почети %1 након пријање на систем.</translation>
    </message>
    <message>
        <source>&amp;Start %1 on system login</source>
        <translation type="unfinished">&amp;Покрени %1 приликом пријаве на систем</translation>
    </message>
    <message>
        <source>Enabling pruning significantly reduces the disk space required to store transactions. All blocks are still fully validated. Reverting this setting requires re-downloading the entire blockchain.</source>
        <translation type="unfinished">Омогућавање смањења значајно смањује простор на диску потребан за складиштење трансакција. Сви блокови су још увек у потпуности валидирани. Враћање ове поставке захтева поновно преузимање целог блоцкцхаина.</translation>
    </message>
    <message>
        <source>Size of &amp;database cache</source>
        <translation type="unfinished">Величина кеша базе података</translation>
    </message>
    <message>
        <source>Number of script &amp;verification threads</source>
        <translation type="unfinished">Број скрипти и CPU за верификацију</translation>
    </message>
    <message>
        <source>IP address of the proxy (e.g. IPv4: 127.0.0.1 / IPv6: ::1)</source>
        <translation type="unfinished">ИП адреса проксија (нпр. IPv4: 127.0.0.1 / IPv6: ::1)</translation>
    </message>
    <message>
        <source>Shows if the supplied default SOCKS5 proxy is used to reach peers via this network type.</source>
        <translation type="unfinished">Приказује се ако је испоручени уобичајени SOCKS5 проxy коришћен ради проналажења клијената преко овог типа мреже. </translation>
    </message>
    <message>
        <source>Minimize instead of exit the application when the window is closed. When this option is enabled, the application will be closed only after selecting Exit in the menu.</source>
        <translation type="unfinished">Минимизирање уместо искључивања апликације када се прозор затвори. Када је ова опција омогућена, апликација ће бити затворена тек након одабира Излаз у менију. </translation>
    </message>
    <message>
        <source>Open the %1 configuration file from the working directory.</source>
        <translation type="unfinished">Отвори  %1 конфигурациони фајл из директоријума у употреби.</translation>
    </message>
    <message>
        <source>Open Configuration File</source>
        <translation type="unfinished">Отвори Конфигурациону Датотеку</translation>
    </message>
    <message>
        <source>Reset all client options to default.</source>
        <translation type="unfinished">Ресетуј све опције клијента на почетна подешавања.</translation>
    </message>
    <message>
        <source>&amp;Reset Options</source>
        <translation type="unfinished">&amp;Ресет Опције</translation>
    </message>
    <message>
        <source>&amp;Network</source>
        <translation type="unfinished">&amp;Мрежа</translation>
    </message>
    <message>
        <source>Prune &amp;block storage to</source>
        <translation type="unfinished">Сакрати &amp;block складиштење на</translation>
    </message>
    <message>
        <source>Reverting this setting requires re-downloading the entire blockchain.</source>
        <translation type="unfinished">Враћање ове опције захтева да поновно преузимање целокупонг блокчејна.</translation>
    </message>
    <message>
        <source>(0 = auto, &lt;0 = leave that many cores free)</source>
        <translation type="unfinished">(0 = аутоматски одреди, &lt;0 = остави слободно толико језгара)</translation>
    </message>
    <message>
        <source>Enable R&amp;PC server</source>
        <extracomment>An Options window setting to enable the RPC server.</extracomment>
        <translation type="unfinished">Omogući R&amp;PC server</translation>
    </message>
    <message>
        <source>W&amp;allet</source>
        <translation type="unfinished">Н&amp;овчаник</translation>
    </message>
    <message>
        <source>Expert</source>
        <translation type="unfinished">Експерт</translation>
    </message>
    <message>
        <source>Enable coin &amp;control features</source>
        <translation type="unfinished">Омогући опцију контроле новчића</translation>
    </message>
    <message>
        <source>If you disable the spending of unconfirmed change, the change from a transaction cannot be used until that transaction has at least one confirmation. This also affects how your balance is computed.</source>
        <translation type="unfinished">Уколико онемогућиш трошење непотврђеног кусура, кусур трансакције неће моћи да се користи док транскација нема макар једну потврду. Ово такође утиче како ће се салдо рачунати.</translation>
    </message>
    <message>
        <source>&amp;Spend unconfirmed change</source>
        <translation type="unfinished">&amp;Троши непотврђени кусур</translation>
    </message>
    <message>
        <source>External Signer (e.g. hardware wallet)</source>
        <translation type="unfinished">Екстерни потписник (нпр. хардверски новчаник)</translation>
    </message>
    <message>
        <source>&amp;External signer script path</source>
        <translation type="unfinished">&amp;Путања скрипте спољног потписника</translation>
    </message>
    <message>
        <source>Automatically open the Particl client port on the router. This only works when your router supports UPnP and it is enabled.</source>
        <translation type="unfinished">Аутоматски отвори Биткоин клијент порт на рутеру. Ова опција ради само уколико твој рутер подржава и има омогућен UPnP.</translation>
    </message>
    <message>
        <source>Map port using &amp;UPnP</source>
        <translation type="unfinished">Мапирај порт користећи &amp;UPnP</translation>
    </message>
    <message>
        <source>Automatically open the Particl client port on the router. This only works when your router supports NAT-PMP and it is enabled. The external port could be random.</source>
        <translation type="unfinished">Аутоматски отворите порт за Битцоин клијент на рутеру. Ово функционише само када ваш рутер подржава НАТ-ПМП и када је омогућен. Спољни порт би могао бити насумичан.</translation>
    </message>
    <message>
        <source>Map port using NA&amp;T-PMP</source>
        <translation type="unfinished">Мапирајте порт користећи НА&amp;Т-ПМП</translation>
    </message>
    <message>
        <source>Accept connections from outside.</source>
        <translation type="unfinished">Прихвати спољашње концекције.</translation>
    </message>
    <message>
        <source>Allow incomin&amp;g connections</source>
        <translation type="unfinished">Дозволи долазеће конекције.</translation>
    </message>
    <message>
        <source>Connect to the Particl network through a SOCKS5 proxy.</source>
        <translation type="unfinished">Конектуј се на Биткоин мрежу кроз SOCKS5 проксијем.</translation>
    </message>
    <message>
        <source>&amp;Connect through SOCKS5 proxy (default proxy):</source>
        <translation type="unfinished">&amp;Конектуј се кроз SOCKS5 прокси (уобичајени прокси):</translation>
    </message>
    <message>
        <source>Proxy &amp;IP:</source>
        <translation type="unfinished">Прокси &amp;IP:</translation>
    </message>
    <message>
        <source>&amp;Port:</source>
        <translation type="unfinished">&amp;Порт:</translation>
    </message>
    <message>
        <source>Port of the proxy (e.g. 9050)</source>
        <translation type="unfinished">Прокси порт (нпр. 9050)</translation>
    </message>
    <message>
        <source>Used for reaching peers via:</source>
        <translation type="unfinished">Коришћен за приступ другим чворовима преко:</translation>
    </message>
    <message>
        <source>Tor</source>
        <translation type="unfinished">Тор</translation>
    </message>
    <message>
        <source>Show the icon in the system tray.</source>
        <translation type="unfinished">Прикажите икону у системској палети.</translation>
    </message>
    <message>
        <source>&amp;Show tray icon</source>
        <translation type="unfinished">&amp;Прикажи икону у траци</translation>
    </message>
    <message>
        <source>Show only a tray icon after minimizing the window.</source>
        <translation type="unfinished">Покажи само иконицу у панелу након минимизирања прозора</translation>
    </message>
    <message>
        <source>&amp;Minimize to the tray instead of the taskbar</source>
        <translation type="unfinished">&amp;минимизирај у доњу линију, уместо у програмску траку</translation>
    </message>
    <message>
        <source>M&amp;inimize on close</source>
        <translation type="unfinished">Минимизирај при затварању</translation>
    </message>
    <message>
        <source>&amp;Display</source>
        <translation type="unfinished">&amp;Прикажи</translation>
    </message>
    <message>
        <source>User Interface &amp;language:</source>
        <translation type="unfinished">&amp;Језик корисничког интерфејса:</translation>
    </message>
    <message>
        <source>The user interface language can be set here. This setting will take effect after restarting %1.</source>
        <translation type="unfinished">Језик корисничког интерфејса може се овде поставити. Ово својство биће на снази након поновног покреања %1.</translation>
    </message>
    <message>
        <source>&amp;Unit to show amounts in:</source>
        <translation type="unfinished">&amp;Јединица за приказивање износа:</translation>
    </message>
    <message>
        <source>Choose the default subdivision unit to show in the interface and when sending coins.</source>
        <translation type="unfinished">Одабери уобичајену подјединицу која се приказује у интерфејсу и када се шаљу новчићи.</translation>
    </message>
    <message>
        <source>Whether to show coin control features or not.</source>
        <translation type="unfinished">Да ли да се прикажу опције контроле новчића или не.</translation>
    </message>
    <message>
        <source>Connect to the Particl network through a separate SOCKS5 proxy for Tor onion services.</source>
        <translation type="unfinished">Повежите се на Битцоин мрежу преко засебног СОЦКС5 проксија за Тор онион услуге.</translation>
    </message>
    <message>
        <source>Use separate SOCKS&amp;5 proxy to reach peers via Tor onion services:</source>
        <translation type="unfinished">Користите посебан СОЦКС&amp;5 прокси да бисте дошли до вршњака преко услуга Тор онион:</translation>
    </message>
    <message>
        <source>Monospaced font in the Overview tab:</source>
        <translation type="unfinished">Једноразредни фонт на картици Преглед:</translation>
    </message>
    <message>
        <source>embedded "%1"</source>
        <translation type="unfinished">уграђено ”%1”</translation>
    </message>
    <message>
        <source>closest matching "%1"</source>
        <translation type="unfinished">Најближа сличност ”%1”</translation>
    </message>
    <message>
        <source>&amp;OK</source>
        <translation type="unfinished">&amp;Уреду</translation>
    </message>
    <message>
        <source>&amp;Cancel</source>
        <translation type="unfinished">&amp;Откажи</translation>
    </message>
    <message>
        <source>Compiled without external signing support (required for external signing)</source>
        <extracomment>"External signing" means using devices such as hardware wallets.</extracomment>
        <translation type="unfinished">Састављено без подршке за спољно потписивање (потребно за спољно потписивање)</translation>
    </message>
    <message>
        <source>default</source>
        <translation type="unfinished">подразумевано</translation>
    </message>
    <message>
        <source>none</source>
        <translation type="unfinished">ниједно</translation>
    </message>
    <message>
        <source>Confirm options reset</source>
        <extracomment>Window title text of pop-up window shown when the user has chosen to reset options.</extracomment>
        <translation type="unfinished">Потврди ресет опција</translation>
    </message>
    <message>
        <source>Client restart required to activate changes.</source>
        <extracomment>Text explaining that the settings changed will not come into effect until the client is restarted.</extracomment>
        <translation type="unfinished">Рестарт клијента захтеван како би се промене активирале.</translation>
    </message>
    <message>
        <source>Client will be shut down. Do you want to proceed?</source>
        <extracomment>Text asking the user to confirm if they would like to proceed with a client shutdown.</extracomment>
        <translation type="unfinished">Клијент ће се искључити. Да ли желите да наставите?</translation>
    </message>
    <message>
        <source>Configuration options</source>
        <extracomment>Window title text of pop-up box that allows opening up of configuration file.</extracomment>
        <translation type="unfinished">Конфигурација својстава</translation>
    </message>
    <message>
        <source>The configuration file is used to specify advanced user options which override GUI settings. Additionally, any command-line options will override this configuration file.</source>
        <extracomment>Explanatory text about the priority order of instructions considered by client. The order from high to low being: command-line, configuration file, GUI settings.</extracomment>
        <translation type="unfinished">Конфигурациона датотека се користи да одреди напредне корисничке опције које поништају подешавања у графичком корисничком интерфејсу.</translation>
    </message>
    <message>
        <source>Continue</source>
        <translation type="unfinished">Nastavi</translation>
    </message>
    <message>
        <source>Cancel</source>
        <translation type="unfinished">Откажи</translation>
    </message>
    <message>
        <source>Error</source>
        <translation type="unfinished">Грешка</translation>
    </message>
    <message>
        <source>The configuration file could not be opened.</source>
        <translation type="unfinished">Ова конфигурациона датотека не може бити отворена.</translation>
    </message>
    <message>
        <source>This change would require a client restart.</source>
        <translation type="unfinished">Ова промена захтева да се рачунар поново покрене.</translation>
    </message>
    <message>
        <source>The supplied proxy address is invalid.</source>
        <translation type="unfinished">Достављена прокси адреса није валидна.</translation>
    </message>
</context>
<context>
    <name>OverviewPage</name>
    <message>
        <source>Form</source>
        <translation type="unfinished">Форма</translation>
    </message>
    <message>
        <source>The displayed information may be out of date. Your wallet automatically synchronizes with the Particl network after a connection is established, but this process has not completed yet.</source>
        <translation type="unfinished">Приказана информација може бити застарела. Ваш новчаник се аутоматски синхронизује са Биткоин мрежом након успостављања конекције, али овај процес је још увек у току.</translation>
    </message>
    <message>
        <source>Watch-only:</source>
        <translation type="unfinished">Само гледање:</translation>
    </message>
    <message>
        <source>Available:</source>
        <translation type="unfinished">Доступно:</translation>
    </message>
    <message>
        <source>Your current spendable balance</source>
        <translation type="unfinished">Салдо који можете потрошити</translation>
    </message>
    <message>
        <source>Pending:</source>
        <translation type="unfinished">На чекању:</translation>
    </message>
    <message>
        <source>Total of transactions that have yet to be confirmed, and do not yet count toward the spendable balance</source>
        <translation type="unfinished">Укупан број трансакција које још увек нису потврђене, и не рачунају се у салдо рачуна који је могуће потрошити</translation>
    </message>
    <message>
        <source>Immature:</source>
        <translation type="unfinished">Недоспело:</translation>
    </message>
    <message>
        <source>Mined balance that has not yet matured</source>
        <translation type="unfinished">Салдо рударења који још увек није доспео</translation>
    </message>
    <message>
        <source>Balances</source>
        <translation type="unfinished">Салдо</translation>
    </message>
    <message>
        <source>Total:</source>
        <translation type="unfinished">Укупно:</translation>
    </message>
    <message>
        <source>Your current total balance</source>
        <translation type="unfinished">Твој тренутни салдо</translation>
    </message>
    <message>
        <source>Your current balance in watch-only addresses</source>
        <translation type="unfinished">Твој тренутни салдо са гледај-само адресама</translation>
    </message>
    <message>
        <source>Spendable:</source>
        <translation type="unfinished">Могуће потрошити:</translation>
    </message>
    <message>
        <source>Recent transactions</source>
        <translation type="unfinished">Недавне трансакције</translation>
    </message>
    <message>
        <source>Unconfirmed transactions to watch-only addresses</source>
        <translation type="unfinished">Трансакције за гледај-само адресе које нису потврђене</translation>
    </message>
    <message>
        <source>Mined balance in watch-only addresses that has not yet matured</source>
        <translation type="unfinished">Салдорударења у адресама које су у моду само гледање, који још увек није доспео</translation>
    </message>
    <message>
        <source>Current total balance in watch-only addresses</source>
        <translation type="unfinished">Тренутни укупни салдо у адресама у опцији само-гледај</translation>
    </message>
    <message>
        <source>Privacy mode activated for the Overview tab. To unmask the values, uncheck Settings-&gt;Mask values.</source>
        <translation type="unfinished">Режим приватности је активиран за картицу Преглед. Да бисте демаскирали вредности, поништите избор Подешавања-&gt;Маск вредности.</translation>
    </message>
</context>
<context>
    <name>PSBTOperationsDialog</name>
    <message>
        <source>Sign Tx</source>
        <translation type="unfinished">Потпиши Трансакцију</translation>
    </message>
    <message>
        <source>Broadcast Tx</source>
        <translation type="unfinished">Емитуј Трансакцију</translation>
    </message>
    <message>
        <source>Copy to Clipboard</source>
        <translation type="unfinished">Копирајте у клипборд.</translation>
    </message>
    <message>
        <source>Save…</source>
        <translation type="unfinished">Сачувај...</translation>
    </message>
    <message>
        <source>Close</source>
        <translation type="unfinished">Затвори</translation>
    </message>
    <message>
        <source>Failed to load transaction: %1</source>
        <translation type="unfinished">Неуспело учитавање трансакције: %1</translation>
    </message>
    <message>
        <source>Failed to sign transaction: %1</source>
        <translation type="unfinished">Неуспело потписивање трансакције: %1</translation>
    </message>
    <message>
        <source>Could not sign any more inputs.</source>
        <translation type="unfinished">Није могуће потписати више уноса.</translation>
    </message>
    <message>
        <source>Signed %1 inputs, but more signatures are still required.</source>
        <translation type="unfinished">Потписано %1 поље, али је потребно још потписа.</translation>
    </message>
    <message>
        <source>Signed transaction successfully. Transaction is ready to broadcast.</source>
        <translation type="unfinished">Потписана трансакција је успешно. Трансакција је спремна за емитовање.</translation>
    </message>
    <message>
        <source>Unknown error processing transaction.</source>
        <translation type="unfinished">Непозната грешка у обради трансакције.</translation>
    </message>
    <message>
        <source>Transaction broadcast successfully! Transaction ID: %1</source>
        <translation type="unfinished">Трансакција је успешно емитована! Идентификација трансакције (ID): %1</translation>
    </message>
    <message>
        <source>Transaction broadcast failed: %1</source>
        <translation type="unfinished">Неуспело емитовање трансакције: %1</translation>
    </message>
    <message>
        <source>PSBT copied to clipboard.</source>
        <translation type="unfinished">ПСБТ је копиран у међуспремник.</translation>
    </message>
    <message>
        <source>Save Transaction Data</source>
        <translation type="unfinished">Сачувај Податке Трансакције</translation>
    </message>
    <message>
        <source>Partially Signed Transaction (Binary)</source>
        <extracomment>Expanded name of the binary PSBT file format. See: BIP 174.</extracomment>
        <translation type="unfinished">Делимично потписана трансакција (бинарна)</translation>
    </message>
    <message>
        <source>PSBT saved to disk.</source>
        <translation type="unfinished">ПСБТ је сачуван на диску.</translation>
    </message>
    <message>
        <source> * Sends %1 to %2</source>
        <translation type="unfinished">*Шаље %1 до %2</translation>
    </message>
    <message>
        <source>own address</source>
        <translation type="unfinished">сопствена адреса</translation>
    </message>
    <message>
        <source>Unable to calculate transaction fee or total transaction amount.</source>
        <translation type="unfinished">Није могуће израчунати накнаду за трансакцију или укупан износ трансакције.</translation>
    </message>
    <message>
        <source>Pays transaction fee: </source>
        <translation type="unfinished">Плаћа накнаду за трансакцију:</translation>
    </message>
    <message>
        <source>Total Amount</source>
        <translation type="unfinished">Укупан износ</translation>
    </message>
    <message>
        <source>or</source>
        <translation type="unfinished">или</translation>
    </message>
    <message>
        <source>Transaction has %1 unsigned inputs.</source>
        <translation type="unfinished">Трансакција има %1 непотписана поља.</translation>
    </message>
    <message>
        <source>Transaction is missing some information about inputs.</source>
        <translation type="unfinished">Трансакцији недостају неке информације о улазима.</translation>
    </message>
    <message>
        <source>Transaction still needs signature(s).</source>
        <translation type="unfinished">Трансакција и даље треба потпис(е).</translation>
    </message>
    <message>
        <source>(But this wallet cannot sign transactions.)</source>
        <translation type="unfinished">(Али овај новчаник не може да потписује трансакције.)</translation>
    </message>
    <message>
        <source>(But this wallet does not have the right keys.)</source>
        <translation type="unfinished">(Али овај новчаник нема праве кључеве.)</translation>
    </message>
    <message>
        <source>Transaction is fully signed and ready for broadcast.</source>
        <translation type="unfinished">Трансакција је у потпуности потписана и спремна за емитовање.</translation>
    </message>
    <message>
        <source>Transaction status is unknown.</source>
        <translation type="unfinished">Статус трансакције је непознат.</translation>
    </message>
</context>
<context>
    <name>PaymentServer</name>
    <message>
        <source>Payment request error</source>
        <translation type="unfinished">Грешка у захтеву за плаћање</translation>
    </message>
    <message>
        <source>Cannot start particl: click-to-pay handler</source>
        <translation type="unfinished">Не могу покренути биткоин: "кликни-да-платиш" механизам</translation>
    </message>
    <message>
        <source>URI handling</source>
        <translation type="unfinished">URI руковање</translation>
    </message>
    <message>
        <source>'particl://' is not a valid URI. Use 'particl:' instead.</source>
        <translation type="unfinished">'particl://' није важећи URI. Уместо тога користити  'particl:'.</translation>
    </message>
    <message>
        <source>Cannot process payment request because BIP70 is not supported.
Due to widespread security flaws in BIP70 it's strongly recommended that any merchant instructions to switch wallets be ignored.
If you are receiving this error you should request the merchant provide a BIP21 compatible URI.</source>
        <translation type="unfinished">Није могуће обрадити захтев за плаћање јер БИП70 није подржан.
Због широко распрострањених безбедносних пропуста у БИП70, топло се препоручује да се игноришу сва упутства трговца за промену новчаника.
Ако добијете ову грешку, требало би да затражите од трговца да достави УРИ компатибилан са БИП21.</translation>
    </message>
    <message>
        <source>URI cannot be parsed! This can be caused by an invalid Particl address or malformed URI parameters.</source>
        <translation type="unfinished">URI се не може рашчланити! Ово може бити проузроковано неважећом Биткоин адресом или погрешно форматираним URI параметрима.</translation>
    </message>
    <message>
        <source>Payment request file handling</source>
        <translation type="unfinished">Руковање датотеком захтева за плаћање</translation>
    </message>
</context>
<context>
    <name>PeerTableModel</name>
    <message>
        <source>User Agent</source>
        <extracomment>Title of Peers Table column which contains the peer's User Agent string.</extracomment>
        <translation type="unfinished">Кориснички агент</translation>
    </message>
    <message>
        <source>Ping</source>
        <extracomment>Title of Peers Table column which indicates the current latency of the connection with the peer.</extracomment>
        <translation type="unfinished">Пинг</translation>
    </message>
    <message>
        <source>Peer</source>
        <extracomment>Title of Peers Table column which contains a unique number used to identify a connection.</extracomment>
        <translation type="unfinished">Пеер</translation>
    </message>
    <message>
        <source>Direction</source>
        <extracomment>Title of Peers Table column which indicates the direction the peer connection was initiated from.</extracomment>
        <translation type="unfinished">Правац</translation>
    </message>
    <message>
        <source>Sent</source>
        <extracomment>Title of Peers Table column which indicates the total amount of network information we have sent to the peer.</extracomment>
        <translation type="unfinished">Послато</translation>
    </message>
    <message>
        <source>Received</source>
        <extracomment>Title of Peers Table column which indicates the total amount of network information we have received from the peer.</extracomment>
        <translation type="unfinished">Примљено</translation>
    </message>
    <message>
        <source>Address</source>
        <extracomment>Title of Peers Table column which contains the IP/Onion/I2P address of the connected peer.</extracomment>
        <translation type="unfinished">Адреса</translation>
    </message>
    <message>
        <source>Type</source>
        <extracomment>Title of Peers Table column which describes the type of peer connection. The "type" describes why the connection exists.</extracomment>
        <translation type="unfinished">Tip</translation>
    </message>
    <message>
        <source>Network</source>
        <extracomment>Title of Peers Table column which states the network the peer connected through.</extracomment>
        <translation type="unfinished">Мрежа</translation>
    </message>
    <message>
        <source>Inbound</source>
        <extracomment>An Inbound Connection from a Peer.</extracomment>
        <translation type="unfinished">Долазеће</translation>
    </message>
    <message>
        <source>Outbound</source>
        <extracomment>An Outbound Connection to a Peer.</extracomment>
        <translation type="unfinished">Одлазеће</translation>
    </message>
</context>
<context>
    <name>QRImageWidget</name>
    <message>
        <source>&amp;Save Image…</source>
        <translation type="unfinished">&amp;Сачували слику…</translation>
    </message>
    <message>
        <source>&amp;Copy Image</source>
        <translation type="unfinished">&amp;Копирај Слику</translation>
    </message>
    <message>
        <source>Resulting URI too long, try to reduce the text for label / message.</source>
        <translation type="unfinished">Дати резултат URI  предуг, покушај да сманиш текст за ознаку / поруку.</translation>
    </message>
    <message>
        <source>Error encoding URI into QR Code.</source>
        <translation type="unfinished">Грешка током енкодирања URI у QR Код.</translation>
    </message>
    <message>
        <source>QR code support not available.</source>
        <translation type="unfinished">QR код подршка није доступна.</translation>
    </message>
    <message>
        <source>Save QR Code</source>
        <translation type="unfinished">Упамти QR Код</translation>
    </message>
    <message>
        <source>PNG Image</source>
        <extracomment>Expanded name of the PNG file format. See: https://en.wikipedia.org/wiki/Portable_Network_Graphics.</extracomment>
        <translation type="unfinished">ПНГ слика</translation>
    </message>
</context>
<context>
    <name>RPCConsole</name>
    <message>
        <source>N/A</source>
        <translation type="unfinished">Није применљиво</translation>
    </message>
    <message>
        <source>Client version</source>
        <translation type="unfinished">Верзија клијента</translation>
    </message>
    <message>
        <source>&amp;Information</source>
        <translation type="unfinished">&amp;Информације</translation>
    </message>
    <message>
        <source>General</source>
        <translation type="unfinished">Опште</translation>
    </message>
    <message>
        <source>To specify a non-default location of the data directory use the '%1' option.</source>
        <translation type="unfinished">Да би сте одредили локацију која није унапред задата за директоријум података користите '%1' опцију.</translation>
    </message>
    <message>
        <source>To specify a non-default location of the blocks directory use the '%1' option.</source>
        <translation type="unfinished">Да би сте одредили локацију која није унапред задата за директоријум блокова користите '%1' опцију.</translation>
    </message>
    <message>
        <source>Startup time</source>
        <translation type="unfinished">Време подизања система</translation>
    </message>
    <message>
        <source>Network</source>
        <translation type="unfinished">Мрежа</translation>
    </message>
    <message>
        <source>Name</source>
        <translation type="unfinished">Име</translation>
    </message>
    <message>
        <source>Number of connections</source>
        <translation type="unfinished">Број конекција</translation>
    </message>
    <message>
        <source>Block chain</source>
        <translation type="unfinished">Блокчејн</translation>
    </message>
    <message>
        <source>Memory Pool</source>
        <translation type="unfinished">Удружена меморија</translation>
    </message>
    <message>
        <source>Current number of transactions</source>
        <translation type="unfinished">Тренутни број трансакција</translation>
    </message>
    <message>
        <source>Memory usage</source>
        <translation type="unfinished">Употреба меморије</translation>
    </message>
    <message>
        <source>Wallet: </source>
        <translation type="unfinished">Новчаник</translation>
    </message>
    <message>
        <source>(none)</source>
        <translation type="unfinished">(ниједан)</translation>
    </message>
    <message>
        <source>&amp;Reset</source>
        <translation type="unfinished">&amp;Ресетуј</translation>
    </message>
    <message>
        <source>Received</source>
        <translation type="unfinished">Примљено</translation>
    </message>
    <message>
        <source>Sent</source>
        <translation type="unfinished">Послато</translation>
    </message>
    <message>
        <source>&amp;Peers</source>
        <translation type="unfinished">&amp;Колеге</translation>
    </message>
    <message>
        <source>Banned peers</source>
        <translation type="unfinished">Забрањене колеге на мрежи</translation>
    </message>
    <message>
        <source>Select a peer to view detailed information.</source>
        <translation type="unfinished">Одабери колегу да би видели детаљне информације</translation>
    </message>
    <message>
        <source>Version</source>
        <translation type="unfinished">Верзија</translation>
    </message>
    <message>
        <source>Starting Block</source>
        <translation type="unfinished">Почетни блок</translation>
    </message>
    <message>
        <source>Synced Headers</source>
        <translation type="unfinished">Синхронизована заглавља</translation>
    </message>
    <message>
        <source>Synced Blocks</source>
        <translation type="unfinished">Синхронизовани блокови</translation>
    </message>
    <message>
        <source>The mapped Autonomous System used for diversifying peer selection.</source>
        <translation type="unfinished">Мапирани аутономни систем који се користи за диверсификацију селекције колега чворова.</translation>
    </message>
    <message>
        <source>Mapped AS</source>
        <translation type="unfinished">Мапирани АС</translation>
    </message>
    <message>
        <source>User Agent</source>
        <translation type="unfinished">Кориснички агент</translation>
    </message>
    <message>
        <source>Node window</source>
        <translation type="unfinished">Ноде прозор</translation>
    </message>
    <message>
        <source>Current block height</source>
        <translation type="unfinished">Тренутна висина блока</translation>
    </message>
    <message>
        <source>Open the %1 debug log file from the current data directory. This can take a few seconds for large log files.</source>
        <translation type="unfinished">Отворите %1 датотеку са записима о отклоњеним грешкама из тренутног директоријума датотека. Ово може потрајати неколико секунди за велике датотеке записа.</translation>
    </message>
    <message>
        <source>Decrease font size</source>
        <translation type="unfinished">Смањи величину фонта</translation>
    </message>
    <message>
        <source>Increase font size</source>
        <translation type="unfinished">Увећај величину фонта</translation>
    </message>
    <message>
        <source>Permissions</source>
        <translation type="unfinished">Дозволе</translation>
    </message>
    <message>
        <source>The direction and type of peer connection: %1</source>
        <translation type="unfinished">Смер и тип конекције клијената: %1</translation>
    </message>
    <message>
        <source>Direction/Type</source>
        <translation type="unfinished">Смер/Тип</translation>
    </message>
    <message>
        <source>The network protocol this peer is connected through: IPv4, IPv6, Onion, I2P, or CJDNS.</source>
        <translation type="unfinished">Мрежни протокол који је овај пеер повезан преко: ИПв4, ИПв6, Онион, И2П или ЦЈДНС.</translation>
    </message>
    <message>
        <source>Services</source>
        <translation type="unfinished">Услуге</translation>
    </message>
    <message>
        <source>High bandwidth BIP152 compact block relay: %1</source>
        <translation type="unfinished">Висок проток ”BIP152” преноса компактних блокова: %1</translation>
    </message>
    <message>
        <source>High Bandwidth</source>
        <translation type="unfinished">Висок проток</translation>
    </message>
    <message>
        <source>Connection Time</source>
        <translation type="unfinished">Време конекције</translation>
    </message>
    <message>
        <source>Elapsed time since a novel block passing initial validity checks was received from this peer.</source>
        <translation type="unfinished">Прошло је време од када је нови блок који је прошао почетне провере валидности примљен од овог равноправног корисника.</translation>
    </message>
    <message>
        <source>Last Block</source>
        <translation type="unfinished">Последњи блок</translation>
    </message>
    <message>
        <source>Elapsed time since a novel transaction accepted into our mempool was received from this peer.</source>
        <extracomment>Tooltip text for the Last Transaction field in the peer details area.</extracomment>
        <translation type="unfinished">Прошло је време од када је нова трансакција прихваћена у наш мемпул примљена од овог партнера</translation>
    </message>
    <message>
        <source>Last Send</source>
        <translation type="unfinished">Последње послато</translation>
    </message>
    <message>
        <source>Last Receive</source>
        <translation type="unfinished">Последње примљено</translation>
    </message>
    <message>
        <source>Ping Time</source>
        <translation type="unfinished">Пинг време</translation>
    </message>
    <message>
        <source>The duration of a currently outstanding ping.</source>
        <translation type="unfinished">Трајање тренутно неразрешеног пинга.</translation>
    </message>
    <message>
        <source>Ping Wait</source>
        <translation type="unfinished">Чекање на пинг</translation>
    </message>
    <message>
        <source>Min Ping</source>
        <translation type="unfinished">Мин Пинг</translation>
    </message>
    <message>
        <source>Time Offset</source>
        <translation type="unfinished">Помак времена</translation>
    </message>
    <message>
        <source>Last block time</source>
        <translation type="unfinished">Време последњег блока</translation>
    </message>
    <message>
        <source>&amp;Open</source>
        <translation type="unfinished">&amp;Отвори</translation>
    </message>
    <message>
        <source>&amp;Console</source>
        <translation type="unfinished">&amp;Конзола</translation>
    </message>
    <message>
        <source>&amp;Network Traffic</source>
        <translation type="unfinished">&amp;Мрежни саобраћај</translation>
    </message>
    <message>
        <source>Totals</source>
        <translation type="unfinished">Укупно</translation>
    </message>
    <message>
        <source>Debug log file</source>
        <translation type="unfinished">Дебугуј лог фајл</translation>
    </message>
    <message>
        <source>Clear console</source>
        <translation type="unfinished">Очисти конзолу</translation>
    </message>
    <message>
        <source>In:</source>
        <translation type="unfinished">Долазно:</translation>
    </message>
    <message>
        <source>Out:</source>
        <translation type="unfinished">Одлазно:</translation>
    </message>
    <message>
        <source>Inbound: initiated by peer</source>
        <extracomment>Explanatory text for an inbound peer connection.</extracomment>
        <translation type="unfinished">Долазни: покренут од стране вршњака</translation>
    </message>
    <message>
        <source>Outbound Full Relay: default</source>
        <extracomment>Explanatory text for an outbound peer connection that relays all network information. This is the default behavior for outbound connections.</extracomment>
        <translation type="unfinished">Одлазни пуни релеј: подразумевано</translation>
    </message>
    <message>
        <source>Outbound Block Relay: does not relay transactions or addresses</source>
        <extracomment>Explanatory text for an outbound peer connection that relays network information about blocks and not transactions or addresses.</extracomment>
        <translation type="unfinished">Оутбоунд Блоцк Релаи: не преноси трансакције или адресе</translation>
    </message>
    <message>
        <source>Outbound Manual: added using RPC %1 or %2/%3 configuration options</source>
        <extracomment>Explanatory text for an outbound peer connection that was established manually through one of several methods. The numbered arguments are stand-ins for the methods available to establish manual connections.</extracomment>
        <translation type="unfinished">Изворно упутство: додато је коришћење ”RPC” %1 или %2 / %3 конфигурационих опција</translation>
    </message>
    <message>
        <source>Outbound Feeler: short-lived, for testing addresses</source>
        <extracomment>Explanatory text for a short-lived outbound peer connection that is used to test the aliveness of known addresses.</extracomment>
        <translation type="unfinished">Оутбоунд Феелер: краткотрајан, за тестирање адреса</translation>
    </message>
    <message>
        <source>Outbound Address Fetch: short-lived, for soliciting addresses</source>
        <extracomment>Explanatory text for a short-lived outbound peer connection that is used to request addresses from a peer.</extracomment>
        <translation type="unfinished">Дохваћање излазне адресе: краткотрајно, за тражење адреса</translation>
    </message>
    <message>
        <source>we selected the peer for high bandwidth relay</source>
        <translation type="unfinished">одабрали смо клијента за висок пренос података</translation>
    </message>
    <message>
        <source>the peer selected us for high bandwidth relay</source>
        <translation type="unfinished">клијент нас је одабрао за висок пренос података</translation>
    </message>
    <message>
        <source>no high bandwidth relay selected</source>
        <translation type="unfinished">није одабран проток за висок пренос података</translation>
    </message>
    <message>
        <source>&amp;Copy address</source>
        <extracomment>Context menu action to copy the address of a peer.</extracomment>
        <translation type="unfinished">&amp;Копирај адресу</translation>
    </message>
    <message>
        <source>&amp;Disconnect</source>
        <translation type="unfinished">&amp;Прекини везу</translation>
    </message>
    <message>
        <source>1 &amp;hour</source>
        <translation type="unfinished">1 &amp;Сат</translation>
    </message>
    <message>
        <source>1 d&amp;ay</source>
        <translation type="unfinished">1 дан</translation>
    </message>
    <message>
        <source>1 &amp;week</source>
        <translation type="unfinished">1 &amp;недеља</translation>
    </message>
    <message>
        <source>1 &amp;year</source>
        <translation type="unfinished">1 &amp;година</translation>
    </message>
    <message>
        <source>&amp;Copy IP/Netmask</source>
        <extracomment>Context menu action to copy the IP/Netmask of a banned peer. IP/Netmask is the combination of a peer's IP address and its Netmask. For IP address, see: https://en.wikipedia.org/wiki/IP_address.</extracomment>
        <translation type="unfinished">&amp;Kopiraj IP/Netmask</translation>
    </message>
    <message>
        <source>&amp;Unban</source>
        <translation type="unfinished">&amp;Уклони забрану</translation>
    </message>
    <message>
        <source>Network activity disabled</source>
        <translation type="unfinished">Активност мреже онемогућена</translation>
    </message>
    <message>
        <source>Executing command without any wallet</source>
        <translation type="unfinished">Извршење команде без новчаника</translation>
    </message>
    <message>
        <source>Executing command using "%1" wallet</source>
        <translation type="unfinished">Извршење команде коришћењем  "%1" новчаника</translation>
    </message>
    <message>
        <source>Welcome to the %1 RPC console.
Use up and down arrows to navigate history, and %2 to clear screen.
Use %3 and %4 to increase or decrease the font size.
Type %5 for an overview of available commands.
For more information on using this console, type %6.

%7WARNING: Scammers have been active, telling users to type commands here, stealing their wallet contents. Do not use this console without fully understanding the ramifications of a command.%8</source>
        <extracomment>RPC console welcome message. Placeholders %7 and %8 are style tags for the warning content, and they are not space separated from the rest of the text intentionally.</extracomment>
        <translation type="unfinished">Добродошли у %1 "RPC” конзолу.
Користи тастере за горе и доле да наводиш историју, и %2 да очистиш екран.
Користи %3 и %4 да увећаш и смањиш величину фонта.
Унеси %5 за преглед доступних комади.
За више информација о коришћењу конзоле, притисни %6
%7 УПОЗОРЕЊЕ: Преваранти су се активирали, говорећи корисницима да уносе команде овде, и тако краду садржај новчаника. Не користи ову конзолу без потпуног схватања комплексности ове команде. %8</translation>
    </message>
    <message>
        <source>Executing…</source>
        <extracomment>A console message indicating an entered command is currently being executed.</extracomment>
        <translation type="unfinished">Обрада...</translation>
    </message>
    <message>
        <source>(peer: %1)</source>
        <translation type="unfinished">(клијент: %1)</translation>
    </message>
    <message>
        <source>via %1</source>
        <translation type="unfinished">преко %1</translation>
    </message>
    <message>
        <source>Yes</source>
        <translation type="unfinished">Да</translation>
    </message>
    <message>
        <source>No</source>
        <translation type="unfinished">Не</translation>
    </message>
    <message>
        <source>To</source>
        <translation type="unfinished">За</translation>
    </message>
    <message>
        <source>From</source>
        <translation type="unfinished">Од</translation>
    </message>
    <message>
        <source>Ban for</source>
        <translation type="unfinished">Забрани за</translation>
    </message>
    <message>
        <source>Never</source>
        <translation type="unfinished">Никада</translation>
    </message>
    <message>
        <source>Unknown</source>
        <translation type="unfinished">Непознато</translation>
    </message>
</context>
<context>
    <name>ReceiveCoinsDialog</name>
    <message>
        <source>&amp;Amount:</source>
        <translation type="unfinished">&amp;Износ:</translation>
    </message>
    <message>
        <source>&amp;Label:</source>
        <translation type="unfinished">&amp;Ознака</translation>
    </message>
    <message>
        <source>&amp;Message:</source>
        <translation type="unfinished">Poruka:</translation>
    </message>
    <message>
        <source>An optional message to attach to the payment request, which will be displayed when the request is opened. Note: The message will not be sent with the payment over the Particl network.</source>
        <translation type="unfinished">Опциона порука коју можеш прикачити уз захтев за плаћање, која ће бити приказана када захтев буде отворен. Напомена: Порука неће бити послата са уплатом на Биткоин мрежи.</translation>
    </message>
    <message>
        <source>An optional label to associate with the new receiving address.</source>
        <translation type="unfinished">Опционална ознака за поистовећивање са новом примајућом адресом.</translation>
    </message>
    <message>
        <source>Use this form to request payments. All fields are &lt;b&gt;optional&lt;/b&gt;.</source>
        <translation type="unfinished">Користи ову форму како би захтевао уплату. Сва поља су &lt;b&gt;опционална&lt;/b&gt;.</translation>
    </message>
    <message>
        <source>An optional amount to request. Leave this empty or zero to not request a specific amount.</source>
        <translation type="unfinished">Опциони износ за захтев. Остави празно или нула уколико не желиш прецизирати износ.</translation>
    </message>
    <message>
        <source>An optional label to associate with the new receiving address (used by you to identify an invoice).  It is also attached to the payment request.</source>
        <translation type="unfinished">Опционална ознака за поистовећивање са новом адресом примаоца (користите је за идентификацију рачуна). Она је такође придодата захтеву за плаћање.</translation>
    </message>
    <message>
        <source>An optional message that is attached to the payment request and may be displayed to the sender.</source>
        <translation type="unfinished">Опциона порука која је придодата захтеву за плаћање и може бити приказана пошиљаоцу.</translation>
    </message>
    <message>
        <source>&amp;Create new receiving address</source>
        <translation type="unfinished">&amp;Направи нову адресу за примање</translation>
    </message>
    <message>
        <source>Clear all fields of the form.</source>
        <translation type="unfinished">Очисти сва поља форме.</translation>
    </message>
    <message>
        <source>Clear</source>
        <translation type="unfinished">Очисти</translation>
    </message>
    <message>
        <source>Requested payments history</source>
        <translation type="unfinished">Историја захтева за плаћање</translation>
    </message>
    <message>
        <source>Show the selected request (does the same as double clicking an entry)</source>
        <translation type="unfinished">Прикажи селектовани захтев (има исту сврху као и дупли клик на одговарајући унос)</translation>
    </message>
    <message>
        <source>Show</source>
        <translation type="unfinished">Прикажи</translation>
    </message>
    <message>
        <source>Remove the selected entries from the list</source>
        <translation type="unfinished">Уклони одабрани унос из листе</translation>
    </message>
    <message>
        <source>Remove</source>
        <translation type="unfinished">Уклони</translation>
    </message>
    <message>
        <source>Copy &amp;URI</source>
        <translation type="unfinished">Копирај &amp;URI</translation>
    </message>
    <message>
        <source>&amp;Copy address</source>
        <translation type="unfinished">&amp;Копирај адресу</translation>
    </message>
    <message>
        <source>Copy &amp;label</source>
        <translation type="unfinished">Копирај &amp;означи</translation>
    </message>
    <message>
        <source>Copy &amp;message</source>
        <translation type="unfinished">Копирај &amp;поруку</translation>
    </message>
    <message>
        <source>Copy &amp;amount</source>
        <translation type="unfinished">Копирај &amp;износ</translation>
    </message>
    <message>
        <source>Could not unlock wallet.</source>
        <translation type="unfinished">Новчаник није могуће откључати.</translation>
    </message>
    <message>
        <source>Could not generate new %1 address</source>
        <translation type="unfinished">Немогуће је генерисати нову %1 адресу</translation>
    </message>
</context>
<context>
    <name>ReceiveRequestDialog</name>
    <message>
        <source>Request payment to …</source>
        <translation type="unfinished">Захтевај уплату ка ...</translation>
    </message>
    <message>
        <source>Address:</source>
        <translation type="unfinished">Адреса:</translation>
    </message>
    <message>
        <source>Amount:</source>
        <translation type="unfinished">Iznos:</translation>
    </message>
    <message>
        <source>Label:</source>
        <translation type="unfinished">Етикета</translation>
    </message>
    <message>
        <source>Message:</source>
        <translation type="unfinished">Порука:</translation>
    </message>
    <message>
        <source>Wallet:</source>
        <translation type="unfinished">Novčanik:</translation>
    </message>
    <message>
        <source>Copy &amp;URI</source>
        <translation type="unfinished">Копирај &amp;URI</translation>
    </message>
    <message>
        <source>Copy &amp;Address</source>
        <translation type="unfinished">Копирај &amp;Адресу</translation>
    </message>
    <message>
        <source>&amp;Verify</source>
        <translation type="unfinished">&amp;Верификуј</translation>
    </message>
    <message>
        <source>Verify this address on e.g. a hardware wallet screen</source>
        <translation type="unfinished">Верификуј ову адресу на пример на екрану хардвер новчаника</translation>
    </message>
    <message>
        <source>&amp;Save Image…</source>
        <translation type="unfinished">&amp;Сачували слику…</translation>
    </message>
    <message>
        <source>Payment information</source>
        <translation type="unfinished">Информације о плаћању</translation>
    </message>
    <message>
        <source>Request payment to %1</source>
        <translation type="unfinished">Захтевај уплату ка %1</translation>
    </message>
</context>
<context>
    <name>RecentRequestsTableModel</name>
    <message>
        <source>Date</source>
        <translation type="unfinished">Датум</translation>
    </message>
    <message>
        <source>Label</source>
        <translation type="unfinished">Oznaka</translation>
    </message>
    <message>
        <source>Message</source>
        <translation type="unfinished">Poruka</translation>
    </message>
    <message>
        <source>(no label)</source>
        <translation type="unfinished">(bez oznake)</translation>
    </message>
    <message>
        <source>(no message)</source>
        <translation type="unfinished">(нема поруке)</translation>
    </message>
    <message>
        <source>(no amount requested)</source>
        <translation type="unfinished">(нема захтеваног износа)</translation>
    </message>
    <message>
        <source>Requested</source>
        <translation type="unfinished">Захтевано</translation>
    </message>
</context>
<context>
    <name>SendCoinsDialog</name>
    <message>
        <source>Send Coins</source>
        <translation type="unfinished">Пошаљи новчиће</translation>
    </message>
    <message>
        <source>Coin Control Features</source>
        <translation type="unfinished">Опција контроле новчића</translation>
    </message>
    <message>
        <source>automatically selected</source>
        <translation type="unfinished">аутоматски одабрано</translation>
    </message>
    <message>
        <source>Insufficient funds!</source>
        <translation type="unfinished">Недовољно средстава!</translation>
    </message>
    <message>
        <source>Quantity:</source>
        <translation type="unfinished">Количина:</translation>
    </message>
    <message>
        <source>Bytes:</source>
        <translation type="unfinished">Бајта:</translation>
    </message>
    <message>
        <source>Amount:</source>
        <translation type="unfinished">Iznos:</translation>
    </message>
    <message>
        <source>Fee:</source>
        <translation type="unfinished">Naknada:</translation>
    </message>
    <message>
        <source>After Fee:</source>
        <translation type="unfinished">Након накнаде:</translation>
    </message>
    <message>
        <source>Change:</source>
        <translation type="unfinished">Кусур:</translation>
    </message>
    <message>
        <source>If this is activated, but the change address is empty or invalid, change will be sent to a newly generated address.</source>
        <translation type="unfinished">Уколико је ово активирано, али је промењена адреса празна или неважећа, промена ће бити послата на ново-генерисану адресу.</translation>
    </message>
    <message>
        <source>Custom change address</source>
        <translation type="unfinished">Прилагођена промењена адреса</translation>
    </message>
    <message>
        <source>Transaction Fee:</source>
        <translation type="unfinished">Провизија за трансакцију:</translation>
    </message>
    <message>
        <source>Using the fallbackfee can result in sending a transaction that will take several hours or days (or never) to confirm. Consider choosing your fee manually or wait until you have validated the complete chain.</source>
        <translation type="unfinished">Коришћење безбедносне накнаде може резултовати у времену потребно за потврду трансакције од неколико сати или дана (или никад). Размислите о ручном одабиру провизије или сачекајте док нисте потврдили комплетан ланац.</translation>
    </message>
    <message>
        <source>Warning: Fee estimation is currently not possible.</source>
        <translation type="unfinished">Упозорење: Процена провизије тренутно није могућа.</translation>
    </message>
    <message>
        <source>per kilobyte</source>
        <translation type="unfinished">по килобајту</translation>
    </message>
    <message>
        <source>Hide</source>
        <translation type="unfinished">Сакриј</translation>
    </message>
    <message>
        <source>Recommended:</source>
        <translation type="unfinished">Препоручено:</translation>
    </message>
    <message>
        <source>Custom:</source>
        <translation type="unfinished">Прилагођено:</translation>
    </message>
    <message>
        <source>Send to multiple recipients at once</source>
        <translation type="unfinished">Пошаљи већем броју примаоца одједанпут</translation>
    </message>
    <message>
        <source>Add &amp;Recipient</source>
        <translation type="unfinished">Додај &amp;Примаоца</translation>
    </message>
    <message>
        <source>Clear all fields of the form.</source>
        <translation type="unfinished">Очисти сва поља форме.</translation>
    </message>
    <message>
        <source>Inputs…</source>
        <translation type="unfinished">Поља...</translation>
    </message>
    <message>
        <source>Choose…</source>
        <translation type="unfinished">Одабери...</translation>
    </message>
    <message>
        <source>Hide transaction fee settings</source>
        <translation type="unfinished">Сакријте износ накнаде за трансакцију</translation>
    </message>
    <message>
        <source>Specify a custom fee per kB (1,000 bytes) of the transaction's virtual size.

Note:  Since the fee is calculated on a per-byte basis, a fee rate of "100 satoshis per kvB" for a transaction size of 500 virtual bytes (half of 1 kvB) would ultimately yield a fee of only 50 satoshis.</source>
        <translation type="unfinished">Одредити прилагођену провизију по kB (1,000 битова) виртуелне величине трансакције. 

Напомена: С обзиром да се провизија рачуна на основу броја бајтова, провизија за "100 сатошија по kB" за величину трансакције од 500 бајтова (пола од 1 kB) ће аутоматски износити само 50 сатошија.</translation>
    </message>
    <message>
        <source>When there is less transaction volume than space in the blocks, miners as well as relaying nodes may enforce a minimum fee. Paying only this minimum fee is just fine, but be aware that this can result in a never confirming transaction once there is more demand for particl transactions than the network can process.</source>
        <translation type="unfinished">Када је мањи обим трансакција од простора у блоку, рудари, као и повезани нодови могу применити минималну провизију. Плаћање само минималне накнаде - провизије је добро, али треба бити свестан да ово може резултовати трансакцијом која неће никада бити потврђена, у случају када је број захтева за биткоин трансакцијама већи од могућности мреже да обради.</translation>
    </message>
    <message>
        <source>A too low fee might result in a never confirming transaction (read the tooltip)</source>
        <translation type="unfinished">Сувише ниска провизија може резултовати да трансакција никада не  буде потврђена (прочитајте опис)</translation>
    </message>
    <message>
        <source>(Smart fee not initialized yet. This usually takes a few blocks…)</source>
        <translation type="unfinished">(Паметна провизија још није покренута. Ово уобичајено траје неколико блокова...)</translation>
    </message>
    <message>
        <source>Confirmation time target:</source>
        <translation type="unfinished">Циљно време потврде:</translation>
    </message>
    <message>
        <source>Enable Replace-By-Fee</source>
        <translation type="unfinished">Омогући Замени-за-Провизију</translation>
    </message>
    <message>
        <source>With Replace-By-Fee (BIP-125) you can increase a transaction's fee after it is sent. Without this, a higher fee may be recommended to compensate for increased transaction delay risk.</source>
        <translation type="unfinished">Са Замени-за-Провизију (BIP-125) се може повећати висина провизије за трансакцију након што је послата. Без овога, виша провизија може бити препоручена да се смањи ризик од кашњења трансакције. </translation>
    </message>
    <message>
        <source>Clear &amp;All</source>
        <translation type="unfinished">Очисти &amp;Све</translation>
    </message>
    <message>
        <source>Balance:</source>
        <translation type="unfinished">Салдо:</translation>
    </message>
    <message>
        <source>Confirm the send action</source>
        <translation type="unfinished">Потврди акцију слања</translation>
    </message>
    <message>
        <source>S&amp;end</source>
        <translation type="unfinished">&amp;Пошаљи</translation>
    </message>
    <message>
        <source>Copy quantity</source>
        <translation type="unfinished">Копирај количину</translation>
    </message>
    <message>
        <source>Copy amount</source>
        <translation type="unfinished">Копирај износ</translation>
    </message>
    <message>
        <source>Copy fee</source>
        <translation type="unfinished">Копирај провизију</translation>
    </message>
    <message>
        <source>Copy after fee</source>
        <translation type="unfinished">Копирај након провизије</translation>
    </message>
    <message>
        <source>Copy bytes</source>
        <translation type="unfinished">Копирај бајтове</translation>
    </message>
    <message>
        <source>Copy change</source>
        <translation type="unfinished">Копирај кусур</translation>
    </message>
    <message>
        <source>%1 (%2 blocks)</source>
        <translation type="unfinished">%1 (%2 блокова)</translation>
    </message>
    <message>
        <source>Sign on device</source>
        <extracomment>"device" usually means a hardware wallet.</extracomment>
        <translation type="unfinished">Потпиши на уређају</translation>
    </message>
    <message>
        <source>Connect your hardware wallet first.</source>
        <translation type="unfinished">Повежи прво свој хардвер новчаник.</translation>
    </message>
    <message>
        <source>Set external signer script path in Options -&gt; Wallet</source>
        <extracomment>"External signer" means using devices such as hardware wallets.</extracomment>
        <translation type="unfinished">Подси екстерну скрипту за потписивање у : Options -&gt; Wallet</translation>
    </message>
    <message>
        <source>Cr&amp;eate Unsigned</source>
        <translation type="unfinished">Креирај непотписано</translation>
    </message>
    <message>
        <source>Creates a Partially Signed Particl Transaction (PSBT) for use with e.g. an offline %1 wallet, or a PSBT-compatible hardware wallet.</source>
        <translation type="unfinished">Креира делимично потписану Биткоин трансакцију (PSBT) за коришћење са нпр. офлајн %1 новчаником, или PSBT компатибилним хардверским новчаником. </translation>
    </message>
    <message>
        <source> from wallet '%1'</source>
        <translation type="unfinished">из новчаника '%1'</translation>
    </message>
    <message>
        <source>%1 to '%2'</source>
        <translation type="unfinished">%1 до '%2'</translation>
    </message>
    <message>
        <source>%1 to %2</source>
        <translation type="unfinished">%1 до %2</translation>
    </message>
    <message>
        <source>To review recipient list click "Show Details…"</source>
        <translation type="unfinished">Да би сте прегледали листу примаоца кликните на "Прикажи детаље..."</translation>
    </message>
    <message>
        <source>Sign failed</source>
        <translation type="unfinished">Потписивање је неуспело</translation>
    </message>
    <message>
        <source>External signer not found</source>
        <extracomment>"External signer" means using devices such as hardware wallets.</extracomment>
        <translation type="unfinished">Екстерни потписник није пронађен</translation>
    </message>
    <message>
        <source>External signer failure</source>
        <extracomment>"External signer" means using devices such as hardware wallets.</extracomment>
        <translation type="unfinished">Грешка при екстерном потписивању</translation>
    </message>
    <message>
        <source>Save Transaction Data</source>
        <translation type="unfinished">Сачувај Податке Трансакције</translation>
    </message>
    <message>
        <source>Partially Signed Transaction (Binary)</source>
        <extracomment>Expanded name of the binary PSBT file format. See: BIP 174.</extracomment>
        <translation type="unfinished">Делимично потписана трансакција (бинарна)</translation>
    </message>
    <message>
        <source>PSBT saved</source>
        <extracomment>Popup message when a PSBT has been saved to a file</extracomment>
        <translation type="unfinished">PSBT сачуван</translation>
    </message>
    <message>
        <source>External balance:</source>
        <translation type="unfinished">Екстерни баланс (стање):</translation>
    </message>
    <message>
        <source>or</source>
        <translation type="unfinished">или</translation>
    </message>
    <message>
        <source>You can increase the fee later (signals Replace-By-Fee, BIP-125).</source>
        <translation type="unfinished">Можете повећати провизију касније (сигнали Замени-са-Провизијом, BIP-125).</translation>
    </message>
    <message>
        <source>Please, review your transaction proposal. This will produce a Partially Signed Particl Transaction (PSBT) which you can save or copy and then sign with e.g. an offline %1 wallet, or a PSBT-compatible hardware wallet.</source>
        <extracomment>Text to inform a user attempting to create a transaction of their current options. At this stage, a user can only create a PSBT. This string is displayed when private keys are disabled and an external signer is not available.</extracomment>
        <translation type="unfinished">Молимо, проверите ваш предлог трансакције. Ово ће произвести делимично потписану Биткоин трансакцију (PSBT) коју можете копирати и онда потписати са нпр. офлајн %1 новчаником, или PSBT компатибилним хардверским новчаником.</translation>
    </message>
    <message>
        <source>Do you want to create this transaction?</source>
        <extracomment>Message displayed when attempting to create a transaction. Cautionary text to prompt the user to verify that the displayed transaction details represent the transaction the user intends to create.</extracomment>
        <translation type="unfinished">Da li želite da napravite ovu transakciju?</translation>
    </message>
    <message>
        <source>Please, review your transaction.</source>
        <extracomment>Text to prompt a user to review the details of the transaction they are attempting to send.</extracomment>
        <translation type="unfinished">Молим, размотрите вашу трансакцију.</translation>
    </message>
    <message>
        <source>Transaction fee</source>
        <translation type="unfinished">Провизија за трансакцију</translation>
    </message>
    <message>
        <source>Not signalling Replace-By-Fee, BIP-125.</source>
        <translation type="unfinished">Не сигнализира Замени-са-Провизијом, BIP-125.</translation>
    </message>
    <message>
        <source>Total Amount</source>
        <translation type="unfinished">Укупан износ</translation>
    </message>
    <message>
        <source>Confirm send coins</source>
        <translation type="unfinished">Потврдите слање новчића</translation>
    </message>
    <message>
        <source>Watch-only balance:</source>
        <translation type="unfinished">Само-гледање Стање:</translation>
    </message>
    <message>
        <source>The recipient address is not valid. Please recheck.</source>
        <translation type="unfinished">Адреса примаоца није валидна. Молим проверите поново.</translation>
    </message>
    <message>
        <source>The amount to pay must be larger than 0.</source>
        <translation type="unfinished">Овај износ за плаћање мора бити већи од 0.</translation>
    </message>
    <message>
        <source>The amount exceeds your balance.</source>
        <translation type="unfinished">Овај износ је већи од вашег салда.</translation>
    </message>
    <message>
        <source>The total exceeds your balance when the %1 transaction fee is included.</source>
        <translation type="unfinished">Укупни износ премашује ваш салдо, када се %1 провизија за трансакцију укључи у износ.</translation>
    </message>
    <message>
        <source>Duplicate address found: addresses should only be used once each.</source>
        <translation type="unfinished">Пронађена је дуплирана адреса: адресе се требају користити само једном.</translation>
    </message>
    <message>
        <source>Transaction creation failed!</source>
        <translation type="unfinished">Израда трансакције није успела!</translation>
    </message>
    <message>
        <source>A fee higher than %1 is considered an absurdly high fee.</source>
        <translation type="unfinished">Провизија већа од %1 се сматра апсурдно високом провизијом.</translation>
    </message>
    <message numerus="yes">
        <source>Estimated to begin confirmation within %n block(s).</source>
        <translation type="unfinished">
            <numerusform />
            <numerusform />
            <numerusform />
        </translation>
    </message>
    <message>
        <source>Warning: Invalid Particl address</source>
        <translation type="unfinished">Упозорење: Неважећа Биткоин адреса</translation>
    </message>
    <message>
        <source>Warning: Unknown change address</source>
        <translation type="unfinished">Упозорење: Непозната адреса за промену</translation>
    </message>
    <message>
        <source>Confirm custom change address</source>
        <translation type="unfinished">Потврдите прилагођену адресу за промену</translation>
    </message>
    <message>
        <source>The address you selected for change is not part of this wallet. Any or all funds in your wallet may be sent to this address. Are you sure?</source>
        <translation type="unfinished">Адреса коју сте одабрали за промену није део овог новчаника. Део или цео износ вашег новчаника може бити послат на ову адресу. Да ли сте сигурни?</translation>
    </message>
    <message>
        <source>(no label)</source>
        <translation type="unfinished">(bez oznake)</translation>
    </message>
</context>
<context>
    <name>SendCoinsEntry</name>
    <message>
        <source>A&amp;mount:</source>
        <translation type="unfinished">&amp;Износ:</translation>
    </message>
    <message>
        <source>Pay &amp;To:</source>
        <translation type="unfinished">Плати &amp;За:</translation>
    </message>
    <message>
        <source>&amp;Label:</source>
        <translation type="unfinished">&amp;Ознака</translation>
    </message>
    <message>
        <source>Choose previously used address</source>
        <translation type="unfinished">Одабери претходно коришћену адресу</translation>
    </message>
    <message>
        <source>The Particl address to send the payment to</source>
        <translation type="unfinished">Биткоин адреса на коју се шаље уплата</translation>
    </message>
    <message>
        <source>Paste address from clipboard</source>
        <translation type="unfinished">Налепите адресу из базе за копирање</translation>
    </message>
    <message>
        <source>Remove this entry</source>
        <translation type="unfinished">Уклоните овај унос</translation>
    </message>
    <message>
        <source>The amount to send in the selected unit</source>
        <translation type="unfinished">Износ који ће бити послат у одабрану јединицу</translation>
    </message>
    <message>
        <source>The fee will be deducted from the amount being sent. The recipient will receive less particl than you enter in the amount field. If multiple recipients are selected, the fee is split equally.</source>
        <translation type="unfinished">Провизија ће бити одузета од износа који је послат. Примаоц ће добити мање биткоина него што је унесено у поље за износ. Уколико је одабрано више примаоца, провизија се дели равномерно.</translation>
    </message>
    <message>
        <source>S&amp;ubtract fee from amount</source>
        <translation type="unfinished">&amp;Одузми провизију од износа</translation>
    </message>
    <message>
        <source>Use available balance</source>
        <translation type="unfinished">Користи расположиви салдо</translation>
    </message>
    <message>
        <source>Message:</source>
        <translation type="unfinished">Порука:</translation>
    </message>
    <message>
        <source>Enter a label for this address to add it to the list of used addresses</source>
        <translation type="unfinished">Унесите ознаку за ову адресу да бисте је додали на листу коришћених адреса</translation>
    </message>
    <message>
        <source>A message that was attached to the particl: URI which will be stored with the transaction for your reference. Note: This message will not be sent over the Particl network.</source>
        <translation type="unfinished">Порука која је приложена биткоину: URI која ће бити сачувана уз трансакцију ради референце. Напомена: Ова порука се шаље преко Биткоин мреже.</translation>
    </message>
</context>
<context>
    <name>SendConfirmationDialog</name>
    <message>
        <source>Send</source>
        <translation type="unfinished">Пошаљи</translation>
    </message>
    <message>
        <source>Create Unsigned</source>
        <translation type="unfinished">Креирај непотписано</translation>
    </message>
</context>
<context>
    <name>SignVerifyMessageDialog</name>
    <message>
        <source>Signatures - Sign / Verify a Message</source>
        <translation type="unfinished">Потписи - Потпиши / Потврди поруку</translation>
    </message>
    <message>
        <source>You can sign messages/agreements with your addresses to prove you can receive particl sent to them. Be careful not to sign anything vague or random, as phishing attacks may try to trick you into signing your identity over to them. Only sign fully-detailed statements you agree to.</source>
        <translation type="unfinished">Можете потписати поруку/споразум са вашом адресом да би сте доказали да можете примити биткоин послат ка њима. Будите опрезни да не потписујете ништа нејасно или случајно, јер се може десити напад крађе идентитета, да потпишете ваш идентитет нападачу. Потпишите само потпуно детаљне изјаве са којима се слажете.</translation>
    </message>
    <message>
        <source>The Particl address to sign the message with</source>
        <translation type="unfinished">Биткоин адреса са којом ћете потписати поруку</translation>
    </message>
    <message>
        <source>Choose previously used address</source>
        <translation type="unfinished">Одабери претходно коришћену адресу</translation>
    </message>
    <message>
        <source>Paste address from clipboard</source>
        <translation type="unfinished">Налепите адресу из базе за копирање</translation>
    </message>
    <message>
        <source>Enter the message you want to sign here</source>
        <translation type="unfinished">Унесите поруку коју желите да потпишете овде</translation>
    </message>
    <message>
        <source>Signature</source>
        <translation type="unfinished">Потпис</translation>
    </message>
    <message>
        <source>Copy the current signature to the system clipboard</source>
        <translation type="unfinished">Копирајте тренутни потпис у системску базу за копирање</translation>
    </message>
    <message>
        <source>Sign the message to prove you own this Particl address</source>
        <translation type="unfinished">Потпишите поруку да докажете да сте власник ове Биткоин адресе</translation>
    </message>
    <message>
        <source>Sign &amp;Message</source>
        <translation type="unfinished">Потпис &amp;Порука</translation>
    </message>
    <message>
        <source>Reset all sign message fields</source>
        <translation type="unfinished">Поништите сва поља за потписивање поруке</translation>
    </message>
    <message>
        <source>Clear &amp;All</source>
        <translation type="unfinished">Очисти &amp;Све</translation>
    </message>
    <message>
        <source>&amp;Verify Message</source>
        <translation type="unfinished">&amp;Потврди поруку</translation>
    </message>
    <message>
        <source>Enter the receiver's address, message (ensure you copy line breaks, spaces, tabs, etc. exactly) and signature below to verify the message. Be careful not to read more into the signature than what is in the signed message itself, to avoid being tricked by a man-in-the-middle attack. Note that this only proves the signing party receives with the address, it cannot prove sendership of any transaction!</source>
        <translation type="unfinished">Унесите адресу примаоца, поруку (осигурајте да тачно копирате прекиде линија, размаке, картице итд) и потпишите испод да потврдите поруку. Будите опрезни да не убаците више у потпис од онога што је у потписаној поруци, да би сте избегли напад посредника. Имајте на уму да потпис само доказује да потписник прима са потписаном адресом, а не може да докаже слање било које трансакције!</translation>
    </message>
    <message>
        <source>The Particl address the message was signed with</source>
        <translation type="unfinished">Биткоин адреса са којом је потписана порука</translation>
    </message>
    <message>
        <source>The signed message to verify</source>
        <translation type="unfinished">Потписана порука за потврду</translation>
    </message>
    <message>
        <source>The signature given when the message was signed</source>
        <translation type="unfinished">Потпис који је дат приликом потписивања поруке</translation>
    </message>
    <message>
        <source>Verify the message to ensure it was signed with the specified Particl address</source>
        <translation type="unfinished">Потврдите поруку да осигурате да је потписана са одговарајућом Биткоин адресом</translation>
    </message>
    <message>
        <source>Verify &amp;Message</source>
        <translation type="unfinished">Потврди &amp;Поруку</translation>
    </message>
    <message>
        <source>Reset all verify message fields</source>
        <translation type="unfinished">Поништите сва поља за потврду поруке</translation>
    </message>
    <message>
        <source>Click "Sign Message" to generate signature</source>
        <translation type="unfinished">Притисни "Потпиши поруку" за израду потписа</translation>
    </message>
    <message>
        <source>The entered address is invalid.</source>
        <translation type="unfinished">Унесена адреса није важећа.</translation>
    </message>
    <message>
        <source>Please check the address and try again.</source>
        <translation type="unfinished">Молим проверите адресу и покушајте поново.</translation>
    </message>
    <message>
        <source>The entered address does not refer to a key.</source>
        <translation type="unfinished">Унесена адреса се не односи на кључ.</translation>
    </message>
    <message>
        <source>Wallet unlock was cancelled.</source>
        <translation type="unfinished">Откључавање новчаника је отказано.</translation>
    </message>
    <message>
        <source>No error</source>
        <translation type="unfinished">Нема грешке</translation>
    </message>
    <message>
        <source>Private key for the entered address is not available.</source>
        <translation type="unfinished">Приватни кључ за унесену адресу није доступан.</translation>
    </message>
    <message>
        <source>Message signing failed.</source>
        <translation type="unfinished">Потписивање поруке није успело.</translation>
    </message>
    <message>
        <source>Message signed.</source>
        <translation type="unfinished">Порука је потписана.</translation>
    </message>
    <message>
        <source>The signature could not be decoded.</source>
        <translation type="unfinished">Потпис не може бити декодиран.</translation>
    </message>
    <message>
        <source>Please check the signature and try again.</source>
        <translation type="unfinished">Молим проверите потпис и покушајте поново.</translation>
    </message>
    <message>
        <source>The signature did not match the message digest.</source>
        <translation type="unfinished">Потпис се не подудара са прегледом порука.</translation>
    </message>
    <message>
        <source>Message verification failed.</source>
        <translation type="unfinished">Провера поруке није успела.</translation>
    </message>
    <message>
        <source>Message verified.</source>
        <translation type="unfinished">Порука је проверена.</translation>
    </message>
</context>
<context>
    <name>SplashScreen</name>
    <message>
        <source>press q to shutdown</source>
        <translation type="unfinished">pritisni q za gašenje</translation>
    </message>
</context>
<context>
    <name>TrafficGraphWidget</name>
    <message>
        <source>kB/s</source>
        <translation type="unfinished">KB/s</translation>
    </message>
</context>
<context>
    <name>TransactionDesc</name>
    <message>
        <source>abandoned</source>
        <extracomment>Text explaining the current status of a transaction, shown in the status field of the details window for this transaction. This status represents an abandoned transaction.</extracomment>
        <translation type="unfinished">напуштено</translation>
    </message>
    <message>
        <source>%1/unconfirmed</source>
        <extracomment>Text explaining the current status of a transaction, shown in the status field of the details window for this transaction. This status represents a transaction confirmed in at least one block, but less than 6 blocks.</extracomment>
        <translation type="unfinished">%1/непотврђено</translation>
    </message>
    <message>
        <source>%1 confirmations</source>
        <extracomment>Text explaining the current status of a transaction, shown in the status field of the details window for this transaction. This status represents a transaction confirmed in 6 or more blocks.</extracomment>
        <translation type="unfinished">%1 порврде</translation>
    </message>
    <message>
        <source>Status</source>
        <translation type="unfinished">Статус</translation>
    </message>
    <message>
        <source>Date</source>
        <translation type="unfinished">Датум</translation>
    </message>
    <message>
        <source>Source</source>
        <translation type="unfinished">Izvor</translation>
    </message>
    <message>
        <source>Generated</source>
        <translation type="unfinished">Generisano</translation>
    </message>
    <message>
        <source>From</source>
        <translation type="unfinished">Од</translation>
    </message>
    <message>
        <source>unknown</source>
        <translation type="unfinished">nepoznato</translation>
    </message>
    <message>
        <source>To</source>
        <translation type="unfinished">За</translation>
    </message>
    <message>
        <source>own address</source>
        <translation type="unfinished">сопствена адреса</translation>
    </message>
    <message>
        <source>watch-only</source>
        <translation type="unfinished">samo za gledanje</translation>
    </message>
    <message>
        <source>label</source>
        <translation type="unfinished">etiketa</translation>
    </message>
    <message>
        <source>Credit</source>
        <translation type="unfinished">Заслуге</translation>
    </message>
    <message numerus="yes">
        <source>matures in %n more block(s)</source>
        <translation type="unfinished">
            <numerusform />
            <numerusform />
            <numerusform />
        </translation>
    </message>
    <message>
        <source>not accepted</source>
        <translation type="unfinished">nije prihvaceno</translation>
    </message>
    <message>
        <source>Debit</source>
        <translation type="unfinished">Zaduzenje</translation>
    </message>
    <message>
        <source>Total debit</source>
        <translation type="unfinished">Укупно задужење</translation>
    </message>
    <message>
        <source>Total credit</source>
        <translation type="unfinished">Totalni kredit</translation>
    </message>
    <message>
        <source>Transaction fee</source>
        <translation type="unfinished">Провизија за трансакцију</translation>
    </message>
    <message>
        <source>Net amount</source>
        <translation type="unfinished">Нето износ</translation>
    </message>
    <message>
        <source>Message</source>
        <translation type="unfinished">Poruka</translation>
    </message>
    <message>
        <source>Comment</source>
        <translation type="unfinished">Коментар</translation>
    </message>
    <message>
        <source>Transaction ID</source>
        <translation type="unfinished">ID Трансакције</translation>
    </message>
    <message>
        <source>Transaction total size</source>
        <translation type="unfinished">Укупна величина трансакције</translation>
    </message>
    <message>
        <source>Transaction virtual size</source>
        <translation type="unfinished">Виртуелна величина трансакције</translation>
    </message>
    <message>
        <source>Output index</source>
        <translation type="unfinished">Излазни индекс</translation>
    </message>
    <message>
        <source> (Certificate was not verified)</source>
        <translation type="unfinished">(Сертификат још није проверен)</translation>
    </message>
    <message>
        <source>Merchant</source>
        <translation type="unfinished">Trgovac</translation>
    </message>
    <message>
        <source>Generated coins must mature %1 blocks before they can be spent. When you generated this block, it was broadcast to the network to be added to the block chain. If it fails to get into the chain, its state will change to "not accepted" and it won't be spendable. This may occasionally happen if another node generates a block within a few seconds of yours.</source>
        <translation type="unfinished">Генерисани новчићи морају доспети %1 блокова пре него што могу бити потрошени. Када генеришете овај блок, он се емитује у мрежу, да би био придодат на ланац блокова. Укупно не успе да се придода на ланац, његово стање се мења у "није прихваћен" и неће га бити могуће потрошити. Ово се може повремено десити уколико други чвор генерише блок у периоду од неколико секунди од вашег.</translation>
    </message>
    <message>
        <source>Debug information</source>
        <translation type="unfinished">Информације о оклањању грешака</translation>
    </message>
    <message>
        <source>Transaction</source>
        <translation type="unfinished">Transakcije</translation>
    </message>
    <message>
        <source>Inputs</source>
        <translation type="unfinished">Unosi</translation>
    </message>
    <message>
        <source>Amount</source>
        <translation type="unfinished">Износ</translation>
    </message>
    <message>
        <source>true</source>
        <translation type="unfinished">tacno</translation>
    </message>
    <message>
        <source>false</source>
        <translation type="unfinished">netacno</translation>
    </message>
</context>
<context>
    <name>TransactionDescDialog</name>
    <message>
        <source>This pane shows a detailed description of the transaction</source>
        <translation type="unfinished">Овај одељак приказује детањан приказ трансакције</translation>
    </message>
    <message>
        <source>Details for %1</source>
        <translation type="unfinished">Детаљи за %1</translation>
    </message>
</context>
<context>
    <name>TransactionTableModel</name>
    <message>
        <source>Date</source>
        <translation type="unfinished">Датум</translation>
    </message>
    <message>
        <source>Type</source>
        <translation type="unfinished">Tip</translation>
    </message>
    <message>
        <source>Label</source>
        <translation type="unfinished">Oznaka</translation>
    </message>
    <message>
        <source>Unconfirmed</source>
        <translation type="unfinished">Непотврђено</translation>
    </message>
    <message>
        <source>Abandoned</source>
        <translation type="unfinished">Напуштено</translation>
    </message>
    <message>
        <source>Confirming (%1 of %2 recommended confirmations)</source>
        <translation type="unfinished">Потврђивање у току (%1 од %2 препоручене потврде)</translation>
    </message>
    <message>
        <source>Confirmed (%1 confirmations)</source>
        <translation type="unfinished">Potvrdjena (%1 potvrdjenih)</translation>
    </message>
    <message>
        <source>Conflicted</source>
        <translation type="unfinished">Неуслагашен</translation>
    </message>
    <message>
        <source>Immature (%1 confirmations, will be available after %2)</source>
        <translation type="unfinished">Није доспео (%1 потврде, биће доступан након %2)</translation>
    </message>
    <message>
        <source>Generated but not accepted</source>
        <translation type="unfinished">Генерисан али није прихваћен</translation>
    </message>
    <message>
        <source>Received with</source>
        <translation type="unfinished">Primljeno uz</translation>
    </message>
    <message>
        <source>Received from</source>
        <translation type="unfinished">Примљено од</translation>
    </message>
    <message>
        <source>Sent to</source>
        <translation type="unfinished">Poslat</translation>
    </message>
    <message>
        <source>Mined</source>
        <translation type="unfinished">Рударено</translation>
    </message>
    <message>
        <source>watch-only</source>
        <translation type="unfinished">samo za gledanje</translation>
    </message>
    <message>
        <source>(no label)</source>
        <translation type="unfinished">(bez oznake)</translation>
    </message>
    <message>
        <source>Transaction status. Hover over this field to show number of confirmations.</source>
        <translation type="unfinished">Статус трансакције. Пређи мишем преко поља за приказ броја трансакција.</translation>
    </message>
    <message>
        <source>Date and time that the transaction was received.</source>
        <translation type="unfinished">Датум и време пријема трансакције</translation>
    </message>
    <message>
        <source>Type of transaction.</source>
        <translation type="unfinished">Тип трансакције.</translation>
    </message>
    <message>
        <source>Whether or not a watch-only address is involved in this transaction.</source>
        <translation type="unfinished">Без обзира да ли је у ову трансакције укључена или није - адреса само за гледање.</translation>
    </message>
    <message>
        <source>User-defined intent/purpose of the transaction.</source>
        <translation type="unfinished">Намена / сврха трансакције коју одређује корисник.</translation>
    </message>
    <message>
        <source>Amount removed from or added to balance.</source>
        <translation type="unfinished">Износ одбијен или додат салду.</translation>
    </message>
</context>
<context>
    <name>TransactionView</name>
    <message>
        <source>All</source>
        <translation type="unfinished">Све</translation>
    </message>
    <message>
        <source>Today</source>
        <translation type="unfinished">Данас</translation>
    </message>
    <message>
        <source>This week</source>
        <translation type="unfinished">Oве недеље</translation>
    </message>
    <message>
        <source>This month</source>
        <translation type="unfinished">Овог месеца</translation>
    </message>
    <message>
        <source>Last month</source>
        <translation type="unfinished">Претходног месеца</translation>
    </message>
    <message>
        <source>This year</source>
        <translation type="unfinished">Ове године</translation>
    </message>
    <message>
        <source>Received with</source>
        <translation type="unfinished">Primljeno uz</translation>
    </message>
    <message>
        <source>Sent to</source>
        <translation type="unfinished">Poslat</translation>
    </message>
    <message>
        <source>Mined</source>
        <translation type="unfinished">Рударено</translation>
    </message>
    <message>
        <source>Other</source>
        <translation type="unfinished">Други</translation>
    </message>
    <message>
        <source>Enter address, transaction id, or label to search</source>
        <translation type="unfinished">Унесите адресу, ознаку трансакције, или назив за претрагу</translation>
    </message>
    <message>
        <source>Min amount</source>
        <translation type="unfinished">Минимални износ</translation>
    </message>
    <message>
        <source>Range…</source>
        <translation type="unfinished">Опсег:</translation>
    </message>
    <message>
        <source>&amp;Copy address</source>
        <translation type="unfinished">&amp;Копирај адресу</translation>
    </message>
    <message>
        <source>Copy &amp;label</source>
        <translation type="unfinished">Копирај &amp;означи</translation>
    </message>
    <message>
        <source>Copy &amp;amount</source>
        <translation type="unfinished">Копирај &amp;износ</translation>
    </message>
    <message>
        <source>Copy transaction &amp;ID</source>
        <translation type="unfinished">Копирај трансакцију &amp;ID</translation>
    </message>
    <message>
        <source>Copy &amp;raw transaction</source>
        <translation type="unfinished">Копирајте &amp;необрађену трансакцију</translation>
    </message>
    <message>
        <source>Copy full transaction &amp;details</source>
        <translation type="unfinished">Копирајте све детаље трансакције</translation>
    </message>
    <message>
        <source>&amp;Show transaction details</source>
        <translation type="unfinished">&amp;Прикажи детаље транакције</translation>
    </message>
    <message>
        <source>Increase transaction &amp;fee</source>
        <translation type="unfinished">Повећај провизију трансакције</translation>
    </message>
    <message>
        <source>&amp;Edit address label</source>
        <translation type="unfinished">&amp;Promeni adresu etikete</translation>
    </message>
    <message>
        <source>Export Transaction History</source>
        <translation type="unfinished">Извези Детаље Трансакције</translation>
    </message>
    <message>
        <source>Comma separated file</source>
        <extracomment>Expanded name of the CSV file format. See: https://en.wikipedia.org/wiki/Comma-separated_values.</extracomment>
        <translation type="unfinished">CSV фајл</translation>
    </message>
    <message>
        <source>Confirmed</source>
        <translation type="unfinished">Потврђено</translation>
    </message>
    <message>
        <source>Watch-only</source>
        <translation type="unfinished">Само-гледање</translation>
    </message>
    <message>
        <source>Date</source>
        <translation type="unfinished">Датум</translation>
    </message>
    <message>
        <source>Type</source>
        <translation type="unfinished">Tip</translation>
    </message>
    <message>
        <source>Label</source>
        <translation type="unfinished">Oznaka</translation>
    </message>
    <message>
        <source>Address</source>
        <translation type="unfinished">Адреса</translation>
    </message>
    <message>
        <source>Exporting Failed</source>
        <translation type="unfinished">Извоз Неуспешан</translation>
    </message>
    <message>
        <source>There was an error trying to save the transaction history to %1.</source>
        <translation type="unfinished">Десила се грешка приликом покушаја да се сними историја трансакција на %1.</translation>
    </message>
    <message>
        <source>Exporting Successful</source>
        <translation type="unfinished">Извоз Успешан</translation>
    </message>
    <message>
        <source>The transaction history was successfully saved to %1.</source>
        <translation type="unfinished">Историја трансакција је успешно снимљена на %1.</translation>
    </message>
    <message>
        <source>Range:</source>
        <translation type="unfinished">Опсег:</translation>
    </message>
    <message>
        <source>to</source>
        <translation type="unfinished">до</translation>
    </message>
</context>
<context>
    <name>WalletFrame</name>
    <message>
        <source>Create a new wallet</source>
        <translation type="unfinished">Направи нови ночаник</translation>
    </message>
    <message>
        <source>Error</source>
        <translation type="unfinished">Грешка</translation>
    </message>
    <message>
        <source>Unable to decode PSBT from clipboard (invalid base64)</source>
        <translation type="unfinished">Није могуће декодирати PSBT из клипборд-а (неважећи base64)</translation>
    </message>
    <message>
        <source>Load Transaction Data</source>
        <translation type="unfinished">Учитај Податке Трансакције</translation>
    </message>
    <message>
        <source>Partially Signed Transaction (*.psbt)</source>
        <translation type="unfinished">Делимично Потписана Трансакција (*.psbt)</translation>
    </message>
    <message>
        <source>PSBT file must be smaller than 100 MiB</source>
        <translation type="unfinished">PSBT фајл мора бити мањи од 100 MiB</translation>
    </message>
    <message>
        <source>Unable to decode PSBT</source>
        <translation type="unfinished">Немогуће декодирати PSBT</translation>
    </message>
</context>
<context>
    <name>WalletModel</name>
    <message>
        <source>Send Coins</source>
        <translation type="unfinished">Пошаљи новчиће</translation>
    </message>
    <message>
        <source>Fee bump error</source>
        <translation type="unfinished">Изненадна грешка у накнади</translation>
    </message>
    <message>
        <source>Increasing transaction fee failed</source>
        <translation type="unfinished">Повећавање провизије за трансакцију није успело</translation>
    </message>
    <message>
        <source>Do you want to increase the fee?</source>
        <extracomment>Asks a user if they would like to manually increase the fee of a transaction that has already been created.</extracomment>
        <translation type="unfinished">Да ли желиш да увећаш накнаду?</translation>
    </message>
    <message>
        <source>Current fee:</source>
        <translation type="unfinished">Тренутна провизија:</translation>
    </message>
    <message>
        <source>Increase:</source>
        <translation type="unfinished">Увећај:</translation>
    </message>
    <message>
        <source>New fee:</source>
        <translation type="unfinished">Нова провизија:</translation>
    </message>
    <message>
        <source>Confirm fee bump</source>
        <translation type="unfinished">Потврдите ударну провизију</translation>
    </message>
    <message>
        <source>Can't draft transaction.</source>
        <translation type="unfinished">Није могуће саставити трансакцију.</translation>
    </message>
    <message>
        <source>PSBT copied</source>
        <translation type="unfinished">PSBT је копиран</translation>
    </message>
    <message>
        <source>Can't sign transaction.</source>
        <translation type="unfinished">Није могуће потписати трансакцију.</translation>
    </message>
    <message>
        <source>Could not commit transaction</source>
        <translation type="unfinished">Трансакција није могућа</translation>
    </message>
    <message>
        <source>default wallet</source>
        <translation type="unfinished">подразумевани новчаник</translation>
    </message>
</context>
<context>
    <name>WalletView</name>
    <message>
        <source>&amp;Export</source>
        <translation type="unfinished">&amp;Izvoz</translation>
    </message>
    <message>
        <source>Export the data in the current tab to a file</source>
        <translation type="unfinished">Извези податке из одабране картице у датотеку</translation>
    </message>
    <message>
        <source>Backup Wallet</source>
        <translation type="unfinished">Резервна копија новчаника</translation>
    </message>
    <message>
        <source>Backup Failed</source>
        <translation type="unfinished">Резервна копија није успела</translation>
    </message>
    <message>
        <source>There was an error trying to save the wallet data to %1.</source>
        <translation type="unfinished">Десила се грешка приликом покушаја да се сними датотека новчаника на %1.</translation>
    </message>
    <message>
        <source>Backup Successful</source>
        <translation type="unfinished">Резервна копија је успела</translation>
    </message>
    <message>
        <source>The wallet data was successfully saved to %1.</source>
        <translation type="unfinished">Датотека новчаника је успешно снимљена на %1.</translation>
    </message>
    <message>
        <source>Cancel</source>
        <translation type="unfinished">Откажи</translation>
    </message>
</context>
<context>
    <name>bitcoin-core</name>
    <message>
        <source>The %s developers</source>
        <translation type="unfinished">%s девелопери</translation>
    </message>
    <message>
        <source>Cannot obtain a lock on data directory %s. %s is probably already running.</source>
        <translation type="unfinished">Директоријум података се не може закључати %s. %s је вероватно већ покренут.</translation>
    </message>
    <message>
        <source>Distributed under the MIT software license, see the accompanying file %s or %s</source>
        <translation type="unfinished">Дистрибуирано под MIT софтверском лиценцом, погледајте придружени документ %s или %s</translation>
    </message>
    <message>
        <source>Please check that your computer's date and time are correct! If your clock is wrong, %s will not work properly.</source>
        <translation type="unfinished">Молим проверите да су време и датум на вашем рачунару тачни. Уколико је сат нетачан, %s неће радити исправно.</translation>
    </message>
    <message>
        <source>Please contribute if you find %s useful. Visit %s for further information about the software.</source>
        <translation type="unfinished">Молим донирајте, уколико сматрате %s корисним. Посетите %s за више информација о софтверу.</translation>
    </message>
    <message>
        <source>Prune configured below the minimum of %d MiB.  Please use a higher number.</source>
        <translation type="unfinished">Скраћивање је конфигурисано испод минимума од %d MiB. Молимо користите већи број.</translation>
    </message>
    <message>
        <source>Prune: last wallet synchronisation goes beyond pruned data. You need to -reindex (download the whole blockchain again in case of pruned node)</source>
        <translation type="unfinished">Скраћивање: последња синхронизација иде преко одрезаних података. Потребно је урадити ре-индексирање (преузети комплетан ланац блокова поново у случају одсеченог чвора)</translation>
    </message>
    <message>
        <source>The block database contains a block which appears to be from the future. This may be due to your computer's date and time being set incorrectly. Only rebuild the block database if you are sure that your computer's date and time are correct</source>
        <translation type="unfinished">База података о блоковима садржи блок, за који се чини да је из будућности. Ово може бити услед тога што су време и датум на вашем рачунару нису подешени коректно. Покушајте обнову базе података о блоковима, само уколико сте сигурни да су време и датум на вашем рачунару исправни.</translation>
    </message>
    <message>
        <source>The transaction amount is too small to send after the fee has been deducted</source>
        <translation type="unfinished">Износ трансакције је толико мали за слање након што се одузме провизија</translation>
    </message>
    <message>
        <source>This is a pre-release test build - use at your own risk - do not use for mining or merchant applications</source>
        <translation type="unfinished">Ово је тестна верзија пред издавање - користите на ваш ризик - не користити за рударење или трговачку примену</translation>
    </message>
    <message>
        <source>This is the transaction fee you may discard if change is smaller than dust at this level</source>
        <translation type="unfinished">Ову провизију можете обрисати уколико је кусур мањи од нивоа прашине</translation>
    </message>
    <message>
        <source>This is the transaction fee you may pay when fee estimates are not available.</source>
        <translation type="unfinished">Ово је провизија за трансакцију коју можете платити када процена провизије није доступна.</translation>
    </message>
    <message>
        <source>Total length of network version string (%i) exceeds maximum length (%i). Reduce the number or size of uacomments.</source>
        <translation type="unfinished">Укупна дужина мрежне верзије низа (%i) је већа од максималне дужине (%i). Смањити број или величину корисничких коментара.</translation>
    </message>
    <message>
        <source>Unable to replay blocks. You will need to rebuild the database using -reindex-chainstate.</source>
        <translation type="unfinished">Блокове није могуће поново репродуковати. Ви ћете морати да обновите базу података користећи -reindex-chainstate.</translation>
    </message>
    <message>
        <source>Warning: Private keys detected in wallet {%s} with disabled private keys</source>
        <translation type="unfinished">Упозорење: Приватни кључеви су пронађени у новчанику {%s} са онемогућеним приватним кључевима.</translation>
    </message>
    <message>
        <source>Warning: We do not appear to fully agree with our peers! You may need to upgrade, or other nodes may need to upgrade.</source>
        <translation type="unfinished">Упозорење: Изгледа да се ми у потпуности не слажемо са нашим чворовима! Можда постоји потреба да урадите надоградњу, или други чворови морају да ураде надоградњу.</translation>
    </message>
    <message>
        <source>You need to rebuild the database using -reindex to go back to unpruned mode.  This will redownload the entire blockchain</source>
        <translation type="unfinished">Обновите базу података користећи -reindex да би се вратили у нескраћени мод. Ово ће урадити поновно преузимање комплетног ланца података</translation>
    </message>
    <message>
        <source>%s is set very high!</source>
        <translation type="unfinished">%s је постављен врло високо!</translation>
    </message>
    <message>
        <source>-maxmempool must be at least %d MB</source>
        <translation type="unfinished">-maxmempool мора бити минимално %d MB</translation>
    </message>
    <message>
        <source>Cannot resolve -%s address: '%s'</source>
        <translation type="unfinished">Не могу решити -%s адреса: '%s'</translation>
    </message>
    <message>
        <source>Cannot write to data directory '%s'; check permissions.</source>
        <translation type="unfinished">Није могуће извршити упис у директоријум података '%s'; проверите дозволе за упис.</translation>
    </message>
    <message>
        <source>Config setting for %s only applied on %s network when in [%s] section.</source>
        <translation type="unfinished">Подешавање конфигурације за %s је само примењено на %s мрежи када је у [%s] секцији.</translation>
    </message>
    <message>
        <source>Copyright (C) %i-%i</source>
        <translation type="unfinished">Ауторско право (C) %i-%i</translation>
    </message>
    <message>
        <source>Corrupted block database detected</source>
        <translation type="unfinished">Детектована је оштећена база података блокова</translation>
    </message>
    <message>
        <source>Could not find asmap file %s</source>
        <translation type="unfinished">Не могу пронаћи датотеку asmap %s</translation>
    </message>
    <message>
        <source>Could not parse asmap file %s</source>
        <translation type="unfinished">Не могу рашчланити датотеку asmap %s</translation>
    </message>
    <message>
        <source>Disk space is too low!</source>
        <translation type="unfinished">Премало простора на диску!</translation>
    </message>
    <message>
        <source>Do you want to rebuild the block database now?</source>
        <translation type="unfinished">Да ли желите да сада обновите базу података блокова?</translation>
    </message>
    <message>
        <source>Done loading</source>
        <translation type="unfinished">Zavrseno ucitavanje</translation>
    </message>
    <message>
        <source>Error initializing block database</source>
        <translation type="unfinished">Грешка у иницијализацији базе података блокова</translation>
    </message>
    <message>
        <source>Error initializing wallet database environment %s!</source>
        <translation type="unfinished">Грешка код иницијализације окружења базе података новчаника %s!</translation>
    </message>
    <message>
        <source>Error loading %s</source>
        <translation type="unfinished">Грешка током учитавања %s</translation>
    </message>
    <message>
        <source>Error loading %s: Private keys can only be disabled during creation</source>
        <translation type="unfinished">Грешка током учитавања %s: Приватни кључеви могу бити онемогућени само приликом креирања</translation>
    </message>
    <message>
        <source>Error loading %s: Wallet corrupted</source>
        <translation type="unfinished">Грешка током учитавања %s: Новчаник је оштећен</translation>
    </message>
    <message>
        <source>Error loading %s: Wallet requires newer version of %s</source>
        <translation type="unfinished">Грешка током учитавања %s: Новчаник захтева новију верзију %s</translation>
    </message>
    <message>
        <source>Error loading block database</source>
        <translation type="unfinished">Грешка у учитавању базе података блокова</translation>
    </message>
    <message>
        <source>Error opening block database</source>
        <translation type="unfinished">Грешка приликом отварања базе података блокова</translation>
    </message>
    <message>
        <source>Error reading from database, shutting down.</source>
        <translation type="unfinished">Грешка приликом читања из базе података, искључивање у току.</translation>
    </message>
    <message>
        <source>Error: Disk space is low for %s</source>
        <translation type="unfinished">Грешка: Простор на диску је мали за %s</translation>
    </message>
    <message>
        <source>Failed to listen on any port. Use -listen=0 if you want this.</source>
        <translation type="unfinished">Преслушавање није успело ни на једном порту. Користите -listen=0 уколико желите то.</translation>
    </message>
    <message>
        <source>Failed to rescan the wallet during initialization</source>
        <translation type="unfinished">Није успело поновно скенирање новчаника приликом иницијализације.</translation>
    </message>
    <message>
        <source>Incorrect or no genesis block found. Wrong datadir for network?</source>
        <translation type="unfinished">Почетни блок је погрешан или се не може пронаћи. Погрешан datadir за мрежу?</translation>
    </message>
    <message>
        <source>Initialization sanity check failed. %s is shutting down.</source>
        <translation type="unfinished">Провера исправности иницијализације није успела. %s се искључује.</translation>
    </message>
    <message>
        <source>Insufficient funds</source>
        <translation type="unfinished">Недовољно средстава</translation>
    </message>
    <message>
        <source>Invalid -onion address or hostname: '%s'</source>
        <translation type="unfinished">Неважећа -onion адреса или име хоста: '%s'</translation>
    </message>
    <message>
        <source>Invalid -proxy address or hostname: '%s'</source>
        <translation type="unfinished">Неважећа -proxy адреса или име хоста: '%s'</translation>
    </message>
    <message>
        <source>Invalid P2P permission: '%s'</source>
        <translation type="unfinished">Неважећа P2P дозвола: '%s'</translation>
    </message>
    <message>
        <source>Invalid amount for -%s=&lt;amount&gt;: '%s'</source>
        <translation type="unfinished">Неважећи износ за %s=&lt;amount&gt;: '%s'</translation>
    </message>
    <message>
        <source>Invalid netmask specified in -whitelist: '%s'</source>
        <translation type="unfinished">Неважећа мрежна маска наведена у -whitelist: '%s'</translation>
    </message>
    <message>
        <source>Need to specify a port with -whitebind: '%s'</source>
        <translation type="unfinished">Ви морате одредити порт са -whitebind: '%s'</translation>
    </message>
    <message>
        <source>Not enough file descriptors available.</source>
        <translation type="unfinished">Нема довољно доступних дескриптора датотеке.</translation>
    </message>
    <message>
        <source>Prune cannot be configured with a negative value.</source>
        <translation type="unfinished">Скраћење се не може конфигурисати са негативном вредношћу.</translation>
    </message>
    <message>
        <source>Prune mode is incompatible with -txindex.</source>
        <translation type="unfinished">Мод скраћивања није компатибилан са -txindex.</translation>
    </message>
    <message>
        <source>Reducing -maxconnections from %d to %d, because of system limitations.</source>
        <translation type="unfinished">Смањивање -maxconnections са %d на %d, због ограничења система.</translation>
    </message>
    <message>
        <source>Section [%s] is not recognized.</source>
        <translation type="unfinished">Одељак [%s] није препознат.</translation>
    </message>
    <message>
        <source>Signing transaction failed</source>
        <translation type="unfinished">Потписивање трансакције није успело</translation>
    </message>
    <message>
        <source>Specified -walletdir "%s" does not exist</source>
        <translation type="unfinished">Наведени -walletdir "%s" не постоји</translation>
    </message>
    <message>
        <source>Specified -walletdir "%s" is a relative path</source>
        <translation type="unfinished">Наведени -walletdir "%s" је релативна путања</translation>
    </message>
    <message>
        <source>Specified -walletdir "%s" is not a directory</source>
        <translation type="unfinished">Наведени -walletdir "%s" није директоријум</translation>
    </message>
    <message>
        <source>Specified blocks directory "%s" does not exist.</source>
        <translation type="unfinished">Наведени директоријум блокова "%s" не постоји.</translation>
    </message>
    <message>
        <source>The source code is available from %s.</source>
        <translation type="unfinished">Изворни код је доступан из %s.</translation>
    </message>
    <message>
        <source>The transaction amount is too small to pay the fee</source>
        <translation type="unfinished">Износ трансакције је сувише мали да се плати трансакција</translation>
    </message>
    <message>
        <source>The wallet will avoid paying less than the minimum relay fee.</source>
        <translation type="unfinished">Новчаник ће избећи плаћање износа мањег него што је минимална повезана провизија.</translation>
    </message>
    <message>
        <source>This is experimental software.</source>
        <translation type="unfinished">Ово је експерименталн софтвер.</translation>
    </message>
    <message>
        <source>This is the minimum transaction fee you pay on every transaction.</source>
        <translation type="unfinished">Ово је минимални износ провизије за трансакцију коју ћете платити на свакој трансакцији.</translation>
    </message>
    <message>
        <source>This is the transaction fee you will pay if you send a transaction.</source>
        <translation type="unfinished">Ово је износ провизије за трансакцију коју ћете платити уколико шаљете трансакцију.</translation>
    </message>
    <message>
        <source>Transaction amount too small</source>
        <translation type="unfinished">Износ трансакције премали.</translation>
    </message>
    <message>
        <source>Transaction amounts must not be negative</source>
        <translation type="unfinished">Износ трансакције не може бити негативан</translation>
    </message>
    <message>
        <source>Transaction has too long of a mempool chain</source>
        <translation type="unfinished">Трансакција има предугачак ланац у удруженој меморији</translation>
    </message>
    <message>
        <source>Transaction must have at least one recipient</source>
        <translation type="unfinished">Трансакција мора имати бар једног примаоца</translation>
    </message>
    <message>
        <source>Transaction too large</source>
        <translation type="unfinished">Трансакција превелика.</translation>
    </message>
    <message>
        <source>Unable to bind to %s on this computer (bind returned error %s)</source>
        <translation type="unfinished">Није могуће повезати %s на овом рачунару (веза враћа грешку %s)</translation>
    </message>
    <message>
        <source>Unable to bind to %s on this computer. %s is probably already running.</source>
        <translation type="unfinished">Није могуће повезивање са %s на овом рачунару. %s је вероватно већ покренут.</translation>
    </message>
    <message>
        <source>Unable to create the PID file '%s': %s</source>
        <translation type="unfinished">Стварање PID документа '%s': %s није могуће</translation>
    </message>
    <message>
        <source>Unable to generate initial keys</source>
        <translation type="unfinished">Генерисање кључева за иницијализацију није могуће</translation>
    </message>
    <message>
        <source>Unable to generate keys</source>
        <translation type="unfinished">Није могуће генерисати кључеве</translation>
    </message>
    <message>
        <source>Unable to start HTTP server. See debug log for details.</source>
        <translation type="unfinished">Стартовање HTTP сервера није могуће. Погледати дневник исправљених грешака за детаље.</translation>
    </message>
    <message>
        <source>Unknown -blockfilterindex value %s.</source>
        <translation type="unfinished">Непозната вредност -blockfilterindex %s.</translation>
    </message>
    <message>
        <source>Unknown address type '%s'</source>
        <translation type="unfinished">Непознати тип адресе '%s'</translation>
    </message>
    <message>
        <source>Unknown change type '%s'</source>
        <translation type="unfinished">Непознати тип промене '%s'</translation>
    </message>
    <message>
        <source>Unknown network specified in -onlynet: '%s'</source>
        <translation type="unfinished">Непозната мрежа је наведена у -onlynet: '%s'</translation>
    </message>
    <message>
        <source>Unsupported logging category %s=%s.</source>
        <translation type="unfinished">Категорија записа није подржана %s=%s.</translation>
    </message>
    <message>
        <source>User Agent comment (%s) contains unsafe characters.</source>
        <translation type="unfinished">Коментар агента корисника (%s) садржи небезбедне знакове.</translation>
    </message>
    <message>
        <source>Wallet needed to be rewritten: restart %s to complete</source>
        <translation type="unfinished">Новчаник треба да буде преписан: поновно покрените %s да завршите</translation>
    </message>
    <message>
        <source>Settings file could not be read</source>
        <translation type="unfinished">Datoteka sa podešavanjima nije mogla biti iščitana</translation>
    </message>
    <message>
        <source>Settings file could not be written</source>
        <translation type="unfinished">Фајл са подешавањима се не може записати</translation>
    </message>
</context>
</TS><|MERGE_RESOLUTION|>--- conflicted
+++ resolved
@@ -58,19 +58,7 @@
         <translation type="unfinished">I&amp;zaberi</translation>
     </message>
     <message>
-<<<<<<< HEAD
-        <source>Sending addresses</source>
-        <translation type="unfinished">Адресе за слање</translation>
-    </message>
-    <message>
-        <source>Receiving addresses</source>
-        <translation type="unfinished">Adresa na koju se prima</translation>
-    </message>
-    <message>
         <source>These are your Particl addresses for sending payments. Always check the amount and the receiving address before sending coins.</source>
-=======
-        <source>These are your Bitcoin addresses for sending payments. Always check the amount and the receiving address before sending coins.</source>
->>>>>>> 68684745
         <translation type="unfinished">Ово су твоје Биткоин адресе за слање уплата. Увек добро провери износ и адресу на коју шаљеш пре него што пошаљеш уплату.</translation>
     </message>
     <message>
@@ -2688,7 +2676,7 @@
         <source>Specify a custom fee per kB (1,000 bytes) of the transaction's virtual size.
 
 Note:  Since the fee is calculated on a per-byte basis, a fee rate of "100 satoshis per kvB" for a transaction size of 500 virtual bytes (half of 1 kvB) would ultimately yield a fee of only 50 satoshis.</source>
-        <translation type="unfinished">Одредити прилагођену провизију по kB (1,000 битова) виртуелне величине трансакције. 
+        <translation type="unfinished">Одредити прилагођену провизију по kB (1,000 битова) виртуелне величине трансакције.
 
 Напомена: С обзиром да се провизија рачуна на основу броја бајтова, провизија за "100 сатошија по kB" за величину трансакције од 500 бајтова (пола од 1 kB) ће аутоматски износити само 50 сатошија.</translation>
     </message>
