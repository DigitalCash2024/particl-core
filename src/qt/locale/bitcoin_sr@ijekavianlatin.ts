--- conflicted
+++ resolved
@@ -58,19 +58,7 @@
         <translation type="unfinished">I&amp;zaberi</translation>
     </message>
     <message>
-<<<<<<< HEAD
-        <source>Sending addresses</source>
-        <translation type="unfinished">Адресе за слање</translation>
-    </message>
-    <message>
-        <source>Receiving addresses</source>
-        <translation type="unfinished">Adresa na koju se prima</translation>
-    </message>
-    <message>
         <source>These are your Particl addresses for sending payments. Always check the amount and the receiving address before sending coins.</source>
-=======
-        <source>These are your Bitcoin addresses for sending payments. Always check the amount and the receiving address before sending coins.</source>
->>>>>>> 44d8b13c
         <translation type="unfinished">Ово су твоје Биткоин адресе за слање уплата. Увек добро провери износ и адресу на коју шаљеш пре него што пошаљеш уплату.</translation>
     </message>
     <message>
