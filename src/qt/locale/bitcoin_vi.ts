<TS version="2.1" language="vi">
<context>
    <name>AddressBookPage</name>
    <message>
        <source>Right-click to edit address or label</source>
        <translation type="unfinished">Nhấn chuột phải để sửa địa chỉ hoặc nhãn</translation>
    </message>
    <message>
        <source>Create a new address</source>
        <translation type="unfinished">Tạo địa chỉ mới</translation>
    </message>
    <message>
        <source>&amp;New</source>
        <translation type="unfinished">&amp;Mới</translation>
    </message>
    <message>
        <source>Copy the currently selected address to the system clipboard</source>
        <translation type="unfinished">Sao chép các địa chỉ đã được chọn vào bộ nhớ tạm thời của hệ thống</translation>
    </message>
    <message>
        <source>&amp;Copy</source>
        <translation type="unfinished">&amp;Sao chép</translation>
    </message>
    <message>
        <source>C&amp;lose</source>
        <translation type="unfinished">Đ&amp;óng lại</translation>
    </message>
    <message>
        <source>Delete the currently selected address from the list</source>
        <translation type="unfinished">Xóa địa chỉ đang chọn từ danh sách</translation>
    </message>
    <message>
        <source>Enter address or label to search</source>
        <translation type="unfinished">Nhập địa chỉ hoặc nhãn để tìm kiếm</translation>
    </message>
    <message>
        <source>Export the data in the current tab to a file</source>
        <translation type="unfinished">Xuất dữ liệu trong thẻ hiện tại ra file</translation>
    </message>
    <message>
        <source>&amp;Export</source>
        <translation type="unfinished">&amp;Xuất</translation>
    </message>
    <message>
        <source>&amp;Delete</source>
        <translation type="unfinished">&amp;Xóa</translation>
    </message>
    <message>
        <source>Choose the address to send coins to</source>
        <translation type="unfinished">Chọn địa chỉ để gửi coins đến</translation>
    </message>
    <message>
        <source>Choose the address to receive coins with</source>
        <translation type="unfinished">Chọn địa chỉ để nhận coins với</translation>
    </message>
    <message>
        <source>C&amp;hoose</source>
        <translation type="unfinished">C&amp;họn</translation>
    </message>
    <message>
        <source>Sending addresses</source>
        <translation type="unfinished">Địa chỉ đang gửi</translation>
    </message>
    <message>
        <source>Receiving addresses</source>
        <translation type="unfinished">Địa chỉ đang nhận</translation>
    </message>
    <message>
        <source>These are your Particl addresses for sending payments. Always check the amount and the receiving address before sending coins.</source>
        <translation type="unfinished">Đây là những địa chỉ đang thực hiện thanh toán. Luôn kiểm tra số lượng và địa chỉ nhận trước khi gửi coins.</translation>
    </message>
    <message>
        <source>These are your Particl addresses for receiving payments. Use the 'Create new receiving address' button in the receive tab to create new addresses.
Signing is only possible with addresses of the type 'legacy'.</source>
        <translation type="unfinished">Đây là các địa chỉ Particl của bạn để nhận thanh toán. Sử dụng nút 'Tạo địa chỉ nhận mới' trong tab nhận để tạo các địa chỉ mới. Chỉ có thể gán địa chỉ với các địa chỉ thuộc loại 'kế thừa'.</translation>
    </message>
    <message>
        <source>&amp;Copy Address</source>
        <translation type="unfinished">&amp;Copy Địa Chỉ</translation>
    </message>
    <message>
        <source>Copy &amp;Label</source>
        <translation type="unfinished">Copy &amp;Nhãn</translation>
    </message>
    <message>
        <source>&amp;Edit</source>
        <translation type="unfinished">&amp;Chỉnh sửa</translation>
    </message>
    <message>
        <source>Export Address List</source>
        <translation type="unfinished">Xuất danh sách địa chỉ</translation>
    </message>
    <message>
        <source>Comma separated file</source>
        <extracomment>Expanded name of the CSV file format. See: https://en.wikipedia.org/wiki/Comma-separated_values.</extracomment>
        <translation type="unfinished">Tệp tách dấu phẩy</translation>
    </message>
    <message>
        <source>There was an error trying to save the address list to %1. Please try again.</source>
        <extracomment>An error message. %1 is a stand-in argument for the name of the file we attempted to save to.</extracomment>
        <translation type="unfinished">Có lỗi khi đang save list địa chỉ đến %1. Vui lòng thử lại.</translation>
    </message>
    <message>
        <source>Exporting Failed</source>
        <translation type="unfinished">Xuất Thất Bại</translation>
    </message>
</context>
<context>
    <name>AddressTableModel</name>
    <message>
        <source>Label</source>
        <translation type="unfinished">Nhãn</translation>
    </message>
    <message>
        <source>Address</source>
        <translation type="unfinished">Địa chỉ</translation>
    </message>
    <message>
        <source>(no label)</source>
        <translation type="unfinished">(không nhãn)</translation>
    </message>
</context>
<context>
    <name>AskPassphraseDialog</name>
    <message>
        <source>Passphrase Dialog</source>
        <translation type="unfinished">Hộp thoại cụm mật khẩu</translation>
    </message>
    <message>
        <source>Enter passphrase</source>
        <translation type="unfinished">Nhập cụm mật khẩu</translation>
    </message>
    <message>
        <source>New passphrase</source>
        <translation type="unfinished">Cụm mật khẩu mới</translation>
    </message>
    <message>
        <source>Repeat new passphrase</source>
        <translation type="unfinished">Lặp lại cụm mật khẩu mới</translation>
    </message>
    <message>
        <source>Show passphrase</source>
        <translation type="unfinished">Hiện cụm từ mật khẩu</translation>
    </message>
    <message>
        <source>Encrypt wallet</source>
        <translation type="unfinished">Ví mã hóa</translation>
    </message>
    <message>
        <source>This operation needs your wallet passphrase to unlock the wallet.</source>
        <translation type="unfinished">Quá trình này cần cụm mật khẩu của bạn để mở khóa ví.</translation>
    </message>
    <message>
        <source>Unlock wallet</source>
        <translation type="unfinished">Mở khóa ví</translation>
    </message>
    <message>
        <source>Change passphrase</source>
        <translation type="unfinished">Đổi cụm mật khẩu</translation>
    </message>
    <message>
<<<<<<< HEAD
        <source>Warning: If you encrypt your wallet and lose your passphrase, you will &lt;b&gt;LOSE ALL OF YOUR PARTICL&lt;/b&gt;!</source>
        <translation type="unfinished">Cảnh báo: Nếu bạn mã hóa ví và mất cụm mật khẩu, bạn sẽ &lt;b&gt;MẤT TẤT CẢ PARTICL&lt;/b&gt;!</translation>
=======
        <source>Confirm wallet encryption</source>
        <translation type="unfinished">Xác nhận mã hóa ví</translation>
    </message>
    <message>
        <source>Warning: If you encrypt your wallet and lose your passphrase, you will &lt;b&gt;LOSE ALL OF YOUR BITCOINS&lt;/b&gt;!</source>
        <translation type="unfinished">Cảnh báo: Nếu bạn mã hóa ví và mất cụm mật khẩu, bạn sẽ &lt;b&gt;MẤT TẤT CẢ CÁC BITCOIN&lt;/b&gt;!</translation>
>>>>>>> 0567787f
    </message>
    <message>
        <source>Are you sure you wish to encrypt your wallet?</source>
        <translation type="unfinished">Bạn có chắc bạn muốn mã hóa ví của mình?</translation>
    </message>
    <message>
        <source>Wallet encrypted</source>
        <translation type="unfinished">Ví đã được mã hóa</translation>
    </message>
    <message>
        <source>Enter the new passphrase for the wallet.&lt;br/&gt;Please use a passphrase of &lt;b&gt;ten or more random characters&lt;/b&gt;, or &lt;b&gt;eight or more words&lt;/b&gt;.</source>
        <translation type="unfinished">Nhập cụm mật khẩu mới cho ví.&lt;br/&gt;Vui lòng sử dụng cụm mật khẩu gồm &lt;b&gt;mười ký tự ngẫu nhiên trở lên&lt;/b&gt;, hoặc &lt;b&gt;tám từ trở lên&lt;/b&gt;.</translation>
    </message>
    <message>
        <source>Enter the old passphrase and new passphrase for the wallet.</source>
        <translation type="unfinished">Nhập cụm mật khẩu cũ và mật khẩu mới cho ví.</translation>
    </message>
    <message>
        <source>Remember that encrypting your wallet cannot fully protect your particl from being stolen by malware infecting your computer.</source>
        <translation type="unfinished">Xin lưu ý rằng mật mã hóa ví của bạn không thể bảo vệ hoàn toàn particl của bạn khỏi đánh cắp bởi các phẩn mềm gián điệp nhiễm vào máy tính của bạn.</translation>
    </message>
    <message>
        <source>Wallet to be encrypted</source>
        <translation type="unfinished">Ví sẽ được mã hóa</translation>
    </message>
    <message>
        <source>Your wallet is about to be encrypted. </source>
        <translation type="unfinished">Ví của bạn sẽ được mã hóa.</translation>
    </message>
    <message>
        <source>Your wallet is now encrypted. </source>
        <translation type="unfinished">Ví của bạn đã được mã hóa.</translation>
    </message>
    <message>
        <source>IMPORTANT: Any previous backups you have made of your wallet file should be replaced with the newly generated, encrypted wallet file. For security reasons, previous backups of the unencrypted wallet file will become useless as soon as you start using the new, encrypted wallet.</source>
        <translation type="unfinished">QUAN TRỌNG: Bất cứ backup nào bạn từng làm trước đây từ ví của bạn nên được thay thế tạo mới, file mã hóa ví. Vì lý do bảo mật, các backup trước đây của các ví chưa mã hóa sẽ bị vô tác dụng ngay khi bạn bắt đầu sử dụng mới, ví đã được mã hóa.</translation>
    </message>
    <message>
        <source>Wallet encryption failed</source>
        <translation type="unfinished">Quá trình mã hóa ví thất bại</translation>
    </message>
    <message>
        <source>Wallet encryption failed due to an internal error. Your wallet was not encrypted.</source>
        <translation type="unfinished">Quá trình mã hóa ví thất bại do một lỗi nội tại. Ví của bạn vẫn chưa được mã hóa.</translation>
    </message>
    <message>
        <source>The supplied passphrases do not match.</source>
        <translation type="unfinished">Cụm mật khẩu được cung cấp không đúng.</translation>
    </message>
    <message>
        <source>Wallet unlock failed</source>
        <translation type="unfinished">Mở khóa ví thất bại</translation>
    </message>
    <message>
        <source>The passphrase entered for the wallet decryption was incorrect.</source>
        <translation type="unfinished">Cụm mật khẩu đã nhập để giải mã ví không đúng.</translation>
    </message>
    <message>
        <source>Wallet passphrase was successfully changed.</source>
        <translation type="unfinished">Cụm mật khẩu thay đổi thành công.</translation>
    </message>
    <message>
        <source>Warning: The Caps Lock key is on!</source>
        <translation type="unfinished">Cảnh báo: chữ Viết Hoa đang bật!</translation>
    </message>
</context>
<context>
    <name>BanTableModel</name>
    <message>
        <source>Banned Until</source>
        <translation type="unfinished">Cấm Đến</translation>
    </message>
</context>
<context>
    <name>BitcoinApplication</name>
    <message>
        <source>A fatal error occurred. %1 can no longer continue safely and will quit.</source>
        <translation type="unfinished">Lỗi nghiêm trong. %1 không thể tiếp tục và sẽ thoát ra</translation>
    </message>
    <message>
        <source>An internal error occurred. %1 will attempt to continue safely. This is an unexpected bug which can be reported as described below.</source>
        <translation type="unfinished">Đã xảy ra lỗi nội bộ. %1 sẽ cố gắng tiếp tục một cách an toàn. Đây là một lỗi không mong muốn có thể được báo cáo như mô tả bên dưới.</translation>
    </message>
</context>
<context>
    <name>QObject</name>
    <message>
        <source>Do you want to reset settings to default values, or to abort without making changes?</source>
        <extracomment>Explanatory text shown on startup when the settings file cannot be read. Prompts user to make a choice between resetting or aborting.</extracomment>
        <translation type="unfinished">Bạn muốn đặt lại cài đặt về giá trị mặc định hay hủy bỏ mà không thực hiện thay đổi?</translation>
    </message>
    <message>
        <source>A fatal error occurred. Check that settings file is writable, or try running with -nosettings.</source>
        <extracomment>Explanatory text shown on startup when the settings file could not be written. Prompts user to check that we have the ability to write to the file. Explains that the user has the option of running without a settings file.</extracomment>
        <translation type="unfinished">Đã xảy ra lỗi nghiêm trọng. Kiểm tra xem tệp cài đặt có thể ghi được không hoặc thử chạy với -nosettings.</translation>
    </message>
    <message>
        <source>Error: Specified data directory "%1" does not exist.</source>
        <translation type="unfinished">Error: Xác định data directory "%1" không tồn tại.</translation>
    </message>
    <message>
        <source>Error: Cannot parse configuration file: %1.</source>
        <translation type="unfinished">Lỗi: không thể  phân giải tệp cài đặt cấu hình: %1.</translation>
    </message>
    <message>
        <source>Error: %1</source>
        <translation type="unfinished">Lỗi: %1</translation>
    </message>
    <message>
        <source>%1 didn't yet exit safely…</source>
        <translation type="unfinished">%1 vẫn chưa thoát ra một cách an toàn…</translation>
    </message>
    <message>
        <source>Amount</source>
        <translation type="unfinished">Số lượng</translation>
    </message>
    <message>
        <source>Enter a Particl address (e.g. %1)</source>
        <translation type="unfinished">Nhập một Particl address (e.g. %1)</translation>
    </message>
    <message>
        <source>%1 h</source>
        <translation type="unfinished">%1 giờ</translation>
    </message>
    <message>
        <source>%1 m</source>
        <translation type="unfinished">%1 phút</translation>
    </message>
    <message>
        <source>%1 s</source>
        <translation type="unfinished">%1 giây</translation>
    </message>
    <message numerus="yes">
        <source>%n second(s)</source>
        <translation type="unfinished">
            <numerusform>%n giây</numerusform>
        </translation>
    </message>
    <message numerus="yes">
        <source>%n minute(s)</source>
        <translation type="unfinished">
            <numerusform>%n phút</numerusform>
        </translation>
    </message>
    <message numerus="yes">
        <source>%n hour(s)</source>
        <translation type="unfinished">
            <numerusform>%n giờ</numerusform>
        </translation>
    </message>
    <message numerus="yes">
        <source>%n day(s)</source>
        <translation type="unfinished">
            <numerusform>%n ngày</numerusform>
        </translation>
    </message>
    <message numerus="yes">
        <source>%n week(s)</source>
        <translation type="unfinished">
            <numerusform>%n tuần</numerusform>
        </translation>
    </message>
    <message>
        <source>%1 and %2</source>
        <translation type="unfinished">%1 và %2</translation>
    </message>
    <message numerus="yes">
        <source>%n year(s)</source>
        <translation type="unfinished">
            <numerusform>%n năm</numerusform>
        </translation>
    </message>
    </context>
<context>
    <name>bitcoin-core</name>
    <message>
        <source>Settings file could not be read</source>
        <translation type="unfinished">Không thể đọc tệp cài đặt</translation>
    </message>
    <message>
        <source>Settings file could not be written</source>
        <translation type="unfinished">Không thể ghi tệp cài đặt</translation>
    </message>
    <message>
        <source>Error reading %s! Transaction data may be missing or incorrect. Rescanning wallet.</source>
        <translation type="unfinished">Lỗi khi đọc%s! Dữ liệu giao dịch có thể bị thiếu hoặc không chính xác. Đang quét lại ví.</translation>
    </message>
    <message>
        <source>Fee estimation failed. Fallbackfee is disabled. Wait a few blocks or enable -fallbackfee.</source>
        <translation type="unfinished">Dự toán phí không thành công. Fallbackfee bị vô hiệu hóa. Đợi sau một vài khối hoặc kích hoạt -fallbackfee.</translation>
    </message>
    <message>
        <source>Invalid or corrupt peers.dat (%s). If you believe this is a bug, please report it to %s. As a workaround, you can move the file (%s) out of the way (rename, move, or delete) to have a new one created on the next start.</source>
        <translation type="unfinished">peers.dat (%s) không hợp lệ hoặc bị hỏng. Nếu bạn cho rằng đây là lỗi, vui lòng báo cáo cho %s. Để giải quyết vấn đề này, bạn có thể di chuyển tệp (%s) ra khỏi (đổi tên, di chuyển hoặc xóa) để tạo tệp mới vào lần bắt đầu tiếp theo.</translation>
    </message>
    <message>
        <source>The block index db contains a legacy 'txindex'. To clear the occupied disk space, run a full -reindex, otherwise ignore this error. This error message will not be displayed again.</source>
        <translation type="unfinished">Chỉ mục khối db chứa một 'txindex' kế thừa. Để xóa dung lượng ổ đĩa bị chiếm dụng, hãy chạy -reindex đầy đủ, nếu không, hãy bỏ qua lỗi này. Thông báo lỗi này sẽ không được hiển thị lại.</translation>
    </message>
    <message>
        <source>This is the maximum transaction fee you pay (in addition to the normal fee) to prioritize partial spend avoidance over regular coin selection.</source>
        <translation type="unfinished">Đây là phí giao dịch tối đa bạn phải trả (ngoài phí thông thường) để ưu tiên việc tránh chi xài một phần (partial spend) so với việc lựa chọn đồng coin thông thường.</translation>
    </message>
    <message>
        <source>Warning: Private keys detected in wallet {%s} with disabled private keys</source>
        <translation type="unfinished">Cảnh báo: các khóa riêng tư được tìm thấy trong ví {%s} với  khóa riêng tư không kích hoạt</translation>
    </message>
    <message>
        <source>A fatal internal error occurred, see debug.log for details</source>
        <translation type="unfinished">Lỗi nghiêm trọng xảy ra, xem debug.log để biết chi tiết</translation>
    </message>
    <message>
        <source>Cannot set -forcednsseed to true when setting -dnsseed to false.</source>
        <translation type="unfinished">Không thể đặt -forcednsseed thành true khi đặt -dnsseed thành false.</translation>
    </message>
    <message>
        <source>Cannot set -peerblockfilters without -blockfilterindex.</source>
        <translation type="unfinished">Không thể đặt -peerblockfilters mà không có -blockfilterindex.</translation>
    </message>
    <message>
        <source>Cannot write to data directory '%s'; check permissions.</source>
        <translation type="unfinished">Không thể ghi vào thư mục dữ liệu  '%s'; kiểm tra lại quyền.</translation>
    </message>
    <message>
        <source>The -txindex upgrade started by a previous version cannot be completed. Restart with the previous version or run a full -reindex.</source>
        <translation type="unfinished">Không thể hoàn tất nâng cấp -txindex được bắt đầu bởi phiên bản trước. Khởi động lại với phiên bản trước đó hoặc chạy -reindex đầy đủ.</translation>
    </message>
    <message>
        <source>%s request to listen on port %u. This port is considered "bad" and thus it is unlikely that any Bitcoin Core peers connect to it. See doc/p2p-bad-ports.md for details and a full list.</source>
        <translation type="unfinished">%s yêu cầu lắng nghe trên cổng %u. Cổng này được coi là "xấu" và do đó không có khả năng bất kỳ ngang hàng Bitcoin Core nào kết nối với nó. Xem doc/p2p-bad-ports.md để biết chi tiết và danh sách đầy đủ.</translation>
    </message>
    <message>
        <source>Cannot provide specific connections and have addrman find outgoing connections at the same time.</source>
        <translation type="unfinished">Không thể cung cấp các kết nối cụ thể và yêu cầu addrman tìm các kết nối gửi đi cùng một lúc.</translation>
    </message>
    <message>
        <source>Error loading %s: External signer wallet being loaded without external signer support compiled</source>
        <translation type="unfinished">Lỗi khi tải %s: Ví người ký bên ngoài đang được tải mà không có hỗ trợ người ký bên ngoài được biên dịch</translation>
    </message>
    <message>
        <source>Failed to rename invalid peers.dat file. Please move or delete it and try again.</source>
        <translation type="unfinished">Không thể đổi tên tệp ngang hàng không hợp lệ. Vui lòng di chuyển hoặc xóa nó và thử lại.</translation>
    </message>
    <message>
        <source>Outbound connections restricted to Tor (-onlynet=onion) but the proxy for reaching the Tor network is not provided (no -proxy= and no -onion= given) or it is explicitly forbidden (-onion=0)</source>
        <translation type="unfinished">Các kết nối đi bị hạn chế đối với Tor (-onlynet =onion) nhưng proxy để truy cập mạng Tor không được cung cấp (no -proxy = và no -onion = given) hoặc nó bị cấm rõ ràng (-onion = 0)</translation>
    </message>
    <message>
        <source>Config setting for %s only applied on %s network when in [%s] section.</source>
        <translation type="unfinished">Cài  dặt thuộc tính cho %s chỉ có thể áp dụng cho  mạng %s trong khi  [%s] .</translation>
    </message>
    <message>
        <source>Could not find asmap file %s</source>
        <translation type="unfinished">Không tìm thấy tệp asmap %s</translation>
    </message>
    <message>
        <source>Could not parse asmap file %s</source>
        <translation type="unfinished">Không đọc được tệp asmap %s</translation>
    </message>
    <message>
        <source>Disk space is too low!</source>
        <translation type="unfinished">Ổ đĩa còn quá ít</translation>
    </message>
    <message>
        <source>Error loading %s: Private keys can only be disabled during creation</source>
        <translation type="unfinished">Lỗi tải %s: Khóa riêng tư chỉ có thể không kích hoạt trong suốt quá trình tạo.</translation>
    </message>
    <message>
        <source>Error: Disk space is low for %s</source>
        <translation type="unfinished">Lỗi: Đĩa trống ít quá cho %s</translation>
    </message>
    <message>
        <source>Error: Keypool ran out, please call keypoolrefill first</source>
        <translation type="unfinished">Lỗi: Keypool đã hết, vui lòng gọi keypoolrefill trước</translation>
    </message>
    <message>
        <source>Failed to rescan the wallet during initialization</source>
        <translation type="unfinished">Lỗi quét lại ví trong xuất quá trình khởi tạo</translation>
    </message>
    <message>
        <source>Failed to verify database</source>
        <translation type="unfinished">Lỗi xác nhận dữ liệu</translation>
    </message>
    <message>
        <source>Input not found or already spent</source>
        <translation type="unfinished">Đầu vào không được tìm thấy hoặc đã được sử dụng</translation>
    </message>
    <message>
        <source>Insufficient funds</source>
        <translation type="unfinished">Không đủ tiền</translation>
    </message>
    <message>
        <source>Invalid P2P permission: '%s'</source>
        <translation type="unfinished">Quyền P2P không hợp lệ: '%s'</translation>
    </message>
    <message>
        <source>Missing amount</source>
        <translation type="unfinished">Số tiền còn thiếu</translation>
    </message>
    <message>
        <source>Missing solving data for estimating transaction size</source>
        <translation type="unfinished">Thiếu dữ liệu giải quyết để ước tính quy mô giao dịch</translation>
    </message>
    <message>
        <source>No addresses available</source>
        <translation type="unfinished">Không có địa chỉ</translation>
    </message>
    <message>
        <source>No proxy server specified. Use -proxy=&lt;ip&gt; or -proxy=&lt;ip:port&gt;.</source>
        <translation type="unfinished">Không có máy chủ proxy nào được chỉ định. Sử dụng -proxy =&lt;ip&gt; hoặc -proxy =&lt;ip:port&gt;.</translation>
    </message>
    <message>
        <source>Section [%s] is not recognized.</source>
        <translation type="unfinished">Mục [%s] không được nhìn nhận.</translation>
    </message>
    <message>
        <source>Specified -walletdir "%s" does not exist</source>
        <translation type="unfinished">Thư mục ví được nêu  -walletdir "%s" không tồn tại</translation>
    </message>
    <message>
        <source>Specified -walletdir "%s" is a relative path</source>
        <translation type="unfinished">Chỉ định -walletdir "%s" là đường dẫn tương đối</translation>
    </message>
    <message>
        <source>Specified -walletdir "%s" is not a directory</source>
        <translation type="unfinished">Chỉ định -walletdir "%s" không phải là một thư mục</translation>
    </message>
    <message>
        <source>Specified blocks directory "%s" does not exist.</source>
        <translation type="unfinished">Thư mục chứa các khối được chỉ ra "%s"  không tồn tại</translation>
    </message>
    <message>
        <source>The wallet will avoid paying less than the minimum relay fee.</source>
        <translation type="unfinished">Wallet sẽ hủy thanh toán nhỏ hơn phí relay.</translation>
    </message>
    <message>
        <source>This is the minimum transaction fee you pay on every transaction.</source>
        <translation type="unfinished">Đây là minimum transaction fee bạn pay cho mỗi transaction.</translation>
    </message>
    <message>
        <source>This is the transaction fee you will pay if you send a transaction.</source>
        <translation type="unfinished">Đây là transaction fee bạn sẽ pay nếu gửi transaction.</translation>
    </message>
    <message>
        <source>Transaction amounts must not be negative</source>
        <translation type="unfinished">Transaction amounts phải không âm</translation>
    </message>
    <message>
        <source>Transaction change output index out of range</source>
        <translation type="unfinished">Chỉ số đầu ra thay đổi giao dịch nằm ngoài phạm vi</translation>
    </message>
    <message>
        <source>Transaction has too long of a mempool chain</source>
        <translation type="unfinished">Transaction có chuỗi mempool chain quá dài</translation>
    </message>
    <message>
        <source>Transaction must have at least one recipient</source>
        <translation type="unfinished">Transaction phải có ít nhất một người nhận</translation>
    </message>
    <message>
        <source>Transaction needs a change address, but we can't generate it.</source>
        <translation type="unfinished">Giao dịch cần thay đổi địa chỉ, nhưng chúng tôi không thể tạo địa chỉ đó.</translation>
    </message>
    <message>
        <source>Unable to create the PID file '%s': %s</source>
        <translation type="unfinished">Không thể tạo tệp PID '%s': %s</translation>
    </message>
    <message>
        <source>Unable to generate initial keys</source>
        <translation type="unfinished">Không thể tạo khóa ban đầu</translation>
    </message>
    <message>
        <source>Unable to generate keys</source>
        <translation type="unfinished">Không thể tạo khóa</translation>
    </message>
    <message>
        <source>Unable to parse -maxuploadtarget: '%s'</source>
        <translation type="unfinished">Không thể parse -maxuploadtarget '%s</translation>
    </message>
    <message>
        <source>Unknown -blockfilterindex value %s.</source>
        <translation type="unfinished">Không rõ giá trị  -blockfilterindex  %s.</translation>
    </message>
    <message>
        <source>Unknown address type '%s'</source>
        <translation type="unfinished">Không biết địa chỉ kiểu '%s'</translation>
    </message>
    <message>
        <source>Unknown change type '%s'</source>
        <translation type="unfinished">Không biết thay đổi kiểu '%s'</translation>
    </message>
    <message>
        <source>Unknown network specified in -onlynet: '%s'</source>
        <translation type="unfinished">Unknown network được xác định trong -onlynet: '%s'</translation>
    </message>
    </context>
<context>
    <name>BitcoinGUI</name>
    <message>
        <source>&amp;Overview</source>
        <translation type="unfinished">&amp;Tổng quan</translation>
    </message>
    <message>
        <source>Show general overview of wallet</source>
        <translation type="unfinished">Hiển thị tổng quan ví</translation>
    </message>
    <message>
        <source>&amp;Transactions</source>
        <translation type="unfinished">&amp;Các Giao Dịch</translation>
    </message>
    <message>
        <source>Browse transaction history</source>
        <translation type="unfinished">Trình duyệt lịch sử giao dịch</translation>
    </message>
    <message>
        <source>E&amp;xit</source>
        <translation type="unfinished">T&amp;hoát</translation>
    </message>
    <message>
        <source>Quit application</source>
        <translation type="unfinished">Đóng ứng dụng</translation>
    </message>
    <message>
        <source>&amp;About %1</source>
        <translation type="unfinished">&amp;Khoảng %1</translation>
    </message>
    <message>
        <source>Show information about %1</source>
        <translation type="unfinished">Hiện thông tin khoảng %1</translation>
    </message>
    <message>
        <source>About &amp;Qt</source>
        <translation type="unfinished">Về &amp;Qt</translation>
    </message>
    <message>
        <source>Show information about Qt</source>
        <translation type="unfinished">Hiện thông tin về Qt</translation>
    </message>
    <message>
        <source>Modify configuration options for %1</source>
        <translation type="unfinished">Sửa đổi tùy chỉnh cấu hình cho %1</translation>
    </message>
    <message>
        <source>Create a new wallet</source>
        <translation type="unfinished">Tạo một ví mới</translation>
    </message>
    <message>
        <source>&amp;Minimize</source>
        <translation type="unfinished">&amp;Thu nhỏ</translation>
    </message>
    <message>
        <source>Wallet:</source>
        <translation type="unfinished">Ví tiền</translation>
    </message>
    <message>
        <source>Network activity disabled.</source>
        <extracomment>A substring of the tooltip.</extracomment>
        <translation type="unfinished">Hoạt động mạng được vô hiệu.</translation>
    </message>
    <message>
        <source>Proxy is &lt;b&gt;enabled&lt;/b&gt;: %1</source>
        <translation type="unfinished">Proxy là &lt;b&gt; cho phép &lt;/b&gt;: %1</translation>
    </message>
    <message>
        <source>Send coins to a Particl address</source>
        <translation type="unfinished">Gửi coin đến một địa chỉ Particl</translation>
    </message>
    <message>
        <source>Backup wallet to another location</source>
        <translation type="unfinished">Backup ví đến một địa chỉ khác</translation>
    </message>
    <message>
        <source>Change the passphrase used for wallet encryption</source>
        <translation type="unfinished">Thay đổi cụm mật khẩu cho ví đã mã hóa</translation>
    </message>
    <message>
        <source>&amp;Send</source>
        <translation type="unfinished">&amp;Gửi</translation>
    </message>
    <message>
        <source>&amp;Receive</source>
        <translation type="unfinished">&amp;Nhận</translation>
    </message>
    <message>
        <source>&amp;Encrypt Wallet…</source>
        <translation type="unfinished">&amp;Mã hóa ví…</translation>
    </message>
    <message>
        <source>Encrypt the private keys that belong to your wallet</source>
        <translation type="unfinished">Mã hóa private key thuộc về ví của bạn</translation>
    </message>
    <message>
<<<<<<< HEAD
        <source>Sign messages with your Particl addresses to prove you own them</source>
        <translation type="unfinished">Đăng ký lời nhắn với địa chỉ Particl của bạn để chứng minh quyền sở hữu chúng</translation>
    </message>
    <message>
        <source>Verify messages to ensure they were signed with specified Particl addresses</source>
        <translation type="unfinished">Xác minh lời nhắn để chắc chắn đã được đăng ký với địa chỉ Particl xác định</translation>
=======
        <source>&amp;Change Passphrase…</source>
        <translation type="unfinished">&amp;Thay dổi Passphrase…</translation>
    </message>
    <message>
        <source>Sign messages with your Bitcoin addresses to prove you own them</source>
        <translation type="unfinished">Đăng ký lời nhắn với địa chỉ Bitcoin của bạn để chứng minh quyền sở hữu chúng</translation>
    </message>
    <message>
        <source>&amp;Verify message…</source>
        <translation type="unfinished">&amp;Xác minh tin nhắn…</translation>
    </message>
    <message>
        <source>Verify messages to ensure they were signed with specified Bitcoin addresses</source>
        <translation type="unfinished">Xác minh lời nhắn để chắc chắn đã được đăng ký với địa chỉ Bitcoin xác định</translation>
>>>>>>> 0567787f
    </message>
    <message>
        <source>Close Wallet…</source>
        <translation type="unfinished">Đóng ví…</translation>
    </message>
    <message>
        <source>Create Wallet…</source>
        <translation type="unfinished">Tạo ví…</translation>
    </message>
    <message>
        <source>Close All Wallets…</source>
        <translation type="unfinished">Đóng tất cả các ví…</translation>
    </message>
    <message>
        <source>&amp;File</source>
        <translation type="unfinished">&amp;Tệp</translation>
    </message>
    <message>
        <source>&amp;Settings</source>
        <translation type="unfinished">&amp;Cài đặt</translation>
    </message>
    <message>
        <source>&amp;Help</source>
        <translation type="unfinished">&amp;Giúp đỡ</translation>
    </message>
    <message>
        <source>Tabs toolbar</source>
        <translation type="unfinished">Các thanh công cụ</translation>
    </message>
    <message>
<<<<<<< HEAD
        <source>Request payments (generates QR codes and particl: URIs)</source>
        <translation type="unfinished">Yêu cầu thanh toán (tạo QR code và particl: URIs)</translation>
=======
        <source>Syncing Headers (%1%)…</source>
        <translation type="unfinished">Đồng bộ hóa tiêu đề (%1%)...</translation>
    </message>
    <message>
        <source>Synchronizing with network…</source>
        <translation type="unfinished">Đồng bộ hóa với network...</translation>
    </message>
    <message>
        <source>Indexing blocks on disk…</source>
        <translation type="unfinished">Lập chỉ mục các khối trên đĩa…</translation>
    </message>
    <message>
        <source>Processing blocks on disk…</source>
        <translation type="unfinished">Xử lý khối trên đĩa…</translation>
    </message>
    <message>
        <source>Reindexing blocks on disk…</source>
        <translation type="unfinished">Lập chỉ mục lại các khối trên đĩa…</translation>
    </message>
    <message>
        <source>Connecting to peers…</source>
        <translation type="unfinished">Kết nối với các peer…</translation>
    </message>
    <message>
        <source>Request payments (generates QR codes and bitcoin: URIs)</source>
        <translation type="unfinished">Yêu cầu thanh toán (tạo QR code và bitcoin: URIs)</translation>
>>>>>>> 0567787f
    </message>
    <message>
        <source>Show the list of used sending addresses and labels</source>
        <translation type="unfinished">Hiển thị danh sách các địa chỉ và nhãn đã dùng để gửi</translation>
    </message>
    <message>
        <source>Show the list of used receiving addresses and labels</source>
        <translation type="unfinished">Hiển thị danh sách các địa chỉ và nhãn đã dùng để nhận</translation>
    </message>
    <message>
        <source>&amp;Command-line options</source>
        <translation type="unfinished">&amp;Tùy chỉnh Command-line</translation>
    </message>
    <message numerus="yes">
        <source>Processed %n block(s) of transaction history.</source>
        <translation type="unfinished">
            <numerusform>Đã xử lý %n khối lịch sử giao dịch.</numerusform>
        </translation>
    </message>
    <message>
        <source>%1 behind</source>
        <translation type="unfinished">%1 phia sau</translation>
    </message>
    <message>
        <source>Catching up…</source>
        <translation type="unfinished">Đang bắt kịp...</translation>
    </message>
    <message>
        <source>Last received block was generated %1 ago.</source>
        <translation type="unfinished">Khối nhận cuối cùng đã được tạo %1.</translation>
    </message>
    <message>
        <source>Transactions after this will not yet be visible.</source>
        <translation type="unfinished">Các giao dịch sau giao dịch này sẽ không được hiển thị.</translation>
    </message>
    <message>
        <source>Error</source>
        <translation type="unfinished">Lỗi</translation>
    </message>
    <message>
        <source>Warning</source>
        <translation type="unfinished">Cảnh báo</translation>
    </message>
    <message>
        <source>Information</source>
        <translation type="unfinished">Thông tin</translation>
    </message>
    <message>
        <source>Up to date</source>
        <translation type="unfinished">Đã cập nhật</translation>
    </message>
    <message>
<<<<<<< HEAD
        <source>Load Partially Signed Particl Transaction</source>
        <translation type="unfinished">Kết nối với mạng Particl thông qua một proxy SOCKS5 riêng cho các dịch vụ Tor hành.</translation>
=======
        <source>Load Partially Signed Bitcoin Transaction</source>
        <translation type="unfinished">Tải một phần giao dịch Bitcoin đã ký</translation>
    </message>
    <message>
        <source>Load PSBT from &amp;clipboard…</source>
        <translation type="unfinished">Tải PSBT từ &amp;khay nhớ tạm…</translation>
>>>>>>> 0567787f
    </message>
    <message>
        <source>Load Partially Signed Particl Transaction from clipboard</source>
        <translation type="unfinished">Tải một phần giao dịch Particl đã ký từ khay nhớ tạm</translation>
    </message>
    <message>
        <source>Node window</source>
        <translation type="unfinished">Cửa sổ node</translation>
    </message>
    <message>
        <source>Open node debugging and diagnostic console</source>
        <translation type="unfinished">Mở dòng lệnh tìm và gỡ lỗi cho node</translation>
    </message>
    <message>
        <source>&amp;Sending addresses</source>
        <translation type="unfinished">Các địa chỉ đang &amp;gửi</translation>
    </message>
    <message>
        <source>&amp;Receiving addresses</source>
        <translation type="unfinished">Các địa chỉ đang &amp;nhận</translation>
    </message>
    <message>
        <source>Open a particl: URI</source>
        <translation type="unfinished">Mở một particl: URI</translation>
    </message>
    <message>
        <source>Open Wallet</source>
        <translation type="unfinished">Mớ ví</translation>
    </message>
    <message>
        <source>Open a wallet</source>
        <translation type="unfinished">Mở một ví</translation>
    </message>
    <message>
        <source>Close wallet</source>
        <translation type="unfinished">Đông ví</translation>
    </message>
    <message>
        <source>Close all wallets</source>
        <translation type="unfinished">Đóng tất cả ví</translation>
    </message>
    <message>
        <source>Show the %1 help message to get a list with possible Particl command-line options</source>
        <translation type="unfinished">Hiển thị %1 tin nhắn hỗ trợ để nhận được danh sách Particl command-line khả dụng</translation>
    </message>
    <message>
        <source>&amp;Mask values</source>
        <translation type="unfinished">&amp;Giá trị mặt nạ</translation>
    </message>
    <message>
        <source>Mask the values in the Overview tab</source>
        <translation type="unfinished">Che các giá trị trong tab Tổng quan</translation>
    </message>
    <message>
        <source>default wallet</source>
        <translation type="unfinished">ví mặc định</translation>
    </message>
    <message>
        <source>No wallets available</source>
        <translation type="unfinished">Không có ví nào</translation>
    </message>
    <message>
        <source>Zoom</source>
        <translation type="unfinished">Phóng</translation>
    </message>
    <message>
        <source>Main Window</source>
        <translation type="unfinished">Màn hình chính</translation>
    </message>
    <message>
        <source>%1 client</source>
        <translation type="unfinished">%1 khách</translation>
    </message>
    <message>
        <source>&amp;Hide</source>
        <translation type="unfinished">&amp;Ẩn</translation>
    </message>
    <message>
        <source>S&amp;how</source>
        <translation type="unfinished">Trìn&amp;h diễn</translation>
    </message>
    <message numerus="yes">
        <source>%n active connection(s) to Particl network.</source>
        <extracomment>A substring of the tooltip.</extracomment>
        <translation type="unfinished">
            <numerusform>%n kết nối đang hoạt động với mạng Bitcoin.</numerusform>
        </translation>
    </message>
    <message>
        <source>Click for more actions.</source>
        <extracomment>A substring of the tooltip. "More actions" are available via the context menu.</extracomment>
        <translation type="unfinished">Nhấp để có thêm hành động.</translation>
    </message>
    <message>
        <source>Show Peers tab</source>
        <extracomment>A context menu item. The "Peers tab" is an element of the "Node window".</extracomment>
        <translation type="unfinished">Hiển thị tab ngang hàng</translation>
    </message>
    <message>
        <source>Disable network activity</source>
        <extracomment>A context menu item.</extracomment>
        <translation type="unfinished">Tắt hoạt động mạng</translation>
    </message>
    <message>
        <source>Enable network activity</source>
        <extracomment>A context menu item. The network activity was disabled previously.</extracomment>
        <translation type="unfinished">Bật hoạt động mạng</translation>
    </message>
    <message>
        <source>Error: %1</source>
        <translation type="unfinished">Lỗi: %1</translation>
    </message>
    <message>
        <source>Warning: %1</source>
        <translation type="unfinished">Cảnh báo: %1</translation>
    </message>
    <message>
        <source>Date: %1
</source>
        <translation type="unfinished">Ngày %1
</translation>
    </message>
    <message>
        <source>Amount: %1
</source>
        <translation type="unfinished">Số lượng: %1
</translation>
    </message>
    <message>
        <source>Wallet: %1
</source>
        <translation type="unfinished">Ví: %1
</translation>
    </message>
    <message>
        <source>Type: %1
</source>
        <translation type="unfinished">Loại: %1
</translation>
    </message>
    <message>
        <source>Label: %1
</source>
        <translation type="unfinished">Nhãn: %1
</translation>
    </message>
    <message>
        <source>Address: %1
</source>
        <translation type="unfinished">Địa chỉ: %1
</translation>
    </message>
    <message>
        <source>Sent transaction</source>
        <translation type="unfinished">Giao dịch đã gửi</translation>
    </message>
    <message>
        <source>Incoming transaction</source>
        <translation type="unfinished">Giao dịch đang nhận</translation>
    </message>
    <message>
        <source>HD key generation is &lt;b&gt;enabled&lt;/b&gt;</source>
        <translation type="unfinished">Khởi tạo HD key &lt;b&gt;enabled&lt;/b&gt;</translation>
    </message>
    <message>
        <source>HD key generation is &lt;b&gt;disabled&lt;/b&gt;</source>
        <translation type="unfinished">Khởi tạo HD key &lt;b&gt;disabled&lt;/b&gt;</translation>
    </message>
    <message>
        <source>Private key &lt;b&gt;disabled&lt;/b&gt;</source>
        <translation type="unfinished">Khóa riêng tư &lt;b&gt;đã tắt&lt;/b&gt;</translation>
    </message>
    <message>
        <source>Wallet is &lt;b&gt;encrypted&lt;/b&gt; and currently &lt;b&gt;unlocked&lt;/b&gt;</source>
        <translation type="unfinished">Ví thì &lt;b&gt;được mã hóa &lt;/b&gt; và hiện tại &lt;b&gt;đã khóa&lt;/b&gt;</translation>
    </message>
    <message>
        <source>Wallet is &lt;b&gt;encrypted&lt;/b&gt; and currently &lt;b&gt;locked&lt;/b&gt;</source>
        <translation type="unfinished">Ví thì &lt;b&gt;được mã hóa &lt;/b&gt; và hiện tại &lt;b&gt;đã khóa&lt;/b&gt;</translation>
    </message>
    <message>
        <source>Original message:</source>
        <translation type="unfinished">Tin nhắn ban đầu:</translation>
    </message>
</context>
<context>
    <name>UnitDisplayStatusBarControl</name>
    <message>
        <source>Unit to show amounts in. Click to select another unit.</source>
        <translation type="unfinished">Đơn vị để hiển thị số tiền. Nhấp để chọn đơn vị khác.</translation>
    </message>
</context>
<context>
    <name>CoinControlDialog</name>
    <message>
        <source>Coin Selection</source>
        <translation type="unfinished">Lựa chọn Coin</translation>
    </message>
    <message>
        <source>Quantity:</source>
        <translation type="unfinished">Số lượng:</translation>
    </message>
    <message>
        <source>Amount:</source>
        <translation type="unfinished">Số lượng:</translation>
    </message>
    <message>
        <source>Fee:</source>
        <translation type="unfinished">Phí:</translation>
    </message>
    <message>
        <source>Dust:</source>
        <translation type="unfinished">Rác:</translation>
    </message>
    <message>
        <source>After Fee:</source>
        <translation type="unfinished">Sau Phí:</translation>
    </message>
    <message>
        <source>Change:</source>
        <translation type="unfinished">Thay đổi:</translation>
    </message>
    <message>
        <source>(un)select all</source>
        <translation type="unfinished">(không)chọn tất cả</translation>
    </message>
    <message>
        <source>Tree mode</source>
        <translation type="unfinished">Chế độ Tree</translation>
    </message>
    <message>
        <source>List mode</source>
        <translation type="unfinished">Chế độ List</translation>
    </message>
    <message>
        <source>Amount</source>
        <translation type="unfinished">Số lượng</translation>
    </message>
    <message>
        <source>Received with label</source>
        <translation type="unfinished">Đã nhận với nhãn</translation>
    </message>
    <message>
        <source>Received with address</source>
        <translation type="unfinished">Đã nhận với địa chỉ</translation>
    </message>
    <message>
        <source>Date</source>
        <translation type="unfinished">Ngày</translation>
    </message>
    <message>
        <source>Confirmations</source>
        <translation type="unfinished">Xác nhận</translation>
    </message>
    <message>
        <source>Confirmed</source>
        <translation type="unfinished">Đã xác nhận</translation>
    </message>
    <message>
        <source>Copy amount</source>
        <translation type="unfinished">Sao chép số lượng</translation>
    </message>
    <message>
        <source>Copy transaction &amp;ID and output index</source>
        <translation type="unfinished">Sao chép giao dịch &amp;ID và chỉ mục đầu ra</translation>
    </message>
    <message>
        <source>Copy quantity</source>
        <translation type="unfinished">Sao chép số lượng</translation>
    </message>
    <message>
        <source>Copy fee</source>
        <translation type="unfinished">Sao chép phí</translation>
    </message>
    <message>
        <source>Copy after fee</source>
        <translation type="unfinished">Sao chép sau phí</translation>
    </message>
    <message>
        <source>Copy bytes</source>
        <translation type="unfinished">Sao chép bytes</translation>
    </message>
    <message>
        <source>Copy dust</source>
        <translation type="unfinished">Sao chép rác</translation>
    </message>
    <message>
        <source>Copy change</source>
        <translation type="unfinished">Sao chép thay đổi</translation>
    </message>
    <message>
        <source>(%1 locked)</source>
        <translation type="unfinished">(%1 đã khóa)</translation>
    </message>
    <message>
        <source>yes</source>
        <translation type="unfinished">có</translation>
    </message>
    <message>
        <source>no</source>
        <translation type="unfinished">không</translation>
    </message>
    <message>
        <source>This label turns red if any recipient receives an amount smaller than the current dust threshold.</source>
        <translation type="unfinished">Label này chuyển sang đỏ nếu bất cứ giao dịch nhận nào có số lượng nhỏ hơn ngưỡng dust.</translation>
    </message>
    <message>
        <source>Can vary +/- %1 satoshi(s) per input.</source>
        <translation type="unfinished">Có thể thay đổi +/-%1 satoshi(s) trên input.</translation>
    </message>
    <message>
        <source>(no label)</source>
        <translation type="unfinished">(không nhãn)</translation>
    </message>
    <message>
        <source>change from %1 (%2)</source>
        <translation type="unfinished">change từ %1 (%2)</translation>
    </message>
    </context>
<context>
    <name>CreateWalletActivity</name>
    <message>
        <source>Create Wallet</source>
        <extracomment>Title of window indicating the progress of creation of a new wallet.</extracomment>
        <translation type="unfinished">Tạo Ví</translation>
    </message>
    <message>
        <source>Create wallet failed</source>
        <translation type="unfinished">Tạo ví thất bại</translation>
    </message>
    <message>
        <source>Create wallet warning</source>
        <translation type="unfinished">Cảnh báo khi tạo ví</translation>
    </message>
    </context>
<context>
    <name>LoadWalletsActivity</name>
    <message>
        <source>Load Wallets</source>
        <extracomment>Title of progress window which is displayed when wallets are being loaded.</extracomment>
        <translation type="unfinished">Tải ví</translation>
    </message>
    <message>
        <source>Loading wallets…</source>
        <extracomment>Descriptive text of the load wallets progress window which indicates to the user that wallets are currently being loaded.</extracomment>
        <translation type="unfinished">Đang tải ví…</translation>
    </message>
</context>
<context>
    <name>OpenWalletActivity</name>
    <message>
        <source>Open wallet failed</source>
        <translation type="unfinished">Mở ví thất bại</translation>
    </message>
    <message>
        <source>Open wallet warning</source>
        <translation type="unfinished">Mở ví cảnh báo</translation>
    </message>
    <message>
        <source>default wallet</source>
        <translation type="unfinished">ví mặc định</translation>
    </message>
    <message>
        <source>Open Wallet</source>
        <extracomment>Title of window indicating the progress of opening of a wallet.</extracomment>
        <translation type="unfinished">Mớ ví</translation>
    </message>
    </context>
<context>
    <name>WalletController</name>
    <message>
        <source>Close wallet</source>
        <translation type="unfinished">Đông ví</translation>
    </message>
    <message>
        <source>Are you sure you wish to close the wallet &lt;i&gt;%1&lt;/i&gt;?</source>
        <translation type="unfinished">Bạn có chắc chắn muốn đóng ví không &lt;i&gt;%1&lt;/i&gt;?</translation>
    </message>
    <message>
        <source>Closing the wallet for too long can result in having to resync the entire chain if pruning is enabled.</source>
        <translation type="unfinished">Đóng ví thời gian dài sẽ dẫn đến phải đồng bộ hóa lại cả chuỗi nếu cắt tỉa pruning được kích hoạt</translation>
    </message>
    <message>
        <source>Close all wallets</source>
        <translation type="unfinished">Đóng tất cả ví</translation>
    </message>
    <message>
        <source>Are you sure you wish to close all wallets?</source>
        <translation type="unfinished">Bạn có chắc chắn muốn đóng tất cả ví không?</translation>
    </message>
</context>
<context>
    <name>CreateWalletDialog</name>
    <message>
        <source>Create Wallet</source>
        <translation type="unfinished">Tạo Ví</translation>
    </message>
    <message>
        <source>Wallet Name</source>
        <translation type="unfinished">Tên Ví</translation>
    </message>
    <message>
        <source>Wallet</source>
        <translation type="unfinished">Ví</translation>
    </message>
    <message>
        <source>Encrypt the wallet. The wallet will be encrypted with a passphrase of your choice.</source>
        <translation type="unfinished">Mật mã hóa ví. Ví sẽ được mật mã hóa với cụm mật khẩu của bạn.</translation>
    </message>
    <message>
        <source>Encrypt Wallet</source>
        <translation type="unfinished">Mật mã hóa ví</translation>
    </message>
    <message>
        <source>Advanced Options</source>
        <translation type="unfinished">Giao dịch thiếu một số thông tin về đầu vào.</translation>
    </message>
    <message>
        <source>Disable private keys for this wallet. Wallets with private keys disabled will have no private keys and cannot have an HD seed or imported private keys. This is ideal for watch-only wallets.</source>
        <translation type="unfinished">Tắt các khóa cá nhân cho ví này. Các ví với khóa cá nhân tắt sẽ không có các khóa cá nhân và không thể có nhân HD hoặc nhập thêm khóa cá nhân. Việc này tốt cho các ví chỉ dùng để xem.</translation>
    </message>
    <message>
        <source>Disable Private Keys</source>
        <translation type="unfinished">Vô hiệu hóa khóa cá nhân</translation>
    </message>
    <message>
        <source>Make a blank wallet. Blank wallets do not initially have private keys or scripts. Private keys and addresses can be imported, or an HD seed can be set, at a later time.</source>
        <translation type="unfinished">Tạo một ví trống. Ví trống không có các khóa cá nhân hay script ban đầu. Khóa cá nhân và địa chỉ có thể được nhập, hoặc một nhân HD có thể được thiết lập sau đó.</translation>
    </message>
    <message>
        <source>Make Blank Wallet</source>
        <translation type="unfinished">Tạo ví trống</translation>
    </message>
    <message>
        <source>Use descriptors for scriptPubKey management</source>
        <translation type="unfinished">Sử dụng bộ mô tả để quản lý scriptPubKey</translation>
    </message>
    <message>
        <source>Descriptor Wallet</source>
        <translation type="unfinished">Mô tả ví</translation>
    </message>
    <message>
        <source>Use an external signing device such as a hardware wallet. Configure the external signer script in wallet preferences first.</source>
        <translation type="unfinished">Sử dụng thiết bị ký bên ngoài chẳng hạn như ví phần cứng. Trước tiên, hãy định cấu hình tập lệnh người ký bên ngoài trong tùy chọn ví.</translation>
    </message>
    <message>
        <source>External signer</source>
        <translation type="unfinished">Người ký tên bên ngoài</translation>
    </message>
    <message>
        <source>Create</source>
        <translation type="unfinished">Tạo</translation>
    </message>
    <message>
        <source>Compiled without sqlite support (required for descriptor wallets)</source>
        <translation type="unfinished">Biên dịch cần hỗ trợ SQLite(Bắt buộc đối với mô tả ví)</translation>
    </message>
    <message>
        <source>Compiled without external signing support (required for external signing)</source>
        <extracomment>"External signing" means using devices such as hardware wallets.</extracomment>
        <translation type="unfinished">Được biên dịch mà không có hỗ trợ ký bên ngoài (bắt buộc đối với ký bên ngoài)</translation>
    </message>
</context>
<context>
    <name>EditAddressDialog</name>
    <message>
        <source>Edit Address</source>
        <translation type="unfinished">Sửa địa chỉ</translation>
    </message>
    <message>
        <source>&amp;Label</source>
        <translation type="unfinished">Nhãn dữ liệu</translation>
    </message>
    <message>
        <source>The label associated with this address list entry</source>
        <translation type="unfinished">Label liên kết với list address ban đầu này</translation>
    </message>
    <message>
        <source>The address associated with this address list entry. This can only be modified for sending addresses.</source>
        <translation type="unfinished">Label liên kết với list address ban đầu này. Điều này chỉ được điều chỉnh cho địa chỉ gửi.</translation>
    </message>
    <message>
        <source>&amp;Address</source>
        <translation type="unfinished">Địa chỉ</translation>
    </message>
    <message>
        <source>New sending address</source>
        <translation type="unfinished">Address đang gửi mới</translation>
    </message>
    <message>
        <source>Edit receiving address</source>
        <translation type="unfinished">Chỉnh sửa địa chỉ nhận</translation>
    </message>
    <message>
        <source>Edit sending address</source>
        <translation type="unfinished">Chỉnh sửa địa chỉ gửi</translation>
    </message>
    <message>
        <source>The entered address "%1" is not a valid Particl address.</source>
        <translation type="unfinished">Address đã nhập "%1" không valid Particl address.</translation>
    </message>
    <message>
        <source>Address "%1" already exists as a receiving address with label "%2" and so cannot be added as a sending address.</source>
        <translation type="unfinished">Địa chỉ "%1" đã tồn tại như địa chỉ nhận với nhãn "%2" và vì vậy không thể thêm như là địa chỉ gửi.</translation>
    </message>
    <message>
        <source>The entered address "%1" is already in the address book with label "%2".</source>
        <translation type="unfinished">Địa chỉ  nhập "%1" đã có trong sổ địa chỉ với nhãn "%2".</translation>
    </message>
    <message>
        <source>Could not unlock wallet.</source>
        <translation type="unfinished">Không thể unlock wallet.</translation>
    </message>
    <message>
        <source>New key generation failed.</source>
        <translation type="unfinished">Khởi tạo key mới thất bại.</translation>
    </message>
</context>
<context>
    <name>FreespaceChecker</name>
    <message>
        <source>A new data directory will be created.</source>
        <translation type="unfinished">Một danh mục dữ liệu mới sẽ được tạo.</translation>
    </message>
    <message>
        <source>name</source>
        <translation type="unfinished">tên</translation>
    </message>
    <message>
        <source>Directory already exists. Add %1 if you intend to create a new directory here.</source>
        <translation type="unfinished">Danh mục đã tồn tại. Thêm %1 nếu bạn dự định creat một danh mục mới ở đây.</translation>
    </message>
    <message>
        <source>Path already exists, and is not a directory.</source>
        <translation type="unfinished">Path đã tồn tại, và không là danh mục.</translation>
    </message>
    <message>
        <source>Cannot create data directory here.</source>
        <translation type="unfinished">Không thể create dữ liệu danh mục tại đây.</translation>
    </message>
</context>
<context>
    <name>Intro</name>
    <message>
        <source>%1 GB of space available</source>
        <translation type="unfinished">%1 GB dung lượng khả dụng</translation>
    </message>
    <message>
        <source>At least %1 GB of data will be stored in this directory, and it will grow over time.</source>
        <translation type="unfinished">Ít nhất %1 GB data sẽ được trữ tại danh mục này, và nó sẽ lớn theo thời gian.</translation>
    </message>
    <message>
        <source>Approximately %1 GB of data will be stored in this directory.</source>
        <translation type="unfinished">Gần đúng %1 GB of data sẽ được lưu giữ trong danh mục này.</translation>
    </message>
    <message numerus="yes">
        <source>(sufficient to restore backups %n day(s) old)</source>
        <extracomment>Explanatory text on the capability of the current prune target.</extracomment>
        <translation type="unfinished">
            <numerusform>(đủ để khôi phục các bản sao lưu trong %n ngày)</numerusform>
        </translation>
    </message>
    <message>
        <source>%1 will download and store a copy of the Particl block chain.</source>
        <translation type="unfinished">%1 sẽ download và lưu trữ một bản copy của Particl block chain.</translation>
    </message>
    <message>
        <source>The wallet will also be stored in this directory.</source>
        <translation type="unfinished">Wallet sẽ cùng được lưu giữ trong danh mục này.</translation>
    </message>
    <message>
        <source>Error: Specified data directory "%1" cannot be created.</source>
        <translation type="unfinished">Lỗi: Danh mục data xác định "%1" không thể được tạo.</translation>
    </message>
    <message>
        <source>Error</source>
        <translation type="unfinished">Lỗi</translation>
    </message>
    <message>
        <source>Welcome</source>
        <translation type="unfinished">Chào mừng</translation>
    </message>
    <message>
        <source>Welcome to %1.</source>
        <translation type="unfinished">Chào mừng bạn đến %1.</translation>
    </message>
    <message>
        <source>As this is the first time the program is launched, you can choose where %1 will store its data.</source>
        <translation type="unfinished">Đây là lần đầu chương trình khởi chạy, bạn có thể chọn nơi %1 sẽ lưu trữ dữ liệu.</translation>
    </message>
    <message>
        <source>When you click OK, %1 will begin to download and process the full %4 block chain (%2GB) starting with the earliest transactions in %3 when %4 initially launched.</source>
        <translation type="unfinished">Khi bạn click OK, %1 sẽ bắt đầu tải về và xử lý tất cả %4 chuỗi khối (%2GB) bắt đầu với các giao dịch sớm nhất trong %3 khi %4 được khởi chạy ban đầu.</translation>
    </message>
    <message>
        <source>Limit block chain storage to</source>
        <translation type="unfinished">Giới hạn lưu trữ chuỗi khối thành</translation>
    </message>
    <message>
        <source>Reverting this setting requires re-downloading the entire blockchain. It is faster to download the full chain first and prune it later. Disables some advanced features.</source>
        <translation type="unfinished">Đảo ngược lại thiết lập này yêu cầu tại lại toàn bộ chuỗi khối. Tải về toàn bộ chuỗi khối trước và loại nó sau đó sẽ nhanh hơn. Vô hiệu hóa một số tính năng nâng cao.</translation>
    </message>
    <message>
        <source>This initial synchronisation is very demanding, and may expose hardware problems with your computer that had previously gone unnoticed. Each time you run %1, it will continue downloading where it left off.</source>
        <translation type="unfinished">Đồng bộ hóa ban đầu này rất đòi hỏi, và có thể phơi bày các sự cố về phần cứng với máy tính của bạn trước đó đã không được chú ý. Mỗi khi bạn chạy %1, nó sẽ tiếp tục tải về nơi nó dừng lại.</translation>
    </message>
    <message>
        <source>If you have chosen to limit block chain storage (pruning), the historical data must still be downloaded and processed, but will be deleted afterward to keep your disk usage low.</source>
        <translation type="unfinished">Nếu bạn đã chọn giới hạn block chain lưu trữ (pruning),dữ liệu lịch sử vẫn phải được tải xuống và xử lý, nhưng sẽ bị xóa sau đó để giữ cho việc sử dụng đĩa của bạn ở mức usage thấp.</translation>
    </message>
    <message>
        <source>Use the default data directory</source>
        <translation type="unfinished">Sử dụng default danh mục đa ta</translation>
    </message>
    <message>
        <source>Use a custom data directory:</source>
        <translation type="unfinished">Sử dụng custom danh mục data:</translation>
    </message>
</context>
<context>
    <name>HelpMessageDialog</name>
    <message>
        <source>version</source>
        <translation type="unfinished">phiên bản</translation>
    </message>
    <message>
        <source>About %1</source>
        <translation type="unfinished">Về %1</translation>
    </message>
    <message>
        <source>Command-line options</source>
        <translation type="unfinished">Tùy chọn dòng lệnh</translation>
    </message>
</context>
<context>
    <name>ShutdownWindow</name>
    <message>
        <source>%1 is shutting down…</source>
        <translation type="unfinished">%1 đang tắt…</translation>
    </message>
    <message>
        <source>Do not shut down the computer until this window disappears.</source>
        <translation type="unfinished">Đừng tắt máy tính đến khi cửa sổ này đóng.</translation>
    </message>
</context>
<context>
    <name>ModalOverlay</name>
    <message>
        <source>Recent transactions may not yet be visible, and therefore your wallet's balance might be incorrect. This information will be correct once your wallet has finished synchronizing with the particl network, as detailed below.</source>
        <translation type="unfinished">Giao dịch gần đây có thể chưa được hiển thị, và vì vậy số dư wallet của bạn có thể không dúng. Thông tin này sẽ được làm đúng khi wallet hoàn thành đồng bộ với particl network, như chi tiết bên dưới.</translation>
    </message>
    <message>
        <source>Attempting to spend particl that are affected by not-yet-displayed transactions will not be accepted by the network.</source>
        <translation type="unfinished">Cố gắng spend các particl bị ảnh hưởng bởi các giao dịch chưa được hiển thị sẽ không được chấp nhận bởi mạng.</translation>
    </message>
    <message>
        <source>Number of blocks left</source>
        <translation type="unfinished">Số của blocks còn lại</translation>
    </message>
    <message>
        <source>Unknown…</source>
        <translation type="unfinished">Không xác định…</translation>
    </message>
    <message>
        <source>calculating…</source>
        <translation type="unfinished">đang tính toán…</translation>
    </message>
    <message>
        <source>Last block time</source>
        <translation type="unfinished">Thời gian block cuối cùng</translation>
    </message>
    <message>
        <source>Progress</source>
        <translation type="unfinished">Tiến độ</translation>
    </message>
    <message>
        <source>Progress increase per hour</source>
        <translation type="unfinished">Tiến độ tăng mỗi giờ</translation>
    </message>
    <message>
        <source>Estimated time left until synced</source>
        <translation type="unfinished">Ước tính thời gian còn lại đến khi đồng bộ</translation>
    </message>
    <message>
        <source>Hide</source>
        <translation type="unfinished">Ẩn</translation>
    </message>
    <message>
        <source>%1 is currently syncing.  It will download headers and blocks from peers and validate them until reaching the tip of the block chain.</source>
        <translation type="unfinished">%1 đang được đồng bộ. Header và block sẽ được download từ các nốt lân cận và thẩm định tới khi đạt đỉnh của blockchain.</translation>
    </message>
    <message>
        <source>Unknown. Syncing Headers (%1, %2%)…</source>
        <translation type="unfinished">Không xác định. Đồng bộ hóa tiêu đề (%1, %2%)…</translation>
    </message>
</context>
<context>
    <name>OpenURIDialog</name>
    <message>
        <source>Open particl URI</source>
        <translation type="unfinished">Mở particl URI</translation>
    </message>
    <message>
        <source>Paste address from clipboard</source>
        <extracomment>Tooltip text for button that allows you to paste an address that is in your clipboard.</extracomment>
        <translation type="unfinished">Dán địa chỉ từ khay nhớ tạm</translation>
    </message>
</context>
<context>
    <name>OptionsDialog</name>
    <message>
        <source>Options</source>
        <translation type="unfinished">Tùy chỉnh</translation>
    </message>
    <message>
        <source>&amp;Main</source>
        <translation type="unfinished">&amp;Chính</translation>
    </message>
    <message>
        <source>Automatically start %1 after logging in to the system.</source>
        <translation type="unfinished">Tự động bắt đầu %1 sau khi đăng nhập vào hệ thống.</translation>
    </message>
    <message>
        <source>&amp;Start %1 on system login</source>
        <translation type="unfinished">&amp;Bắt đầu %1 trên đăng nhập hệ thống</translation>
    </message>
    <message>
        <source>Enabling pruning significantly reduces the disk space required to store transactions. All blocks are still fully validated. Reverting this setting requires re-downloading the entire blockchain.</source>
        <translation type="unfinished">Cho phép cắt bớt làm giảm đáng kể không gian đĩa cần thiết để lưu trữ các giao dịch. Tất cả các khối vẫn được xác nhận đầy đủ. Hoàn nguyên cài đặt này yêu cầu tải xuống lại toàn bộ chuỗi khối.</translation>
    </message>
    <message>
        <source>Size of &amp;database cache</source>
        <translation type="unfinished">Kích thước bộ nhớ cache của &amp;cơ sở dữ liệu</translation>
    </message>
    <message>
        <source>Number of script &amp;verification threads</source>
        <translation type="unfinished">Số lượng tập lệnh và chuỗi &amp;xác minh</translation>
    </message>
    <message>
        <source>IP address of the proxy (e.g. IPv4: 127.0.0.1 / IPv6: ::1)</source>
        <translation type="unfinished">Địa chỉ IP của proxy (e.g. IPv4: 127.0.0.1 / IPv6: ::1)</translation>
    </message>
    <message>
        <source>Shows if the supplied default SOCKS5 proxy is used to reach peers via this network type.</source>
        <translation type="unfinished">Hiển thị nếu cung cấp default SOCKS5 proxy is used to reach peers via this network type.</translation>
    </message>
    <message>
        <source>Minimize instead of exit the application when the window is closed. When this option is enabled, the application will be closed only after selecting Exit in the menu.</source>
        <translation type="unfinished">Minimize thay vì thoát khỏi ứng dụng khi cửa sổ đóng lại. Khi bật tùy chọn này, ứng dụng sẽ chỉ được đóng sau khi chọn Exit trong menu.</translation>
    </message>
    <message>
        <source>Open the %1 configuration file from the working directory.</source>
        <translation type="unfinished">Mở %1 configuration file từ danh mục làm việc working directory.</translation>
    </message>
    <message>
        <source>Open Configuration File</source>
        <translation type="unfinished">Mở File cấu hình</translation>
    </message>
    <message>
        <source>Reset all client options to default.</source>
        <translation type="unfinished">Đặt lại tất cả các tùy chọn máy khách về mặc định.</translation>
    </message>
    <message>
        <source>&amp;Reset Options</source>
        <translation type="unfinished">&amp;Reset Tùy chọn</translation>
    </message>
    <message>
        <source>&amp;Network</source>
        <translation type="unfinished">&amp;Mạng</translation>
    </message>
    <message>
        <source>Prune &amp;block storage to</source>
        <translation type="unfinished">Cắt tỉa và lưu trữ khối tới</translation>
    </message>
    <message>
        <source>Reverting this setting requires re-downloading the entire blockchain.</source>
        <translation type="unfinished">Hoàn nguyên cài đặt này yêu cầu tải xuống lại toàn bộ blockchain.</translation>
    </message>
    <message>
        <source>Maximum database cache size. A larger cache can contribute to faster sync, after which the benefit is less pronounced for most use cases. Lowering the cache size will reduce memory usage. Unused mempool memory is shared for this cache.</source>
        <extracomment>Tooltip text for Options window setting that sets the size of the database cache. Explains the corresponding effects of increasing/decreasing this value.</extracomment>
        <translation type="unfinished">Kích thước bộ đệm cơ sở dữ liệu tối đa. Bộ nhớ đệm lớn hơn có thể góp phần đồng bộ hóa nhanh hơn, sau đó lợi ích ít rõ rệt hơn đối với hầu hết các trường hợp sử dụng. Giảm kích thước bộ nhớ cache sẽ làm giảm mức sử dụng bộ nhớ. Bộ nhớ mempool không sử dụng được chia sẻ cho bộ nhớ cache này.</translation>
    </message>
    <message>
        <source>Set the number of script verification threads. Negative values correspond to the number of cores you want to leave free to the system.</source>
        <extracomment>Tooltip text for Options window setting that sets the number of script verification threads. Explains that negative values mean to leave these many cores free to the system.</extracomment>
        <translation type="unfinished">Đặt số lượng chuỗi xác minh tập lệnh. Giá trị âm tương ứng với số lõi bạn muốn để lại miễn phí cho hệ thống.</translation>
    </message>
    <message>
        <source>This allows you or a third party tool to communicate with the node through command-line and JSON-RPC commands.</source>
        <extracomment>Tooltip text for Options window setting that enables the RPC server.</extracomment>
        <translation type="unfinished">Điều này cho phép bạn hoặc công cụ của bên thứ ba giao tiếp với nút thông qua các lệnh dòng lệnh và JSON-RPC.</translation>
    </message>
    <message>
        <source>Enable R&amp;PC server</source>
        <extracomment>An Options window setting to enable the RPC server.</extracomment>
        <translation type="unfinished">Bật máy chủ R&amp;PC</translation>
    </message>
    <message>
        <source>Whether to set subtract fee from amount as default or not.</source>
        <extracomment>Tooltip text for Options window setting that sets subtracting the fee from a sending amount as default.</extracomment>
        <translation type="unfinished">Có đặt trừ phí khỏi số tiền làm mặc định hay không.</translation>
    </message>
    <message>
        <source>Subtract &amp;fee from amount by default</source>
        <extracomment>An Options window setting to set subtracting the fee from a sending amount as default.</extracomment>
        <translation type="unfinished">Trừ &amp;phí khỏi số tiền theo mặc định</translation>
    </message>
    <message>
        <source>Expert</source>
        <translation type="unfinished">Chuyên gia</translation>
    </message>
    <message>
        <source>Enable coin &amp;control features</source>
        <translation type="unfinished">Bật tính năng &amp;kiểm soát và tiền xu</translation>
    </message>
    <message>
        <source>If you disable the spending of unconfirmed change, the change from a transaction cannot be used until that transaction has at least one confirmation. This also affects how your balance is computed.</source>
        <translation type="unfinished">Nếu bạn vô hiệu hóa chi tiêu của thay đổi chưa được xác nhận, thay đổi từ một giao dịch sẽ không thể được sử dụng cho đến khi giao dịch đó có ít nhất một xác nhận. Điều này cũng ảnh hưởng đến cách tính số dư của bạn.</translation>
    </message>
    <message>
        <source>&amp;Spend unconfirmed change</source>
        <translation type="unfinished">&amp;Chi tiêu thay đổi chưa được xác nhận</translation>
    </message>
    <message>
        <source>Enable &amp;PSBT controls</source>
        <extracomment>An options window setting to enable PSBT controls.</extracomment>
        <translation type="unfinished">Bật điều khiển &amp;PSBT</translation>
    </message>
    <message>
        <source>Whether to show PSBT controls.</source>
        <extracomment>Tooltip text for options window setting that enables PSBT controls.</extracomment>
        <translation type="unfinished">Có hiển thị các điều khiển PSBT hay không.</translation>
    </message>
    <message>
        <source>Accept connections from outside.</source>
        <translation type="unfinished">Chấp nhận kết nối từ bên ngoài</translation>
    </message>
    <message>
        <source>Allow incomin&amp;g connections</source>
        <translation type="unfinished">Chấp nhận  kết nối đang tới</translation>
    </message>
    <message>
        <source>Connect to the Particl network through a SOCKS5 proxy.</source>
        <translation type="unfinished">Kết nối đến Particl network qua một SOCKS5 proxy.</translation>
    </message>
    <message>
        <source>&amp;Connect through SOCKS5 proxy (default proxy):</source>
        <translation type="unfinished">&amp;Connect qua SOCKS5 proxy (default proxy):</translation>
    </message>
    <message>
        <source>Used for reaching peers via:</source>
        <translation type="unfinished">Sử dụng reaching peers via:</translation>
    </message>
    <message>
        <source>Show only a tray icon after minimizing the window.</source>
        <translation type="unfinished">Hiển thị chỉ thẻ icon sau khi thu nhỏ cửa sổ.</translation>
    </message>
    <message>
        <source>&amp;Minimize to the tray instead of the taskbar</source>
        <translation type="unfinished">&amp;Minimize đến thẻ thay vì taskbar</translation>
    </message>
    <message>
        <source>User Interface &amp;language:</source>
        <translation type="unfinished">Giao diện người dùng &amp;language:</translation>
    </message>
    <message>
        <source>The user interface language can be set here. This setting will take effect after restarting %1.</source>
        <translation type="unfinished">Giao diện ngôn ngữ người dùng có thể được thiết lập tại đây. Tùy chọn này sẽ có hiệu lực sau khi khởi động lại %1.</translation>
    </message>
    <message>
        <source>&amp;Unit to show amounts in:</source>
        <translation type="unfinished">&amp;Unit để hiện số lượng tại đây:</translation>
    </message>
    <message>
        <source>Choose the default subdivision unit to show in the interface and when sending coins.</source>
        <translation type="unfinished">Chọn default đơn vị phân chia để hiện giao diện và đang gửi coins.</translation>
    </message>
    <message>
        <source>Third-party URLs (e.g. a block explorer) that appear in the transactions tab as context menu items. %s in the URL is replaced by transaction hash. Multiple URLs are separated by vertical bar |.</source>
        <translation type="unfinished">URL của bên thứ ba (ví dụ: trình khám phá khối) xuất hiện trong tab giao dịch dưới dạng các mục menu ngữ cảnh. %s trong URL được thay thế bằng mã băm giao dịch. Nhiều URL được phân tách bằng thanh dọc |. </translation>
    </message>
    <message>
        <source>&amp;Third-party transaction URLs</source>
        <translation type="unfinished">&amp;URL giao dịch của bên thứ ba</translation>
    </message>
    <message>
        <source>Whether to show coin control features or not.</source>
        <translation type="unfinished">Cho hiển thị tính năng coin control hoặc không.</translation>
    </message>
    <message>
        <source>Connect to the Particl network through a separate SOCKS5 proxy for Tor onion services.</source>
        <translation type="unfinished">Kết nối với mạng Particl thông qua proxy SOCKS5 riêng cho các dịch vụ Tor</translation>
    </message>
    <message>
        <source>Use separate SOCKS&amp;5 proxy to reach peers via Tor onion services:</source>
        <translation type="unfinished">Sử dụng proxy SOCKS&amp;5 riêng biệt để tiếp cận các đối tác ngang hàng thông qua các dịch vụ Tor Onion.</translation>
    </message>
    <message>
        <source>Options set in this dialog are overridden by the command line or in the configuration file:</source>
        <translation type="unfinished">Các tùy chọn được đặt trong hộp thoại này bị ghi đè bởi dòng lệnh hoặc trong tệp cấu hình:</translation>
    </message>
    <message>
        <source>&amp;Cancel</source>
        <translation type="unfinished">&amp;Hủy</translation>
    </message>
    <message>
        <source>none</source>
        <translation type="unfinished">không có gì</translation>
    </message>
    <message>
        <source>Confirm options reset</source>
        <translation type="unfinished">Confirm tùy chọn reset</translation>
    </message>
    <message>
        <source>Client restart required to activate changes.</source>
        <translation type="unfinished">Client yêu cầu khởi động lại để thay đổi có hiệu lực.</translation>
    </message>
    <message>
        <source>Client will be shut down. Do you want to proceed?</source>
        <translation type="unfinished">Client sẽ đóng lại. Tiếp tục chứ?</translation>
    </message>
    <message>
        <source>Configuration options</source>
        <extracomment>Window title text of pop-up box that allows opening up of configuration file.</extracomment>
        <translation type="unfinished">Tùy chọn cấu hình</translation>
    </message>
    <message>
        <source>The configuration file is used to specify advanced user options which override GUI settings. Additionally, any command-line options will override this configuration file.</source>
        <extracomment>Explanatory text about the priority order of instructions considered by client. The order from high to low being: command-line, configuration file, GUI settings.</extracomment>
        <translation type="unfinished">File cấu hình được sử dụng để chỉ định các tùy chọn nâng cao của người dùng mà ghi đè GUI settings. Ngoài ra, bất kỳ tùy chọn dòng lệnh sẽ ghi đè lên tập tin cấu hình này.</translation>
    </message>
    <message>
        <source>Continue</source>
        <translation type="unfinished">Tiếp tục</translation>
    </message>
    <message>
        <source>Cancel</source>
        <translation type="unfinished">Hủy</translation>
    </message>
    <message>
        <source>Error</source>
        <translation type="unfinished">Lỗi</translation>
    </message>
    <message>
        <source>The configuration file could not be opened.</source>
        <translation type="unfinished">Không thẻ mở tệp cấu hình.</translation>
    </message>
    <message>
        <source>This change would require a client restart.</source>
        <translation type="unfinished">Việc change này sẽ cần một client restart.</translation>
    </message>
    <message>
        <source>The supplied proxy address is invalid.</source>
        <translation type="unfinished">Cung cấp proxy address thì invalid.</translation>
    </message>
</context>
<context>
    <name>OverviewPage</name>
    <message>
        <source>The displayed information may be out of date. Your wallet automatically synchronizes with the Particl network after a connection is established, but this process has not completed yet.</source>
        <translation type="unfinished">Thông tin được hiển thị có thể đã lỗi thời. Cái wallet tự động đồng bộ với Particl network sau một connection được thiết lập, nhưng quá trình này vẫn chưa completed yet.</translation>
    </message>
    <message>
        <source>Watch-only:</source>
        <translation type="unfinished">Chỉ-xem:</translation>
    </message>
    <message>
        <source>Available:</source>
        <translation type="unfinished">Có hiệu lực:</translation>
    </message>
    <message>
        <source>Your current spendable balance</source>
        <translation type="unfinished">Số dư khả dụng:</translation>
    </message>
    <message>
        <source>Pending:</source>
        <translation type="unfinished">Đang xử lý:</translation>
    </message>
    <message>
        <source>Total of transactions that have yet to be confirmed, and do not yet count toward the spendable balance</source>
        <translation type="unfinished">Tất cả giao dịch vẫn chưa được confirmed, và chưa tính vào số dư có thể chi tiêu</translation>
    </message>
    <message>
        <source>Immature:</source>
        <translation type="unfinished">Chưa hoàn thiện:</translation>
    </message>
    <message>
        <source>Mined balance that has not yet matured</source>
        <translation type="unfinished">Mined balance chưa matured hẳn</translation>
    </message>
    <message>
        <source>Balances</source>
        <translation type="unfinished">Số dư</translation>
    </message>
    <message>
        <source>Total:</source>
        <translation type="unfinished">Tổng cộng:</translation>
    </message>
    <message>
        <source>Your current total balance</source>
        <translation type="unfinished">Tổng số dư hiện tại</translation>
    </message>
    <message>
        <source>Your current balance in watch-only addresses</source>
        <translation type="unfinished">Số dư hiện tại trong địa chỉ watch-only</translation>
    </message>
    <message>
        <source>Spendable:</source>
        <translation type="unfinished">Có thể sử dụng</translation>
    </message>
    <message>
        <source>Recent transactions</source>
        <translation type="unfinished">Giao dịch gần đây</translation>
    </message>
    <message>
        <source>Unconfirmed transactions to watch-only addresses</source>
        <translation type="unfinished">Giao dịch chưa được xác nhận đến watch-only addresses</translation>
    </message>
    <message>
        <source>Mined balance in watch-only addresses that has not yet matured</source>
        <translation type="unfinished">Mined số dư trong watch-only address chưa matured hẳn</translation>
    </message>
    <message>
        <source>Current total balance in watch-only addresses</source>
        <translation type="unfinished">Tổng số dư hiện tại trong watch-only addresses</translation>
    </message>
    </context>
<context>
    <name>PSBTOperationsDialog</name>
    <message>
        <source>Dialog</source>
        <translation type="unfinished">Bảng thoại</translation>
    </message>
    <message>
        <source>Sign Tx</source>
        <translation type="unfinished">Đăng ký Tx</translation>
    </message>
    <message>
        <source>Broadcast Tx</source>
        <translation type="unfinished">Truyền phát Tx</translation>
    </message>
    <message>
        <source>Copy to Clipboard</source>
        <translation type="unfinished">Lưu vào bảng tạm</translation>
    </message>
    <message>
        <source>Close</source>
        <translation type="unfinished">Đóng</translation>
    </message>
    <message>
        <source>Failed to load transaction: %1</source>
        <translation type="unfinished">Tải giao dịch thất bại: %1</translation>
    </message>
    <message>
        <source>Failed to sign transaction: %1</source>
        <translation type="unfinished">Đăng ký giao dịch thất bại :%1</translation>
    </message>
    <message>
        <source>Cannot sign inputs while wallet is locked.</source>
        <translation type="unfinished">Không thể ký đầu vào khi ví bị khóa.</translation>
    </message>
    <message>
        <source>Could not sign any more inputs.</source>
        <translation type="unfinished">Không thể thêm bất cứ nguồn vào nào.</translation>
    </message>
    <message>
        <source>Signed %1 inputs, but more signatures are still required.</source>
        <translation type="unfinished">Nguồn %1 đã nạp, nhưng vẫn cần thêm các nguồn khác.</translation>
    </message>
    <message>
        <source>Unknown error processing transaction.</source>
        <translation type="unfinished">Lỗi không xác định xử lý giao dịch</translation>
    </message>
    <message>
        <source>Transaction broadcast successfully! Transaction ID: %1</source>
        <translation type="unfinished">Giao dịch dã được truyền thành công: Mã giao dịch: %1</translation>
    </message>
    <message>
        <source>Transaction broadcast failed: %1</source>
        <translation type="unfinished">Giao dịch truyền phát không thành công: %1</translation>
    </message>
    <message>
        <source>PSBT copied to clipboard.</source>
        <translation type="unfinished">Dữ liệu PSBT được sao chép vào bộ nhớ tạm.</translation>
    </message>
    <message>
        <source>Save Transaction Data</source>
        <translation type="unfinished">Lưu trữ giao dịch</translation>
    </message>
    <message>
        <source>PSBT saved to disk.</source>
        <translation type="unfinished">Dữ liệu PSBT được lưu vào ổ đĩa.</translation>
    </message>
    <message>
        <source> * Sends %1 to %2</source>
        <translation type="unfinished">*Gửi %1 tới %2</translation>
    </message>
    <message>
        <source>Unable to calculate transaction fee or total transaction amount.</source>
        <translation type="unfinished">Không thể tính phí giao dịch hoặc tổng số tiền giao dịch.</translation>
    </message>
    <message>
        <source>Pays transaction fee: </source>
        <translation type="unfinished">Trả phí giao dịch</translation>
    </message>
    <message>
        <source>Total Amount</source>
        <translation type="unfinished">Tổng số</translation>
    </message>
    <message>
        <source>or</source>
        <translation type="unfinished">hoặc</translation>
    </message>
    <message>
        <source>Transaction has %1 unsigned inputs.</source>
        <translation type="unfinished">Giao dịch có %1 đầu vào chưa được ký.</translation>
    </message>
    <message>
        <source>Transaction is missing some information about inputs.</source>
        <translation type="unfinished">Giao dịch thiếu một số thông tin về đầu vào.</translation>
    </message>
    <message>
        <source>Transaction still needs signature(s).</source>
        <translation type="unfinished">Giao dịch vẫn cần (các) chữ ký.</translation>
    </message>
    <message>
        <source>(But no wallet is loaded.)</source>
        <translation type="unfinished">(Nhưng không có ví nào được tải.)</translation>
    </message>
    <message>
        <source>(But this wallet cannot sign transactions.)</source>
        <translation type="unfinished">(Nhưng ví này không thể đăng ký giao dịch.)</translation>
    </message>
    <message>
        <source>(But this wallet does not have the right keys.)</source>
        <translation type="unfinished">(Nhưng ví này không có chìa khóa phù hợp.)</translation>
    </message>
    <message>
        <source>Transaction is fully signed and ready for broadcast.</source>
        <translation type="unfinished">Giao dịch đã được đăng ký và chuẩn bị để phát lên</translation>
    </message>
    </context>
<context>
    <name>PaymentServer</name>
    <message>
        <source>Cannot start particl: click-to-pay handler</source>
        <translation type="unfinished">Không thể khởi tạo particl: click-to-pay handler</translation>
    </message>
    <message>
        <source>'particl://' is not a valid URI. Use 'particl:' instead.</source>
        <translation type="unfinished">'particl://' không khả dụng URI. Dùng thay vì 'particl:' .</translation>
    </message>
    <message>
        <source>URI cannot be parsed! This can be caused by an invalid Particl address or malformed URI parameters.</source>
        <translation type="unfinished">URI không thể phân tích cú pháp! Đây có thể gây nên bởi invalid Particl address hoặc URI không đúng định dạng tham số.</translation>
    </message>
    <message>
        <source>Payment request file handling</source>
        <translation type="unfinished">Payment request file đang xử lý</translation>
    </message>
</context>
<context>
    <name>PeerTableModel</name>
    <message>
        <source>User Agent</source>
        <extracomment>Title of Peers Table column which contains the peer's User Agent string.</extracomment>
        <translation type="unfinished">User Đặc Vụ</translation>
    </message>
    <message>
        <source>Sent</source>
        <extracomment>Title of Peers Table column which indicates the total amount of network information we have sent to the peer.</extracomment>
        <translation type="unfinished">Gửi</translation>
    </message>
    <message>
        <source>Received</source>
        <extracomment>Title of Peers Table column which indicates the total amount of network information we have received from the peer.</extracomment>
        <translation type="unfinished">Nhận</translation>
    </message>
    <message>
        <source>Address</source>
        <extracomment>Title of Peers Table column which contains the IP/Onion/I2P address of the connected peer.</extracomment>
        <translation type="unfinished">Địa chỉ</translation>
    </message>
    <message>
        <source>Network</source>
        <extracomment>Title of Peers Table column which states the network the peer connected through.</extracomment>
        <translation type="unfinished">Mạng</translation>
    </message>
    </context>
<context>
    <name>QRImageWidget</name>
    <message>
        <source>&amp;Copy Image</source>
        <translation type="unfinished">&amp;Sao chép ảnh</translation>
    </message>
    <message>
        <source>Resulting URI too long, try to reduce the text for label / message.</source>
        <translation type="unfinished">Đang tính toán URI quá dài, cố gắng giảm text cho label / message.</translation>
    </message>
    <message>
        <source>Error encoding URI into QR Code.</source>
        <translation type="unfinished">Error đang mã hóa URI đến QR Code.</translation>
    </message>
    <message>
        <source>QR code support not available.</source>
        <translation type="unfinished">Sự hổ trợ mã QR không sẵn có</translation>
    </message>
    <message>
        <source>Save QR Code</source>
        <translation type="unfinished">Lưu QR Code</translation>
    </message>
    </context>
<context>
    <name>RPCConsole</name>
    <message>
        <source>&amp;Information</source>
        <translation type="unfinished">&amp;Thông tin</translation>
    </message>
    <message>
        <source>General</source>
        <translation type="unfinished">Tổng thể</translation>
    </message>
    <message>
        <source>To specify a non-default location of the data directory use the '%1' option.</source>
        <translation type="unfinished">Để chỉ ra một nơi không mặt định của thư mục dữ liệu hãy dùng tùy chọn '%1'</translation>
    </message>
    <message>
        <source>Blocksdir</source>
        <translation type="unfinished">Thư mục chứa các khối Blocksdir</translation>
    </message>
    <message>
        <source>To specify a non-default location of the blocks directory use the '%1' option.</source>
        <translation type="unfinished">Để chỉ ra một nơi không mặt định của thư mục các khối hãy dùng tùy chọn '%1'</translation>
    </message>
    <message>
        <source>Startup time</source>
        <translation type="unfinished">Startup lúc</translation>
    </message>
    <message>
        <source>Network</source>
        <translation type="unfinished">Mạng</translation>
    </message>
    <message>
        <source>Name</source>
        <translation type="unfinished">Tên</translation>
    </message>
    <message>
        <source>Number of connections</source>
        <translation type="unfinished">Số lượng connections</translation>
    </message>
    <message>
        <source>Memory Pool</source>
        <translation type="unfinished">Pool Bộ Nhớ</translation>
    </message>
    <message>
        <source>Current number of transactions</source>
        <translation type="unfinished">Số giao dịch hiện tại</translation>
    </message>
    <message>
        <source>Memory usage</source>
        <translation type="unfinished">Bộ nhớ usage</translation>
    </message>
    <message>
        <source>Wallet: </source>
        <translation type="unfinished">Ví :</translation>
    </message>
    <message>
        <source>(none)</source>
        <translation type="unfinished">(không)</translation>
    </message>
    <message>
        <source>Received</source>
        <translation type="unfinished">Nhận</translation>
    </message>
    <message>
        <source>Sent</source>
        <translation type="unfinished">Gửi</translation>
    </message>
    <message>
        <source>Banned peers</source>
        <translation type="unfinished">Bị khóa peers</translation>
    </message>
    <message>
        <source>Select a peer to view detailed information.</source>
        <translation type="unfinished">Chọn một peer để xem thông tin chi tiết.</translation>
    </message>
    <message>
        <source>Version</source>
        <translation type="unfinished">Phiên bản</translation>
    </message>
    <message>
        <source>Starting Block</source>
        <translation type="unfinished">Block Bắt Đầu</translation>
    </message>
    <message>
        <source>Synced Headers</source>
        <translation type="unfinished">Headers đã được đồng bộ</translation>
    </message>
    <message>
        <source>Synced Blocks</source>
        <translation type="unfinished">Blocks đã được đồng bộ</translation>
    </message>
    <message>
        <source>Last Transaction</source>
        <translation type="unfinished">Giao dịch cuối cùng</translation>
    </message>
    <message>
        <source>The mapped Autonomous System used for diversifying peer selection.</source>
        <translation type="unfinished">Hệ thống tự động ánh xạ được sử dụng để đa dạng hóa lựa chọn ngang hàng.</translation>
    </message>
    <message>
        <source>Mapped AS</source>
        <translation type="unfinished">AS đã được map</translation>
    </message>
    <message>
        <source>Whether we relay addresses to this peer.</source>
        <extracomment>Tooltip text for the Address Relay field in the peer details area.</extracomment>
        <translation type="unfinished">Cho dù chúng tôi chuyển tiếp địa chỉ đến đồng đẳng này.</translation>
    </message>
    <message>
        <source>Address Relay</source>
        <translation type="unfinished">Chuyển tiếp địa chỉ</translation>
    </message>
    <message>
        <source>Total number of addresses processed, excluding those dropped due to rate-limiting.</source>
        <extracomment>Tooltip text for the Addresses Processed field in the peer details area.</extracomment>
        <translation type="unfinished">Tổng số địa chỉ được xử lý, không bao gồm những địa chỉ bị giảm do giới hạn tỷ lệ.</translation>
    </message>
    <message>
        <source>Addresses Processed</source>
        <translation type="unfinished">Các địa chỉ đã được xử lý</translation>
    </message>
    <message>
        <source>Total number of addresses dropped due to rate-limiting.</source>
        <extracomment>Tooltip text for the Addresses Rate-Limited field in the peer details area.</extracomment>
        <translation type="unfinished">Tổng số địa chỉ bị giảm do giới hạn tỷ lệ.</translation>
    </message>
    <message>
        <source>Addresses Rate-Limited</source>
        <translation type="unfinished">Tỷ lệ địa chỉ có giới hạn</translation>
    </message>
    <message>
        <source>User Agent</source>
        <translation type="unfinished">User Đặc Vụ</translation>
    </message>
    <message>
        <source>Node window</source>
        <translation type="unfinished">Cửa sổ node</translation>
    </message>
    <message>
        <source>Current block height</source>
        <translation type="unfinished">Kích thước khối hiện tại</translation>
    </message>
    <message>
        <source>Open the %1 debug log file from the current data directory. This can take a few seconds for large log files.</source>
        <translation type="unfinished">Mở cái %1 debug log file từ danh mục dữ liệu hiện tại. Điều này cần vài giây cho large log files.</translation>
    </message>
    <message>
        <source>Decrease font size</source>
        <translation type="unfinished">Giảm font size</translation>
    </message>
    <message>
        <source>Increase font size</source>
        <translation type="unfinished">Tăng font size</translation>
    </message>
    <message>
        <source>Permissions</source>
        <translation type="unfinished">Cho phép</translation>
    </message>
    <message>
        <source>Services</source>
        <translation type="unfinished">Dịch vụ</translation>
    </message>
    <message>
        <source>Connection Time</source>
        <translation type="unfinished">Connection Thời Gian</translation>
    </message>
    <message>
        <source>Last Send</source>
        <translation type="unfinished">Gửi Sau Cùng</translation>
    </message>
    <message>
        <source>Last Receive</source>
        <translation type="unfinished">Nhận Sau Cùng</translation>
    </message>
    <message>
        <source>The duration of a currently outstanding ping.</source>
        <translation type="unfinished">Thời hạn của một ping hiện đang nổi trội.</translation>
    </message>
    <message>
        <source>Ping Wait</source>
        <translation type="unfinished">Ping Chờ</translation>
    </message>
    <message>
        <source>Min Ping</source>
        <translation type="unfinished">Ping Nhỏ Nhất</translation>
    </message>
    <message>
        <source>Time Offset</source>
        <translation type="unfinished">Thời gian Offset</translation>
    </message>
    <message>
        <source>Last block time</source>
        <translation type="unfinished">Thời gian block cuối cùng</translation>
    </message>
    <message>
        <source>&amp;Console</source>
        <translation type="unfinished">&amp;BangDieuKhien</translation>
    </message>
    <message>
        <source>Debug log file</source>
        <translation type="unfinished">Debug file log</translation>
    </message>
    <message>
        <source>Clear console</source>
        <translation type="unfinished">Xóa console</translation>
    </message>
    <message>
        <source>&amp;Copy IP/Netmask</source>
        <extracomment>Context menu action to copy the IP/Netmask of a banned peer. IP/Netmask is the combination of a peer's IP address and its Netmask. For IP address, see: https://en.wikipedia.org/wiki/IP_address.</extracomment>
        <translation type="unfinished">&amp;Sao chép IP/Netmask</translation>
    </message>
    <message>
        <source>Executing command without any wallet</source>
        <translation type="unfinished">Đang chạy lệnh khi không có ví nào</translation>
    </message>
    <message>
        <source>Executing command using "%1" wallet</source>
        <translation type="unfinished">Chạy lệnh bằng ví "%1"</translation>
    </message>
    <message>
        <source>Unknown</source>
        <translation type="unfinished">Không biết</translation>
    </message>
</context>
<context>
    <name>ReceiveCoinsDialog</name>
    <message>
        <source>An optional message to attach to the payment request, which will be displayed when the request is opened. Note: The message will not be sent with the payment over the Particl network.</source>
        <translation type="unfinished">Một optional lời nhắn để đính kèm đến payment request, cái mà sẽ được hiển thị khi mà request đang mở. Lưu ý: Tin nhắn này sẽ không được gửi với payment over the Particl network.</translation>
    </message>
    <message>
        <source>An optional label to associate with the new receiving address.</source>
        <translation type="unfinished">Một optional label để liên kết với address đang nhận mới.</translation>
    </message>
    <message>
        <source>Use this form to request payments. All fields are &lt;b&gt;optional&lt;/b&gt;.</source>
        <translation type="unfinished">Sử dụng form cho request thanh toán. Tất cả chỗ trống là &lt;b&gt;optional&lt;/b&gt;.</translation>
    </message>
    <message>
        <source>An optional amount to request. Leave this empty or zero to not request a specific amount.</source>
        <translation type="unfinished">Một optional giá trị để request. Để lại đây khoảng trống hoặc zero để không request một giá trị xác định.</translation>
    </message>
    <message>
        <source>An optional label to associate with the new receiving address (used by you to identify an invoice).  It is also attached to the payment request.</source>
        <translation type="unfinished">Một nhãn tùy chọn để liên kết với địa chỉ nhận mới (được bạn sử dụng để xác định hóa đơn). Nó cũng được đính kèm với yêu cầu thanh toán.</translation>
    </message>
    <message>
        <source>An optional message that is attached to the payment request and may be displayed to the sender.</source>
        <translation type="unfinished">Một thông báo tùy chọn được đính kèm với yêu cầu thanh toán và có thể được hiển thị cho người gửi.</translation>
    </message>
    <message>
        <source>&amp;Create new receiving address</source>
        <translation type="unfinished">&amp;Tạo địa chỉ nhận mới</translation>
    </message>
    <message>
        <source>Clear all fields of the form.</source>
        <translation type="unfinished">Xóa hết các khoảng trống của form.</translation>
    </message>
    <message>
        <source>Clear</source>
        <translation type="unfinished">Xóa</translation>
    </message>
    <message>
        <source>Requested payments history</source>
        <translation type="unfinished">Yêu cầu lịch sử giao dịch</translation>
    </message>
    <message>
        <source>Show the selected request (does the same as double clicking an entry)</source>
        <translation type="unfinished">Hiển thị request đã chọn (does the same as double clicking an entry)</translation>
    </message>
    <message>
        <source>Show</source>
        <translation type="unfinished">Hiển thị</translation>
    </message>
    <message>
        <source>Remove the selected entries from the list</source>
        <translation type="unfinished">Xóa bỏ mục đang chọn từ danh sách</translation>
    </message>
    <message>
        <source>Remove</source>
        <translation type="unfinished">Gỡ bỏ</translation>
    </message>
    <message>
        <source>Copy &amp;URI</source>
        <translation type="unfinished">Sao chép &amp;URI</translation>
    </message>
    <message>
        <source>Could not unlock wallet.</source>
        <translation type="unfinished">Không thể unlock wallet.</translation>
    </message>
    <message>
        <source>Could not generate new %1 address</source>
        <translation type="unfinished">Không thể tạo ra %1 địa chỉ mới</translation>
    </message>
</context>
<context>
    <name>ReceiveRequestDialog</name>
    <message>
        <source>Address:</source>
        <translation type="unfinished">Địa chỉ</translation>
    </message>
    <message>
        <source>Amount:</source>
        <translation type="unfinished">Số lượng:</translation>
    </message>
    <message>
        <source>Label:</source>
        <translation type="unfinished">Nhãn</translation>
    </message>
    <message>
        <source>Message:</source>
        <translation type="unfinished">Tin nhắn:</translation>
    </message>
    <message>
        <source>Wallet:</source>
        <translation type="unfinished">Ví tiền</translation>
    </message>
    <message>
        <source>Copy &amp;URI</source>
        <translation type="unfinished">Sao chép &amp;URI</translation>
    </message>
    <message>
        <source>Copy &amp;Address</source>
        <translation type="unfinished">Sao chép địa chỉ</translation>
    </message>
    <message>
        <source>Payment information</source>
        <translation type="unfinished">Payment thông tin</translation>
    </message>
    <message>
        <source>Request payment to %1</source>
        <translation type="unfinished">Request payment đến %1</translation>
    </message>
</context>
<context>
    <name>RecentRequestsTableModel</name>
    <message>
        <source>Date</source>
        <translation type="unfinished">Ngày</translation>
    </message>
    <message>
        <source>Label</source>
        <translation type="unfinished">Nhãn</translation>
    </message>
    <message>
        <source>Message</source>
        <translation type="unfinished">Tin nhắn</translation>
    </message>
    <message>
        <source>(no label)</source>
        <translation type="unfinished">(không nhãn)</translation>
    </message>
    <message>
        <source>(no message)</source>
        <translation type="unfinished">(no tin nhắn)</translation>
    </message>
    <message>
        <source>(no amount requested)</source>
        <translation type="unfinished">(không amount yêu cầu)</translation>
    </message>
    <message>
        <source>Requested</source>
        <translation type="unfinished">Đã yêu cầu</translation>
    </message>
</context>
<context>
    <name>SendCoinsDialog</name>
    <message>
        <source>Send Coins</source>
        <translation type="unfinished">Gửi Coins</translation>
    </message>
    <message>
        <source>Coin Control Features</source>
        <translation type="unfinished">Coin Control Tính-năng</translation>
    </message>
    <message>
        <source>automatically selected</source>
        <translation type="unfinished">được chọn một cách hoàn toàn tự động</translation>
    </message>
    <message>
        <source>Insufficient funds!</source>
        <translation type="unfinished">Không đủ tiền kìa!</translation>
    </message>
    <message>
        <source>Quantity:</source>
        <translation type="unfinished">Số lượng:</translation>
    </message>
    <message>
        <source>Amount:</source>
        <translation type="unfinished">Số lượng:</translation>
    </message>
    <message>
        <source>Fee:</source>
        <translation type="unfinished">Phí:</translation>
    </message>
    <message>
        <source>After Fee:</source>
        <translation type="unfinished">Sau Phí:</translation>
    </message>
    <message>
        <source>Change:</source>
        <translation type="unfinished">Thay đổi:</translation>
    </message>
    <message>
        <source>If this is activated, but the change address is empty or invalid, change will be sent to a newly generated address.</source>
        <translation type="unfinished">Nếu cái này được bật, nhưng việc change address thì trống hoặc invalid, change sẽ được gửi cho một address vừa được tạo mới.</translation>
    </message>
    <message>
        <source>Using the fallbackfee can result in sending a transaction that will take several hours or days (or never) to confirm. Consider choosing your fee manually or wait until you have validated the complete chain.</source>
        <translation type="unfinished">Sử dụng fallbackfee có thể dẫn đến hết quả đang gửi một transaction mà nó sẽ mất hàng giờ hoặc ngày (hoặc chẳng bao giờ) được confirm. Suy nghĩ chọn fee của bạn bình thường hoặc chờ cho đến khi validated hoàn thành chain.</translation>
    </message>
    <message>
        <source>Warning: Fee estimation is currently not possible.</source>
        <translation type="unfinished">Warning: Fee ước tính hiện tại không khả thi.</translation>
    </message>
    <message>
        <source>per kilobyte</source>
        <translation type="unfinished">trên mỗi kilobyte</translation>
    </message>
    <message>
        <source>Hide</source>
        <translation type="unfinished">Ẩn</translation>
    </message>
    <message>
        <source>Recommended:</source>
        <translation type="unfinished">Khuyên dùng:</translation>
    </message>
    <message>
        <source>Send to multiple recipients at once</source>
        <translation type="unfinished">Gửi đến tập thể người nhận một lần</translation>
    </message>
    <message>
        <source>Clear all fields of the form.</source>
        <translation type="unfinished">Xóa hết các khoảng trống của form.</translation>
    </message>
    <message>
        <source>Dust:</source>
        <translation type="unfinished">Rác:</translation>
    </message>
    <message>
        <source>Hide transaction fee settings</source>
        <translation type="unfinished">Ẩn cài đặt phí giao dịch</translation>
    </message>
    <message>
        <source>When there is less transaction volume than space in the blocks, miners as well as relaying nodes may enforce a minimum fee. Paying only this minimum fee is just fine, but be aware that this can result in a never confirming transaction once there is more demand for particl transactions than the network can process.</source>
        <translation type="unfinished">Khi có khối lượng giao dịch ít hơn chổ trống trong các khối, các nhà đào mỏ cũng như các nút chuyển tiếp có thể thực thi chỉ với một khoản phí tối thiểu. Chỉ trả khoản phí tối thiểu này là tốt, nhưng lưu ý rằng điều này có thể dẫn đến một giao dịch không bao giờ xác nhận một khi có nhu cầu giao dịch particl nhiều hơn khả năng mạng có thể xử lý.</translation>
    </message>
    <message>
        <source>A too low fee might result in a never confirming transaction (read the tooltip)</source>
        <translation type="unfinished">Một khoản phí quá thấp có thể dẫn đến một giao dịch không bao giờ xác nhận (đọc chú giải công cụ)</translation>
    </message>
    <message>
        <source>Confirmation time target:</source>
        <translation type="unfinished">Thời gian xác nhận đối tượng:</translation>
    </message>
    <message>
        <source>Enable Replace-By-Fee</source>
        <translation type="unfinished">Kích hoạt  Phí thay thế</translation>
    </message>
    <message>
        <source>With Replace-By-Fee (BIP-125) you can increase a transaction's fee after it is sent. Without this, a higher fee may be recommended to compensate for increased transaction delay risk.</source>
        <translation type="unfinished">Với Phí thay thế (BIP-125), bạn có thể tăng phí giao dịch sau khi được gửi. Nếu không có điều này, một khoản phí cao hơn có thể được đề xuất để bù đắp cho rủi ro chậm trễ giao dịch tăng lên.</translation>
    </message>
    <message>
        <source>Balance:</source>
        <translation type="unfinished">Số dư:</translation>
    </message>
    <message>
        <source>Confirm the send action</source>
        <translation type="unfinished">Confirm hành động gửi</translation>
    </message>
    <message>
        <source>Copy quantity</source>
        <translation type="unfinished">Sao chép số lượng</translation>
    </message>
    <message>
        <source>Copy amount</source>
        <translation type="unfinished">Sao chép số lượng</translation>
    </message>
    <message>
        <source>Copy fee</source>
        <translation type="unfinished">Sao chép phí</translation>
    </message>
    <message>
        <source>Copy after fee</source>
        <translation type="unfinished">Sao chép sau phí</translation>
    </message>
    <message>
        <source>Copy bytes</source>
        <translation type="unfinished">Sao chép bytes</translation>
    </message>
    <message>
        <source>Copy dust</source>
        <translation type="unfinished">Sao chép rác</translation>
    </message>
    <message>
        <source>Copy change</source>
        <translation type="unfinished">Sao chép thay đổi</translation>
    </message>
    <message>
        <source>Cr&amp;eate Unsigned</source>
        <translation type="unfinished">Cr&amp;eate không được ký</translation>
    </message>
    <message>
        <source>Creates a Partially Signed Particl Transaction (PSBT) for use with e.g. an offline %1 wallet, or a PSBT-compatible hardware wallet.</source>
        <translation type="unfinished">Tạo Giao dịch Particl được ký một phần (PSBT) để sử dụng với các dạng như: ví ngoại tuyến %1 hoặc ví phần cứng tương thích PSBT.</translation>
    </message>
    <message>
        <source> from wallet '%1'</source>
        <translation type="unfinished">từ ví  '%1'</translation>
    </message>
    <message>
        <source>%1 to '%2'</source>
        <translation type="unfinished">%1 tới '%2'</translation>
    </message>
    <message>
        <source>%1 to %2</source>
        <translation type="unfinished">%1 đến%2</translation>
    </message>
    <message>
        <source>Save Transaction Data</source>
        <translation type="unfinished">Lưu trữ giao dịch</translation>
    </message>
    <message>
        <source>PSBT saved</source>
        <translation type="unfinished">PSBT đã lưu</translation>
    </message>
    <message>
        <source>or</source>
        <translation type="unfinished">hoặc</translation>
    </message>
    <message>
        <source>You can increase the fee later (signals Replace-By-Fee, BIP-125).</source>
        <translation type="unfinished">Bạn có thể tăng phí sau khi gửi( với tín hiệu Phí Thay Thế, BIP-125)</translation>
    </message>
    <message>
        <source>Do you want to create this transaction?</source>
        <extracomment>Message displayed when attempting to create a transaction. Cautionary text to prompt the user to verify that the displayed transaction details represent the transaction the user intends to create.</extracomment>
        <translation type="unfinished">Bạn có muốn tạo giao dịch này không?</translation>
    </message>
    <message>
        <source>Please, review your transaction. You can create and send this transaction or create a Partially Signed Bitcoin Transaction (PSBT), which you can save or copy and then sign with, e.g., an offline %1 wallet, or a PSBT-compatible hardware wallet.</source>
        <extracomment>Text to inform a user attempting to create a transaction of their current options. At this stage, a user can send their transaction or create a PSBT. This string is displayed when both private keys and PSBT controls are enabled.</extracomment>
        <translation type="unfinished">Vui lòng xem lại giao dịch của bạn. Bạn có thể tạo và gửi giao dịch này hoặc tạo Giao dịch Bitcoin được ký một phần (PSBT), bạn có thể lưu hoặc sao chép và sau đó ký bằng, ví dụ: ví %1 ngoại tuyến hoặc ví phần cứng tương thích với PSBT.</translation>
    </message>
    <message>
        <source>Please, review your transaction.</source>
        <extracomment>Text to prompt a user to review the details of the transaction they are attempting to send.</extracomment>
        <translation type="unfinished">Làm ơn xem xét đánh giá giao dịch của bạn.</translation>
    </message>
    <message>
        <source>Not signalling Replace-By-Fee, BIP-125.</source>
        <translation type="unfinished">Không có tín hiệu Phí Thay Thế, BIP-125.</translation>
    </message>
    <message>
        <source>Total Amount</source>
        <translation type="unfinished">Tổng số</translation>
    </message>
    <message>
        <source>Confirm send coins</source>
        <translation type="unfinished">Confirm gửi coins</translation>
    </message>
    <message>
        <source>Watch-only balance:</source>
        <translation type="unfinished">Số dư chỉ xem:</translation>
    </message>
    <message>
        <source>The recipient address is not valid. Please recheck.</source>
        <translation type="unfinished">Địa chỉ người nhận address thì không valid. Kiểm tra lại đi.</translation>
    </message>
    <message>
        <source>The amount to pay must be larger than 0.</source>
        <translation type="unfinished">Giả trị để pay cần phải lớn hơn 0.</translation>
    </message>
    <message>
        <source>The amount exceeds your balance.</source>
        <translation type="unfinished">Số tiền vượt quá số dư của bạn.</translation>
    </message>
    <message>
        <source>The total exceeds your balance when the %1 transaction fee is included.</source>
        <translation type="unfinished">Tổng số lớn hơn số dư của bạn khi %1 transaction fee được tính vào.</translation>
    </message>
    <message>
        <source>Duplicate address found: addresses should only be used once each.</source>
        <translation type="unfinished">Trùng address được tìm thấy: địa chỉ chỉ nên được dùng một lần.</translation>
    </message>
    <message>
        <source>Transaction creation failed!</source>
        <translation type="unfinished">Transaction khởi tạo thất bại!</translation>
    </message>
    <message>
        <source>A fee higher than %1 is considered an absurdly high fee.</source>
        <translation type="unfinished">Một fee lớn hơn %1 được coi là ngớ ngẩn cao fee.</translation>
    </message>
    <message>
        <source>Payment request expired.</source>
        <translation type="unfinished">Payment request hết hạn.</translation>
    </message>
    <message numerus="yes">
        <source>Estimated to begin confirmation within %n block(s).</source>
        <translation type="unfinished">
            <numerusform>Ước tính sẽ bắt đầu xác nhận trong %n khối.</numerusform>
        </translation>
    </message>
    <message>
        <source>Warning: Unknown change address</source>
        <translation type="unfinished">Warning: Không biết change address</translation>
    </message>
    <message>
        <source>The address you selected for change is not part of this wallet. Any or all funds in your wallet may be sent to this address. Are you sure?</source>
        <translation type="unfinished">The address bạn đã chọn dành cho change thì không phải part of this wallet. Bất kỳ hay tất cả funds in your wallet có thể được gửi đến address này. Bạn chắc chứ?</translation>
    </message>
    <message>
        <source>(no label)</source>
        <translation type="unfinished">(không nhãn)</translation>
    </message>
</context>
<context>
    <name>SendCoinsEntry</name>
    <message>
        <source>Choose previously used address</source>
        <translation type="unfinished">Chọn mới thì address</translation>
    </message>
    <message>
        <source>The Particl address to send the payment to</source>
        <translation type="unfinished">The Particl address để gửi the payment đến</translation>
    </message>
    <message>
        <source>Paste address from clipboard</source>
        <translation type="unfinished">Paste address từ clipboard</translation>
    </message>
    <message>
        <source>Remove this entry</source>
        <translation type="unfinished">Xóa bỏ entry này</translation>
    </message>
    <message>
        <source>The amount to send in the selected unit</source>
        <translation type="unfinished">Lượng tiền để gửi trong mỗi đơn vị đã chọn</translation>
    </message>
    <message>
        <source>The fee will be deducted from the amount being sent. The recipient will receive less particl than you enter in the amount field. If multiple recipients are selected, the fee is split equally.</source>
        <translation type="unfinished">The fee sẽ được khấu trừ từ số tiền đang gửi. Người nhận sẽ receive ít particl hơn bạn gõ vào khoảng trống. Nếu nhiều người gửi được chọn, fee sẽ được chia đều.</translation>
    </message>
    <message>
        <source>S&amp;ubtract fee from amount</source>
        <translation type="unfinished">S&amp;ubtract fee từ amount</translation>
    </message>
    <message>
        <source>Use available balance</source>
        <translation type="unfinished">Sử dụng số dư sẵn có</translation>
    </message>
    <message>
        <source>Message:</source>
        <translation type="unfinished">Tin nhắn:</translation>
    </message>
    <message>
        <source>This is an unauthenticated payment request.</source>
        <translation type="unfinished">Đây là một chưa được chứng thực payment request.</translation>
    </message>
    <message>
        <source>This is an authenticated payment request.</source>
        <translation type="unfinished">Đây là một chưa được chứng thực payment request.</translation>
    </message>
    <message>
        <source>Enter a label for this address to add it to the list of used addresses</source>
        <translation type="unfinished">Nhập một label cho cái address này để thêm vào danh sách địa chỉ đã sử dụng</translation>
    </message>
    <message>
        <source>A message that was attached to the particl: URI which will be stored with the transaction for your reference. Note: This message will not be sent over the Particl network.</source>
        <translation type="unfinished">Một tin nhắn được đính kèm với số particl: URI mà sẽ được lưu giữ với transaction dành cho tài liệu tham khảo. Lưu ý: Tin nhắn này sẽ không được gửi thông qua Particl network.</translation>
    </message>
    <message>
        <source>Pay To:</source>
        <translation type="unfinished">Pay Đến:</translation>
    </message>
    <message>
        <source>Memo:</source>
        <translation type="unfinished">Bản ghi nhớ:</translation>
    </message>
</context>
<context>
    <name>SendConfirmationDialog</name>
    <message>
        <source>Send</source>
        <translation type="unfinished">Gửi</translation>
    </message>
    </context>
<context>
    <name>SignVerifyMessageDialog</name>
    <message>
        <source>Signatures - Sign / Verify a Message</source>
        <translation type="unfinished">Chữ ký - Sign / Verify a Message</translation>
    </message>
    <message>
        <source>&amp;Sign Message</source>
        <translation type="unfinished">&amp;Sign Tin nhắn</translation>
    </message>
    <message>
        <source>You can sign messages/agreements with your addresses to prove you can receive particl sent to them. Be careful not to sign anything vague or random, as phishing attacks may try to trick you into signing your identity over to them. Only sign fully-detailed statements you agree to.</source>
        <translation type="unfinished">Bạn có thể ký/đồng ý với địa chỉ chứng minh bạn có thể receive particl đã gửi đến chúng. Cẩn thận không ký bất cứ không rõ hay random, như các cuộc tấn công lừa đảo có thể cố lừa bạn ký tên vào danh tính của bạn.. Chỉ ký các bản tuyên bố hoàn chỉnh mà bạn đồng ý.</translation>
    </message>
    <message>
        <source>The Particl address to sign the message with</source>
        <translation type="unfinished">The Particl address để ký với tin nhắn</translation>
    </message>
    <message>
        <source>Choose previously used address</source>
        <translation type="unfinished">Chọn mới thì address</translation>
    </message>
    <message>
        <source>Paste address from clipboard</source>
        <translation type="unfinished">Paste address từ clipboard</translation>
    </message>
    <message>
        <source>Enter the message you want to sign here</source>
        <translation type="unfinished">Nhập tin nhắn bạn muốn ký tại đây</translation>
    </message>
    <message>
        <source>Copy the current signature to the system clipboard</source>
        <translation type="unfinished">Copy hiện tại signature tới system clipboard</translation>
    </message>
    <message>
        <source>Sign the message to prove you own this Particl address</source>
        <translation type="unfinished">Ký tin nhắn để chứng minh bạn sở hữu Particl address này</translation>
    </message>
    <message>
        <source>Reset all sign message fields</source>
        <translation type="unfinished">Reset tất cả khoảng chữ ký nhắn</translation>
    </message>
    <message>
        <source>&amp;Verify Message</source>
        <translation type="unfinished">&amp;Verify Tin nhắn</translation>
    </message>
    <message>
        <source>Enter the receiver's address, message (ensure you copy line breaks, spaces, tabs, etc. exactly) and signature below to verify the message. Be careful not to read more into the signature than what is in the signed message itself, to avoid being tricked by a man-in-the-middle attack. Note that this only proves the signing party receives with the address, it cannot prove sendership of any transaction!</source>
        <translation type="unfinished">Nhập vào address người nhận, tin nhắn (chắc rằng bạn copy line breaks, khoảng trống, tabs, etc. chính xác) và signature bên dưới verify tin nhắn. Cẩn thận không đọc nhiều hơn từ signature so với cái được ký trong bản thân tin nhắn, để tránh bị lừa bới man-in-the-middle tấn công. Lưu ý rằng điều này chỉ chứng nhận nhóm những người nhân với address, nó không thể chứng minh bên gửi có bất kỳ transaction!</translation>
    </message>
    <message>
        <source>The Particl address the message was signed with</source>
        <translation type="unfinished">The Particl address tin nhắn đã ký với</translation>
    </message>
    <message>
        <source>The signed message to verify</source>
        <translation type="unfinished">Tin nhắn đã được ký để xác nhận</translation>
    </message>
    <message>
        <source>The signature given when the message was signed</source>
        <translation type="unfinished">Chữ ký được cung cấp khi tin nhắn đã được ký</translation>
    </message>
    <message>
        <source>Verify the message to ensure it was signed with the specified Particl address</source>
        <translation type="unfinished">Verify tin nhắn để chắc rằng nó đã được ký với xác định Particl address</translation>
    </message>
    <message>
        <source>Reset all verify message fields</source>
        <translation type="unfinished">Reset tất cả verify khoảng trống nhắn</translation>
    </message>
    <message>
        <source>Click "Sign Message" to generate signature</source>
        <translation type="unfinished">Click "Sign Message" để generate signature</translation>
    </message>
    <message>
        <source>The entered address is invalid.</source>
        <translation type="unfinished">Đã nhập address thì invalid.</translation>
    </message>
    <message>
        <source>Please check the address and try again.</source>
        <translation type="unfinished">Vui lòng kiểm tra address và thử lại.</translation>
    </message>
    <message>
        <source>The entered address does not refer to a key.</source>
        <translation type="unfinished">Đã nhập address không refer to a key.</translation>
    </message>
    <message>
        <source>Wallet unlock was cancelled.</source>
        <translation type="unfinished">Wallet unlock đã được hủy.</translation>
    </message>
    <message>
        <source>No error</source>
        <translation type="unfinished">Không lỗi</translation>
    </message>
    <message>
        <source>Private key for the entered address is not available.</source>
        <translation type="unfinished">Private key cho address đã nhập thì không có sẵn.</translation>
    </message>
    </context>
<context>
    <name>SplashScreen</name>
    <message>
        <source>press q to shutdown</source>
        <translation type="unfinished">nhấn q để tắt máy</translation>
    </message>
</context>
<context>
    <name>TransactionDesc</name>
    <message>
        <source>Date</source>
        <translation type="unfinished">Ngày</translation>
    </message>
    <message numerus="yes">
        <source>matures in %n more block(s)</source>
        <translation type="unfinished">
            <numerusform>sẽ trưởng thành sau%n khối nữa </numerusform>
        </translation>
    </message>
    <message>
        <source>Message</source>
        <translation type="unfinished">Tin nhắn</translation>
    </message>
    <message>
        <source>Transaction virtual size</source>
        <translation type="unfinished">Kích cỡ giao dịch ảo</translation>
    </message>
    <message>
        <source> (Certificate was not verified)</source>
        <translation type="unfinished">(Chứng chỉ chưa được thẩm định)</translation>
    </message>
    <message>
        <source>Amount</source>
        <translation type="unfinished">Số lượng</translation>
    </message>
    </context>
<context>
    <name>TransactionTableModel</name>
    <message>
        <source>Date</source>
        <translation type="unfinished">Ngày</translation>
    </message>
    <message>
        <source>Label</source>
        <translation type="unfinished">Nhãn</translation>
    </message>
    <message>
        <source>Conflicted</source>
        <translation type="unfinished">Xung đột</translation>
    </message>
    <message>
        <source>(no label)</source>
        <translation type="unfinished">(không nhãn)</translation>
    </message>
    </context>
<context>
    <name>TransactionView</name>
    <message>
        <source>All</source>
        <translation type="unfinished">Tất cả</translation>
    </message>
    <message>
        <source>Today</source>
        <translation type="unfinished">Hôm nay</translation>
    </message>
    <message>
        <source>This week</source>
        <translation type="unfinished">Tuần này</translation>
    </message>
    <message>
        <source>This month</source>
        <translation type="unfinished">Tháng này</translation>
    </message>
    <message>
        <source>Last month</source>
        <translation type="unfinished">Tháng trước</translation>
    </message>
    <message>
        <source>This year</source>
        <translation type="unfinished">Năm nay</translation>
    </message>
    <message>
        <source>Other</source>
        <translation type="unfinished">Khác</translation>
    </message>
    <message>
        <source>Enter address, transaction id, or label to search</source>
        <translation type="unfinished">Nhập địa chỉ, số id giao dịch, hoặc nhãn để tìm kiếm</translation>
    </message>
    <message>
        <source>Show in %1</source>
        <extracomment>Transactions table context menu action to show the selected transaction in a third-party block explorer. %1 is a stand-in argument for the URL of the explorer.</extracomment>
        <translation type="unfinished">Hiển thị trong %1</translation>
    </message>
    <message>
        <source>Comma separated file</source>
        <extracomment>Expanded name of the CSV file format. See: https://en.wikipedia.org/wiki/Comma-separated_values.</extracomment>
        <translation type="unfinished">Tệp tách dấu phẩy</translation>
    </message>
    <message>
        <source>Confirmed</source>
        <translation type="unfinished">Đã xác nhận</translation>
    </message>
    <message>
        <source>Date</source>
        <translation type="unfinished">Ngày</translation>
    </message>
    <message>
        <source>Label</source>
        <translation type="unfinished">Nhãn</translation>
    </message>
    <message>
        <source>Address</source>
        <translation type="unfinished">Địa chỉ</translation>
    </message>
    <message>
        <source>Exporting Failed</source>
        <translation type="unfinished">Xuất Thất Bại</translation>
    </message>
    </context>
<context>
    <name>WalletFrame</name>
    <message>
        <source>No wallet has been loaded.
Go to File &gt; Open Wallet to load a wallet.
- OR -</source>
        <translation type="unfinished">Chưa có ví nào được tải. Đi tới Tệp&gt; Mở Ví để nạp ví.- HOẶC -</translation>
    </message>
    <message>
        <source>Create a new wallet</source>
        <translation type="unfinished">Tạo một ví mới</translation>
    </message>
    <message>
        <source>Error</source>
        <translation type="unfinished">Lỗi</translation>
    </message>
    <message>
        <source>Load Transaction Data</source>
        <translation type="unfinished">Tải thông tin giao dịch</translation>
    </message>
    <message>
        <source>Partially Signed Transaction (*.psbt)</source>
        <translation type="unfinished">Giao dịch được đăng ký một phần (*.psbt)</translation>
    </message>
    <message>
        <source>PSBT file must be smaller than 100 MiB</source>
        <translation type="unfinished">Tệp PSBT phải nhỏ hơn 100 MiB</translation>
    </message>
    <message>
        <source>Unable to decode PSBT</source>
        <translation type="unfinished">Không thể giải mã PSBT</translation>
    </message>
</context>
<context>
    <name>WalletModel</name>
    <message>
        <source>Send Coins</source>
        <translation type="unfinished">Gửi Coins</translation>
    </message>
    <message>
        <source>Fee bump error</source>
        <translation type="unfinished">Fee bơm error</translation>
    </message>
    <message>
        <source>Can't draft transaction.</source>
        <translation type="unfinished">Không thể tạo tạm giao dịch.</translation>
    </message>
    <message>
        <source>PSBT copied</source>
        <translation type="unfinished">Đã sao chép PSBT</translation>
    </message>
    <message>
        <source>default wallet</source>
        <translation type="unfinished">ví mặc định</translation>
    </message>
</context>
<context>
    <name>WalletView</name>
    <message>
        <source>&amp;Export</source>
        <translation type="unfinished">&amp;Xuất</translation>
    </message>
    <message>
        <source>Export the data in the current tab to a file</source>
        <translation type="unfinished">Xuất dữ liệu trong thẻ hiện tại ra file</translation>
    </message>
    <message>
        <source>Cancel</source>
        <translation type="unfinished">Hủy</translation>
    </message>
</context>
</TS><|MERGE_RESOLUTION|>--- conflicted
+++ resolved
@@ -159,17 +159,12 @@
         <translation type="unfinished">Đổi cụm mật khẩu</translation>
     </message>
     <message>
-<<<<<<< HEAD
-        <source>Warning: If you encrypt your wallet and lose your passphrase, you will &lt;b&gt;LOSE ALL OF YOUR PARTICL&lt;/b&gt;!</source>
-        <translation type="unfinished">Cảnh báo: Nếu bạn mã hóa ví và mất cụm mật khẩu, bạn sẽ &lt;b&gt;MẤT TẤT CẢ PARTICL&lt;/b&gt;!</translation>
-=======
         <source>Confirm wallet encryption</source>
         <translation type="unfinished">Xác nhận mã hóa ví</translation>
     </message>
     <message>
-        <source>Warning: If you encrypt your wallet and lose your passphrase, you will &lt;b&gt;LOSE ALL OF YOUR BITCOINS&lt;/b&gt;!</source>
-        <translation type="unfinished">Cảnh báo: Nếu bạn mã hóa ví và mất cụm mật khẩu, bạn sẽ &lt;b&gt;MẤT TẤT CẢ CÁC BITCOIN&lt;/b&gt;!</translation>
->>>>>>> 0567787f
+        <source>Warning: If you encrypt your wallet and lose your passphrase, you will &lt;b&gt;LOSE ALL OF YOUR PARTICL&lt;/b&gt;!</source>
+        <translation type="unfinished">Cảnh báo: Nếu bạn mã hóa ví và mất cụm mật khẩu, bạn sẽ &lt;b&gt;MẤT TẤT CẢ CÁC PARTICL&lt;/b&gt;!</translation>
     </message>
     <message>
         <source>Are you sure you wish to encrypt your wallet?</source>
@@ -398,8 +393,8 @@
         <translation type="unfinished">Không thể hoàn tất nâng cấp -txindex được bắt đầu bởi phiên bản trước. Khởi động lại với phiên bản trước đó hoặc chạy -reindex đầy đủ.</translation>
     </message>
     <message>
-        <source>%s request to listen on port %u. This port is considered "bad" and thus it is unlikely that any Bitcoin Core peers connect to it. See doc/p2p-bad-ports.md for details and a full list.</source>
-        <translation type="unfinished">%s yêu cầu lắng nghe trên cổng %u. Cổng này được coi là "xấu" và do đó không có khả năng bất kỳ ngang hàng Bitcoin Core nào kết nối với nó. Xem doc/p2p-bad-ports.md để biết chi tiết và danh sách đầy đủ.</translation>
+        <source>%s request to listen on port %u. This port is considered "bad" and thus it is unlikely that any Particl Core peers connect to it. See doc/p2p-bad-ports.md for details and a full list.</source>
+        <translation type="unfinished">%s yêu cầu lắng nghe trên cổng %u. Cổng này được coi là "xấu" và do đó không có khả năng bất kỳ ngang hàng Particl Core nào kết nối với nó. Xem doc/p2p-bad-ports.md để biết chi tiết và danh sách đầy đủ.</translation>
     </message>
     <message>
         <source>Cannot provide specific connections and have addrman find outgoing connections at the same time.</source>
@@ -662,29 +657,20 @@
         <translation type="unfinished">Mã hóa private key thuộc về ví của bạn</translation>
     </message>
     <message>
-<<<<<<< HEAD
+        <source>&amp;Change Passphrase…</source>
+        <translation type="unfinished">&amp;Thay dổi Passphrase…</translation>
+    </message>
+    <message>
         <source>Sign messages with your Particl addresses to prove you own them</source>
         <translation type="unfinished">Đăng ký lời nhắn với địa chỉ Particl của bạn để chứng minh quyền sở hữu chúng</translation>
     </message>
     <message>
+        <source>&amp;Verify message…</source>
+        <translation type="unfinished">&amp;Xác minh tin nhắn…</translation>
+    </message>
+    <message>
         <source>Verify messages to ensure they were signed with specified Particl addresses</source>
         <translation type="unfinished">Xác minh lời nhắn để chắc chắn đã được đăng ký với địa chỉ Particl xác định</translation>
-=======
-        <source>&amp;Change Passphrase…</source>
-        <translation type="unfinished">&amp;Thay dổi Passphrase…</translation>
-    </message>
-    <message>
-        <source>Sign messages with your Bitcoin addresses to prove you own them</source>
-        <translation type="unfinished">Đăng ký lời nhắn với địa chỉ Bitcoin của bạn để chứng minh quyền sở hữu chúng</translation>
-    </message>
-    <message>
-        <source>&amp;Verify message…</source>
-        <translation type="unfinished">&amp;Xác minh tin nhắn…</translation>
-    </message>
-    <message>
-        <source>Verify messages to ensure they were signed with specified Bitcoin addresses</source>
-        <translation type="unfinished">Xác minh lời nhắn để chắc chắn đã được đăng ký với địa chỉ Bitcoin xác định</translation>
->>>>>>> 0567787f
     </message>
     <message>
         <source>Close Wallet…</source>
@@ -715,37 +701,32 @@
         <translation type="unfinished">Các thanh công cụ</translation>
     </message>
     <message>
-<<<<<<< HEAD
+        <source>Syncing Headers (%1%)…</source>
+        <translation type="unfinished">Đồng bộ hóa tiêu đề (%1%)...</translation>
+    </message>
+    <message>
+        <source>Synchronizing with network…</source>
+        <translation type="unfinished">Đồng bộ hóa với network...</translation>
+    </message>
+    <message>
+        <source>Indexing blocks on disk…</source>
+        <translation type="unfinished">Lập chỉ mục các khối trên đĩa…</translation>
+    </message>
+    <message>
+        <source>Processing blocks on disk…</source>
+        <translation type="unfinished">Xử lý khối trên đĩa…</translation>
+    </message>
+    <message>
+        <source>Reindexing blocks on disk…</source>
+        <translation type="unfinished">Lập chỉ mục lại các khối trên đĩa…</translation>
+    </message>
+    <message>
+        <source>Connecting to peers…</source>
+        <translation type="unfinished">Kết nối với các peer…</translation>
+    </message>
+    <message>
         <source>Request payments (generates QR codes and particl: URIs)</source>
         <translation type="unfinished">Yêu cầu thanh toán (tạo QR code và particl: URIs)</translation>
-=======
-        <source>Syncing Headers (%1%)…</source>
-        <translation type="unfinished">Đồng bộ hóa tiêu đề (%1%)...</translation>
-    </message>
-    <message>
-        <source>Synchronizing with network…</source>
-        <translation type="unfinished">Đồng bộ hóa với network...</translation>
-    </message>
-    <message>
-        <source>Indexing blocks on disk…</source>
-        <translation type="unfinished">Lập chỉ mục các khối trên đĩa…</translation>
-    </message>
-    <message>
-        <source>Processing blocks on disk…</source>
-        <translation type="unfinished">Xử lý khối trên đĩa…</translation>
-    </message>
-    <message>
-        <source>Reindexing blocks on disk…</source>
-        <translation type="unfinished">Lập chỉ mục lại các khối trên đĩa…</translation>
-    </message>
-    <message>
-        <source>Connecting to peers…</source>
-        <translation type="unfinished">Kết nối với các peer…</translation>
-    </message>
-    <message>
-        <source>Request payments (generates QR codes and bitcoin: URIs)</source>
-        <translation type="unfinished">Yêu cầu thanh toán (tạo QR code và bitcoin: URIs)</translation>
->>>>>>> 0567787f
     </message>
     <message>
         <source>Show the list of used sending addresses and labels</source>
@@ -798,17 +779,12 @@
         <translation type="unfinished">Đã cập nhật</translation>
     </message>
     <message>
-<<<<<<< HEAD
         <source>Load Partially Signed Particl Transaction</source>
-        <translation type="unfinished">Kết nối với mạng Particl thông qua một proxy SOCKS5 riêng cho các dịch vụ Tor hành.</translation>
-=======
-        <source>Load Partially Signed Bitcoin Transaction</source>
-        <translation type="unfinished">Tải một phần giao dịch Bitcoin đã ký</translation>
+        <translation type="unfinished">Tải một phần giao dịch Particl đã ký</translation>
     </message>
     <message>
         <source>Load PSBT from &amp;clipboard…</source>
         <translation type="unfinished">Tải PSBT từ &amp;khay nhớ tạm…</translation>
->>>>>>> 0567787f
     </message>
     <message>
         <source>Load Partially Signed Particl Transaction from clipboard</source>
@@ -894,7 +870,7 @@
         <source>%n active connection(s) to Particl network.</source>
         <extracomment>A substring of the tooltip.</extracomment>
         <translation type="unfinished">
-            <numerusform>%n kết nối đang hoạt động với mạng Bitcoin.</numerusform>
+            <numerusform>%n kết nối đang hoạt động với mạng Particl.</numerusform>
         </translation>
     </message>
     <message>
@@ -2562,9 +2538,9 @@
         <translation type="unfinished">Bạn có muốn tạo giao dịch này không?</translation>
     </message>
     <message>
-        <source>Please, review your transaction. You can create and send this transaction or create a Partially Signed Bitcoin Transaction (PSBT), which you can save or copy and then sign with, e.g., an offline %1 wallet, or a PSBT-compatible hardware wallet.</source>
+        <source>Please, review your transaction. You can create and send this transaction or create a Partially Signed Particl Transaction (PSBT), which you can save or copy and then sign with, e.g., an offline %1 wallet, or a PSBT-compatible hardware wallet.</source>
         <extracomment>Text to inform a user attempting to create a transaction of their current options. At this stage, a user can send their transaction or create a PSBT. This string is displayed when both private keys and PSBT controls are enabled.</extracomment>
-        <translation type="unfinished">Vui lòng xem lại giao dịch của bạn. Bạn có thể tạo và gửi giao dịch này hoặc tạo Giao dịch Bitcoin được ký một phần (PSBT), bạn có thể lưu hoặc sao chép và sau đó ký bằng, ví dụ: ví %1 ngoại tuyến hoặc ví phần cứng tương thích với PSBT.</translation>
+        <translation type="unfinished">Vui lòng xem lại giao dịch của bạn. Bạn có thể tạo và gửi giao dịch này hoặc tạo Giao dịch Particl được ký một phần (PSBT), bạn có thể lưu hoặc sao chép và sau đó ký bằng, ví dụ: ví %1 ngoại tuyến hoặc ví phần cứng tương thích với PSBT.</translation>
     </message>
     <message>
         <source>Please, review your transaction.</source>
