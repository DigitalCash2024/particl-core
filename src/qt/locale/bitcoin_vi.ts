<TS language="vi" version="2.1">
<context>
    <name>AddressBookPage</name>
    <message>
        <source>Right-click to edit address or label</source>
        <translation>Phải chuột để sửa địa chỉ hoặc nhãn</translation>
    </message>
    <message>
        <source>Create a new address</source>
        <translation>Tạo một địa chỉ mới</translation>
    </message>
    <message>
        <source>&amp;New</source>
        <translation>&amp;Mới</translation>
    </message>
    <message>
        <source>Copy the currently selected address to the system clipboard</source>
        <translation>Sao chép các địa chỉ đã được chọn vào bộ nhớ tạm thời của hệ thống</translation>
    </message>
    <message>
        <source>&amp;Copy</source>
        <translation>&amp;Sao chép</translation>
    </message>
    <message>
        <source>C&amp;lose</source>
        <translation>Đ&amp;óng lại</translation>
    </message>
    <message>
        <source>Delete the currently selected address from the list</source>
        <translation>Xóa địa chỉ đang chọn từ danh sách</translation>
    </message>
    <message>
        <source>Enter address or label to search</source>
        <translation>Enter address or label to search</translation>
    </message>
    <message>
        <source>Export the data in the current tab to a file</source>
        <translation>Xuất dữ liệu trong thẻ hiện tại ra file</translation>
    </message>
    <message>
        <source>&amp;Export</source>
        <translation>&amp;Xuất</translation>
    </message>
    <message>
        <source>&amp;Delete</source>
        <translation>&amp;Xóa</translation>
    </message>
    <message>
        <source>Choose the address to send coins to</source>
        <translation>Chọn địa chỉ để gửi coins đến</translation>
    </message>
    <message>
        <source>Choose the address to receive coins with</source>
        <translation>Chọn địa chỉ để nhận coins với</translation>
    </message>
    <message>
        <source>C&amp;hoose</source>
        <translation>C&amp;họn</translation>
    </message>
    <message>
        <source>Sending addresses</source>
        <translation>Địa chỉ đang gửi</translation>
    </message>
    <message>
        <source>Receiving addresses</source>
        <translation>Địa chỉ đang nhận</translation>
    </message>
    <message>
        <source>These are your Particl addresses for sending payments. Always check the amount and the receiving address before sending coins.</source>
        <translation>Đây là những địa chỉ đang thực hiện thanh toán. Luôn kiểm tra số lượng và địa chỉ nhận trước khi gửi coins.</translation>
    </message>
    <message>
        <source>These are your Particl addresses for receiving payments. It is recommended to use a new receiving address for each transaction.</source>
        <translation>Đây là địa chỉ Particl của bạn để nhận thanh toán. Khuyến cáo nên sử dụng địa chỉ mới cho mỗi giao dịch.</translation>
    </message>
    <message>
        <source>&amp;Copy Address</source>
        <translation>&amp;Copy Địa Chỉ</translation>
    </message>
    <message>
        <source>Copy &amp;Label</source>
        <translation>Copy &amp;Nhãn</translation>
    </message>
    <message>
        <source>&amp;Edit</source>
        <translation>&amp;Edit</translation>
    </message>
    <message>
        <source>Export Address List</source>
        <translation>Xuất List Địa Chỉ</translation>
    </message>
    <message>
        <source>Comma separated file (*.csv)</source>
        <translation>Comma separated file (*.csv)</translation>
    </message>
    <message>
        <source>Exporting Failed</source>
        <translation>Xuất Thất Bại</translation>
    </message>
    </context>
<context>
    <name>AddressTableModel</name>
    <message>
        <source>Label</source>
        <translation>Nhãn</translation>
    </message>
    <message>
        <source>Address</source>
        <translation>Địa chỉ</translation>
    </message>
    <message>
        <source>(no label)</source>
        <translation>(không nhãn)</translation>
    </message>
</context>
<context>
    <name>AskPassphraseDialog</name>
    <message>
        <source>Passphrase Dialog</source>
        <translation>Log Cụm Mật Khẩu</translation>
    </message>
    <message>
        <source>Enter passphrase</source>
        <translation>Nhập cụm mật khẩu</translation>
    </message>
    <message>
        <source>New passphrase</source>
        <translation>Cụm mật khẩu mới</translation>
    </message>
    <message>
        <source>Repeat new passphrase</source>
        <translation>Lặp lại cụm mật khẩu mới</translation>
    </message>
    <message>
        <source>Show password</source>
        <translation>Hiện mật khẩu</translation>
    </message>
    <message>
        <source>Enter the new passphrase to the wallet.&lt;br/&gt;Please use a passphrase of &lt;b&gt;ten or more random characters&lt;/b&gt;, or &lt;b&gt;eight or more words&lt;/b&gt;.</source>
        <translation>Gõ cụm mật khẩu mới cho ví.&lt;br/&gt;Vui lòng dùng cụm mật khẩu của&lt;b&gt;mười hoặc hơn ký tự ngẫu nhiên&lt;/b&gt;, hoặc &lt;b&gt;tám hoặc nhiều từ hơn&lt;/b&gt;.</translation>
    </message>
    <message>
        <source>Encrypt wallet</source>
        <translation>Ví mã hóa</translation>
    </message>
    <message>
        <source>This operation needs your wallet passphrase to unlock the wallet.</source>
        <translation>Quá trình này cần cụm mật khẩu của bạn để mở khóa ví.</translation>
    </message>
    <message>
        <source>Unlock wallet</source>
        <translation>Mở khóa ví</translation>
    </message>
    <message>
        <source>This operation needs your wallet passphrase to decrypt the wallet.</source>
        <translation>Quá trình này cần cụm mật khẩu của bạn để giải mã ví.</translation>
    </message>
    <message>
        <source>Decrypt wallet</source>
        <translation>Giải mã ví</translation>
    </message>
    <message>
        <source>Change passphrase</source>
        <translation>Đổi cụm mật khẩu</translation>
    </message>
    <message>
        <source>Enter the old passphrase and new passphrase to the wallet.</source>
        <translation>Nhập cụm mật khẩu cũ và cụm mật khẩu mới cho ví.</translation>
    </message>
    <message>
        <source>Confirm wallet encryption</source>
        <translation>Xác nhận mã hóa ví</translation>
    </message>
    <message>
        <source>Warning: If you encrypt your wallet and lose your passphrase, you will &lt;b&gt;LOSE ALL OF YOUR PARTICL&lt;/b&gt;!</source>
        <translation>Cảnh báo: Nếu bạn mã hóa ví và mất cụm mật khẩu, bạn sẽ &lt;b&gt;MẤT TẤT CẢ PARTICL&lt;/b&gt;!</translation>
    </message>
    <message>
        <source>Are you sure you wish to encrypt your wallet?</source>
        <translation>Bạn có chắc bạn muốn mã hóa ví của mình?</translation>
    </message>
    <message>
        <source>Wallet encrypted</source>
        <translation>Ví đã được mã hóa</translation>
    </message>
    <message>
        <source>Your wallet is now encrypted. Remember that encrypting your wallet cannot fully protect your bitcoins from being stolen by malware infecting your computer.</source>
        <translation>Ví bạn đã được mã hóa bây giờ. Hãy nhớ rằng việc mã hóa ví bạn không thể hoàn toàn bảo vệ bitcoin của bạn bị đánh cắp bới phần mềm độc hại dính vào máy tính bạn</translation>
    </message>
    <message>
        <source>IMPORTANT: Any previous backups you have made of your wallet file should be replaced with the newly generated, encrypted wallet file. For security reasons, previous backups of the unencrypted wallet file will become useless as soon as you start using the new, encrypted wallet.</source>
        <translation>QUAN TRỌNG: Bất cứ backup nào bạn từng làm trước đây từ ví của bạn nên được thay thế tạo mới, file mã hóa ví. Vì lý do bảo mật, các backup trước đây của các ví chưa mã hóa sẽ bị vô tác dụng ngay khi bạn bắt đầu sử dụng mới, ví đã được mã hóa.</translation>
    </message>
    <message>
        <source>Wallet encryption failed</source>
        <translation>Quá trình mã hóa ví thất bại</translation>
    </message>
    <message>
        <source>Wallet encryption failed due to an internal error. Your wallet was not encrypted.</source>
        <translation>Quá trình mã hóa ví thất bại do một lỗi nội tại. Ví của bạn vẫn chưa được mã hóa.</translation>
    </message>
    <message>
        <source>The supplied passphrases do not match.</source>
        <translation>Cụm mật khẩu được cung cấp không đúng.</translation>
    </message>
    <message>
        <source>Wallet unlock failed</source>
        <translation>Mở khóa ví thất bại</translation>
    </message>
    <message>
        <source>The passphrase entered for the wallet decryption was incorrect.</source>
        <translation>Cụm mật khẩu đã nhập để giải mã ví không đúng.</translation>
    </message>
    <message>
        <source>Wallet decryption failed</source>
        <translation>Giải mã ví thất bại</translation>
    </message>
    <message>
        <source>Wallet passphrase was successfully changed.</source>
        <translation>Cụm mật khẩu thay đổi thành công.</translation>
    </message>
    <message>
        <source>Warning: The Caps Lock key is on!</source>
        <translation>Cảnh báo: chữ Viết Hoa đang bật!</translation>
    </message>
</context>
<context>
    <name>BanTableModel</name>
    <message>
        <source>IP/Netmask</source>
        <translation>IP/Netmask</translation>
    </message>
    <message>
        <source>Banned Until</source>
        <translation>Cấm Đến</translation>
    </message>
</context>
<context>
    <name>BitcoinGUI</name>
    <message>
        <source>Sign &amp;message...</source>
        <translation>Chữ ký &amp;lời nhắn...</translation>
    </message>
    <message>
        <source>Synchronizing with network...</source>
        <translation>Đồng bộ hóa với network...</translation>
    </message>
    <message>
        <source>&amp;Overview</source>
        <translation>&amp;Tổng quan</translation>
    </message>
    <message>
        <source>Show general overview of wallet</source>
        <translation>Hiển thị tổng quan ví</translation>
    </message>
    <message>
        <source>&amp;Transactions</source>
        <translation>&amp;Các Giao Dịch</translation>
    </message>
    <message>
        <source>Browse transaction history</source>
        <translation>Trình duyệt lịch sử giao dịch</translation>
    </message>
    <message>
        <source>E&amp;xit</source>
        <translation>T&amp;hoát</translation>
    </message>
    <message>
        <source>Quit application</source>
        <translation>Đóng ứng dụng</translation>
    </message>
    <message>
        <source>&amp;About %1</source>
        <translation>&amp;Khoảng %1</translation>
    </message>
    <message>
        <source>Show information about %1</source>
        <translation>Hiện thông tin khoảng %1</translation>
    </message>
    <message>
        <source>About &amp;Qt</source>
        <translation>Về &amp;Qt</translation>
    </message>
    <message>
        <source>Show information about Qt</source>
        <translation>Hiện thông tin về Qt</translation>
    </message>
    <message>
        <source>&amp;Options...</source>
        <translation>&amp;Tùy chọn...</translation>
    </message>
    <message>
        <source>Modify configuration options for %1</source>
        <translation>Sửa đổi tùy chỉnh cấu hình cho %1</translation>
    </message>
    <message>
        <source>&amp;Encrypt Wallet...</source>
        <translation>&amp;Mã Hóa Ví...</translation>
    </message>
    <message>
        <source>&amp;Backup Wallet...</source>
        <translation>&amp;Backup Ví...</translation>
    </message>
    <message>
        <source>&amp;Change Passphrase...</source>
        <translation>&amp;Thay Đổi Cụm Mật Khẩu...</translation>
    </message>
    <message>
        <source>Open &amp;URI...</source>
        <translation>Mở &amp;URI...</translation>
    </message>
    <message>
        <source>Wallet:</source>
        <translation>Ví tiền</translation>
    </message>
    <message>
        <source>Click to disable network activity.</source>
        <translation>Click để vô hiệu hoạt động mạng.</translation>
    </message>
    <message>
        <source>Network activity disabled.</source>
        <translation>Hoạt động mạng được vô hiệu.</translation>
    </message>
    <message>
        <source>Click to enable network activity again.</source>
        <translation>Click để mở hoạt động mạng trở lại.</translation>
    </message>
    <message>
        <source>Syncing Headers (%1%)...</source>
        <translation>Đồng bộ hóa tiêu đề (%1%)...</translation>
    </message>
    <message>
        <source>Reindexing blocks on disk...</source>
        <translation>Khôi phục các khối trên ổ đĩa...</translation>
    </message>
    <message>
<<<<<<< HEAD
        <source>Send coins to a Particl address</source>
        <translation>Gửi coin đến một địa chỉ Particl</translation>
=======
        <source>Proxy is &lt;b&gt;enabled&lt;/b&gt;: %1</source>
        <translation>Proxy là &lt;b&gt; cho phép &lt;/b&gt;: %1</translation>
    </message>
    <message>
        <source>Send coins to a Bitcoin address</source>
        <translation>Gửi coin đến một địa chỉ Bitcoin</translation>
>>>>>>> 379f71ea
    </message>
    <message>
        <source>Backup wallet to another location</source>
        <translation>Backup ví đến một địa chỉ khác</translation>
    </message>
    <message>
        <source>Change the passphrase used for wallet encryption</source>
        <translation>Thay đổi cụm mật khẩu cho ví đã mã hóa</translation>
    </message>
    <message>
        <source>&amp;Debug window</source>
        <translation>&amp;Debug window</translation>
    </message>
    <message>
        <source>Open debugging and diagnostic console</source>
        <translation>Mở trình gỡ lỗi và giao diện điều chỉnh chẩn đoán</translation>
    </message>
    <message>
        <source>&amp;Verify message...</source>
        <translation>&amp;Lời nhắn xác nhận...</translation>
    </message>
    <message>
        <source>Particl</source>
        <translation>Particl</translation>
    </message>
    <message>
        <source>&amp;Send</source>
        <translation>&amp;Gửi</translation>
    </message>
    <message>
        <source>&amp;Receive</source>
        <translation>&amp;Nhận</translation>
    </message>
    <message>
        <source>&amp;Show / Hide</source>
        <translation>&amp;Hiển thị / Ẩn</translation>
    </message>
    <message>
        <source>Show or hide the main Window</source>
        <translation>Hiện hoặc ẩn cửa sổ chính</translation>
    </message>
    <message>
        <source>Encrypt the private keys that belong to your wallet</source>
        <translation>Mã hóa private key thuộc về ví của bạn</translation>
    </message>
    <message>
        <source>Sign messages with your Particl addresses to prove you own them</source>
        <translation>Đăng ký lời nhắn với địa chỉ Particl của bạn để chứng minh quyền sở hữu chúng</translation>
    </message>
    <message>
        <source>Verify messages to ensure they were signed with specified Particl addresses</source>
        <translation>Xác minh lời nhắn để chắc chắn đã được đăng ký với địa chỉ Particl xác định</translation>
    </message>
    <message>
        <source>&amp;File</source>
        <translation>&amp;File</translation>
    </message>
    <message>
        <source>&amp;Settings</source>
        <translation>&amp;Settings</translation>
    </message>
    <message>
        <source>&amp;Help</source>
        <translation>&amp;Help</translation>
    </message>
    <message>
        <source>Tabs toolbar</source>
        <translation>Các thanh công cụ</translation>
    </message>
    <message>
        <source>Request payments (generates QR codes and particl: URIs)</source>
        <translation>Yêu cầu thanh toán (tạo QR code và particl: URIs)</translation>
    </message>
    <message>
        <source>Show the list of used sending addresses and labels</source>
        <translation>Hiển thị danh sách các địa chỉ và nhãn đã dùng để gửi</translation>
    </message>
    <message>
        <source>Show the list of used receiving addresses and labels</source>
        <translation>Hiển thị danh sách các địa chỉ và nhãn đã dùng để nhận</translation>
    </message>
    <message>
        <source>Open a particl: URI or payment request</source>
        <translation>Mở một particl: URI hoặc yêu cầu thanh toán</translation>
    </message>
    <message>
        <source>&amp;Command-line options</source>
        <translation>&amp;Tùy chỉnh Command-line </translation>
    </message>
    <message numerus="yes">
        <source>%n active connection(s) to Particl network</source>
        <translation><numerusform>%n kết nối đến Particl network</numerusform></translation>
    </message>
    <message>
        <source>Indexing blocks on disk...</source>
        <translation>Khối đang được ghi nhận trên đĩa...</translation>
    </message>
    <message>
        <source>Processing blocks on disk...</source>
        <translation>Khối đang được xử lý trên đĩa...</translation>
    </message>
    <message numerus="yes">
        <source>Processed %n block(s) of transaction history.</source>
        <translation><numerusform>Hoàn thành %n khối của lịch sử giao dịch.</numerusform></translation>
    </message>
    <message>
        <source>%1 behind</source>
        <translation>%1 phia sau</translation>
    </message>
    <message>
        <source>Last received block was generated %1 ago.</source>
        <translation>Khối nhận cuối cùng đã được tạo %1.</translation>
    </message>
    <message>
        <source>Transactions after this will not yet be visible.</source>
        <translation>Các giao dịch sau giao dịch này sẽ không được hiển thị.</translation>
    </message>
    <message>
        <source>Error</source>
        <translation>Lỗi</translation>
    </message>
    <message>
        <source>Warning</source>
        <translation>Cảnh báo</translation>
    </message>
    <message>
        <source>Information</source>
        <translation>Thông tin</translation>
    </message>
    <message>
        <source>Up to date</source>
        <translation>Đã cập nhật</translation>
    </message>
    <message>
<<<<<<< HEAD
        <source>Show the %1 help message to get a list with possible Particl command-line options</source>
        <translation>Hiển thị %1 tin nhắn hỗ trợ để nhận được danh sách Particl command-line khả dụng</translation>
=======
        <source>&amp;Sending addresses</source>
        <translation>&amp;Các địa chỉ đang gửi</translation>
    </message>
    <message>
        <source>&amp;Receiving addresses</source>
        <translation>&amp;Các địa chỉ đang nhận</translation>
    </message>
    <message>
        <source>Open Wallet</source>
        <translation>Mớ ví</translation>
    </message>
    <message>
        <source>Open a wallet</source>
        <translation>Mở một ví</translation>
    </message>
    <message>
        <source>Close Wallet...</source>
        <translation>Đóng ví...</translation>
    </message>
    <message>
        <source>Close wallet</source>
        <translation>Đông ví</translation>
    </message>
    <message>
        <source>Show the %1 help message to get a list with possible Bitcoin command-line options</source>
        <translation>Hiển thị %1 tin nhắn hỗ trợ để nhận được danh sách Bitcoin command-line khả dụng</translation>
>>>>>>> 379f71ea
    </message>
    <message>
        <source>default wallet</source>
        <translation>ví mặc định</translation>
    </message>
    <message>
        <source>Opening Wallet &lt;b&gt;%1&lt;/b&gt;...</source>
        <translation>Đang mở ví &lt;b&gt; %1&lt;/b&gt;...</translation>
    </message>
    <message>
        <source>&amp;Window</source>
        <translation>&amp;Window</translation>
    </message>
    <message>
        <source>%1 client</source>
        <translation>%1 khách</translation>
    </message>
    <message>
        <source>Connecting to peers...</source>
        <translation>Đang kết nối đến peers...</translation>
    </message>
    <message>
        <source>Catching up...</source>
        <translation>Đang bắt kịp...</translation>
    </message>
    <message>
        <source>Date: %1
</source>
        <translation>Ngày %1
</translation>
    </message>
    <message>
        <source>Amount: %1
</source>
        <translation>Số lượng: %1
</translation>
    </message>
    <message>
        <source>Type: %1
</source>
        <translation>Loại: %1
</translation>
    </message>
    <message>
        <source>Label: %1
</source>
        <translation>Nhãn: %1
</translation>
    </message>
    <message>
        <source>Address: %1
</source>
        <translation>Địa chỉ: %1
</translation>
    </message>
    <message>
        <source>Sent transaction</source>
        <translation>Giao dịch đã gửi</translation>
    </message>
    <message>
        <source>Incoming transaction</source>
        <translation>Giao dịch đang nhận</translation>
    </message>
    <message>
        <source>HD key generation is &lt;b&gt;enabled&lt;/b&gt;</source>
        <translation>Khởi tạo HD key &lt;b&gt;enabled&lt;/b&gt;</translation>
    </message>
    <message>
        <source>HD key generation is &lt;b&gt;disabled&lt;/b&gt;</source>
        <translation>Khởi tạo HD key &lt;b&gt;disabled&lt;/b&gt;</translation>
    </message>
    <message>
        <source>Wallet is &lt;b&gt;encrypted&lt;/b&gt; and currently &lt;b&gt;unlocked&lt;/b&gt;</source>
        <translation>Ví thì &lt;b&gt;encrypted&lt;/b&gt; và hiện tại &lt;b&gt;unlocked&lt;/b&gt;</translation>
    </message>
    <message>
        <source>Wallet is &lt;b&gt;encrypted&lt;/b&gt; and currently &lt;b&gt;locked&lt;/b&gt;</source>
        <translation>Ví thì &lt;b&gt;encrypted&lt;/b&gt; và hiện tại &lt;b&gt;locked&lt;/b&gt;</translation>
    </message>
    <message>
        <source>A fatal error occurred. Particl can no longer continue safely and will quit.</source>
        <translation>Một lỗi nghiêm trọng vừa xảy ra. Particl có thể không còn tiếp tục an toàn và sẽ bị bỏ.</translation>
    </message>
</context>
<context>
    <name>CoinControlDialog</name>
    <message>
        <source>Coin Selection</source>
        <translation>Lựa chọn Coin</translation>
    </message>
    <message>
        <source>Quantity:</source>
        <translation>Số lượng:</translation>
    </message>
    <message>
        <source>Bytes:</source>
        <translation>Bytes:</translation>
    </message>
    <message>
        <source>Amount:</source>
        <translation>Số lượng:</translation>
    </message>
    <message>
        <source>Fee:</source>
        <translation>Phí:</translation>
    </message>
    <message>
        <source>Dust:</source>
        <translation>Rác:</translation>
    </message>
    <message>
        <source>After Fee:</source>
        <translation>Sau Phí:</translation>
    </message>
    <message>
        <source>Change:</source>
        <translation>Thay đổi:</translation>
    </message>
    <message>
        <source>(un)select all</source>
        <translation>(không)chọn tất cả</translation>
    </message>
    <message>
        <source>Tree mode</source>
        <translation>Tree mode</translation>
    </message>
    <message>
        <source>List mode</source>
        <translation>List mode</translation>
    </message>
    <message>
        <source>Amount</source>
        <translation>Số lượng</translation>
    </message>
    <message>
        <source>Received with label</source>
        <translation>Đã nhận với nhãn</translation>
    </message>
    <message>
        <source>Received with address</source>
        <translation>Đã nhận với địa chỉ</translation>
    </message>
    <message>
        <source>Date</source>
        <translation>Ngày</translation>
    </message>
    <message>
        <source>Confirmations</source>
        <translation>Xác nhận</translation>
    </message>
    <message>
        <source>Confirmed</source>
        <translation>Đã xác nhận</translation>
    </message>
    <message>
        <source>Copy address</source>
        <translation>Sao chép địa chỉ</translation>
    </message>
    <message>
        <source>Copy label</source>
        <translation>Sao chép nhãn</translation>
    </message>
    <message>
        <source>Copy amount</source>
        <translation>Sao chép số lượng</translation>
    </message>
    <message>
        <source>Copy transaction ID</source>
        <translation>Sao chép ID giao dịch</translation>
    </message>
    <message>
        <source>Lock unspent</source>
        <translation>Khóa unspent</translation>
    </message>
    <message>
        <source>Unlock unspent</source>
        <translation>Mở khóa unspent</translation>
    </message>
    <message>
        <source>Copy quantity</source>
        <translation>Sao chép số lượng</translation>
    </message>
    <message>
        <source>Copy fee</source>
        <translation>Sao chép phí</translation>
    </message>
    <message>
        <source>Copy after fee</source>
        <translation>Sao chép sau phí</translation>
    </message>
    <message>
        <source>Copy bytes</source>
        <translation>Sao chép bytes</translation>
    </message>
    <message>
        <source>Copy dust</source>
        <translation>Sao chép rác</translation>
    </message>
    <message>
        <source>Copy change</source>
        <translation>Sao chép thay đổi</translation>
    </message>
    <message>
        <source>(%1 locked)</source>
        <translation>(%1 đã khóa)</translation>
    </message>
    <message>
        <source>yes</source>
        <translation>có</translation>
    </message>
    <message>
        <source>no</source>
        <translation>không</translation>
    </message>
    <message>
        <source>This label turns red if any recipient receives an amount smaller than the current dust threshold.</source>
        <translation>Label này chuyển sang đỏ nếu bất cứ giao dịch nhận nào có số lượng nhỏ hơn ngưỡng dust.</translation>
    </message>
    <message>
        <source>Can vary +/- %1 satoshi(s) per input.</source>
        <translation>Có thể thay đổi +/-%1 satoshi(s) trên input.</translation>
    </message>
    <message>
        <source>(no label)</source>
        <translation>(không nhãn)</translation>
    </message>
    <message>
        <source>change from %1 (%2)</source>
        <translation>change từ %1 (%2)</translation>
    </message>
    <message>
        <source>(change)</source>
        <translation>(change)</translation>
    </message>
</context>
<context>
    <name>EditAddressDialog</name>
    <message>
        <source>Edit Address</source>
        <translation>Edit Address</translation>
    </message>
    <message>
        <source>&amp;Label</source>
        <translation>Nhãn dữ liệu</translation>
    </message>
    <message>
        <source>The label associated with this address list entry</source>
        <translation>Label liên kết với list address ban đầu này</translation>
    </message>
    <message>
        <source>The address associated with this address list entry. This can only be modified for sending addresses.</source>
        <translation>Label liên kết với list address ban đầu này. Điều này chỉ được điều chỉnh cho địa chỉ gửi.</translation>
    </message>
    <message>
        <source>&amp;Address</source>
        <translation>Địa chỉ</translation>
    </message>
    <message>
        <source>New sending address</source>
        <translation>Address đang gửi mới</translation>
    </message>
    <message>
        <source>Edit receiving address</source>
        <translation>Edit address đang nhận</translation>
    </message>
    <message>
        <source>Edit sending address</source>
        <translation>Edit address đang gửi</translation>
    </message>
    <message>
        <source>The entered address "%1" is not a valid Particl address.</source>
        <translation>Address đã nhập "%1" không valid Particl address.</translation>
    </message>
    <message>
        <source>Could not unlock wallet.</source>
        <translation>Không thể unlock wallet.</translation>
    </message>
    <message>
        <source>New key generation failed.</source>
        <translation>Khởi tạo key mới thất bại.</translation>
    </message>
</context>
<context>
    <name>FreespaceChecker</name>
    <message>
        <source>A new data directory will be created.</source>
        <translation>Một danh mục dữ liệu mới sẽ được tạo.</translation>
    </message>
    <message>
        <source>name</source>
        <translation>tên</translation>
    </message>
    <message>
        <source>Directory already exists. Add %1 if you intend to create a new directory here.</source>
        <translation>Danh mục đã tồn tại. Thêm %1 nếu bạn dự định creat một danh mục mới ở đây.</translation>
    </message>
    <message>
        <source>Path already exists, and is not a directory.</source>
        <translation>Path đã tồn tại, và không là danh mục.</translation>
    </message>
    <message>
        <source>Cannot create data directory here.</source>
        <translation>Không thể create dữ liệu danh mục tại đây.</translation>
    </message>
</context>
<context>
    <name>HelpMessageDialog</name>
    <message>
        <source>version</source>
        <translation>phiên bản</translation>
    </message>
    <message>
        <source>(%1-bit)</source>
        <translation>(%1-bit)</translation>
    </message>
    <message>
        <source>About %1</source>
        <translation>About %1</translation>
    </message>
    <message>
        <source>Command-line options</source>
        <translation>Command-line options</translation>
    </message>
</context>
<context>
    <name>Intro</name>
    <message>
        <source>Welcome</source>
        <translation>Welcome</translation>
    </message>
    <message>
        <source>Welcome to %1.</source>
        <translation>Welcome to %1.</translation>
    </message>
    <message>
        <source>As this is the first time the program is launched, you can choose where %1 will store its data.</source>
        <translation>Đây là lần đầu chương trình khởi chạy, bạn có thể chọn nơi %1 sẽ lưu trữ data.</translation>
    </message>
    <message>
        <source>When you click OK, %1 will begin to download and process the full %4 block chain (%2GB) starting with the earliest transactions in %3 when %4 initially launched.</source>
        <translation>Khi bạn click OK, %1 sẽ bắt đầu download và process the full %4 block chain (%2GB) starting with the earliest transactions in %3 when %4 initially launched.</translation>
    </message>
    <message>
        <source>This initial synchronisation is very demanding, and may expose hardware problems with your computer that had previously gone unnoticed. Each time you run %1, it will continue downloading where it left off.</source>
        <translation>Đồng bộ hóa ban đầu này rất đòi hỏi, và có thể phơi bày các sự cố về phần cứng với máy tính của bạn trước đó đã không được chú ý. Mỗi khi bạn chạy %1, nó sẽ tiếp tục tải về nơi nó dừng lại.</translation>
    </message>
    <message>
        <source>If you have chosen to limit block chain storage (pruning), the historical data must still be downloaded and processed, but will be deleted afterward to keep your disk usage low.</source>
        <translation>Nếu bạn đã chọn giới hạn block chain lưu trữ (pruning),dữ liệu lịch sử vẫn phải được tải xuống và xử lý, nhưng sẽ bị xóa sau đó để giữ cho việc sử dụng đĩa của bạn ở mức usage thấp.</translation>
    </message>
    <message>
        <source>Use the default data directory</source>
        <translation>Sử dụng default danh mục đa ta</translation>
    </message>
    <message>
        <source>Use a custom data directory:</source>
        <translation>Sử dụng custom danh mục data:</translation>
    </message>
    <message>
        <source>Particl</source>
        <translation>Particl</translation>
    </message>
    <message>
        <source>At least %1 GB of data will be stored in this directory, and it will grow over time.</source>
        <translation>Ít nhất %1 GB data sẽ được trữ tại danh mục này, và nó sẽ lớn theo thời gian.</translation>
    </message>
    <message>
        <source>Approximately %1 GB of data will be stored in this directory.</source>
        <translation>Gần đúng %1 GB of data sẽ được lưu giữ trong danh mục này.</translation>
    </message>
    <message>
        <source>%1 will download and store a copy of the Particl block chain.</source>
        <translation>%1 sẽ download và lưu trữ một bản copy của Particl block chain.</translation>
    </message>
    <message>
        <source>The wallet will also be stored in this directory.</source>
        <translation>Wallet sẽ cùng được lưu giữ trong danh mục này.</translation>
    </message>
    <message>
        <source>Error: Specified data directory "%1" cannot be created.</source>
        <translation>Error: Danh mục data xác định "%1" không thể được tạo.</translation>
    </message>
    <message>
        <source>Error</source>
        <translation>Lỗi</translation>
    </message>
    <message numerus="yes">
        <source>%n GB of free space available</source>
        <translation><numerusform>%n GB of free space available</numerusform></translation>
    </message>
    <message numerus="yes">
        <source>(of %n GB needed)</source>
        <translation><numerusform>(of %n GB cần thiết)</numerusform></translation>
    </message>
</context>
<context>
    <name>ModalOverlay</name>
    <message>
        <source>Form</source>
        <translation>Form</translation>
    </message>
    <message>
        <source>Recent transactions may not yet be visible, and therefore your wallet's balance might be incorrect. This information will be correct once your wallet has finished synchronizing with the particl network, as detailed below.</source>
        <translation>Giao dịch gần đây có thể chưa được hiển thị, và vì vậy số dư wallet của bạn có thể không dúng. Thông tin này sẽ được làm đúng khi wallet hoàn thành đồng bộ với particl network, như chi tiết bên dưới.</translation>
    </message>
    <message>
        <source>Attempting to spend particl that are affected by not-yet-displayed transactions will not be accepted by the network.</source>
        <translation>Cố gắng spend các particls bị ảnh hưởng bởi các giao dịch chưa được hiển thị sẽ không được chấp nhận bởi mạng.</translation>
    </message>
    <message>
        <source>Number of blocks left</source>
        <translation>Số của blocks còn lại</translation>
    </message>
    <message>
        <source>Unknown...</source>
        <translation>Unknown...</translation>
    </message>
    <message>
        <source>Last block time</source>
        <translation>Thời gian block cuối cùng</translation>
    </message>
    <message>
        <source>Progress</source>
        <translation>Tiến độ</translation>
    </message>
    <message>
        <source>Progress increase per hour</source>
        <translation>Tiến độ tăng mỗi giờ</translation>
    </message>
    <message>
        <source>calculating...</source>
        <translation>Đang tính...</translation>
    </message>
    <message>
        <source>Estimated time left until synced</source>
        <translation>Ước tính thời gian còn lại đến khi đồng bộ</translation>
    </message>
    <message>
        <source>Hide</source>
        <translation>Ẩn</translation>
    </message>
    </context>
<context>
    <name>OpenURIDialog</name>
    <message>
        <source>Open URI</source>
        <translation>Mở URI</translation>
    </message>
    <message>
        <source>Open payment request from URI or file</source>
        <translation>Mở payment request từ URI hoặc file</translation>
    </message>
    <message>
        <source>URI:</source>
        <translation>URI:</translation>
    </message>
    <message>
        <source>Select payment request file</source>
        <translation>Chọn payment request file</translation>
    </message>
    <message>
        <source>Select payment request file to open</source>
        <translation>Chọn file payment request để mở</translation>
    </message>
</context>
<context>
    <name>OptionsDialog</name>
    <message>
        <source>Options</source>
        <translation>Tùy chỉnh</translation>
    </message>
    <message>
        <source>&amp;Main</source>
        <translation>&amp;Chính</translation>
    </message>
    <message>
        <source>Automatically start %1 after logging in to the system.</source>
        <translation>Tự động bắt đầu %1 sau khi đăng nhập vào system.</translation>
    </message>
    <message>
        <source>&amp;Start %1 on system login</source>
        <translation>&amp;Bắt đầu %1 trên đăng nhập system</translation>
    </message>
    <message>
        <source>Size of &amp;database cache</source>
        <translation>Size of &amp;database cache</translation>
    </message>
    <message>
        <source>Number of script &amp;verification threads</source>
        <translation>Number of script &amp;verification threads</translation>
    </message>
    <message>
        <source>IP address of the proxy (e.g. IPv4: 127.0.0.1 / IPv6: ::1)</source>
        <translation>IP address of the proxy (e.g. IPv4: 127.0.0.1 / IPv6: ::1)</translation>
    </message>
    <message>
        <source>Shows if the supplied default SOCKS5 proxy is used to reach peers via this network type.</source>
        <translation>Hiển thị nếu cung cấp default SOCKS5 proxy is used to reach peers via this network type.</translation>
    </message>
    <message>
        <source>Minimize instead of exit the application when the window is closed. When this option is enabled, the application will be closed only after selecting Exit in the menu.</source>
        <translation>Minimize thay vì thoát khỏi ứng dụng khi cửa sổ đóng lại. Khi bật tùy chọn này, ứng dụng sẽ chỉ được đóng sau khi chọn Exit trong menu.</translation>
    </message>
    <message>
        <source>Third party URLs (e.g. a block explorer) that appear in the transactions tab as context menu items. %s in the URL is replaced by transaction hash. Multiple URLs are separated by vertical bar |.</source>
        <translation>Bên thứ ba URLs (e.g. a block explorer) xuất hiện trong thẻ giao dịch như context menu items. %s in the URL thì được thay thế bởi transaction hash. Multiple URLs are separated by vertical bar |.</translation>
    </message>
    <message>
        <source>Open the %1 configuration file from the working directory.</source>
        <translation>Mở %1 configuration file từ danh mục làm việc working directory.</translation>
    </message>
    <message>
        <source>Open Configuration File</source>
        <translation>Mở File cấu hình</translation>
    </message>
    <message>
        <source>Reset all client options to default.</source>
        <translation>Reset tất cả client options to default.</translation>
    </message>
    <message>
        <source>&amp;Reset Options</source>
        <translation>&amp;Reset Tùy chọn</translation>
    </message>
    <message>
        <source>&amp;Network</source>
        <translation>&amp;Network</translation>
    </message>
    <message>
        <source>(0 = auto, &lt;0 = leave that many cores free)</source>
        <translation>(0 = auto, &lt;0 = leave that many cores free)</translation>
    </message>
    <message>
        <source>W&amp;allet</source>
        <translation>W&amp;allet</translation>
    </message>
    <message>
        <source>Expert</source>
        <translation>Expert</translation>
    </message>
    <message>
        <source>Enable coin &amp;control features</source>
        <translation>Enable coin &amp;control features</translation>
    </message>
    <message>
        <source>If you disable the spending of unconfirmed change, the change from a transaction cannot be used until that transaction has at least one confirmation. This also affects how your balance is computed.</source>
        <translation>If you disable the spending of unconfirmed change, the change from a transaction cannot be used until that transaction has at least one confirmation. This also affects how your balance is computed.</translation>
    </message>
    <message>
        <source>&amp;Spend unconfirmed change</source>
        <translation>&amp;Spend unconfirmed change</translation>
    </message>
    <message>
        <source>Automatically open the Particl client port on the router. This only works when your router supports UPnP and it is enabled.</source>
        <translation>Automatically open the Particl client port on the router. This only works when your router supports UPnP and it is enabled.</translation>
    </message>
    <message>
        <source>Map port using &amp;UPnP</source>
        <translation>Map port using &amp;UPnP</translation>
    </message>
    <message>
        <source>Connect to the Particl network through a SOCKS5 proxy.</source>
        <translation>Kết nối đến Particl network qua một SOCKS5 proxy.</translation>
    </message>
    <message>
        <source>&amp;Connect through SOCKS5 proxy (default proxy):</source>
        <translation>&amp;Connect qua SOCKS5 proxy (default proxy):</translation>
    </message>
    <message>
        <source>Proxy &amp;IP:</source>
        <translation>Proxy &amp;IP:</translation>
    </message>
    <message>
        <source>&amp;Port:</source>
        <translation>&amp;Port:</translation>
    </message>
    <message>
        <source>Port of the proxy (e.g. 9050)</source>
        <translation>Port of the proxy (e.g. 9050)</translation>
    </message>
    <message>
        <source>Used for reaching peers via:</source>
        <translation>Sử dụng reaching peers via:</translation>
    </message>
    <message>
        <source>IPv4</source>
        <translation>IPv4</translation>
    </message>
    <message>
        <source>IPv6</source>
        <translation>IPv6</translation>
    </message>
    <message>
        <source>Tor</source>
        <translation>Tor</translation>
    </message>
    <message>
        <source>Connect to the Particl network through a separate SOCKS5 proxy for Tor hidden services.</source>
        <translation>Kết nối đến Particl network qua một nhánh rời SOCKS5 proxy của Tor hidden services.</translation>
    </message>
    <message>
        <source>&amp;Window</source>
        <translation>&amp;Window</translation>
    </message>
    <message>
        <source>Show only a tray icon after minimizing the window.</source>
        <translation>Hiển thị chỉ thẻ icon sau khi thu nhỏ cửa sổ.</translation>
    </message>
    <message>
        <source>&amp;Minimize to the tray instead of the taskbar</source>
        <translation>&amp;Minimize đến thẻ thay vì taskbar</translation>
    </message>
    <message>
        <source>M&amp;inimize on close</source>
        <translation>M&amp;inimize on close</translation>
    </message>
    <message>
        <source>&amp;Display</source>
        <translation>&amp;Display</translation>
    </message>
    <message>
        <source>User Interface &amp;language:</source>
        <translation>Giao diện người dùng &amp;language:</translation>
    </message>
    <message>
        <source>The user interface language can be set here. This setting will take effect after restarting %1.</source>
        <translation>Giao diện ngôn ngữ người dùng có thể được thiết lập tại đây. Tùy chọn này sẽ có hiệu lực sau khi khởi động lại %1.</translation>
    </message>
    <message>
        <source>&amp;Unit to show amounts in:</source>
        <translation>&amp;Unit để hiện số lượng tại đây:</translation>
    </message>
    <message>
        <source>Choose the default subdivision unit to show in the interface and when sending coins.</source>
        <translation>Chọn default đơn vị phân chia để hiện giao diện và đang gửi coins.</translation>
    </message>
    <message>
        <source>Whether to show coin control features or not.</source>
        <translation>Cho hiển thị tính năng coin control hoặc không.</translation>
    </message>
    <message>
        <source>&amp;OK</source>
        <translation>&amp;OK</translation>
    </message>
    <message>
        <source>&amp;Cancel</source>
        <translation>&amp;Hủy</translation>
    </message>
    <message>
        <source>default</source>
        <translation>default</translation>
    </message>
    <message>
        <source>none</source>
        <translation>không có gì</translation>
    </message>
    <message>
        <source>Confirm options reset</source>
        <translation>Confirm tùy chọn reset</translation>
    </message>
    <message>
        <source>Client restart required to activate changes.</source>
        <translation>Client yêu cầu khởi động lại để thay đổi có hiệu lực.</translation>
    </message>
    <message>
        <source>Client will be shut down. Do you want to proceed?</source>
        <translation>Client sẽ đóng lại. Tiếp tục chứ?</translation>
    </message>
    <message>
        <source>Configuration options</source>
        <translation>Tùy chọn cấu hình</translation>
    </message>
    <message>
        <source>The configuration file is used to specify advanced user options which override GUI settings. Additionally, any command-line options will override this configuration file.</source>
        <translation>File cấu hình được sử dụng để chỉ định các tùy chọn nâng cao của người dùng mà ghi đè GUI settings. Ngoài ra, bất kỳ tùy chọn dòng lệnh sẽ ghi đè lên tập tin cấu hình này.</translation>
    </message>
    <message>
        <source>Error</source>
        <translation>Lỗi</translation>
    </message>
    <message>
        <source>The configuration file could not be opened.</source>
        <translation>Không thẻ mở tệp cấu hình.</translation>
    </message>
    <message>
        <source>This change would require a client restart.</source>
        <translation>Việc change này sẽ cần một client restart.</translation>
    </message>
    <message>
        <source>The supplied proxy address is invalid.</source>
        <translation>Cung cấp proxy address thì invalid.</translation>
    </message>
</context>
<context>
    <name>OverviewPage</name>
    <message>
        <source>Form</source>
        <translation>Form</translation>
    </message>
    <message>
        <source>The displayed information may be out of date. Your wallet automatically synchronizes with the Particl network after a connection is established, but this process has not completed yet.</source>
        <translation>Thông tin được hiển thị có thể đã lỗi thời. Cái wallet tự động đồng bộ với Particl network sau một connection được thiết lập, nhưng quá trình này vẫn chưa completed yet.</translation>
    </message>
    <message>
        <source>Watch-only:</source>
        <translation>Chỉ-xem:</translation>
    </message>
    <message>
        <source>Available:</source>
        <translation>Có hiệu lực:</translation>
    </message>
    <message>
        <source>Your current spendable balance</source>
        <translation>Số dư khả dụng:</translation>
    </message>
    <message>
        <source>Pending:</source>
        <translation>Đang xử lý:</translation>
    </message>
    <message>
        <source>Total of transactions that have yet to be confirmed, and do not yet count toward the spendable balance</source>
        <translation>Tất cả giao dịch vẫn chưa được confirmed, và chưa tính vào số dư có thể chi tiêu</translation>
    </message>
    <message>
        <source>Immature:</source>
        <translation>Chưa hoàn thiện:</translation>
    </message>
    <message>
        <source>Mined balance that has not yet matured</source>
        <translation>Mined balance chưa matured hẳn</translation>
    </message>
    <message>
        <source>Balances</source>
        <translation>Số dư</translation>
    </message>
    <message>
        <source>Total:</source>
        <translation>Tổng cộng:</translation>
    </message>
    <message>
        <source>Your current total balance</source>
        <translation>Tổng số dư hiện tại</translation>
    </message>
    <message>
        <source>Your current balance in watch-only addresses</source>
        <translation>Số dư hiện tại trong địa chỉ watch-only</translation>
    </message>
    <message>
        <source>Spendable:</source>
        <translation>Có thể sử dụng</translation>
    </message>
    <message>
        <source>Recent transactions</source>
        <translation>Giao dịch gần đây</translation>
    </message>
    <message>
        <source>Unconfirmed transactions to watch-only addresses</source>
        <translation>Giao dịch chưa được xác nhận đến watch-only addresses</translation>
    </message>
    <message>
        <source>Mined balance in watch-only addresses that has not yet matured</source>
        <translation>Mined số dư trong watch-only address chưa matured hẳn</translation>
    </message>
    <message>
        <source>Current total balance in watch-only addresses</source>
        <translation>Tổng số dư hiện tại trong watch-only addresses</translation>
    </message>
</context>
<context>
    <name>PaymentServer</name>
    <message>
        <source>Payment request error</source>
        <translation>Payment request error</translation>
    </message>
    <message>
        <source>Cannot start particl: click-to-pay handler</source>
        <translation>Không thể khởi tạo particl: click-to-pay handler</translation>
    </message>
    <message>
        <source>URI handling</source>
        <translation>URI handling</translation>
    </message>
    <message>
        <source>Payment request fetch URL is invalid: %1</source>
        <translation>Payment request dẫn đến URL thì invalid: %1</translation>
    </message>
    <message>
        <source>Invalid payment address %1</source>
        <translation>Invalid payment address %1</translation>
    </message>
    <message>
        <source>URI cannot be parsed! This can be caused by an invalid Particl address or malformed URI parameters.</source>
        <translation>URI không thể phân tích cú pháp! Đây có thể gây nên bởi invalid Particl address hoặc URI không đúng định dạng tham số.</translation>
    </message>
    <message>
        <source>Payment request file handling</source>
        <translation>Payment request file đang xử lý</translation>
    </message>
    <message>
        <source>Payment request file cannot be read! This can be caused by an invalid payment request file.</source>
        <translation>Payment request file không thể đọc! Đây có thể gây ra bởi một invalid payment request file.</translation>
    </message>
    <message>
        <source>Payment request rejected</source>
        <translation>Payment request bị từ chối</translation>
    </message>
    <message>
        <source>Payment request network doesn't match client network.</source>
        <translation>Payment request network chưa đúng với client network.</translation>
    </message>
    <message>
        <source>Payment request expired.</source>
        <translation>Payment request hết hạn.</translation>
    </message>
    <message>
        <source>Payment request is not initialized.</source>
        <translation>Payment request đã không được khởi tạo.</translation>
    </message>
    <message>
        <source>Unverified payment requests to custom payment scripts are unsupported.</source>
        <translation>Chưa xác nhận payment request đến custom payment scripts không được hỗ trợ.</translation>
    </message>
    <message>
        <source>Invalid payment request.</source>
        <translation>Invalid payment request.</translation>
    </message>
    <message>
        <source>Requested payment amount of %1 is too small (considered dust).</source>
        <translation>Yêu cầu payment với lượng của %1 thì quá nhỏ (xem như dust).</translation>
    </message>
    <message>
        <source>Refund from %1</source>
        <translation>Refund từ %1</translation>
    </message>
    <message>
        <source>Payment request %1 is too large (%2 bytes, allowed %3 bytes).</source>
        <translation>Payment request %1 thì quá lớn (%2 bytes, cho phép %3 bytes).</translation>
    </message>
    <message>
        <source>Error communicating with %1: %2</source>
        <translation>Error giao thức với %1: %2</translation>
    </message>
    <message>
        <source>Payment request cannot be parsed!</source>
        <translation>Payment request không thể giải!</translation>
    </message>
    <message>
        <source>Bad response from server %1</source>
        <translation>Phản hồi xấu từ server %1</translation>
    </message>
    <message>
        <source>Network request error</source>
        <translation>Mạng request error</translation>
    </message>
    <message>
        <source>Payment acknowledged</source>
        <translation>Payment được thừa nhận</translation>
    </message>
</context>
<context>
    <name>PeerTableModel</name>
    <message>
        <source>User Agent</source>
        <translation>User Đặc Vụ</translation>
    </message>
    <message>
        <source>Node/Service</source>
        <translation>Node/Dịch vụ</translation>
    </message>
    <message>
        <source>NodeId</source>
        <translation>NodeID</translation>
    </message>
    <message>
        <source>Ping</source>
        <translation>Ping</translation>
    </message>
    <message>
        <source>Sent</source>
        <translation>Gửi</translation>
    </message>
    <message>
        <source>Received</source>
        <translation>Nhận</translation>
    </message>
</context>
<context>
    <name>QObject</name>
    <message>
        <source>Amount</source>
        <translation>Số lượng</translation>
    </message>
    <message>
        <source>Enter a Particl address (e.g. %1)</source>
        <translation>Nhập một Particl address (e.g. %1)</translation>
    </message>
    <message>
        <source>%1 d</source>
        <translation>%1 d</translation>
    </message>
    <message>
        <source>%1 h</source>
        <translation>%1 giờ</translation>
    </message>
    <message>
        <source>%1 m</source>
        <translation>%1 phút</translation>
    </message>
    <message>
        <source>%1 s</source>
        <translation>%1 giây</translation>
    </message>
    <message>
        <source>None</source>
        <translation>None</translation>
    </message>
    <message>
        <source>N/A</source>
        <translation>N/A</translation>
    </message>
    <message>
        <source>%1 ms</source>
        <translation>%1 ms</translation>
    </message>
    <message numerus="yes">
        <source>%n second(s)</source>
        <translation><numerusform>%n giây</numerusform></translation>
    </message>
    <message numerus="yes">
        <source>%n minute(s)</source>
        <translation><numerusform>%n phút</numerusform></translation>
    </message>
    <message numerus="yes">
        <source>%n hour(s)</source>
        <translation><numerusform>%n giờ</numerusform></translation>
    </message>
    <message numerus="yes">
        <source>%n day(s)</source>
        <translation><numerusform>%n ngày</numerusform></translation>
    </message>
    <message numerus="yes">
        <source>%n week(s)</source>
        <translation><numerusform>%n tuần</numerusform></translation>
    </message>
    <message>
        <source>%1 and %2</source>
        <translation>%1 và %2</translation>
    </message>
    <message numerus="yes">
        <source>%n year(s)</source>
        <translation><numerusform>%n năm</numerusform></translation>
    </message>
    <message>
        <source>%1 B</source>
        <translation>%1 B</translation>
    </message>
    <message>
        <source>%1 KB</source>
        <translation>%1 KB</translation>
    </message>
    <message>
        <source>%1 MB</source>
        <translation>%1 MB</translation>
    </message>
    <message>
        <source>%1 GB</source>
        <translation>%1 GB</translation>
    </message>
    <message>
        <source>%1 didn't yet exit safely...</source>
        <translation>%1 vẫn chưa thoát an toàn...</translation>
    </message>
    <message>
        <source>unknown</source>
        <translation>unknown</translation>
    </message>
</context>
<context>
    <name>QObject::QObject</name>
    <message>
        <source>Error: Specified data directory "%1" does not exist.</source>
        <translation>Error: Xác định data directory "%1" không tồn tại.</translation>
    </message>
    <message>
        <source>Error: %1</source>
        <translation>Error: %1</translation>
    </message>
</context>
<context>
    <name>QRImageWidget</name>
    <message>
        <source>&amp;Save Image...</source>
        <translation>&amp;Lưu ảnh...</translation>
    </message>
    <message>
        <source>&amp;Copy Image</source>
        <translation>&amp;Sao chép ảnh</translation>
    </message>
    <message>
        <source>Save QR Code</source>
        <translation>Lưu QR Code</translation>
    </message>
    <message>
        <source>PNG Image (*.png)</source>
        <translation>PNG Image (*.png)</translation>
    </message>
</context>
<context>
    <name>RPCConsole</name>
    <message>
        <source>N/A</source>
        <translation>N/A</translation>
    </message>
    <message>
        <source>Client version</source>
        <translation>Client version</translation>
    </message>
    <message>
        <source>&amp;Information</source>
        <translation>&amp;Thông tin</translation>
    </message>
    <message>
        <source>Debug window</source>
        <translation>Debug window</translation>
    </message>
    <message>
        <source>General</source>
        <translation>Tổng thể</translation>
    </message>
    <message>
        <source>Using BerkeleyDB version</source>
        <translation>Sử dụng phiên bản BerkeleyDB</translation>
    </message>
    <message>
        <source>Datadir</source>
        <translation>Datadir</translation>
    </message>
    <message>
        <source>Startup time</source>
        <translation>Startup lúc</translation>
    </message>
    <message>
        <source>Network</source>
        <translation>Mạng</translation>
    </message>
    <message>
        <source>Name</source>
        <translation>Tên</translation>
    </message>
    <message>
        <source>Number of connections</source>
        <translation>Số lượng connections</translation>
    </message>
    <message>
        <source>Block chain</source>
        <translation>Block chain</translation>
    </message>
    <message>
        <source>Current number of blocks</source>
        <translation>Số blocks hiện tại</translation>
    </message>
    <message>
        <source>Memory Pool</source>
        <translation>Pool Bộ Nhớ</translation>
    </message>
    <message>
        <source>Current number of transactions</source>
        <translation>Số giao dịch hiện tại</translation>
    </message>
    <message>
        <source>Memory usage</source>
        <translation>Bộ nhớ usage</translation>
    </message>
    <message>
        <source>&amp;Reset</source>
        <translation>&amp;Reset</translation>
    </message>
    <message>
        <source>Received</source>
        <translation>Nhận</translation>
    </message>
    <message>
        <source>Sent</source>
        <translation>Gửi</translation>
    </message>
    <message>
        <source>&amp;Peers</source>
        <translation>&amp;Peers</translation>
    </message>
    <message>
        <source>Banned peers</source>
        <translation>Bị khóa peers</translation>
    </message>
    <message>
        <source>Select a peer to view detailed information.</source>
        <translation>Chọn một peer để xem thông tin chi tiết.</translation>
    </message>
    <message>
        <source>Whitelisted</source>
        <translation>Whitelisted</translation>
    </message>
    <message>
        <source>Direction</source>
        <translation>Direction</translation>
    </message>
    <message>
        <source>Version</source>
        <translation>Phiên bản</translation>
    </message>
    <message>
        <source>Starting Block</source>
        <translation>Block Bắt Đầu</translation>
    </message>
    <message>
        <source>Synced Headers</source>
        <translation>Headers đã được đồng bộ</translation>
    </message>
    <message>
        <source>Synced Blocks</source>
        <translation>Blocks đã được đồng bộ</translation>
    </message>
    <message>
        <source>User Agent</source>
        <translation>User đặc vụ</translation>
    </message>
    <message>
        <source>Open the %1 debug log file from the current data directory. This can take a few seconds for large log files.</source>
        <translation>Mở cái %1 debug log file từ danh mục dữ liệu hiện tại. Điều này cần vài giây cho large log files.</translation>
    </message>
    <message>
        <source>Decrease font size</source>
        <translation>Giảm font size</translation>
    </message>
    <message>
        <source>Increase font size</source>
        <translation>Tăng font size</translation>
    </message>
    <message>
        <source>Services</source>
        <translation>Dịch vụ</translation>
    </message>
    <message>
        <source>Ban Score</source>
        <translation>Cấm Score</translation>
    </message>
    <message>
        <source>Connection Time</source>
        <translation>Connection Thời Gian</translation>
    </message>
    <message>
        <source>Last Send</source>
        <translation>Gửi Sau Cùng</translation>
    </message>
    <message>
        <source>Last Receive</source>
        <translation>Nhận Sau Cùng</translation>
    </message>
    <message>
        <source>Ping Time</source>
        <translation>Ping Time</translation>
    </message>
    <message>
        <source>The duration of a currently outstanding ping.</source>
        <translation>Thời hạn của một ping hiện đang nổi trội.</translation>
    </message>
    <message>
        <source>Ping Wait</source>
        <translation>Ping Chờ</translation>
    </message>
    <message>
        <source>Min Ping</source>
        <translation>Ping Nhỏ Nhất</translation>
    </message>
    <message>
        <source>Time Offset</source>
        <translation>Thời gian Offset</translation>
    </message>
    <message>
        <source>Last block time</source>
        <translation>Thời gian block cuối cùng</translation>
    </message>
    <message>
        <source>&amp;Open</source>
        <translation>&amp;Open</translation>
    </message>
    <message>
        <source>&amp;Console</source>
        <translation>&amp;BangDieuKhien</translation>
    </message>
    <message>
        <source>&amp;Network Traffic</source>
        <translation>&amp;Network Traffic</translation>
    </message>
    <message>
        <source>Totals</source>
        <translation>Totals</translation>
    </message>
    <message>
        <source>In:</source>
        <translation>In:</translation>
    </message>
    <message>
        <source>Out:</source>
        <translation>Out:</translation>
    </message>
    <message>
        <source>Debug log file</source>
        <translation>Debug file log</translation>
    </message>
    <message>
        <source>Clear console</source>
        <translation>Xóa console</translation>
    </message>
    <message>
        <source>1 &amp;hour</source>
        <translation>1 &amp;hour</translation>
    </message>
    <message>
        <source>1 &amp;day</source>
        <translation>1 &amp;day</translation>
    </message>
    <message>
        <source>1 &amp;week</source>
        <translation>1 &amp;week</translation>
    </message>
    <message>
        <source>1 &amp;year</source>
        <translation>1 &amp;year</translation>
    </message>
    <message>
        <source>&amp;Disconnect</source>
        <translation>&amp;Disconnect</translation>
    </message>
    <message>
        <source>Ban for</source>
        <translation>Ban for</translation>
    </message>
    <message>
        <source>&amp;Unban</source>
        <translation>&amp;Unban</translation>
    </message>
    <message>
        <source>Welcome to the %1 RPC console.</source>
        <translation>Welcome to the %1 RPC console.</translation>
    </message>
    <message>
        <source>Use up and down arrows to navigate history, and %1 to clear screen.</source>
        <translation>Use up and down arrows to navigate history, and %1 to clear screen.</translation>
    </message>
    <message>
        <source>WARNING: Scammers have been active, telling users to type commands here, stealing their wallet contents. Do not use this console without fully understanding the ramifications of a command.</source>
        <translation>WARNING: Scammers have been active, telling users to type commands here, stealing their wallet contents. Do not use this console without fully understanding the ramifications of a command.</translation>
    </message>
    <message>
        <source>Network activity disabled</source>
        <translation>Network activity disabled</translation>
    </message>
    <message>
        <source>(node id: %1)</source>
        <translation>(node id: %1)</translation>
    </message>
    <message>
        <source>via %1</source>
        <translation>via %1</translation>
    </message>
    <message>
        <source>never</source>
        <translation>không bao giờ</translation>
    </message>
    <message>
        <source>Inbound</source>
        <translation>Inbound</translation>
    </message>
    <message>
        <source>Outbound</source>
        <translation>Outbound</translation>
    </message>
    <message>
        <source>Yes</source>
        <translation>Yes</translation>
    </message>
    <message>
        <source>No</source>
        <translation>No</translation>
    </message>
    <message>
        <source>Unknown</source>
        <translation>Không biết</translation>
    </message>
</context>
<context>
    <name>ReceiveCoinsDialog</name>
    <message>
        <source>&amp;Amount:</source>
        <translation>&amp;Amount:</translation>
    </message>
    <message>
        <source>&amp;Label:</source>
        <translation>&amp;Label:</translation>
    </message>
    <message>
        <source>&amp;Message:</source>
        <translation>&amp;Message:</translation>
    </message>
    <message>
        <source>An optional message to attach to the payment request, which will be displayed when the request is opened. Note: The message will not be sent with the payment over the Particl network.</source>
        <translation>Một optional lời nhắn để đính kèm đến payment request, cái mà sẽ được hiển thị khi mà request đang mở. Lưu ý: Tin nhắn này sẽ không được gửi với payment over the Particl network.</translation>
    </message>
    <message>
        <source>An optional label to associate with the new receiving address.</source>
        <translation>Một optional label để liên kết với address đang nhận mới.</translation>
    </message>
    <message>
        <source>Use this form to request payments. All fields are &lt;b&gt;optional&lt;/b&gt;.</source>
        <translation>Sử dụng form cho request thanh toán. Tất cả chỗ trống là &lt;b&gt;optional&lt;/b&gt;.</translation>
    </message>
    <message>
        <source>An optional amount to request. Leave this empty or zero to not request a specific amount.</source>
        <translation>Một optional giá trị để request. Để lại đây khoảng trống hoặc zero để không request một giá trị xác định.</translation>
    </message>
    <message>
        <source>Clear all fields of the form.</source>
        <translation>Xóa hết các khoảng trống của form.</translation>
    </message>
    <message>
        <source>Clear</source>
        <translation>Xóa</translation>
    </message>
    <message>
        <source>Requested payments history</source>
        <translation>Yêu cầu lịch sử giao dịch</translation>
    </message>
    <message>
        <source>&amp;Request payment</source>
        <translation>&amp;Request payment</translation>
    </message>
    <message>
        <source>Show the selected request (does the same as double clicking an entry)</source>
        <translation>Hiển thị request đã chọn (does the same as double clicking an entry)</translation>
    </message>
    <message>
        <source>Show</source>
        <translation>Hiển thị</translation>
    </message>
    <message>
        <source>Remove the selected entries from the list</source>
        <translation>Xóa bỏ mục đang chọn từ danh sách</translation>
    </message>
    <message>
        <source>Remove</source>
        <translation>Gỡ bỏ</translation>
    </message>
    <message>
        <source>Copy URI</source>
        <translation>Sao chép URI</translation>
    </message>
    <message>
        <source>Copy label</source>
        <translation>Sao chép nhãn</translation>
    </message>
    <message>
        <source>Copy message</source>
        <translation>Sao chép tin nhắn</translation>
    </message>
    <message>
        <source>Copy amount</source>
        <translation>Sao chép số lượng</translation>
    </message>
</context>
<context>
    <name>ReceiveRequestDialog</name>
    <message>
        <source>QR Code</source>
        <translation>QR Code</translation>
    </message>
    <message>
        <source>Copy &amp;URI</source>
        <translation>Sao chép &amp;URI</translation>
    </message>
    <message>
        <source>Copy &amp;Address</source>
        <translation>Sao chép địa chỉ</translation>
    </message>
    <message>
        <source>&amp;Save Image...</source>
        <translation>&amp;Lưu ảnh...</translation>
    </message>
    <message>
        <source>Request payment to %1</source>
        <translation>Request payment đến %1</translation>
    </message>
    <message>
        <source>Payment information</source>
        <translation>Payment thông tin</translation>
    </message>
    <message>
        <source>URI</source>
        <translation>URI</translation>
    </message>
    <message>
        <source>Address</source>
        <translation>Địa chỉ</translation>
    </message>
    <message>
        <source>Amount</source>
        <translation>Số lượng</translation>
    </message>
    <message>
        <source>Label</source>
        <translation>Nhãn</translation>
    </message>
    <message>
        <source>Message</source>
        <translation>Tin nhắn</translation>
    </message>
    <message>
        <source>Wallet</source>
        <translation>Ví</translation>
    </message>
    <message>
        <source>Resulting URI too long, try to reduce the text for label / message.</source>
        <translation>Đang tính toán URI quá dài, cố gắng giảm text cho label / message.</translation>
    </message>
    <message>
        <source>Error encoding URI into QR Code.</source>
        <translation>Error đang mã hóa URI đến QR Code.</translation>
    </message>
</context>
<context>
    <name>RecentRequestsTableModel</name>
    <message>
        <source>Date</source>
        <translation>Ngày</translation>
    </message>
    <message>
        <source>Label</source>
        <translation>Nhãn</translation>
    </message>
    <message>
        <source>Message</source>
        <translation>Tin nhắn</translation>
    </message>
    <message>
        <source>(no label)</source>
        <translation>(không nhãn)</translation>
    </message>
    <message>
        <source>(no message)</source>
        <translation>(no tin nhắn)</translation>
    </message>
    <message>
        <source>(no amount requested)</source>
        <translation>(không amount yêu cầu)</translation>
    </message>
    <message>
        <source>Requested</source>
        <translation>Đã yêu cầu</translation>
    </message>
</context>
<context>
    <name>SendCoinsDialog</name>
    <message>
        <source>Send Coins</source>
        <translation>Gửi Coins</translation>
    </message>
    <message>
        <source>Coin Control Features</source>
        <translation>Coin Control Tính-năng</translation>
    </message>
    <message>
        <source>Inputs...</source>
        <translation>Đang nhập...</translation>
    </message>
    <message>
        <source>automatically selected</source>
        <translation>được chọn một cách hoàn toàn tự động</translation>
    </message>
    <message>
        <source>Insufficient funds!</source>
        <translation>Không đủ tiền kìa!</translation>
    </message>
    <message>
        <source>Quantity:</source>
        <translation>Số lượng:</translation>
    </message>
    <message>
        <source>Bytes:</source>
        <translation>Bytes:</translation>
    </message>
    <message>
        <source>Amount:</source>
        <translation>Số lượng:</translation>
    </message>
    <message>
        <source>Fee:</source>
        <translation>Phí:</translation>
    </message>
    <message>
        <source>After Fee:</source>
        <translation>Sau Phí:</translation>
    </message>
    <message>
        <source>Change:</source>
        <translation>Thay đổi:</translation>
    </message>
    <message>
        <source>If this is activated, but the change address is empty or invalid, change will be sent to a newly generated address.</source>
        <translation>Nếu cái này được bật, nhưng việc change address thì trống hoặc invalid, change sẽ được gửi cho một address vừa được tạo mới.</translation>
    </message>
    <message>
        <source>Custom change address</source>
        <translation>Custom change address</translation>
    </message>
    <message>
        <source>Transaction Fee:</source>
        <translation>Transaction Fee:</translation>
    </message>
    <message>
        <source>Choose...</source>
        <translation>Chọn...</translation>
    </message>
    <message>
        <source>Using the fallbackfee can result in sending a transaction that will take several hours or days (or never) to confirm. Consider choosing your fee manually or wait until you have validated the complete chain.</source>
        <translation>Sử dụng fallbackfee có thể dẫn đến hết quả đang gửi một transaction mà nó sẽ mất hàng giờ hoặc ngày (hoặc chẳng bao giờ) được confirm. Suy nghĩ chọn fee của bạn bình thường hoặc chờ cho đến khi validated hoàn thành chain.</translation>
    </message>
    <message>
        <source>Warning: Fee estimation is currently not possible.</source>
        <translation>Warning: Fee ước tính hiện tại không khả thi.</translation>
    </message>
    <message>
        <source>collapse fee-settings</source>
        <translation>gộp fee-settings</translation>
    </message>
    <message>
        <source>per kilobyte</source>
        <translation>trên mỗi kilobyte</translation>
    </message>
    <message>
        <source>Hide</source>
        <translation>Ẩn</translation>
    </message>
    <message>
        <source>Recommended:</source>
        <translation>Khuyên dùng:</translation>
    </message>
    <message>
        <source>Custom:</source>
        <translation>Custom:</translation>
    </message>
    <message>
        <source>(Smart fee not initialized yet. This usually takes a few blocks...)</source>
        <translation>(Thông minh fee vẫn chưa được khởi tạo. Điều này thường mất vài blocks...)</translation>
    </message>
    <message>
        <source>Send to multiple recipients at once</source>
        <translation>Gửi đến tập thể người nhận một lần</translation>
    </message>
    <message>
        <source>Add &amp;Recipient</source>
        <translation>Add &amp;Recipient</translation>
    </message>
    <message>
        <source>Clear all fields of the form.</source>
        <translation>Xóa hết các khoảng trống của form.</translation>
    </message>
    <message>
        <source>Dust:</source>
        <translation>Rác:</translation>
    </message>
    <message>
        <source>Confirmation time target:</source>
        <translation>Thời gian xác nhận đối tượng:</translation>
    </message>
    <message>
        <source>Clear &amp;All</source>
        <translation>Clear &amp;All</translation>
    </message>
    <message>
        <source>Balance:</source>
        <translation>Số dư:</translation>
    </message>
    <message>
        <source>Confirm the send action</source>
        <translation>Confirm hành động gửi</translation>
    </message>
    <message>
        <source>S&amp;end</source>
        <translation>S&amp;end</translation>
    </message>
    <message>
        <source>Copy quantity</source>
        <translation>Sao chép số lượng</translation>
    </message>
    <message>
        <source>Copy amount</source>
        <translation>Sao chép số lượng</translation>
    </message>
    <message>
        <source>Copy fee</source>
        <translation>Sao chép phí</translation>
    </message>
    <message>
        <source>Copy after fee</source>
        <translation>Sao chép sau phí</translation>
    </message>
    <message>
        <source>Copy bytes</source>
        <translation>Sao chép bytes</translation>
    </message>
    <message>
        <source>Copy dust</source>
        <translation>Sao chép rác</translation>
    </message>
    <message>
        <source>Copy change</source>
        <translation>Sao chép thay đổi</translation>
    </message>
    <message>
        <source>%1 (%2 blocks)</source>
        <translation>%1 (%2 blocks)</translation>
    </message>
    <message>
        <source>%1 to %2</source>
        <translation>%1 đến%2</translation>
    </message>
    <message>
        <source>Are you sure you want to send?</source>
        <translation>Bạn chắc chắn muốn gửi chứ?</translation>
    </message>
    <message>
        <source>or</source>
        <translation>hoặc</translation>
    </message>
    <message>
        <source>Transaction fee</source>
        <translation>Transaction fee</translation>
    </message>
    <message>
        <source>Confirm send coins</source>
        <translation>Confirm gửi coins</translation>
    </message>
    <message>
        <source>The recipient address is not valid. Please recheck.</source>
        <translation>Địa chỉ người nhận address thì không valid. Kiểm tra lại đi.</translation>
    </message>
    <message>
        <source>The amount to pay must be larger than 0.</source>
        <translation>Giả trị để pay cần phải lớn hơn 0.</translation>
    </message>
    <message>
        <source>The amount exceeds your balance.</source>
        <translation>Số tiền vượt quá số dư của bạn.</translation>
    </message>
    <message>
        <source>The total exceeds your balance when the %1 transaction fee is included.</source>
        <translation>Tổng số lớn hơn số dư của bạn khi %1 transaction fee được tính vào.</translation>
    </message>
    <message>
        <source>Duplicate address found: addresses should only be used once each.</source>
        <translation>Trùng address được tìm thấy: địa chỉ chỉ nên được dùng một lần.</translation>
    </message>
    <message>
        <source>Transaction creation failed!</source>
        <translation>Transaction khởi tạo thất bại!</translation>
    </message>
    <message>
        <source>The transaction was rejected with the following reason: %1</source>
        <translation>The transaction đã bị từ chối với lý do sau: %1</translation>
    </message>
    <message>
        <source>A fee higher than %1 is considered an absurdly high fee.</source>
        <translation>Một fee lớn hơn %1 được coi là ngớ ngẩn cao fee.</translation>
    </message>
    <message>
        <source>Payment request expired.</source>
        <translation>Payment request hết hạn.</translation>
    </message>
    <message numerus="yes">
        <source>Estimated to begin confirmation within %n block(s).</source>
        <translation><numerusform>Dự kiến bắt đầu xác nhận trong vòng %n blocks.</numerusform></translation>
    </message>
    <message>
        <source>Warning: Invalid Particl address</source>
        <translation>Warning: Invalid Particl address</translation>
    </message>
    <message>
        <source>Warning: Unknown change address</source>
        <translation>Warning: Không biết change address</translation>
    </message>
    <message>
        <source>Confirm custom change address</source>
        <translation>Confirm custom change address</translation>
    </message>
    <message>
        <source>The address you selected for change is not part of this wallet. Any or all funds in your wallet may be sent to this address. Are you sure?</source>
        <translation>The address bạn đã chọn dành cho change thì không phải part of this wallet. Bất kỳ hay tất cả funds in your wallet có thể được gửi đến address này. Bạn chắc chứ?</translation>
    </message>
    <message>
        <source>(no label)</source>
        <translation>(không nhãn)</translation>
    </message>
</context>
<context>
    <name>SendCoinsEntry</name>
    <message>
        <source>A&amp;mount:</source>
        <translation>A&amp;mount:</translation>
    </message>
    <message>
        <source>Pay &amp;To:</source>
        <translation>Pay &amp;To:</translation>
    </message>
    <message>
        <source>&amp;Label:</source>
        <translation>&amp;Label:</translation>
    </message>
    <message>
        <source>Choose previously used address</source>
        <translation>Chọn mới thì address</translation>
    </message>
    <message>
        <source>This is a normal payment.</source>
        <translation>Đây là một thông thường payment.</translation>
    </message>
    <message>
        <source>The Particl address to send the payment to</source>
        <translation>The Particl address để gửi the payment đến</translation>
    </message>
    <message>
        <source>Alt+A</source>
        <translation>Alt+A</translation>
    </message>
    <message>
        <source>Paste address from clipboard</source>
        <translation>Paste address từ clipboard</translation>
    </message>
    <message>
        <source>Alt+P</source>
        <translation>Alt+P</translation>
    </message>
    <message>
        <source>Remove this entry</source>
        <translation>Xóa bỏ entry này</translation>
    </message>
    <message>
        <source>The fee will be deducted from the amount being sent. The recipient will receive less particl than you enter in the amount field. If multiple recipients are selected, the fee is split equally.</source>
        <translation>The fee sẽ được khấu trừ từ số tiền đang gửi. Người nhận sẽ receive ít particls hơn bạn gõ vào khoảng trống. Nếu nhiều người gửi được chọn, fee sẽ được chia đều.</translation>
    </message>
    <message>
        <source>S&amp;ubtract fee from amount</source>
        <translation>S&amp;ubtract fee từ amount</translation>
    </message>
    <message>
        <source>Message:</source>
        <translation>Tin nhắn:</translation>
    </message>
    <message>
        <source>This is an unauthenticated payment request.</source>
        <translation>Đây là một chưa được chứng thực payment request.</translation>
    </message>
    <message>
        <source>This is an authenticated payment request.</source>
        <translation>Đây là một chưa được chứng thực payment request.</translation>
    </message>
    <message>
        <source>Enter a label for this address to add it to the list of used addresses</source>
        <translation>Nhập một label cho cái address này để thêm vào danh sách địa chỉ đã sử dụng</translation>
    </message>
    <message>
        <source>A message that was attached to the particl: URI which will be stored with the transaction for your reference. Note: This message will not be sent over the Particl network.</source>
        <translation>Một tin nhắn được đính kèm với số particl: URI mà sẽ được lưu giữ với transaction dành cho tài liệu tham khảo. Lưu ý: Tin nhắn này sẽ không được gửi thông qua Particl network.</translation>
    </message>
    <message>
        <source>Pay To:</source>
        <translation>Pay Đến:</translation>
    </message>
    <message>
        <source>Memo:</source>
        <translation>Bản ghi nhớ:</translation>
    </message>
    <message>
        <source>Enter a label for this address to add it to your address book</source>
        <translation>Nhập một label cho address này để thêm vào address book</translation>
    </message>
</context>
<context>
    <name>SendConfirmationDialog</name>
    <message>
        <source>Yes</source>
        <translation>Yes</translation>
    </message>
</context>
<context>
    <name>ShutdownWindow</name>
    <message>
        <source>%1 is shutting down...</source>
        <translation>%1 đang shutting down...</translation>
    </message>
    <message>
        <source>Do not shut down the computer until this window disappears.</source>
        <translation>Đừng tắt máy tính đến khi cửa sổ này đóng.</translation>
    </message>
</context>
<context>
    <name>SignVerifyMessageDialog</name>
    <message>
        <source>Signatures - Sign / Verify a Message</source>
        <translation>Chữ ký - Sign / Verify a Message</translation>
    </message>
    <message>
        <source>&amp;Sign Message</source>
        <translation>&amp;Sign Tin nhắn</translation>
    </message>
    <message>
        <source>You can sign messages/agreements with your addresses to prove you can receive particl sent to them. Be careful not to sign anything vague or random, as phishing attacks may try to trick you into signing your identity over to them. Only sign fully-detailed statements you agree to.</source>
        <translation>Bạn có thể ký/đồng ý với địa chỉ chứng minh bạn có thể receive particl đã gửi đến chúng. Cẩn thận không ký bất cứ không rõ hay random, như các cuộc tấn công lừa đảo có thể cố lừa bạn ký tên vào danh tính của bạn.. Chỉ ký các bản tuyên bố hoàn chỉnh mà bạn đồng ý.</translation>
    </message>
    <message>
        <source>The Particl address to sign the message with</source>
        <translation>The Particl address để ký với tin nhắn</translation>
    </message>
    <message>
        <source>Choose previously used address</source>
        <translation>Chọn mới thì address</translation>
    </message>
    <message>
        <source>Alt+A</source>
        <translation>Alt+A</translation>
    </message>
    <message>
        <source>Paste address from clipboard</source>
        <translation>Paste address từ clipboard</translation>
    </message>
    <message>
        <source>Alt+P</source>
        <translation>Alt+P</translation>
    </message>
    <message>
        <source>Enter the message you want to sign here</source>
        <translation>Nhập tin nhắn bạn muốn ký tại đây</translation>
    </message>
    <message>
        <source>Signature</source>
        <translation>Signature</translation>
    </message>
    <message>
        <source>Copy the current signature to the system clipboard</source>
        <translation>Copy hiện tại signature tới system clipboard</translation>
    </message>
    <message>
        <source>Sign the message to prove you own this Particl address</source>
        <translation>Ký tin nhắn để chứng minh bạn sở hữu Particl address này</translation>
    </message>
    <message>
        <source>Sign &amp;Message</source>
        <translation>Sign &amp;Message</translation>
    </message>
    <message>
        <source>Reset all sign message fields</source>
        <translation>Reset tất cả khoảng chữ ký nhắn</translation>
    </message>
    <message>
        <source>Clear &amp;All</source>
        <translation>Clear &amp;All</translation>
    </message>
    <message>
        <source>&amp;Verify Message</source>
        <translation>&amp;Verify Tin nhắn</translation>
    </message>
    <message>
        <source>Enter the receiver's address, message (ensure you copy line breaks, spaces, tabs, etc. exactly) and signature below to verify the message. Be careful not to read more into the signature than what is in the signed message itself, to avoid being tricked by a man-in-the-middle attack. Note that this only proves the signing party receives with the address, it cannot prove sendership of any transaction!</source>
        <translation>Nhập vào address người nhận, tin nhắn (chắc rằng bạn copy line breaks, khoảng trống, tabs, etc. chính xác) và signature bên dưới verify tin nhắn. Cẩn thận không đọc nhiều hơn từ signature so với cái được ký trong bản thân tin nhắn, để tránh bị lừa bới man-in-the-middle tấn công. Lưu ý rằng điều này chỉ chứng nhận nhóm những người nhân với address, nó không thể chứng minh bên gửi có bất kỳ transaction!</translation>
    </message>
    <message>
        <source>The Particl address the message was signed with</source>
        <translation>The Particl address tin nhắn đã ký với</translation>
    </message>
    <message>
        <source>Verify the message to ensure it was signed with the specified Particl address</source>
        <translation>Verify tin nhắn để chắc rằng nó đã được ký với xác định Particl address</translation>
    </message>
    <message>
        <source>Verify &amp;Message</source>
        <translation>Verify &amp;Message</translation>
    </message>
    <message>
        <source>Reset all verify message fields</source>
        <translation>Reset tất cả verify khoảng trống nhắn</translation>
    </message>
    <message>
        <source>Click "Sign Message" to generate signature</source>
        <translation>Click "Sign Message" để generate signature</translation>
    </message>
    <message>
        <source>The entered address is invalid.</source>
        <translation>Đã nhập address thì invalid.</translation>
    </message>
    <message>
        <source>Please check the address and try again.</source>
        <translation>Vui lòng kiểm tra address và thử lại.</translation>
    </message>
    <message>
        <source>The entered address does not refer to a key.</source>
        <translation>Đã nhập address không refer to a key.</translation>
    </message>
    <message>
        <source>Wallet unlock was cancelled.</source>
        <translation>Wallet unlock đã được hủy.</translation>
    </message>
    <message>
        <source>Private key for the entered address is not available.</source>
        <translation>Private key cho address đã nhập thì không có sẵn.</translation>
    </message>
    <message>
        <source>Message signing failed.</source>
        <translation>Message signing failed.</translation>
    </message>
    <message>
        <source>Message signed.</source>
        <translation>Message signed.</translation>
    </message>
    <message>
        <source>The signature could not be decoded.</source>
        <translation>The signature could not be decoded.</translation>
    </message>
    <message>
        <source>Please check the signature and try again.</source>
        <translation>Please check the signature and try again.</translation>
    </message>
    <message>
        <source>The signature did not match the message digest.</source>
        <translation>The signature did not match the message digest.</translation>
    </message>
    <message>
        <source>Message verification failed.</source>
        <translation>Message verification failed.</translation>
    </message>
    <message>
        <source>Message verified.</source>
        <translation>Message verified.</translation>
    </message>
</context>
<context>
    <name>SplashScreen</name>
    <message>
        <source>[testnet]</source>
        <translation>[testnet]</translation>
    </message>
</context>
<context>
    <name>TrafficGraphWidget</name>
    <message>
        <source>KB/s</source>
        <translation>KB/s</translation>
    </message>
</context>
<context>
    <name>TransactionDesc</name>
    <message numerus="yes">
        <source>Open for %n more block(s)</source>
        <translation><numerusform>Mở cho %n nhiều hơn blocks</numerusform></translation>
    </message>
    <message>
        <source>Open until %1</source>
        <translation>Open until %1</translation>
    </message>
    <message>
        <source>conflicted with a transaction with %1 confirmations</source>
        <translation>conflicted with a transaction with %1 confirmations</translation>
    </message>
    <message>
        <source>0/unconfirmed, %1</source>
        <translation>0/unconfirmed, %1</translation>
    </message>
    <message>
        <source>in memory pool</source>
        <translation>in memory pool</translation>
    </message>
    <message>
        <source>not in memory pool</source>
        <translation>not in memory pool</translation>
    </message>
    <message>
        <source>abandoned</source>
        <translation>abandoned</translation>
    </message>
    <message>
        <source>%1/unconfirmed</source>
        <translation>%1/unconfirmed</translation>
    </message>
    <message>
        <source>%1 confirmations</source>
        <translation>%1 confirmations</translation>
    </message>
    <message>
        <source>Status</source>
        <translation>Status</translation>
    </message>
    <message>
        <source>Date</source>
        <translation>Ngày</translation>
    </message>
    <message>
        <source>Source</source>
        <translation>Source</translation>
    </message>
    <message>
        <source>Generated</source>
        <translation>Generated</translation>
    </message>
    <message>
        <source>From</source>
        <translation>From</translation>
    </message>
    <message>
        <source>unknown</source>
        <translation>unknown</translation>
    </message>
    <message>
        <source>To</source>
        <translation>To</translation>
    </message>
    <message>
        <source>own address</source>
        <translation>own address</translation>
    </message>
    <message>
        <source>watch-only</source>
        <translation>watch-only</translation>
    </message>
    <message>
        <source>label</source>
        <translation>label</translation>
    </message>
    <message>
        <source>Credit</source>
        <translation>Credit</translation>
    </message>
    <message numerus="yes">
        <source>matures in %n more block(s)</source>
        <translation><numerusform>Hoàn thiện trong %n nhiều hơn blocks</numerusform></translation>
    </message>
    <message>
        <source>not accepted</source>
        <translation>not accepted</translation>
    </message>
    <message>
        <source>Debit</source>
        <translation>Debit</translation>
    </message>
    <message>
        <source>Total debit</source>
        <translation>Total debit</translation>
    </message>
    <message>
        <source>Total credit</source>
        <translation>Total credit</translation>
    </message>
    <message>
        <source>Transaction fee</source>
        <translation>Transaction fee</translation>
    </message>
    <message>
        <source>Net amount</source>
        <translation>Net amount</translation>
    </message>
    <message>
        <source>Message</source>
        <translation>Tin nhắn</translation>
    </message>
    <message>
        <source>Comment</source>
        <translation>Comment</translation>
    </message>
    <message>
        <source>Transaction ID</source>
        <translation>Transaction ID</translation>
    </message>
    <message>
        <source>Transaction total size</source>
        <translation>Transaction total size</translation>
    </message>
    <message>
        <source>Output index</source>
        <translation>Output index</translation>
    </message>
    <message>
        <source>Merchant</source>
        <translation>Merchant</translation>
    </message>
    <message>
        <source>Generated coins must mature %1 blocks before they can be spent. When you generated this block, it was broadcast to the network to be added to the block chain. If it fails to get into the chain, its state will change to "not accepted" and it won't be spendable. This may occasionally happen if another node generates a block within a few seconds of yours.</source>
        <translation>Generated coins must mature %1 blocks before they can be spent. When you generated this block, it was broadcast to the network to be added to the block chain. If it fails to get into the chain, its state will change to "not accepted" and it won't be spendable. This may occasionally happen if another node generates a block within a few seconds of yours.</translation>
    </message>
    <message>
        <source>Debug information</source>
        <translation>Debug information</translation>
    </message>
    <message>
        <source>Transaction</source>
        <translation>Transaction</translation>
    </message>
    <message>
        <source>Inputs</source>
        <translation>Inputs</translation>
    </message>
    <message>
        <source>Amount</source>
        <translation>Giá trị</translation>
    </message>
    <message>
        <source>true</source>
        <translation>true</translation>
    </message>
    <message>
        <source>false</source>
        <translation>false</translation>
    </message>
</context>
<context>
    <name>TransactionDescDialog</name>
    <message>
        <source>This pane shows a detailed description of the transaction</source>
        <translation>This pane shows a detailed description of the transaction</translation>
    </message>
    <message>
        <source>Details for %1</source>
        <translation>Details for %1</translation>
    </message>
</context>
<context>
    <name>TransactionTableModel</name>
    <message>
        <source>Date</source>
        <translation>Ngày</translation>
    </message>
    <message>
        <source>Type</source>
        <translation>Type</translation>
    </message>
    <message>
        <source>Label</source>
        <translation>Nhãn</translation>
    </message>
    <message numerus="yes">
        <source>Open for %n more block(s)</source>
        <translation><numerusform>Mở cho %n nhiều hơn blocks</numerusform></translation>
    </message>
    <message>
        <source>Open until %1</source>
        <translation>Open until %1</translation>
    </message>
    <message>
        <source>Unconfirmed</source>
        <translation>Unconfirmed</translation>
    </message>
    <message>
        <source>Abandoned</source>
        <translation>Abandoned</translation>
    </message>
    <message>
        <source>Confirming (%1 of %2 recommended confirmations)</source>
        <translation>Confirming (%1 of %2 recommended confirmations)</translation>
    </message>
    <message>
        <source>Confirmed (%1 confirmations)</source>
        <translation>Confirmed (%1 confirmations)</translation>
    </message>
    <message>
        <source>Conflicted</source>
        <translation>Xung đột</translation>
    </message>
    <message>
        <source>Immature (%1 confirmations, will be available after %2)</source>
        <translation>Immature (%1 confirmations, will be available after %2)</translation>
    </message>
    <message>
        <source>Generated but not accepted</source>
        <translation>Generated but not accepted</translation>
    </message>
    <message>
        <source>Received with</source>
        <translation>Received with</translation>
    </message>
    <message>
        <source>Received from</source>
        <translation>Received from</translation>
    </message>
    <message>
        <source>Sent to</source>
        <translation>Sent to</translation>
    </message>
    <message>
        <source>Payment to yourself</source>
        <translation>Payment to yourself</translation>
    </message>
    <message>
        <source>Mined</source>
        <translation>Mined</translation>
    </message>
    <message>
        <source>watch-only</source>
        <translation>watch-only</translation>
    </message>
    <message>
        <source>(n/a)</source>
        <translation>(n/a)</translation>
    </message>
    <message>
        <source>(no label)</source>
        <translation>(không nhãn)</translation>
    </message>
    <message>
        <source>Transaction status. Hover over this field to show number of confirmations.</source>
        <translation>Transaction status. Hover over this field to show number of confirmations.</translation>
    </message>
    <message>
        <source>Date and time that the transaction was received.</source>
        <translation>Date and time that the transaction was received.</translation>
    </message>
    <message>
        <source>Type of transaction.</source>
        <translation>Type of transaction.</translation>
    </message>
    <message>
        <source>Whether or not a watch-only address is involved in this transaction.</source>
        <translation>Whether or not a watch-only address is involved in this transaction.</translation>
    </message>
    <message>
        <source>User-defined intent/purpose of the transaction.</source>
        <translation>User-defined intent/purpose of the transaction.</translation>
    </message>
    <message>
        <source>Amount removed from or added to balance.</source>
        <translation>Amount removed from or added to balance.</translation>
    </message>
</context>
<context>
    <name>TransactionView</name>
    <message>
        <source>All</source>
        <translation>Tất cả</translation>
    </message>
    <message>
        <source>Today</source>
        <translation>Hôm nay</translation>
    </message>
    <message>
        <source>This week</source>
        <translation>Tuần này</translation>
    </message>
    <message>
        <source>This month</source>
        <translation>Tháng này</translation>
    </message>
    <message>
        <source>Last month</source>
        <translation>Tháng trước</translation>
    </message>
    <message>
        <source>This year</source>
        <translation>Năm nay</translation>
    </message>
    <message>
        <source>Range...</source>
        <translation>Range...</translation>
    </message>
    <message>
        <source>Received with</source>
        <translation>Received with</translation>
    </message>
    <message>
        <source>Sent to</source>
        <translation>Sent to</translation>
    </message>
    <message>
        <source>To yourself</source>
        <translation>To yourself</translation>
    </message>
    <message>
        <source>Mined</source>
        <translation>Mined</translation>
    </message>
    <message>
        <source>Other</source>
        <translation>Other</translation>
    </message>
    <message>
        <source>Min amount</source>
        <translation>Min amount</translation>
    </message>
    <message>
        <source>Abandon transaction</source>
        <translation>Abandon transaction</translation>
    </message>
    <message>
        <source>Increase transaction fee</source>
        <translation>Increase transaction fee</translation>
    </message>
    <message>
        <source>Copy address</source>
        <translation>Copy address</translation>
    </message>
    <message>
        <source>Copy label</source>
        <translation>Sao chép nhãn</translation>
    </message>
    <message>
        <source>Copy amount</source>
        <translation>Sao chép số lượng</translation>
    </message>
    <message>
        <source>Copy transaction ID</source>
        <translation>Sao chép ID giao dịch</translation>
    </message>
    <message>
        <source>Copy raw transaction</source>
        <translation>Copy raw transaction</translation>
    </message>
    <message>
        <source>Copy full transaction details</source>
        <translation>Copy full transaction details</translation>
    </message>
    <message>
        <source>Edit label</source>
        <translation>Edit label</translation>
    </message>
    <message>
        <source>Show transaction details</source>
        <translation>Show transaction details</translation>
    </message>
    <message>
        <source>Export Transaction History</source>
        <translation>Export Transaction History</translation>
    </message>
    <message>
        <source>Comma separated file (*.csv)</source>
        <translation>Comma separated file (*.csv)</translation>
    </message>
    <message>
        <source>Confirmed</source>
        <translation>Đã xác nhận</translation>
    </message>
    <message>
        <source>Watch-only</source>
        <translation>Watch-only</translation>
    </message>
    <message>
        <source>Date</source>
        <translation>Ngày</translation>
    </message>
    <message>
        <source>Type</source>
        <translation>Type</translation>
    </message>
    <message>
        <source>Label</source>
        <translation>Nhãn</translation>
    </message>
    <message>
        <source>Address</source>
        <translation>Địa chỉ</translation>
    </message>
    <message>
        <source>ID</source>
        <translation>ID</translation>
    </message>
    <message>
        <source>Exporting Failed</source>
        <translation>Xuất Thất Bại</translation>
    </message>
    <message>
        <source>There was an error trying to save the transaction history to %1.</source>
        <translation>There was an error trying to save the transaction history to %1.</translation>
    </message>
    <message>
        <source>Exporting Successful</source>
        <translation>Exporting Successful</translation>
    </message>
    <message>
        <source>The transaction history was successfully saved to %1.</source>
        <translation>The transaction history was successfully saved to %1.</translation>
    </message>
    <message>
        <source>Range:</source>
        <translation>Range:</translation>
    </message>
    <message>
        <source>to</source>
        <translation>to</translation>
    </message>
</context>
<context>
    <name>UnitDisplayStatusBarControl</name>
    <message>
        <source>Unit to show amounts in. Click to select another unit.</source>
        <translation>Unit to show amounts in. Click to select another unit.</translation>
    </message>
</context>
<context>
    <name>WalletController</name>
    <message>
        <source>Close wallet</source>
        <translation>Đông ví</translation>
    </message>
    </context>
<context>
    <name>WalletFrame</name>
    <message>
        <source>No wallet has been loaded.</source>
        <translation>No wallet has been loaded.</translation>
    </message>
</context>
<context>
    <name>WalletModel</name>
    <message>
        <source>Send Coins</source>
        <translation>Gửi Coins</translation>
    </message>
    <message>
        <source>Fee bump error</source>
        <translation>Fee bơm error</translation>
    </message>
    <message>
        <source>Increasing transaction fee failed</source>
        <translation>Increasing transaction fee failed</translation>
    </message>
    <message>
        <source>Do you want to increase the fee?</source>
        <translation>Do you want to increase the fee?</translation>
    </message>
    <message>
        <source>Current fee:</source>
        <translation>Current fee:</translation>
    </message>
    <message>
        <source>Increase:</source>
        <translation>Increase:</translation>
    </message>
    <message>
        <source>New fee:</source>
        <translation>New fee:</translation>
    </message>
    <message>
        <source>Confirm fee bump</source>
        <translation>Confirm fee bump</translation>
    </message>
    <message>
        <source>Can't sign transaction.</source>
        <translation>Can't sign transaction.</translation>
    </message>
    <message>
        <source>Could not commit transaction</source>
        <translation>Could not commit transaction</translation>
    </message>
    <message>
        <source>default wallet</source>
        <translation>ví mặc định</translation>
    </message>
</context>
<context>
    <name>WalletView</name>
    <message>
        <source>&amp;Export</source>
        <translation>&amp;Xuất</translation>
    </message>
    <message>
        <source>Export the data in the current tab to a file</source>
        <translation>Xuất dữ liệu trong thẻ hiện tại ra file</translation>
    </message>
    <message>
        <source>Backup Wallet</source>
        <translation>Backup Wallet</translation>
    </message>
    <message>
        <source>Wallet Data (*.dat)</source>
        <translation>Wallet Data (*.dat)</translation>
    </message>
    <message>
        <source>Backup Failed</source>
        <translation>Backup Failed</translation>
    </message>
    <message>
        <source>There was an error trying to save the wallet data to %1.</source>
        <translation>There was an error trying to save the wallet data to %1.</translation>
    </message>
    <message>
        <source>Backup Successful</source>
        <translation>Backup Successful</translation>
    </message>
    <message>
        <source>The wallet data was successfully saved to %1.</source>
        <translation>The wallet data was successfully saved to %1.</translation>
    </message>
    </context>
<context>
    <name>bitcoin-core</name>
    <message>
        <source>Distributed under the MIT software license, see the accompanying file %s or %s</source>
        <translation>Distributed under the MIT software license, see the accompanying file %s or %s</translation>
    </message>
    <message>
        <source>Prune configured below the minimum of %d MiB.  Please use a higher number.</source>
        <translation>Prune configured below the minimum of %d MiB.  Please use a higher number.</translation>
    </message>
    <message>
        <source>Prune: last wallet synchronisation goes beyond pruned data. You need to -reindex (download the whole blockchain again in case of pruned node)</source>
        <translation>Prune: last wallet synchronisation goes beyond pruned data. You need to -reindex (download the whole blockchain again in case of pruned node)</translation>
    </message>
    <message>
        <source>Rescans are not possible in pruned mode. You will need to use -reindex which will download the whole blockchain again.</source>
        <translation>Rescans are not possible in pruned mode. You will need to use -reindex which will download the whole blockchain again.</translation>
    </message>
    <message>
        <source>Error: A fatal internal error occurred, see debug.log for details</source>
        <translation>Error: A fatal internal error occurred, see debug.log for details</translation>
    </message>
    <message>
        <source>Pruning blockstore...</source>
        <translation>Pruning blockstore...</translation>
    </message>
    <message>
        <source>Unable to start HTTP server. See debug log for details.</source>
        <translation>Unable to start HTTP server. See debug log for details.</translation>
    </message>
    <message>
        <source>Particl Core</source>
        <translation>Particl Core</translation>
    </message>
    <message>
        <source>The %s developers</source>
        <translation>The %s developers</translation>
    </message>
    <message>
        <source>Cannot obtain a lock on data directory %s. %s is probably already running.</source>
        <translation>Cannot obtain a lock on data directory %s. %s is probably already running.</translation>
    </message>
    <message>
        <source>Error reading %s! All keys read correctly, but transaction data or address book entries might be missing or incorrect.</source>
        <translation>Error reading %s! All keys read correctly, but transaction data or address book entries might be missing or incorrect.</translation>
    </message>
    <message>
        <source>Please check that your computer's date and time are correct! If your clock is wrong, %s will not work properly.</source>
        <translation>Please check that your computer's date and time are correct! If your clock is wrong, %s will not work properly.</translation>
    </message>
    <message>
        <source>Please contribute if you find %s useful. Visit %s for further information about the software.</source>
        <translation>Please contribute if you find %s useful. Visit %s for further information about the software.</translation>
    </message>
    <message>
        <source>The block database contains a block which appears to be from the future. This may be due to your computer's date and time being set incorrectly. Only rebuild the block database if you are sure that your computer's date and time are correct</source>
        <translation>The block database contains a block which appears to be from the future. This may be due to your computer's date and time being set incorrectly. Only rebuild the block database if you are sure that your computer's date and time are correct</translation>
    </message>
    <message>
        <source>This is a pre-release test build - use at your own risk - do not use for mining or merchant applications</source>
        <translation>This is a pre-release test build - use at your own risk - do not use for mining or merchant applications</translation>
    </message>
    <message>
        <source>This is the transaction fee you may discard if change is smaller than dust at this level</source>
        <translation>This is the transaction fee you may discard if change is smaller than dust at this level</translation>
    </message>
    <message>
        <source>Unable to replay blocks. You will need to rebuild the database using -reindex-chainstate.</source>
        <translation>Unable to replay blocks. You will need to rebuild the database using -reindex-chainstate.</translation>
    </message>
    <message>
        <source>Unable to rewind the database to a pre-fork state. You will need to redownload the blockchain</source>
        <translation>Unable to rewind the database to a pre-fork state. You will need to redownload the blockchain</translation>
    </message>
    <message>
        <source>Warning: The network does not appear to fully agree! Some miners appear to be experiencing issues.</source>
        <translation>Warning: The network does not appear to fully agree! Some miners appear to be experiencing issues.</translation>
    </message>
    <message>
        <source>Warning: We do not appear to fully agree with our peers! You may need to upgrade, or other nodes may need to upgrade.</source>
        <translation>Warning: We do not appear to fully agree with our peers! You may need to upgrade, or other nodes may need to upgrade.</translation>
    </message>
    <message>
        <source>%d of last 100 blocks have unexpected version</source>
        <translation>%d of last 100 blocks have unexpected version</translation>
    </message>
    <message>
        <source>%s corrupt, salvage failed</source>
        <translation>%s corrupt, salvage failed</translation>
    </message>
    <message>
        <source>-maxmempool must be at least %d MB</source>
        <translation>-maxmempool must be at least %d MB</translation>
    </message>
    <message>
        <source>Cannot resolve -%s address: '%s'</source>
        <translation>Cannot resolve -%s address: '%s'</translation>
    </message>
    <message>
        <source>Change index out of range</source>
        <translation>Change index out of range</translation>
    </message>
    <message>
        <source>Copyright (C) %i-%i</source>
        <translation>Copyright (C) %i-%i</translation>
    </message>
    <message>
        <source>Corrupted block database detected</source>
        <translation>Corrupted block database detected</translation>
    </message>
    <message>
        <source>Do you want to rebuild the block database now?</source>
        <translation>Do you want to rebuild the block database now?</translation>
    </message>
    <message>
        <source>Error initializing block database</source>
        <translation>Error initializing block database</translation>
    </message>
    <message>
        <source>Error initializing wallet database environment %s!</source>
        <translation>Error initializing wallet database environment %s!</translation>
    </message>
    <message>
        <source>Error loading %s</source>
        <translation>Error loading %s</translation>
    </message>
    <message>
        <source>Error loading %s: Wallet corrupted</source>
        <translation>Error loading %s: Wallet corrupted</translation>
    </message>
    <message>
        <source>Error loading %s: Wallet requires newer version of %s</source>
        <translation>Error loading %s: Wallet requires newer version of %s</translation>
    </message>
    <message>
        <source>Error loading block database</source>
        <translation>Error loading block database</translation>
    </message>
    <message>
        <source>Error opening block database</source>
        <translation>Error opening block database</translation>
    </message>
    <message>
        <source>Error: Disk space is low!</source>
        <translation>Error: Disk space is low!</translation>
    </message>
    <message>
        <source>Failed to listen on any port. Use -listen=0 if you want this.</source>
        <translation>Failed to listen on any port. Use -listen=0 if you want this.</translation>
    </message>
    <message>
        <source>Importing...</source>
        <translation>Importing...</translation>
    </message>
    <message>
        <source>Incorrect or no genesis block found. Wrong datadir for network?</source>
        <translation>Incorrect or no genesis block found. Wrong datadir for network?</translation>
    </message>
    <message>
        <source>Initialization sanity check failed. %s is shutting down.</source>
        <translation>Initialization sanity check failed. %s is shutting down.</translation>
    </message>
    <message>
        <source>Invalid amount for -%s=&lt;amount&gt;: '%s'</source>
        <translation>Invalid amount for -%s=&lt;amount&gt;: '%s'</translation>
    </message>
    <message>
        <source>Invalid amount for -discardfee=&lt;amount&gt;: '%s'</source>
        <translation>Invalid amount for -discardfee=&lt;amount&gt;: '%s'</translation>
    </message>
    <message>
        <source>Invalid amount for -fallbackfee=&lt;amount&gt;: '%s'</source>
        <translation>Invalid amount for -fallbackfee=&lt;amount&gt;: '%s'</translation>
    </message>
    <message>
        <source>Loading P2P addresses...</source>
        <translation>Loading P2P addresses...</translation>
    </message>
    <message>
        <source>Loading banlist...</source>
        <translation>Loading banlist...</translation>
    </message>
    <message>
        <source>Not enough file descriptors available.</source>
        <translation>Not enough file descriptors available.</translation>
    </message>
    <message>
        <source>Prune cannot be configured with a negative value.</source>
        <translation>Prune cannot be configured with a negative value.</translation>
    </message>
    <message>
        <source>Prune mode is incompatible with -txindex.</source>
        <translation>Prune mode is incompatible with -txindex.</translation>
    </message>
    <message>
        <source>Replaying blocks...</source>
        <translation>Replaying blocks...</translation>
    </message>
    <message>
        <source>Rewinding blocks...</source>
        <translation>Rewinding blocks...</translation>
    </message>
    <message>
        <source>The source code is available from %s.</source>
        <translation>The source code is available from %s.</translation>
    </message>
    <message>
        <source>Transaction fee and change calculation failed</source>
        <translation>Transaction fee and change calculation failed</translation>
    </message>
    <message>
        <source>Unable to bind to %s on this computer. %s is probably already running.</source>
        <translation>Unable to bind to %s on this computer. %s is probably already running.</translation>
    </message>
    <message>
        <source>Unsupported logging category %s=%s.</source>
        <translation>Unsupported logging category %s=%s.</translation>
    </message>
    <message>
        <source>Upgrading UTXO database</source>
        <translation>Upgrading UTXO database</translation>
    </message>
    <message>
        <source>User Agent comment (%s) contains unsafe characters.</source>
        <translation>User Agent comment (%s) contains unsafe characters.</translation>
    </message>
    <message>
        <source>Verifying blocks...</source>
        <translation>Verifying blocks...</translation>
    </message>
    <message>
        <source>Wallet needed to be rewritten: restart %s to complete</source>
        <translation>Wallet needed to be rewritten: restart %s to complete</translation>
    </message>
    <message>
        <source>Error: Listening for incoming connections failed (listen returned error %s)</source>
        <translation>Error: Listening for incoming connections failed (listen returned error %s)</translation>
    </message>
    <message>
        <source>Invalid amount for -maxtxfee=&lt;amount&gt;: '%s' (must be at least the minrelay fee of %s to prevent stuck transactions)</source>
        <translation>Invalid amount for -maxtxfee=&lt;amount&gt;: '%s' (must be at least the minrelay fee of %s to prevent stuck transactions)</translation>
    </message>
    <message>
        <source>The transaction amount is too small to send after the fee has been deducted</source>
        <translation>The transaction amount is too small to send after the fee has been deducted</translation>
    </message>
    <message>
        <source>You need to rebuild the database using -reindex to go back to unpruned mode.  This will redownload the entire blockchain</source>
        <translation>You need to rebuild the database using -reindex to go back to unpruned mode.  This will redownload the entire blockchain</translation>
    </message>
    <message>
        <source>Error reading from database, shutting down.</source>
        <translation>Error reading from database, shutting down.</translation>
    </message>
    <message>
        <source>Error upgrading chainstate database</source>
        <translation>Error upgrading chainstate database</translation>
    </message>
    <message>
        <source>Information</source>
        <translation>Thông tin</translation>
    </message>
    <message>
        <source>Invalid -onion address or hostname: '%s'</source>
        <translation>Invalid -onion address or hostname: '%s'</translation>
    </message>
    <message>
        <source>Invalid -proxy address or hostname: '%s'</source>
        <translation>Invalid -proxy address or hostname: '%s'</translation>
    </message>
    <message>
        <source>Invalid amount for -paytxfee=&lt;amount&gt;: '%s' (must be at least %s)</source>
        <translation>Invalid amount for -paytxfee=&lt;amount&gt;: '%s' (must be at least %s)</translation>
    </message>
    <message>
        <source>Invalid netmask specified in -whitelist: '%s'</source>
        <translation>Invalid netmask specified in -whitelist: '%s'</translation>
    </message>
    <message>
        <source>Need to specify a port with -whitebind: '%s'</source>
        <translation>Need to specify a port with -whitebind: '%s'</translation>
    </message>
    <message>
        <source>Reducing -maxconnections from %d to %d, because of system limitations.</source>
        <translation>Reducing -maxconnections from %d to %d, because of system limitations.</translation>
    </message>
    <message>
        <source>Signing transaction failed</source>
        <translation>Signing transaction failed</translation>
    </message>
    <message>
        <source>The transaction amount is too small to pay the fee</source>
        <translation>The transaction amount is too small to pay the fee</translation>
    </message>
    <message>
        <source>This is experimental software.</source>
        <translation>This is experimental software.</translation>
    </message>
    <message>
        <source>Transaction amount too small</source>
        <translation>Transaction amount too small</translation>
    </message>
    <message>
        <source>Transaction too large for fee policy</source>
        <translation>Transaction too large for fee policy</translation>
    </message>
    <message>
        <source>Transaction too large</source>
        <translation>Transaction too large</translation>
    </message>
    <message>
        <source>Unable to bind to %s on this computer (bind returned error %s)</source>
        <translation>Unable to bind to %s on this computer (bind returned error %s)</translation>
    </message>
    <message>
        <source>Verifying wallet(s)...</source>
        <translation>Verifying wallet(s)...</translation>
    </message>
    <message>
        <source>Warning</source>
        <translation>Cảnh báo</translation>
    </message>
    <message>
        <source>Warning: unknown new rules activated (versionbit %i)</source>
        <translation>Warning: unknown new rules activated (versionbit %i)</translation>
    </message>
    <message>
        <source>Zapping all transactions from wallet...</source>
        <translation>Zapping all transactions from wallet...</translation>
    </message>
    <message>
        <source>-maxtxfee is set very high! Fees this large could be paid on a single transaction.</source>
        <translation>-maxtxfee is set very high! Fees this large could be paid on a single transaction.</translation>
    </message>
    <message>
        <source>This is the transaction fee you may pay when fee estimates are not available.</source>
        <translation>This is the transaction fee you may pay when fee estimates are not available.</translation>
    </message>
    <message>
        <source>This product includes software developed by the OpenSSL Project for use in the OpenSSL Toolkit %s and cryptographic software written by Eric Young and UPnP software written by Thomas Bernard.</source>
        <translation>This product includes software developed by the OpenSSL Project for use in the OpenSSL Toolkit %s and cryptographic software written by Eric Young and UPnP software written by Thomas Bernard.</translation>
    </message>
    <message>
        <source>Total length of network version string (%i) exceeds maximum length (%i). Reduce the number or size of uacomments.</source>
        <translation>Total length of network version string (%i) exceeds maximum length (%i). Reduce the number or size of uacomments.</translation>
    </message>
    <message>
        <source>Warning: Wallet file corrupt, data salvaged! Original %s saved as %s in %s; if your balance or transactions are incorrect you should restore from a backup.</source>
        <translation>Warning: Wallet file corrupt, data salvaged! Original %s saved as %s in %s; if your balance or transactions are incorrect you should restore from a backup.</translation>
    </message>
    <message>
        <source>%s is set very high!</source>
        <translation>%s is set very high!</translation>
    </message>
    <message>
        <source>Error loading wallet %s. Duplicate -wallet filename specified.</source>
        <translation>Error loading wallet %s. Duplicate -wallet filename specified.</translation>
    </message>
    <message>
        <source>Keypool ran out, please call keypoolrefill first</source>
        <translation>Keypool ran out, please call keypoolrefill first</translation>
    </message>
    <message>
        <source>Starting network threads...</source>
        <translation>Starting network threads...</translation>
    </message>
    <message>
        <source>The wallet will avoid paying less than the minimum relay fee.</source>
        <translation>Wallet sẽ hủy thanh toán nhỏ hơn phí relay.</translation>
    </message>
    <message>
        <source>This is the minimum transaction fee you pay on every transaction.</source>
        <translation>Đây là minimum transaction fee bạn pay cho mỗi transaction.</translation>
    </message>
    <message>
        <source>This is the transaction fee you will pay if you send a transaction.</source>
        <translation>Đây là transaction fee bạn sẽ pay nếu gửi transaction.</translation>
    </message>
    <message>
        <source>Transaction amounts must not be negative</source>
        <translation>Transaction amounts phải không âm</translation>
    </message>
    <message>
        <source>Transaction has too long of a mempool chain</source>
        <translation>Transaction có chuỗi mempool chain quá dài</translation>
    </message>
    <message>
        <source>Transaction must have at least one recipient</source>
        <translation>Transaction phải có ít nhất một người nhận</translation>
    </message>
    <message>
        <source>Unknown network specified in -onlynet: '%s'</source>
        <translation>Unknown network được xác định trong -onlynet: '%s'</translation>
    </message>
    <message>
        <source>Insufficient funds</source>
        <translation>Không đủ tiền</translation>
    </message>
    <message>
        <source>Loading block index...</source>
        <translation>Đang tải block index...</translation>
    </message>
    <message>
        <source>Loading wallet...</source>
        <translation>Loading wallet...</translation>
    </message>
    <message>
        <source>Cannot downgrade wallet</source>
        <translation>Không thể downgrade wallet</translation>
    </message>
    <message>
        <source>Rescanning...</source>
        <translation>Rescanning...</translation>
    </message>
    <message>
        <source>Done loading</source>
        <translation>Done loading</translation>
    </message>
    <message>
        <source>Error</source>
        <translation>Lỗi</translation>
    </message>
</context>
</TS><|MERGE_RESOLUTION|>--- conflicted
+++ resolved
@@ -334,17 +334,12 @@
         <translation>Khôi phục các khối trên ổ đĩa...</translation>
     </message>
     <message>
-<<<<<<< HEAD
+        <source>Proxy is &lt;b&gt;enabled&lt;/b&gt;: %1</source>
+        <translation>Proxy là &lt;b&gt; cho phép &lt;/b&gt;: %1</translation>
+    </message>
+    <message>
         <source>Send coins to a Particl address</source>
         <translation>Gửi coin đến một địa chỉ Particl</translation>
-=======
-        <source>Proxy is &lt;b&gt;enabled&lt;/b&gt;: %1</source>
-        <translation>Proxy là &lt;b&gt; cho phép &lt;/b&gt;: %1</translation>
-    </message>
-    <message>
-        <source>Send coins to a Bitcoin address</source>
-        <translation>Gửi coin đến một địa chỉ Bitcoin</translation>
->>>>>>> 379f71ea
     </message>
     <message>
         <source>Backup wallet to another location</source>
@@ -479,37 +474,32 @@
         <translation>Đã cập nhật</translation>
     </message>
     <message>
-<<<<<<< HEAD
+        <source>&amp;Sending addresses</source>
+        <translation>&amp;Các địa chỉ đang gửi</translation>
+    </message>
+    <message>
+        <source>&amp;Receiving addresses</source>
+        <translation>&amp;Các địa chỉ đang nhận</translation>
+    </message>
+    <message>
+        <source>Open Wallet</source>
+        <translation>Mớ ví</translation>
+    </message>
+    <message>
+        <source>Open a wallet</source>
+        <translation>Mở một ví</translation>
+    </message>
+    <message>
+        <source>Close Wallet...</source>
+        <translation>Đóng ví...</translation>
+    </message>
+    <message>
+        <source>Close wallet</source>
+        <translation>Đông ví</translation>
+    </message>
+    <message>
         <source>Show the %1 help message to get a list with possible Particl command-line options</source>
         <translation>Hiển thị %1 tin nhắn hỗ trợ để nhận được danh sách Particl command-line khả dụng</translation>
-=======
-        <source>&amp;Sending addresses</source>
-        <translation>&amp;Các địa chỉ đang gửi</translation>
-    </message>
-    <message>
-        <source>&amp;Receiving addresses</source>
-        <translation>&amp;Các địa chỉ đang nhận</translation>
-    </message>
-    <message>
-        <source>Open Wallet</source>
-        <translation>Mớ ví</translation>
-    </message>
-    <message>
-        <source>Open a wallet</source>
-        <translation>Mở một ví</translation>
-    </message>
-    <message>
-        <source>Close Wallet...</source>
-        <translation>Đóng ví...</translation>
-    </message>
-    <message>
-        <source>Close wallet</source>
-        <translation>Đông ví</translation>
-    </message>
-    <message>
-        <source>Show the %1 help message to get a list with possible Bitcoin command-line options</source>
-        <translation>Hiển thị %1 tin nhắn hỗ trợ để nhận được danh sách Bitcoin command-line khả dụng</translation>
->>>>>>> 379f71ea
     </message>
     <message>
         <source>default wallet</source>
