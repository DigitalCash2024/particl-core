--- conflicted
+++ resolved
@@ -54,17 +54,8 @@
         <translation type="unfinished">ලබන ලිපින</translation>
     </message>
     <message>
-<<<<<<< HEAD
         <source>These are your Particl addresses for sending payments. Always check the amount and the receiving address before sending coins.</source>
-        <translation>මේවා ඔබගේ ගෙවීම් යැවීම සඳහා වන බිට්කොයින් ලිපින වේ. කාසි යැවීමට පෙර සෑම විටම මුදල සහ ලැබීමේ ලිපිනය පරීක්ෂා කරන්න.</translation>
-    </message>
-    <message>
-        <source>Comma separated file (*.csv)</source>
-        <translation>කොමා වලින් වෙන් කරන ලද ගොනුව (* .csv)</translation>
-=======
-        <source>These are your Bitcoin addresses for sending payments. Always check the amount and the receiving address before sending coins.</source>
         <translation type="unfinished">මේවා ඔබගේ ගෙවීම් යැවීම සඳහා වන බිට්කොයින් ලිපින වේ. කාසි යැවීමට පෙර සෑම විටම මුදල සහ ලැබීමේ ලිපිනය පරීක්ෂා කරන්න.</translation>
->>>>>>> d3bd5410
     </message>
     <message>
         <source>There was an error trying to save the address list to %1. Please try again.</source>
@@ -130,13 +121,8 @@
         <translation type="unfinished">පසුම්බි සංකේතනය තහවුරු කරන්න</translation>
     </message>
     <message>
-<<<<<<< HEAD
         <source>Warning: If you encrypt your wallet and lose your passphrase, you will &lt;b&gt;LOSE ALL OF YOUR PARTICL&lt;/b&gt;!</source>
-        <translation>අවවාදයයි: ඔබ ඔබේ මුදල් පසුම්බිය සංකේතනය කල පසු ඔබගේ මුරපදය නැති වුවහොත්, ඔබේ  &lt;b&gt;බිට්කොයින් සියල්ලම ඔබට අහිමි වනු ඇත&lt;/b&gt;!</translation>
-=======
-        <source>Warning: If you encrypt your wallet and lose your passphrase, you will &lt;b&gt;LOSE ALL OF YOUR BITCOINS&lt;/b&gt;!</source>
         <translation type="unfinished">අවවාදයයි: ඔබ ඔබේ මුදල් පසුම්බිය සංකේතනය කල පසු ඔබගේ මුරපදය නැති වුවහොත්, ඔබේ  &lt;b&gt;බිට්කොයින් සියල්ලම ඔබට අහිමි වනු ඇත&lt;/b&gt;!</translation>
->>>>>>> d3bd5410
     </message>
     <message>
         <source>Are you sure you wish to encrypt your wallet?</source>
@@ -155,13 +141,8 @@
         <translation type="unfinished">පසුම්බිය සඳහා පැරණි මුරපදය සහ නව මුරපදය ඇතුළත් කරන්න.</translation>
     </message>
     <message>
-<<<<<<< HEAD
         <source>Remember that encrypting your wallet cannot fully protect your particl from being stolen by malware infecting your computer.</source>
-        <translation>ඔබේ මුදල් පසුම්බිය සංකේතනය කිරීමෙන් ඔබේ පරිගණකයට අනිෂ්ට මෘදුකාංග (malware) ඇතුලු වීමෙන් කෙරෙන බිට්කොයින් සොරකම් කිරීම් වලින් සම්පූර්ණයෙන්ම වැළැක්වීම කළ නොහැකි බව මතක තබා ගන්න.</translation>
-=======
-        <source>Remember that encrypting your wallet cannot fully protect your bitcoins from being stolen by malware infecting your computer.</source>
         <translation type="unfinished">ඔබේ මුදල් පසුම්බිය සංකේතනය කිරීමෙන් ඔබේ පරිගණකයට අනිෂ්ට මෘදුකාංග (malware) ඇතුලු වීමෙන් කෙරෙන බිට්කොයින් සොරකම් කිරීම් වලින් සම්පූර්ණයෙන්ම වැළැක්වීම කළ නොහැකි බව මතක තබා ගන්න.</translation>
->>>>>>> d3bd5410
     </message>
     <message>
         <source>Wallet to be encrypted</source>
@@ -279,7 +260,7 @@
         <translation>තොරතුර</translation>
     </message>
     <message numerus="yes">
-        <source>%n active connection(s) to Bitcoin network.</source>
+        <source>%n active connection(s) to Particl network.</source>
         <extracomment>A substring of the tooltip.</extracomment>
         <translation type="unfinished">
             <numerusform />
