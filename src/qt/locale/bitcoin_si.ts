<TS language="si" version="2.1">
<context>
    <name>AddressBookPage</name>
    <message>
        <source>Right-click to edit address or label</source>
<<<<<<< HEAD
        <translation>ලිපිනය හෝ ලේබලය සංස්කරණය කිරීමට දකුණු මූසික බොත්තම  ක්ලික් කරන්න</translation>
=======
        <translation type="unfinished">ලිපිනය හෝ නම්පත සංශෝධනයට දකුණු බොත්තම  ඔබන්න</translation>
>>>>>>> 3f385c91
    </message>
    <message>
        <source>Create a new address</source>
        <translation>නව ලිපිනයක් සාදන්න</translation>
    </message>
    <message>
        <source>&amp;New</source>
        <translation>නව</translation>
    </message>
    <message>
        <source>Copy the currently selected address to the system clipboard</source>
<<<<<<< HEAD
        <translation>දැනට තෝරාගෙන ඇති ලිපිනය පද්ධති පසුරු පුවරුවට (clipboard) පිටපත් කරන්න</translation>
    </message>
    <message>
        <source>&amp;Copy</source>
        <translation>පිටපත් කරන්න</translation>
=======
        <translation type="unfinished">තෝරාගෙන ඇති ලිපිනය පද්ධතියේ පසුරු පුවරුවට පිටපත් කරන්න</translation>
    </message>
    <message>
        <source>&amp;Copy</source>
        <translation type="unfinished">&amp;පිටපත්</translation>
>>>>>>> 3f385c91
    </message>
    <message>
        <source>C&amp;lose</source>
        <translation>වසා දමන්න</translation>
    </message>
    <message>
        <source>Delete the currently selected address from the list</source>
<<<<<<< HEAD
        <translation>දැනට තෝරාගත් ලිපිනය ලැයිස්තුවෙන් ඉවත් කරන්න</translation>
    </message>
    <message>
        <source>Enter address or label to search</source>
        <translation>සෙවීමට ලිපිනය හෝ ලේබලය ඇතුළත් කරන්න</translation>
=======
        <translation type="unfinished">තේරූ ලිපිනය ලේඛනයෙන් මකන්න</translation>
    </message>
    <message>
        <source>Enter address or label to search</source>
        <translation type="unfinished">සෙවීමට ලිපිනය හෝ නම්පත යොදන්න</translation>
    </message>
    <message>
        <source>Export the data in the current tab to a file</source>
        <translation type="unfinished">වත්මන් පටියෙයි දත්ත ගොනුවකට නිර්යාත කරන්න</translation>
    </message>
    <message>
        <source>&amp;Export</source>
        <translation type="unfinished">&amp;නිර්යාතය</translation>
    </message>
    <message>
        <source>&amp;Delete</source>
        <translation type="unfinished">&amp;මකන්න</translation>
>>>>>>> 3f385c91
    </message>
    <message>
        <source>Choose the address to send coins to</source>
        <translation>කාසි යැවිය යුතු ලිපිනය තෝරන්න</translation>
    </message>
    <message>
        <source>Choose the address to receive coins with</source>
<<<<<<< HEAD
        <translation>කාසි ලැබිය යුතු ලිපිනය තෝරන්න</translation>
=======
        <translation type="unfinished">කාසි ලැබිය යුතු ලිපිනය තෝරන්න</translation>
    </message>
    <message>
        <source>C&amp;hoose</source>
        <translation type="unfinished">තෝ&amp;රන්න</translation>
>>>>>>> 3f385c91
    </message>
    <message>
        <source>Sending addresses</source>
        <translation>යවන ලිපින</translation>
    </message>
    <message>
        <source>Receiving addresses</source>
        <translation>ලබන ලිපින</translation>
    </message>
    <message>
<<<<<<< HEAD
        <source>These are your Particl addresses for sending payments. Always check the amount and the receiving address before sending coins.</source>
        <translation>මේවා ඔබගේ ගෙවීම් යැවීම සඳහා වන බිට්කොයින් ලිපින වේ. කාසි යැවීමට පෙර සෑම විටම මුදල සහ ලැබීමේ ලිපිනය පරීක්ෂා කරන්න.</translation>
    </message>
    <message>
        <source>Comma separated file (*.csv)</source>
        <translation>කොමා වලින් වෙන් කරන ලද ගොනුව (* .csv)</translation>
    </message>
    <message>
        <source>There was an error trying to save the address list to %1. Please try again.</source>
        <translation>ලිපින ලැයිස්තුව %1 ට සුරැකීමට උත්සාහ කිරීමේදී දෝෂයක් ඇතිවිය. කරුණාකර නැවත උත්සාහ කරන්න.</translation>
=======
        <source>These are your Bitcoin addresses for sending payments. Always check the amount and the receiving address before sending coins.</source>
        <translation type="unfinished">මේ ඔබගේ ගෙවීම් යැවීම සඳහා වන බිට්කොයින් ලිපින වේ. කාසි යැවීමට පෙර සෑම විටම මුදල සහ ලැබීමේ ලිපිනය පරීක්‍ෂා කරන්න.</translation>
    </message>
    <message>
        <source>&amp;Copy Address</source>
        <translation type="unfinished">&amp;ලිපිනයෙහි පිටපතක්</translation>
    </message>
    <message>
        <source>Copy &amp;Label</source>
        <translation type="unfinished">නම්පතෙහි &amp;පිටපතක්</translation>
    </message>
    <message>
        <source>&amp;Edit</source>
        <translation type="unfinished">&amp;සංස්කරණය</translation>
    </message>
    <message>
        <source>Comma separated file</source>
        <extracomment>Expanded name of the CSV file format. See: https://en.wikipedia.org/wiki/Comma-separated_values.</extracomment>
        <translation type="unfinished">අල්පවිරාම යෙදූ ගොනුව</translation>
    </message>
    <message>
        <source>There was an error trying to save the address list to %1. Please try again.</source>
        <extracomment>An error message. %1 is a stand-in argument for the name of the file we attempted to save to.</extracomment>
        <translation type="unfinished">ලිපින ලැයිස්තුව %1 ට සුරැකීමට උත්සාහ කිරීමේදී දෝෂයක් ඇතිවිය. කරුණාකර නැවත උත්සාහ කරන්න.</translation>
    </message>
    <message>
        <source>Exporting Failed</source>
        <translation type="unfinished">නිර්යාතයට අසමත් විය</translation>
>>>>>>> 3f385c91
    </message>
</context>
<context>
    <name>AddressTableModel</name>
    <message>
        <source>Label</source>
<<<<<<< HEAD
        <translation>ලේබලය</translation>
=======
        <translation type="unfinished">නම්පත</translation>
>>>>>>> 3f385c91
    </message>
    <message>
        <source>Address</source>
        <translation>ලිපිනය</translation>
    </message>
    <message>
        <source>(no label)</source>
<<<<<<< HEAD
        <translation>(ලේබලයක් නැත)</translation>
=======
        <translation type="unfinished">(නම්පතක් නැත)</translation>
>>>>>>> 3f385c91
    </message>
</context>
<context>
    <name>AskPassphraseDialog</name>
    <message>
        <source>Passphrase Dialog</source>
        <translation>මුරපද කවුළුව</translation>
    </message>
    <message>
        <source>Enter passphrase</source>
        <translation>මුරපදය ඇතුල් කරන්න</translation>
    </message>
    <message>
        <source>New passphrase</source>
        <translation>නව මුරපදය</translation>
    </message>
    <message>
        <source>Repeat new passphrase</source>
        <translation>නව මුරපදය නැවත ඇතුලත් කරන්න</translation>
    </message>
    <message>
        <source>Show passphrase</source>
        <translation>මුරපදය පෙන්වන්න</translation>
    </message>
    <message>
        <source>Encrypt wallet</source>
<<<<<<< HEAD
        <translation>පසුම්බිය සංකේතනය කරන්න</translation>
=======
        <translation type="unfinished">පසුම්බිය සංකේතනය</translation>
>>>>>>> 3f385c91
    </message>
    <message>
        <source>This operation needs your wallet passphrase to unlock the wallet.</source>
        <translation>පසුම්බිය අගුළු ඇරීමේ මෙම ක්‍රියාවලියට ඔබේ පසුම්බියේ මුරපදය අවශ්‍ය වේ.</translation>
    </message>
    <message>
        <source>Unlock wallet</source>
        <translation>පසුම්බිය අගුළු අරින්න</translation>
    </message>
    <message>
        <source>This operation needs your wallet passphrase to decrypt the wallet.</source>
        <translation>පසුම්බිය විකේතනය කිරීමේ මෙම ක්‍රියාවලියට ඔබේ පසුම්බියේ මුරපදය අවශ්‍ය වේ.</translation>
    </message>
    <message>
        <source>Decrypt wallet</source>
        <translation>පසුම්බිය විකේතනය කරන්න</translation>
    </message>
    <message>
        <source>Change passphrase</source>
        <translation>මුරපදය වෙනස් කරන්න</translation>
    </message>
    <message>
        <source>Confirm wallet encryption</source>
        <translation>පසුම්බි සංකේතනය තහවුරු කරන්න</translation>
    </message>
    <message>
        <source>Warning: If you encrypt your wallet and lose your passphrase, you will &lt;b&gt;LOSE ALL OF YOUR PARTICL&lt;/b&gt;!</source>
        <translation>අවවාදයයි: ඔබ ඔබේ මුදල් පසුම්බිය සංකේතනය කල පසු ඔබගේ මුරපදය නැති වුවහොත්, ඔබේ  &lt;b&gt;බිට්කොයින් සියල්ලම ඔබට අහිමි වනු ඇත&lt;/b&gt;!</translation>
    </message>
    <message>
        <source>Are you sure you wish to encrypt your wallet?</source>
        <translation>ඔබේ මුදල් පසුම්බිය සංකේතනය කිරීමේ අවශ්‍යතාව තහවුරු කරන්න?</translation>
    </message>
    <message>
        <source>Wallet encrypted</source>
<<<<<<< HEAD
        <translation>පසුම්බිය සංකේතනය කර ඇත</translation>
=======
        <translation type="unfinished">පසුම්බිය සංකේතිතයි</translation>
>>>>>>> 3f385c91
    </message>
    <message>
        <source>Enter the new passphrase for the wallet.&lt;br/&gt;Please use a passphrase of &lt;b&gt;ten or more random characters&lt;/b&gt;, or &lt;b&gt;eight or more words&lt;/b&gt;.</source>
        <translation>පසුම්බිය සඳහා නව මුරපදය ඇතුළත් කරන්න.&lt;br/&gt;කරුණාකර  මුරපදය සඳහා &lt;b&gt;අහඹු අක්ෂර දහයක් හෝ වැඩි ගණනක්&lt;/b&gt;, හෝ &lt;b&gt;වචන අටක් හෝ වැඩි ගණනක්&lt;/b&gt;භාවිතා කරන්න.</translation>
    </message>
    <message>
        <source>Enter the old passphrase and new passphrase for the wallet.</source>
        <translation>පසුම්බිය සඳහා පැරණි මුරපදය සහ නව මුරපදය ඇතුළත් කරන්න.</translation>
    </message>
    <message>
        <source>Remember that encrypting your wallet cannot fully protect your particl from being stolen by malware infecting your computer.</source>
        <translation>ඔබේ මුදල් පසුම්බිය සංකේතනය කිරීමෙන් ඔබේ පරිගණකයට අනිෂ්ට මෘදුකාංග (malware) ඇතුලු වීමෙන් කෙරෙන බිට්කොයින් සොරකම් කිරීම් වලින් සම්පූර්ණයෙන්ම වැළැක්වීම කළ නොහැකි බව මතක තබා ගන්න.</translation>
    </message>
    <message>
        <source>Wallet to be encrypted</source>
        <translation>සංකේතනය කළ යුතු පසුම්බිය</translation>
    </message>
    <message>
        <source>Your wallet is about to be encrypted. </source>
<<<<<<< HEAD
        <translation>ඔබේ මුදල් පසුම්බිය සංකේතනය කිරීමට ආසන්නයි.</translation>
    </message>
    <message>
        <source>Your wallet is now encrypted. </source>
        <translation>ඔබගේ මුදල් පසුම්බිය දැන් සංකේතනය කර ඇත.</translation>
=======
        <translation type="unfinished">පසුම්බිය සංකේතනය කිරීමට ආසන්නයි.</translation>
    </message>
    <message>
        <source>Your wallet is now encrypted. </source>
        <translation type="unfinished">ඔබගේ මුදල් පසුම්බිය දැන් සංකේතිතයි.</translation>
>>>>>>> 3f385c91
    </message>
    <message>
        <source>IMPORTANT: Any previous backups you have made of your wallet file should be replaced with the newly generated, encrypted wallet file. For security reasons, previous backups of the unencrypted wallet file will become useless as soon as you start using the new, encrypted wallet.</source>
        <translation>වැදගත්: ඔබගේ පසුම්බි ගොනුවෙන් ඔබ විසින් සාදන ලද පෙර උපස්ථයන්(backups) අලුතින් ජනනය කරන ලද, සංකේතනය කළ පසුම්බි ගොනුව සමඟ ප්‍රතිස්ථාපනය(replace) කළ යුතුය. ආරක්ෂක හේතූන් මත, ඔබ නව, සංකේතනය කළ පසුම්බිය භාවිතා කිරීමට පටන් ගත් වහාම සංකේතනය නොකළ පසුම්බි ගොනුවේ පෙර උපස්ථ අක්‍රීය වනු ඇත.</translation>
    </message>
    <message>
        <source>Wallet encryption failed</source>
<<<<<<< HEAD
        <translation>පසුම්බි සංකේතනය අසාර්ථක විය</translation>
=======
        <translation type="unfinished">පසුම්බිය සංකේතනයට අසමත්!</translation>
>>>>>>> 3f385c91
    </message>
    <message>
        <source>Wallet encryption failed due to an internal error. Your wallet was not encrypted.</source>
        <translation>අභ්‍යන්තර දෝෂයක් හේතුවෙන් පසුම්බි සංකේතනය අසාර්ථක විය. ඔබගේ මුදල් පසුම්බිය සංකේතනය වී නොමැත.</translation>
    </message>
    <message>
        <source>The supplied passphrases do not match.</source>
        <translation>සපයන ලද මුරපද නොගැලපේ.</translation>
    </message>
    <message>
        <source>Wallet unlock failed</source>
        <translation>පසුම්බි අගුළු ඇරීම අසාර්ථක විය</translation>
    </message>
    <message>
        <source>The passphrase entered for the wallet decryption was incorrect.</source>
        <translation>පසුම්බිය විකේතනය සඳහා ඇතුළත් කළ මුරපදය වැරදිය.</translation>
    </message>
    <message>
        <source>Wallet decryption failed</source>
        <translation>පසුම්බි විකේතනය අසාර්ථකයි.</translation>
    </message>
    <message>
        <source>Wallet passphrase was successfully changed.</source>
        <translation>පසුම්බි මුරපදය සාර්ථකව වෙනස් කරන ලදි.</translation>
    </message>
    <message>
        <source>Warning: The Caps Lock key is on!</source>
        <translation>අවවාදයයි: කැප්ස් ලොක් යතුර ක්‍රියාත්මකයි!</translation>
    </message>
</context>
<context>
    <name>BanTableModel</name>
    <message>
        <source>IP/Netmask</source>
        <translation>IP/Netmask</translation>
    </message>
    </context>
<context>
    <name>BitcoinGUI</name>
    <message>
        <source>Browse transaction history</source>
<<<<<<< HEAD
        <translation>ගනුදෙනු ඉතිහාසය පිරික්සන්න</translation>
=======
        <translation type="unfinished">ගනුදෙනු ඉතිහාසය පිරික්සන්න</translation>
    </message>
    <message>
        <source>E&amp;xit</source>
        <translation type="unfinished">පි&amp;ටවන්න</translation>
    </message>
    <message>
        <source>Quit application</source>
        <translation type="unfinished">යෙදුම වසන්න</translation>
    </message>
    <message>
        <source>&amp;About %1</source>
        <translation type="unfinished">%1 &amp;පිළිබඳව</translation>
    </message>
    <message>
        <source>Show information about %1</source>
        <translation type="unfinished">%1 ගැන තොරතුරු පෙන්වන්න</translation>
    </message>
    <message>
        <source>About &amp;Qt</source>
        <translation type="unfinished">කියුටී &amp;පිළිබඳව</translation>
    </message>
    <message>
        <source>Show information about Qt</source>
        <translation type="unfinished">කියුටී ගැන තොරතුරු පෙන්වන්න</translation>
    </message>
    <message>
        <source>Create a new wallet</source>
        <translation type="unfinished">නව පසුම්බියක් සාදන්න</translation>
    </message>
    <message>
        <source>&amp;Minimize</source>
        <translation type="unfinished">&amp;හකුළන්න</translation>
    </message>
    <message>
        <source>Wallet:</source>
        <translation type="unfinished">පසුම්බිය:</translation>
    </message>
    <message>
        <source>Network activity disabled.</source>
        <extracomment>A substring of the tooltip.</extracomment>
        <translation type="unfinished">ජාලයේ ක්‍රියාකාරකම අබල කර ඇත.</translation>
    </message>
    <message>
        <source>Send coins to a Bitcoin address</source>
        <translation type="unfinished">බිට්කොයින් ලිපිනයකට කාසි යවන්න</translation>
    </message>
    <message>
        <source>Backup wallet to another location</source>
        <translation type="unfinished">වෙනත් ස්ථානයකට පසුම්බිය උපස්ථ කරන්න</translation>
    </message>
    <message>
        <source>&amp;Send</source>
        <translation type="unfinished">&amp;යවන්න</translation>
    </message>
    <message>
        <source>&amp;Receive</source>
        <translation type="unfinished">&amp;ලබන්න</translation>
    </message>
    <message>
        <source>&amp;Options…</source>
        <translation type="unfinished">&amp;විකල්ප…</translation>
    </message>
    <message>
        <source>&amp;Backup Wallet…</source>
        <translation type="unfinished">&amp;පසුම්බිය උපස්ථය…</translation>
    </message>
    <message>
        <source>Close Wallet…</source>
        <translation type="unfinished">පසුම්බිය වසන්න…</translation>
    </message>
    <message>
        <source>Create Wallet…</source>
        <translation type="unfinished">පසුම්බිය වසන්න…</translation>
    </message>
    <message>
        <source>Close All Wallets…</source>
        <translation type="unfinished">සියළු පසුම්බි වසන්න…</translation>
    </message>
    <message>
        <source>&amp;File</source>
        <translation type="unfinished">&amp;ගොනුව</translation>
    </message>
    <message>
        <source>&amp;Settings</source>
        <translation type="unfinished">&amp;සැකසුම්</translation>
    </message>
    <message>
        <source>&amp;Help</source>
        <translation type="unfinished">&amp;උදව්</translation>
    </message>
    <message>
        <source>Syncing Headers (%1%)…</source>
        <translation type="unfinished">(%1%) ශ්‍රීර්ෂ සමමුහූර්ත වෙමින්…</translation>
    </message>
    <message>
        <source>Synchronizing with network…</source>
        <translation type="unfinished">ජාලය සමඟ සමමුහූර්ත වෙමින්…</translation>
    </message>
    <message numerus="yes">
        <source>Processed %n block(s) of transaction history.</source>
        <translation type="unfinished">
            <numerusform />
            <numerusform />
        </translation>
    </message>
    <message>
        <source>Error</source>
        <translation type="unfinished">දෝෂයකි</translation>
>>>>>>> 3f385c91
    </message>
    <message>
        <source>Warning</source>
        <translation>අවවාදය</translation>
    </message>
    <message>
        <source>Information</source>
<<<<<<< HEAD
        <translation>තොරතුර</translation>
=======
        <translation type="unfinished">තොරතුර</translation>
    </message>
    <message>
        <source>Up to date</source>
        <translation type="unfinished">යාවත්කාලීනයි</translation>
    </message>
    <message>
        <source>&amp;Sending addresses</source>
        <translation type="unfinished">&amp;යවන ලිපින</translation>
    </message>
    <message>
        <source>&amp;Receiving addresses</source>
        <translation type="unfinished">&amp;ලැබෙන ලිපින</translation>
    </message>
    <message>
        <source>Open Wallet</source>
        <translation type="unfinished">පසුම්බිය විවෘත කරන්න</translation>
    </message>
    <message>
        <source>Open a wallet</source>
        <translation type="unfinished">පසුම්බියක් විවෘත කරන්න</translation>
    </message>
    <message>
        <source>Close wallet</source>
        <translation type="unfinished">පසුම්බිය වසන්න</translation>
    </message>
    <message>
        <source>Close all wallets</source>
        <translation type="unfinished">සියළු පසුම්බි වසන්න</translation>
    </message>
    <message>
        <source>default wallet</source>
        <translation type="unfinished">පෙරනිමි පසුම්බිය</translation>
    </message>
    <message>
        <source>Wallet Data</source>
        <extracomment>Name of the wallet data file format.</extracomment>
        <translation type="unfinished">පසුම්බියේ දත්ත</translation>
    </message>
    <message>
        <source>Wallet Name</source>
        <extracomment>Label of the input field where the name of the wallet is entered.</extracomment>
        <translation type="unfinished">පසුම්බියේ නම</translation>
    </message>
    <message>
        <source>&amp;Window</source>
        <translation type="unfinished">&amp;කවුළුව</translation>
    </message>
    <message>
        <source>Zoom</source>
        <translation type="unfinished">විශාලනය</translation>
    </message>
    <message>
        <source>Main Window</source>
        <translation type="unfinished">ප්‍රධාන කවුළුව</translation>
    </message>
    <message>
        <source>%1 client</source>
        <translation type="unfinished">%1 අනුග්‍රාහකය</translation>
    </message>
    <message>
        <source>&amp;Hide</source>
        <translation type="unfinished">&amp;සඟවන්න</translation>
    </message>
    <message>
        <source>S&amp;how</source>
        <translation type="unfinished">පෙ&amp;න්වන්න</translation>
    </message>
    <message numerus="yes">
        <source>%n active connection(s) to Bitcoin network.</source>
        <extracomment>A substring of the tooltip.</extracomment>
        <translation type="unfinished">
            <numerusform />
            <numerusform />
        </translation>
    </message>
    <message>
        <source>Click for more actions.</source>
        <extracomment>A substring of the tooltip. "More actions" are available via the context menu.</extracomment>
        <translation type="unfinished">තව ක්‍රියාමාර්ග සඳහා ඔබන්න.</translation>
    </message>
    <message>
        <source>Disable network activity</source>
        <extracomment>A context menu item.</extracomment>
        <translation type="unfinished">ජාලයේ ක්‍රියාකාරකම අබල කරන්න</translation>
    </message>
    <message>
        <source>Enable network activity</source>
        <extracomment>A context menu item. The network activity was disabled previously.</extracomment>
        <translation type="unfinished">ජාලයේ ක්‍රියාකාරකම සබල කරන්න</translation>
    </message>
    <message>
        <source>Error: %1</source>
        <translation type="unfinished">දෝෂය: %1</translation>
    </message>
    <message>
        <source>Warning: %1</source>
        <translation type="unfinished">අවවාදය: %1</translation>
    </message>
    <message>
        <source>Date: %1
</source>
        <translation type="unfinished">දිනය: %1
</translation>
    </message>
    <message>
        <source>Amount: %1
</source>
        <translation type="unfinished">ගණන: %1
</translation>
    </message>
    <message>
        <source>Wallet: %1
</source>
        <translation type="unfinished">පසුම්බිය: %1
</translation>
    </message>
    <message>
        <source>Type: %1
</source>
        <translation type="unfinished">වර්ගය: %1
</translation>
    </message>
    <message>
        <source>Label: %1
</source>
        <translation type="unfinished">නම්පත: %1
</translation>
    </message>
    <message>
        <source>Address: %1
</source>
        <translation type="unfinished">ලිපිනය: %1
</translation>
>>>>>>> 3f385c91
    </message>
    </context>
<context>
    <name>CoinControlDialog</name>
    <message>
        <source>Quantity:</source>
        <translation>ප්‍රමාණය:</translation>
    </message>
    <message>
        <source>Bytes:</source>
        <translation>බයිට්ස්:</translation>
    </message>
    <message>
        <source>Amount:</source>
        <translation>අගය:</translation>
    </message>
    <message>
        <source>Fee:</source>
        <translation>ගාස්තුව:</translation>
    </message>
    <message>
        <source>Amount</source>
        <translation>අගය</translation>
    </message>
    <message>
        <source>Date</source>
<<<<<<< HEAD
        <translation>දිනය</translation>
=======
        <translation type="unfinished">දිනය</translation>
    </message>
    <message>
        <source>&amp;Copy address</source>
        <translation type="unfinished">&amp;ලිපිනයෙහි පිටපතක්</translation>
    </message>
    <message>
        <source>Copy bytes</source>
        <translation type="unfinished">බයිට පිටපත් කරන්න</translation>
>>>>>>> 3f385c91
    </message>
    <message>
        <source>yes</source>
        <translation>ඔව්</translation>
    </message>
    <message>
        <source>no</source>
        <translation>නැත</translation>
    </message>
    <message>
        <source>(no label)</source>
<<<<<<< HEAD
        <translation>(ලේබලයක් නැත)</translation>
=======
        <translation type="unfinished">(නම්පතක් නැත)</translation>
>>>>>>> 3f385c91
    </message>
    <message>
        <source>(change)</source>
        <translation>(වෙනස)</translation>
    </message>
</context>
<context>
    <name>CreateWalletActivity</name>
    </context>
<context>
    <name>CreateWalletDialog</name>
    </context>
<context>
    <name>EditAddressDialog</name>
    </context>
<context>
    <name>FreespaceChecker</name>
    <message>
        <source>name</source>
        <translation>නම</translation>
    </message>
    </context>
<context>
    <name>HelpMessageDialog</name>
    </context>
<context>
    <name>Intro</name>
    <message>
<<<<<<< HEAD
=======
        <source>Bitcoin</source>
        <translation type="unfinished">බිට්කොයින්</translation>
    </message>
    <message numerus="yes">
        <source>%n GB of space available</source>
        <translation type="unfinished">
            <numerusform />
            <numerusform />
        </translation>
    </message>
    <message numerus="yes">
        <source>(of %n GB needed)</source>
        <translation type="unfinished">
            <numerusform />
            <numerusform />
        </translation>
    </message>
    <message numerus="yes">
        <source>(%n GB needed for full chain)</source>
        <translation type="unfinished">
            <numerusform />
            <numerusform />
        </translation>
    </message>
    <message numerus="yes">
        <source>(sufficient to restore backups %n day(s) old)</source>
        <extracomment>Explanatory text on the capability of the current prune target.</extracomment>
        <translation type="unfinished">
            <numerusform />
            <numerusform />
        </translation>
    </message>
    <message>
        <source>Error</source>
        <translation type="unfinished">දෝෂයකි</translation>
    </message>
    <message>
>>>>>>> 3f385c91
        <source>Welcome</source>
        <translation>ආයුබෝවන්</translation>
    </message>
    </context>
<context>
    <name>ModalOverlay</name>
    <message>
        <source>calculating...</source>
        <translation>ගණනනය කරමින්...</translation>
    </message>
    </context>
<context>
    <name>OpenURIDialog</name>
    <message>
        <source>URI:</source>
        <translation>URI:</translation>
    </message>
</context>
<context>
    <name>OpenWalletActivity</name>
    </context>
<context>
    <name>OptionsDialog</name>
    <message>
        <source>IPv4</source>
        <translation>IPv4</translation>
    </message>
    <message>
        <source>IPv6</source>
        <translation>IPv6</translation>
    </message>
    <message>
        <source>Tor</source>
        <translation>Tor</translation>
    </message>
    </context>
<context>
    <name>OverviewPage</name>
    </context>
<context>
    <name>PSBTOperationsDialog</name>
    </context>
<context>
    <name>PaymentServer</name>
    </context>
<context>
    <name>PeerTableModel</name>
    </context>
<context>
    <name>QObject</name>
    <message>
        <source>Amount</source>
        <translation>අගය</translation>
    </message>
    </context>
<context>
    <name>QRImageWidget</name>
    </context>
<context>
    <name>RPCConsole</name>
<<<<<<< HEAD
    </context>
<context>
    <name>ReceiveCoinsDialog</name>
=======
    <message>
        <source>&amp;Copy address</source>
        <extracomment>Context menu action to copy the address of a peer.</extracomment>
        <translation type="unfinished">&amp;ලිපිනයෙහි පිටපතක්</translation>
    </message>
    <message>
        <source>To</source>
        <translation type="unfinished">වෙත</translation>
    </message>
    <message>
        <source>From</source>
        <translation type="unfinished">වෙතින්</translation>
    </message>
    </context>
<context>
    <name>ReceiveCoinsDialog</name>
    <message>
        <source>&amp;Copy address</source>
        <translation type="unfinished">&amp;ලිපිනයෙහි පිටපතක්</translation>
    </message>
>>>>>>> 3f385c91
    </context>
<context>
    <name>ReceiveRequestDialog</name>
    <message>
        <source>Amount:</source>
        <translation>අගය:</translation>
    </message>
    </context>
<context>
    <name>RecentRequestsTableModel</name>
    <message>
        <source>Date</source>
        <translation>දිනය</translation>
    </message>
    <message>
        <source>Label</source>
<<<<<<< HEAD
        <translation>ලේබලය</translation>
    </message>
    <message>
        <source>(no label)</source>
        <translation>(ලේබලයක් නැත)</translation>
=======
        <translation type="unfinished">නම්පත</translation>
    </message>
    <message>
        <source>Message</source>
        <translation type="unfinished">පණිවිඩය</translation>
    </message>
    <message>
        <source>(no label)</source>
        <translation type="unfinished">(නම්පතක් නැත)</translation>
>>>>>>> 3f385c91
    </message>
    </context>
<context>
    <name>SendCoinsDialog</name>
    <message>
        <source>Quantity:</source>
        <translation>ප්‍රමාණය:</translation>
    </message>
    <message>
        <source>Bytes:</source>
        <translation>බයිට්ස්:</translation>
    </message>
    <message>
        <source>Amount:</source>
        <translation>අගය:</translation>
    </message>
    <message>
        <source>Fee:</source>
        <translation>ගාස්තුව:</translation>
    </message>
    <message>
        <source>(no label)</source>
<<<<<<< HEAD
        <translation>(ලේබලයක් නැත)</translation>
=======
        <translation type="unfinished">(නම්පතක් නැත)</translation>
>>>>>>> 3f385c91
    </message>
</context>
<context>
    <name>SendCoinsEntry</name>
    </context>
<context>
    <name>ShutdownWindow</name>
    </context>
<context>
    <name>SignVerifyMessageDialog</name>
    </context>
<context>
    <name>TrafficGraphWidget</name>
    </context>
<context>
    <name>TransactionDesc</name>
    <message>
        <source>Date</source>
        <translation>දිනය</translation>
    </message>
    <message>
        <source>Amount</source>
        <translation>අගය</translation>
    </message>
    </context>
<context>
    <name>TransactionDescDialog</name>
    </context>
<context>
    <name>TransactionTableModel</name>
    <message>
        <source>Date</source>
        <translation>දිනය</translation>
    </message>
    <message>
        <source>Label</source>
<<<<<<< HEAD
        <translation>ලේබලය</translation>
    </message>
    <message>
        <source>(no label)</source>
        <translation>(ලේබලයක් නැත)</translation>
=======
        <translation type="unfinished">නම්පත</translation>
    </message>
    <message>
        <source>(n/a)</source>
        <translation type="unfinished">(අ/නොවේ)</translation>
    </message>
    <message>
        <source>(no label)</source>
        <translation type="unfinished">(නම්පතක් නැත)</translation>
    </message>
    <message>
        <source>Type of transaction.</source>
        <translation type="unfinished">ගනුදෙනු වර්ග.</translation>
>>>>>>> 3f385c91
    </message>
    </context>
<context>
    <name>TransactionView</name>
    <message>
<<<<<<< HEAD
        <source>Comma separated file (*.csv)</source>
        <translation>කොමා වලින් වෙන් කරන ලද ගොනුව (* .csv)</translation>
=======
        <source>All</source>
        <translation type="unfinished">සියල්ල</translation>
    </message>
    <message>
        <source>Today</source>
        <translation type="unfinished">අද</translation>
    </message>
    <message>
        <source>This week</source>
        <translation type="unfinished">මෙම සතිය</translation>
    </message>
    <message>
        <source>This month</source>
        <translation type="unfinished">මෙම මාසය</translation>
    </message>
    <message>
        <source>Last month</source>
        <translation type="unfinished">පසුගිය මාසය</translation>
    </message>
    <message>
        <source>This year</source>
        <translation type="unfinished">මෙම අවුරුද්ද</translation>
    </message>
    <message>
        <source>&amp;Copy address</source>
        <translation type="unfinished">&amp;ලිපිනයෙහි පිටපතක්</translation>
    </message>
    <message>
        <source>Copy transaction &amp;ID</source>
        <translation type="unfinished">ගනුදෙනු &amp;හැඳු. පිටපත්</translation>
    </message>
    <message>
        <source>Comma separated file</source>
        <extracomment>Expanded name of the CSV file format. See: https://en.wikipedia.org/wiki/Comma-separated_values.</extracomment>
        <translation type="unfinished">අල්පවිරාම යෙදූ ගොනුව</translation>
>>>>>>> 3f385c91
    </message>
    <message>
        <source>Date</source>
        <translation>දිනය</translation>
    </message>
    <message>
        <source>Label</source>
<<<<<<< HEAD
        <translation>ලේබලය</translation>
    </message>
    <message>
        <source>Address</source>
        <translation>ලිපිනය</translation>
=======
        <translation type="unfinished">නම්පත</translation>
    </message>
    <message>
        <source>Address</source>
        <translation type="unfinished">ලිපිනය</translation>
    </message>
    <message>
        <source>ID</source>
        <translation type="unfinished">හැඳු.</translation>
    </message>
    <message>
        <source>Exporting Failed</source>
        <translation type="unfinished">නිර්යාතයට අසමත් විය</translation>
    </message>
    <message>
        <source>Exporting Successful</source>
        <translation type="unfinished">නිර්යාත වීම සාර්ථකයි</translation>
>>>>>>> 3f385c91
    </message>
    </context>
<context>
    <name>UnitDisplayStatusBarControl</name>
    </context>
<context>
    <name>WalletController</name>
    </context>
<context>
    <name>WalletFrame</name>
    </context>
<context>
    <name>WalletModel</name>
    </context>
<context>
    <name>WalletView</name>
<<<<<<< HEAD
    </context>
<context>
    <name>bitcoin-core</name>
    </context>
=======
    <message>
        <source>&amp;Export</source>
        <translation type="unfinished">&amp;නිර්යාතය</translation>
    </message>
    <message>
        <source>Export the data in the current tab to a file</source>
        <translation type="unfinished">වත්මන් පටියෙයි දත්ත ගොනුවකට නිර්යාත කරන්න</translation>
    </message>
    <message>
        <source>Backup Wallet</source>
        <translation type="unfinished">පසුම්බිය උපස්ථකරන්න</translation>
    </message>
    <message>
        <source>Wallet Data</source>
        <extracomment>Name of the wallet data file format.</extracomment>
        <translation type="unfinished">පසුම්බියේ දත්ත</translation>
    </message>
    <message>
        <source>Backup Failed</source>
        <translation type="unfinished">උපස්ථ වීමට අසමත් විය</translation>
    </message>
    <message>
        <source>Backup Successful</source>
        <translation type="unfinished">උපස්ථ වීම සාර්ථකයි</translation>
    </message>
    <message>
        <source>Cancel</source>
        <translation type="unfinished">අවලංගු</translation>
    </message>
</context>
>>>>>>> 3f385c91
</TS><|MERGE_RESOLUTION|>--- conflicted
+++ resolved
@@ -1,51 +1,32 @@
-<TS language="si" version="2.1">
+<TS version="2.1" language="si">
 <context>
     <name>AddressBookPage</name>
     <message>
         <source>Right-click to edit address or label</source>
-<<<<<<< HEAD
-        <translation>ලිපිනය හෝ ලේබලය සංස්කරණය කිරීමට දකුණු මූසික බොත්තම  ක්ලික් කරන්න</translation>
-=======
         <translation type="unfinished">ලිපිනය හෝ නම්පත සංශෝධනයට දකුණු බොත්තම  ඔබන්න</translation>
->>>>>>> 3f385c91
     </message>
     <message>
         <source>Create a new address</source>
-        <translation>නව ලිපිනයක් සාදන්න</translation>
+        <translation type="unfinished">නව ලිපිනයක් සාදන්න</translation>
     </message>
     <message>
         <source>&amp;New</source>
-        <translation>නව</translation>
+        <translation type="unfinished">&amp;නව</translation>
     </message>
     <message>
         <source>Copy the currently selected address to the system clipboard</source>
-<<<<<<< HEAD
-        <translation>දැනට තෝරාගෙන ඇති ලිපිනය පද්ධති පසුරු පුවරුවට (clipboard) පිටපත් කරන්න</translation>
-    </message>
-    <message>
-        <source>&amp;Copy</source>
-        <translation>පිටපත් කරන්න</translation>
-=======
         <translation type="unfinished">තෝරාගෙන ඇති ලිපිනය පද්ධතියේ පසුරු පුවරුවට පිටපත් කරන්න</translation>
     </message>
     <message>
         <source>&amp;Copy</source>
         <translation type="unfinished">&amp;පිටපත්</translation>
->>>>>>> 3f385c91
     </message>
     <message>
         <source>C&amp;lose</source>
-        <translation>වසා දමන්න</translation>
+        <translation type="unfinished">වස&amp;න්න</translation>
     </message>
     <message>
         <source>Delete the currently selected address from the list</source>
-<<<<<<< HEAD
-        <translation>දැනට තෝරාගත් ලිපිනය ලැයිස්තුවෙන් ඉවත් කරන්න</translation>
-    </message>
-    <message>
-        <source>Enter address or label to search</source>
-        <translation>සෙවීමට ලිපිනය හෝ ලේබලය ඇතුළත් කරන්න</translation>
-=======
         <translation type="unfinished">තේරූ ලිපිනය ලේඛනයෙන් මකන්න</translation>
     </message>
     <message>
@@ -63,46 +44,29 @@
     <message>
         <source>&amp;Delete</source>
         <translation type="unfinished">&amp;මකන්න</translation>
->>>>>>> 3f385c91
     </message>
     <message>
         <source>Choose the address to send coins to</source>
-        <translation>කාසි යැවිය යුතු ලිපිනය තෝරන්න</translation>
+        <translation type="unfinished">කාසි යැවිය යුතු ලිපිනය තෝරන්න</translation>
     </message>
     <message>
         <source>Choose the address to receive coins with</source>
-<<<<<<< HEAD
-        <translation>කාසි ලැබිය යුතු ලිපිනය තෝරන්න</translation>
-=======
         <translation type="unfinished">කාසි ලැබිය යුතු ලිපිනය තෝරන්න</translation>
     </message>
     <message>
         <source>C&amp;hoose</source>
         <translation type="unfinished">තෝ&amp;රන්න</translation>
->>>>>>> 3f385c91
     </message>
     <message>
         <source>Sending addresses</source>
-        <translation>යවන ලිපින</translation>
+        <translation type="unfinished">යවන ලිපින</translation>
     </message>
     <message>
         <source>Receiving addresses</source>
-        <translation>ලබන ලිපින</translation>
-    </message>
-    <message>
-<<<<<<< HEAD
+        <translation type="unfinished">ලැබෙන ලිපින</translation>
+    </message>
+    <message>
         <source>These are your Particl addresses for sending payments. Always check the amount and the receiving address before sending coins.</source>
-        <translation>මේවා ඔබගේ ගෙවීම් යැවීම සඳහා වන බිට්කොයින් ලිපින වේ. කාසි යැවීමට පෙර සෑම විටම මුදල සහ ලැබීමේ ලිපිනය පරීක්ෂා කරන්න.</translation>
-    </message>
-    <message>
-        <source>Comma separated file (*.csv)</source>
-        <translation>කොමා වලින් වෙන් කරන ලද ගොනුව (* .csv)</translation>
-    </message>
-    <message>
-        <source>There was an error trying to save the address list to %1. Please try again.</source>
-        <translation>ලිපින ලැයිස්තුව %1 ට සුරැකීමට උත්සාහ කිරීමේදී දෝෂයක් ඇතිවිය. කරුණාකර නැවත උත්සාහ කරන්න.</translation>
-=======
-        <source>These are your Bitcoin addresses for sending payments. Always check the amount and the receiving address before sending coins.</source>
         <translation type="unfinished">මේ ඔබගේ ගෙවීම් යැවීම සඳහා වන බිට්කොයින් ලිපින වේ. කාසි යැවීමට පෙර සෑම විටම මුදල සහ ලැබීමේ ලිපිනය පරීක්‍ෂා කරන්න.</translation>
     </message>
     <message>
@@ -130,189 +94,241 @@
     <message>
         <source>Exporting Failed</source>
         <translation type="unfinished">නිර්යාතයට අසමත් විය</translation>
->>>>>>> 3f385c91
     </message>
 </context>
 <context>
     <name>AddressTableModel</name>
     <message>
         <source>Label</source>
-<<<<<<< HEAD
-        <translation>ලේබලය</translation>
-=======
         <translation type="unfinished">නම්පත</translation>
->>>>>>> 3f385c91
     </message>
     <message>
         <source>Address</source>
-        <translation>ලිපිනය</translation>
+        <translation type="unfinished">ලිපිනය</translation>
     </message>
     <message>
         <source>(no label)</source>
-<<<<<<< HEAD
-        <translation>(ලේබලයක් නැත)</translation>
-=======
         <translation type="unfinished">(නම්පතක් නැත)</translation>
->>>>>>> 3f385c91
     </message>
 </context>
 <context>
     <name>AskPassphraseDialog</name>
     <message>
         <source>Passphrase Dialog</source>
-        <translation>මුරපද කවුළුව</translation>
+        <translation type="unfinished">මුරපද කවුළුව</translation>
     </message>
     <message>
         <source>Enter passphrase</source>
-        <translation>මුරපදය ඇතුල් කරන්න</translation>
+        <translation type="unfinished">මුරපදය ඇතුල් කරන්න</translation>
     </message>
     <message>
         <source>New passphrase</source>
-        <translation>නව මුරපදය</translation>
+        <translation type="unfinished">නව මුරපදය</translation>
     </message>
     <message>
         <source>Repeat new passphrase</source>
-        <translation>නව මුරපදය නැවත ඇතුලත් කරන්න</translation>
+        <translation type="unfinished">නව මුරපදය නැවත ඇතුලත් කරන්න</translation>
     </message>
     <message>
         <source>Show passphrase</source>
-        <translation>මුරපදය පෙන්වන්න</translation>
+        <translation type="unfinished">මුරපදය පෙන්වන්න</translation>
     </message>
     <message>
         <source>Encrypt wallet</source>
-<<<<<<< HEAD
-        <translation>පසුම්බිය සංකේතනය කරන්න</translation>
-=======
         <translation type="unfinished">පසුම්බිය සංකේතනය</translation>
->>>>>>> 3f385c91
     </message>
     <message>
         <source>This operation needs your wallet passphrase to unlock the wallet.</source>
-        <translation>පසුම්බිය අගුළු ඇරීමේ මෙම ක්‍රියාවලියට ඔබේ පසුම්බියේ මුරපදය අවශ්‍ය වේ.</translation>
+        <translation type="unfinished">පසුම්බිය අගුළු ඇරීමේ මෙම ක්‍රියාවලියට ඔබේ පසුම්බියේ මුරපදය අවශ්‍ය වේ.</translation>
     </message>
     <message>
         <source>Unlock wallet</source>
-        <translation>පසුම්බිය අගුළු අරින්න</translation>
-    </message>
-    <message>
-        <source>This operation needs your wallet passphrase to decrypt the wallet.</source>
-        <translation>පසුම්බිය විකේතනය කිරීමේ මෙම ක්‍රියාවලියට ඔබේ පසුම්බියේ මුරපදය අවශ්‍ය වේ.</translation>
-    </message>
-    <message>
-        <source>Decrypt wallet</source>
-        <translation>පසුම්බිය විකේතනය කරන්න</translation>
+        <translation type="unfinished">පසුම්බිය අගුළු අරින්න</translation>
     </message>
     <message>
         <source>Change passphrase</source>
-        <translation>මුරපදය වෙනස් කරන්න</translation>
+        <translation type="unfinished">මුරපදය වෙනස් කරන්න</translation>
     </message>
     <message>
         <source>Confirm wallet encryption</source>
-        <translation>පසුම්බි සංකේතනය තහවුරු කරන්න</translation>
+        <translation type="unfinished">පසුම්බි සංකේතනය තහවුරු කරන්න</translation>
     </message>
     <message>
         <source>Warning: If you encrypt your wallet and lose your passphrase, you will &lt;b&gt;LOSE ALL OF YOUR PARTICL&lt;/b&gt;!</source>
-        <translation>අවවාදයයි: ඔබ ඔබේ මුදල් පසුම්බිය සංකේතනය කල පසු ඔබගේ මුරපදය නැති වුවහොත්, ඔබේ  &lt;b&gt;බිට්කොයින් සියල්ලම ඔබට අහිමි වනු ඇත&lt;/b&gt;!</translation>
+        <translation type="unfinished">අවවාදයයි: ඔබ ඔබේ මුදල් පසුම්බිය සංකේතනය කල පසු ඔබගේ මුරපදය නැති වුවහොත්, ඔබේ  &lt;b&gt;බිට්කොයින් සියල්ලම ඔබට අහිමි වනු ඇත&lt;/b&gt;!</translation>
     </message>
     <message>
         <source>Are you sure you wish to encrypt your wallet?</source>
-        <translation>ඔබේ මුදල් පසුම්බිය සංකේතනය කිරීමේ අවශ්‍යතාව තහවුරු කරන්න?</translation>
+        <translation type="unfinished">ඔබේ මුදල් පසුම්බිය සංකේතනය කිරීමේ අවශ්‍යතාව තහවුරු කරන්න?</translation>
     </message>
     <message>
         <source>Wallet encrypted</source>
-<<<<<<< HEAD
-        <translation>පසුම්බිය සංකේතනය කර ඇත</translation>
-=======
         <translation type="unfinished">පසුම්බිය සංකේතිතයි</translation>
->>>>>>> 3f385c91
     </message>
     <message>
         <source>Enter the new passphrase for the wallet.&lt;br/&gt;Please use a passphrase of &lt;b&gt;ten or more random characters&lt;/b&gt;, or &lt;b&gt;eight or more words&lt;/b&gt;.</source>
-        <translation>පසුම්බිය සඳහා නව මුරපදය ඇතුළත් කරන්න.&lt;br/&gt;කරුණාකර  මුරපදය සඳහා &lt;b&gt;අහඹු අක්ෂර දහයක් හෝ වැඩි ගණනක්&lt;/b&gt;, හෝ &lt;b&gt;වචන අටක් හෝ වැඩි ගණනක්&lt;/b&gt;භාවිතා කරන්න.</translation>
+        <translation type="unfinished">පසුම්බිය සඳහා නව මුරපදය ඇතුළත් කරන්න.&lt;br/&gt;කරුණාකර  මුරපදය සඳහා &lt;b&gt;අහඹු අක්ෂර දහයක් හෝ වැඩි ගණනක්&lt;/b&gt;, හෝ &lt;b&gt;වචන අටක් හෝ වැඩි ගණනක්&lt;/b&gt;භාවිතා කරන්න.</translation>
     </message>
     <message>
         <source>Enter the old passphrase and new passphrase for the wallet.</source>
-        <translation>පසුම්බිය සඳහා පැරණි මුරපදය සහ නව මුරපදය ඇතුළත් කරන්න.</translation>
+        <translation type="unfinished">පසුම්බිය සඳහා පැරණි මුරපදය සහ නව මුරපදය ඇතුළත් කරන්න.</translation>
     </message>
     <message>
         <source>Remember that encrypting your wallet cannot fully protect your particl from being stolen by malware infecting your computer.</source>
-        <translation>ඔබේ මුදල් පසුම්බිය සංකේතනය කිරීමෙන් ඔබේ පරිගණකයට අනිෂ්ට මෘදුකාංග (malware) ඇතුලු වීමෙන් කෙරෙන බිට්කොයින් සොරකම් කිරීම් වලින් සම්පූර්ණයෙන්ම වැළැක්වීම කළ නොහැකි බව මතක තබා ගන්න.</translation>
+        <translation type="unfinished">ඔබේ මුදල් පසුම්බිය සංකේතනය කිරීමෙන් ඔබේ පරිගණකයට අනිෂ්ට මෘදුකාංග (malware) ඇතුලු වීමෙන් කෙරෙන බිට්කොයින් සොරකම් කිරීම් වලින් සම්පූර්ණයෙන්ම වැළැක්වීම කළ නොහැකි බව මතක තබා ගන්න.</translation>
     </message>
     <message>
         <source>Wallet to be encrypted</source>
-        <translation>සංකේතනය කළ යුතු පසුම්බිය</translation>
+        <translation type="unfinished">සංකේතනය කළ යුතු පසුම්බිය</translation>
     </message>
     <message>
         <source>Your wallet is about to be encrypted. </source>
-<<<<<<< HEAD
-        <translation>ඔබේ මුදල් පසුම්බිය සංකේතනය කිරීමට ආසන්නයි.</translation>
-    </message>
-    <message>
-        <source>Your wallet is now encrypted. </source>
-        <translation>ඔබගේ මුදල් පසුම්බිය දැන් සංකේතනය කර ඇත.</translation>
-=======
         <translation type="unfinished">පසුම්බිය සංකේතනය කිරීමට ආසන්නයි.</translation>
     </message>
     <message>
         <source>Your wallet is now encrypted. </source>
         <translation type="unfinished">ඔබගේ මුදල් පසුම්බිය දැන් සංකේතිතයි.</translation>
->>>>>>> 3f385c91
     </message>
     <message>
         <source>IMPORTANT: Any previous backups you have made of your wallet file should be replaced with the newly generated, encrypted wallet file. For security reasons, previous backups of the unencrypted wallet file will become useless as soon as you start using the new, encrypted wallet.</source>
-        <translation>වැදගත්: ඔබගේ පසුම්බි ගොනුවෙන් ඔබ විසින් සාදන ලද පෙර උපස්ථයන්(backups) අලුතින් ජනනය කරන ලද, සංකේතනය කළ පසුම්බි ගොනුව සමඟ ප්‍රතිස්ථාපනය(replace) කළ යුතුය. ආරක්ෂක හේතූන් මත, ඔබ නව, සංකේතනය කළ පසුම්බිය භාවිතා කිරීමට පටන් ගත් වහාම සංකේතනය නොකළ පසුම්බි ගොනුවේ පෙර උපස්ථ අක්‍රීය වනු ඇත.</translation>
+        <translation type="unfinished">වැදගත්: ඔබගේ පසුම්බි ගොනුවෙන් ඔබ විසින් සාදන ලද පෙර උපස්ථයන්(backups) අලුතින් ජනනය කරන ලද, සංකේතනය කළ පසුම්බි ගොනුව සමඟ ප්‍රතිස්ථාපනය(replace) කළ යුතුය. ආරක්ෂක හේතූන් මත, ඔබ නව, සංකේතනය කළ පසුම්බිය භාවිතා කිරීමට පටන් ගත් වහාම සංකේතනය නොකළ පසුම්බි ගොනුවේ පෙර උපස්ථ අක්‍රීය වනු ඇත.</translation>
     </message>
     <message>
         <source>Wallet encryption failed</source>
-<<<<<<< HEAD
-        <translation>පසුම්බි සංකේතනය අසාර්ථක විය</translation>
-=======
         <translation type="unfinished">පසුම්බිය සංකේතනයට අසමත්!</translation>
->>>>>>> 3f385c91
     </message>
     <message>
         <source>Wallet encryption failed due to an internal error. Your wallet was not encrypted.</source>
-        <translation>අභ්‍යන්තර දෝෂයක් හේතුවෙන් පසුම්බි සංකේතනය අසාර්ථක විය. ඔබගේ මුදල් පසුම්බිය සංකේතනය වී නොමැත.</translation>
+        <translation type="unfinished">අභ්‍යන්තර දෝෂයක් හේතුවෙන් පසුම්බි සංකේතනය අසාර්ථක විය. ඔබගේ මුදල් පසුම්බිය සංකේතනය වී නොමැත.</translation>
     </message>
     <message>
         <source>The supplied passphrases do not match.</source>
-        <translation>සපයන ලද මුරපද නොගැලපේ.</translation>
+        <translation type="unfinished">සපයන ලද මුරපද නොගැලපේ.</translation>
     </message>
     <message>
         <source>Wallet unlock failed</source>
-        <translation>පසුම්බි අගුළු ඇරීම අසාර්ථක විය</translation>
+        <translation type="unfinished">පසුම්බියේ අගුල හැරීමට අසමත් විය</translation>
     </message>
     <message>
         <source>The passphrase entered for the wallet decryption was incorrect.</source>
-        <translation>පසුම්බිය විකේතනය සඳහා ඇතුළත් කළ මුරපදය වැරදිය.</translation>
-    </message>
-    <message>
-        <source>Wallet decryption failed</source>
-        <translation>පසුම්බි විකේතනය අසාර්ථකයි.</translation>
+        <translation type="unfinished">පසුම්බිය විකේතනය සඳහා ඇතුළත් කළ මුරපදය වැරදිය.</translation>
     </message>
     <message>
         <source>Wallet passphrase was successfully changed.</source>
-        <translation>පසුම්බි මුරපදය සාර්ථකව වෙනස් කරන ලදි.</translation>
+        <translation type="unfinished">පසුම්බි මුරපදය සාර්ථකව වෙනස් කරන ලදි.</translation>
     </message>
     <message>
         <source>Warning: The Caps Lock key is on!</source>
-        <translation>අවවාදයයි: කැප්ස් ලොක් යතුර ක්‍රියාත්මකයි!</translation>
+        <translation type="unfinished">අවවාදයයි: කැප්ස් ලොක් යතුර ක්‍රියාත්මකයි!</translation>
     </message>
 </context>
 <context>
-    <name>BanTableModel</name>
-    <message>
-        <source>IP/Netmask</source>
-        <translation>IP/Netmask</translation>
+    <name>BitcoinApplication</name>
+    <message>
+        <source>Internal error</source>
+        <translation type="unfinished">අභ්‍යන්තර දෝෂයකි</translation>
+    </message>
+    </context>
+<context>
+    <name>QObject</name>
+    <message>
+        <source>Error: %1</source>
+        <translation type="unfinished">දෝෂය: %1</translation>
+    </message>
+    <message>
+        <source>unknown</source>
+        <translation type="unfinished">නොදනී</translation>
+    </message>
+    <message>
+        <source>Amount</source>
+        <translation type="unfinished">අගය</translation>
+    </message>
+    <message numerus="yes">
+        <source>%n second(s)</source>
+        <translation type="unfinished">
+            <numerusform />
+            <numerusform />
+        </translation>
+    </message>
+    <message numerus="yes">
+        <source>%n minute(s)</source>
+        <translation type="unfinished">
+            <numerusform />
+            <numerusform />
+        </translation>
+    </message>
+    <message numerus="yes">
+        <source>%n hour(s)</source>
+        <translation type="unfinished">
+            <numerusform />
+            <numerusform />
+        </translation>
+    </message>
+    <message numerus="yes">
+        <source>%n day(s)</source>
+        <translation type="unfinished">
+            <numerusform />
+            <numerusform />
+        </translation>
+    </message>
+    <message numerus="yes">
+        <source>%n week(s)</source>
+        <translation type="unfinished">
+            <numerusform />
+            <numerusform />
+        </translation>
+    </message>
+    <message numerus="yes">
+        <source>%n year(s)</source>
+        <translation type="unfinished">
+            <numerusform />
+            <numerusform />
+        </translation>
+    </message>
+    </context>
+<context>
+    <name>bitcoin-core</name>
+    <message>
+        <source>The %s developers</source>
+        <translation type="unfinished">%s සංවර්ධකයින්</translation>
+    </message>
+    <message>
+        <source>Error creating %s</source>
+        <translation type="unfinished">%s සෑදීමේ දෝෂයකි</translation>
+    </message>
+    <message>
+        <source>Error loading %s</source>
+        <translation type="unfinished">%s පූරණය වීමේ දෝෂයකි</translation>
+    </message>
+    <message>
+        <source>Importing…</source>
+        <translation type="unfinished">ආයාත වෙමින්…</translation>
+    </message>
+    <message>
+        <source>Loading wallet…</source>
+        <translation type="unfinished">පසුම්බිය පූරණය වෙමින්…</translation>
+    </message>
+    <message>
+        <source>Rescanning…</source>
+        <translation type="unfinished">යළි සුපිරික්සමින්…</translation>
+    </message>
+    <message>
+        <source>This is experimental software.</source>
+        <translation type="unfinished">මෙය පර්යේෂණාත්මක මෘදුකාංගයකි.</translation>
+    </message>
+    <message>
+        <source>Unknown address type '%s'</source>
+        <translation type="unfinished">'%s' නොදන්නා ලිපින වර්ගයකි</translation>
     </message>
     </context>
 <context>
     <name>BitcoinGUI</name>
     <message>
+        <source>&amp;Overview</source>
+        <translation type="unfinished">&amp;දළ විශ්ලේෂණය</translation>
+    </message>
+    <message>
         <source>Browse transaction history</source>
-<<<<<<< HEAD
-        <translation>ගනුදෙනු ඉතිහාසය පිරික්සන්න</translation>
-=======
         <translation type="unfinished">ගනුදෙනු ඉතිහාසය පිරික්සන්න</translation>
     </message>
     <message>
@@ -357,7 +373,7 @@
         <translation type="unfinished">ජාලයේ ක්‍රියාකාරකම අබල කර ඇත.</translation>
     </message>
     <message>
-        <source>Send coins to a Bitcoin address</source>
+        <source>Send coins to a Particl address</source>
         <translation type="unfinished">බිට්කොයින් ලිපිනයකට කාසි යවන්න</translation>
     </message>
     <message>
@@ -422,17 +438,13 @@
     <message>
         <source>Error</source>
         <translation type="unfinished">දෝෂයකි</translation>
->>>>>>> 3f385c91
     </message>
     <message>
         <source>Warning</source>
-        <translation>අවවාදය</translation>
+        <translation type="unfinished">අවවාදය</translation>
     </message>
     <message>
         <source>Information</source>
-<<<<<<< HEAD
-        <translation>තොරතුර</translation>
-=======
         <translation type="unfinished">තොරතුර</translation>
     </message>
     <message>
@@ -502,7 +514,7 @@
         <translation type="unfinished">පෙ&amp;න්වන්න</translation>
     </message>
     <message numerus="yes">
-        <source>%n active connection(s) to Bitcoin network.</source>
+        <source>%n active connection(s) to Particl network.</source>
         <extracomment>A substring of the tooltip.</extracomment>
         <translation type="unfinished">
             <numerusform />
@@ -567,36 +579,48 @@
 </source>
         <translation type="unfinished">ලිපිනය: %1
 </translation>
->>>>>>> 3f385c91
-    </message>
-    </context>
+    </message>
+    <message>
+        <source>Sent transaction</source>
+        <translation type="unfinished">යැවූ ගනුදෙනුව</translation>
+    </message>
+    <message>
+        <source>Private key &lt;b&gt;disabled&lt;/b&gt;</source>
+        <translation type="unfinished">පෞද්ගලික යතුර &lt;b&gt;අබලයි&lt;/b&gt;</translation>
+    </message>
+    <message>
+        <source>Original message:</source>
+        <translation type="unfinished">මුල් පණිවිඩය:</translation>
+    </message>
+</context>
 <context>
     <name>CoinControlDialog</name>
     <message>
         <source>Quantity:</source>
-        <translation>ප්‍රමාණය:</translation>
+        <translation type="unfinished">ප්‍රමාණය:</translation>
     </message>
     <message>
         <source>Bytes:</source>
-        <translation>බයිට්ස්:</translation>
+        <translation type="unfinished">බයිට:</translation>
     </message>
     <message>
         <source>Amount:</source>
-        <translation>අගය:</translation>
+        <translation type="unfinished">අගය:</translation>
     </message>
     <message>
         <source>Fee:</source>
-        <translation>ගාස්තුව:</translation>
+        <translation type="unfinished">ගාස්තුව:</translation>
     </message>
     <message>
         <source>Amount</source>
-        <translation>අගය</translation>
+        <translation type="unfinished">අගය</translation>
+    </message>
+    <message>
+        <source>Received with address</source>
+        <translation type="unfinished">ලිපිනය සමඟ ලැබුණි</translation>
     </message>
     <message>
         <source>Date</source>
-<<<<<<< HEAD
-        <translation>දිනය</translation>
-=======
         <translation type="unfinished">දිනය</translation>
     </message>
     <message>
@@ -606,54 +630,120 @@
     <message>
         <source>Copy bytes</source>
         <translation type="unfinished">බයිට පිටපත් කරන්න</translation>
->>>>>>> 3f385c91
     </message>
     <message>
         <source>yes</source>
-        <translation>ඔව්</translation>
+        <translation type="unfinished">ඔව්</translation>
     </message>
     <message>
         <source>no</source>
-        <translation>නැත</translation>
+        <translation type="unfinished">නැත</translation>
     </message>
     <message>
         <source>(no label)</source>
-<<<<<<< HEAD
-        <translation>(ලේබලයක් නැත)</translation>
-=======
         <translation type="unfinished">(නම්පතක් නැත)</translation>
->>>>>>> 3f385c91
     </message>
     <message>
         <source>(change)</source>
-        <translation>(වෙනස)</translation>
+        <translation type="unfinished">(වෙනස)</translation>
     </message>
 </context>
 <context>
     <name>CreateWalletActivity</name>
+    <message>
+        <source>Create Wallet</source>
+        <extracomment>Title of window indicating the progress of creation of a new wallet.</extracomment>
+        <translation type="unfinished">පසුම්බිය සාදන්න</translation>
+    </message>
+    </context>
+<context>
+    <name>OpenWalletActivity</name>
+    <message>
+        <source>default wallet</source>
+        <translation type="unfinished">පෙරනිමි පසුම්බිය</translation>
+    </message>
+    <message>
+        <source>Open Wallet</source>
+        <extracomment>Title of window indicating the progress of opening of a wallet.</extracomment>
+        <translation type="unfinished">පසුම්බිය විවෘත කරන්න</translation>
+    </message>
+    </context>
+<context>
+    <name>WalletController</name>
+    <message>
+        <source>Close wallet</source>
+        <translation type="unfinished">පසුම්බිය වසන්න</translation>
+    </message>
+    <message>
+        <source>Close all wallets</source>
+        <translation type="unfinished">සියළු පසුම්බි වසන්න</translation>
+    </message>
     </context>
 <context>
     <name>CreateWalletDialog</name>
+    <message>
+        <source>Create Wallet</source>
+        <translation type="unfinished">පසුම්බිය සාදන්න</translation>
+    </message>
+    <message>
+        <source>Wallet Name</source>
+        <translation type="unfinished">පසුම්බියේ නම</translation>
+    </message>
+    <message>
+        <source>Wallet</source>
+        <translation type="unfinished">පසුම්බිය</translation>
+    </message>
+    <message>
+        <source>Advanced Options</source>
+        <translation type="unfinished">වැඩිදුර විකල්ප</translation>
+    </message>
+    <message>
+        <source>Disable Private Keys</source>
+        <translation type="unfinished">පෞද්ගලික යතුරු අබලකරන්න</translation>
+    </message>
+    <message>
+        <source>Create</source>
+        <translation type="unfinished">සාදන්න</translation>
+    </message>
     </context>
 <context>
     <name>EditAddressDialog</name>
+    <message>
+        <source>Edit Address</source>
+        <translation type="unfinished">ලිපිනය සංස්කරණය</translation>
+    </message>
+    <message>
+        <source>&amp;Address</source>
+        <translation type="unfinished">&amp;ලිපිනය</translation>
+    </message>
+    <message>
+        <source>New sending address</source>
+        <translation type="unfinished">නව යවන ලිපිනය</translation>
+    </message>
+    <message>
+        <source>Edit receiving address</source>
+        <translation type="unfinished">ලැබෙන ලිපිනය සංස්කරණය</translation>
+    </message>
+    <message>
+        <source>Edit sending address</source>
+        <translation type="unfinished">යවන ලිපිනය සංස්කරණය</translation>
+    </message>
     </context>
 <context>
     <name>FreespaceChecker</name>
     <message>
         <source>name</source>
-        <translation>නම</translation>
-    </message>
-    </context>
-<context>
-    <name>HelpMessageDialog</name>
-    </context>
+        <translation type="unfinished">නම</translation>
+    </message>
+    <message>
+        <source>Cannot create data directory here.</source>
+        <translation type="unfinished">මෙතැන දත්ත නාමාවලිය සෑදිය නොහැකිය.</translation>
+    </message>
+</context>
 <context>
     <name>Intro</name>
     <message>
-<<<<<<< HEAD
-=======
-        <source>Bitcoin</source>
+        <source>Particl</source>
         <translation type="unfinished">බිට්කොයින්</translation>
     </message>
     <message numerus="yes">
@@ -690,72 +780,164 @@
         <translation type="unfinished">දෝෂයකි</translation>
     </message>
     <message>
->>>>>>> 3f385c91
         <source>Welcome</source>
-        <translation>ආයුබෝවන්</translation>
+        <translation type="unfinished">සාදරයෙන් පිළිගනිමු</translation>
+    </message>
+    <message>
+        <source>Welcome to %1.</source>
+        <translation type="unfinished">%1 වෙත සාදරයෙන් පිළිගනිමු.</translation>
+    </message>
+    <message>
+        <source> GB</source>
+        <translation type="unfinished">ගි.බ.</translation>
+    </message>
+    <message>
+        <source>Use the default data directory</source>
+        <translation type="unfinished">පෙරනිමි දත්ත නාමාවලිය භාවිතා කරන්න</translation>
+    </message>
+    </context>
+<context>
+    <name>HelpMessageDialog</name>
+    <message>
+        <source>version</source>
+        <translation type="unfinished">අනුවාදය</translation>
+    </message>
+    <message>
+        <source>About %1</source>
+        <translation type="unfinished">%1 පිළිබඳව</translation>
     </message>
     </context>
 <context>
     <name>ModalOverlay</name>
     <message>
-        <source>calculating...</source>
-        <translation>ගණනනය කරමින්...</translation>
-    </message>
-    </context>
-<context>
-    <name>OpenURIDialog</name>
-    <message>
-        <source>URI:</source>
-        <translation>URI:</translation>
-    </message>
-</context>
-<context>
-    <name>OpenWalletActivity</name>
+        <source>Form</source>
+        <translation type="unfinished">වෙතින්</translation>
+    </message>
+    <message>
+        <source>Unknown…</source>
+        <translation type="unfinished">නොදනී…</translation>
+    </message>
+    <message>
+        <source>calculating…</source>
+        <translation type="unfinished">ගණනය වෙමින්…</translation>
+    </message>
+    <message>
+        <source>Hide</source>
+        <translation type="unfinished">සඟවන්න</translation>
+    </message>
     </context>
 <context>
     <name>OptionsDialog</name>
     <message>
-        <source>IPv4</source>
-        <translation>IPv4</translation>
-    </message>
-    <message>
-        <source>IPv6</source>
-        <translation>IPv6</translation>
+        <source>Options</source>
+        <translation type="unfinished">විකල්ප</translation>
+    </message>
+    <message>
+        <source>&amp;Main</source>
+        <translation type="unfinished">&amp;ප්‍රධාන</translation>
+    </message>
+    <message>
+        <source>Size of &amp;database cache</source>
+        <translation type="unfinished">දත්තසමුදා නිහිතයේ ප්‍රමාණය</translation>
+    </message>
+    <message>
+        <source>Open Configuration File</source>
+        <translation type="unfinished">වින්‍යාස ගොනුව විවෘතකරන්න</translation>
+    </message>
+    <message>
+        <source>&amp;Reset Options</source>
+        <translation type="unfinished">&amp;නැවත සැකසීමේ විකල්ප</translation>
+    </message>
+    <message>
+        <source>&amp;Network</source>
+        <translation type="unfinished">&amp;ජාලය</translation>
+    </message>
+    <message>
+        <source>GB</source>
+        <translation type="unfinished">ගි.බ.</translation>
+    </message>
+    <message>
+        <source>MiB</source>
+        <translation type="unfinished">මෙ.බ.</translation>
+    </message>
+    <message>
+        <source>W&amp;allet</source>
+        <translation type="unfinished">ප&amp;සුම්බිය</translation>
+    </message>
+    <message>
+        <source>Enable coin &amp;control features</source>
+        <translation type="unfinished">කාසි පාලන විශේෂාංග සබලකරන්න</translation>
+    </message>
+    <message>
+        <source>Accept connections from outside.</source>
+        <translation type="unfinished">පිටතින් සම්බන්ධතා පිළිගන්න.</translation>
     </message>
     <message>
         <source>Tor</source>
-        <translation>Tor</translation>
+        <translation type="unfinished">ටෝර්</translation>
+    </message>
+    <message>
+        <source>&amp;Window</source>
+        <translation type="unfinished">&amp;කවුළුව</translation>
+    </message>
+    <message>
+        <source>User Interface &amp;language:</source>
+        <translation type="unfinished">අතරු මුහුණතේ &amp;භාෂාව:</translation>
+    </message>
+    <message>
+        <source>embedded "%1"</source>
+        <translation type="unfinished">එබ්බවූ "%1"</translation>
+    </message>
+    <message>
+        <source>&amp;OK</source>
+        <translation type="unfinished">&amp;හරි</translation>
+    </message>
+    <message>
+        <source>&amp;Cancel</source>
+        <translation type="unfinished">&amp;අවලංගු</translation>
+    </message>
+    <message>
+        <source>default</source>
+        <translation type="unfinished">පෙරනිමි</translation>
+    </message>
+    <message>
+        <source>Cancel</source>
+        <translation type="unfinished">අවලංගු</translation>
+    </message>
+    <message>
+        <source>Error</source>
+        <translation type="unfinished">දෝෂයකි</translation>
     </message>
     </context>
 <context>
     <name>OverviewPage</name>
+    <message>
+        <source>Form</source>
+        <translation type="unfinished">වෙතින්</translation>
+    </message>
     </context>
 <context>
     <name>PSBTOperationsDialog</name>
-    </context>
-<context>
-    <name>PaymentServer</name>
+    <message>
+        <source>or</source>
+        <translation type="unfinished">හෝ</translation>
+    </message>
     </context>
 <context>
     <name>PeerTableModel</name>
-    </context>
-<context>
-    <name>QObject</name>
-    <message>
-        <source>Amount</source>
-        <translation>අගය</translation>
-    </message>
-    </context>
-<context>
-    <name>QRImageWidget</name>
+    <message>
+        <source>Address</source>
+        <extracomment>Title of Peers Table column which contains the IP/Onion/I2P address of the connected peer.</extracomment>
+        <translation type="unfinished">ලිපිනය</translation>
+    </message>
+    <message>
+        <source>Type</source>
+        <extracomment>Title of Peers Table column which describes the type of peer connection. The "type" describes why the connection exists.</extracomment>
+        <translation type="unfinished">වර්ගය</translation>
+    </message>
     </context>
 <context>
     <name>RPCConsole</name>
-<<<<<<< HEAD
-    </context>
-<context>
-    <name>ReceiveCoinsDialog</name>
-=======
     <message>
         <source>&amp;Copy address</source>
         <extracomment>Context menu action to copy the address of a peer.</extracomment>
@@ -776,30 +958,26 @@
         <source>&amp;Copy address</source>
         <translation type="unfinished">&amp;ලිපිනයෙහි පිටපතක්</translation>
     </message>
->>>>>>> 3f385c91
     </context>
 <context>
     <name>ReceiveRequestDialog</name>
     <message>
         <source>Amount:</source>
-        <translation>අගය:</translation>
+        <translation type="unfinished">අගය:</translation>
+    </message>
+    <message>
+        <source>Wallet:</source>
+        <translation type="unfinished">පසුම්බිය:</translation>
     </message>
     </context>
 <context>
     <name>RecentRequestsTableModel</name>
     <message>
         <source>Date</source>
-        <translation>දිනය</translation>
+        <translation type="unfinished">දිනය</translation>
     </message>
     <message>
         <source>Label</source>
-<<<<<<< HEAD
-        <translation>ලේබලය</translation>
-    </message>
-    <message>
-        <source>(no label)</source>
-        <translation>(ලේබලයක් නැත)</translation>
-=======
         <translation type="unfinished">නම්පත</translation>
     </message>
     <message>
@@ -809,77 +987,150 @@
     <message>
         <source>(no label)</source>
         <translation type="unfinished">(නම්පතක් නැත)</translation>
->>>>>>> 3f385c91
     </message>
     </context>
 <context>
     <name>SendCoinsDialog</name>
     <message>
+        <source>Send Coins</source>
+        <translation type="unfinished">කාසි යවන්න</translation>
+    </message>
+    <message>
         <source>Quantity:</source>
-        <translation>ප්‍රමාණය:</translation>
+        <translation type="unfinished">ප්‍රමාණය:</translation>
     </message>
     <message>
         <source>Bytes:</source>
-        <translation>බයිට්ස්:</translation>
+        <translation type="unfinished">බයිට:</translation>
     </message>
     <message>
         <source>Amount:</source>
-        <translation>අගය:</translation>
+        <translation type="unfinished">අගය:</translation>
     </message>
     <message>
         <source>Fee:</source>
-        <translation>ගාස්තුව:</translation>
+        <translation type="unfinished">ගාස්තුව:</translation>
+    </message>
+    <message>
+        <source>Hide</source>
+        <translation type="unfinished">සඟවන්න</translation>
+    </message>
+    <message>
+        <source>S&amp;end</source>
+        <translation type="unfinished">ය&amp;වන්න</translation>
+    </message>
+    <message>
+        <source>Copy bytes</source>
+        <translation type="unfinished">බයිට පිටපත් කරන්න</translation>
+    </message>
+    <message>
+        <source>%1 to '%2'</source>
+        <translation type="unfinished">%1 සිට '%2'</translation>
+    </message>
+    <message>
+        <source>%1 to %2</source>
+        <translation type="unfinished">%1 සිට %2</translation>
+    </message>
+    <message>
+        <source>Sign failed</source>
+        <translation type="unfinished">ඇතුල් වීමට අසමත්</translation>
+    </message>
+    <message>
+        <source>or</source>
+        <translation type="unfinished">හෝ</translation>
+    </message>
+    <message numerus="yes">
+        <source>Estimated to begin confirmation within %n block(s).</source>
+        <translation type="unfinished">
+            <numerusform />
+            <numerusform />
+        </translation>
     </message>
     <message>
         <source>(no label)</source>
-<<<<<<< HEAD
-        <translation>(ලේබලයක් නැත)</translation>
-=======
         <translation type="unfinished">(නම්පතක් නැත)</translation>
->>>>>>> 3f385c91
     </message>
 </context>
 <context>
-    <name>SendCoinsEntry</name>
-    </context>
-<context>
-    <name>ShutdownWindow</name>
-    </context>
-<context>
     <name>SignVerifyMessageDialog</name>
+    <message>
+        <source>Signature</source>
+        <translation type="unfinished">අත්සන</translation>
+    </message>
     </context>
 <context>
     <name>TrafficGraphWidget</name>
-    </context>
+    <message>
+        <source>kB/s</source>
+        <translation type="unfinished">කි.බ./තත්.</translation>
+    </message>
+</context>
 <context>
     <name>TransactionDesc</name>
     <message>
+        <source>Status</source>
+        <translation type="unfinished">තත්වය</translation>
+    </message>
+    <message>
         <source>Date</source>
-        <translation>දිනය</translation>
+        <translation type="unfinished">දිනය</translation>
+    </message>
+    <message>
+        <source>Source</source>
+        <translation type="unfinished">මූලාශ්‍රය</translation>
+    </message>
+    <message>
+        <source>From</source>
+        <translation type="unfinished">වෙතින්</translation>
+    </message>
+    <message>
+        <source>unknown</source>
+        <translation type="unfinished">නොදනී</translation>
+    </message>
+    <message>
+        <source>To</source>
+        <translation type="unfinished">වෙත</translation>
+    </message>
+    <message numerus="yes">
+        <source>matures in %n more block(s)</source>
+        <translation type="unfinished">
+            <numerusform />
+            <numerusform />
+        </translation>
+    </message>
+    <message>
+        <source>Message</source>
+        <translation type="unfinished">පණිවිඩය</translation>
+    </message>
+    <message>
+        <source>Comment</source>
+        <translation type="unfinished">අදහස</translation>
+    </message>
+    <message>
+        <source>Transaction ID</source>
+        <translation type="unfinished">ගනුදෙනු හැඳු.</translation>
+    </message>
+    <message>
+        <source>Inputs</source>
+        <translation type="unfinished">ආදාන</translation>
     </message>
     <message>
         <source>Amount</source>
-        <translation>අගය</translation>
-    </message>
-    </context>
-<context>
-    <name>TransactionDescDialog</name>
+        <translation type="unfinished">අගය</translation>
+    </message>
     </context>
 <context>
     <name>TransactionTableModel</name>
     <message>
         <source>Date</source>
-        <translation>දිනය</translation>
+        <translation type="unfinished">දිනය</translation>
+    </message>
+    <message>
+        <source>Type</source>
+        <translation type="unfinished">වර්ගය</translation>
     </message>
     <message>
         <source>Label</source>
-<<<<<<< HEAD
-        <translation>ලේබලය</translation>
-    </message>
-    <message>
-        <source>(no label)</source>
-        <translation>(ලේබලයක් නැත)</translation>
-=======
         <translation type="unfinished">නම්පත</translation>
     </message>
     <message>
@@ -893,16 +1144,11 @@
     <message>
         <source>Type of transaction.</source>
         <translation type="unfinished">ගනුදෙනු වර්ග.</translation>
->>>>>>> 3f385c91
     </message>
     </context>
 <context>
     <name>TransactionView</name>
     <message>
-<<<<<<< HEAD
-        <source>Comma separated file (*.csv)</source>
-        <translation>කොමා වලින් වෙන් කරන ලද ගොනුව (* .csv)</translation>
-=======
         <source>All</source>
         <translation type="unfinished">සියල්ල</translation>
     </message>
@@ -938,21 +1184,17 @@
         <source>Comma separated file</source>
         <extracomment>Expanded name of the CSV file format. See: https://en.wikipedia.org/wiki/Comma-separated_values.</extracomment>
         <translation type="unfinished">අල්පවිරාම යෙදූ ගොනුව</translation>
->>>>>>> 3f385c91
     </message>
     <message>
         <source>Date</source>
-        <translation>දිනය</translation>
+        <translation type="unfinished">දිනය</translation>
+    </message>
+    <message>
+        <source>Type</source>
+        <translation type="unfinished">වර්ගය</translation>
     </message>
     <message>
         <source>Label</source>
-<<<<<<< HEAD
-        <translation>ලේබලය</translation>
-    </message>
-    <message>
-        <source>Address</source>
-        <translation>ලිපිනය</translation>
-=======
         <translation type="unfinished">නම්පත</translation>
     </message>
     <message>
@@ -970,29 +1212,36 @@
     <message>
         <source>Exporting Successful</source>
         <translation type="unfinished">නිර්යාත වීම සාර්ථකයි</translation>
->>>>>>> 3f385c91
-    </message>
-    </context>
-<context>
-    <name>UnitDisplayStatusBarControl</name>
-    </context>
-<context>
-    <name>WalletController</name>
-    </context>
+    </message>
+    <message>
+        <source>to</source>
+        <translation type="unfinished">වෙත</translation>
+    </message>
+</context>
 <context>
     <name>WalletFrame</name>
+    <message>
+        <source>Create a new wallet</source>
+        <translation type="unfinished">නව පසුම්බියක් සාදන්න</translation>
+    </message>
+    <message>
+        <source>Error</source>
+        <translation type="unfinished">දෝෂයකි</translation>
+    </message>
     </context>
 <context>
     <name>WalletModel</name>
-    </context>
+    <message>
+        <source>Send Coins</source>
+        <translation type="unfinished">කාසි යවන්න</translation>
+    </message>
+    <message>
+        <source>default wallet</source>
+        <translation type="unfinished">පෙරනිමි පසුම්බිය</translation>
+    </message>
+</context>
 <context>
     <name>WalletView</name>
-<<<<<<< HEAD
-    </context>
-<context>
-    <name>bitcoin-core</name>
-    </context>
-=======
     <message>
         <source>&amp;Export</source>
         <translation type="unfinished">&amp;නිර්යාතය</translation>
@@ -1023,5 +1272,4 @@
         <translation type="unfinished">අවලංගු</translation>
     </message>
 </context>
->>>>>>> 3f385c91
 </TS>