<TS version="2.1" language="si">
<context>
    <name>AddressBookPage</name>
    <message>
        <source>Right-click to edit address or label</source>
        <translation type="unfinished">ලිපිනය හෝ නම්පත සංශෝධනයට දකුණු බොත්තම  ඔබන්න</translation>
    </message>
    <message>
        <source>Create a new address</source>
        <translation type="unfinished">නව ලිපිනයක් සාදන්න</translation>
    </message>
    <message>
        <source>&amp;New</source>
        <translation type="unfinished">&amp;නව</translation>
    </message>
    <message>
        <source>Copy the currently selected address to the system clipboard</source>
        <translation type="unfinished">තෝරාගෙන ඇති ලිපිනය පද්ධතියේ පසුරු පුවරුවට පිටපත් කරන්න</translation>
    </message>
    <message>
        <source>&amp;Copy</source>
        <translation type="unfinished">&amp;පිටපත්</translation>
    </message>
    <message>
        <source>C&amp;lose</source>
        <translation type="unfinished">වස&amp;න්න</translation>
    </message>
    <message>
        <source>Delete the currently selected address from the list</source>
        <translation type="unfinished">තේරූ ලිපිනය ලේඛනයෙන් මකන්න</translation>
    </message>
    <message>
        <source>Enter address or label to search</source>
        <translation type="unfinished">සෙවීමට ලිපිනය හෝ නම්පත යොදන්න</translation>
    </message>
    <message>
        <source>Export the data in the current tab to a file</source>
        <translation type="unfinished">වත්මන් පටියෙයි දත්ත ගොනුවකට නිර්යාත කරන්න</translation>
    </message>
    <message>
        <source>&amp;Export</source>
        <translation type="unfinished">&amp;නිර්යාතය</translation>
    </message>
    <message>
        <source>&amp;Delete</source>
        <translation type="unfinished">&amp;මකන්න</translation>
    </message>
    <message>
        <source>Choose the address to send coins to</source>
        <translation type="unfinished">කාසි යැවිය යුතු ලිපිනය තෝරන්න</translation>
    </message>
    <message>
        <source>Choose the address to receive coins with</source>
        <translation type="unfinished">කාසි ලැබිය යුතු ලිපිනය තෝරන්න</translation>
    </message>
    <message>
        <source>C&amp;hoose</source>
        <translation type="unfinished">තෝ&amp;රන්න</translation>
    </message>
    <message>
        <source>Sending addresses</source>
        <translation type="unfinished">යවන ලිපින</translation>
    </message>
    <message>
        <source>Receiving addresses</source>
        <translation type="unfinished">ලැබෙන ලිපින</translation>
    </message>
    <message>
<<<<<<< HEAD
        <source>These are your Particl addresses for sending payments. Always check the amount and the receiving address before sending coins.</source>
        <translation type="unfinished">මේවා ඔබගේ ගෙවීම් යැවීම සඳහා වන බිට්කොයින් ලිපින වේ. කාසි යැවීමට පෙර සෑම විටම මුදල සහ ලැබීමේ ලිපිනය පරීක්ෂා කරන්න.</translation>
=======
        <source>These are your Bitcoin addresses for sending payments. Always check the amount and the receiving address before sending coins.</source>
        <translation type="unfinished">මේ ඔබගේ ගෙවීම් යැවීම සඳහා වන බිට්කොයින් ලිපින වේ. කාසි යැවීමට පෙර සෑම විටම මුදල සහ ලැබීමේ ලිපිනය පරීක්‍ෂා කරන්න.</translation>
>>>>>>> 0567787f
    </message>
    <message>
        <source>&amp;Copy Address</source>
        <translation type="unfinished">&amp;ලිපිනයෙහි පිටපතක්</translation>
    </message>
    <message>
        <source>Copy &amp;Label</source>
        <translation type="unfinished">නම්පතෙහි &amp;පිටපතක්</translation>
    </message>
    <message>
        <source>&amp;Edit</source>
        <translation type="unfinished">&amp;සංස්කරණය</translation>
    </message>
    <message>
        <source>Comma separated file</source>
        <extracomment>Expanded name of the CSV file format. See: https://en.wikipedia.org/wiki/Comma-separated_values.</extracomment>
        <translation type="unfinished">අල්පවිරාම යෙදූ ගොනුව</translation>
    </message>
    <message>
        <source>There was an error trying to save the address list to %1. Please try again.</source>
        <extracomment>An error message. %1 is a stand-in argument for the name of the file we attempted to save to.</extracomment>
        <translation type="unfinished">ලිපින ලැයිස්තුව %1 ට සුරැකීමට උත්සාහ කිරීමේදී දෝෂයක් ඇතිවිය. කරුණාකර නැවත උත්සාහ කරන්න.</translation>
    </message>
    <message>
        <source>Exporting Failed</source>
        <translation type="unfinished">නිර්යාතයට අසමත් විය</translation>
    </message>
</context>
<context>
    <name>AddressTableModel</name>
    <message>
        <source>Label</source>
        <translation type="unfinished">නම්පත</translation>
    </message>
    <message>
        <source>Address</source>
        <translation type="unfinished">ලිපිනය</translation>
    </message>
    <message>
        <source>(no label)</source>
        <translation type="unfinished">(නම්පතක් නැත)</translation>
    </message>
</context>
<context>
    <name>AskPassphraseDialog</name>
    <message>
        <source>Passphrase Dialog</source>
        <translation type="unfinished">මුරපද කවුළුව</translation>
    </message>
    <message>
        <source>Enter passphrase</source>
        <translation type="unfinished">මුරපදය ඇතුල් කරන්න</translation>
    </message>
    <message>
        <source>New passphrase</source>
        <translation type="unfinished">නව මුරපදය</translation>
    </message>
    <message>
        <source>Repeat new passphrase</source>
        <translation type="unfinished">නව මුරපදය නැවත ඇතුලත් කරන්න</translation>
    </message>
    <message>
        <source>Show passphrase</source>
        <translation type="unfinished">මුරපදය පෙන්වන්න</translation>
    </message>
    <message>
        <source>Encrypt wallet</source>
        <translation type="unfinished">පසුම්බිය සංකේතනය</translation>
    </message>
    <message>
        <source>This operation needs your wallet passphrase to unlock the wallet.</source>
        <translation type="unfinished">පසුම්බිය අගුළු ඇරීමේ මෙම ක්‍රියාවලියට ඔබේ පසුම්බියේ මුරපදය අවශ්‍ය වේ.</translation>
    </message>
    <message>
        <source>Unlock wallet</source>
        <translation type="unfinished">පසුම්බිය අගුළු අරින්න</translation>
    </message>
    <message>
        <source>Change passphrase</source>
        <translation type="unfinished">මුරපදය වෙනස් කරන්න</translation>
    </message>
    <message>
        <source>Confirm wallet encryption</source>
        <translation type="unfinished">පසුම්බි සංකේතනය තහවුරු කරන්න</translation>
    </message>
    <message>
        <source>Warning: If you encrypt your wallet and lose your passphrase, you will &lt;b&gt;LOSE ALL OF YOUR PARTICL&lt;/b&gt;!</source>
        <translation type="unfinished">අවවාදයයි: ඔබ ඔබේ මුදල් පසුම්බිය සංකේතනය කල පසු ඔබගේ මුරපදය නැති වුවහොත්, ඔබේ  &lt;b&gt;බිට්කොයින් සියල්ලම ඔබට අහිමි වනු ඇත&lt;/b&gt;!</translation>
    </message>
    <message>
        <source>Are you sure you wish to encrypt your wallet?</source>
        <translation type="unfinished">ඔබේ මුදල් පසුම්බිය සංකේතනය කිරීමේ අවශ්‍යතාව තහවුරු කරන්න?</translation>
    </message>
    <message>
        <source>Wallet encrypted</source>
        <translation type="unfinished">පසුම්බිය සංකේතිතයි</translation>
    </message>
    <message>
        <source>Enter the new passphrase for the wallet.&lt;br/&gt;Please use a passphrase of &lt;b&gt;ten or more random characters&lt;/b&gt;, or &lt;b&gt;eight or more words&lt;/b&gt;.</source>
        <translation type="unfinished">පසුම්බිය සඳහා නව මුරපදය ඇතුළත් කරන්න.&lt;br/&gt;කරුණාකර  මුරපදය සඳහා &lt;b&gt;අහඹු අක්ෂර දහයක් හෝ වැඩි ගණනක්&lt;/b&gt;, හෝ &lt;b&gt;වචන අටක් හෝ වැඩි ගණනක්&lt;/b&gt;භාවිතා කරන්න.</translation>
    </message>
    <message>
        <source>Enter the old passphrase and new passphrase for the wallet.</source>
        <translation type="unfinished">පසුම්බිය සඳහා පැරණි මුරපදය සහ නව මුරපදය ඇතුළත් කරන්න.</translation>
    </message>
    <message>
        <source>Remember that encrypting your wallet cannot fully protect your particl from being stolen by malware infecting your computer.</source>
        <translation type="unfinished">ඔබේ මුදල් පසුම්බිය සංකේතනය කිරීමෙන් ඔබේ පරිගණකයට අනිෂ්ට මෘදුකාංග (malware) ඇතුලු වීමෙන් කෙරෙන බිට්කොයින් සොරකම් කිරීම් වලින් සම්පූර්ණයෙන්ම වැළැක්වීම කළ නොහැකි බව මතක තබා ගන්න.</translation>
    </message>
    <message>
        <source>Wallet to be encrypted</source>
        <translation type="unfinished">සංකේතනය කළ යුතු පසුම්බිය</translation>
    </message>
    <message>
        <source>Your wallet is about to be encrypted. </source>
        <translation type="unfinished">පසුම්බිය සංකේතනය කිරීමට ආසන්නයි.</translation>
    </message>
    <message>
        <source>Your wallet is now encrypted. </source>
        <translation type="unfinished">ඔබගේ මුදල් පසුම්බිය දැන් සංකේතිතයි.</translation>
    </message>
    <message>
        <source>IMPORTANT: Any previous backups you have made of your wallet file should be replaced with the newly generated, encrypted wallet file. For security reasons, previous backups of the unencrypted wallet file will become useless as soon as you start using the new, encrypted wallet.</source>
        <translation type="unfinished">වැදගත්: ඔබගේ පසුම්බි ගොනුවෙන් ඔබ විසින් සාදන ලද පෙර උපස්ථයන්(backups) අලුතින් ජනනය කරන ලද, සංකේතනය කළ පසුම්බි ගොනුව සමඟ ප්‍රතිස්ථාපනය(replace) කළ යුතුය. ආරක්ෂක හේතූන් මත, ඔබ නව, සංකේතනය කළ පසුම්බිය භාවිතා කිරීමට පටන් ගත් වහාම සංකේතනය නොකළ පසුම්බි ගොනුවේ පෙර උපස්ථ අක්‍රීය වනු ඇත.</translation>
    </message>
    <message>
        <source>Wallet encryption failed</source>
        <translation type="unfinished">පසුම්බිය සංකේතනයට අසමත්!</translation>
    </message>
    <message>
        <source>Wallet encryption failed due to an internal error. Your wallet was not encrypted.</source>
        <translation type="unfinished">අභ්‍යන්තර දෝෂයක් හේතුවෙන් පසුම්බි සංකේතනය අසාර්ථක විය. ඔබගේ මුදල් පසුම්බිය සංකේතනය වී නොමැත.</translation>
    </message>
    <message>
        <source>The supplied passphrases do not match.</source>
        <translation type="unfinished">සපයන ලද මුරපද නොගැලපේ.</translation>
    </message>
    <message>
        <source>Wallet unlock failed</source>
        <translation type="unfinished">පසුම්බියේ අගුල හැරීමට අසමත් විය</translation>
    </message>
    <message>
        <source>The passphrase entered for the wallet decryption was incorrect.</source>
        <translation type="unfinished">පසුම්බිය විකේතනය සඳහා ඇතුළත් කළ මුරපදය වැරදිය.</translation>
    </message>
    <message>
        <source>Wallet passphrase was successfully changed.</source>
        <translation type="unfinished">පසුම්බි මුරපදය සාර්ථකව වෙනස් කරන ලදි.</translation>
    </message>
    <message>
        <source>Warning: The Caps Lock key is on!</source>
        <translation type="unfinished">අවවාදයයි: කැප්ස් ලොක් යතුර ක්‍රියාත්මකයි!</translation>
    </message>
</context>
<context>
    <name>BitcoinApplication</name>
    <message>
        <source>Internal error</source>
        <translation type="unfinished">අභ්‍යන්තර දෝෂයකි</translation>
    </message>
    </context>
<context>
    <name>QObject</name>
    <message>
        <source>Error: %1</source>
        <translation type="unfinished">දෝෂය: %1</translation>
    </message>
    <message>
        <source>unknown</source>
        <translation type="unfinished">නොදනී</translation>
    </message>
    <message>
        <source>Amount</source>
        <translation type="unfinished">අගය</translation>
    </message>
    <message numerus="yes">
        <source>%n second(s)</source>
        <translation type="unfinished">
            <numerusform>%n second(s)</numerusform>
            <numerusform>%n second(s)</numerusform>
        </translation>
    </message>
    <message numerus="yes">
        <source>%n minute(s)</source>
        <translation type="unfinished">
            <numerusform>%n minute(s)</numerusform>
            <numerusform>%n minute(s)</numerusform>
        </translation>
    </message>
    <message numerus="yes">
        <source>%n hour(s)</source>
        <translation type="unfinished">
            <numerusform>%n hour(s)</numerusform>
            <numerusform>%n hour(s)</numerusform>
        </translation>
    </message>
    <message numerus="yes">
        <source>%n day(s)</source>
        <translation type="unfinished">
            <numerusform>%n day(s)</numerusform>
            <numerusform>%n day(s)</numerusform>
        </translation>
    </message>
    <message numerus="yes">
        <source>%n week(s)</source>
        <translation type="unfinished">
            <numerusform>%n week(s)</numerusform>
            <numerusform>%n week(s)</numerusform>
        </translation>
    </message>
    <message numerus="yes">
        <source>%n year(s)</source>
        <translation type="unfinished">
            <numerusform>%n year(s)</numerusform>
            <numerusform>%n year(s)</numerusform>
        </translation>
    </message>
    </context>
<context>
    <name>bitcoin-core</name>
    <message>
        <source>The %s developers</source>
        <translation type="unfinished">%s සංවර්ධකයින්</translation>
    </message>
    <message>
        <source>Error creating %s</source>
        <translation type="unfinished">%s සෑදීමේ දෝෂයකි</translation>
    </message>
    <message>
        <source>Error loading %s</source>
        <translation type="unfinished">%s පූරණය වීමේ දෝෂයකි</translation>
    </message>
    <message>
        <source>Importing…</source>
        <translation type="unfinished">ආයාත වෙමින්…</translation>
    </message>
    <message>
        <source>Loading wallet…</source>
        <translation type="unfinished">පසුම්බිය පූරණය වෙමින්…</translation>
    </message>
    <message>
        <source>Rescanning…</source>
        <translation type="unfinished">යළි සුපිරික්සමින්…</translation>
    </message>
    <message>
        <source>This is experimental software.</source>
        <translation type="unfinished">මෙය පර්යේෂණාත්මක මෘදුකාංගයකි.</translation>
    </message>
    <message>
        <source>Unknown address type '%s'</source>
        <translation type="unfinished">'%s' නොදන්නා ලිපින වර්ගයකි</translation>
    </message>
    </context>
<context>
    <name>BitcoinGUI</name>
    <message>
        <source>&amp;Overview</source>
        <translation type="unfinished">&amp;දළ විශ්ලේෂණය</translation>
    </message>
    <message>
        <source>Browse transaction history</source>
        <translation type="unfinished">ගනුදෙනු ඉතිහාසය පිරික්සන්න</translation>
    </message>
    <message>
        <source>E&amp;xit</source>
        <translation type="unfinished">පි&amp;ටවන්න</translation>
    </message>
    <message>
        <source>Quit application</source>
        <translation type="unfinished">යෙදුම වසන්න</translation>
    </message>
    <message>
        <source>&amp;About %1</source>
        <translation type="unfinished">%1 &amp;පිළිබඳව</translation>
    </message>
    <message>
        <source>Show information about %1</source>
        <translation type="unfinished">%1 ගැන තොරතුරු පෙන්වන්න</translation>
    </message>
    <message>
        <source>About &amp;Qt</source>
        <translation type="unfinished">කියුටී &amp;පිළිබඳව</translation>
    </message>
    <message>
        <source>Show information about Qt</source>
        <translation type="unfinished">කියුටී ගැන තොරතුරු පෙන්වන්න</translation>
    </message>
    <message>
        <source>Create a new wallet</source>
        <translation type="unfinished">නව පසුම්බියක් සාදන්න</translation>
    </message>
    <message>
        <source>&amp;Minimize</source>
        <translation type="unfinished">&amp;හකුළන්න</translation>
    </message>
    <message>
        <source>Wallet:</source>
        <translation type="unfinished">පසුම්බිය:</translation>
    </message>
    <message>
        <source>Network activity disabled.</source>
        <extracomment>A substring of the tooltip.</extracomment>
        <translation type="unfinished">ජාලයේ ක්‍රියාකාරකම අබල කර ඇත.</translation>
    </message>
    <message>
<<<<<<< HEAD
        <source>Send coins to a Particl address</source>
        <translation type="unfinished">බිට්කොයින් ලිපිනයට කාසි යවන්න</translation>
=======
        <source>Send coins to a Bitcoin address</source>
        <translation type="unfinished">බිට්කොයින් ලිපිනයකට කාසි යවන්න</translation>
>>>>>>> 0567787f
    </message>
    <message>
        <source>Backup wallet to another location</source>
        <translation type="unfinished">වෙනත් ස්ථානයකට පසුම්බිය උපස්ථ කරන්න</translation>
    </message>
    <message>
        <source>&amp;Send</source>
        <translation type="unfinished">&amp;යවන්න</translation>
    </message>
    <message>
        <source>&amp;Receive</source>
        <translation type="unfinished">&amp;ලබන්න</translation>
    </message>
    <message>
        <source>&amp;Options…</source>
        <translation type="unfinished">&amp;විකල්ප…</translation>
    </message>
    <message>
        <source>&amp;Backup Wallet…</source>
        <translation type="unfinished">&amp;පසුම්බිය උපස්ථය…</translation>
    </message>
    <message>
        <source>Close Wallet…</source>
        <translation type="unfinished">පසුම්බිය වසන්න…</translation>
    </message>
    <message>
        <source>Create Wallet…</source>
        <translation type="unfinished">පසුම්බිය වසන්න…</translation>
    </message>
    <message>
        <source>Close All Wallets…</source>
        <translation type="unfinished">සියළු පසුම්බි වසන්න…</translation>
    </message>
    <message>
        <source>&amp;File</source>
        <translation type="unfinished">&amp;ගොනුව</translation>
    </message>
    <message>
        <source>&amp;Settings</source>
        <translation type="unfinished">&amp;සැකසුම්</translation>
    </message>
    <message>
        <source>&amp;Help</source>
        <translation type="unfinished">&amp;උදව්</translation>
    </message>
    <message>
        <source>Syncing Headers (%1%)…</source>
        <translation type="unfinished">(%1%) ශ්‍රීර්ෂ සමමුහූර්ත වෙමින්…</translation>
    </message>
    <message>
        <source>Synchronizing with network…</source>
        <translation type="unfinished">ජාලය සමඟ සමමුහූර්ත වෙමින්…</translation>
    </message>
    <message numerus="yes">
        <source>Processed %n block(s) of transaction history.</source>
        <translation type="unfinished">
            <numerusform>Processed %n block(s) of transaction history.</numerusform>
            <numerusform>Processed %n block(s) of transaction history.</numerusform>
        </translation>
    </message>
    <message>
        <source>Error</source>
        <translation type="unfinished">දෝෂයකි</translation>
    </message>
    <message>
        <source>Warning</source>
        <translation type="unfinished">අවවාදය</translation>
    </message>
    <message>
        <source>Information</source>
        <translation type="unfinished">තොරතුර</translation>
    </message>
    <message>
        <source>Up to date</source>
        <translation type="unfinished">යාවත්කාලීනයි</translation>
    </message>
    <message>
        <source>&amp;Sending addresses</source>
        <translation type="unfinished">&amp;යවන ලිපින</translation>
    </message>
    <message>
        <source>&amp;Receiving addresses</source>
        <translation type="unfinished">&amp;ලැබෙන ලිපින</translation>
    </message>
    <message>
        <source>Open Wallet</source>
        <translation type="unfinished">පසුම්බිය බලන්න</translation>
    </message>
    <message>
        <source>Open a wallet</source>
        <translation type="unfinished">පසුම්බියක් බලන්න</translation>
    </message>
    <message>
        <source>Close wallet</source>
        <translation type="unfinished">පසුම්බිය වසන්න</translation>
    </message>
    <message>
        <source>Close all wallets</source>
        <translation type="unfinished">සියළු පසුම්බි වසන්න</translation>
    </message>
    <message>
        <source>default wallet</source>
        <translation type="unfinished">පෙරනිමි පසුම්බිය</translation>
    </message>
    <message>
        <source>&amp;Window</source>
        <translation type="unfinished">&amp;කවුළුව</translation>
    </message>
    <message>
        <source>Zoom</source>
        <translation type="unfinished">විශාලනය</translation>
    </message>
    <message>
        <source>Main Window</source>
        <translation type="unfinished">ප්‍රධාන කවුළුව</translation>
    </message>
    <message>
        <source>%1 client</source>
        <translation type="unfinished">%1 අනුග්‍රාහකය</translation>
    </message>
    <message>
        <source>&amp;Hide</source>
        <translation type="unfinished">&amp;සඟවන්න</translation>
    </message>
    <message>
        <source>S&amp;how</source>
        <translation type="unfinished">පෙ&amp;න්වන්න</translation>
    </message>
    <message numerus="yes">
        <source>%n active connection(s) to Particl network.</source>
        <extracomment>A substring of the tooltip.</extracomment>
        <translation type="unfinished">
            <numerusform>%n active connection(s) to Bitcoin network.</numerusform>
            <numerusform>%n active connection(s) to Bitcoin network.</numerusform>
        </translation>
    </message>
    <message>
        <source>Click for more actions.</source>
        <extracomment>A substring of the tooltip. "More actions" are available via the context menu.</extracomment>
        <translation type="unfinished">තව ක්‍රියාමාර්ග සඳහා ඔබන්න.</translation>
    </message>
    <message>
        <source>Disable network activity</source>
        <extracomment>A context menu item.</extracomment>
        <translation type="unfinished">ජාලයේ ක්‍රියාකාරකම අබල කරන්න</translation>
    </message>
    <message>
        <source>Enable network activity</source>
        <extracomment>A context menu item. The network activity was disabled previously.</extracomment>
        <translation type="unfinished">ජාලයේ ක්‍රියාකාරකම සබල කරන්න</translation>
    </message>
    <message>
        <source>Error: %1</source>
        <translation type="unfinished">දෝෂය: %1</translation>
    </message>
    <message>
        <source>Warning: %1</source>
        <translation type="unfinished">අවවාදය: %1</translation>
    </message>
    <message>
        <source>Date: %1
</source>
        <translation type="unfinished">දිනය: %1
</translation>
    </message>
    <message>
        <source>Amount: %1
</source>
        <translation type="unfinished">ගණන: %1
</translation>
    </message>
    <message>
        <source>Wallet: %1
</source>
        <translation type="unfinished">පසුම්බිය: %1
</translation>
    </message>
    <message>
        <source>Type: %1
</source>
        <translation type="unfinished">වර්ගය: %1
</translation>
    </message>
    <message>
        <source>Label: %1
</source>
        <translation type="unfinished">නම්පත: %1
</translation>
    </message>
    <message>
        <source>Address: %1
</source>
        <translation type="unfinished">ලිපිනය: %1
</translation>
    </message>
    <message>
        <source>Sent transaction</source>
        <translation type="unfinished">යැවූ ගනුදෙනුව</translation>
    </message>
    <message>
        <source>Private key &lt;b&gt;disabled&lt;/b&gt;</source>
        <translation type="unfinished">පෞද්ගලික යතුර &lt;b&gt;අබලයි&lt;/b&gt;</translation>
    </message>
    <message>
        <source>Original message:</source>
        <translation type="unfinished">මුල් පණිවිඩය:</translation>
    </message>
</context>
<context>
    <name>CoinControlDialog</name>
    <message>
        <source>Quantity:</source>
        <translation type="unfinished">ප්‍රමාණය:</translation>
    </message>
    <message>
        <source>Bytes:</source>
        <translation type="unfinished">බයිට:</translation>
    </message>
    <message>
        <source>Amount:</source>
        <translation type="unfinished">අගය:</translation>
    </message>
    <message>
        <source>Fee:</source>
        <translation type="unfinished">ගාස්තුව:</translation>
    </message>
    <message>
        <source>Amount</source>
        <translation type="unfinished">අගය</translation>
    </message>
    <message>
        <source>Received with address</source>
        <translation type="unfinished">ලිපිනය සමඟ ලැබුණි</translation>
    </message>
    <message>
        <source>Date</source>
        <translation type="unfinished">දිනය</translation>
    </message>
    <message>
        <source>&amp;Copy address</source>
        <translation type="unfinished">&amp;ලිපිනයෙහි පිටපතක්</translation>
    </message>
    <message>
        <source>Copy bytes</source>
        <translation type="unfinished">බයිට පිටපත් කරන්න</translation>
    </message>
    <message>
        <source>yes</source>
        <translation type="unfinished">ඔව්</translation>
    </message>
    <message>
        <source>no</source>
        <translation type="unfinished">නැත</translation>
    </message>
    <message>
        <source>(no label)</source>
        <translation type="unfinished">(ලේබලයක් නැත)</translation>
    </message>
    <message>
        <source>(change)</source>
        <translation type="unfinished">(වෙනස)</translation>
    </message>
</context>
<context>
    <name>CreateWalletActivity</name>
    <message>
        <source>Create Wallet</source>
        <extracomment>Title of window indicating the progress of creation of a new wallet.</extracomment>
        <translation type="unfinished">පසුම්බිය සාදන්න</translation>
    </message>
    </context>
<context>
    <name>OpenWalletActivity</name>
    <message>
        <source>default wallet</source>
        <translation type="unfinished">පෙරනිමි පසුම්බිය</translation>
    </message>
    <message>
        <source>Open Wallet</source>
        <extracomment>Title of window indicating the progress of opening of a wallet.</extracomment>
        <translation type="unfinished">පසුම්බිය විවෘත කරන්න</translation>
    </message>
    </context>
<context>
    <name>WalletController</name>
    <message>
        <source>Close wallet</source>
        <translation type="unfinished">පසුම්බිය වසන්න</translation>
    </message>
    <message>
        <source>Close all wallets</source>
        <translation type="unfinished">සියළු පසුම්බි වසන්න</translation>
    </message>
    </context>
<context>
    <name>CreateWalletDialog</name>
    <message>
        <source>Create Wallet</source>
        <translation type="unfinished">පසුම්බිය සාදන්න</translation>
    </message>
    <message>
        <source>Wallet Name</source>
        <translation type="unfinished">පසුම්බියේ නම</translation>
    </message>
    <message>
        <source>Wallet</source>
        <translation type="unfinished">පසුම්බිය</translation>
    </message>
    <message>
        <source>Advanced Options</source>
        <translation type="unfinished">වැඩිදුර විකල්ප</translation>
    </message>
    <message>
        <source>Disable Private Keys</source>
        <translation type="unfinished">පෞද්ගලික යතුරු අබලකරන්න</translation>
    </message>
    <message>
        <source>Create</source>
        <translation type="unfinished">සාදන්න</translation>
    </message>
    </context>
<context>
    <name>EditAddressDialog</name>
    <message>
        <source>Edit Address</source>
        <translation type="unfinished">ලිපිනය සංස්කරණය</translation>
    </message>
    <message>
        <source>&amp;Address</source>
        <translation type="unfinished">&amp;ලිපිනය</translation>
    </message>
    <message>
        <source>New sending address</source>
        <translation type="unfinished">නව යවන ලිපිනය</translation>
    </message>
    <message>
        <source>Edit receiving address</source>
        <translation type="unfinished">ලැබෙන ලිපිනය සංස්කරණය</translation>
    </message>
    <message>
        <source>Edit sending address</source>
        <translation type="unfinished">යවන ලිපිනය සංස්කරණය</translation>
    </message>
    </context>
<context>
    <name>FreespaceChecker</name>
    <message>
        <source>name</source>
        <translation type="unfinished">නම</translation>
    </message>
    <message>
        <source>Cannot create data directory here.</source>
        <translation type="unfinished">මෙතැන දත්ත නාමාවලිය සෑදිය නොහැකිය.</translation>
    </message>
</context>
<context>
    <name>Intro</name>
    <message>
        <source>Particl</source>
        <translation type="unfinished">බිට්කොයින්</translation>
    </message>
    <message numerus="yes">
        <source>(sufficient to restore backups %n day(s) old)</source>
        <extracomment>Explanatory text on the capability of the current prune target.</extracomment>
        <translation type="unfinished">
            <numerusform>(sufficient to restore backups %n day(s) old)</numerusform>
            <numerusform>(sufficient to restore backups %n day(s) old)</numerusform>
        </translation>
    </message>
    <message>
        <source>Error</source>
        <translation type="unfinished">දෝෂයකි</translation>
    </message>
    <message>
        <source>Welcome</source>
        <translation type="unfinished">සාදරයෙන් පිළිගනිමු</translation>
    </message>
    <message>
        <source>Welcome to %1.</source>
        <translation type="unfinished">%1 වෙත සාදරයෙන් පිළිගනිමු.</translation>
    </message>
    <message>
        <source> GB</source>
        <translation type="unfinished">ගි.බ.</translation>
    </message>
    <message>
        <source>Use the default data directory</source>
        <translation type="unfinished">පෙරනිමි දත්ත නාමාවලිය භාවිතා කරන්න</translation>
    </message>
    </context>
<context>
    <name>HelpMessageDialog</name>
    <message>
        <source>version</source>
        <translation type="unfinished">අනුවාදය</translation>
    </message>
    <message>
        <source>About %1</source>
        <translation type="unfinished">%1 පිළිබඳව</translation>
    </message>
    </context>
<context>
    <name>ModalOverlay</name>
    <message>
        <source>Form</source>
        <translation type="unfinished">වෙතින්</translation>
    </message>
    <message>
        <source>Unknown…</source>
        <translation type="unfinished">නොදනී…</translation>
    </message>
    <message>
        <source>calculating…</source>
        <translation type="unfinished">ගණනය වෙමින්…</translation>
    </message>
    <message>
        <source>Hide</source>
        <translation type="unfinished">සඟවන්න</translation>
    </message>
    </context>
<context>
    <name>OptionsDialog</name>
    <message>
        <source>Options</source>
        <translation type="unfinished">විකල්ප</translation>
    </message>
    <message>
        <source>&amp;Main</source>
        <translation type="unfinished">&amp;ප්‍රධාන</translation>
    </message>
    <message>
        <source>Size of &amp;database cache</source>
        <translation type="unfinished">දත්තසමුදා නිහිතයේ ප්‍රමාණය</translation>
    </message>
    <message>
        <source>Open Configuration File</source>
        <translation type="unfinished">වින්‍යාස ගොනුව විවෘතකරන්න</translation>
    </message>
    <message>
        <source>&amp;Reset Options</source>
        <translation type="unfinished">&amp;නැවත සැකසීමේ විකල්ප</translation>
    </message>
    <message>
        <source>&amp;Network</source>
        <translation type="unfinished">&amp;ජාලය</translation>
    </message>
    <message>
        <source>GB</source>
        <translation type="unfinished">ගි.බ.</translation>
    </message>
    <message>
        <source>MiB</source>
        <translation type="unfinished">මෙ.බ.</translation>
    </message>
    <message>
        <source>W&amp;allet</source>
        <translation type="unfinished">ප&amp;සුම්බිය</translation>
    </message>
    <message>
        <source>Enable coin &amp;control features</source>
        <translation type="unfinished">කාසි පාලන විශේෂාංග සබලකරන්න</translation>
    </message>
    <message>
        <source>Accept connections from outside.</source>
        <translation type="unfinished">පිටතින් සම්බන්ධතා පිළිගන්න.</translation>
    </message>
    <message>
        <source>Tor</source>
        <translation type="unfinished">ටෝර්</translation>
    </message>
    <message>
        <source>&amp;Window</source>
        <translation type="unfinished">&amp;කවුළුව</translation>
    </message>
    <message>
        <source>User Interface &amp;language:</source>
        <translation type="unfinished">අතරු මුහුණතේ &amp;භාෂාව:</translation>
    </message>
    <message>
        <source>embedded "%1"</source>
        <translation type="unfinished">එබ්බවූ "%1"</translation>
    </message>
    <message>
        <source>&amp;OK</source>
        <translation type="unfinished">&amp;හරි</translation>
    </message>
    <message>
        <source>&amp;Cancel</source>
        <translation type="unfinished">&amp;අවලංගු</translation>
    </message>
    <message>
        <source>default</source>
        <translation type="unfinished">පෙරනිමි</translation>
    </message>
    <message>
        <source>Cancel</source>
        <translation type="unfinished">අවලංගු</translation>
    </message>
    <message>
        <source>Error</source>
        <translation type="unfinished">දෝෂයකි</translation>
    </message>
    </context>
<context>
    <name>OverviewPage</name>
    <message>
        <source>Form</source>
        <translation type="unfinished">වෙතින්</translation>
    </message>
    </context>
<context>
    <name>PSBTOperationsDialog</name>
    <message>
        <source>or</source>
        <translation type="unfinished">හෝ</translation>
    </message>
    </context>
<context>
    <name>PeerTableModel</name>
    <message>
        <source>Address</source>
        <extracomment>Title of Peers Table column which contains the IP/Onion/I2P address of the connected peer.</extracomment>
        <translation type="unfinished">ලිපිනය</translation>
    </message>
    <message>
        <source>Type</source>
        <extracomment>Title of Peers Table column which describes the type of peer connection. The "type" describes why the connection exists.</extracomment>
        <translation type="unfinished">වර්ගය</translation>
    </message>
    </context>
<context>
    <name>RPCConsole</name>
    <message>
        <source>&amp;Copy address</source>
        <extracomment>Context menu action to copy the address of a peer.</extracomment>
        <translation type="unfinished">&amp;ලිපිනය පිටපත්</translation>
    </message>
    <message>
        <source>To</source>
        <translation type="unfinished">වෙත</translation>
    </message>
    <message>
        <source>From</source>
        <translation type="unfinished">වෙතින්</translation>
    </message>
    </context>
<context>
    <name>ReceiveCoinsDialog</name>
    <message>
        <source>&amp;Copy address</source>
        <translation type="unfinished">&amp;ලිපිනය පිටපත්</translation>
    </message>
    </context>
<context>
    <name>ReceiveRequestDialog</name>
    <message>
        <source>Amount:</source>
        <translation type="unfinished">අගය:</translation>
    </message>
    <message>
        <source>Wallet:</source>
        <translation type="unfinished">පසුම්බිය:</translation>
    </message>
    </context>
<context>
    <name>RecentRequestsTableModel</name>
    <message>
        <source>Date</source>
        <translation type="unfinished">දිනය</translation>
    </message>
    <message>
        <source>Label</source>
        <translation type="unfinished">ලේබලය</translation>
    </message>
    <message>
        <source>Message</source>
        <translation type="unfinished">පණිවිඩය</translation>
    </message>
    <message>
        <source>(no label)</source>
        <translation type="unfinished">(ලේබලයක් නැත)</translation>
    </message>
    </context>
<context>
    <name>SendCoinsDialog</name>
    <message>
        <source>Send Coins</source>
        <translation type="unfinished">කාසි යවන්න</translation>
    </message>
    <message>
        <source>Quantity:</source>
        <translation type="unfinished">ප්‍රමාණය:</translation>
    </message>
    <message>
        <source>Bytes:</source>
        <translation type="unfinished">බයිට:</translation>
    </message>
    <message>
        <source>Amount:</source>
        <translation type="unfinished">අගය:</translation>
    </message>
    <message>
        <source>Fee:</source>
        <translation type="unfinished">ගාස්තුව:</translation>
    </message>
    <message>
        <source>Hide</source>
        <translation type="unfinished">සඟවන්න</translation>
    </message>
    <message>
        <source>S&amp;end</source>
        <translation type="unfinished">ය&amp;වන්න</translation>
    </message>
    <message>
        <source>Copy bytes</source>
        <translation type="unfinished">බයිට පිටපත් කරන්න</translation>
    </message>
    <message>
        <source>%1 to '%2'</source>
        <translation type="unfinished">%1 සිට '%2'</translation>
    </message>
    <message>
        <source>%1 to %2</source>
        <translation type="unfinished">%1 සිට %2</translation>
    </message>
    <message>
        <source>Sign failed</source>
        <translation type="unfinished">ඇතුල් වීමට අසමත්</translation>
    </message>
    <message>
        <source>or</source>
        <translation type="unfinished">හෝ</translation>
    </message>
    <message numerus="yes">
        <source>Estimated to begin confirmation within %n block(s).</source>
        <translation type="unfinished">
            <numerusform>Estimated to begin confirmation within %n block(s).</numerusform>
            <numerusform>Estimated to begin confirmation within %n block(s).</numerusform>
        </translation>
    </message>
    <message>
        <source>(no label)</source>
        <translation type="unfinished">(ලේබලයක් නැත)</translation>
    </message>
</context>
<context>
    <name>SignVerifyMessageDialog</name>
    <message>
        <source>Signature</source>
        <translation type="unfinished">අත්සන</translation>
    </message>
    </context>
<context>
    <name>TrafficGraphWidget</name>
    <message>
        <source>kB/s</source>
        <translation type="unfinished">කි.බ./තත්.</translation>
    </message>
</context>
<context>
    <name>TransactionDesc</name>
    <message>
        <source>Status</source>
        <translation type="unfinished">තත්වය</translation>
    </message>
    <message>
        <source>Date</source>
        <translation type="unfinished">දිනය</translation>
    </message>
    <message>
        <source>Source</source>
        <translation type="unfinished">මූලාශ්‍රය</translation>
    </message>
    <message>
        <source>From</source>
        <translation type="unfinished">වෙතින්</translation>
    </message>
    <message>
        <source>unknown</source>
        <translation type="unfinished">නොදනී</translation>
    </message>
    <message>
        <source>To</source>
        <translation type="unfinished">වෙත</translation>
    </message>
    <message numerus="yes">
        <source>matures in %n more block(s)</source>
        <translation type="unfinished">
            <numerusform>matures in %n more block(s)</numerusform>
            <numerusform>matures in %n more block(s)</numerusform>
        </translation>
    </message>
    <message>
        <source>Message</source>
        <translation type="unfinished">පණිවිඩය</translation>
    </message>
    <message>
        <source>Comment</source>
        <translation type="unfinished">අදහස</translation>
    </message>
    <message>
        <source>Transaction ID</source>
        <translation type="unfinished">ගනුදෙනු හැඳු.</translation>
    </message>
    <message>
        <source>Inputs</source>
        <translation type="unfinished">ආදාන</translation>
    </message>
    <message>
        <source>Amount</source>
        <translation type="unfinished">අගය</translation>
    </message>
    </context>
<context>
    <name>TransactionTableModel</name>
    <message>
        <source>Date</source>
        <translation type="unfinished">දිනය</translation>
    </message>
    <message>
        <source>Type</source>
        <translation type="unfinished">වර්ගය</translation>
    </message>
    <message>
        <source>Label</source>
        <translation type="unfinished">ලේබලය</translation>
    </message>
    <message>
        <source>(n/a)</source>
        <translation type="unfinished">(අ/නොවේ)</translation>
    </message>
    <message>
        <source>(no label)</source>
        <translation type="unfinished">(ලේබලයක් නැත)</translation>
    </message>
    <message>
        <source>Type of transaction.</source>
        <translation type="unfinished">ගනුදෙනු වර්ග.</translation>
    </message>
    </context>
<context>
    <name>TransactionView</name>
    <message>
        <source>All</source>
        <translation type="unfinished">සියල්ල</translation>
    </message>
    <message>
        <source>Today</source>
        <translation type="unfinished">අද</translation>
    </message>
    <message>
        <source>This week</source>
        <translation type="unfinished">මෙම සතිය</translation>
    </message>
    <message>
        <source>This month</source>
        <translation type="unfinished">මෙම මාසය</translation>
    </message>
    <message>
        <source>Last month</source>
        <translation type="unfinished">පසුගිය මාසය</translation>
    </message>
    <message>
        <source>This year</source>
        <translation type="unfinished">මෙම අවුරුද්ද</translation>
    </message>
    <message>
        <source>&amp;Copy address</source>
        <translation type="unfinished">&amp;ලිපිනය පිටපත්</translation>
    </message>
    <message>
        <source>Copy transaction &amp;ID</source>
        <translation type="unfinished">ගනුදෙනු &amp;හැඳු. පිටපත්</translation>
    </message>
    <message>
        <source>Comma separated file</source>
        <extracomment>Expanded name of the CSV file format. See: https://en.wikipedia.org/wiki/Comma-separated_values.</extracomment>
        <translation type="unfinished">අල්පවිරාම වලින් වෙන්වූ ගොනුව</translation>
    </message>
    <message>
        <source>Date</source>
        <translation type="unfinished">දිනය</translation>
    </message>
    <message>
        <source>Type</source>
        <translation type="unfinished">වර්ගය</translation>
    </message>
    <message>
        <source>Label</source>
        <translation type="unfinished">ලේබලය</translation>
    </message>
    <message>
        <source>Address</source>
        <translation type="unfinished">ලිපිනය</translation>
    </message>
    <message>
        <source>ID</source>
        <translation type="unfinished">හැඳු.</translation>
    </message>
    <message>
        <source>Exporting Failed</source>
        <translation type="unfinished">නිර්යාත වීමට අසමත් විය</translation>
    </message>
    <message>
        <source>Exporting Successful</source>
        <translation type="unfinished">නිර්යාත වීම සාර්ථකයි</translation>
    </message>
    <message>
        <source>to</source>
        <translation type="unfinished">වෙත</translation>
    </message>
</context>
<context>
    <name>WalletFrame</name>
    <message>
        <source>Create a new wallet</source>
        <translation type="unfinished">නව පසුම්බියක් සාදන්න</translation>
    </message>
    <message>
        <source>Error</source>
        <translation type="unfinished">දෝෂයකි</translation>
    </message>
    </context>
<context>
    <name>WalletModel</name>
    <message>
        <source>Send Coins</source>
        <translation type="unfinished">කාසි යවන්න</translation>
    </message>
    <message>
        <source>default wallet</source>
        <translation type="unfinished">පෙරනිමි පසුම්බිය</translation>
    </message>
</context>
<context>
    <name>WalletView</name>
    <message>
        <source>&amp;Export</source>
        <translation type="unfinished">&amp;නිර්යාත කරන්න</translation>
    </message>
    <message>
        <source>Backup Wallet</source>
        <translation type="unfinished">පසුම්බිය උපස්ථකරන්න</translation>
    </message>
    <message>
        <source>Wallet Data</source>
        <extracomment>Name of the wallet data file format.</extracomment>
        <translation type="unfinished">පසුම්බියේ දත්ත</translation>
    </message>
    <message>
        <source>Backup Failed</source>
        <translation type="unfinished">උපස්ථ වීමට අසමත් විය</translation>
    </message>
    <message>
        <source>Backup Successful</source>
        <translation type="unfinished">උපස්ථ වීම සාර්ථකයි</translation>
    </message>
    <message>
        <source>Cancel</source>
        <translation type="unfinished">අවලංගු</translation>
    </message>
</context>
</TS><|MERGE_RESOLUTION|>--- conflicted
+++ resolved
@@ -66,13 +66,8 @@
         <translation type="unfinished">ලැබෙන ලිපින</translation>
     </message>
     <message>
-<<<<<<< HEAD
         <source>These are your Particl addresses for sending payments. Always check the amount and the receiving address before sending coins.</source>
-        <translation type="unfinished">මේවා ඔබගේ ගෙවීම් යැවීම සඳහා වන බිට්කොයින් ලිපින වේ. කාසි යැවීමට පෙර සෑම විටම මුදල සහ ලැබීමේ ලිපිනය පරීක්ෂා කරන්න.</translation>
-=======
-        <source>These are your Bitcoin addresses for sending payments. Always check the amount and the receiving address before sending coins.</source>
         <translation type="unfinished">මේ ඔබගේ ගෙවීම් යැවීම සඳහා වන බිට්කොයින් ලිපින වේ. කාසි යැවීමට පෙර සෑම විටම මුදල සහ ලැබීමේ ලිපිනය පරීක්‍ෂා කරන්න.</translation>
->>>>>>> 0567787f
     </message>
     <message>
         <source>&amp;Copy Address</source>
@@ -378,13 +373,8 @@
         <translation type="unfinished">ජාලයේ ක්‍රියාකාරකම අබල කර ඇත.</translation>
     </message>
     <message>
-<<<<<<< HEAD
         <source>Send coins to a Particl address</source>
-        <translation type="unfinished">බිට්කොයින් ලිපිනයට කාසි යවන්න</translation>
-=======
-        <source>Send coins to a Bitcoin address</source>
         <translation type="unfinished">බිට්කොයින් ලිපිනයකට කාසි යවන්න</translation>
->>>>>>> 0567787f
     </message>
     <message>
         <source>Backup wallet to another location</source>
@@ -517,8 +507,8 @@
         <source>%n active connection(s) to Particl network.</source>
         <extracomment>A substring of the tooltip.</extracomment>
         <translation type="unfinished">
-            <numerusform>%n active connection(s) to Bitcoin network.</numerusform>
-            <numerusform>%n active connection(s) to Bitcoin network.</numerusform>
+            <numerusform>%n active connection(s) to Particl network.</numerusform>
+            <numerusform>%n active connection(s) to Particl network.</numerusform>
         </translation>
     </message>
     <message>
