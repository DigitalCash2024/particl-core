--- conflicted
+++ resolved
@@ -2221,13 +2221,8 @@
         <translation>אבק:</translation>
     </message>
     <message>
-<<<<<<< HEAD
         <source>When there is less transaction volume than space in the blocks, miners as well as relaying nodes may enforce a minimum fee. Paying only this minimum fee is just fine, but be aware that this can result in a never confirming transaction once there is more demand for particl transactions than the network can process.</source>
-        <translation>כאשר יש פחות נפח עסקאות מאשר מקום בבלוק, כורים וכן צמתות מקשרות יכולות להכתיב עמלות מינימום. התשלום של עמלת מינימום הנו תקין, אך יש לקחת בחשבון שהדבר יכול לגרום לעסקה שלא תאושר ברגע שיש יותר ביקוש לעסקאות ביטקוין מאשר הרשת יכולה לעבד. </translation>
-=======
-        <source>When there is less transaction volume than space in the blocks, miners as well as relaying nodes may enforce a minimum fee. Paying only this minimum fee is just fine, but be aware that this can result in a never confirming transaction once there is more demand for bitcoin transactions than the network can process.</source>
         <translation>כאשר יש פחות נפח עסקאות מאשר מקום בבלוק, כורים וכן צמתות מקשרות יכולות להכתיב עמלות מינימום. התשלום של עמלת מינימום הנו תקין, אך יש לקחת בחשבון שהדבר יכול לגרום לעסקה שלא תאושר ברגע שיש יותר ביקוש לעסקאות ביטקוין מאשר הרשת יכולה לעבד.</translation>
->>>>>>> 7358ae6d
     </message>
     <message>
         <source>A too low fee might result in a never confirming transaction (read the tooltip)</source>
