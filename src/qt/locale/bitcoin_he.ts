--- conflicted
+++ resolved
@@ -189,7 +189,7 @@
         <translation>הקש את הסיסמא הישנה והחדשה לארנק.</translation>
     </message>
     <message>
-        <source>Remember that encrypting your wallet cannot fully protect your bitcoins from being stolen by malware infecting your computer.</source>
+        <source>Remember that encrypting your wallet cannot fully protect your particl from being stolen by malware infecting your computer.</source>
         <translation>זכור שהצפנת הארנק לא יכולה להגן עליך לגמרי מגניבת המטבעות שלך על ידי תוכנה זדונית שנמצאת על המחשב שלך.</translation>
     </message>
     <message>
@@ -499,7 +499,7 @@
         <translation>&amp;כתובות לקבלה</translation>
     </message>
     <message>
-        <source>Open a bitcoin: URI</source>
+        <source>Open a particl: URI</source>
         <translation>פתיחת ביטקוין: כתובת משאב</translation>
     </message>
     <message>
@@ -1046,7 +1046,7 @@
 <context>
     <name>OpenURIDialog</name>
     <message>
-        <source>Open bitcoin URI</source>
+        <source>Open particl URI</source>
         <translation>פתיחת כתובת משאב ביטקוין</translation>
     </message>
     <message>
@@ -2222,15 +2222,11 @@
         <translation>אבק:</translation>
     </message>
     <message>
-<<<<<<< HEAD
-        <source>When there is less transaction volume than space in the blocks, miners as well as relaying nodes may enforce a minimum fee. Paying only this minimum fee is just fine, but be aware that this can result in a never confirming transaction once there is more demand for particl transactions than the network can process.</source>
-=======
         <source>Hide transaction fee settings</source>
         <translation>הסתרת הגדרות עמלת עסקה</translation>
     </message>
     <message>
-        <source>When there is less transaction volume than space in the blocks, miners as well as relaying nodes may enforce a minimum fee. Paying only this minimum fee is just fine, but be aware that this can result in a never confirming transaction once there is more demand for bitcoin transactions than the network can process.</source>
->>>>>>> 4f807348
+        <source>When there is less transaction volume than space in the blocks, miners as well as relaying nodes may enforce a minimum fee. Paying only this minimum fee is just fine, but be aware that this can result in a never confirming transaction once there is more demand for particl transactions than the network can process.</source>
         <translation>כאשר יש פחות נפח עסקאות מאשר מקום בבלוק, כורים וכן צמתות מקשרות יכולות להכתיב עמלות מינימום. התשלום של עמלת מינימום הנו תקין, אך יש לקחת בחשבון שהדבר יכול לגרום לעסקה שלא תאושר ברגע שיש יותר ביקוש לעסקאות ביטקוין מאשר הרשת יכולה לעבד.</translation>
     </message>
     <message>
@@ -2302,7 +2298,7 @@
         <translation>יצ&amp;ירת לא חתום</translation>
     </message>
     <message>
-        <source>Creates a Partially Signed Bitcoin Transaction (PSBT) for use with e.g. an offline %1 wallet, or a PSBT-compatible hardware wallet.</source>
+        <source>Creates a Partially Signed Particl Transaction (PSBT) for use with e.g. an offline %1 wallet, or a PSBT-compatible hardware wallet.</source>
         <translation>יוצר עסקת ביטקוין חתומה חלקית (PSBT) לשימוש עם ארנק %1 לא מחובר למשל, או עם PSBT ארנק חומרה תואם.</translation>
     </message>
     <message>
@@ -2591,15 +2587,11 @@
         <translation>כתובת הביטקוין שאתה נחתמה ההודעה</translation>
     </message>
     <message>
-<<<<<<< HEAD
-        <source>Verify the message to ensure it was signed with the specified Particl address</source>
-=======
         <source>The signed message to verify</source>
         <translation>ההודעה החתומה לאימות</translation>
     </message>
     <message>
-        <source>Verify the message to ensure it was signed with the specified Bitcoin address</source>
->>>>>>> 4f807348
+        <source>Verify the message to ensure it was signed with the specified Particl address</source>
         <translation>ניתן לאמת את ההודעה כדי להבטיח שהיא נחתמה עם כתובת הביטקוין הנתונה</translation>
     </message>
     <message>
