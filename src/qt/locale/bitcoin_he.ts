<TS language="he" version="2.1">
<context>
    <name>AddressBookPage</name>
    <message>
        <source>Right-click to edit address or label</source>
        <translation>לחיצה על הכפתור הימני בעכבר תערוך את הכתובת או התווית</translation>
    </message>
    <message>
        <source>Create a new address</source>
        <translation>יצירת כתובת חדשה</translation>
    </message>
    <message>
        <source>&amp;New</source>
        <translation>&amp;חדש</translation>
    </message>
    <message>
        <source>Copy the currently selected address to the system clipboard</source>
        <translation>העתקת את הכתובת המסומנת ללוח</translation>
    </message>
    <message>
        <source>&amp;Copy</source>
        <translation>&amp;העתקה</translation>
    </message>
    <message>
        <source>C&amp;lose</source>
        <translation>&amp;סגירה</translation>
    </message>
    <message>
        <source>Delete the currently selected address from the list</source>
        <translation>מחיקת הכתובת שמסומנת כרגע מהרשימה</translation>
    </message>
    <message>
        <source>Enter address or label to search</source>
        <translation>נא למלא כתובת או תווית לחפש</translation>
    </message>
    <message>
        <source>Export the data in the current tab to a file</source>
        <translation>יצוא הנתונים מהלשונית הנוכחית לקובץ</translation>
    </message>
    <message>
        <source>&amp;Export</source>
        <translation>&amp;יצוא</translation>
    </message>
    <message>
        <source>&amp;Delete</source>
        <translation>&amp;מחיקה</translation>
    </message>
    <message>
        <source>Choose the address to send coins to</source>
        <translation>נא לבחור את הכתובת לשליחת המטבעות</translation>
    </message>
    <message>
        <source>Choose the address to receive coins with</source>
        <translation>נא לבחור את הכתובת לקבלת המטבעות</translation>
    </message>
    <message>
        <source>C&amp;hoose</source>
        <translation>&amp;בחירה</translation>
    </message>
    <message>
<<<<<<< HEAD
        <source>Sending addresses</source>
        <translation>כתובת לשליחה</translation>
    </message>
    <message>
        <source>Receiving addresses</source>
        <translation>כתובות לקבלה</translation>
    </message>
    <message>
        <source>These are your Particl addresses for sending payments. Always check the amount and the receiving address before sending coins.</source>
        <translation>אלו הן כתובות הביטקוין שלך לשליחת תשלומים. חשוב לבדוק את הסכום ואת הכתובת המקבלת לפני שליחת מטבעות.</translation>
=======
        <source>These are your Bitcoin addresses for sending payments. Always check the amount and the receiving address before sending coins.</source>
        <translation type="unfinished">אלה כתובות הביטקוין שלך לשליחת תשלומים. חשוב לבדוק את הסכום ואת הכתובת המקבלת לפני שליחת מטבעות.</translation>
>>>>>>> 44d8b13c
    </message>
    <message>
        <source>These are your Particl addresses for receiving payments. Use the 'Create new receiving address' button in the receive tab to create new addresses.
Signing is only possible with addresses of the type 'legacy'.</source>
        <translation>אלו כתובת ביטקוין שלך לקבלת תשלומים. ניתן להשתמש בכפתור 'יצירת כתובת קבלה חדשה' בלשונית הקבלה ליצירת כתובות חדשות.
חתימה אפשרית רק עבור כתובות מסוג 'legacy'.</translation>
    </message>
    <message>
        <source>&amp;Copy Address</source>
        <translation>&amp;העתקת כתובת</translation>
    </message>
    <message>
        <source>Copy &amp;Label</source>
        <translation>העתקת &amp;תווית</translation>
    </message>
    <message>
        <source>&amp;Edit</source>
        <translation>&amp;עריכה</translation>
    </message>
    <message>
        <source>Export Address List</source>
        <translation>יצוא רשימת הכתובות</translation>
    </message>
    <message>
        <source>Comma separated file (*.csv)</source>
        <translation>קובץ מופרד בפסיקים (‎*.csv)</translation>
    </message>
    <message>
        <source>Exporting Failed</source>
        <translation>יצוא נכשל</translation>
    </message>
    <message>
        <source>There was an error trying to save the address list to %1. Please try again.</source>
        <translation>אירעה שגיאה בעת הניסיון לשמור את רשימת הכתובת אל %1. נא לנסות שוב.</translation>
    </message>
</context>
<context>
    <name>AddressTableModel</name>
    <message>
        <source>Label</source>
        <translation>תווית</translation>
    </message>
    <message>
        <source>Address</source>
        <translation>כתובת</translation>
    </message>
    <message>
        <source>(no label)</source>
        <translation>(ללא תוית)</translation>
    </message>
</context>
<context>
    <name>AskPassphraseDialog</name>
    <message>
        <source>Passphrase Dialog</source>
        <translation>תיבת דו־שיח סיסמה</translation>
    </message>
    <message>
        <source>Enter passphrase</source>
        <translation>יש להזין סיסמה</translation>
    </message>
    <message>
        <source>New passphrase</source>
        <translation>סיסמה חדשה</translation>
    </message>
    <message>
        <source>Repeat new passphrase</source>
        <translation>חזור על הסיסמה החדשה</translation>
    </message>
    <message>
        <source>Show passphrase</source>
        <translation>הצגת סיסמה</translation>
    </message>
    <message>
        <source>Encrypt wallet</source>
        <translation>הצפנת ארנק</translation>
    </message>
    <message>
        <source>This operation needs your wallet passphrase to unlock the wallet.</source>
        <translation>הפעולה הזו דורשת את סיסמת הארנק שלך בשביל לפתוח את הארנק.</translation>
    </message>
    <message>
        <source>Unlock wallet</source>
        <translation>פתיחת ארנק</translation>
    </message>
    <message>
        <source>This operation needs your wallet passphrase to decrypt the wallet.</source>
        <translation>הפעולה הזו דורשת את סיסמת הארנק שלך בשביל לפענח את הארנק.</translation>
    </message>
    <message>
        <source>Decrypt wallet</source>
        <translation>פענוח הארנק</translation>
    </message>
    <message>
        <source>Change passphrase</source>
        <translation>שינוי סיסמה</translation>
    </message>
    <message>
        <source>Confirm wallet encryption</source>
        <translation>אשר הצפנת ארנק</translation>
    </message>
    <message>
        <source>Warning: If you encrypt your wallet and lose your passphrase, you will &lt;b&gt;LOSE ALL OF YOUR PARTICL&lt;/b&gt;!</source>
        <translation>אזהרה: אם אתה מצפין את הארנק ומאבד את הסיסמה, אתה &lt;b&gt;תאבד את כל הביטקוינים שלך&lt;/b&gt;!</translation>
    </message>
    <message>
        <source>Are you sure you wish to encrypt your wallet?</source>
        <translation>האם אתה בטוח שברצונך להצפין את הארנק?</translation>
    </message>
    <message>
        <source>Wallet encrypted</source>
        <translation>הארנק מוצפן</translation>
    </message>
    <message>
        <source>Enter the new passphrase for the wallet.&lt;br/&gt;Please use a passphrase of &lt;b&gt;ten or more random characters&lt;/b&gt;, or &lt;b&gt;eight or more words&lt;/b&gt;.</source>
        <translation>הקש סיסמה חדשה לארנק.
השתמש בסיסמה הכוללת עשרה או יותר תווים אקראים, או שמונה או יותר מילים.</translation>
    </message>
    <message>
        <source>Enter the old passphrase and new passphrase for the wallet.</source>
        <translation>הקש את הסיסמא הישנה והחדשה לארנק.</translation>
    </message>
    <message>
        <source>Remember that encrypting your wallet cannot fully protect your particl from being stolen by malware infecting your computer.</source>
        <translation>זכור שהצפנת הארנק לא יכולה להגן עליך לגמרי מגניבת המטבעות שלך על ידי תוכנה זדונית שנמצאת על המחשב שלך.</translation>
    </message>
    <message>
        <source>Wallet to be encrypted</source>
        <translation>הארנק המיועד להצפנה</translation>
    </message>
    <message>
        <source>Your wallet is about to be encrypted. </source>
        <translation>הארנק שלך עומד להיות מוצפן.</translation>
    </message>
    <message>
        <source>Your wallet is now encrypted. </source>
        <translation>הארנק שלך מוצפן כעת.</translation>
    </message>
    <message>
        <source>IMPORTANT: Any previous backups you have made of your wallet file should be replaced with the newly generated, encrypted wallet file. For security reasons, previous backups of the unencrypted wallet file will become useless as soon as you start using the new, encrypted wallet.</source>
        <translation>חשוב! כל גיבוי קודם שעשית לארנק שלך יש להחליף עם קובץ הארנק המוצפן שזה עתה נוצר. מסיבות אבטחה, גיבויים קודמים של קובץ הארנק הלא-מוצפן יהפכו לחסרי שימוש ברגע שתתחיל להשתמש בארנק החדש המוצפן.</translation>
    </message>
    <message>
        <source>Wallet encryption failed</source>
        <translation>הצפנת הארנק נכשלה</translation>
    </message>
    <message>
        <source>Wallet encryption failed due to an internal error. Your wallet was not encrypted.</source>
        <translation>הצפנת הארנק נכשלה עקב תקלה פנימית. הארנק שלך לא הוצפן.</translation>
    </message>
    <message>
        <source>The supplied passphrases do not match.</source>
        <translation>הסיסמות שניתנו אינן תואמות.</translation>
    </message>
    <message>
        <source>Wallet unlock failed</source>
        <translation>פתיחת הארנק נכשלה</translation>
    </message>
    <message>
        <source>The passphrase entered for the wallet decryption was incorrect.</source>
        <translation>הסיסמה שהוכנסה לפענוח הארנק שגויה.</translation>
    </message>
    <message>
        <source>Wallet decryption failed</source>
        <translation>פענוח הארנק נכשל</translation>
    </message>
    <message>
        <source>Wallet passphrase was successfully changed.</source>
        <translation>סיסמת הארנק שונתה בהצלחה.</translation>
    </message>
    <message>
        <source>Passphrase change failed</source>
        <translation type="unfinished">שינוי הסיסמה נכשל</translation>
    </message>
    <message>
        <source>Warning: The Caps Lock key is on!</source>
        <translation>אזהרה: מקש ה־Caps Lock פעיל!</translation>
    </message>
</context>
<context>
    <name>BanTableModel</name>
    <message>
<<<<<<< HEAD
        <source>IP/Netmask</source>
        <translation>IP/Netmask</translation>
=======
        <source>Banned Until</source>
        <translation type="unfinished">חסום עד</translation>
    </message>
</context>
<context>
    <name>BitcoinApplication</name>
    <message>
        <source>Settings file %1 might be corrupt or invalid.</source>
        <translation type="unfinished">קובץ ההגדרות %1 כנראה פגום או שגוי.</translation>
    </message>
    <message>
        <source>Runaway exception</source>
        <translation type="unfinished">חריגת בריחה</translation>
    </message>
    <message>
        <source>A fatal error occurred. %1 can no longer continue safely and will quit.</source>
        <translation type="unfinished">אירעה שגיאה חמורה, %1 לא יכול להמשיך בבטחון ולכן יופסק.</translation>
    </message>
    <message>
        <source>Internal error</source>
        <translation type="unfinished">שגיאה פנימית</translation>
>>>>>>> 44d8b13c
    </message>
    <message>
        <source>Banned Until</source>
        <translation>חסום עד</translation>
    </message>
</context>
<context>
    <name>BitcoinGUI</name>
    <message>
        <source>Sign &amp;message...</source>
        <translation>חתום &amp;הודעה...</translation>
    </message>
    <message>
        <source>Synchronizing with network...</source>
        <translation>מסתנכרן עם הרשת...</translation>
    </message>
    <message>
        <source>&amp;Overview</source>
        <translation>&amp;סקירה</translation>
    </message>
    <message>
        <source>Show general overview of wallet</source>
        <translation>הצג סקירה כללית של הארנק</translation>
    </message>
    <message>
        <source>&amp;Transactions</source>
        <translation>&amp;העברות</translation>
    </message>
    <message>
        <source>Browse transaction history</source>
        <translation>עיין בהיסטוריית ההעברות</translation>
    </message>
    <message>
        <source>E&amp;xit</source>
        <translation>י&amp;ציאה</translation>
    </message>
    <message>
        <source>Quit application</source>
        <translation>יציאה מהיישום</translation>
    </message>
    <message>
        <source>&amp;About %1</source>
        <translation>&amp;אודות %1</translation>
    </message>
    <message>
        <source>Show information about %1</source>
        <translation>הצג מידע על %1</translation>
    </message>
    <message>
        <source>About &amp;Qt</source>
        <translation>אודות &amp;Qt</translation>
    </message>
    <message>
        <source>Show information about Qt</source>
        <translation>הצג מידע על Qt</translation>
    </message>
    <message>
        <source>&amp;Options...</source>
        <translation>&amp;אפשרויות...</translation>
    </message>
    <message>
        <source>Modify configuration options for %1</source>
        <translation>שינוי אפשרויות התצורה עבור %1</translation>
    </message>
    <message>
        <source>&amp;Encrypt Wallet...</source>
        <translation>&amp;הצפנת הארנק...</translation>
    </message>
    <message>
        <source>&amp;Backup Wallet...</source>
        <translation>&amp;גיבוי הארנק...</translation>
    </message>
    <message>
        <source>&amp;Change Passphrase...</source>
        <translation>&amp;שנה סיסמה...</translation>
    </message>
    <message>
        <source>Open &amp;URI...</source>
        <translation>פתיחת &amp;כתובת משאב...</translation>
    </message>
    <message>
        <source>Create Wallet...</source>
        <translation>יצירת ארנק...</translation>
    </message>
    <message>
        <source>Create a new wallet</source>
        <translation>יצירת ארנק חדש</translation>
    </message>
    <message>
        <source>Wallet:</source>
        <translation>ארנק:</translation>
    </message>
    <message>
        <source>Click to disable network activity.</source>
        <translation>לחץ כדי לנטרל את פעילות הרשת.</translation>
    </message>
    <message>
        <source>Network activity disabled.</source>
        <translation>פעילות הרשת נוטרלה.</translation>
    </message>
    <message>
        <source>Click to enable network activity again.</source>
        <translation>לחץ כדי לחדש את פעילות הרשת.</translation>
    </message>
    <message>
        <source>Syncing Headers (%1%)...</source>
        <translation>הכותרות מתעדכנות (%1%)...</translation>
    </message>
    <message>
        <source>Reindexing blocks on disk...</source>
        <translation>המקטעים נוספים למפתח בכונן…</translation>
    </message>
    <message>
        <source>Proxy is &lt;b&gt;enabled&lt;/b&gt;: %1</source>
        <translation>שרת הפרוקסי &lt;b&gt;פעיל&lt;/b&gt;: %1</translation>
    </message>
    <message>
        <source>Send coins to a Particl address</source>
        <translation>שליחת מטבעות לכתובת ביטקוין</translation>
    </message>
    <message>
        <source>Backup wallet to another location</source>
        <translation>גיבוי הארנק למיקום אחר</translation>
    </message>
    <message>
        <source>Change the passphrase used for wallet encryption</source>
        <translation>שינוי הסיסמה המשמשת להצפנת הארנק</translation>
    </message>
    <message>
        <source>&amp;Verify message...</source>
        <translation>&amp;אימות הודעה…</translation>
    </message>
    <message>
<<<<<<< HEAD
        <source>&amp;Send</source>
        <translation>&amp;שליחה</translation>
=======
        <source>Sign &amp;message…</source>
        <translation type="unfinished">&amp;חתימה על הודעה…</translation>
    </message>
    <message>
        <source>Sign messages with your Bitcoin addresses to prove you own them</source>
        <translation type="unfinished">חתום על הודעות עם כתובות הביטקוין שלך כדי להוכיח שהן בבעלותך</translation>
>>>>>>> 44d8b13c
    </message>
    <message>
        <source>&amp;Receive</source>
        <translation>&amp;קבלה</translation>
    </message>
    <message>
        <source>&amp;Show / Hide</source>
        <translation>ה&amp;צגה / הסתרה</translation>
    </message>
    <message>
<<<<<<< HEAD
        <source>Show or hide the main Window</source>
        <translation>הצגה או הסתרה של החלון הראשי</translation>
=======
        <source>&amp;Load PSBT from file…</source>
        <translation type="unfinished">&amp;טעינת PBST מקובץ…</translation>
    </message>
    <message>
        <source>Open &amp;URI…</source>
        <translation type="unfinished">פתיחת הקישור</translation>
>>>>>>> 44d8b13c
    </message>
    <message>
        <source>Encrypt the private keys that belong to your wallet</source>
        <translation>הצפנת המפתחות הפרטיים ששייכים לארנק שלך</translation>
    </message>
    <message>
        <source>Sign messages with your Particl addresses to prove you own them</source>
        <translation>חתום על הודעות עם כתובות הביטקוין שלך כדי להוכיח שהן בבעלותך</translation>
    </message>
    <message>
        <source>Verify messages to ensure they were signed with specified Particl addresses</source>
        <translation>אמת הודעות כדי להבטיח שהן נחתמו עם כתובת ביטקוין מסוימות</translation>
    </message>
    <message>
        <source>&amp;File</source>
        <translation>&amp;קובץ</translation>
    </message>
    <message>
        <source>&amp;Settings</source>
        <translation>&amp;הגדרות</translation>
    </message>
    <message>
        <source>&amp;Help</source>
        <translation>ע&amp;זרה</translation>
    </message>
    <message>
        <source>Tabs toolbar</source>
        <translation>סרגל כלים לשוניות</translation>
    </message>
    <message>
<<<<<<< HEAD
        <source>Request payments (generates QR codes and particl: URIs)</source>
        <translation>בקשת תשלומים (יצירה של קודים מסוג QR וסכימות כתובות משאב של :particl)</translation>
    </message>
    <message>
        <source>Show the list of used sending addresses and labels</source>
        <translation>הצג את רשימת הכתובות לשליחה שהיו בשימוש לרבות התוויות</translation>
=======
        <source>Syncing Headers (%1%)…</source>
        <translation type="unfinished">הכותרות מסונכרנות (%1%)…</translation>
    </message>
    <message>
        <source>Synchronizing with network…</source>
        <translation type="unfinished">בסנכרון עם הרשת</translation>
    </message>
    <message>
        <source>Indexing blocks on disk…</source>
        <translation type="unfinished">מעביר לאינדקס בלוקים בדיסק...</translation>
    </message>
    <message>
        <source>Processing blocks on disk…</source>
        <translation type="unfinished">מעבד בלוקים בדיסק...</translation>
    </message>
    <message>
        <source>Connecting to peers…</source>
        <translation type="unfinished">מתחבר לעמיתים</translation>
>>>>>>> 44d8b13c
    </message>
    <message>
        <source>Show the list of used receiving addresses and labels</source>
        <translation>הצגת רשימת הכתובות והתוויות הנמצאות בשימוש</translation>
    </message>
    <message>
        <source>&amp;Command-line options</source>
        <translation>אפשרויות &amp;שורת הפקודה</translation>
    </message>
    <message numerus="yes">
        <source>%n active connection(s) to Particl network</source>
        <translation><numerusform>חיבור אחד פעיל לרשת ביטקוין</numerusform><numerusform>%n חיבורים פעילים לרשת ביטקוין</numerusform><numerusform>%n חיבורים פעילים לרשת ביטקוין</numerusform><numerusform>%n חיבורים פעילים לרשת ביטקוין</numerusform></translation>
    </message>
    <message>
        <source>Indexing blocks on disk...</source>
        <translation>המקטעים על הכונן מסודרים באינדקס…</translation>
    </message>
    <message>
        <source>Processing blocks on disk...</source>
        <translation>מעבד בלוקים על הדיסק...</translation>
    </message>
    <message numerus="yes">
        <source>Processed %n block(s) of transaction history.</source>
        <translation><numerusform>%n מקטע של היסטוריית העברות עבר עיבוד</numerusform><numerusform>%n מקטעים של היסטוריית העברות עברו עיבוד</numerusform><numerusform>%n מקטעים של היסטוריית העברות עברו עיבוד</numerusform><numerusform>%n מקטעים של היסטוריית העברות עברו עיבוד</numerusform></translation>
    </message>
    <message>
        <source>%1 behind</source>
        <translation>%1 מאחור</translation>
    </message>
    <message>
        <source>Last received block was generated %1 ago.</source>
        <translation>המקטע האחרון שהתקבל נוצר לפני %1.</translation>
    </message>
    <message>
        <source>Transactions after this will not yet be visible.</source>
        <translation>עסקאות שבוצעו לאחר העברה זו לא יופיעו.</translation>
    </message>
    <message>
        <source>Error</source>
        <translation>שגיאה</translation>
    </message>
    <message>
        <source>Warning</source>
        <translation>אזהרה</translation>
    </message>
    <message>
        <source>Information</source>
        <translation>מידע</translation>
    </message>
    <message>
        <source>Up to date</source>
        <translation>עדכני</translation>
    </message>
    <message>
        <source>&amp;Load PSBT from file...</source>
        <translation>&amp;העלה PSBT מקובץ...</translation>
    </message>
    <message>
        <source>Load Partially Signed Particl Transaction</source>
        <translation>העלה עיסקת ביטקוין חתומה חלקית</translation>
    </message>
    <message>
        <source>Load PSBT from clipboard...</source>
        <translation>טעינת PSBT מלוח הגזירים...</translation>
    </message>
    <message>
<<<<<<< HEAD
        <source>Load Partially Signed Particl Transaction from clipboard</source>
        <translation>טעינת עסקת ביטקוין חתומה חלקית מלוח הגזירים</translation>
=======
        <source>Load PSBT from &amp;clipboard…</source>
        <translation type="unfinished">העלאת PSBT מהקליפבורד...</translation>
    </message>
    <message>
        <source>Load Partially Signed Bitcoin Transaction from clipboard</source>
        <translation type="unfinished">טעינת עסקת ביטקוין חתומה חלקית מלוח הגזירים</translation>
>>>>>>> 44d8b13c
    </message>
    <message>
        <source>Node window</source>
        <translation>חלון צומת</translation>
    </message>
    <message>
        <source>Open node debugging and diagnostic console</source>
        <translation>פתיחת ניפוי באגים בצומת וגם מסוף בקרה לאבחון</translation>
    </message>
    <message>
        <source>&amp;Sending addresses</source>
        <translation>&amp;כתובות למשלוח</translation>
    </message>
    <message>
        <source>&amp;Receiving addresses</source>
        <translation>&amp;כתובות לקבלה</translation>
    </message>
    <message>
        <source>Open a particl: URI</source>
        <translation>פתיחת ביטקוין: כתובת משאב</translation>
    </message>
    <message>
        <source>Open Wallet</source>
        <translation>פתיחת ארנק</translation>
    </message>
    <message>
        <source>Open a wallet</source>
        <translation>פתיחת ארנק</translation>
    </message>
    <message>
        <source>Close Wallet...</source>
        <translation>סגירת ארנק...</translation>
    </message>
    <message>
        <source>Close wallet</source>
        <translation>סגירת ארנק</translation>
    </message>
    <message>
        <source>Close All Wallets...</source>
        <translation>סגירת כל הארנקים...</translation>
    </message>
    <message>
        <source>Close all wallets</source>
        <translation>סגירת כל הארנקים</translation>
    </message>
    <message>
        <source>Show the %1 help message to get a list with possible Particl command-line options</source>
        <translation>יש להציג את הודעת העזרה של %1 כדי להציג רשימה עם אפשרויות שורת פקודה לביטקוין</translation>
    </message>
    <message>
        <source>&amp;Mask values</source>
        <translation>&amp;הסוואת ערכים</translation>
    </message>
    <message>
        <source>Mask the values in the Overview tab</source>
        <translation>הסווה את הערכים בלשונית התיאור הכללי
</translation>
    </message>
    <message>
        <source>default wallet</source>
        <translation>ארנק בררת מחדל</translation>
    </message>
    <message>
        <source>No wallets available</source>
<<<<<<< HEAD
        <translation>אין ארנקים זמינים</translation>
    </message>
    <message>
        <source>&amp;Window</source>
        <translation>&amp;חלון</translation>
=======
        <translation type="unfinished">אין ארנקים זמינים</translation>
    </message>
    <message>
        <source>Wallet Data</source>
        <extracomment>Name of the wallet data file format.</extracomment>
        <translation type="unfinished">נתוני ארנק</translation>
    </message>
    <message>
        <source>Load Wallet Backup</source>
        <extracomment>The title for Restore Wallet File Windows</extracomment>
        <translation type="unfinished">טעינת גיבוי הארנק</translation>
    </message>
    <message>
        <source>Restore Wallet</source>
        <extracomment>Title of pop-up window shown when the user is attempting to restore a wallet.</extracomment>
        <translation type="unfinished">שחזור ארנק</translation>
    </message>
    <message>
        <source>Wallet Name</source>
        <extracomment>Label of the input field where the name of the wallet is entered.</extracomment>
        <translation type="unfinished">שם הארנק</translation>
>>>>>>> 44d8b13c
    </message>
    <message>
        <source>Minimize</source>
        <translation>מזעור</translation>
    </message>
    <message>
        <source>Zoom</source>
        <translation>הגדלה</translation>
    </message>
    <message>
        <source>Main Window</source>
        <translation>חלון עיקרי</translation>
    </message>
    <message>
        <source>%1 client</source>
        <translation>לקוח %1</translation>
    </message>
    <message>
<<<<<<< HEAD
        <source>Connecting to peers...</source>
        <translation>מתבצעת התחברות לעמיתים…</translation>
    </message>
    <message>
        <source>Catching up...</source>
        <translation>מתבצע עדכון…</translation>
=======
        <source>&amp;Hide</source>
        <translation type="unfinished">ה&amp;סתרה</translation>
    </message>
    <message>
        <source>S&amp;how</source>
        <translation type="unfinished">ה&amp;צגה</translation>
    </message>
    <message numerus="yes">
        <source>%n active connection(s) to Bitcoin network.</source>
        <extracomment>A substring of the tooltip.</extracomment>
        <translation type="unfinished">
            <numerusform />
            <numerusform />
        </translation>
>>>>>>> 44d8b13c
    </message>
    <message>
        <source>Click for more actions.</source>
        <extracomment>A substring of the tooltip. "More actions" are available via the context menu.</extracomment>
        <translation type="unfinished">נא ללחוץ כאן לפעולות נוספות.</translation>
    </message>
    <message>
        <source>Show Peers tab</source>
        <extracomment>A context menu item. The "Peers tab" is an element of the "Node window".</extracomment>
        <translation type="unfinished">הצגת לשונית עמיתים</translation>
    </message>
    <message>
        <source>Disable network activity</source>
        <extracomment>A context menu item.</extracomment>
        <translation type="unfinished">השבתת פעילות רשת</translation>
    </message>
    <message>
        <source>Enable network activity</source>
        <extracomment>A context menu item. The network activity was disabled previously.</extracomment>
        <translation type="unfinished">הפעלת פעילות רשת</translation>
    </message>
    <message>
        <source>Pre-syncing Headers (%1%)…</source>
        <translation type="unfinished">הכותרות בקדם סנכרון (%1%)…</translation>
    </message>
    <message>
        <source>Error: %1</source>
        <translation>שגיאה: %1</translation>
    </message>
    <message>
        <source>Date: %1
</source>
        <translation>תאריך: %1
</translation>
    </message>
    <message>
        <source>Amount: %1
</source>
        <translation>סכום: %1
</translation>
    </message>
    <message>
        <source>Wallet: %1
</source>
        <translation>ארנק: %1
</translation>
    </message>
    <message>
        <source>Type: %1
</source>
        <translation>סוג: %1
</translation>
    </message>
    <message>
        <source>Label: %1
</source>
        <translation>תווית: %1
</translation>
    </message>
    <message>
        <source>Address: %1
</source>
        <translation>כתובת: %1
</translation>
    </message>
    <message>
        <source>Sent transaction</source>
        <translation>העברת שליחה</translation>
    </message>
    <message>
        <source>Incoming transaction</source>
        <translation>העברת קבלה</translation>
    </message>
    <message>
        <source>HD key generation is &lt;b&gt;enabled&lt;/b&gt;</source>
        <translation>ייצור מפתחות HD &lt;b&gt;מופעל&lt;/b&gt;</translation>
    </message>
    <message>
        <source>HD key generation is &lt;b&gt;disabled&lt;/b&gt;</source>
        <translation>ייצור מפתחות HD &lt;b&gt;כבוי&lt;/b&gt;</translation>
    </message>
    <message>
        <source>Private key &lt;b&gt;disabled&lt;/b&gt;</source>
        <translation>מפתח פרטי &lt;b&gt;נוטרל&lt;/b&gt;</translation>
    </message>
    <message>
        <source>Wallet is &lt;b&gt;encrypted&lt;/b&gt; and currently &lt;b&gt;unlocked&lt;/b&gt;</source>
        <translation>הארנק &lt;b&gt;מוצפן&lt;/b&gt; ו&lt;b&gt;פתוח&lt;/b&gt; כרגע</translation>
    </message>
    <message>
        <source>Wallet is &lt;b&gt;encrypted&lt;/b&gt; and currently &lt;b&gt;locked&lt;/b&gt;</source>
        <translation>הארנק &lt;b&gt;מוצפן&lt;/b&gt; ו&lt;b&gt;נעול&lt;/b&gt; כרגע</translation>
    </message>
    <message>
        <source>Original message:</source>
        <translation>הודעה מקורית:</translation>
    </message>
    <message>
        <source>A fatal error occurred. %1 can no longer continue safely and will quit.</source>
        <translation>אירעה שגיאה חמורה, %1 לא יכול להמשיך בבטחון ולכן יופסק.</translation>
    </message>
</context>
<context>
    <name>CoinControlDialog</name>
    <message>
        <source>Coin Selection</source>
        <translation>בחירת מטבע</translation>
    </message>
    <message>
        <source>Quantity:</source>
        <translation>כמות:</translation>
    </message>
    <message>
        <source>Bytes:</source>
        <translation>בתים:</translation>
    </message>
    <message>
        <source>Amount:</source>
        <translation>סכום:</translation>
    </message>
    <message>
        <source>Fee:</source>
        <translation>עמלה:</translation>
    </message>
    <message>
<<<<<<< HEAD
        <source>Dust:</source>
        <translation>אבק:</translation>
    </message>
    <message>
=======
>>>>>>> 44d8b13c
        <source>After Fee:</source>
        <translation>לאחר עמלה:</translation>
    </message>
    <message>
        <source>Change:</source>
        <translation>עודף:</translation>
    </message>
    <message>
        <source>(un)select all</source>
        <translation>ביטול/אישור הבחירה</translation>
    </message>
    <message>
        <source>Tree mode</source>
        <translation>מצב עץ</translation>
    </message>
    <message>
        <source>List mode</source>
        <translation>מצב רשימה</translation>
    </message>
    <message>
        <source>Amount</source>
        <translation>סכום</translation>
    </message>
    <message>
        <source>Received with label</source>
        <translation>התקבל עם תווית</translation>
    </message>
    <message>
        <source>Received with address</source>
        <translation>התקבל עם כתובת</translation>
    </message>
    <message>
        <source>Date</source>
        <translation>תאריך</translation>
    </message>
    <message>
        <source>Confirmations</source>
        <translation>אישורים</translation>
    </message>
    <message>
        <source>Confirmed</source>
        <translation>מאושר</translation>
    </message>
    <message>
        <source>Copy address</source>
        <translation>העתקת הכתובת</translation>
    </message>
    <message>
        <source>Copy label</source>
        <translation>העתקת התווית</translation>
    </message>
    <message>
        <source>Copy amount</source>
        <translation>העתקת הסכום</translation>
    </message>
    <message>
        <source>Copy transaction ID</source>
        <translation>העתקת מזהה העסקה</translation>
    </message>
    <message>
        <source>Lock unspent</source>
        <translation>נעילת יתרה</translation>
    </message>
    <message>
        <source>Unlock unspent</source>
        <translation>פתיחת יתרה</translation>
    </message>
    <message>
        <source>&amp;Copy address</source>
        <translation type="unfinished">ה&amp;עתקת כתובת</translation>
    </message>
    <message>
        <source>Copy &amp;label</source>
        <translation type="unfinished">העתקת &amp;תווית</translation>
    </message>
    <message>
        <source>Copy &amp;amount</source>
        <translation type="unfinished">העתקת &amp;סכום</translation>
    </message>
    <message>
        <source>Copy quantity</source>
        <translation>העתקת הכמות</translation>
    </message>
    <message>
        <source>Copy fee</source>
        <translation>העתקת העמלה</translation>
    </message>
    <message>
        <source>Copy after fee</source>
        <translation>העתקה אחרי העמלה</translation>
    </message>
    <message>
        <source>Copy bytes</source>
        <translation>העתקת בתים</translation>
    </message>
    <message>
<<<<<<< HEAD
        <source>Copy dust</source>
        <translation>העתקת אבק</translation>
    </message>
    <message>
=======
>>>>>>> 44d8b13c
        <source>Copy change</source>
        <translation>העתקת השינוי</translation>
    </message>
    <message>
        <source>(%1 locked)</source>
        <translation>(%1 נעולים)</translation>
    </message>
    <message>
<<<<<<< HEAD
        <source>yes</source>
        <translation>כן</translation>
    </message>
    <message>
        <source>no</source>
        <translation>לא</translation>
    </message>
    <message>
        <source>This label turns red if any recipient receives an amount smaller than the current dust threshold.</source>
        <translation>תווית זו הופכת לאדומה אם מישהו מהנמענים מקבל סכום נמוך יותר מסף האבק הנוכחי.</translation>
    </message>
    <message>
=======
>>>>>>> 44d8b13c
        <source>Can vary +/- %1 satoshi(s) per input.</source>
        <translation>יכול להשתנות במגמה של +/- %1 סנטושי לקלט.</translation>
    </message>
    <message>
        <source>(no label)</source>
        <translation>(ללא תווית)</translation>
    </message>
    <message>
        <source>change from %1 (%2)</source>
        <translation>עודף מ־%1 (%2)</translation>
    </message>
    <message>
        <source>(change)</source>
        <translation>(עודף)</translation>
    </message>
</context>
<context>
    <name>CreateWalletActivity</name>
    <message>
        <source>Create wallet failed</source>
        <translation>יצירת הארנק נכשלה</translation>
    </message>
    <message>
        <source>Create wallet warning</source>
<<<<<<< HEAD
        <translation>אזהרה לגבי יצירת הארנק</translation>
=======
        <translation type="unfinished">אזהרה לגבי יצירת הארנק</translation>
    </message>
    </context>
<context>
    <name>OpenWalletActivity</name>
    <message>
        <source>Open wallet failed</source>
        <translation type="unfinished">פתיחת ארנק נכשלה</translation>
    </message>
    <message>
        <source>Open wallet warning</source>
        <translation type="unfinished">אזהרת פתיחת ארנק</translation>
    </message>
    <message>
        <source>default wallet</source>
        <translation type="unfinished">ארנק בררת מחדל</translation>
    </message>
    <message>
        <source>Open Wallet</source>
        <extracomment>Title of window indicating the progress of opening of a wallet.</extracomment>
        <translation type="unfinished">פתיחת ארנק</translation>
    </message>
    <message>
        <source>Opening Wallet &lt;b&gt;%1&lt;/b&gt;…</source>
        <extracomment>Descriptive text of the open wallet progress window which indicates to the user which wallet is currently being opened.</extracomment>
        <translation type="unfinished">פותח ארנק&lt;b&gt;%1&lt;/b&gt;...</translation>
    </message>
</context>
<context>
    <name>RestoreWalletActivity</name>
    <message>
        <source>Restore Wallet</source>
        <extracomment>Title of progress window which is displayed when wallets are being restored.</extracomment>
        <translation type="unfinished">שחזור ארנק</translation>
    </message>
    </context>
<context>
    <name>WalletController</name>
    <message>
        <source>Close wallet</source>
        <translation type="unfinished">סגירת ארנק</translation>
    </message>
    <message>
        <source>Are you sure you wish to close the wallet &lt;i&gt;%1&lt;/i&gt;?</source>
        <translation type="unfinished">האם אכן ברצונך לסגור את הארנק &lt;i&gt;%1&lt;/i&gt;?</translation>
    </message>
    <message>
        <source>Closing the wallet for too long can result in having to resync the entire chain if pruning is enabled.</source>
        <translation type="unfinished">סגירת הארנק למשך זמן רב מדי יכול לגרור את הצורך לסינכרון מחדש של כל השרשרת אם אופצית הגיזום אקטיבית.</translation>
    </message>
    <message>
        <source>Close all wallets</source>
        <translation type="unfinished">סגירת כל הארנקים</translation>
    </message>
    <message>
        <source>Are you sure you wish to close all wallets?</source>
        <translation type="unfinished">האם אכן ברצונך לסגור את כל הארנקים?</translation>
>>>>>>> 44d8b13c
    </message>
</context>
<context>
    <name>CreateWalletDialog</name>
    <message>
        <source>Create Wallet</source>
        <translation>יצירת ארנק</translation>
    </message>
    <message>
        <source>Wallet Name</source>
        <translation>שם הארנק</translation>
    </message>
    <message>
        <source>Encrypt the wallet. The wallet will be encrypted with a passphrase of your choice.</source>
        <translation>הצפן את הארנק. הארנק יהיה מוצפן באמצעות סיסמא לבחירתך.</translation>
    </message>
    <message>
        <source>Encrypt Wallet</source>
        <translation>הצפנת ארנק</translation>
    </message>
    <message>
        <source>Disable private keys for this wallet. Wallets with private keys disabled will have no private keys and cannot have an HD seed or imported private keys. This is ideal for watch-only wallets.</source>
        <translation>נטרלו מפתחות פרטיים לארנק זה. ארנקים עם מפתחות פרטיים מנוטרלים יהיו מחוסרי מפתחות פרטיים וללא מקור HD או מפתחות מיובאים. זהו אידאלי לארנקי צפייה בלבד.</translation>
    </message>
    <message>
        <source>Disable Private Keys</source>
        <translation>השבתת מפתחות פרטיים</translation>
    </message>
    <message>
        <source>Make a blank wallet. Blank wallets do not initially have private keys or scripts. Private keys and addresses can be imported, or an HD seed can be set, at a later time.</source>
        <translation>הכינו ארנק ריק. ארנקים ריקים הנם ללא מפתחות פרטיים ראשוניים או סקריפטים. מפתחות פרטיים או כתובות ניתנים לייבוא, או שניתן להגדיר מקור HD במועד מאוחר יותר. </translation>
    </message>
    <message>
        <source>Make Blank Wallet</source>
        <translation>צור ארנק ריק</translation>
    </message>
    <message>
<<<<<<< HEAD
        <source>Use descriptors for scriptPubKey management</source>
        <translation>השתמש ב descriptors לניהול scriptPubKey </translation>
    </message>
    <message>
        <source>Descriptor Wallet</source>
        <translation>ארנק Descriptor </translation>
    </message>
    <message>
=======
>>>>>>> 44d8b13c
        <source>Create</source>
        <translation>יצירה</translation>
    </message>
<<<<<<< HEAD
</context>
=======
    </context>
>>>>>>> 44d8b13c
<context>
    <name>EditAddressDialog</name>
    <message>
        <source>Edit Address</source>
        <translation>עריכת כתובת</translation>
    </message>
    <message>
        <source>&amp;Label</source>
        <translation>ת&amp;ווית</translation>
    </message>
    <message>
        <source>The label associated with this address list entry</source>
        <translation>התווית המשויכת לרשומה הזו ברשימת הכתובות</translation>
    </message>
    <message>
        <source>The address associated with this address list entry. This can only be modified for sending addresses.</source>
        <translation>הכתובת המשויכת עם רשומה זו ברשימת הכתובות. ניתן לשנות זאת רק עבור כתובות לשליחה.</translation>
    </message>
    <message>
        <source>&amp;Address</source>
        <translation>&amp;כתובת</translation>
    </message>
    <message>
        <source>New sending address</source>
        <translation>כתובת שליחה חדשה</translation>
    </message>
    <message>
        <source>Edit receiving address</source>
        <translation>עריכת כתובת הקבלה</translation>
    </message>
    <message>
        <source>Edit sending address</source>
        <translation>עריכת כתובת השליחה</translation>
    </message>
    <message>
        <source>The entered address "%1" is not a valid Particl address.</source>
        <translation>הכתובת שהוקלדה „%1” היא אינה כתובת ביטקוין תקנית.</translation>
    </message>
    <message>
        <source>Address "%1" already exists as a receiving address with label "%2" and so cannot be added as a sending address.</source>
        <translation>כתובת "%1" כבר קיימת ככתובת מקבלת עם תווית "%2" ולכן לא ניתן להוסיף אותה ככתובת שולחת</translation>
    </message>
    <message>
        <source>The entered address "%1" is already in the address book with label "%2".</source>
        <translation>הכתובת שהוכנסה "%1" כבר נמצאת בפנקס הכתובות עם התווית "%2".</translation>
    </message>
    <message>
        <source>Could not unlock wallet.</source>
        <translation>לא ניתן לשחרר את הארנק.</translation>
    </message>
    <message>
        <source>New key generation failed.</source>
        <translation>יצירת המפתח החדש נכשלה.</translation>
    </message>
</context>
<context>
    <name>FreespaceChecker</name>
    <message>
        <source>A new data directory will be created.</source>
        <translation>תיקיית נתונים חדשה תיווצר.</translation>
    </message>
    <message>
        <source>name</source>
        <translation>שם</translation>
    </message>
    <message>
        <source>Directory already exists. Add %1 if you intend to create a new directory here.</source>
        <translation>התיקייה כבר קיימת. ניתן להוסיף %1 אם יש ליצור תיקייה חדשה כאן.</translation>
    </message>
    <message>
        <source>Path already exists, and is not a directory.</source>
        <translation>הנתיב כבר קיים ואינו מצביע על תיקיה.</translation>
    </message>
    <message>
        <source>Cannot create data directory here.</source>
        <translation>לא ניתן ליצור כאן תיקיית נתונים.</translation>
    </message>
</context>
<context>
    <name>HelpMessageDialog</name>
    <message>
        <source>version</source>
        <translation>גרסה</translation>
    </message>
    <message>
        <source>About %1</source>
        <translation>אודות %1</translation>
    </message>
    <message>
        <source>Command-line options</source>
        <translation>אפשרויות שורת פקודה</translation>
    </message>
</context>
<context>
    <name>Intro</name>
    <message>
        <source>Welcome</source>
        <translation>ברוך בואך</translation>
    </message>
    <message>
        <source>Welcome to %1.</source>
        <translation>ברוך בואך אל %1.</translation>
    </message>
    <message>
        <source>As this is the first time the program is launched, you can choose where %1 will store its data.</source>
        <translation>כיוון שזו ההפעלה הראשונה של התכנית, ניתן לבחור היכן יאוחסן המידע של %1.</translation>
    </message>
    <message>
        <source>When you click OK, %1 will begin to download and process the full %4 block chain (%2GB) starting with the earliest transactions in %3 when %4 initially launched.</source>
        <translation>בעת לחיצה על אישור, %1 יחל בהורדה ועיבוד מלאים של שרשרת המקטעים %4 (%2 ג״ב) החל מההעברות הראשונות ב־%3 עם ההשקה הראשונית של %4.</translation>
    </message>
    <message>
        <source>Reverting this setting requires re-downloading the entire blockchain. It is faster to download the full chain first and prune it later. Disables some advanced features.</source>
        <translation>חזרה לאחור מהגדרות אלו מחייב הורדה מחדש של כל שרשרת הבלוקים. מהיר יותר להוריד את השרשרת המלאה ולקטום אותה מאוחר יותר. הדבר מנטרל כמה תכונות מתקדמות.</translation>
    </message>
    <message>
        <source>This initial synchronisation is very demanding, and may expose hardware problems with your computer that had previously gone unnoticed. Each time you run %1, it will continue downloading where it left off.</source>
        <translation>הסינכרון הראשוני הוא תובעני ועלול לחשוף בעיות חומרה במחשב שהיו חבויות עד כה. כל פעם שתריץ %1 התהליך ימשיך בהורדה מהנקודה שבה הוא עצר לאחרונה.</translation>
    </message>
    <message>
        <source>If you have chosen to limit block chain storage (pruning), the historical data must still be downloaded and processed, but will be deleted afterward to keep your disk usage low.</source>
        <translation>אם בחרת להגביל את שטח האחרון לשרשרת, עדיין נדרש מידע היסטורי להורדה ועיבוד אך המידע ההיסטורי יימחק לאחר מכן כדי לשמור על צריכת שטח האחסון בדיסק נמוכה.</translation>
    </message>
    <message>
        <source>Use the default data directory</source>
        <translation>שימוש בתיקיית ברירת־המחדל</translation>
    </message>
    <message>
        <source>Use a custom data directory:</source>
        <translation>שימוש בתיקיית נתונים מותאמת אישית:</translation>
    </message>
    <message>
        <source>Particl</source>
        <translation>ביטקוין</translation>
    </message>
    <message>
        <source>Discard blocks after verification, except most recent %1 GB (prune)</source>
        <translation>התעלם בלוקים לאחר ווריפיקציה, למעט %1 GB המאוחרים ביותר (המקוצצים)</translation>
    </message>
    <message>
        <source>At least %1 GB of data will be stored in this directory, and it will grow over time.</source>
        <translation>לפחות %1 ג״ב של נתונים יאוחסנו בתיקייה זו, והם יגדלו עם הזמן.</translation>
    </message>
    <message>
        <source>Approximately %1 GB of data will be stored in this directory.</source>
        <translation>מידע בנפח של כ-%1 ג׳יגה-בייט יאוחסן בתיקייה זו.</translation>
    </message>
    <message>
        <source>%1 will download and store a copy of the Particl block chain.</source>
        <translation>%1 תוריד ותאחסן עותק של שרשרת הבלוקים של ביטקוין.</translation>
    </message>
    <message>
        <source>The wallet will also be stored in this directory.</source>
        <translation>הארנק גם מאוחסן בתיקייה הזו.</translation>
    </message>
    <message>
        <source>Error: Specified data directory "%1" cannot be created.</source>
        <translation>שגיאה: לא ניתן ליצור את תיקיית הנתונים שצוינה „%1“.</translation>
    </message>
    <message>
        <source>Error</source>
        <translation>שגיאה</translation>
    </message>
    <message numerus="yes">
        <source>%n GB of free space available</source>
        <translation><numerusform>ג״ב של מקום פנוי זמין</numerusform><numerusform>%n ג״ב של מקום פנוי זמינים</numerusform><numerusform>%n ג״ב של מקום פנוי זמינים</numerusform><numerusform>%n ג״ב של מקום פנוי זמינים</numerusform></translation>
    </message>
    <message numerus="yes">
        <source>(of %n GB needed)</source>
        <translation><numerusform>(מתוך %n ג״ב נדרשים)</numerusform><numerusform>(מתוך %n ג״ב נדרשים)</numerusform><numerusform>(מתוך %n ג״ב נדרשים)</numerusform><numerusform>(מתוך %n ג״ב נדרשים)</numerusform></translation>
    </message>
    </context>
<context>
    <name>ModalOverlay</name>
    <message>
        <source>Form</source>
        <translation>טופס</translation>
    </message>
    <message>
        <source>Recent transactions may not yet be visible, and therefore your wallet's balance might be incorrect. This information will be correct once your wallet has finished synchronizing with the particl network, as detailed below.</source>
        <translation>ייתכן שהעברות שבוצעו לאחרונה לא יופיעו עדיין, ולכן המאזן בארנק שלך יהיה שגוי. המידע הנכון יוצג במלואו כאשר הארנק שלך יסיים להסתנכרן עם רשת הביטקוין, כמפורט למטה.</translation>
    </message>
    <message>
        <source>Attempting to spend particl that are affected by not-yet-displayed transactions will not be accepted by the network.</source>
        <translation>הרשת תסרב לקבל הוצאת ביטקוינים במידה והם כבר נמצאים בהעברות אשר לא מוצגות עדיין.</translation>
    </message>
    <message>
        <source>Number of blocks left</source>
        <translation>מספר מקטעים שנותרו</translation>
    </message>
    <message>
        <source>Unknown...</source>
        <translation>לא ידוע...</translation>
    </message>
    <message>
        <source>Last block time</source>
        <translation>זמן המקטע האחרון</translation>
    </message>
    <message>
        <source>Progress</source>
        <translation>התקדמות</translation>
    </message>
    <message>
        <source>Progress increase per hour</source>
        <translation>התקדמות לפי שעה</translation>
    </message>
    <message>
        <source>calculating...</source>
        <translation>נערך חישוב…</translation>
    </message>
    <message>
        <source>Estimated time left until synced</source>
        <translation>הזמן המוערך שנותר עד הסנכרון</translation>
    </message>
    <message>
        <source>Hide</source>
        <translation>הסתר</translation>
    </message>
    <message>
        <source>Esc</source>
        <translation>Esc</translation>
    </message>
    <message>
        <source>%1 is currently syncing.  It will download headers and blocks from peers and validate them until reaching the tip of the block chain.</source>
        <translation>%1 מסתנכנים כרגע.  תתבצע הורדת כותרות ובלוקים מעמיתים תוך אימותם עד הגעה לראש שרשרת הבלוקים .</translation>
    </message>
    <message>
        <source>Unknown. Syncing Headers (%1, %2%)...</source>
        <translation>לא ידוע. סינכרון כותרות (%1, %2%)...</translation>
    </message>
</context>
<context>
    <name>OpenURIDialog</name>
    <message>
        <source>Open particl URI</source>
        <translation>פתיחת כתובת משאב ביטקוין</translation>
    </message>
    <message>
        <source>URI:</source>
        <translation>כתובת משאב:</translation>
    </message>
</context>
<context>
    <name>OpenWalletActivity</name>
    <message>
        <source>Open wallet failed</source>
        <translation>פתיחת ארנק נכשלה</translation>
    </message>
    <message>
        <source>Open wallet warning</source>
        <translation>אזהרת פתיחת ארנק</translation>
    </message>
    <message>
        <source>default wallet</source>
        <translation>ארנק בררת מחדל</translation>
    </message>
    <message>
        <source>Opening Wallet &lt;b&gt;%1&lt;/b&gt;...</source>
        <translation>פותח ארנק&lt;b&gt;%1&lt;/b&gt;...</translation>
    </message>
</context>
<context>
    <name>OptionsDialog</name>
    <message>
        <source>Options</source>
        <translation>אפשרויות</translation>
    </message>
    <message>
        <source>&amp;Main</source>
        <translation>&amp;ראשי</translation>
    </message>
    <message>
        <source>Automatically start %1 after logging in to the system.</source>
        <translation>להפעיל את %1 אוטומטית לאחר הכניסה למערכת.</translation>
    </message>
    <message>
        <source>&amp;Start %1 on system login</source>
        <translation>ה&amp;פעלת %1 עם הכניסה למערכת</translation>
    </message>
    <message>
        <source>Size of &amp;database cache</source>
        <translation>גודל מ&amp;טמון מסד הנתונים</translation>
    </message>
    <message>
        <source>Number of script &amp;verification threads</source>
        <translation>מספר תהליכי ה&amp;אימות של הסקריפט</translation>
    </message>
    <message>
        <source>IP address of the proxy (e.g. IPv4: 127.0.0.1 / IPv6: ::1)</source>
        <translation>כתובת ה־IP של הפרוקסי (לדוגמה IPv4: 127.0.0.1‏ / IPv6: ::1)</translation>
    </message>
    <message>
        <source>Shows if the supplied default SOCKS5 proxy is used to reach peers via this network type.</source>
        <translation>מראה אם פרוקסי SOCKS5 המסופק כבררת מחדל משמש להתקשרות עם עמיתים באמצעות סוג רשת זה.</translation>
    </message>
    <message>
        <source>Hide the icon from the system tray.</source>
        <translation>הסתר את סמל מגש המערכת</translation>
    </message>
    <message>
        <source>&amp;Hide tray icon</source>
        <translation>&amp;הסתרת צלמית מגירה</translation>
    </message>
    <message>
        <source>Minimize instead of exit the application when the window is closed. When this option is enabled, the application will be closed only after selecting Exit in the menu.</source>
        <translation>מזער ואל תצא מהאפליקציה עם סגירת החלון. כאשר אפשרות זו דלוקה, האפליקציה תיסגר רק בבחירת ״יציאה״ בתפריט.</translation>
    </message>
    <message>
        <source>Third party URLs (e.g. a block explorer) that appear in the transactions tab as context menu items. %s in the URL is replaced by transaction hash. Multiple URLs are separated by vertical bar |.</source>
        <translation>כתובות צד־שלישי (כגון: סייר מקטעים) שמופיעים בלשונית ההעברות בתור פריטים בתפריט ההקשר. %s בכתובת מוחלף בגיבוב ההעברה. מספר כתובות יופרדו בפס אנכי |.</translation>
    </message>
    <message>
        <source>Open the %1 configuration file from the working directory.</source>
        <translation>פתיחת קובץ התצורה של %1 מתיקיית העבודה.</translation>
    </message>
    <message>
        <source>Open Configuration File</source>
        <translation>פתיחת קובץ ההגדרות</translation>
    </message>
    <message>
        <source>Reset all client options to default.</source>
        <translation>איפוס כל אפשרויות התכנית לבררת המחדל.</translation>
    </message>
    <message>
        <source>&amp;Reset Options</source>
        <translation>&amp;איפוס אפשרויות</translation>
    </message>
    <message>
        <source>&amp;Network</source>
        <translation>&amp;רשת</translation>
    </message>
    <message>
        <source>Disables some advanced features but all blocks will still be fully validated. Reverting this setting requires re-downloading the entire blockchain. Actual disk usage may be somewhat higher.</source>
        <translation>משבית מספר תכונות מתקדמות אבל כל הבלוקים עדיין יעברו אימות מלא. שינוי של הגדרה זו מצריך הורדה מחדש של הבלוקצ'יין. נצילות הדיסק עלולה לעלות.</translation>
    </message>
    <message>
        <source>Prune &amp;block storage to</source>
        <translation>יש לגזום את &amp;מאגר הבלוקים אל</translation>
    </message>
    <message>
        <source>GB</source>
        <translation>ג״ב</translation>
    </message>
    <message>
        <source>Reverting this setting requires re-downloading the entire blockchain.</source>
        <translation>שינוי הגדרה זו מצריך הורדה מחדש של הבלוקצ'יין</translation>
    </message>
    <message>
        <source>MiB</source>
        <translation>MiB</translation>
    </message>
    <message>
        <source>(0 = auto, &lt;0 = leave that many cores free)</source>
        <translation>(0 = אוטומטי, &lt;0 = להשאיר כזאת כמות של ליבות חופשיות)</translation>
    </message>
    <message>
        <source>W&amp;allet</source>
        <translation>&amp;ארנק</translation>
    </message>
    <message>
        <source>Expert</source>
        <translation>מומחה</translation>
    </message>
    <message>
        <source>Enable coin &amp;control features</source>
        <translation>הפעלת תכונות &amp;בקרת מטבעות</translation>
    </message>
    <message>
        <source>If you disable the spending of unconfirmed change, the change from a transaction cannot be used until that transaction has at least one confirmation. This also affects how your balance is computed.</source>
        <translation>אם אפשרות ההשקעה של עודף בלתי מאושר תנוטרל, לא ניתן יהיה להשתמש בעודף מההעברה עד שלהעברה יהיה לפחות אישור אחד. פעולה זו גם משפיעה על חישוב המאזן שלך.</translation>
    </message>
    <message>
        <source>&amp;Spend unconfirmed change</source>
        <translation>עודף &amp;בלתי מאושר מההשקעה</translation>
    </message>
    <message>
        <source>Automatically open the Particl client port on the router. This only works when your router supports UPnP and it is enabled.</source>
        <translation>פתיחת הפתחה של ביטקוין בנתב באופן אוטומטי. עובד רק אם UPnP מופעל ונתמך בנתב.</translation>
    </message>
    <message>
        <source>Map port using &amp;UPnP</source>
        <translation>מיפוי פתחה באמצעות UPnP</translation>
    </message>
    <message>
        <source>Accept connections from outside.</source>
        <translation>אשר חיבורים חיצוניים</translation>
    </message>
    <message>
        <source>Allow incomin&amp;g connections</source>
        <translation>לאפשר חיבורים &amp;נכנסים</translation>
    </message>
    <message>
        <source>Connect to the Particl network through a SOCKS5 proxy.</source>
        <translation>התחבר לרשת הביטקוין דרך פרוקסי SOCKS5.</translation>
    </message>
    <message>
        <source>&amp;Connect through SOCKS5 proxy (default proxy):</source>
        <translation>להתחבר &amp;דרך מתווך SOCKS5 (מתווך בררת מחדל):</translation>
    </message>
    <message>
        <source>Proxy &amp;IP:</source>
        <translation>כתובת ה־&amp;IP של הפרוקסי:</translation>
    </message>
    <message>
        <source>&amp;Port:</source>
        <translation>&amp;פתחה:</translation>
    </message>
    <message>
        <source>Port of the proxy (e.g. 9050)</source>
        <translation>הפתחה של הפרוקסי (למשל 9050)</translation>
    </message>
    <message>
        <source>Used for reaching peers via:</source>
        <translation>עבור הגעה לעמיתים דרך:</translation>
    </message>
    <message>
        <source>IPv4</source>
        <translation>IPv4</translation>
    </message>
    <message>
        <source>IPv6</source>
        <translation>IPv6</translation>
    </message>
    <message>
        <source>Tor</source>
        <translation>Tor</translation>
    </message>
    <message>
        <source>&amp;Window</source>
        <translation>&amp;חלון</translation>
    </message>
    <message>
        <source>Show only a tray icon after minimizing the window.</source>
        <translation>הצג סמל מגש בלבד לאחר מזעור החלון.</translation>
    </message>
    <message>
        <source>&amp;Minimize to the tray instead of the taskbar</source>
        <translation>מ&amp;זעור למגש במקום לשורת המשימות</translation>
    </message>
    <message>
        <source>M&amp;inimize on close</source>
        <translation>מ&amp;זעור עם סגירה</translation>
    </message>
    <message>
        <source>&amp;Display</source>
        <translation>ת&amp;צוגה</translation>
    </message>
    <message>
        <source>User Interface &amp;language:</source>
        <translation>&amp;שפת מנשק המשתמש:</translation>
    </message>
    <message>
        <source>The user interface language can be set here. This setting will take effect after restarting %1.</source>
        <translation>ניתן להגדיר כאן את שפת מנשק המשתמש. הגדרה זו תיכנס לתוקף לאחר הפעלה של %1 מחדש.</translation>
    </message>
    <message>
        <source>&amp;Unit to show amounts in:</source>
        <translation>י&amp;חידת מידה להצגת סכומים:</translation>
    </message>
    <message>
        <source>Choose the default subdivision unit to show in the interface and when sending coins.</source>
        <translation>ניתן לבחור את בררת המחדל ליחידת החלוקה שתוצג במנשק ובעת שליחת מטבעות.</translation>
    </message>
    <message>
        <source>Whether to show coin control features or not.</source>
        <translation>האם להציג תכונות שליטת מטבע או לא.</translation>
    </message>
    <message>
        <source>Connect to the Particl network through a separate SOCKS5 proxy for Tor onion services.</source>
        <translation>התחבר לרשת ביטקוין דרך פרוקסי נפרד SOCKS5 proxy לשרותי שכבות בצל (onion services).</translation>
    </message>
    <message>
        <source>Use separate SOCKS&amp;5 proxy to reach peers via Tor onion services:</source>
        <translation>השתמש בפרוקסי נפרד  SOCKS&amp;5 להגעה לעמיתים דרך שרותי השכבות של  Tor :</translation>
    </message>
    <message>
        <source>&amp;Third party transaction URLs</source>
        <translation>&amp;כתובות אינטרנט של עסקאות צד שלישי</translation>
    </message>
    <message>
        <source>Options set in this dialog are overridden by the command line or in the configuration file:</source>
        <translation>אפשרויות שמוגדרות בדיאלוג הזה נדרסות ע"י שורת הפקודה או קובץ הקונפיגורציה</translation>
    </message>
    <message>
        <source>&amp;OK</source>
        <translation>&amp;אישור</translation>
    </message>
    <message>
        <source>&amp;Cancel</source>
        <translation>&amp;ביטול</translation>
    </message>
    <message>
        <source>default</source>
        <translation>בררת מחדל</translation>
    </message>
    <message>
        <source>none</source>
        <translation>ללא</translation>
    </message>
    <message>
        <source>Confirm options reset</source>
        <translation>אישור איפוס האפשרויות</translation>
    </message>
    <message>
        <source>Client restart required to activate changes.</source>
        <translation>נדרשת הפעלה מחדש של הלקוח כדי להפעיל את השינויים.</translation>
    </message>
    <message>
        <source>Client will be shut down. Do you want to proceed?</source>
        <translation>הלקוח יכבה. להמשיך?</translation>
    </message>
    <message>
        <source>Configuration options</source>
        <translation>אפשרויות להגדרה</translation>
    </message>
    <message>
        <source>The configuration file is used to specify advanced user options which override GUI settings. Additionally, any command-line options will override this configuration file.</source>
        <translation>בקובץ ההגדרות ניתן לציין אפשרויות מתקדמות אשר יקבלו עדיפות על ההגדרות בממשק הגרפי. כמו כן, אפשרויות בשורת הפקודה יקבלו עדיפות על קובץ ההגדרות.</translation>
    </message>
    <message>
        <source>Error</source>
        <translation>שגיאה</translation>
    </message>
    <message>
        <source>The configuration file could not be opened.</source>
        <translation>לא ניתן לפתוח את קובץ ההגדרות</translation>
    </message>
    <message>
        <source>This change would require a client restart.</source>
        <translation>שינוי זה ידרוש הפעלה מחדש של תכנית הלקוח.</translation>
    </message>
    <message>
        <source>The supplied proxy address is invalid.</source>
        <translation>כתובת המתווך שסופקה אינה תקינה.</translation>
    </message>
</context>
<context>
    <name>OverviewPage</name>
    <message>
        <source>Form</source>
        <translation>טופס</translation>
    </message>
    <message>
        <source>The displayed information may be out of date. Your wallet automatically synchronizes with the Particl network after a connection is established, but this process has not completed yet.</source>
        <translation>המידע המוצג עשוי להיות מיושן. הארנק שלך מסתנכרן באופן אוטומטי עם רשת הביטקוין לאחר יצירת החיבור, אך התהליך טרם הסתיים.</translation>
    </message>
    <message>
        <source>Watch-only:</source>
        <translation>צפייה בלבד:</translation>
    </message>
    <message>
        <source>Available:</source>
        <translation>זמין:</translation>
    </message>
    <message>
        <source>Your current spendable balance</source>
        <translation>היתרה הזמינה הנוכחית</translation>
    </message>
    <message>
        <source>Pending:</source>
        <translation>בהמתנה:</translation>
    </message>
    <message>
        <source>Total of transactions that have yet to be confirmed, and do not yet count toward the spendable balance</source>
        <translation>הסכום הכולל של העברות שטרם אושרו ועדיין אינן נספרות בחישוב היתרה הזמינה</translation>
    </message>
    <message>
        <source>Immature:</source>
        <translation>לא בשל:</translation>
    </message>
    <message>
        <source>Mined balance that has not yet matured</source>
        <translation>מאזן שנכרה וטרם הבשיל</translation>
    </message>
    <message>
        <source>Balances</source>
        <translation>מאזנים</translation>
    </message>
    <message>
        <source>Total:</source>
        <translation>סך הכול:</translation>
    </message>
    <message>
        <source>Your current total balance</source>
        <translation>סך כל היתרה הנוכחית שלך</translation>
    </message>
    <message>
        <source>Your current balance in watch-only addresses</source>
        <translation>המאזן הנוכחי שלך בכתובות לקריאה בלבד</translation>
    </message>
    <message>
        <source>Spendable:</source>
        <translation>ניתנים לבזבוז:</translation>
    </message>
    <message>
        <source>Recent transactions</source>
        <translation>העברות אחרונות</translation>
    </message>
    <message>
        <source>Unconfirmed transactions to watch-only addresses</source>
        <translation>העברות בלתי מאושרות לכתובות לצפייה בלבד</translation>
    </message>
    <message>
        <source>Mined balance in watch-only addresses that has not yet matured</source>
        <translation>מאזן לאחר כרייה בכתובות לצפייה בלבד שעדיין לא הבשילו</translation>
    </message>
    <message>
        <source>Current total balance in watch-only addresses</source>
        <translation>המאזן הכולל הנוכחי בכתובות לצפייה בלבד</translation>
    </message>
    <message>
        <source>Privacy mode activated for the Overview tab. To unmask the values, uncheck Settings-&gt;Mask values.</source>
        <translation>מצב הפרטיות הופעל עבור לשונית התאור הכללי. כדי להסיר את הסוואת הערכים, בטל את ההגדרות, -&gt;הסוואת ערכים.</translation>
    </message>
</context>
<context>
    <name>PSBTOperationsDialog</name>
    <message>
        <source>Dialog</source>
        <translation>שיח</translation>
    </message>
    <message>
        <source>Sign Tx</source>
        <translation>חתימת עיסקה</translation>
    </message>
    <message>
        <source>Broadcast Tx</source>
        <translation>שידור עיסקה</translation>
    </message>
    <message>
        <source>Copy to Clipboard</source>
        <translation>העתקה ללוח הגזירים</translation>
    </message>
    <message>
        <source>Save...</source>
        <translation>שמירה...</translation>
    </message>
    <message>
        <source>Close</source>
        <translation>סגירה</translation>
    </message>
    <message>
        <source>Failed to load transaction: %1</source>
        <translation>כשלון בטעינת העיסקה: %1</translation>
    </message>
    <message>
        <source>Failed to sign transaction: %1</source>
        <translation>כשלון בחתימת העיסקה: %1</translation>
    </message>
    <message>
        <source>Could not sign any more inputs.</source>
        <translation>לא ניתן לחתום קלטים נוספים.</translation>
    </message>
    <message>
        <source>Signed %1 inputs, but more signatures are still required.</source>
        <translation>נחתם קלט  %1 אך יש צורך בחתימות נוספות.</translation>
    </message>
    <message>
        <source>Signed transaction successfully. Transaction is ready to broadcast.</source>
        <translation>העיסקה נחתמה בהצלחה. העיסקה מוכנה לשידור.</translation>
    </message>
    <message>
        <source>Unknown error processing transaction.</source>
        <translation>שגיאה לא מוכרת בעת עיבוד העיסקה.</translation>
    </message>
    <message>
        <source>Transaction broadcast successfully! Transaction ID: %1</source>
        <translation>העיסקה שודרה בהצלחה! מזהה העיסקה: %1</translation>
    </message>
    <message>
        <source>Transaction broadcast failed: %1</source>
        <translation>שידור העיסקה נכשל: %1</translation>
    </message>
    <message>
        <source>PSBT copied to clipboard.</source>
        <translation>PSBT הועתקה ללוח הגזירים.</translation>
    </message>
    <message>
        <source>Save Transaction Data</source>
        <translation>שמירת נתוני העיסקה</translation>
    </message>
    <message>
        <source>Partially Signed Transaction (Binary) (*.psbt)</source>
        <translation>עיסקה חתומה חלקית (בינארי) (*.psbt)</translation>
    </message>
    <message>
        <source>PSBT saved to disk.</source>
        <translation>PSBT נשמרה לדיסק.</translation>
    </message>
    <message>
        <source> * Sends %1 to %2</source>
        <translation> * שליחת %1 אל %2</translation>
    </message>
    <message>
        <source>own address</source>
        <translation type="unfinished">כתובת עצמית</translation>
    </message>
    <message>
        <source>Unable to calculate transaction fee or total transaction amount.</source>
        <translation>לא מצליח לחשב עמלת עיסקה או הערך הכולל של העיסקה.</translation>
    </message>
    <message>
        <source>Pays transaction fee: </source>
        <translation>תשלום עמלת עיסקה:</translation>
    </message>
    <message>
        <source>Total Amount</source>
        <translation>סכום כולל</translation>
    </message>
    <message>
        <source>or</source>
        <translation>או</translation>
    </message>
    <message>
        <source>Transaction has %1 unsigned inputs.</source>
        <translation>לעיסקה יש  %1 קלטים לא חתומים.</translation>
    </message>
    <message>
        <source>Transaction is missing some information about inputs.</source>
        <translation>לעיסקה חסר חלק מהמידע לגבי הקלטים.</translation>
    </message>
    <message>
        <source>Transaction still needs signature(s).</source>
        <translation>העיסקה עדיין נזקקת לחתימה(ות).</translation>
    </message>
    <message>
        <source>(But this wallet cannot sign transactions.)</source>
        <translation>(אבל ארנק זה לא יכול לחתום על עיסקות.)</translation>
    </message>
    <message>
        <source>(But this wallet does not have the right keys.)</source>
        <translation>(אבל לארנק הזה אין את המפתחות המתאימים.)</translation>
    </message>
    <message>
        <source>Transaction is fully signed and ready for broadcast.</source>
        <translation>העיסקה חתומה במלואה ומוכנה לשידור.</translation>
    </message>
    <message>
        <source>Transaction status is unknown.</source>
        <translation>סטטוס העיסקה אינו ידוע.</translation>
    </message>
</context>
<context>
    <name>PaymentServer</name>
    <message>
        <source>Payment request error</source>
        <translation>שגיאת בקשת תשלום</translation>
    </message>
    <message>
        <source>Cannot start particl: click-to-pay handler</source>
        <translation>לא ניתן להפעיל את המקשר particl: click-to-pay</translation>
    </message>
    <message>
        <source>URI handling</source>
        <translation>טיפול בכתובות</translation>
    </message>
    <message>
        <source>'particl://' is not a valid URI. Use 'particl:' instead.</source>
        <translation>'//:particl' אינה כתובת URI תקינה. השתמשו במקום ב ':particl'.</translation>
    </message>
    <message>
        <source>Cannot process payment request because BIP70 is not supported.</source>
        <translation>אין אפשרות לעבד את בקשת התשלום כיון ש BIP70 אינו נתמך.</translation>
    </message>
    <message>
        <source>Due to widespread security flaws in BIP70 it's strongly recommended that any merchant instructions to switch wallets be ignored.</source>
        <translation>עקב תקלות בטיחות רבות ב BIP70 מומלץ בחום להתעלם מההוראות של סוחר להחליף ארנקים </translation>
    </message>
    <message>
        <source>If you are receiving this error you should request the merchant provide a BIP21 compatible URI.</source>
        <translation>Iאם קיבלת הודעת שגיאה זו עליך לבקש מבעל העסק לספק URI תואם   BIP21 URI.</translation>
    </message>
    <message>
        <source>Invalid payment address %1</source>
        <translation>כתובת תשלום שגויה %1</translation>
    </message>
    <message>
        <source>URI cannot be parsed! This can be caused by an invalid Particl address or malformed URI parameters.</source>
        <translation>לא ניתן לנתח את כתובת המשאב! מצב זה יכול לקרות עקב כתובת ביטקוין שגויה או פרמטרים שגויים בכתובת המשאב.</translation>
    </message>
    <message>
        <source>Payment request file handling</source>
        <translation>טיפול בקובצי בקשות תשלום</translation>
    </message>
</context>
<context>
    <name>PeerTableModel</name>
    <message>
        <source>User Agent</source>
        <translation>סוכן משתמש</translation>
    </message>
    <message>
        <source>Node/Service</source>
        <translation>צומת/שירות</translation>
    </message>
    <message>
        <source>NodeId</source>
        <translation>מזהה צומת</translation>
    </message>
    <message>
        <source>Ping</source>
        <translation>פינג</translation>
    </message>
    <message>
        <source>Sent</source>
        <translation>נשלחו</translation>
    </message>
    <message>
        <source>Received</source>
        <translation>התקבלו</translation>
    </message>
</context>
<context>
    <name>QObject</name>
    <message>
        <source>Amount</source>
        <translation>סכום</translation>
    </message>
    <message>
        <source>Enter a Particl address (e.g. %1)</source>
        <translation>נא להזין כתובת ביטקוין (למשל: %1)</translation>
    </message>
    <message>
        <source>%1 d</source>
        <translation>%1 ימים</translation>
    </message>
    <message>
        <source>%1 h</source>
        <translation>%1 שעות</translation>
    </message>
    <message>
        <source>%1 m</source>
        <translation>%1 דקות</translation>
    </message>
    <message>
        <source>%1 s</source>
        <translation>%1 שניות</translation>
    </message>
    <message>
        <source>None</source>
        <translation>ללא</translation>
    </message>
    <message>
        <source>N/A</source>
        <translation>לא זמין</translation>
    </message>
    <message>
        <source>%1 ms</source>
        <translation>%1 מילישניות</translation>
    </message>
    <message numerus="yes">
        <source>%n second(s)</source>
        <translation><numerusform>שנייה אחת</numerusform><numerusform>%n שניות</numerusform><numerusform>%n שניות</numerusform><numerusform>%n שניות</numerusform></translation>
    </message>
    <message numerus="yes">
        <source>%n minute(s)</source>
        <translation><numerusform>דקה אחת</numerusform><numerusform>%n דקות</numerusform><numerusform>%n דקות</numerusform><numerusform>%n דקות</numerusform></translation>
    </message>
    <message numerus="yes">
        <source>%n hour(s)</source>
        <translation><numerusform>שעה אחת</numerusform><numerusform>%n שעות</numerusform><numerusform>%n שעות</numerusform><numerusform>%n שעות</numerusform></translation>
    </message>
    <message numerus="yes">
        <source>%n day(s)</source>
        <translation><numerusform>יום אחד</numerusform><numerusform>%n ימים</numerusform><numerusform>%n ימים</numerusform><numerusform>%n ימים</numerusform></translation>
    </message>
    <message numerus="yes">
        <source>%n week(s)</source>
        <translation><numerusform>שבוע אחד</numerusform><numerusform>%n שבועות</numerusform><numerusform>%n שבועות</numerusform><numerusform>%n שבועות</numerusform></translation>
    </message>
    <message>
        <source>%1 and %2</source>
        <translation>%1 ו%2</translation>
    </message>
    <message numerus="yes">
        <source>%n year(s)</source>
        <translation><numerusform>שנה אחת</numerusform><numerusform>%n שנים</numerusform><numerusform>%n שנים</numerusform><numerusform>%n שנים</numerusform></translation>
    </message>
    <message>
        <source>%1 B</source>
        <translation>%1 ב׳</translation>
    </message>
    <message>
        <source>%1 KB</source>
        <translation>%1 ק״ב</translation>
    </message>
    <message>
        <source>%1 MB</source>
        <translation>%1 מ״ב</translation>
    </message>
    <message>
        <source>%1 GB</source>
        <translation>%1 ג״ב</translation>
    </message>
    <message>
        <source>Error: Specified data directory "%1" does not exist.</source>
        <translation>שגיאה: תיקיית הנתונים שצוינה „%1” אינה קיימת.</translation>
    </message>
    <message>
        <source>Error: Cannot parse configuration file: %1.</source>
        <translation>שגיאה: כשל בפענוח קובץ הקונפיגורציה: %1.</translation>
    </message>
    <message>
        <source>Error: %1</source>
        <translation>שגיאה: %1</translation>
    </message>
    <message>
        <source>Error initializing settings: %1</source>
        <translation>שגיאה בהגדרות הראשוניות: %1</translation>
    </message>
    <message>
        <source>%1 didn't yet exit safely...</source>
        <translation>הסגירה של %1 לא הושלמה בהצלחה עדיין…</translation>
    </message>
    <message>
        <source>unknown</source>
        <translation>לא ידוע</translation>
    </message>
</context>
<context>
    <name>QRImageWidget</name>
    <message>
        <source>&amp;Save Image...</source>
        <translation>&amp;שמירת תמונה…</translation>
    </message>
    <message>
        <source>&amp;Copy Image</source>
        <translation>העתקת ת&amp;מונה</translation>
    </message>
    <message>
        <source>Resulting URI too long, try to reduce the text for label / message.</source>
        <translation>הכתובת שנוצרה ארוכה מדי, כדאי לנסות לקצר את הטקסט של התווית / הודעה.</translation>
    </message>
    <message>
        <source>Error encoding URI into QR Code.</source>
        <translation>שגיאה בקידוד ה URI לברקוד.</translation>
    </message>
    <message>
        <source>QR code support not available.</source>
        <translation>תמיכה בקוד QR לא זמינה.</translation>
    </message>
    <message>
        <source>Save QR Code</source>
        <translation>שמירת קוד QR</translation>
    </message>
    <message>
        <source>PNG Image (*.png)</source>
        <translation>תמונת PNG (‏‎*.png)</translation>
    </message>
</context>
<context>
    <name>RPCConsole</name>
    <message>
        <source>N/A</source>
        <translation>לא זמין</translation>
    </message>
    <message>
        <source>Client version</source>
        <translation>גרסה</translation>
    </message>
    <message>
        <source>&amp;Information</source>
        <translation>מי&amp;דע</translation>
    </message>
    <message>
        <source>General</source>
        <translation>כללי</translation>
    </message>
    <message>
        <source>Using BerkeleyDB version</source>
        <translation>גרסת BerkeleyDB</translation>
    </message>
    <message>
        <source>Datadir</source>
        <translation>Datadir</translation>
    </message>
    <message>
        <source>To specify a non-default location of the data directory use the '%1' option.</source>
        <translation>כדי לציין מיקום שאינו ברירת המחדל לתיקיית הבלוקים יש להשתמש באפשרות "%1"</translation>
    </message>
    <message>
        <source>Blocksdir</source>
        <translation>Blocksdir</translation>
    </message>
    <message>
        <source>To specify a non-default location of the blocks directory use the '%1' option.</source>
        <translation>כדי לציין מיקום שאינו ברירת המחדל לתיקיית הבלוקים יש להשתמש באפשרות "%1"</translation>
    </message>
    <message>
        <source>Startup time</source>
        <translation>זמן עלייה</translation>
    </message>
    <message>
        <source>Network</source>
        <translation>רשת</translation>
    </message>
    <message>
        <source>Name</source>
        <translation>שם</translation>
    </message>
    <message>
        <source>Number of connections</source>
        <translation>מספר חיבורים</translation>
    </message>
    <message>
        <source>Block chain</source>
        <translation>שרשרת מקטעים</translation>
    </message>
    <message>
        <source>Memory Pool</source>
        <translation>מאגר זכרון</translation>
    </message>
    <message>
        <source>Current number of transactions</source>
        <translation>מספר עסקאות נוכחי</translation>
    </message>
    <message>
        <source>Memory usage</source>
        <translation>ניצול זכרון</translation>
    </message>
    <message>
        <source>Wallet: </source>
        <translation>ארנק:</translation>
    </message>
    <message>
        <source>(none)</source>
        <translation>(אין)</translation>
    </message>
    <message>
        <source>&amp;Reset</source>
        <translation>&amp;איפוס</translation>
    </message>
    <message>
        <source>Received</source>
        <translation>התקבלו</translation>
    </message>
    <message>
        <source>Sent</source>
        <translation>נשלחו</translation>
    </message>
    <message>
        <source>&amp;Peers</source>
        <translation>&amp;עמיתים</translation>
    </message>
    <message>
        <source>Banned peers</source>
        <translation>משתמשים חסומים</translation>
    </message>
    <message>
        <source>Select a peer to view detailed information.</source>
        <translation>נא לבחור בעמית כדי להציג מידע מפורט.</translation>
    </message>
    <message>
        <source>Direction</source>
        <translation>כיוון</translation>
    </message>
    <message>
        <source>Version</source>
        <translation>גרסה</translation>
    </message>
    <message>
        <source>Starting Block</source>
        <translation>בלוק התחלה</translation>
    </message>
    <message>
        <source>Synced Headers</source>
        <translation>כותרות עדכניות</translation>
    </message>
    <message>
        <source>Synced Blocks</source>
        <translation>בלוקים מסונכרנים</translation>
    </message>
    <message>
        <source>The mapped Autonomous System used for diversifying peer selection.</source>
        <translation>המערכת האוטונומית הממופה משמשת לגיוון בחירת עמיתים.</translation>
    </message>
    <message>
        <source>Mapped AS</source>
        <translation>מופה בתור</translation>
    </message>
    <message>
        <source>User Agent</source>
        <translation>סוכן משתמש</translation>
    </message>
    <message>
        <source>Node window</source>
        <translation>חלון צומת</translation>
    </message>
    <message>
        <source>Current block height</source>
        <translation>גובה הבלוק הנוכחי</translation>
    </message>
    <message>
        <source>Open the %1 debug log file from the current data directory. This can take a few seconds for large log files.</source>
        <translation>פתיחת יומן ניפוי הבאגים %1 מתיקיית הנתונים הנוכחית. עבור קובצי יומן גדולים ייתכן זמן המתנה של מספר שניות.</translation>
    </message>
    <message>
        <source>Decrease font size</source>
        <translation>הקטן גודל גופן</translation>
    </message>
    <message>
        <source>Increase font size</source>
        <translation>הגדל גודל גופן</translation>
    </message>
    <message>
        <source>Permissions</source>
        <translation>הרשאות</translation>
    </message>
    <message>
        <source>Services</source>
        <translation>שירותים</translation>
    </message>
    <message>
        <source>Connection Time</source>
        <translation>זמן החיבור</translation>
    </message>
    <message>
        <source>Last Send</source>
        <translation>שליחה אחרונה</translation>
    </message>
    <message>
        <source>Last Receive</source>
        <translation>קבלה אחרונה</translation>
    </message>
    <message>
        <source>Ping Time</source>
        <translation>זמן המענה</translation>
    </message>
    <message>
        <source>The duration of a currently outstanding ping.</source>
        <translation>משך הפינג הבולט הנוכחי</translation>
    </message>
    <message>
        <source>Ping Wait</source>
        <translation>פינג</translation>
    </message>
    <message>
        <source>Min Ping</source>
        <translation>פינג מינימלי</translation>
    </message>
    <message>
        <source>Time Offset</source>
        <translation>הפרש זמן</translation>
    </message>
    <message>
        <source>Last block time</source>
        <translation>זמן המקטע האחרון</translation>
    </message>
    <message>
        <source>&amp;Open</source>
        <translation>&amp;פתיחה</translation>
    </message>
    <message>
        <source>&amp;Console</source>
        <translation>מ&amp;סוף בקרה</translation>
    </message>
    <message>
        <source>&amp;Network Traffic</source>
        <translation>&amp;תעבורת רשת</translation>
    </message>
    <message>
        <source>Totals</source>
        <translation>סכומים</translation>
    </message>
    <message>
        <source>In:</source>
        <translation>נכנס:</translation>
    </message>
    <message>
        <source>Out:</source>
        <translation>יוצא:</translation>
    </message>
    <message>
        <source>Debug log file</source>
        <translation>קובץ יומן ניפוי</translation>
    </message>
    <message>
        <source>Clear console</source>
        <translation>ניקוי מסוף הבקרה</translation>
    </message>
    <message>
<<<<<<< HEAD
        <source>1 &amp;hour</source>
        <translation>&amp;שעה אחת</translation>
=======
        <source>&amp;Copy address</source>
        <extracomment>Context menu action to copy the address of a peer.</extracomment>
        <translation type="unfinished">ה&amp;עתקת כתובת</translation>
    </message>
    <message>
        <source>&amp;Disconnect</source>
        <translation type="unfinished">&amp;ניתוק</translation>
>>>>>>> 44d8b13c
    </message>
    <message>
        <source>1 &amp;day</source>
        <translation>&amp;יום אחד</translation>
    </message>
    <message>
        <source>1 &amp;week</source>
        <translation>ש&amp;בוע אחד</translation>
    </message>
    <message>
        <source>1 &amp;year</source>
        <translation>ש&amp;נה אחת</translation>
    </message>
    <message>
        <source>&amp;Disconnect</source>
        <translation>&amp;ניתוק</translation>
    </message>
    <message>
        <source>Ban for</source>
        <translation>חסימה למשך</translation>
    </message>
    <message>
        <source>&amp;Unban</source>
        <translation>&amp;שחרור חסימה</translation>
    </message>
    <message>
        <source>Welcome to the %1 RPC console.</source>
        <translation>ברוך בואך למסוף ה־RPC של %1.</translation>
    </message>
    <message>
        <source>Use up and down arrows to navigate history, and %1 to clear screen.</source>
        <translation>יש להשתמש בחצים למעלה ומלטה כדי לנווט בהסיטוריה וב־%1 כדי לנקות את המסך.</translation>
    </message>
    <message>
        <source>Type %1 for an overview of available commands.</source>
        <translation>הקלידו %1 לקבלת סקירה של הפקודות הזמינות.</translation>
    </message>
    <message>
        <source>For more information on using this console type %1.</source>
        <translation>למידע נוסף על שימוש במסוף בקרה מסוג זה %1.</translation>
    </message>
    <message>
        <source>WARNING: Scammers have been active, telling users to type commands here, stealing their wallet contents. Do not use this console without fully understanding the ramifications of a command.</source>
        <translation>אזהרה! ישנם רמאים הנוהגים לשכנע משתמשים להקליד פקודות כאן ועל ידי כך לגנוב את תכולת הארנק שלהם. אל תשתמש במסוף הבקרה מבלי שאתה מבין באופן מלא את המשמעות של הפקודה!</translation>
    </message>
    <message>
        <source>Network activity disabled</source>
        <translation>פעילות הרשת נוטרלה</translation>
    </message>
    <message>
        <source>Executing command without any wallet</source>
        <translation>מבצע פקודה ללא כל ארנק</translation>
    </message>
    <message>
        <source>Executing command using "%1" wallet</source>
        <translation>מבצע פקודה באמצעות ארנק "%1" </translation>
    </message>
    <message>
        <source>(node id: %1)</source>
        <translation>(מזהה צומת: %1)</translation>
    </message>
    <message>
        <source>via %1</source>
        <translation>דרך %1</translation>
    </message>
    <message>
        <source>never</source>
        <translation>לעולם לא</translation>
    </message>
    <message>
        <source>Inbound</source>
        <translation>תעבורה נכנסת</translation>
    </message>
    <message>
        <source>Outbound</source>
        <translation>תעבורה יוצאת</translation>
    </message>
    <message>
        <source>Unknown</source>
        <translation>לא ידוע</translation>
    </message>
</context>
<context>
    <name>ReceiveCoinsDialog</name>
    <message>
        <source>&amp;Amount:</source>
        <translation>&amp;סכום:</translation>
    </message>
    <message>
        <source>&amp;Label:</source>
        <translation>ת&amp;ווית:</translation>
    </message>
    <message>
        <source>&amp;Message:</source>
        <translation>הו&amp;דעה:</translation>
    </message>
    <message>
        <source>An optional message to attach to the payment request, which will be displayed when the request is opened. Note: The message will not be sent with the payment over the Particl network.</source>
        <translation>הודעת רשות לצירוף לבקשת התשלום שתוצג בעת פתיחת הבקשה. לתשומת לבך: ההודעה לא תישלח עם התשלום ברשת ביטקוין.</translation>
    </message>
    <message>
        <source>An optional label to associate with the new receiving address.</source>
        <translation>תווית רשות לשיוך עם כתובת הקבלה החדשה.</translation>
    </message>
    <message>
        <source>Use this form to request payments. All fields are &lt;b&gt;optional&lt;/b&gt;.</source>
        <translation>יש להשתמש בטופס זה כדי לבקש תשלומים. כל השדות הם בגדר &lt;b&gt;רשות&lt;/b&gt;.</translation>
    </message>
    <message>
        <source>An optional amount to request. Leave this empty or zero to not request a specific amount.</source>
        <translation>סכום כרשות לבקשה. ניתן להשאיר זאת ריק כדי לא לבקש סכום מסוים.</translation>
    </message>
    <message>
        <source>An optional label to associate with the new receiving address (used by you to identify an invoice).  It is also attached to the payment request.</source>
        <translation>תווית אופצינלית לצירוף לכתובת קבלה חדשה (לשימושך לזיהוי חשבונות). היא גם מצורפת לבקשת התשלום.</translation>
    </message>
    <message>
        <source>An optional message that is attached to the payment request and may be displayed to the sender.</source>
        <translation>הודעה אוצפציונלית מצורפת לבקשת התשלום אשר ניתן להציגה לשולח.</translation>
    </message>
    <message>
        <source>&amp;Create new receiving address</source>
        <translation>&amp;יצירת כתובת קבלה חדשה</translation>
    </message>
    <message>
        <source>Clear all fields of the form.</source>
        <translation>ניקוי של כל השדות בטופס.</translation>
    </message>
    <message>
        <source>Clear</source>
        <translation>ניקוי</translation>
    </message>
    <message>
        <source>Native segwit addresses (aka Bech32 or BIP-173) reduce your transaction fees later on and offer better protection against typos, but old wallets don't support them. When unchecked, an address compatible with older wallets will be created instead.</source>
        <translation>כתובות segwit טבעיות (כלומר Bech32 או BIP-173) מפחיתות את עמלת העסקה שלכם בהמשך ומציעות הגנה נגד שגיאות כתיב, אך ארנקים ישנים לא תומכים בהן. אם לא סומן, כתובת תאימה לארנקים ישנים תיווצר במקום.</translation>
    </message>
    <message>
        <source>Generate native segwit (Bech32) address</source>
        <translation>הפקת כתובת segwit טבעית (Bech32)</translation>
    </message>
    <message>
        <source>Requested payments history</source>
        <translation>היסטוריית בקשות תשלום</translation>
    </message>
    <message>
        <source>Show the selected request (does the same as double clicking an entry)</source>
        <translation>הצגת בקשות נבחרות (דומה ללחיצה כפולה על רשומה)</translation>
    </message>
    <message>
        <source>Show</source>
        <translation>הצגה</translation>
    </message>
    <message>
        <source>Remove the selected entries from the list</source>
        <translation>הסרת הרשומות הנבחרות מהרשימה</translation>
    </message>
    <message>
        <source>Remove</source>
        <translation>הסרה</translation>
    </message>
    <message>
        <source>Copy URI</source>
        <translation>העתקת כתובת</translation>
    </message>
    <message>
        <source>Copy label</source>
        <translation>העתקת התווית</translation>
    </message>
    <message>
        <source>Copy message</source>
        <translation>העתקת הודעה</translation>
    </message>
    <message>
        <source>Copy amount</source>
        <translation>העתקת הסכום</translation>
    </message>
    <message>
        <source>&amp;Copy address</source>
        <translation type="unfinished">ה&amp;עתקת כתובת</translation>
    </message>
    <message>
        <source>Copy &amp;label</source>
        <translation type="unfinished">העתקת &amp;תווית</translation>
    </message>
    <message>
        <source>Copy &amp;amount</source>
        <translation type="unfinished">העתקת &amp;סכום</translation>
    </message>
    <message>
        <source>Could not unlock wallet.</source>
        <translation>לא ניתן לשחרר את הארנק.</translation>
    </message>
    <message>
        <source>Could not generate new %1 address</source>
        <translation>לא ניתן לייצר כתובת %1 חדשה</translation>
    </message>
</context>
<context>
    <name>ReceiveRequestDialog</name>
    <message>
        <source>Request payment to ...</source>
        <translation>בקשת תשלום לטובת…</translation>
    </message>
    <message>
        <source>Address:</source>
        <translation>כתובת:</translation>
    </message>
    <message>
        <source>Amount:</source>
        <translation>סכום:</translation>
    </message>
    <message>
        <source>Label:</source>
        <translation>תוית:</translation>
    </message>
    <message>
        <source>Message:</source>
        <translation>הודעה:</translation>
    </message>
    <message>
        <source>Wallet:</source>
        <translation>ארנק:</translation>
    </message>
    <message>
        <source>Copy &amp;URI</source>
        <translation>העתקת &amp;כתובת משאב</translation>
    </message>
    <message>
        <source>Copy &amp;Address</source>
        <translation>העתקת &amp;כתובת</translation>
    </message>
    <message>
        <source>&amp;Save Image...</source>
        <translation>&amp;שמירת תמונה…</translation>
    </message>
    <message>
        <source>Request payment to %1</source>
        <translation>בקשת תשלום אל %1</translation>
    </message>
    <message>
        <source>Payment information</source>
        <translation>פרטי תשלום</translation>
    </message>
</context>
<context>
    <name>RecentRequestsTableModel</name>
    <message>
        <source>Date</source>
        <translation>תאריך</translation>
    </message>
    <message>
        <source>Label</source>
        <translation>תוית</translation>
    </message>
    <message>
        <source>Message</source>
        <translation>הודעה</translation>
    </message>
    <message>
        <source>(no label)</source>
        <translation>(ללא תוית)</translation>
    </message>
    <message>
        <source>(no message)</source>
        <translation>(אין הודעה)</translation>
    </message>
    <message>
        <source>(no amount requested)</source>
        <translation>(לא התבקש סכום)</translation>
    </message>
    <message>
        <source>Requested</source>
        <translation>בקשה</translation>
    </message>
</context>
<context>
    <name>SendCoinsDialog</name>
    <message>
        <source>Send Coins</source>
        <translation>שליחת מטבעות</translation>
    </message>
    <message>
        <source>Coin Control Features</source>
        <translation>תכונות בקרת מטבעות</translation>
    </message>
    <message>
        <source>Inputs...</source>
        <translation>קלט...</translation>
    </message>
    <message>
        <source>automatically selected</source>
        <translation>בבחירה אוטומטית</translation>
    </message>
    <message>
        <source>Insufficient funds!</source>
        <translation>אין מספיק כספים!</translation>
    </message>
    <message>
        <source>Quantity:</source>
        <translation>כמות:</translation>
    </message>
    <message>
        <source>Bytes:</source>
        <translation>בתים:</translation>
    </message>
    <message>
        <source>Amount:</source>
        <translation>סכום:</translation>
    </message>
    <message>
        <source>Fee:</source>
        <translation>עמלה:</translation>
    </message>
    <message>
        <source>After Fee:</source>
        <translation>לאחר עמלה:</translation>
    </message>
    <message>
        <source>Change:</source>
        <translation>עודף:</translation>
    </message>
    <message>
        <source>If this is activated, but the change address is empty or invalid, change will be sent to a newly generated address.</source>
        <translation>אם אפשרות זו מופעלת אך כתובת העודף ריקה או שגויה, העודף יישלח לכתובת חדשה שתיווצר.</translation>
    </message>
    <message>
        <source>Custom change address</source>
        <translation>כתובת לעודף מותאמת אישית</translation>
    </message>
    <message>
        <source>Transaction Fee:</source>
        <translation>עמלת העברה:</translation>
    </message>
    <message>
        <source>Choose...</source>
        <translation>בחר...</translation>
    </message>
    <message>
        <source>Using the fallbackfee can result in sending a transaction that will take several hours or days (or never) to confirm. Consider choosing your fee manually or wait until you have validated the complete chain.</source>
        <translation>שימוש בעמלת בררת המחדל עלול לגרום לשליחת עסקה שתכלל בבלוק עוד מספר שעות או ימים (או לעולם לא). נא שקלו בחירה ידנית של העמלה או המתינו לאימות מלא של הבלוקצ'יין.</translation>
    </message>
    <message>
        <source>Warning: Fee estimation is currently not possible.</source>
        <translation>אזהרה: שערוך העמלה לא אפשרי כעת.</translation>
    </message>
    <message>
        <source>Specify a custom fee per kB (1,000 bytes) of the transaction's virtual size.

Note:  Since the fee is calculated on a per-byte basis, a fee of "100 satoshis per kB" for a transaction size of 500 bytes (half of 1 kB) would ultimately yield a fee of only 50 satoshis.</source>
        <translation>ציינו עמלה מותאמת אישית פר קילובייט (1000 בתים) של הגודל הוירטואלי של העסקה.

לתשומת לבכם: מאחר והעמלה מחושבת על בסיס פר-בית, עמלה של "100 סטושי פר קילובייט" עבור עסקה בגודל 500 בתים (חצי קילובייט) תפיק בסופו של דבר עמלה של 50 סטושי בלבד.</translation>
    </message>
    <message>
        <source>per kilobyte</source>
        <translation>עבור קילו-בית</translation>
    </message>
    <message>
        <source>Hide</source>
        <translation>הסתר</translation>
    </message>
    <message>
        <source>Recommended:</source>
        <translation>מומלץ:</translation>
    </message>
    <message>
        <source>Custom:</source>
        <translation>מותאם אישית:</translation>
    </message>
    <message>
        <source>(Smart fee not initialized yet. This usually takes a few blocks...)</source>
        <translation>(שירות עמלה חכמה לא אותחל עדיין. יש להמתין מספר בלוקים...)</translation>
    </message>
    <message>
        <source>Send to multiple recipients at once</source>
        <translation>שליחה למספר מוטבים בו־זמנית</translation>
    </message>
    <message>
        <source>Add &amp;Recipient</source>
        <translation>הוספת &amp;מוטב</translation>
    </message>
    <message>
        <source>Clear all fields of the form.</source>
        <translation>ניקוי של כל השדות בטופס.</translation>
    </message>
    <message>
<<<<<<< HEAD
        <source>Dust:</source>
        <translation>אבק:</translation>
    </message>
    <message>
=======
>>>>>>> 44d8b13c
        <source>Hide transaction fee settings</source>
        <translation>הסתרת הגדרות עמלת עסקה</translation>
    </message>
    <message>
        <source>When there is less transaction volume than space in the blocks, miners as well as relaying nodes may enforce a minimum fee. Paying only this minimum fee is just fine, but be aware that this can result in a never confirming transaction once there is more demand for particl transactions than the network can process.</source>
        <translation>כאשר יש פחות נפח עסקאות מאשר מקום בבלוק, כורים וכן צמתות מקשרות יכולות להכתיב עמלות מינימום. התשלום של עמלת מינימום הנו תקין, אך יש לקחת בחשבון שהדבר יכול לגרום לעסקה שלא תאושר ברגע שיש יותר ביקוש לעסקאות ביטקוין מאשר הרשת יכולה לעבד.</translation>
    </message>
    <message>
        <source>A too low fee might result in a never confirming transaction (read the tooltip)</source>
        <translation>עמלה נמוכה מדי עלולה לגרום לכך שהעסקה לעולם לא תאושר (ניתן לקרוא על כך ב tooltip)</translation>
    </message>
    <message>
        <source>Confirmation time target:</source>
        <translation>זמן לקבלת אישור:</translation>
    </message>
    <message>
        <source>Enable Replace-By-Fee</source>
        <translation>אפשר ״החלפה-על ידי עמלה״</translation>
    </message>
    <message>
        <source>With Replace-By-Fee (BIP-125) you can increase a transaction's fee after it is sent. Without this, a higher fee may be recommended to compensate for increased transaction delay risk.</source>
        <translation>באמצעות עמלה-ניתנת-לשינוי (BIP-125) תוכלו להגדיל עמלת עסקה גם לאחר שליחתה. ללא אפשרות זו, עמלה גבוהה יותר יכולה להיות מומלצת כדי להקטין את הסיכון בעיכוב אישור העסקה.</translation>
    </message>
    <message>
        <source>Clear &amp;All</source>
        <translation>&amp;ניקוי הכול</translation>
    </message>
    <message>
        <source>Balance:</source>
        <translation>מאזן:</translation>
    </message>
    <message>
        <source>Confirm the send action</source>
        <translation>אישור פעולת השליחה</translation>
    </message>
    <message>
        <source>S&amp;end</source>
        <translation>&amp;שליחה</translation>
    </message>
    <message>
        <source>Copy quantity</source>
        <translation>העתקת הכמות</translation>
    </message>
    <message>
        <source>Copy amount</source>
        <translation>העתקת הסכום</translation>
    </message>
    <message>
        <source>Copy fee</source>
        <translation>העתקת העמלה</translation>
    </message>
    <message>
        <source>Copy after fee</source>
        <translation>העתקה אחרי העמלה</translation>
    </message>
    <message>
        <source>Copy bytes</source>
        <translation>העתקת בתים</translation>
    </message>
    <message>
<<<<<<< HEAD
        <source>Copy dust</source>
        <translation>העתקת אבק</translation>
    </message>
    <message>
=======
>>>>>>> 44d8b13c
        <source>Copy change</source>
        <translation>העתקת השינוי</translation>
    </message>
    <message>
        <source>%1 (%2 blocks)</source>
        <translation>%1 (%2 בלוקים)</translation>
    </message>
    <message>
        <source>Cr&amp;eate Unsigned</source>
        <translation>י&amp;צירת לא חתומה</translation>
    </message>
    <message>
        <source>Creates a Partially Signed Particl Transaction (PSBT) for use with e.g. an offline %1 wallet, or a PSBT-compatible hardware wallet.</source>
        <translation>יוצר עסקת ביטקוין חתומה חלקית (PSBT) לשימוש עם ארנק %1 לא מחובר למשל, או עם PSBT ארנק חומרה תואם.</translation>
    </message>
    <message>
        <source> from wallet '%1'</source>
        <translation>מתוך ארנק '%1'</translation>
    </message>
    <message>
        <source>%1 to '%2'</source>
        <translation>%1 אל '%2'</translation>
    </message>
    <message>
        <source>%1 to %2</source>
        <translation>%1 ל %2</translation>
    </message>
    <message>
        <source>Do you want to draft this transaction?</source>
        <translation>האם ברצונך לשמור עסקה זו כטיוטה?</translation>
    </message>
    <message>
        <source>Are you sure you want to send?</source>
        <translation>לשלוח?</translation>
    </message>
    <message>
        <source>Create Unsigned</source>
        <translation>יצירת לא חתומה</translation>
    </message>
    <message>
        <source>Save Transaction Data</source>
        <translation>שמירת נתוני העיסקה</translation>
    </message>
    <message>
        <source>Partially Signed Transaction (Binary) (*.psbt)</source>
        <translation>עיסקה חתומה חלקית (בינארי) (*.psbt)</translation>
    </message>
    <message>
        <source>PSBT saved</source>
        <translation>PSBT נשמרה</translation>
    </message>
    <message>
        <source>or</source>
        <translation>או</translation>
    </message>
    <message>
        <source>You can increase the fee later (signals Replace-By-Fee, BIP-125).</source>
        <translation>תוכלו להגדיל את העמלה מאוחר יותר (איתות Replace-By-Fee, BIP-125).</translation>
    </message>
    <message>
        <source>Please, review your transaction proposal. This will produce a Partially Signed Particl Transaction (PSBT) which you can save or copy and then sign with e.g. an offline %1 wallet, or a PSBT-compatible hardware wallet.</source>
        <translation>בבקשה לסקור את העיסקה המוצעת. הדבר יצור עיסקת ביטקוין חתומה חלקית (PSBT) אשר ניתן לשמור או להעתיק ואז לחתום עם למשל ארנק לא מקוון %1, או עם ארנק חומרה תואם-PSBT.</translation>
    </message>
    <message>
        <source>Please, review your transaction.</source>
        <translation>אנא עברו שוב על העסקה שלכם.</translation>
    </message>
    <message>
        <source>Transaction fee</source>
        <translation>עמלת העברה</translation>
    </message>
    <message>
        <source>Not signalling Replace-By-Fee, BIP-125.</source>
        <translation>לא משדר Replace-By-Fee, BIP-125.</translation>
    </message>
    <message>
        <source>Total Amount</source>
        <translation>סכום כולל</translation>
    </message>
    <message>
        <source>To review recipient list click "Show Details..."</source>
        <translation>כדי לסקור את רשימת המקבלים יש להקיש "הצגת פרטים..."</translation>
    </message>
    <message>
        <source>Confirm send coins</source>
        <translation>אימות שליחת מטבעות</translation>
    </message>
    <message>
        <source>Confirm transaction proposal</source>
        <translation>אישור הצעת עיסקה</translation>
    </message>
    <message>
        <source>Send</source>
        <translation>שליחה</translation>
    </message>
    <message>
        <source>Watch-only balance:</source>
        <translation>יתרת צפייה-בלבד</translation>
    </message>
    <message>
        <source>The recipient address is not valid. Please recheck.</source>
        <translation>כתובת הנמען שגויה. נא לבדוק שוב.</translation>
    </message>
    <message>
        <source>The amount to pay must be larger than 0.</source>
        <translation>הסכום לתשלום צריך להיות גדול מ־0.</translation>
    </message>
    <message>
        <source>The amount exceeds your balance.</source>
        <translation>הסכום חורג מהמאזן שלך.</translation>
    </message>
    <message>
        <source>The total exceeds your balance when the %1 transaction fee is included.</source>
        <translation>הסכום גבוה מהמאזן שלכם לאחר כלילת עמלת עסקה  %1.</translation>
    </message>
    <message>
        <source>Duplicate address found: addresses should only be used once each.</source>
        <translation>נמצאה כתובת כפולה: יש להשתמש בכל כתובת פעם אחת בלבד.</translation>
    </message>
    <message>
        <source>Transaction creation failed!</source>
        <translation>יצירת ההעברה נכשלה!</translation>
    </message>
    <message>
        <source>A fee higher than %1 is considered an absurdly high fee.</source>
        <translation>עמלה מעל לסכום של %1 נחשבת לעמלה גבוהה באופן מוגזם.</translation>
    </message>
    <message>
        <source>Payment request expired.</source>
        <translation>בקשת התשלום פגה.</translation>
    </message>
    <message numerus="yes">
        <source>Estimated to begin confirmation within %n block(s).</source>
        <translation><numerusform>האמדן לתחילת ביצוע אימות בתוך בלוק %n </numerusform><numerusform>האמדן לתחילת ביצוע אימות בתוך %n בלוקים</numerusform><numerusform>האמדן לתחילת ביצוע אימות בתוך %n בלוקים</numerusform><numerusform>C.</numerusform></translation>
    </message>
    <message>
        <source>Warning: Invalid Particl address</source>
        <translation>אזהרה: כתובת ביטקיון שגויה</translation>
    </message>
    <message>
        <source>Warning: Unknown change address</source>
        <translation>אזהרה: כתובת החלפה בלתי ידועה</translation>
    </message>
    <message>
        <source>Confirm custom change address</source>
        <translation>אימות כתובת החלפה בהתאמה אישית</translation>
    </message>
    <message>
        <source>The address you selected for change is not part of this wallet. Any or all funds in your wallet may be sent to this address. Are you sure?</source>
        <translation>הכתובת שבחרת עבור ההחלפה אינה חלק מארנק זה. כל ההסכום שבארנק שלך עשוי להישלח לכתובת זו. מקובל עליך?</translation>
    </message>
    <message>
        <source>(no label)</source>
        <translation>(ללא תווית)</translation>
    </message>
</context>
<context>
    <name>SendCoinsEntry</name>
    <message>
        <source>A&amp;mount:</source>
        <translation>&amp;כמות:</translation>
    </message>
    <message>
        <source>Pay &amp;To:</source>
        <translation>לשלם ל&amp;טובת:</translation>
    </message>
    <message>
        <source>&amp;Label:</source>
        <translation>ת&amp;ווית:</translation>
    </message>
    <message>
        <source>Choose previously used address</source>
        <translation>בחירת כתובת שהייתה בשימוש</translation>
    </message>
    <message>
        <source>The Particl address to send the payment to</source>
        <translation>כתובת הביטקוין של המוטב</translation>
    </message>
    <message>
        <source>Alt+A</source>
        <translation>Alt+A</translation>
    </message>
    <message>
        <source>Paste address from clipboard</source>
        <translation>הדבקת כתובת מלוח הגזירים</translation>
    </message>
    <message>
        <source>Alt+P</source>
        <translation>Alt+P</translation>
    </message>
    <message>
        <source>Remove this entry</source>
        <translation>הסרת רשומה זו</translation>
    </message>
    <message>
        <source>The amount to send in the selected unit</source>
        <translation>הסכום לשליחה במטבע הנבחר</translation>
    </message>
    <message>
        <source>The fee will be deducted from the amount being sent. The recipient will receive less particl than you enter in the amount field. If multiple recipients are selected, the fee is split equally.</source>
        <translation>העמלה תנוכה מהסכום שנשלח. הנמען יקבל פחות ביטקוינים ממה שהזנת בשדה הסכום. אם נבחרו מספר נמענים, העמלה תחולק באופן שווה.</translation>
    </message>
    <message>
        <source>S&amp;ubtract fee from amount</source>
        <translation>ה&amp;חסרת העמלה מהסכום</translation>
    </message>
    <message>
        <source>Use available balance</source>
        <translation>השתמש בכלל היתרה</translation>
    </message>
    <message>
        <source>Message:</source>
        <translation>הודעה:</translation>
    </message>
    <message>
        <source>This is an unauthenticated payment request.</source>
        <translation>זוהי בקשת תשלום לא מאומתת.</translation>
    </message>
    <message>
        <source>This is an authenticated payment request.</source>
        <translation>זוהי בקשה מאומתת לתשלום.</translation>
    </message>
    <message>
        <source>Enter a label for this address to add it to the list of used addresses</source>
        <translation>יש להזין תווית עבור כתובת זו כדי להוסיף אותה לרשימת הכתובות בשימוש</translation>
    </message>
    <message>
        <source>A message that was attached to the particl: URI which will be stored with the transaction for your reference. Note: This message will not be sent over the Particl network.</source>
        <translation>הודעה שצורפה לביטקוין: כתובת שתאוחסן בהעברה לצורך מעקב מצדך. לתשומת לבך: הודעה זו לא תישלח ברשת הביטקוין.</translation>
    </message>
    <message>
        <source>Pay To:</source>
        <translation>תשלום לטובת:</translation>
    </message>
    <message>
        <source>Memo:</source>
        <translation>תזכורת:</translation>
    </message>
</context>
<context>
    <name>ShutdownWindow</name>
    <message>
        <source>%1 is shutting down...</source>
        <translation>%1 בתהליך כיבוי...</translation>
    </message>
    <message>
        <source>Do not shut down the computer until this window disappears.</source>
        <translation>אין לכבות את המחשב עד שחלון זה נעלם.</translation>
    </message>
</context>
<context>
    <name>SignVerifyMessageDialog</name>
    <message>
        <source>Signatures - Sign / Verify a Message</source>
        <translation>חתימות - חתימה או אימות של הודעה</translation>
    </message>
    <message>
        <source>&amp;Sign Message</source>
        <translation>חתימה על הו&amp;דעה</translation>
    </message>
    <message>
        <source>You can sign messages/agreements with your addresses to prove you can receive particl sent to them. Be careful not to sign anything vague or random, as phishing attacks may try to trick you into signing your identity over to them. Only sign fully-detailed statements you agree to.</source>
        <translation>באפשרותך לחתום על הודעות/הסכמים באמצעות הכתובות שלך, כדי להוכיח שאתה יכול לקבל את הביטקוינים הנשלחים אליהן. היזהר לא לחתום על תוכן עמום או אקראי, מכיוון שתקיפות פישינג עשויות לנסות לגנוב את הזהות שלך. חתום רק על הצהרות מפורטות שאתה מסכים להן.</translation>
    </message>
    <message>
        <source>The Particl address to sign the message with</source>
        <translation>כתובת הביטקוין אתה לחתום אתה את ההודעה</translation>
    </message>
    <message>
        <source>Choose previously used address</source>
        <translation>בחירת כתובת שהייתה בשימוש</translation>
    </message>
    <message>
        <source>Alt+A</source>
        <translation>Alt+A</translation>
    </message>
    <message>
        <source>Paste address from clipboard</source>
        <translation>הדבקת כתובת מלוח הגזירים</translation>
    </message>
    <message>
        <source>Alt+P</source>
        <translation>Alt+P</translation>
    </message>
    <message>
        <source>Enter the message you want to sign here</source>
        <translation>יש להוסיף כאן את ההודעה עליה לחתום</translation>
    </message>
    <message>
        <source>Signature</source>
        <translation>חתימה</translation>
    </message>
    <message>
        <source>Copy the current signature to the system clipboard</source>
        <translation>העתקת החתימה הנוכחית ללוח הגזירים</translation>
    </message>
    <message>
        <source>Sign the message to prove you own this Particl address</source>
        <translation>ניתן לחתום על ההודעה כדי להוכיח שכתובת ביטקוין זו בבעלותך</translation>
    </message>
    <message>
        <source>Sign &amp;Message</source>
        <translation>&amp;חתימה על הודעה</translation>
    </message>
    <message>
        <source>Reset all sign message fields</source>
        <translation>איפוס כל שדות החתימה על הודעה</translation>
    </message>
    <message>
        <source>Clear &amp;All</source>
        <translation>&amp;ניקוי הכול</translation>
    </message>
    <message>
        <source>&amp;Verify Message</source>
        <translation>&amp;אימות הודעה</translation>
    </message>
    <message>
        <source>Enter the receiver's address, message (ensure you copy line breaks, spaces, tabs, etc. exactly) and signature below to verify the message. Be careful not to read more into the signature than what is in the signed message itself, to avoid being tricked by a man-in-the-middle attack. Note that this only proves the signing party receives with the address, it cannot prove sendership of any transaction!</source>
        <translation>יש להזין את כתובת הנמען, ההודעה (נא לוודא שמעתיקים במדויק את תווי קפיצות השורה, רווחים, טאבים וכדומה). והחותימה מתחת אשר מאמתת את ההודעה. יש להזהר שלא לקרוא לתוך החתימה יותר מאשר בהודעה החתומה עצמה, כדי להמנע מניצול לרעה של המתווך שבדרך. יש לשים לב שהדגר רק מוכיח שהצד החותם מקבל עם הכתובת. הדבר אינו מוכיח משלוח כלשהו של עיסקה!</translation>
    </message>
    <message>
        <source>The Particl address the message was signed with</source>
        <translation>כתובת הביטקוין שאתה נחתמה ההודעה</translation>
    </message>
    <message>
        <source>The signed message to verify</source>
        <translation>ההודעה החתומה לאימות</translation>
    </message>
    <message>
        <source>The signature given when the message was signed</source>
        <translation>החתימה שניתנת כאשר ההודעה נחתמה</translation>
    </message>
    <message>
        <source>Verify the message to ensure it was signed with the specified Particl address</source>
        <translation>ניתן לאמת את ההודעה כדי להבטיח שהיא נחתמה עם כתובת הביטקוין הנתונה</translation>
    </message>
    <message>
        <source>Verify &amp;Message</source>
        <translation>&amp;אימות הודעה</translation>
    </message>
    <message>
        <source>Reset all verify message fields</source>
        <translation>איפוס כל שדות אימות ההודעה</translation>
    </message>
    <message>
        <source>Click "Sign Message" to generate signature</source>
        <translation>יש ללחוץ על „חתימת ההודעה“ כדי לייצר חתימה</translation>
    </message>
    <message>
        <source>The entered address is invalid.</source>
        <translation>הכתובת שהוזנה שגויה.</translation>
    </message>
    <message>
        <source>Please check the address and try again.</source>
        <translation>נא לבדוק את הכתובת ולנסות שוב.</translation>
    </message>
    <message>
        <source>The entered address does not refer to a key.</source>
        <translation>הכתובת שהוזנה לא מתייחסת למפתח.</translation>
    </message>
    <message>
        <source>Wallet unlock was cancelled.</source>
        <translation>שחרור הארנק בוטל.</translation>
    </message>
    <message>
        <source>No error</source>
        <translation>אין שגיאה</translation>
    </message>
    <message>
        <source>Private key for the entered address is not available.</source>
        <translation>המפתח הפרטי לכתובת שהוכנסה אינו זמין.</translation>
    </message>
    <message>
        <source>Message signing failed.</source>
        <translation>חתימת ההודעה נכשלה.</translation>
    </message>
    <message>
        <source>Message signed.</source>
        <translation>ההודעה נחתמה.</translation>
    </message>
    <message>
        <source>The signature could not be decoded.</source>
        <translation>לא ניתן לפענח את החתימה.</translation>
    </message>
    <message>
        <source>Please check the signature and try again.</source>
        <translation>נא לבדוק את החתימה ולנסות שוב.</translation>
    </message>
    <message>
        <source>The signature did not match the message digest.</source>
        <translation>החתימה לא תואמת את תקציר ההודעה.</translation>
    </message>
    <message>
        <source>Message verification failed.</source>
        <translation>וידוא ההודעה נכשל.</translation>
    </message>
    <message>
        <source>Message verified.</source>
        <translation>ההודעה עברה וידוא.</translation>
    </message>
</context>
<context>
    <name>TrafficGraphWidget</name>
    <message>
        <source>KB/s</source>
        <translation>ק״ב/ש׳</translation>
    </message>
</context>
<context>
    <name>TransactionDesc</name>
    <message numerus="yes">
        <source>Open for %n more block(s)</source>
        <translation><numerusform>פתוח עבור בלוק %n  נוסף </numerusform><numerusform>פתוח עבור %n בלוקים נוספים</numerusform><numerusform>פתוח עבור %n בלוקים נוספים</numerusform><numerusform>פתוח עבור  %n בלוקים נוספים</numerusform></translation>
    </message>
    <message>
        <source>Open until %1</source>
        <translation>פתוחה עד %1</translation>
    </message>
    <message>
        <source>conflicted with a transaction with %1 confirmations</source>
        <translation>ישנה סתירה עם עסקה שעברה %1 אימותים</translation>
    </message>
    <message>
        <source>0/unconfirmed, %1</source>
        <translation>0/לא מאומתים, %1</translation>
    </message>
    <message>
        <source>in memory pool</source>
        <translation>במאגר הזיכרון</translation>
    </message>
    <message>
        <source>not in memory pool</source>
        <translation>לא במאגר הזיכרון</translation>
    </message>
    <message>
        <source>abandoned</source>
        <translation>ננטש</translation>
    </message>
    <message>
        <source>%1/unconfirmed</source>
        <translation>%1/לא מאומתים</translation>
    </message>
    <message>
        <source>%1 confirmations</source>
        <translation>%1 אימותים</translation>
    </message>
    <message>
        <source>Status</source>
        <translation>מצב</translation>
    </message>
    <message>
        <source>Date</source>
        <translation>תאריך</translation>
    </message>
    <message>
        <source>Source</source>
        <translation>מקור</translation>
    </message>
    <message>
        <source>Generated</source>
        <translation>נוצר</translation>
    </message>
    <message>
        <source>From</source>
        <translation>מאת</translation>
    </message>
    <message>
        <source>unknown</source>
        <translation>לא ידוע</translation>
    </message>
    <message>
        <source>To</source>
        <translation>אל</translation>
    </message>
    <message>
        <source>own address</source>
        <translation>כתובת עצמית</translation>
    </message>
    <message>
        <source>watch-only</source>
        <translation>צפייה בלבד</translation>
    </message>
    <message>
        <source>label</source>
        <translation>תווית</translation>
    </message>
    <message>
        <source>Credit</source>
        <translation>אשראי</translation>
    </message>
    <message numerus="yes">
        <source>matures in %n more block(s)</source>
        <translation><numerusform>הבשלה בעוד בלוק %n</numerusform><numerusform>הבשלה בעוד %n בלוקים</numerusform><numerusform>הבשלה בעוד %n בלוקים</numerusform><numerusform>הבשלה בעוד %n בלוקים</numerusform></translation>
    </message>
    <message>
        <source>not accepted</source>
        <translation>לא התקבל</translation>
    </message>
    <message>
        <source>Debit</source>
        <translation>חיוב</translation>
    </message>
    <message>
        <source>Total debit</source>
        <translation>חיוב כולל</translation>
    </message>
    <message>
        <source>Total credit</source>
        <translation>אשראי כול</translation>
    </message>
    <message>
        <source>Transaction fee</source>
        <translation>עמלת העברה</translation>
    </message>
    <message>
        <source>Net amount</source>
        <translation>סכום נטו</translation>
    </message>
    <message>
        <source>Message</source>
        <translation>הודעה</translation>
    </message>
    <message>
        <source>Comment</source>
        <translation>הערה</translation>
    </message>
    <message>
        <source>Transaction ID</source>
        <translation>מזהה העברה</translation>
    </message>
    <message>
        <source>Transaction total size</source>
        <translation>גודל ההעברה הכללי</translation>
    </message>
    <message>
        <source>Transaction virtual size</source>
        <translation>גודל וירטואלי של עסקה</translation>
    </message>
    <message>
        <source>Output index</source>
        <translation>מפתח פלט</translation>
    </message>
    <message>
        <source> (Certificate was not verified)</source>
        <translation>(האישור לא אומת)</translation>
    </message>
    <message>
        <source>Merchant</source>
        <translation>סוחר</translation>
    </message>
    <message>
        <source>Generated coins must mature %1 blocks before they can be spent. When you generated this block, it was broadcast to the network to be added to the block chain. If it fails to get into the chain, its state will change to "not accepted" and it won't be spendable. This may occasionally happen if another node generates a block within a few seconds of yours.</source>
        <translation>מטבעות מופקים חייבים להבשיל במשך %1 בלוקים לפני שניתן לבזבזם. כשהפקתם בלוק זה, הבלוק שודר לרשת לצורך הוספה לבלוקצ'יין. אם הבלוק לא יתווסף לבלוקצ'יין, מצב הבלוק ישונה ל"לא התקבל" ולא יהיה ניתן לבזבזו. מצב זה עלול לקרות כאשר צומת אחרת מפיקה בלוק בהפרש של כמה שניות משלכם.</translation>
    </message>
    <message>
        <source>Debug information</source>
        <translation>פרטי ניפוי שגיאות</translation>
    </message>
    <message>
        <source>Transaction</source>
        <translation>העברה</translation>
    </message>
    <message>
        <source>Inputs</source>
        <translation>אמצעי קלט</translation>
    </message>
    <message>
        <source>Amount</source>
        <translation>סכום</translation>
    </message>
    <message>
        <source>true</source>
        <translation>אמת</translation>
    </message>
    <message>
        <source>false</source>
        <translation>שקר</translation>
    </message>
</context>
<context>
    <name>TransactionDescDialog</name>
    <message>
        <source>This pane shows a detailed description of the transaction</source>
        <translation>חלונית זו מציגה תיאור מפורט של ההעברה</translation>
    </message>
    <message>
        <source>Details for %1</source>
        <translation>פרטים עבור %1</translation>
    </message>
</context>
<context>
    <name>TransactionTableModel</name>
    <message>
        <source>Date</source>
        <translation>תאריך</translation>
    </message>
    <message>
        <source>Type</source>
        <translation>סוג</translation>
    </message>
    <message>
        <source>Label</source>
        <translation>תוית</translation>
    </message>
    <message numerus="yes">
        <source>Open for %n more block(s)</source>
        <translation><numerusform>פתוחה למשך בלוק אחד נוסף</numerusform><numerusform>פתוחה למשך %n בלוקים נוספים</numerusform><numerusform>פתוחה למשך %n בלוקים נוספים</numerusform><numerusform>פתוחה למשך %n בלוקים נוספים</numerusform></translation>
    </message>
    <message>
        <source>Open until %1</source>
        <translation>פתוחה עד %1</translation>
    </message>
    <message>
        <source>Unconfirmed</source>
        <translation>לא מאושרת</translation>
    </message>
    <message>
        <source>Abandoned</source>
        <translation>ננטש</translation>
    </message>
    <message>
        <source>Confirming (%1 of %2 recommended confirmations)</source>
        <translation>באישור (%1 מתוך %2 אישורים מומלצים)</translation>
    </message>
    <message>
        <source>Confirmed (%1 confirmations)</source>
        <translation>מאושרת (%1 אישורים)</translation>
    </message>
    <message>
        <source>Conflicted</source>
        <translation>מתנגשת</translation>
    </message>
    <message>
        <source>Immature (%1 confirmations, will be available after %2)</source>
        <translation>צעירה (%1 אישורים, תהיה זמינה לאחר %2)</translation>
    </message>
    <message>
        <source>Generated but not accepted</source>
        <translation>הבלוק יוצר אך לא אושר</translation>
    </message>
    <message>
        <source>Received with</source>
        <translation>התקבל עם</translation>
    </message>
    <message>
        <source>Received from</source>
        <translation>התקבל מאת</translation>
    </message>
    <message>
        <source>Sent to</source>
        <translation>נשלח אל</translation>
    </message>
    <message>
<<<<<<< HEAD
        <source>Payment to yourself</source>
        <translation>תשלום לעצמך</translation>
    </message>
    <message>
=======
>>>>>>> 44d8b13c
        <source>Mined</source>
        <translation>נכרו</translation>
    </message>
    <message>
        <source>watch-only</source>
        <translation>צפייה בלבד</translation>
    </message>
    <message>
        <source>(n/a)</source>
        <translation>(לא זמין)</translation>
    </message>
    <message>
        <source>(no label)</source>
        <translation>(ללא תוית)</translation>
    </message>
    <message>
        <source>Transaction status. Hover over this field to show number of confirmations.</source>
        <translation>מצב ההעברה. יש להמתין עם הסמן מעל שדה זה כדי לראות את מספר האישורים.</translation>
    </message>
    <message>
        <source>Date and time that the transaction was received.</source>
        <translation>התאריך והשעה בהם העברה זו התקבלה.</translation>
    </message>
    <message>
        <source>Type of transaction.</source>
        <translation>סוג ההעברה.</translation>
    </message>
    <message>
        <source>Whether or not a watch-only address is involved in this transaction.</source>
        <translation>האם כתובת לצפייה בלבד כלולה בעסקה זו.</translation>
    </message>
    <message>
        <source>User-defined intent/purpose of the transaction.</source>
        <translation>ייעוד/תכלית מגדר ע"י המשתמש של העסקה.</translation>
    </message>
    <message>
        <source>Amount removed from or added to balance.</source>
        <translation>סכום ירד או התווסף למאזן</translation>
    </message>
</context>
<context>
    <name>TransactionView</name>
    <message>
        <source>All</source>
        <translation>הכול</translation>
    </message>
    <message>
        <source>Today</source>
        <translation>היום</translation>
    </message>
    <message>
        <source>This week</source>
        <translation>השבוע</translation>
    </message>
    <message>
        <source>This month</source>
        <translation>החודש</translation>
    </message>
    <message>
        <source>Last month</source>
        <translation>חודש שעבר</translation>
    </message>
    <message>
        <source>This year</source>
        <translation>השנה הזאת</translation>
    </message>
    <message>
        <source>Range...</source>
        <translation>טווח…</translation>
    </message>
    <message>
        <source>Received with</source>
        <translation>התקבל עם</translation>
    </message>
    <message>
        <source>Sent to</source>
        <translation>נשלח אל</translation>
    </message>
    <message>
<<<<<<< HEAD
        <source>To yourself</source>
        <translation>לעצמך</translation>
    </message>
    <message>
=======
>>>>>>> 44d8b13c
        <source>Mined</source>
        <translation>נכרו</translation>
    </message>
    <message>
        <source>Other</source>
        <translation>אחר</translation>
    </message>
    <message>
        <source>Enter address, transaction id, or label to search</source>
        <translation>הכנס כתובת, מזהה העברה, או תווית לחיפוש</translation>
    </message>
    <message>
        <source>Min amount</source>
        <translation>סכום מזערי</translation>
    </message>
    <message>
        <source>Abandon transaction</source>
        <translation>נטישת העברה</translation>
    </message>
    <message>
        <source>Increase transaction fee</source>
        <translation>הגדל עמלת העברה</translation>
    </message>
    <message>
        <source>Copy address</source>
        <translation>העתקת הכתובת</translation>
    </message>
    <message>
        <source>Copy label</source>
        <translation>העתקת התווית</translation>
    </message>
    <message>
        <source>Copy amount</source>
        <translation>העתקת הסכום</translation>
    </message>
    <message>
        <source>Copy transaction ID</source>
        <translation>העתקת מזהה ההעברה</translation>
    </message>
    <message>
        <source>Copy raw transaction</source>
        <translation>העתקת העברה גולמית</translation>
    </message>
    <message>
        <source>Copy full transaction details</source>
        <translation>העתקת פרטי ההעברה המלאים</translation>
    </message>
    <message>
        <source>Edit label</source>
        <translation>עריכת תווית</translation>
    </message>
    <message>
        <source>Show transaction details</source>
        <translation>הצגת פרטי העברה</translation>
    </message>
    <message>
        <source>&amp;Copy address</source>
        <translation type="unfinished">ה&amp;עתקת כתובת</translation>
    </message>
    <message>
        <source>Copy &amp;label</source>
        <translation type="unfinished">העתקת &amp;תווית</translation>
    </message>
    <message>
        <source>Copy &amp;amount</source>
        <translation type="unfinished">העתקת &amp;סכום</translation>
    </message>
    <message>
        <source>Export Transaction History</source>
        <translation>יצוא היסטוריית העברה</translation>
    </message>
    <message>
        <source>Comma separated file (*.csv)</source>
        <translation>קובץ מופרד בפסיקים (‎*.csv)</translation>
    </message>
    <message>
        <source>Confirmed</source>
        <translation>מאושרת</translation>
    </message>
    <message>
        <source>Watch-only</source>
        <translation>צפייה בלבד</translation>
    </message>
    <message>
        <source>Date</source>
        <translation>תאריך</translation>
    </message>
    <message>
        <source>Type</source>
        <translation>סוג</translation>
    </message>
    <message>
        <source>Label</source>
        <translation>תוית</translation>
    </message>
    <message>
        <source>Address</source>
        <translation>כתובת</translation>
    </message>
    <message>
        <source>ID</source>
        <translation>מזהה</translation>
    </message>
    <message>
        <source>Exporting Failed</source>
        <translation>הייצוא נכשל</translation>
    </message>
    <message>
        <source>There was an error trying to save the transaction history to %1.</source>
        <translation>הייתה שגיאה בניסיון לשמור את היסטוריית העסקאות אל %1.</translation>
    </message>
    <message>
        <source>Exporting Successful</source>
        <translation>הייצוא נכשל</translation>
    </message>
    <message>
        <source>The transaction history was successfully saved to %1.</source>
        <translation>היסטוריית העסקאות נשמרה בהצלחה אל %1.</translation>
    </message>
    <message>
        <source>Range:</source>
        <translation>טווח:</translation>
    </message>
    <message>
        <source>to</source>
        <translation>עד</translation>
    </message>
</context>
<context>
    <name>UnitDisplayStatusBarControl</name>
    <message>
        <source>Unit to show amounts in. Click to select another unit.</source>
        <translation>יחידת המידה להצגת הסכומים. יש ללחוץ כדי לבחור ביחידת מידה אחרת.</translation>
    </message>
</context>
<context>
    <name>WalletController</name>
    <message>
        <source>Close wallet</source>
        <translation>סגירת ארנק</translation>
    </message>
    <message>
        <source>Are you sure you wish to close the wallet &lt;i&gt;%1&lt;/i&gt;?</source>
        <translation>האם אכן ברצונך לסגור את הארנק &lt;i&gt;%1&lt;/i&gt;?</translation>
    </message>
    <message>
        <source>Closing the wallet for too long can result in having to resync the entire chain if pruning is enabled.</source>
        <translation>סגירת הארנק למשך זמן רב מדי יכול לגרור את הצורך לסינכרון מחדש של כל השרשרת אם אופצית הגיזום אקטיבית.</translation>
    </message>
    <message>
        <source>Close all wallets</source>
        <translation>סגירת כל הארנקים</translation>
    </message>
    <message>
        <source>Are you sure you wish to close all wallets?</source>
        <translation>האם אכן ברצונך לסגור את כל הארנקים?</translation>
    </message>
</context>
<context>
    <name>WalletFrame</name>
    <message>
        <source>No wallet has been loaded.
Go to File &gt; Open Wallet to load a wallet.
- OR -</source>
        <translation>לא נטען ארנק.
עליך לגשת לקובץ &gt; פתיחת ארנק כדי לטעון ארנק.
- או -</translation>
    </message>
    <message>
        <source>Create a new wallet</source>
        <translation>יצירת ארנק חדש</translation>
    </message>
</context>
<context>
    <name>WalletModel</name>
    <message>
        <source>Send Coins</source>
        <translation>שליחת מטבעות</translation>
    </message>
    <message>
        <source>Fee bump error</source>
        <translation>נמצאה שגיאת סכום עמלה</translation>
    </message>
    <message>
        <source>Increasing transaction fee failed</source>
        <translation>כשל בהעלאת עמלת עסקה</translation>
    </message>
    <message>
        <source>Do you want to increase the fee?</source>
        <translation>האם ברצונך להגדיל את העמלה?</translation>
    </message>
    <message>
        <source>Do you want to draft a transaction with fee increase?</source>
        <translation>האם ברצונך להכין עסיקה עם עמלה מוגברת?</translation>
    </message>
    <message>
        <source>Current fee:</source>
        <translation>העמלה הנוכחית:</translation>
    </message>
    <message>
        <source>Increase:</source>
        <translation>הגדלה:</translation>
    </message>
    <message>
        <source>New fee:</source>
        <translation>עמלה חדשה:</translation>
    </message>
    <message>
        <source>Confirm fee bump</source>
        <translation>אישור הקפצת עמלה</translation>
    </message>
    <message>
        <source>Can't draft transaction.</source>
        <translation>לא ניתן לשמור את העסקה כטיוטה.</translation>
    </message>
    <message>
        <source>PSBT copied</source>
        <translation>PSBT הועתקה</translation>
    </message>
    <message>
        <source>Can't sign transaction.</source>
        <translation>אי אפשר לחתום על ההעברה.</translation>
    </message>
    <message>
        <source>Could not commit transaction</source>
        <translation>שילוב העסקה נכשל</translation>
    </message>
    <message>
        <source>default wallet</source>
        <translation>ארנק בררת מחדל</translation>
    </message>
</context>
<context>
    <name>WalletView</name>
    <message>
        <source>&amp;Export</source>
        <translation>&amp;יצוא</translation>
    </message>
    <message>
        <source>Export the data in the current tab to a file</source>
        <translation>יצוא הנתונים בלשונית הנוכחית לקובץ</translation>
    </message>
    <message>
        <source>Error</source>
        <translation>שגיאה</translation>
    </message>
    <message>
        <source>Unable to decode PSBT from clipboard (invalid base64)</source>
        <translation>לא ניתן לפענח PSBT מתוך לוח הגזירים (base64 שגוי)  </translation>
    </message>
    <message>
        <source>Load Transaction Data</source>
        <translation>טעינת נתוני עיסקה</translation>
    </message>
    <message>
        <source>Partially Signed Transaction (*.psbt)</source>
        <translation>עיסקה חתומה חלקית  (*.psbt)</translation>
    </message>
    <message>
        <source>PSBT file must be smaller than 100 MiB</source>
        <translation>קובץ PSBT צריך להיות קטמן מ 100 MiB</translation>
    </message>
    <message>
        <source>Unable to decode PSBT</source>
        <translation>לא מצליח לפענח PSBT</translation>
    </message>
    <message>
        <source>Backup Wallet</source>
        <translation>גיבוי הארנק</translation>
    </message>
    <message>
        <source>Wallet Data (*.dat)</source>
        <translation>נתוני ארנק (‎*.dat)</translation>
    </message>
    <message>
        <source>Wallet Data</source>
        <extracomment>Name of the wallet data file format.</extracomment>
        <translation type="unfinished">נתוני ארנק</translation>
    </message>
    <message>
        <source>Backup Failed</source>
        <translation>הגיבוי נכשל</translation>
    </message>
    <message>
        <source>There was an error trying to save the wallet data to %1.</source>
        <translation>אירעה שגיאה בעת הניסיון לשמור את נתוני הארנק אל %1.</translation>
    </message>
    <message>
        <source>Backup Successful</source>
        <translation>הגיבוי הצליח</translation>
    </message>
    <message>
        <source>The wallet data was successfully saved to %1.</source>
        <translation>נתוני הארנק נשמרו בהצלחה אל %1.</translation>
    </message>
    <message>
        <source>Cancel</source>
        <translation>ביטול</translation>
    </message>
</context>
<context>
    <name>bitcoin-core</name>
    <message>
        <source>Distributed under the MIT software license, see the accompanying file %s or %s</source>
<<<<<<< HEAD
        <translation>מופץ תחת רשיון התוכנה של MIT, ראה קובץ מלווה  %s או %s</translation>
=======
        <translation type="unfinished">מופץ תחת רשיון התוכנה של MIT, ראה קובץ מלווה  %s או %s</translation>
    </message>
    <message>
        <source>Please check that your computer's date and time are correct! If your clock is wrong, %s will not work properly.</source>
        <translation type="unfinished">נא בדקו שהתאריך והשעה במחשב שלכם נכונים! אם השעון שלכם לא מסונכרן, %s לא יעבוד כהלכה.</translation>
>>>>>>> 44d8b13c
    </message>
    <message>
        <source>Prune configured below the minimum of %d MiB.  Please use a higher number.</source>
        <translation>הגיזום הוגדר כפחות מהמינימום של  %d MiB. נא להשתמש במספר גבוה יותר.</translation>
    </message>
    <message>
        <source>Prune: last wallet synchronisation goes beyond pruned data. You need to -reindex (download the whole blockchain again in case of pruned node)</source>
        <translation>גיזום: הסינכרון האחרון של הארנק עובר את היקף הנתונים שנגזמו. יש לבצע חידוש אידקסציה (נא להוריד את כל שרשרת הבלוקים שוב במקרה של צומת מקוצצת)</translation>
    </message>
    <message>
        <source>Pruning blockstore...</source>
        <translation>מקצץ את ה blockstore...</translation>
    </message>
    <message>
        <source>Unable to start HTTP server. See debug log for details.</source>
        <translation>שרת ה HTTP לא עלה. ראו את ה debug לוג לפרטים.</translation>
    </message>
    <message>
        <source>The %s developers</source>
        <translation>ה %s מפתחים</translation>
    </message>
    <message>
        <source>Cannot provide specific connections and have addrman find outgoing connections at the same.</source>
        <translation>לא מצליח לספק קשרים ספציפיים ולגרום ל addrman למצוא קשרים חיצוניים יחדיו.</translation>
    </message>
    <message>
        <source>Error reading %s! All keys read correctly, but transaction data or address book entries might be missing or incorrect.</source>
        <translation>שגיאה בנסיון לקרוא את %s! כל המפתחות נקראו נכונה, אך נתוני העסקה או הכתובות יתכן שחסרו או שגויים.</translation>
    </message>
    <message>
        <source>Please check that your computer's date and time are correct! If your clock is wrong, %s will not work properly.</source>
        <translation>נא בדקו שהתאריך והשעה במחשב שלכם נכונים! אם השעון שלכם לא מסונכרן, %s לא יעבוד כהלכה.</translation>
    </message>
    <message>
        <source>Please contribute if you find %s useful. Visit %s for further information about the software.</source>
        <translation>אנא שקלו תרומה אם מצאתם את %s שימושי. בקרו ב %s למידע נוסף על התוכנה.</translation>
    </message>
    <message>
        <source>The block database contains a block which appears to be from the future. This may be due to your computer's date and time being set incorrectly. Only rebuild the block database if you are sure that your computer's date and time are correct</source>
        <translation>מאגר נתוני הבלוקים מכיל בלוק עם תאריך עתידי. הדבר יכול להיגרם מתאריך ושעה שגויים במחשב שלכם. בצעו בנייה מחדש של מאגר נתוני הבלוקים רק אם אתם בטוחים שהתאריך והשעה במחשבכם נכונים</translation>
    </message>
    <message>
        <source>This is a pre-release test build - use at your own risk - do not use for mining or merchant applications</source>
        <translation>זוהי בניית ניסיון טרום־פרסום – השימוש באחריותך – אין להשתמש בה לצורך כרייה או יישומי מסחר</translation>
    </message>
    <message>
        <source>This is the transaction fee you may discard if change is smaller than dust at this level</source>
        <translation>זוהי עמלת העסקה שתוכל לזנוח אם היתרה הנה קטנה יותר מאבק ברמה הזו.</translation>
    </message>
    <message>
        <source>Unable to replay blocks. You will need to rebuild the database using -reindex-chainstate.</source>
        <translation>שידור-חוזר של הבלוקים לא הצליח. תצטרכו לבצע בנייה מחדש של מאגר הנתונים באמצעות הדגל reindex-chainstate-.</translation>
    </message>
    <message>
        <source>Unable to rewind the database to a pre-fork state. You will need to redownload the blockchain</source>
        <translation>הרצה-לאחור של מאגר הנתונים למצב טרום-פיצולי לא הצליחה. תצטרכו להוריד מחדש את הבלוקצ'יין.</translation>
    </message>
    <message>
        <source>Warning: The network does not appear to fully agree! Some miners appear to be experiencing issues.</source>
        <translation>אזהרה: נראה כי הרשת אינה מסכימה באופן מלא! חלק מהכורים חווים תקלות.</translation>
    </message>
    <message>
        <source>Warning: We do not appear to fully agree with our peers! You may need to upgrade, or other nodes may need to upgrade.</source>
        <translation>אזהרה: יתכן שלא נסכים לגמרי עם עמיתינו! יתכן שתצטרכו לשדרג או שצמתות אחרות יצטרכו לשדרג.</translation>
    </message>
    <message>
        <source>-maxmempool must be at least %d MB</source>
        <translation>‎-maxmempool חייב להיות לפחות %d מ״ב</translation>
    </message>
    <message>
        <source>Cannot resolve -%s address: '%s'</source>
        <translation>לא מצליח לפענח -%s כתובת: '%s'</translation>
    </message>
    <message>
        <source>Change index out of range</source>
        <translation>אינדקס העודף מחוץ לתחום</translation>
    </message>
    <message>
        <source>Config setting for %s only applied on %s network when in [%s] section.</source>
        <translation>הגדרות הקונפיג עבור %s מיושמות רק  %s הרשת כאשר בקבוצה [%s] .</translation>
    </message>
    <message>
        <source>Copyright (C) %i-%i</source>
        <translation>כל הזכויות שמורות (C) %i-‏%i</translation>
    </message>
    <message>
        <source>Corrupted block database detected</source>
        <translation>מסד נתוני בלוקים פגום זוהה</translation>
    </message>
    <message>
        <source>Could not find asmap file %s</source>
        <translation>  קובץ asmap %s לא נמצא</translation>
    </message>
    <message>
        <source>Could not parse asmap file %s</source>
        <translation> קובץ asmap %s לא נפרס</translation>
    </message>
    <message>
        <source>Do you want to rebuild the block database now?</source>
        <translation>האם לבנות מחדש את מסד נתוני המקטעים?</translation>
    </message>
    <message>
        <source>Error initializing block database</source>
        <translation>שגיאה באתחול מסד נתוני המקטעים</translation>
    </message>
    <message>
        <source>Error initializing wallet database environment %s!</source>
        <translation>שגיאה באתחול סביבת מסד נתוני הארנקים %s!</translation>
    </message>
    <message>
        <source>Error loading %s</source>
        <translation>שגיאה בטעינת %s</translation>
    </message>
    <message>
        <source>Error loading %s: Private keys can only be disabled during creation</source>
        <translation>שגיאת טעינה %s: מפתחות פרטיים ניתנים לניטרול רק בעת תהליך היצירה</translation>
    </message>
    <message>
        <source>Error loading %s: Wallet corrupted</source>
        <translation>שגיאת טעינה %s: הארנק משובש</translation>
    </message>
    <message>
        <source>Error loading %s: Wallet requires newer version of %s</source>
        <translation>שגיאת טעינה %s: הארנק מצריך גירסה חדשה יותר של %s</translation>
    </message>
    <message>
        <source>Error loading block database</source>
        <translation>שגיאה בטעינת מסד נתוני המקטעים</translation>
    </message>
    <message>
        <source>Error opening block database</source>
        <translation>שגיאה בטעינת מסד נתוני המקטעים</translation>
    </message>
    <message>
        <source>Failed to listen on any port. Use -listen=0 if you want this.</source>
        <translation>האזנה נכשלה בכל פורט. השתמש ב- -listen=0 אם ברצונך בכך.</translation>
    </message>
    <message>
        <source>Failed to rescan the wallet during initialization</source>
        <translation>כשל בסריקה מחדש של הארנק בזמן האתחול</translation>
    </message>
    <message>
        <source>Importing...</source>
        <translation>מתבצע יבוא…</translation>
    </message>
    <message>
        <source>Incorrect or no genesis block found. Wrong datadir for network?</source>
        <translation>מקטע הפתיח הוא שגוי או לא נמצא. תיקיית נתונים שגויה עבור הרשת?</translation>
    </message>
    <message>
        <source>Initialization sanity check failed. %s is shutting down.</source>
        <translation>איתחול של תהליך בדיקות השפיות נכשל. %s  בתהליך סגירה.</translation>
    </message>
    <message>
        <source>Invalid P2P permission: '%s'</source>
        <translation>הרשאת P2P שגויה: '%s'</translation>
    </message>
    <message>
        <source>Invalid amount for -%s=&lt;amount&gt;: '%s'</source>
        <translation>סכום שגוי עבור ‎-%s=&lt;amount&gt;:‏ '%s'</translation>
    </message>
    <message>
        <source>Invalid amount for -discardfee=&lt;amount&gt;: '%s'</source>
        <translation>סכום שגוי של -discardfee=&lt;amount&gt;‏: '%s'</translation>
    </message>
    <message>
        <source>Invalid amount for -fallbackfee=&lt;amount&gt;: '%s'</source>
        <translation>סכום שגוי עבור ‎-fallbackfee=&lt;amount&gt;:‏ '%s'</translation>
    </message>
    <message>
        <source>Specified blocks directory "%s" does not exist.</source>
        <translation>התיקיה שהוגדרה "%s" לא קיימת.</translation>
    </message>
    <message>
        <source>Unknown address type '%s'</source>
        <translation>כתובת לא ידועה מסוג "%s"</translation>
    </message>
    <message>
        <source>Unknown change type '%s'</source>
        <translation>סוג שינוי לא ידוע: "%s"</translation>
    </message>
    <message>
        <source>Upgrading txindex database</source>
        <translation>שדרוג מאגר נתוני txindex </translation>
    </message>
    <message>
        <source>Loading P2P addresses...</source>
        <translation>טעינת כתובות P2P...</translation>
    </message>
    <message>
        <source>Loading banlist...</source>
        <translation>טוען רשימת חסומים...</translation>
    </message>
    <message>
        <source>Not enough file descriptors available.</source>
        <translation>אין מספיק מידע על הקובץ</translation>
    </message>
    <message>
        <source>Prune cannot be configured with a negative value.</source>
        <translation>לא ניתן להגדיר גיזום כערך שלילי</translation>
    </message>
    <message>
        <source>Prune mode is incompatible with -txindex.</source>
        <translation>שיטת הגיזום אינה תואמת את  -txindex.</translation>
    </message>
    <message>
        <source>Replaying blocks...</source>
        <translation>הצגה מחודשת של הבלוקים...</translation>
    </message>
    <message>
        <source>Rewinding blocks...</source>
        <translation>חזרה לאחור של הבלוקים...</translation>
    </message>
    <message>
        <source>The source code is available from %s.</source>
        <translation>קוד המקור זמין ב %s.</translation>
    </message>
    <message>
        <source>Transaction fee and change calculation failed</source>
        <translation>החישוב עבור עמלת העיסקה והעודף נכשל</translation>
    </message>
    <message>
        <source>Unable to bind to %s on this computer. %s is probably already running.</source>
        <translation>לא מצליח להתחבר אל %s על מחשב זה. %s  קרוב לודאי שכבר רץ.</translation>
    </message>
    <message>
        <source>Unable to generate keys</source>
        <translation>כשל בהפקת מפתחות</translation>
    </message>
    <message>
        <source>Unsupported logging category %s=%s.</source>
        <translation>קטגורית רישום בלוג שאינה נמתמכת %s=%s.</translation>
    </message>
    <message>
        <source>Upgrading UTXO database</source>
        <translation>שדרוג מאגר נתוני UTXO </translation>
    </message>
    <message>
        <source>User Agent comment (%s) contains unsafe characters.</source>
        <translation>הערת צד המשתמש (%s) כוללת תווים שאינם בטוחים.</translation>
    </message>
    <message>
        <source>Verifying blocks...</source>
        <translation>באימות הבלוקים…</translation>
    </message>
    <message>
        <source>Wallet needed to be rewritten: restart %s to complete</source>
        <translation>יש לכתוב את הארנק מחדש: יש להפעיל את %s כדי להמשיך</translation>
    </message>
    <message>
        <source>Error: Listening for incoming connections failed (listen returned error %s)</source>
        <translation>שגיאה: האזנה לתקשורת נכנ סת נכשלה (ההאזנה מחזירה שגיאה  %s)</translation>
    </message>
    <message>
        <source>%s corrupt. Try using the wallet tool particl-wallet to salvage or restoring a backup.</source>
        <translation>%s משובש. נסו להשתמש בכלי הארנק particl-wallet כדי להציל או לשחזר מגיבוי..</translation>
    </message>
    <message>
        <source>Cannot upgrade a non HD split wallet without upgrading to support pre split keypool. Please use version 169900 or no version specified.</source>
        <translation>אין אפשרות לשדרג ארנק מפוצל שאינו HD מבלי לתמוך במאגר המפתחות טרם הפיצול. בבקשה להשתמש בגירסת 169900 או שלא צויינה גירסה.</translation>
    </message>
    <message>
        <source>The transaction amount is too small to send after the fee has been deducted</source>
        <translation>סכום העברה נמוך מדי לשליחה אחרי גביית העמלה</translation>
    </message>
    <message>
        <source>This error could occur if this wallet was not shutdown cleanly and was last loaded using a build with a newer version of Berkeley DB. If so, please use the software that last loaded this wallet</source>
        <translation>שגיאה זו יכלה לקרות אם הארנק לא נסגר באופן נקי והועלה לאחרונה עם מבנה מבוסס גירסת Berkeley DB חדשה יותר. במקרה זה, יש להשתמש בתוכנה אשר טענה את הארנק בפעם האחרונה.</translation>
    </message>
    <message>
        <source>This is the maximum transaction fee you pay (in addition to the normal fee) to prioritize partial spend avoidance over regular coin selection.</source>
        <translation>זוהי עמלת העיסקה המרבית שתשלם (בנוסף לעמלה הרגילה) כדי לתעדף מניעת תשלום חלקי על פני בחירה רגילה של מטבע. </translation>
    </message>
    <message>
        <source>Transaction needs a change address, but we can't generate it. Please call keypoolrefill first.</source>
        <translation>עיסקה מחייבת שינוי כתובת, אך לא ניתן לייצרה. נא לקרוא תחילה ל  keypoolrefill </translation>
    </message>
    <message>
        <source>You need to rebuild the database using -reindex to go back to unpruned mode.  This will redownload the entire blockchain</source>
        <translation>יש צורך בבניה מחדש של מסד הנתונים ע"י שימוש ב -reindex כדי לחזור חזרה לצומת שאינה גזומה.  הפעולה תוריד מחדש את כל שרשרת הבלוקים.</translation>
    </message>
    <message>
        <source>A fatal internal error occurred, see debug.log for details</source>
        <translation>שגיאה פטלית פנימית אירעה, לפירוט ראה את לוג הדיבאג.</translation>
    </message>
    <message>
        <source>Cannot set -peerblockfilters without -blockfilterindex.</source>
        <translation>לא מצליח להגדיר את  -peerblockfilters ללא-blockfilterindex.</translation>
    </message>
    <message>
        <source>Disk space is too low!</source>
        <translation>אין מספיק מקום בכונן!</translation>
    </message>
    <message>
        <source>Error reading from database, shutting down.</source>
        <translation>שגיאת קריאה ממסד הנתונים. סוגר את התהליך.</translation>
    </message>
    <message>
        <source>Error upgrading chainstate database</source>
        <translation>שגיאת שידרוג מסד הנתונים של מצב השרשרת chainstate</translation>
    </message>
    <message>
        <source>Error: Disk space is low for %s</source>
        <translation>שגיאה: שטח הדיסק קטן מדי עובר %s</translation>
    </message>
    <message>
        <source>Error: Keypool ran out, please call keypoolrefill first</source>
        <translation>שגיאה: Keypool עבר את המכסה, קרא תחילה ל  keypoolrefill </translation>
    </message>
    <message>
        <source>Fee rate (%s) is lower than the minimum fee rate setting (%s)</source>
        <translation>שיעור העמלה (%s) נמוך משיעור העמלה המינימלי המוגדר  (%s)</translation>
    </message>
    <message>
        <source>Invalid -onion address or hostname: '%s'</source>
        <translation>אי תקינות כתובת  -onion או hostname: '%s'</translation>
    </message>
    <message>
        <source>Invalid -proxy address or hostname: '%s'</source>
        <translation>אי תקינות כתובת -proxy או hostname: '%s'</translation>
    </message>
    <message>
        <source>Invalid amount for -paytxfee=&lt;amount&gt;: '%s' (must be at least %s)</source>
        <translation>סכום שגוי של ‎-paytxfee=&lt;amount&gt;‏‎:‏‏ '%s' (נדרשת %s לפחות)</translation>
    </message>
    <message>
        <source>Invalid netmask specified in -whitelist: '%s'</source>
        <translation>מסכת הרשת שצוינה עם ‎-whitelist שגויה: '%s'</translation>
    </message>
    <message>
        <source>Need to specify a port with -whitebind: '%s'</source>
        <translation>יש לציין פתחה עם ‎-whitebind:‏ '%s'</translation>
    </message>
    <message>
        <source>No proxy server specified. Use -proxy=&lt;ip&gt; or -proxy=&lt;ip:port&gt;.</source>
        <translation>לא הוגדר פרוקסי. יש להשתמש ב־‎ -proxy=&lt;ip&gt; או ב־‎ -proxy=&lt;ip:port&gt;.</translation>
    </message>
    <message>
        <source>Prune mode is incompatible with -blockfilterindex.</source>
        <translation>מצב מצומצם לא ניתן לשימוש עם blockfilterindex</translation>
    </message>
    <message>
        <source>Reducing -maxconnections from %d to %d, because of system limitations.</source>
        <translation>הורדת -maxconnections מ %d ל %d, עקב מגבלות מערכת.</translation>
    </message>
    <message>
        <source>Section [%s] is not recognized.</source>
        <translation>הפסקה [%s] אינה מזוהה.</translation>
    </message>
    <message>
        <source>Signing transaction failed</source>
        <translation>החתימה על ההעברה נכשלה</translation>
    </message>
    <message>
        <source>Specified -walletdir "%s" does not exist</source>
        <translation>תיקיית הארנק שצויינה  -walletdir "%s" אינה קיימת</translation>
    </message>
    <message>
        <source>Specified -walletdir "%s" is a relative path</source>
        <translation>תיקיית הארנק שצויינה -walletdir "%s" הנה נתיב יחסי</translation>
    </message>
    <message>
        <source>Specified -walletdir "%s" is not a directory</source>
        <translation>תיקיית הארנק שצויינה -walletdir‏ "%s" אינה תיקיה</translation>
    </message>
    <message>
        <source>The specified config file %s does not exist
</source>
        <translation>קובץ הקונפיג שצויין  %s אינו קיים
</translation>
    </message>
    <message>
        <source>The transaction amount is too small to pay the fee</source>
        <translation>סכום ההעברה נמוך מכדי לשלם את העמלה</translation>
    </message>
    <message>
        <source>This is experimental software.</source>
        <translation>זוהי תכנית נסיונית.</translation>
    </message>
    <message>
        <source>Transaction amount too small</source>
        <translation>סכום ההעברה קטן מדי</translation>
    </message>
    <message>
        <source>Transaction too large</source>
        <translation>סכום ההעברה גדול מדי</translation>
    </message>
    <message>
        <source>Unable to bind to %s on this computer (bind returned error %s)</source>
        <translation>לא ניתן להתאגד עם הפתחה %s במחשב זה (פעולת האיגוד החזירה את השגיאה %s)</translation>
    </message>
    <message>
        <source>Unable to create the PID file '%s': %s</source>
        <translation>לא ניתן ליצור את קובץ PID‏ '%s':‏ %s</translation>
    </message>
    <message>
        <source>Unable to generate initial keys</source>
        <translation>לא ניתן ליצור מפתחות ראשוניים</translation>
    </message>
    <message>
        <source>Unknown -blockfilterindex value %s.</source>
        <translation>ערך -blockfilterindex   %s לא ידוע.</translation>
    </message>
    <message>
        <source>Verifying wallet(s)...</source>
        <translation>באימות הארנק(ים)...</translation>
    </message>
    <message>
        <source>Warning: unknown new rules activated (versionbit %i)</source>
        <translation>אזהרה: חוקים חדשים שאינם מוכרים שופעלו (versionbit %i)</translation>
    </message>
    <message>
        <source>-maxtxfee is set very high! Fees this large could be paid on a single transaction.</source>
        <translation>-maxtxfee נקבע לעמלות גבוהות מאד! עמלות גבוהות כאלו יכולות משולמות עבר עסקה בודדת.</translation>
    </message>
    <message>
        <source>This is the transaction fee you may pay when fee estimates are not available.</source>
        <translation>זוהי עמלת העסקה שתוכל לשלם כאשר אמדן גובה העמלה אינו זמין.</translation>
    </message>
    <message>
        <source>Total length of network version string (%i) exceeds maximum length (%i). Reduce the number or size of uacomments.</source>
        <translation>האורך הכולל של רצף התווים של גירסת הרשת  (%i) גדול מהאורך המרבי המותר (%i). יש להקטין את המספר או האורך של uacomments.</translation>
    </message>
    <message>
        <source>%s is set very high!</source>
        <translation>%s הוגדר מאד גבוה!</translation>
    </message>
    <message>
        <source>Error loading wallet %s. Duplicate -wallet filename specified.</source>
        <translation>שגיאת טעינת ארנק %s. שם קובץ  -wallet  כפול הוגדר.</translation>
    </message>
    <message>
        <source>Starting network threads...</source>
        <translation>תהליכי הרשת מופעלים…</translation>
    </message>
    <message>
        <source>The wallet will avoid paying less than the minimum relay fee.</source>
        <translation>הארנק ימנע מלשלם פחות מאשר עמלת העברה מינימלית.</translation>
    </message>
    <message>
        <source>This is the minimum transaction fee you pay on every transaction.</source>
        <translation>זו עמלת ההעברה המזערית שתיגבה מכל העברה שלך.</translation>
    </message>
    <message>
        <source>This is the transaction fee you will pay if you send a transaction.</source>
        <translation>זו עמלת ההעברה שתיגבה ממך במידה של שליחת העברה.</translation>
    </message>
    <message>
        <source>Transaction amounts must not be negative</source>
        <translation>סכומי ההעברה לא יכולים להיות שליליים</translation>
    </message>
    <message>
        <source>Transaction has too long of a mempool chain</source>
        <translation>לעסקה יש שרשרת ארוכה מדי של mempool </translation>
    </message>
    <message>
        <source>Transaction must have at least one recipient</source>
        <translation>להעברה חייב להיות לפחות נמען אחד</translation>
    </message>
    <message>
        <source>Unknown network specified in -onlynet: '%s'</source>
        <translation>רשת לא ידועה צוינה דרך ‎-onlynet:‏ '%s'</translation>
    </message>
    <message>
        <source>Insufficient funds</source>
        <translation>אין מספיק כספים</translation>
    </message>
    <message>
        <source>Fee estimation failed. Fallbackfee is disabled. Wait a few blocks or enable -fallbackfee.</source>
        <translation>אמדן גובה עמלה נכשל. Fallbackfee  מנוטרל. יש להמתין מספר בלוקים או לשפעל את  -fallbackfee</translation>
    </message>
    <message>
        <source>Warning: Private keys detected in wallet {%s} with disabled private keys</source>
        <translation>אזהרה: זוהו מפתחות פרטיים בארנק {%s} עם מפתחות פרטיים מושבתים</translation>
    </message>
    <message>
        <source>Cannot write to data directory '%s'; check permissions.</source>
        <translation>לא ניתן לכתוב אל תיקיית הנתונים ‚%s’, נא לבדוק את ההרשאות.</translation>
    </message>
    <message>
        <source>Loading block index...</source>
        <translation>מפתח המקטעים נטען…</translation>
    </message>
    <message>
        <source>Loading wallet...</source>
        <translation>הארנק בטעינה…</translation>
    </message>
    <message>
        <source>Cannot downgrade wallet</source>
        <translation>לא ניתן להחזיר את גרסת הארנק</translation>
    </message>
    <message>
        <source>Rescanning...</source>
        <translation>סריקה מחדש…</translation>
    </message>
    <message>
        <source>Done loading</source>
        <translation>טעינה הושלמה</translation>
    </message>
</context>
</TS><|MERGE_RESOLUTION|>--- conflicted
+++ resolved
@@ -1,247 +1,223 @@
-<TS language="he" version="2.1">
+<TS version="2.1" language="he">
 <context>
     <name>AddressBookPage</name>
     <message>
         <source>Right-click to edit address or label</source>
-        <translation>לחיצה על הכפתור הימני בעכבר תערוך את הכתובת או התווית</translation>
+        <translation type="unfinished">לעריכת הכתובת או התווית יש ללחוץ על הלחצן הימני בעכבר</translation>
     </message>
     <message>
         <source>Create a new address</source>
-        <translation>יצירת כתובת חדשה</translation>
+        <translation type="unfinished">יצירת כתובת חדשה</translation>
     </message>
     <message>
         <source>&amp;New</source>
-        <translation>&amp;חדש</translation>
+        <translation type="unfinished">&amp;חדש</translation>
     </message>
     <message>
         <source>Copy the currently selected address to the system clipboard</source>
-        <translation>העתקת את הכתובת המסומנת ללוח</translation>
+        <translation type="unfinished">העתק את הכתובת המסומנת ללוח</translation>
     </message>
     <message>
         <source>&amp;Copy</source>
-        <translation>&amp;העתקה</translation>
+        <translation type="unfinished">&amp;העתקה</translation>
     </message>
     <message>
         <source>C&amp;lose</source>
-        <translation>&amp;סגירה</translation>
+        <translation type="unfinished">&amp;סגירה</translation>
     </message>
     <message>
         <source>Delete the currently selected address from the list</source>
-        <translation>מחיקת הכתובת שמסומנת כרגע מהרשימה</translation>
+        <translation type="unfinished">מחיקת הכתובת שמסומנת כרגע מהרשימה</translation>
     </message>
     <message>
         <source>Enter address or label to search</source>
-        <translation>נא למלא כתובת או תווית לחפש</translation>
+        <translation type="unfinished">נא לספק כתובת או תווית לחיפוש</translation>
     </message>
     <message>
         <source>Export the data in the current tab to a file</source>
-        <translation>יצוא הנתונים מהלשונית הנוכחית לקובץ</translation>
+        <translation type="unfinished">יצוא הנתונים בלשונית הנוכחית לקובץ</translation>
     </message>
     <message>
         <source>&amp;Export</source>
-        <translation>&amp;יצוא</translation>
+        <translation type="unfinished">&amp;יצוא</translation>
     </message>
     <message>
         <source>&amp;Delete</source>
-        <translation>&amp;מחיקה</translation>
+        <translation type="unfinished">&amp;מחיקה</translation>
     </message>
     <message>
         <source>Choose the address to send coins to</source>
-        <translation>נא לבחור את הכתובת לשליחת המטבעות</translation>
+        <translation type="unfinished">נא לבחור את הכתובת לשליחת המטבעות</translation>
     </message>
     <message>
         <source>Choose the address to receive coins with</source>
-        <translation>נא לבחור את הכתובת לקבלת המטבעות</translation>
+        <translation type="unfinished">נא לבחור את הכתובת לקבלת המטבעות</translation>
     </message>
     <message>
         <source>C&amp;hoose</source>
-        <translation>&amp;בחירה</translation>
-    </message>
-    <message>
-<<<<<<< HEAD
-        <source>Sending addresses</source>
-        <translation>כתובת לשליחה</translation>
-    </message>
-    <message>
-        <source>Receiving addresses</source>
-        <translation>כתובות לקבלה</translation>
+        <translation type="unfinished">&amp;בחירה</translation>
     </message>
     <message>
         <source>These are your Particl addresses for sending payments. Always check the amount and the receiving address before sending coins.</source>
-        <translation>אלו הן כתובות הביטקוין שלך לשליחת תשלומים. חשוב לבדוק את הסכום ואת הכתובת המקבלת לפני שליחת מטבעות.</translation>
-=======
-        <source>These are your Bitcoin addresses for sending payments. Always check the amount and the receiving address before sending coins.</source>
         <translation type="unfinished">אלה כתובות הביטקוין שלך לשליחת תשלומים. חשוב לבדוק את הסכום ואת הכתובת המקבלת לפני שליחת מטבעות.</translation>
->>>>>>> 44d8b13c
     </message>
     <message>
         <source>These are your Particl addresses for receiving payments. Use the 'Create new receiving address' button in the receive tab to create new addresses.
 Signing is only possible with addresses of the type 'legacy'.</source>
-        <translation>אלו כתובת ביטקוין שלך לקבלת תשלומים. ניתן להשתמש בכפתור 'יצירת כתובת קבלה חדשה' בלשונית הקבלה ליצירת כתובות חדשות.
-חתימה אפשרית רק עבור כתובות מסוג 'legacy'.</translation>
+        <translation type="unfinished">אלה כתובת הביטקוין שלך לקבלת תשלומים. ניתן להשתמש בכפתור „יצירת כתובת קבלה חדשה” בלשונית הקבלה ליצירת כתובות חדשות.
+חתימה אפשרית רק עבור כתובות מסוג „legacy”.</translation>
     </message>
     <message>
         <source>&amp;Copy Address</source>
-        <translation>&amp;העתקת כתובת</translation>
+        <translation type="unfinished">&amp;העתקת כתובת</translation>
     </message>
     <message>
         <source>Copy &amp;Label</source>
-        <translation>העתקת &amp;תווית</translation>
+        <translation type="unfinished">העתקת &amp;תווית</translation>
     </message>
     <message>
         <source>&amp;Edit</source>
-        <translation>&amp;עריכה</translation>
+        <translation type="unfinished">&amp;עריכה</translation>
     </message>
     <message>
         <source>Export Address List</source>
-        <translation>יצוא רשימת הכתובות</translation>
-    </message>
-    <message>
-        <source>Comma separated file (*.csv)</source>
-        <translation>קובץ מופרד בפסיקים (‎*.csv)</translation>
+        <translation type="unfinished">יצוא רשימת הכתובות</translation>
+    </message>
+    <message>
+        <source>Comma separated file</source>
+        <extracomment>Expanded name of the CSV file format. See: https://en.wikipedia.org/wiki/Comma-separated_values.</extracomment>
+        <translation type="unfinished">קובץ מופרד בפסיקים</translation>
+    </message>
+    <message>
+        <source>There was an error trying to save the address list to %1. Please try again.</source>
+        <extracomment>An error message. %1 is a stand-in argument for the name of the file we attempted to save to.</extracomment>
+        <translation type="unfinished">אירעה שגיאה בעת הניסיון לשמור את רשימת הכתובת אל %1. נא לנסות שוב.</translation>
     </message>
     <message>
         <source>Exporting Failed</source>
-        <translation>יצוא נכשל</translation>
-    </message>
-    <message>
-        <source>There was an error trying to save the address list to %1. Please try again.</source>
-        <translation>אירעה שגיאה בעת הניסיון לשמור את רשימת הכתובת אל %1. נא לנסות שוב.</translation>
+        <translation type="unfinished">הייצוא נכשל</translation>
     </message>
 </context>
 <context>
     <name>AddressTableModel</name>
     <message>
         <source>Label</source>
-        <translation>תווית</translation>
+        <translation type="unfinished">תוית</translation>
     </message>
     <message>
         <source>Address</source>
-        <translation>כתובת</translation>
+        <translation type="unfinished">כתובת</translation>
     </message>
     <message>
         <source>(no label)</source>
-        <translation>(ללא תוית)</translation>
+        <translation type="unfinished">(ללא תוית)</translation>
     </message>
 </context>
 <context>
     <name>AskPassphraseDialog</name>
     <message>
         <source>Passphrase Dialog</source>
-        <translation>תיבת דו־שיח סיסמה</translation>
+        <translation type="unfinished">תיבת דו־שיח סיסמה</translation>
     </message>
     <message>
         <source>Enter passphrase</source>
-        <translation>יש להזין סיסמה</translation>
+        <translation type="unfinished">נא לספק סיסמה</translation>
     </message>
     <message>
         <source>New passphrase</source>
-        <translation>סיסמה חדשה</translation>
+        <translation type="unfinished">סיסמה חדשה</translation>
     </message>
     <message>
         <source>Repeat new passphrase</source>
-        <translation>חזור על הסיסמה החדשה</translation>
+        <translation type="unfinished">נא לחזור על הסיסמה החדשה</translation>
     </message>
     <message>
         <source>Show passphrase</source>
-        <translation>הצגת סיסמה</translation>
+        <translation type="unfinished">הצגת סיסמה</translation>
     </message>
     <message>
         <source>Encrypt wallet</source>
-        <translation>הצפנת ארנק</translation>
+        <translation type="unfinished">הצפנת ארנק</translation>
     </message>
     <message>
         <source>This operation needs your wallet passphrase to unlock the wallet.</source>
-        <translation>הפעולה הזו דורשת את סיסמת הארנק שלך בשביל לפתוח את הארנק.</translation>
+        <translation type="unfinished">הפעולה הזו דורשת את סיסמת הארנק שלך בשביל לפתוח את הארנק.</translation>
     </message>
     <message>
         <source>Unlock wallet</source>
-        <translation>פתיחת ארנק</translation>
-    </message>
-    <message>
-        <source>This operation needs your wallet passphrase to decrypt the wallet.</source>
-        <translation>הפעולה הזו דורשת את סיסמת הארנק שלך בשביל לפענח את הארנק.</translation>
-    </message>
-    <message>
-        <source>Decrypt wallet</source>
-        <translation>פענוח הארנק</translation>
+        <translation type="unfinished">פתיחת ארנק</translation>
     </message>
     <message>
         <source>Change passphrase</source>
-        <translation>שינוי סיסמה</translation>
+        <translation type="unfinished">שינוי סיסמה</translation>
     </message>
     <message>
         <source>Confirm wallet encryption</source>
-        <translation>אשר הצפנת ארנק</translation>
+        <translation type="unfinished">אישור הצפנת הארנק</translation>
     </message>
     <message>
         <source>Warning: If you encrypt your wallet and lose your passphrase, you will &lt;b&gt;LOSE ALL OF YOUR PARTICL&lt;/b&gt;!</source>
-        <translation>אזהרה: אם אתה מצפין את הארנק ומאבד את הסיסמה, אתה &lt;b&gt;תאבד את כל הביטקוינים שלך&lt;/b&gt;!</translation>
+        <translation type="unfinished">אזהרה: הצפנת הארנק שלך ושיכחת הסיסמה &lt;b&gt;תגרום לאיבוד כל הביטקוינים שלך&lt;/b&gt;!</translation>
     </message>
     <message>
         <source>Are you sure you wish to encrypt your wallet?</source>
-        <translation>האם אתה בטוח שברצונך להצפין את הארנק?</translation>
+        <translation type="unfinished">האם אכן ברצונך להצפין את הארנק שלך?</translation>
     </message>
     <message>
         <source>Wallet encrypted</source>
-        <translation>הארנק מוצפן</translation>
+        <translation type="unfinished">הארנק מוצפן</translation>
     </message>
     <message>
         <source>Enter the new passphrase for the wallet.&lt;br/&gt;Please use a passphrase of &lt;b&gt;ten or more random characters&lt;/b&gt;, or &lt;b&gt;eight or more words&lt;/b&gt;.</source>
-        <translation>הקש סיסמה חדשה לארנק.
-השתמש בסיסמה הכוללת עשרה או יותר תווים אקראים, או שמונה או יותר מילים.</translation>
+        <translation type="unfinished">נא לתת סיסמה חדשה לארנק.&lt;br/&gt;נא להשתמש בסיסמה הכוללת &lt;b&gt;עשרה תווים אקראיים ומעלה&lt;/b&gt;, או ש&lt;b&gt;מונה מילים ומעלה&lt;/b&gt;.</translation>
     </message>
     <message>
         <source>Enter the old passphrase and new passphrase for the wallet.</source>
-        <translation>הקש את הסיסמא הישנה והחדשה לארנק.</translation>
+        <translation type="unfinished">נא לספק את הסיסמה הישנה ולתת סיסמה חדשה לארנק.</translation>
     </message>
     <message>
         <source>Remember that encrypting your wallet cannot fully protect your particl from being stolen by malware infecting your computer.</source>
-        <translation>זכור שהצפנת הארנק לא יכולה להגן עליך לגמרי מגניבת המטבעות שלך על ידי תוכנה זדונית שנמצאת על המחשב שלך.</translation>
+        <translation type="unfinished">זכור שהצפנת הארנק לא יכולה להגן עליך לגמרי מגניבת המטבעות שלך על ידי תוכנה זדונית שנמצאת על המחשב שלך.</translation>
     </message>
     <message>
         <source>Wallet to be encrypted</source>
-        <translation>הארנק המיועד להצפנה</translation>
+        <translation type="unfinished">הארנק המיועד להצפנה</translation>
     </message>
     <message>
         <source>Your wallet is about to be encrypted. </source>
-        <translation>הארנק שלך עומד להיות מוצפן.</translation>
+        <translation type="unfinished">הארנק שלך עומד להיות מוצפן.</translation>
     </message>
     <message>
         <source>Your wallet is now encrypted. </source>
-        <translation>הארנק שלך מוצפן כעת.</translation>
+        <translation type="unfinished">הארנק שלך מוצפן כעת.</translation>
     </message>
     <message>
         <source>IMPORTANT: Any previous backups you have made of your wallet file should be replaced with the newly generated, encrypted wallet file. For security reasons, previous backups of the unencrypted wallet file will become useless as soon as you start using the new, encrypted wallet.</source>
-        <translation>חשוב! כל גיבוי קודם שעשית לארנק שלך יש להחליף עם קובץ הארנק המוצפן שזה עתה נוצר. מסיבות אבטחה, גיבויים קודמים של קובץ הארנק הלא-מוצפן יהפכו לחסרי שימוש ברגע שתתחיל להשתמש בארנק החדש המוצפן.</translation>
+        <translation type="unfinished">חשוב! כל גיבוי קודם שעשית לארנק שלך יש להחליף עם קובץ הארנק המוצפן שזה עתה נוצר. מסיבות אבטחה, גיבויים קודמים של קובץ הארנק הלא-מוצפן יהפכו לחסרי שימוש ברגע שתתחיל להשתמש בארנק החדש המוצפן.</translation>
     </message>
     <message>
         <source>Wallet encryption failed</source>
-        <translation>הצפנת הארנק נכשלה</translation>
+        <translation type="unfinished">הצפנת הארנק נכשלה</translation>
     </message>
     <message>
         <source>Wallet encryption failed due to an internal error. Your wallet was not encrypted.</source>
-        <translation>הצפנת הארנק נכשלה עקב תקלה פנימית. הארנק שלך לא הוצפן.</translation>
+        <translation type="unfinished">הצפנת הארנק נכשלה עקב תקלה פנימית. הארנק שלך לא הוצפן.</translation>
     </message>
     <message>
         <source>The supplied passphrases do not match.</source>
-        <translation>הסיסמות שניתנו אינן תואמות.</translation>
+        <translation type="unfinished">הסיסמות שניתנו אינן תואמות.</translation>
     </message>
     <message>
         <source>Wallet unlock failed</source>
-        <translation>פתיחת הארנק נכשלה</translation>
+        <translation type="unfinished">פתיחת הארנק נכשלה</translation>
     </message>
     <message>
         <source>The passphrase entered for the wallet decryption was incorrect.</source>
-        <translation>הסיסמה שהוכנסה לפענוח הארנק שגויה.</translation>
-    </message>
-    <message>
-        <source>Wallet decryption failed</source>
-        <translation>פענוח הארנק נכשל</translation>
+        <translation type="unfinished">הסיסמה שסיפקת לפענוח הארנק שגויה.</translation>
     </message>
     <message>
         <source>Wallet passphrase was successfully changed.</source>
-        <translation>סיסמת הארנק שונתה בהצלחה.</translation>
+        <translation type="unfinished">סיסמת הארנק שונתה בהצלחה.</translation>
     </message>
     <message>
         <source>Passphrase change failed</source>
@@ -249,16 +225,12 @@
     </message>
     <message>
         <source>Warning: The Caps Lock key is on!</source>
-        <translation>אזהרה: מקש ה־Caps Lock פעיל!</translation>
+        <translation type="unfinished">אזהרה: מקש Caps Lock פעיל!</translation>
     </message>
 </context>
 <context>
     <name>BanTableModel</name>
     <message>
-<<<<<<< HEAD
-        <source>IP/Netmask</source>
-        <translation>IP/Netmask</translation>
-=======
         <source>Banned Until</source>
         <translation type="unfinished">חסום עד</translation>
     </message>
@@ -280,210 +252,305 @@
     <message>
         <source>Internal error</source>
         <translation type="unfinished">שגיאה פנימית</translation>
->>>>>>> 44d8b13c
-    </message>
-    <message>
-        <source>Banned Until</source>
-        <translation>חסום עד</translation>
+    </message>
+    <message>
+        <source>An internal error occurred. %1 will attempt to continue safely. This is an unexpected bug which can be reported as described below.</source>
+        <translation type="unfinished">אירעה שגיאה פנימית. יתבצע ניסיון נוסף על ידי %1 להמשיך בבטחה. זאת תקלה בלתי צפויה וניתן לדווח עליה כמפורט להלן.</translation>
     </message>
 </context>
 <context>
+    <name>QObject</name>
+    <message>
+        <source>Do you want to reset settings to default values, or to abort without making changes?</source>
+        <extracomment>Explanatory text shown on startup when the settings file cannot be read. Prompts user to make a choice between resetting or aborting.</extracomment>
+        <translation type="unfinished">לאפס את ההגדרות לערכי ברירת המחדל או לבטל מבלי לבצע שינויים?</translation>
+    </message>
+    <message>
+        <source>A fatal error occurred. Check that settings file is writable, or try running with -nosettings.</source>
+        <extracomment>Explanatory text shown on startup when the settings file could not be written. Prompts user to check that we have the ability to write to the file. Explains that the user has the option of running without a settings file.</extracomment>
+        <translation type="unfinished">אירעה שגיאה משמעותית. נא לבדוק שניתן לכתוב כל קובץ ההגדרות או לנסות להריץ עם ‎-nosettings (ללא הגדרות).</translation>
+    </message>
+    <message>
+        <source>Error: %1</source>
+        <translation type="unfinished">שגיאה: %1</translation>
+    </message>
+    <message>
+        <source>%1 didn't yet exit safely…</source>
+        <translation type="unfinished">לא התבצעה יציאה בטוחה מ־%1 עדיין…</translation>
+    </message>
+    <message>
+        <source>unknown</source>
+        <translation type="unfinished">לא ידוע</translation>
+    </message>
+    <message>
+        <source>Amount</source>
+        <translation type="unfinished">סכום</translation>
+    </message>
+    <message>
+        <source>Enter a Particl address (e.g. %1)</source>
+        <translation type="unfinished">נא לספק כתובת ביטקוין (למשל: %1)</translation>
+    </message>
+    <message>
+        <source>Inbound</source>
+        <extracomment>An inbound connection from a peer. An inbound connection is a connection initiated by a peer.</extracomment>
+        <translation type="unfinished">תעבורה נכנסת</translation>
+    </message>
+    <message>
+        <source>Outbound</source>
+        <extracomment>An outbound connection to a peer. An outbound connection is a connection initiated by us.</extracomment>
+        <translation type="unfinished">תעבורה יוצאת</translation>
+    </message>
+    <message>
+        <source>%1 d</source>
+        <translation type="unfinished">%1 ימים</translation>
+    </message>
+    <message>
+        <source>%1 h</source>
+        <translation type="unfinished">%1 שעות</translation>
+    </message>
+    <message>
+        <source>%1 m</source>
+        <translation type="unfinished">%1 דקות</translation>
+    </message>
+    <message>
+        <source>%1 s</source>
+        <translation type="unfinished">%1 שניות</translation>
+    </message>
+    <message>
+        <source>None</source>
+        <translation type="unfinished">ללא</translation>
+    </message>
+    <message>
+        <source>N/A</source>
+        <translation type="unfinished">לא זמין</translation>
+    </message>
+    <message>
+        <source>%1 ms</source>
+        <translation type="unfinished">%1 מילישניות</translation>
+    </message>
+    <message numerus="yes">
+        <source>%n second(s)</source>
+        <translation type="unfinished">
+            <numerusform />
+            <numerusform />
+        </translation>
+    </message>
+    <message numerus="yes">
+        <source>%n minute(s)</source>
+        <translation type="unfinished">
+            <numerusform />
+            <numerusform />
+        </translation>
+    </message>
+    <message numerus="yes">
+        <source>%n hour(s)</source>
+        <translation type="unfinished">
+            <numerusform />
+            <numerusform />
+        </translation>
+    </message>
+    <message numerus="yes">
+        <source>%n day(s)</source>
+        <translation type="unfinished">
+            <numerusform />
+            <numerusform />
+        </translation>
+    </message>
+    <message numerus="yes">
+        <source>%n week(s)</source>
+        <translation type="unfinished">
+            <numerusform />
+            <numerusform />
+        </translation>
+    </message>
+    <message>
+        <source>%1 and %2</source>
+        <translation type="unfinished">%1 וגם %2</translation>
+    </message>
+    <message numerus="yes">
+        <source>%n year(s)</source>
+        <translation type="unfinished">
+            <numerusform />
+            <numerusform />
+        </translation>
+    </message>
+    <message>
+        <source>%1 B</source>
+        <translation type="unfinished">%1 ב׳</translation>
+    </message>
+    <message>
+        <source>%1 kB</source>
+        <translation type="unfinished">%1 ק״ב</translation>
+    </message>
+    <message>
+        <source>%1 MB</source>
+        <translation type="unfinished">%1 מ״ב</translation>
+    </message>
+    <message>
+        <source>%1 GB</source>
+        <translation type="unfinished">%1 ג״ב</translation>
+    </message>
+</context>
+<context>
     <name>BitcoinGUI</name>
     <message>
-        <source>Sign &amp;message...</source>
-        <translation>חתום &amp;הודעה...</translation>
-    </message>
-    <message>
-        <source>Synchronizing with network...</source>
-        <translation>מסתנכרן עם הרשת...</translation>
-    </message>
-    <message>
         <source>&amp;Overview</source>
-        <translation>&amp;סקירה</translation>
+        <translation type="unfinished">&amp;סקירה</translation>
     </message>
     <message>
         <source>Show general overview of wallet</source>
-        <translation>הצג סקירה כללית של הארנק</translation>
+        <translation type="unfinished">הצגת סקירה כללית של הארנק</translation>
     </message>
     <message>
         <source>&amp;Transactions</source>
-        <translation>&amp;העברות</translation>
+        <translation type="unfinished">ע&amp;סקאות</translation>
     </message>
     <message>
         <source>Browse transaction history</source>
-        <translation>עיין בהיסטוריית ההעברות</translation>
+        <translation type="unfinished">עיין בהיסטוריית ההעברות</translation>
     </message>
     <message>
         <source>E&amp;xit</source>
-        <translation>י&amp;ציאה</translation>
+        <translation type="unfinished">י&amp;ציאה</translation>
     </message>
     <message>
         <source>Quit application</source>
-        <translation>יציאה מהיישום</translation>
+        <translation type="unfinished">יציאה מהיישום</translation>
     </message>
     <message>
         <source>&amp;About %1</source>
-        <translation>&amp;אודות %1</translation>
+        <translation type="unfinished">על &amp;אודות %1</translation>
     </message>
     <message>
         <source>Show information about %1</source>
-        <translation>הצג מידע על %1</translation>
+        <translation type="unfinished">הצגת מידע על %1</translation>
     </message>
     <message>
         <source>About &amp;Qt</source>
-        <translation>אודות &amp;Qt</translation>
+        <translation type="unfinished">על אודות &amp;Qt</translation>
     </message>
     <message>
         <source>Show information about Qt</source>
-        <translation>הצג מידע על Qt</translation>
-    </message>
-    <message>
-        <source>&amp;Options...</source>
-        <translation>&amp;אפשרויות...</translation>
+        <translation type="unfinished">הצגת מידע על Qt</translation>
     </message>
     <message>
         <source>Modify configuration options for %1</source>
-        <translation>שינוי אפשרויות התצורה עבור %1</translation>
-    </message>
-    <message>
-        <source>&amp;Encrypt Wallet...</source>
-        <translation>&amp;הצפנת הארנק...</translation>
-    </message>
-    <message>
-        <source>&amp;Backup Wallet...</source>
-        <translation>&amp;גיבוי הארנק...</translation>
-    </message>
-    <message>
-        <source>&amp;Change Passphrase...</source>
-        <translation>&amp;שנה סיסמה...</translation>
-    </message>
-    <message>
-        <source>Open &amp;URI...</source>
-        <translation>פתיחת &amp;כתובת משאב...</translation>
-    </message>
-    <message>
-        <source>Create Wallet...</source>
-        <translation>יצירת ארנק...</translation>
+        <translation type="unfinished">שינוי אפשרויות התצורה עבור %1</translation>
     </message>
     <message>
         <source>Create a new wallet</source>
-        <translation>יצירת ארנק חדש</translation>
+        <translation type="unfinished">יצירת ארנק חדש</translation>
+    </message>
+    <message>
+        <source>&amp;Minimize</source>
+        <translation type="unfinished">מ&amp;זעור</translation>
     </message>
     <message>
         <source>Wallet:</source>
-        <translation>ארנק:</translation>
-    </message>
-    <message>
-        <source>Click to disable network activity.</source>
-        <translation>לחץ כדי לנטרל את פעילות הרשת.</translation>
+        <translation type="unfinished">ארנק:</translation>
     </message>
     <message>
         <source>Network activity disabled.</source>
-        <translation>פעילות הרשת נוטרלה.</translation>
-    </message>
-    <message>
-        <source>Click to enable network activity again.</source>
-        <translation>לחץ כדי לחדש את פעילות הרשת.</translation>
-    </message>
-    <message>
-        <source>Syncing Headers (%1%)...</source>
-        <translation>הכותרות מתעדכנות (%1%)...</translation>
-    </message>
-    <message>
-        <source>Reindexing blocks on disk...</source>
-        <translation>המקטעים נוספים למפתח בכונן…</translation>
+        <extracomment>A substring of the tooltip.</extracomment>
+        <translation type="unfinished">פעילות הרשת נוטרלה.</translation>
     </message>
     <message>
         <source>Proxy is &lt;b&gt;enabled&lt;/b&gt;: %1</source>
-        <translation>שרת הפרוקסי &lt;b&gt;פעיל&lt;/b&gt;: %1</translation>
+        <translation type="unfinished">שרת הפרוקסי &lt;b&gt;פעיל&lt;/b&gt;: %1</translation>
     </message>
     <message>
         <source>Send coins to a Particl address</source>
-        <translation>שליחת מטבעות לכתובת ביטקוין</translation>
+        <translation type="unfinished">שליחת מטבעות לכתובת ביטקוין</translation>
     </message>
     <message>
         <source>Backup wallet to another location</source>
-        <translation>גיבוי הארנק למיקום אחר</translation>
+        <translation type="unfinished">גיבוי הארנק למיקום אחר</translation>
     </message>
     <message>
         <source>Change the passphrase used for wallet encryption</source>
-        <translation>שינוי הסיסמה המשמשת להצפנת הארנק</translation>
-    </message>
-    <message>
-        <source>&amp;Verify message...</source>
-        <translation>&amp;אימות הודעה…</translation>
-    </message>
-    <message>
-<<<<<<< HEAD
+        <translation type="unfinished">שינוי הסיסמה המשמשת להצפנת הארנק</translation>
+    </message>
+    <message>
         <source>&amp;Send</source>
-        <translation>&amp;שליחה</translation>
-=======
+        <translation type="unfinished">&amp;שליחה</translation>
+    </message>
+    <message>
+        <source>&amp;Receive</source>
+        <translation type="unfinished">&amp;קבלה</translation>
+    </message>
+    <message>
+        <source>&amp;Options…</source>
+        <translation type="unfinished">&amp;אפשרויות…</translation>
+    </message>
+    <message>
+        <source>&amp;Encrypt Wallet…</source>
+        <translation type="unfinished">&amp;הצפנת ארנק</translation>
+    </message>
+    <message>
+        <source>Encrypt the private keys that belong to your wallet</source>
+        <translation type="unfinished">הצפנת המפתחות הפרטיים ששייכים לארנק שלך</translation>
+    </message>
+    <message>
+        <source>&amp;Backup Wallet…</source>
+        <translation type="unfinished">גיבוי הארנק</translation>
+    </message>
+    <message>
+        <source>&amp;Change Passphrase…</source>
+        <translation type="unfinished">ה&amp;חלפת מילת צופן…</translation>
+    </message>
+    <message>
         <source>Sign &amp;message…</source>
         <translation type="unfinished">&amp;חתימה על הודעה…</translation>
     </message>
     <message>
-        <source>Sign messages with your Bitcoin addresses to prove you own them</source>
+        <source>Sign messages with your Particl addresses to prove you own them</source>
         <translation type="unfinished">חתום על הודעות עם כתובות הביטקוין שלך כדי להוכיח שהן בבעלותך</translation>
->>>>>>> 44d8b13c
-    </message>
-    <message>
-        <source>&amp;Receive</source>
-        <translation>&amp;קבלה</translation>
-    </message>
-    <message>
-        <source>&amp;Show / Hide</source>
-        <translation>ה&amp;צגה / הסתרה</translation>
-    </message>
-    <message>
-<<<<<<< HEAD
-        <source>Show or hide the main Window</source>
-        <translation>הצגה או הסתרה של החלון הראשי</translation>
-=======
+    </message>
+    <message>
+        <source>&amp;Verify message…</source>
+        <translation type="unfinished">&amp;אשר הודעה</translation>
+    </message>
+    <message>
+        <source>Verify messages to ensure they were signed with specified Particl addresses</source>
+        <translation type="unfinished">אמת הודעות כדי להבטיח שהן נחתמו עם כתובת ביטקוין מסוימות</translation>
+    </message>
+    <message>
         <source>&amp;Load PSBT from file…</source>
         <translation type="unfinished">&amp;טעינת PBST מקובץ…</translation>
     </message>
     <message>
         <source>Open &amp;URI…</source>
         <translation type="unfinished">פתיחת הקישור</translation>
->>>>>>> 44d8b13c
-    </message>
-    <message>
-        <source>Encrypt the private keys that belong to your wallet</source>
-        <translation>הצפנת המפתחות הפרטיים ששייכים לארנק שלך</translation>
-    </message>
-    <message>
-        <source>Sign messages with your Particl addresses to prove you own them</source>
-        <translation>חתום על הודעות עם כתובות הביטקוין שלך כדי להוכיח שהן בבעלותך</translation>
-    </message>
-    <message>
-        <source>Verify messages to ensure they were signed with specified Particl addresses</source>
-        <translation>אמת הודעות כדי להבטיח שהן נחתמו עם כתובת ביטקוין מסוימות</translation>
+    </message>
+    <message>
+        <source>Close Wallet…</source>
+        <translation type="unfinished">סגירת ארנק</translation>
+    </message>
+    <message>
+        <source>Create Wallet…</source>
+        <translation type="unfinished">יצירת ארנק</translation>
+    </message>
+    <message>
+        <source>Close All Wallets…</source>
+        <translation type="unfinished">סגירת כל הארנקים</translation>
     </message>
     <message>
         <source>&amp;File</source>
-        <translation>&amp;קובץ</translation>
+        <translation type="unfinished">&amp;קובץ</translation>
     </message>
     <message>
         <source>&amp;Settings</source>
-        <translation>&amp;הגדרות</translation>
+        <translation type="unfinished">&amp;הגדרות</translation>
     </message>
     <message>
         <source>&amp;Help</source>
-        <translation>ע&amp;זרה</translation>
+        <translation type="unfinished">ע&amp;זרה</translation>
     </message>
     <message>
         <source>Tabs toolbar</source>
-        <translation>סרגל כלים לשוניות</translation>
-    </message>
-    <message>
-<<<<<<< HEAD
-        <source>Request payments (generates QR codes and particl: URIs)</source>
-        <translation>בקשת תשלומים (יצירה של קודים מסוג QR וסכימות כתובות משאב של :particl)</translation>
-    </message>
-    <message>
-        <source>Show the list of used sending addresses and labels</source>
-        <translation>הצג את רשימת הכתובות לשליחה שהיו בשימוש לרבות התוויות</translation>
-=======
+        <translation type="unfinished">סרגל כלים לשוניות</translation>
+    </message>
+    <message>
         <source>Syncing Headers (%1%)…</source>
         <translation type="unfinished">הכותרות מסונכרנות (%1%)…</translation>
     </message>
@@ -502,155 +569,139 @@
     <message>
         <source>Connecting to peers…</source>
         <translation type="unfinished">מתחבר לעמיתים</translation>
->>>>>>> 44d8b13c
+    </message>
+    <message>
+        <source>Request payments (generates QR codes and particl: URIs)</source>
+        <translation type="unfinished">בקשת תשלומים (יצירה של קודים מסוג QR וסכימות כתובות משאב של :particl)</translation>
+    </message>
+    <message>
+        <source>Show the list of used sending addresses and labels</source>
+        <translation type="unfinished">הצג את רשימת הכתובות לשליחה שהיו בשימוש לרבות התוויות</translation>
     </message>
     <message>
         <source>Show the list of used receiving addresses and labels</source>
-        <translation>הצגת רשימת הכתובות והתוויות הנמצאות בשימוש</translation>
+        <translation type="unfinished">הצגת רשימת הכתובות והתוויות הנמצאות בשימוש</translation>
     </message>
     <message>
         <source>&amp;Command-line options</source>
-        <translation>אפשרויות &amp;שורת הפקודה</translation>
-    </message>
-    <message numerus="yes">
-        <source>%n active connection(s) to Particl network</source>
-        <translation><numerusform>חיבור אחד פעיל לרשת ביטקוין</numerusform><numerusform>%n חיבורים פעילים לרשת ביטקוין</numerusform><numerusform>%n חיבורים פעילים לרשת ביטקוין</numerusform><numerusform>%n חיבורים פעילים לרשת ביטקוין</numerusform></translation>
-    </message>
-    <message>
-        <source>Indexing blocks on disk...</source>
-        <translation>המקטעים על הכונן מסודרים באינדקס…</translation>
-    </message>
-    <message>
-        <source>Processing blocks on disk...</source>
-        <translation>מעבד בלוקים על הדיסק...</translation>
+        <translation type="unfinished">אפשרויות &amp;שורת הפקודה</translation>
     </message>
     <message numerus="yes">
         <source>Processed %n block(s) of transaction history.</source>
-        <translation><numerusform>%n מקטע של היסטוריית העברות עבר עיבוד</numerusform><numerusform>%n מקטעים של היסטוריית העברות עברו עיבוד</numerusform><numerusform>%n מקטעים של היסטוריית העברות עברו עיבוד</numerusform><numerusform>%n מקטעים של היסטוריית העברות עברו עיבוד</numerusform></translation>
+        <translation type="unfinished">
+            <numerusform />
+            <numerusform />
+        </translation>
     </message>
     <message>
         <source>%1 behind</source>
-        <translation>%1 מאחור</translation>
+        <translation type="unfinished">%1 מאחור</translation>
+    </message>
+    <message>
+        <source>Catching up…</source>
+        <translation type="unfinished">משלים פערים</translation>
     </message>
     <message>
         <source>Last received block was generated %1 ago.</source>
-        <translation>המקטע האחרון שהתקבל נוצר לפני %1.</translation>
+        <translation type="unfinished">המקטע האחרון שהתקבל נוצר לפני %1.</translation>
     </message>
     <message>
         <source>Transactions after this will not yet be visible.</source>
-        <translation>עסקאות שבוצעו לאחר העברה זו לא יופיעו.</translation>
+        <translation type="unfinished">עסקאות שבוצעו לאחר העברה זו לא יופיעו.</translation>
     </message>
     <message>
         <source>Error</source>
-        <translation>שגיאה</translation>
+        <translation type="unfinished">שגיאה</translation>
     </message>
     <message>
         <source>Warning</source>
-        <translation>אזהרה</translation>
+        <translation type="unfinished">אזהרה</translation>
     </message>
     <message>
         <source>Information</source>
-        <translation>מידע</translation>
+        <translation type="unfinished">מידע</translation>
     </message>
     <message>
         <source>Up to date</source>
-        <translation>עדכני</translation>
-    </message>
-    <message>
-        <source>&amp;Load PSBT from file...</source>
-        <translation>&amp;העלה PSBT מקובץ...</translation>
+        <translation type="unfinished">עדכני</translation>
     </message>
     <message>
         <source>Load Partially Signed Particl Transaction</source>
-        <translation>העלה עיסקת ביטקוין חתומה חלקית</translation>
-    </message>
-    <message>
-        <source>Load PSBT from clipboard...</source>
-        <translation>טעינת PSBT מלוח הגזירים...</translation>
-    </message>
-    <message>
-<<<<<<< HEAD
-        <source>Load Partially Signed Particl Transaction from clipboard</source>
-        <translation>טעינת עסקת ביטקוין חתומה חלקית מלוח הגזירים</translation>
-=======
+        <translation type="unfinished">העלה עיסקת ביטקוין חתומה חלקית</translation>
+    </message>
+    <message>
         <source>Load PSBT from &amp;clipboard…</source>
         <translation type="unfinished">העלאת PSBT מהקליפבורד...</translation>
     </message>
     <message>
-        <source>Load Partially Signed Bitcoin Transaction from clipboard</source>
+        <source>Load Partially Signed Particl Transaction from clipboard</source>
         <translation type="unfinished">טעינת עסקת ביטקוין חתומה חלקית מלוח הגזירים</translation>
->>>>>>> 44d8b13c
     </message>
     <message>
         <source>Node window</source>
-        <translation>חלון צומת</translation>
+        <translation type="unfinished">חלון צומת</translation>
     </message>
     <message>
         <source>Open node debugging and diagnostic console</source>
-        <translation>פתיחת ניפוי באגים בצומת וגם מסוף בקרה לאבחון</translation>
+        <translation type="unfinished">פתיחת ניפוי באגים בצומת וגם מסוף בקרה לאבחון</translation>
     </message>
     <message>
         <source>&amp;Sending addresses</source>
-        <translation>&amp;כתובות למשלוח</translation>
+        <translation type="unfinished">&amp;כתובות למשלוח</translation>
     </message>
     <message>
         <source>&amp;Receiving addresses</source>
-        <translation>&amp;כתובות לקבלה</translation>
+        <translation type="unfinished">&amp;כתובות לקבלה</translation>
     </message>
     <message>
         <source>Open a particl: URI</source>
-        <translation>פתיחת ביטקוין: כתובת משאב</translation>
+        <translation type="unfinished">פתיחת ביטקוין: כתובת משאב</translation>
     </message>
     <message>
         <source>Open Wallet</source>
-        <translation>פתיחת ארנק</translation>
+        <translation type="unfinished">פתיחת ארנק</translation>
     </message>
     <message>
         <source>Open a wallet</source>
-        <translation>פתיחת ארנק</translation>
-    </message>
-    <message>
-        <source>Close Wallet...</source>
-        <translation>סגירת ארנק...</translation>
+        <translation type="unfinished">פתיחת ארנק</translation>
     </message>
     <message>
         <source>Close wallet</source>
-        <translation>סגירת ארנק</translation>
-    </message>
-    <message>
-        <source>Close All Wallets...</source>
-        <translation>סגירת כל הארנקים...</translation>
+        <translation type="unfinished">סגירת ארנק</translation>
+    </message>
+    <message>
+        <source>Restore Wallet…</source>
+        <extracomment>Name of the menu item that restores wallet from a backup file.</extracomment>
+        <translation type="unfinished">שחזור ארנק</translation>
+    </message>
+    <message>
+        <source>Restore a wallet from a backup file</source>
+        <extracomment>Status tip for Restore Wallet menu item</extracomment>
+        <translation type="unfinished">שחזור ארנק מקובץ גיבוי</translation>
     </message>
     <message>
         <source>Close all wallets</source>
-        <translation>סגירת כל הארנקים</translation>
+        <translation type="unfinished">סגירת כל הארנקים</translation>
     </message>
     <message>
         <source>Show the %1 help message to get a list with possible Particl command-line options</source>
-        <translation>יש להציג את הודעת העזרה של %1 כדי להציג רשימה עם אפשרויות שורת פקודה לביטקוין</translation>
+        <translation type="unfinished">יש להציג את הודעת העזרה של %1 כדי להציג רשימה עם אפשרויות שורת פקודה לביטקוין</translation>
     </message>
     <message>
         <source>&amp;Mask values</source>
-        <translation>&amp;הסוואת ערכים</translation>
+        <translation type="unfinished">&amp;הסוואת ערכים</translation>
     </message>
     <message>
         <source>Mask the values in the Overview tab</source>
-        <translation>הסווה את הערכים בלשונית התיאור הכללי
+        <translation type="unfinished">הסווה את הערכים בלשונית התיאור הכללי
 </translation>
     </message>
     <message>
         <source>default wallet</source>
-        <translation>ארנק בררת מחדל</translation>
+        <translation type="unfinished">ארנק בררת מחדל</translation>
     </message>
     <message>
         <source>No wallets available</source>
-<<<<<<< HEAD
-        <translation>אין ארנקים זמינים</translation>
-    </message>
-    <message>
-        <source>&amp;Window</source>
-        <translation>&amp;חלון</translation>
-=======
         <translation type="unfinished">אין ארנקים זמינים</translation>
     </message>
     <message>
@@ -672,33 +723,24 @@
         <source>Wallet Name</source>
         <extracomment>Label of the input field where the name of the wallet is entered.</extracomment>
         <translation type="unfinished">שם הארנק</translation>
->>>>>>> 44d8b13c
-    </message>
-    <message>
-        <source>Minimize</source>
-        <translation>מזעור</translation>
+    </message>
+    <message>
+        <source>&amp;Window</source>
+        <translation type="unfinished">&amp;חלון</translation>
     </message>
     <message>
         <source>Zoom</source>
-        <translation>הגדלה</translation>
+        <translation type="unfinished">הגדלה</translation>
     </message>
     <message>
         <source>Main Window</source>
-        <translation>חלון עיקרי</translation>
+        <translation type="unfinished">חלון עיקרי</translation>
     </message>
     <message>
         <source>%1 client</source>
-        <translation>לקוח %1</translation>
-    </message>
-    <message>
-<<<<<<< HEAD
-        <source>Connecting to peers...</source>
-        <translation>מתבצעת התחברות לעמיתים…</translation>
-    </message>
-    <message>
-        <source>Catching up...</source>
-        <translation>מתבצע עדכון…</translation>
-=======
+        <translation type="unfinished">לקוח %1</translation>
+    </message>
+    <message>
         <source>&amp;Hide</source>
         <translation type="unfinished">ה&amp;סתרה</translation>
     </message>
@@ -707,13 +749,12 @@
         <translation type="unfinished">ה&amp;צגה</translation>
     </message>
     <message numerus="yes">
-        <source>%n active connection(s) to Bitcoin network.</source>
+        <source>%n active connection(s) to Particl network.</source>
         <extracomment>A substring of the tooltip.</extracomment>
         <translation type="unfinished">
             <numerusform />
             <numerusform />
         </translation>
->>>>>>> 44d8b13c
     </message>
     <message>
         <source>Click for more actions.</source>
@@ -741,177 +782,153 @@
     </message>
     <message>
         <source>Error: %1</source>
-        <translation>שגיאה: %1</translation>
+        <translation type="unfinished">שגיאה: %1</translation>
     </message>
     <message>
         <source>Date: %1
 </source>
-        <translation>תאריך: %1
+        <translation type="unfinished">תאריך: %1
 </translation>
     </message>
     <message>
         <source>Amount: %1
 </source>
-        <translation>סכום: %1
+        <translation type="unfinished">סכום: %1
 </translation>
     </message>
     <message>
         <source>Wallet: %1
 </source>
-        <translation>ארנק: %1
+        <translation type="unfinished">ארנק: %1
 </translation>
     </message>
     <message>
         <source>Type: %1
 </source>
-        <translation>סוג: %1
+        <translation type="unfinished">סוג: %1
 </translation>
     </message>
     <message>
         <source>Label: %1
 </source>
-        <translation>תווית: %1
+        <translation type="unfinished">תווית: %1
 </translation>
     </message>
     <message>
         <source>Address: %1
 </source>
-        <translation>כתובת: %1
+        <translation type="unfinished">כתובת: %1
 </translation>
     </message>
     <message>
         <source>Sent transaction</source>
-        <translation>העברת שליחה</translation>
+        <translation type="unfinished">העברת שליחה</translation>
     </message>
     <message>
         <source>Incoming transaction</source>
-        <translation>העברת קבלה</translation>
+        <translation type="unfinished">העברת קבלה</translation>
     </message>
     <message>
         <source>HD key generation is &lt;b&gt;enabled&lt;/b&gt;</source>
-        <translation>ייצור מפתחות HD &lt;b&gt;מופעל&lt;/b&gt;</translation>
+        <translation type="unfinished">ייצור מפתחות HD &lt;b&gt;מופעל&lt;/b&gt;</translation>
     </message>
     <message>
         <source>HD key generation is &lt;b&gt;disabled&lt;/b&gt;</source>
-        <translation>ייצור מפתחות HD &lt;b&gt;כבוי&lt;/b&gt;</translation>
+        <translation type="unfinished">ייצור מפתחות HD &lt;b&gt;כבוי&lt;/b&gt;</translation>
     </message>
     <message>
         <source>Private key &lt;b&gt;disabled&lt;/b&gt;</source>
-        <translation>מפתח פרטי &lt;b&gt;נוטרל&lt;/b&gt;</translation>
+        <translation type="unfinished">מפתח פרטי &lt;b&gt;נוטרל&lt;/b&gt;</translation>
     </message>
     <message>
         <source>Wallet is &lt;b&gt;encrypted&lt;/b&gt; and currently &lt;b&gt;unlocked&lt;/b&gt;</source>
-        <translation>הארנק &lt;b&gt;מוצפן&lt;/b&gt; ו&lt;b&gt;פתוח&lt;/b&gt; כרגע</translation>
+        <translation type="unfinished">הארנק &lt;b&gt;מוצפן&lt;/b&gt; ו&lt;b&gt;פתוח&lt;/b&gt; כרגע</translation>
     </message>
     <message>
         <source>Wallet is &lt;b&gt;encrypted&lt;/b&gt; and currently &lt;b&gt;locked&lt;/b&gt;</source>
-        <translation>הארנק &lt;b&gt;מוצפן&lt;/b&gt; ו&lt;b&gt;נעול&lt;/b&gt; כרגע</translation>
+        <translation type="unfinished">הארנק &lt;b&gt;מוצפן&lt;/b&gt; ו&lt;b&gt;נעול&lt;/b&gt; כרגע</translation>
     </message>
     <message>
         <source>Original message:</source>
-        <translation>הודעה מקורית:</translation>
-    </message>
-    <message>
-        <source>A fatal error occurred. %1 can no longer continue safely and will quit.</source>
-        <translation>אירעה שגיאה חמורה, %1 לא יכול להמשיך בבטחון ולכן יופסק.</translation>
+        <translation type="unfinished">הודעה מקורית:</translation>
     </message>
 </context>
 <context>
+    <name>UnitDisplayStatusBarControl</name>
+    <message>
+        <source>Unit to show amounts in. Click to select another unit.</source>
+        <translation type="unfinished">יחידת המידה להצגת הסכומים. יש ללחוץ כדי לבחור ביחידת מידה אחרת.</translation>
+    </message>
+</context>
+<context>
     <name>CoinControlDialog</name>
     <message>
         <source>Coin Selection</source>
-        <translation>בחירת מטבע</translation>
+        <translation type="unfinished">בחירת מטבע</translation>
     </message>
     <message>
         <source>Quantity:</source>
-        <translation>כמות:</translation>
+        <translation type="unfinished">כמות:</translation>
     </message>
     <message>
         <source>Bytes:</source>
-        <translation>בתים:</translation>
+        <translation type="unfinished">בתים:</translation>
     </message>
     <message>
         <source>Amount:</source>
-        <translation>סכום:</translation>
+        <translation type="unfinished">סכום:</translation>
     </message>
     <message>
         <source>Fee:</source>
-        <translation>עמלה:</translation>
-    </message>
-    <message>
-<<<<<<< HEAD
-        <source>Dust:</source>
-        <translation>אבק:</translation>
-    </message>
-    <message>
-=======
->>>>>>> 44d8b13c
+        <translation type="unfinished">עמלה:</translation>
+    </message>
+    <message>
         <source>After Fee:</source>
-        <translation>לאחר עמלה:</translation>
+        <translation type="unfinished">לאחר עמלה:</translation>
     </message>
     <message>
         <source>Change:</source>
-        <translation>עודף:</translation>
+        <translation type="unfinished">עודף:</translation>
     </message>
     <message>
         <source>(un)select all</source>
-        <translation>ביטול/אישור הבחירה</translation>
+        <translation type="unfinished">ביטול/אישור הבחירה</translation>
     </message>
     <message>
         <source>Tree mode</source>
-        <translation>מצב עץ</translation>
+        <translation type="unfinished">מצב עץ</translation>
     </message>
     <message>
         <source>List mode</source>
-        <translation>מצב רשימה</translation>
+        <translation type="unfinished">מצב רשימה</translation>
     </message>
     <message>
         <source>Amount</source>
-        <translation>סכום</translation>
+        <translation type="unfinished">סכום</translation>
     </message>
     <message>
         <source>Received with label</source>
-        <translation>התקבל עם תווית</translation>
+        <translation type="unfinished">התקבל עם תווית</translation>
     </message>
     <message>
         <source>Received with address</source>
-        <translation>התקבל עם כתובת</translation>
+        <translation type="unfinished">התקבל עם כתובת</translation>
     </message>
     <message>
         <source>Date</source>
-        <translation>תאריך</translation>
+        <translation type="unfinished">תאריך</translation>
     </message>
     <message>
         <source>Confirmations</source>
-        <translation>אישורים</translation>
+        <translation type="unfinished">אישורים</translation>
     </message>
     <message>
         <source>Confirmed</source>
-        <translation>מאושר</translation>
-    </message>
-    <message>
-        <source>Copy address</source>
-        <translation>העתקת הכתובת</translation>
-    </message>
-    <message>
-        <source>Copy label</source>
-        <translation>העתקת התווית</translation>
+        <translation type="unfinished">מאושרת</translation>
     </message>
     <message>
         <source>Copy amount</source>
-        <translation>העתקת הסכום</translation>
-    </message>
-    <message>
-        <source>Copy transaction ID</source>
-        <translation>העתקת מזהה העסקה</translation>
-    </message>
-    <message>
-        <source>Lock unspent</source>
-        <translation>נעילת יתרה</translation>
-    </message>
-    <message>
-        <source>Unlock unspent</source>
-        <translation>פתיחת יתרה</translation>
+        <translation type="unfinished">העתקת הסכום</translation>
     </message>
     <message>
         <source>&amp;Copy address</source>
@@ -927,78 +944,58 @@
     </message>
     <message>
         <source>Copy quantity</source>
-        <translation>העתקת הכמות</translation>
+        <translation type="unfinished">העתקת הכמות</translation>
     </message>
     <message>
         <source>Copy fee</source>
-        <translation>העתקת העמלה</translation>
+        <translation type="unfinished">העתקת העמלה</translation>
     </message>
     <message>
         <source>Copy after fee</source>
-        <translation>העתקה אחרי העמלה</translation>
+        <translation type="unfinished">העתקה אחרי העמלה</translation>
     </message>
     <message>
         <source>Copy bytes</source>
-        <translation>העתקת בתים</translation>
-    </message>
-    <message>
-<<<<<<< HEAD
-        <source>Copy dust</source>
-        <translation>העתקת אבק</translation>
-    </message>
-    <message>
-=======
->>>>>>> 44d8b13c
+        <translation type="unfinished">העתקת בתים</translation>
+    </message>
+    <message>
         <source>Copy change</source>
-        <translation>העתקת השינוי</translation>
+        <translation type="unfinished">העתקת השינוי</translation>
     </message>
     <message>
         <source>(%1 locked)</source>
-        <translation>(%1 נעולים)</translation>
-    </message>
-    <message>
-<<<<<<< HEAD
-        <source>yes</source>
-        <translation>כן</translation>
-    </message>
-    <message>
-        <source>no</source>
-        <translation>לא</translation>
-    </message>
-    <message>
-        <source>This label turns red if any recipient receives an amount smaller than the current dust threshold.</source>
-        <translation>תווית זו הופכת לאדומה אם מישהו מהנמענים מקבל סכום נמוך יותר מסף האבק הנוכחי.</translation>
-    </message>
-    <message>
-=======
->>>>>>> 44d8b13c
+        <translation type="unfinished">(%1 נעולים)</translation>
+    </message>
+    <message>
         <source>Can vary +/- %1 satoshi(s) per input.</source>
-        <translation>יכול להשתנות במגמה של +/- %1 סנטושי לקלט.</translation>
+        <translation type="unfinished">יכול להשתנות במגמה של +/- %1 סנטושי לקלט.</translation>
     </message>
     <message>
         <source>(no label)</source>
-        <translation>(ללא תווית)</translation>
+        <translation type="unfinished">(ללא תוית)</translation>
     </message>
     <message>
         <source>change from %1 (%2)</source>
-        <translation>עודף מ־%1 (%2)</translation>
+        <translation type="unfinished">עודף מ־%1 (%2)</translation>
     </message>
     <message>
         <source>(change)</source>
-        <translation>(עודף)</translation>
+        <translation type="unfinished">(עודף)</translation>
     </message>
 </context>
 <context>
     <name>CreateWalletActivity</name>
     <message>
+        <source>Create Wallet</source>
+        <extracomment>Title of window indicating the progress of creation of a new wallet.</extracomment>
+        <translation type="unfinished">יצירת ארנק</translation>
+    </message>
+    <message>
         <source>Create wallet failed</source>
-        <translation>יצירת הארנק נכשלה</translation>
+        <translation type="unfinished">יצירת הארנק נכשלה</translation>
     </message>
     <message>
         <source>Create wallet warning</source>
-<<<<<<< HEAD
-        <translation>אזהרה לגבי יצירת הארנק</translation>
-=======
         <translation type="unfinished">אזהרה לגבי יצירת הארנק</translation>
     </message>
     </context>
@@ -1056,755 +1053,710 @@
     <message>
         <source>Are you sure you wish to close all wallets?</source>
         <translation type="unfinished">האם אכן ברצונך לסגור את כל הארנקים?</translation>
->>>>>>> 44d8b13c
     </message>
 </context>
 <context>
     <name>CreateWalletDialog</name>
     <message>
         <source>Create Wallet</source>
-        <translation>יצירת ארנק</translation>
+        <translation type="unfinished">יצירת ארנק</translation>
     </message>
     <message>
         <source>Wallet Name</source>
-        <translation>שם הארנק</translation>
+        <translation type="unfinished">שם הארנק</translation>
+    </message>
+    <message>
+        <source>Wallet</source>
+        <translation type="unfinished">ארנק</translation>
     </message>
     <message>
         <source>Encrypt the wallet. The wallet will be encrypted with a passphrase of your choice.</source>
-        <translation>הצפן את הארנק. הארנק יהיה מוצפן באמצעות סיסמא לבחירתך.</translation>
+        <translation type="unfinished">הצפנת הארנק. הארנק יהיה מוצפן באמצעות סיסמה לבחירתך.</translation>
     </message>
     <message>
         <source>Encrypt Wallet</source>
-        <translation>הצפנת ארנק</translation>
+        <translation type="unfinished">הצפנת ארנק</translation>
+    </message>
+    <message>
+        <source>Advanced Options</source>
+        <translation type="unfinished">אפשרויות מתקדמות</translation>
     </message>
     <message>
         <source>Disable private keys for this wallet. Wallets with private keys disabled will have no private keys and cannot have an HD seed or imported private keys. This is ideal for watch-only wallets.</source>
-        <translation>נטרלו מפתחות פרטיים לארנק זה. ארנקים עם מפתחות פרטיים מנוטרלים יהיו מחוסרי מפתחות פרטיים וללא מקור HD או מפתחות מיובאים. זהו אידאלי לארנקי צפייה בלבד.</translation>
+        <translation type="unfinished">נטרלו מפתחות פרטיים לארנק זה. ארנקים עם מפתחות פרטיים מנוטרלים יהיו מחוסרי מפתחות פרטיים וללא מקור HD או מפתחות מיובאים. זהו אידאלי לארנקי צפייה בלבד.</translation>
     </message>
     <message>
         <source>Disable Private Keys</source>
-        <translation>השבתת מפתחות פרטיים</translation>
+        <translation type="unfinished">השבתת מפתחות פרטיים</translation>
     </message>
     <message>
         <source>Make a blank wallet. Blank wallets do not initially have private keys or scripts. Private keys and addresses can be imported, or an HD seed can be set, at a later time.</source>
-        <translation>הכינו ארנק ריק. ארנקים ריקים הנם ללא מפתחות פרטיים ראשוניים או סקריפטים. מפתחות פרטיים או כתובות ניתנים לייבוא, או שניתן להגדיר מקור HD במועד מאוחר יותר. </translation>
+        <translation type="unfinished">הכינו ארנק ריק. ארנקים ריקים הנם ללא מפתחות פרטיים ראשוניים או סקריפטים. מפתחות פרטיים או כתובות ניתנים לייבוא, או שניתן להגדיר מקור HD במועד מאוחר יותר. </translation>
     </message>
     <message>
         <source>Make Blank Wallet</source>
-        <translation>צור ארנק ריק</translation>
-    </message>
-    <message>
-<<<<<<< HEAD
-        <source>Use descriptors for scriptPubKey management</source>
-        <translation>השתמש ב descriptors לניהול scriptPubKey </translation>
-    </message>
-    <message>
-        <source>Descriptor Wallet</source>
-        <translation>ארנק Descriptor </translation>
-    </message>
-    <message>
-=======
->>>>>>> 44d8b13c
+        <translation type="unfinished">יצירת ארנק ריק</translation>
+    </message>
+    <message>
         <source>Create</source>
-        <translation>יצירה</translation>
-    </message>
-<<<<<<< HEAD
+        <translation type="unfinished">יצירה</translation>
+    </message>
+    </context>
+<context>
+    <name>EditAddressDialog</name>
+    <message>
+        <source>Edit Address</source>
+        <translation type="unfinished">עריכת כתובת</translation>
+    </message>
+    <message>
+        <source>&amp;Label</source>
+        <translation type="unfinished">ת&amp;ווית</translation>
+    </message>
+    <message>
+        <source>The label associated with this address list entry</source>
+        <translation type="unfinished">התווית המשויכת לרשומה הזו ברשימת הכתובות</translation>
+    </message>
+    <message>
+        <source>The address associated with this address list entry. This can only be modified for sending addresses.</source>
+        <translation type="unfinished">הכתובת המשויכת עם רשומה זו ברשימת הכתובות. ניתן לשנות זאת רק עבור כתובות לשליחה.</translation>
+    </message>
+    <message>
+        <source>&amp;Address</source>
+        <translation type="unfinished">&amp;כתובת</translation>
+    </message>
+    <message>
+        <source>New sending address</source>
+        <translation type="unfinished">כתובת שליחה חדשה</translation>
+    </message>
+    <message>
+        <source>Edit receiving address</source>
+        <translation type="unfinished">עריכת כתובת הקבלה</translation>
+    </message>
+    <message>
+        <source>Edit sending address</source>
+        <translation type="unfinished">עריכת כתובת השליחה</translation>
+    </message>
+    <message>
+        <source>The entered address "%1" is not a valid Particl address.</source>
+        <translation type="unfinished">הכתובת שסיפקת "%1" אינה כתובת ביטקוין תקנית.</translation>
+    </message>
+    <message>
+        <source>Address "%1" already exists as a receiving address with label "%2" and so cannot be added as a sending address.</source>
+        <translation type="unfinished">כתובת "%1" כבר קיימת ככתובת מקבלת עם תווית "%2" ולכן לא ניתן להוסיף אותה ככתובת שולחת</translation>
+    </message>
+    <message>
+        <source>The entered address "%1" is already in the address book with label "%2".</source>
+        <translation type="unfinished">הכתובת שסיפקת "%1" כבר נמצאת בפנקס הכתובות עם התווית "%2".</translation>
+    </message>
+    <message>
+        <source>Could not unlock wallet.</source>
+        <translation type="unfinished">לא ניתן לשחרר את הארנק.</translation>
+    </message>
+    <message>
+        <source>New key generation failed.</source>
+        <translation type="unfinished">יצירת המפתח החדש נכשלה.</translation>
+    </message>
 </context>
-=======
-    </context>
->>>>>>> 44d8b13c
-<context>
-    <name>EditAddressDialog</name>
-    <message>
-        <source>Edit Address</source>
-        <translation>עריכת כתובת</translation>
-    </message>
-    <message>
-        <source>&amp;Label</source>
-        <translation>ת&amp;ווית</translation>
-    </message>
-    <message>
-        <source>The label associated with this address list entry</source>
-        <translation>התווית המשויכת לרשומה הזו ברשימת הכתובות</translation>
-    </message>
-    <message>
-        <source>The address associated with this address list entry. This can only be modified for sending addresses.</source>
-        <translation>הכתובת המשויכת עם רשומה זו ברשימת הכתובות. ניתן לשנות זאת רק עבור כתובות לשליחה.</translation>
-    </message>
-    <message>
-        <source>&amp;Address</source>
-        <translation>&amp;כתובת</translation>
-    </message>
-    <message>
-        <source>New sending address</source>
-        <translation>כתובת שליחה חדשה</translation>
-    </message>
-    <message>
-        <source>Edit receiving address</source>
-        <translation>עריכת כתובת הקבלה</translation>
-    </message>
-    <message>
-        <source>Edit sending address</source>
-        <translation>עריכת כתובת השליחה</translation>
-    </message>
-    <message>
-        <source>The entered address "%1" is not a valid Particl address.</source>
-        <translation>הכתובת שהוקלדה „%1” היא אינה כתובת ביטקוין תקנית.</translation>
-    </message>
-    <message>
-        <source>Address "%1" already exists as a receiving address with label "%2" and so cannot be added as a sending address.</source>
-        <translation>כתובת "%1" כבר קיימת ככתובת מקבלת עם תווית "%2" ולכן לא ניתן להוסיף אותה ככתובת שולחת</translation>
-    </message>
-    <message>
-        <source>The entered address "%1" is already in the address book with label "%2".</source>
-        <translation>הכתובת שהוכנסה "%1" כבר נמצאת בפנקס הכתובות עם התווית "%2".</translation>
-    </message>
-    <message>
-        <source>Could not unlock wallet.</source>
-        <translation>לא ניתן לשחרר את הארנק.</translation>
-    </message>
-    <message>
-        <source>New key generation failed.</source>
-        <translation>יצירת המפתח החדש נכשלה.</translation>
+<context>
+    <name>FreespaceChecker</name>
+    <message>
+        <source>A new data directory will be created.</source>
+        <translation type="unfinished">תיקיית נתונים חדשה תיווצר.</translation>
+    </message>
+    <message>
+        <source>name</source>
+        <translation type="unfinished">שם</translation>
+    </message>
+    <message>
+        <source>Directory already exists. Add %1 if you intend to create a new directory here.</source>
+        <translation type="unfinished">התיקייה כבר קיימת. ניתן להוסיף %1 אם יש ליצור תיקייה חדשה כאן.</translation>
+    </message>
+    <message>
+        <source>Path already exists, and is not a directory.</source>
+        <translation type="unfinished">הנתיב כבר קיים ואינו מצביע על תיקיה.</translation>
+    </message>
+    <message>
+        <source>Cannot create data directory here.</source>
+        <translation type="unfinished">לא ניתן ליצור כאן תיקיית נתונים.</translation>
     </message>
 </context>
 <context>
-    <name>FreespaceChecker</name>
-    <message>
-        <source>A new data directory will be created.</source>
-        <translation>תיקיית נתונים חדשה תיווצר.</translation>
-    </message>
-    <message>
-        <source>name</source>
-        <translation>שם</translation>
-    </message>
-    <message>
-        <source>Directory already exists. Add %1 if you intend to create a new directory here.</source>
-        <translation>התיקייה כבר קיימת. ניתן להוסיף %1 אם יש ליצור תיקייה חדשה כאן.</translation>
-    </message>
-    <message>
-        <source>Path already exists, and is not a directory.</source>
-        <translation>הנתיב כבר קיים ואינו מצביע על תיקיה.</translation>
-    </message>
-    <message>
-        <source>Cannot create data directory here.</source>
-        <translation>לא ניתן ליצור כאן תיקיית נתונים.</translation>
-    </message>
-</context>
-<context>
-    <name>HelpMessageDialog</name>
-    <message>
-        <source>version</source>
-        <translation>גרסה</translation>
-    </message>
-    <message>
-        <source>About %1</source>
-        <translation>אודות %1</translation>
-    </message>
-    <message>
-        <source>Command-line options</source>
-        <translation>אפשרויות שורת פקודה</translation>
-    </message>
-</context>
-<context>
     <name>Intro</name>
     <message>
-        <source>Welcome</source>
-        <translation>ברוך בואך</translation>
-    </message>
-    <message>
-        <source>Welcome to %1.</source>
-        <translation>ברוך בואך אל %1.</translation>
-    </message>
-    <message>
-        <source>As this is the first time the program is launched, you can choose where %1 will store its data.</source>
-        <translation>כיוון שזו ההפעלה הראשונה של התכנית, ניתן לבחור היכן יאוחסן המידע של %1.</translation>
-    </message>
-    <message>
-        <source>When you click OK, %1 will begin to download and process the full %4 block chain (%2GB) starting with the earliest transactions in %3 when %4 initially launched.</source>
-        <translation>בעת לחיצה על אישור, %1 יחל בהורדה ועיבוד מלאים של שרשרת המקטעים %4 (%2 ג״ב) החל מההעברות הראשונות ב־%3 עם ההשקה הראשונית של %4.</translation>
-    </message>
-    <message>
-        <source>Reverting this setting requires re-downloading the entire blockchain. It is faster to download the full chain first and prune it later. Disables some advanced features.</source>
-        <translation>חזרה לאחור מהגדרות אלו מחייב הורדה מחדש של כל שרשרת הבלוקים. מהיר יותר להוריד את השרשרת המלאה ולקטום אותה מאוחר יותר. הדבר מנטרל כמה תכונות מתקדמות.</translation>
-    </message>
-    <message>
-        <source>This initial synchronisation is very demanding, and may expose hardware problems with your computer that had previously gone unnoticed. Each time you run %1, it will continue downloading where it left off.</source>
-        <translation>הסינכרון הראשוני הוא תובעני ועלול לחשוף בעיות חומרה במחשב שהיו חבויות עד כה. כל פעם שתריץ %1 התהליך ימשיך בהורדה מהנקודה שבה הוא עצר לאחרונה.</translation>
-    </message>
-    <message>
-        <source>If you have chosen to limit block chain storage (pruning), the historical data must still be downloaded and processed, but will be deleted afterward to keep your disk usage low.</source>
-        <translation>אם בחרת להגביל את שטח האחרון לשרשרת, עדיין נדרש מידע היסטורי להורדה ועיבוד אך המידע ההיסטורי יימחק לאחר מכן כדי לשמור על צריכת שטח האחסון בדיסק נמוכה.</translation>
-    </message>
-    <message>
-        <source>Use the default data directory</source>
-        <translation>שימוש בתיקיית ברירת־המחדל</translation>
-    </message>
-    <message>
-        <source>Use a custom data directory:</source>
-        <translation>שימוש בתיקיית נתונים מותאמת אישית:</translation>
-    </message>
-    <message>
         <source>Particl</source>
-        <translation>ביטקוין</translation>
-    </message>
-    <message>
-        <source>Discard blocks after verification, except most recent %1 GB (prune)</source>
-        <translation>התעלם בלוקים לאחר ווריפיקציה, למעט %1 GB המאוחרים ביותר (המקוצצים)</translation>
-    </message>
-    <message>
-        <source>At least %1 GB of data will be stored in this directory, and it will grow over time.</source>
-        <translation>לפחות %1 ג״ב של נתונים יאוחסנו בתיקייה זו, והם יגדלו עם הזמן.</translation>
-    </message>
-    <message>
-        <source>Approximately %1 GB of data will be stored in this directory.</source>
-        <translation>מידע בנפח של כ-%1 ג׳יגה-בייט יאוחסן בתיקייה זו.</translation>
-    </message>
-    <message>
-        <source>%1 will download and store a copy of the Particl block chain.</source>
-        <translation>%1 תוריד ותאחסן עותק של שרשרת הבלוקים של ביטקוין.</translation>
-    </message>
-    <message>
-        <source>The wallet will also be stored in this directory.</source>
-        <translation>הארנק גם מאוחסן בתיקייה הזו.</translation>
-    </message>
-    <message>
-        <source>Error: Specified data directory "%1" cannot be created.</source>
-        <translation>שגיאה: לא ניתן ליצור את תיקיית הנתונים שצוינה „%1“.</translation>
-    </message>
-    <message>
-        <source>Error</source>
-        <translation>שגיאה</translation>
+        <translation type="unfinished">ביטקוין</translation>
     </message>
     <message numerus="yes">
-        <source>%n GB of free space available</source>
-        <translation><numerusform>ג״ב של מקום פנוי זמין</numerusform><numerusform>%n ג״ב של מקום פנוי זמינים</numerusform><numerusform>%n ג״ב של מקום פנוי זמינים</numerusform><numerusform>%n ג״ב של מקום פנוי זמינים</numerusform></translation>
+        <source>%n GB of space available</source>
+        <translation type="unfinished">
+            <numerusform />
+            <numerusform />
+        </translation>
     </message>
     <message numerus="yes">
         <source>(of %n GB needed)</source>
-        <translation><numerusform>(מתוך %n ג״ב נדרשים)</numerusform><numerusform>(מתוך %n ג״ב נדרשים)</numerusform><numerusform>(מתוך %n ג״ב נדרשים)</numerusform><numerusform>(מתוך %n ג״ב נדרשים)</numerusform></translation>
+        <translation type="unfinished">
+            <numerusform>(מתוך %n ג׳יגה-בייט נדרשים)</numerusform>
+            <numerusform>(מתוך %n ג׳יגה-בייט נדרשים)</numerusform>
+        </translation>
+    </message>
+    <message numerus="yes">
+        <source>(%n GB needed for full chain)</source>
+        <translation type="unfinished">
+            <numerusform>(ג׳יגה-בייט %n נדרש לשרשרת המלאה)</numerusform>
+            <numerusform>(%n ג׳יגה-בייט נדרשים לשרשרת המלאה)</numerusform>
+        </translation>
+    </message>
+    <message>
+        <source>At least %1 GB of data will be stored in this directory, and it will grow over time.</source>
+        <translation type="unfinished">לפחות %1 ג״ב של נתונים יאוחסנו בתיקייה זו, והם יגדלו עם הזמן.</translation>
+    </message>
+    <message>
+        <source>Approximately %1 GB of data will be stored in this directory.</source>
+        <translation type="unfinished">מידע בנפח של כ-%1 ג׳יגה-בייט יאוחסן בתיקייה זו.</translation>
+    </message>
+    <message numerus="yes">
+        <source>(sufficient to restore backups %n day(s) old)</source>
+        <extracomment>Explanatory text on the capability of the current prune target.</extracomment>
+        <translation type="unfinished">
+            <numerusform />
+            <numerusform />
+        </translation>
+    </message>
+    <message>
+        <source>%1 will download and store a copy of the Particl block chain.</source>
+        <translation type="unfinished">%1 תוריד ותאחסן עותק של שרשרת הבלוקים של ביטקוין.</translation>
+    </message>
+    <message>
+        <source>The wallet will also be stored in this directory.</source>
+        <translation type="unfinished">הארנק גם מאוחסן בתיקייה הזו.</translation>
+    </message>
+    <message>
+        <source>Error: Specified data directory "%1" cannot be created.</source>
+        <translation type="unfinished">שגיאה: לא ניתן ליצור את תיקיית הנתונים שצוינה „%1“.</translation>
+    </message>
+    <message>
+        <source>Error</source>
+        <translation type="unfinished">שגיאה</translation>
+    </message>
+    <message>
+        <source>Welcome</source>
+        <translation type="unfinished">ברוך בואך</translation>
+    </message>
+    <message>
+        <source>Welcome to %1.</source>
+        <translation type="unfinished">ברוך בואך אל %1.</translation>
+    </message>
+    <message>
+        <source>As this is the first time the program is launched, you can choose where %1 will store its data.</source>
+        <translation type="unfinished">כיוון שזו ההפעלה הראשונה של התכנית, ניתן לבחור היכן יאוחסן המידע של %1.</translation>
+    </message>
+    <message>
+        <source>Limit block chain storage to</source>
+        <translation type="unfinished">הגבלת אחסון בלוקצ'יין ל</translation>
+    </message>
+    <message>
+        <source>Reverting this setting requires re-downloading the entire blockchain. It is faster to download the full chain first and prune it later. Disables some advanced features.</source>
+        <translation type="unfinished">חזרה לאחור מהגדרות אלו מחייב הורדה מחדש של כל שרשרת הבלוקים. מהיר יותר להוריד את השרשרת המלאה ולקטום אותה מאוחר יותר. הדבר מנטרל כמה תכונות מתקדמות.</translation>
+    </message>
+    <message>
+        <source> GB</source>
+        <translation type="unfinished">ג״ב</translation>
+    </message>
+    <message>
+        <source>This initial synchronisation is very demanding, and may expose hardware problems with your computer that had previously gone unnoticed. Each time you run %1, it will continue downloading where it left off.</source>
+        <translation type="unfinished">הסינכרון הראשוני הוא תובעני ועלול לחשוף בעיות חומרה במחשב שהיו חבויות עד כה. כל פעם שתריץ %1 התהליך ימשיך בהורדה מהנקודה שבה הוא עצר לאחרונה.</translation>
+    </message>
+    <message>
+        <source>If you have chosen to limit block chain storage (pruning), the historical data must still be downloaded and processed, but will be deleted afterward to keep your disk usage low.</source>
+        <translation type="unfinished">אם בחרת להגביל את שטח האחרון לשרשרת, עדיין נדרש מידע היסטורי להורדה ועיבוד אך המידע ההיסטורי יימחק לאחר מכן כדי לשמור על צריכת שטח האחסון בדיסק נמוכה.</translation>
+    </message>
+    <message>
+        <source>Use the default data directory</source>
+        <translation type="unfinished">שימוש בתיקיית ברירת־המחדל</translation>
+    </message>
+    <message>
+        <source>Use a custom data directory:</source>
+        <translation type="unfinished">שימוש בתיקיית נתונים מותאמת אישית:</translation>
+    </message>
+</context>
+<context>
+    <name>HelpMessageDialog</name>
+    <message>
+        <source>version</source>
+        <translation type="unfinished">גרסה</translation>
+    </message>
+    <message>
+        <source>About %1</source>
+        <translation type="unfinished">על אודות %1</translation>
+    </message>
+    <message>
+        <source>Command-line options</source>
+        <translation type="unfinished">אפשרויות שורת פקודה</translation>
+    </message>
+</context>
+<context>
+    <name>ShutdownWindow</name>
+    <message>
+        <source>Do not shut down the computer until this window disappears.</source>
+        <translation type="unfinished">אין לכבות את המחשב עד שחלון זה נעלם.</translation>
+    </message>
+</context>
+<context>
+    <name>ModalOverlay</name>
+    <message>
+        <source>Form</source>
+        <translation type="unfinished">טופס</translation>
+    </message>
+    <message>
+        <source>Recent transactions may not yet be visible, and therefore your wallet's balance might be incorrect. This information will be correct once your wallet has finished synchronizing with the particl network, as detailed below.</source>
+        <translation type="unfinished">ייתכן שהעברות שבוצעו לאחרונה לא יופיעו עדיין, ולכן המאזן בארנק שלך יהיה שגוי. המידע הנכון יוצג במלואו כאשר הארנק שלך יסיים להסתנכרן עם רשת הביטקוין, כמפורט למטה.</translation>
+    </message>
+    <message>
+        <source>Attempting to spend particl that are affected by not-yet-displayed transactions will not be accepted by the network.</source>
+        <translation type="unfinished">הרשת תסרב לקבל הוצאת ביטקוינים במידה והם כבר נמצאים בהעברות אשר לא מוצגות עדיין.</translation>
+    </message>
+    <message>
+        <source>Number of blocks left</source>
+        <translation type="unfinished">מספר מקטעים שנותרו</translation>
+    </message>
+    <message>
+        <source>calculating…</source>
+        <translation type="unfinished">בתהליך חישוב...</translation>
+    </message>
+    <message>
+        <source>Last block time</source>
+        <translation type="unfinished">זמן המקטע האחרון</translation>
+    </message>
+    <message>
+        <source>Progress</source>
+        <translation type="unfinished">התקדמות</translation>
+    </message>
+    <message>
+        <source>Progress increase per hour</source>
+        <translation type="unfinished">התקדמות לפי שעה</translation>
+    </message>
+    <message>
+        <source>Estimated time left until synced</source>
+        <translation type="unfinished">הזמן המוערך שנותר עד הסנכרון</translation>
+    </message>
+    <message>
+        <source>Hide</source>
+        <translation type="unfinished">הסתרה</translation>
+    </message>
+    <message>
+        <source>%1 is currently syncing.  It will download headers and blocks from peers and validate them until reaching the tip of the block chain.</source>
+        <translation type="unfinished">%1 מסתנכנים כרגע.  תתבצע הורדת כותרות ובלוקים מעמיתים תוך אימותם עד הגעה לראש שרשרת הבלוקים .</translation>
     </message>
     </context>
 <context>
-    <name>ModalOverlay</name>
+    <name>OpenURIDialog</name>
+    <message>
+        <source>Open particl URI</source>
+        <translation type="unfinished">פתיחת כתובת משאב ביטקוין</translation>
+    </message>
+    <message>
+        <source>URI:</source>
+        <translation type="unfinished">כתובת משאב:</translation>
+    </message>
+    <message>
+        <source>Paste address from clipboard</source>
+        <extracomment>Tooltip text for button that allows you to paste an address that is in your clipboard.</extracomment>
+        <translation type="unfinished">הדבקת כתובת מלוח הגזירים</translation>
+    </message>
+</context>
+<context>
+    <name>OptionsDialog</name>
+    <message>
+        <source>Options</source>
+        <translation type="unfinished">אפשרויות</translation>
+    </message>
+    <message>
+        <source>&amp;Main</source>
+        <translation type="unfinished">&amp;ראשי</translation>
+    </message>
+    <message>
+        <source>Automatically start %1 after logging in to the system.</source>
+        <translation type="unfinished">להפעיל את %1 אוטומטית לאחר הכניסה למערכת.</translation>
+    </message>
+    <message>
+        <source>&amp;Start %1 on system login</source>
+        <translation type="unfinished">ה&amp;פעלת %1 עם הכניסה למערכת</translation>
+    </message>
+    <message>
+        <source>Size of &amp;database cache</source>
+        <translation type="unfinished">גודל מ&amp;טמון מסד הנתונים</translation>
+    </message>
+    <message>
+        <source>Number of script &amp;verification threads</source>
+        <translation type="unfinished">מספר תהליכי ה&amp;אימות של הסקריפט</translation>
+    </message>
+    <message>
+        <source>IP address of the proxy (e.g. IPv4: 127.0.0.1 / IPv6: ::1)</source>
+        <translation type="unfinished">כתובת ה־IP של הפרוקסי (לדוגמה IPv4: 127.0.0.1‏ / IPv6: ::1)</translation>
+    </message>
+    <message>
+        <source>Shows if the supplied default SOCKS5 proxy is used to reach peers via this network type.</source>
+        <translation type="unfinished">מראה אם פרוקסי SOCKS5 המסופק כבררת מחדל משמש להתקשרות עם עמיתים באמצעות סוג רשת זה.</translation>
+    </message>
+    <message>
+        <source>Minimize instead of exit the application when the window is closed. When this option is enabled, the application will be closed only after selecting Exit in the menu.</source>
+        <translation type="unfinished">מזער ואל תצא מהאפליקציה עם סגירת החלון. כאשר אפשרות זו דלוקה, האפליקציה תיסגר רק בבחירת ״יציאה״ בתפריט.</translation>
+    </message>
+    <message>
+        <source>Open the %1 configuration file from the working directory.</source>
+        <translation type="unfinished">פתיחת קובץ התצורה של %1 מתיקיית העבודה.</translation>
+    </message>
+    <message>
+        <source>Open Configuration File</source>
+        <translation type="unfinished">פתיחת קובץ ההגדרות</translation>
+    </message>
+    <message>
+        <source>Reset all client options to default.</source>
+        <translation type="unfinished">איפוס כל אפשרויות התכנית לבררת המחדל.</translation>
+    </message>
+    <message>
+        <source>&amp;Reset Options</source>
+        <translation type="unfinished">&amp;איפוס אפשרויות</translation>
+    </message>
+    <message>
+        <source>&amp;Network</source>
+        <translation type="unfinished">&amp;רשת</translation>
+    </message>
+    <message>
+        <source>Prune &amp;block storage to</source>
+        <translation type="unfinished">יש לגזום את &amp;מאגר הבלוקים אל</translation>
+    </message>
+    <message>
+        <source>GB</source>
+        <translation type="unfinished">ג״ב</translation>
+    </message>
+    <message>
+        <source>Reverting this setting requires re-downloading the entire blockchain.</source>
+        <translation type="unfinished">שינוי הגדרה זו מצריך הורדה מחדש של הבלוקצ'יין</translation>
+    </message>
+    <message>
+        <source>(0 = auto, &lt;0 = leave that many cores free)</source>
+        <translation type="unfinished">(0 = אוטומטי, &lt;0 = להשאיר כזאת כמות של ליבות חופשיות)</translation>
+    </message>
+    <message>
+        <source>W&amp;allet</source>
+        <translation type="unfinished">&amp;ארנק</translation>
+    </message>
+    <message>
+        <source>Expert</source>
+        <translation type="unfinished">מומחה</translation>
+    </message>
+    <message>
+        <source>Enable coin &amp;control features</source>
+        <translation type="unfinished">הפעלת תכונות &amp;בקרת מטבעות</translation>
+    </message>
+    <message>
+        <source>If you disable the spending of unconfirmed change, the change from a transaction cannot be used until that transaction has at least one confirmation. This also affects how your balance is computed.</source>
+        <translation type="unfinished">אם אפשרות ההשקעה של עודף בלתי מאושר תנוטרל, לא ניתן יהיה להשתמש בעודף מההעברה עד שלהעברה יהיה לפחות אישור אחד. פעולה זו גם משפיעה על חישוב המאזן שלך.</translation>
+    </message>
+    <message>
+        <source>&amp;Spend unconfirmed change</source>
+        <translation type="unfinished">עודף &amp;בלתי מאושר מההשקעה</translation>
+    </message>
+    <message>
+        <source>Automatically open the Particl client port on the router. This only works when your router supports UPnP and it is enabled.</source>
+        <translation type="unfinished">פתיחת הפתחה של ביטקוין בנתב באופן אוטומטי. עובד רק אם UPnP מופעל ונתמך בנתב.</translation>
+    </message>
+    <message>
+        <source>Map port using &amp;UPnP</source>
+        <translation type="unfinished">מיפוי פתחה באמצעות UPnP</translation>
+    </message>
+    <message>
+        <source>Accept connections from outside.</source>
+        <translation type="unfinished">אשר חיבורים חיצוניים</translation>
+    </message>
+    <message>
+        <source>Allow incomin&amp;g connections</source>
+        <translation type="unfinished">לאפשר חיבורים &amp;נכנסים</translation>
+    </message>
+    <message>
+        <source>Connect to the Particl network through a SOCKS5 proxy.</source>
+        <translation type="unfinished">התחבר לרשת הביטקוין דרך פרוקסי SOCKS5.</translation>
+    </message>
+    <message>
+        <source>&amp;Connect through SOCKS5 proxy (default proxy):</source>
+        <translation type="unfinished">להתחבר &amp;דרך מתווך SOCKS5 (מתווך בררת מחדל):</translation>
+    </message>
+    <message>
+        <source>Proxy &amp;IP:</source>
+        <translation type="unfinished">כתובת ה־&amp;IP של הפרוקסי:</translation>
+    </message>
+    <message>
+        <source>&amp;Port:</source>
+        <translation type="unfinished">&amp;פתחה:</translation>
+    </message>
+    <message>
+        <source>Port of the proxy (e.g. 9050)</source>
+        <translation type="unfinished">הפתחה של הפרוקסי (למשל 9050)</translation>
+    </message>
+    <message>
+        <source>Used for reaching peers via:</source>
+        <translation type="unfinished">עבור הגעה לעמיתים דרך:</translation>
+    </message>
+    <message>
+        <source>&amp;Window</source>
+        <translation type="unfinished">&amp;חלון</translation>
+    </message>
+    <message>
+        <source>Show only a tray icon after minimizing the window.</source>
+        <translation type="unfinished">הצג סמל מגש בלבד לאחר מזעור החלון.</translation>
+    </message>
+    <message>
+        <source>&amp;Minimize to the tray instead of the taskbar</source>
+        <translation type="unfinished">מ&amp;זעור למגש במקום לשורת המשימות</translation>
+    </message>
+    <message>
+        <source>M&amp;inimize on close</source>
+        <translation type="unfinished">מ&amp;זעור עם סגירה</translation>
+    </message>
+    <message>
+        <source>&amp;Display</source>
+        <translation type="unfinished">ת&amp;צוגה</translation>
+    </message>
+    <message>
+        <source>User Interface &amp;language:</source>
+        <translation type="unfinished">&amp;שפת מנשק המשתמש:</translation>
+    </message>
+    <message>
+        <source>The user interface language can be set here. This setting will take effect after restarting %1.</source>
+        <translation type="unfinished">ניתן להגדיר כאן את שפת מנשק המשתמש. הגדרה זו תיכנס לתוקף לאחר הפעלה של %1 מחדש.</translation>
+    </message>
+    <message>
+        <source>&amp;Unit to show amounts in:</source>
+        <translation type="unfinished">י&amp;חידת מידה להצגת סכומים:</translation>
+    </message>
+    <message>
+        <source>Choose the default subdivision unit to show in the interface and when sending coins.</source>
+        <translation type="unfinished">ניתן לבחור את בררת המחדל ליחידת החלוקה שתוצג במנשק ובעת שליחת מטבעות.</translation>
+    </message>
+    <message>
+        <source>Whether to show coin control features or not.</source>
+        <translation type="unfinished">האם להציג תכונות שליטת מטבע או לא.</translation>
+    </message>
+    <message>
+        <source>Connect to the Particl network through a separate SOCKS5 proxy for Tor onion services.</source>
+        <translation type="unfinished">התחבר לרשת ביטקוין דרך פרוקסי נפרד SOCKS5 proxy לשרותי שכבות בצל (onion services).</translation>
+    </message>
+    <message>
+        <source>Use separate SOCKS&amp;5 proxy to reach peers via Tor onion services:</source>
+        <translation type="unfinished">השתמש בפרוקסי נפרד  SOCKS&amp;5 להגעה לעמיתים דרך שרותי השכבות של  Tor :</translation>
+    </message>
+    <message>
+        <source>&amp;OK</source>
+        <translation type="unfinished">&amp;אישור</translation>
+    </message>
+    <message>
+        <source>&amp;Cancel</source>
+        <translation type="unfinished">&amp;ביטול</translation>
+    </message>
+    <message>
+        <source>default</source>
+        <translation type="unfinished">בררת מחדל</translation>
+    </message>
+    <message>
+        <source>none</source>
+        <translation type="unfinished">ללא</translation>
+    </message>
+    <message>
+        <source>Confirm options reset</source>
+        <extracomment>Window title text of pop-up window shown when the user has chosen to reset options.</extracomment>
+        <translation type="unfinished">אישור איפוס האפשרויות</translation>
+    </message>
+    <message>
+        <source>Client restart required to activate changes.</source>
+        <extracomment>Text explaining that the settings changed will not come into effect until the client is restarted.</extracomment>
+        <translation type="unfinished">נדרשת הפעלה מחדש של הלקוח כדי להפעיל את השינויים.</translation>
+    </message>
+    <message>
+        <source>Client will be shut down. Do you want to proceed?</source>
+        <extracomment>Text asking the user to confirm if they would like to proceed with a client shutdown.</extracomment>
+        <translation type="unfinished">הלקוח יכבה. להמשיך?</translation>
+    </message>
+    <message>
+        <source>Configuration options</source>
+        <extracomment>Window title text of pop-up box that allows opening up of configuration file.</extracomment>
+        <translation type="unfinished">אפשרויות להגדרה</translation>
+    </message>
+    <message>
+        <source>The configuration file is used to specify advanced user options which override GUI settings. Additionally, any command-line options will override this configuration file.</source>
+        <extracomment>Explanatory text about the priority order of instructions considered by client. The order from high to low being: command-line, configuration file, GUI settings.</extracomment>
+        <translation type="unfinished">בקובץ ההגדרות ניתן לציין אפשרויות מתקדמות אשר יקבלו עדיפות על ההגדרות בממשק הגרפי. כמו כן, אפשרויות בשורת הפקודה יקבלו עדיפות על קובץ ההגדרות.</translation>
+    </message>
+    <message>
+        <source>Cancel</source>
+        <translation type="unfinished">ביטול</translation>
+    </message>
+    <message>
+        <source>Error</source>
+        <translation type="unfinished">שגיאה</translation>
+    </message>
+    <message>
+        <source>The configuration file could not be opened.</source>
+        <translation type="unfinished">לא ניתן לפתוח את קובץ ההגדרות</translation>
+    </message>
+    <message>
+        <source>This change would require a client restart.</source>
+        <translation type="unfinished">שינוי זה ידרוש הפעלה מחדש של תכנית הלקוח.</translation>
+    </message>
+    <message>
+        <source>The supplied proxy address is invalid.</source>
+        <translation type="unfinished">כתובת המתווך שסופקה אינה תקינה.</translation>
+    </message>
+</context>
+<context>
+    <name>OverviewPage</name>
     <message>
         <source>Form</source>
-        <translation>טופס</translation>
-    </message>
-    <message>
-        <source>Recent transactions may not yet be visible, and therefore your wallet's balance might be incorrect. This information will be correct once your wallet has finished synchronizing with the particl network, as detailed below.</source>
-        <translation>ייתכן שהעברות שבוצעו לאחרונה לא יופיעו עדיין, ולכן המאזן בארנק שלך יהיה שגוי. המידע הנכון יוצג במלואו כאשר הארנק שלך יסיים להסתנכרן עם רשת הביטקוין, כמפורט למטה.</translation>
-    </message>
-    <message>
-        <source>Attempting to spend particl that are affected by not-yet-displayed transactions will not be accepted by the network.</source>
-        <translation>הרשת תסרב לקבל הוצאת ביטקוינים במידה והם כבר נמצאים בהעברות אשר לא מוצגות עדיין.</translation>
-    </message>
-    <message>
-        <source>Number of blocks left</source>
-        <translation>מספר מקטעים שנותרו</translation>
-    </message>
-    <message>
-        <source>Unknown...</source>
-        <translation>לא ידוע...</translation>
-    </message>
-    <message>
-        <source>Last block time</source>
-        <translation>זמן המקטע האחרון</translation>
-    </message>
-    <message>
-        <source>Progress</source>
-        <translation>התקדמות</translation>
-    </message>
-    <message>
-        <source>Progress increase per hour</source>
-        <translation>התקדמות לפי שעה</translation>
-    </message>
-    <message>
-        <source>calculating...</source>
-        <translation>נערך חישוב…</translation>
-    </message>
-    <message>
-        <source>Estimated time left until synced</source>
-        <translation>הזמן המוערך שנותר עד הסנכרון</translation>
-    </message>
-    <message>
-        <source>Hide</source>
-        <translation>הסתר</translation>
-    </message>
-    <message>
-        <source>Esc</source>
-        <translation>Esc</translation>
-    </message>
-    <message>
-        <source>%1 is currently syncing.  It will download headers and blocks from peers and validate them until reaching the tip of the block chain.</source>
-        <translation>%1 מסתנכנים כרגע.  תתבצע הורדת כותרות ובלוקים מעמיתים תוך אימותם עד הגעה לראש שרשרת הבלוקים .</translation>
-    </message>
-    <message>
-        <source>Unknown. Syncing Headers (%1, %2%)...</source>
-        <translation>לא ידוע. סינכרון כותרות (%1, %2%)...</translation>
+        <translation type="unfinished">טופס</translation>
+    </message>
+    <message>
+        <source>The displayed information may be out of date. Your wallet automatically synchronizes with the Particl network after a connection is established, but this process has not completed yet.</source>
+        <translation type="unfinished">המידע המוצג עשוי להיות מיושן. הארנק שלך מסתנכרן באופן אוטומטי עם רשת הביטקוין לאחר יצירת החיבור, אך התהליך טרם הסתיים.</translation>
+    </message>
+    <message>
+        <source>Watch-only:</source>
+        <translation type="unfinished">צפייה בלבד:</translation>
+    </message>
+    <message>
+        <source>Available:</source>
+        <translation type="unfinished">זמין:</translation>
+    </message>
+    <message>
+        <source>Your current spendable balance</source>
+        <translation type="unfinished">היתרה הזמינה הנוכחית</translation>
+    </message>
+    <message>
+        <source>Pending:</source>
+        <translation type="unfinished">בהמתנה:</translation>
+    </message>
+    <message>
+        <source>Total of transactions that have yet to be confirmed, and do not yet count toward the spendable balance</source>
+        <translation type="unfinished">הסכום הכולל של העברות שטרם אושרו ועדיין אינן נספרות בחישוב היתרה הזמינה</translation>
+    </message>
+    <message>
+        <source>Immature:</source>
+        <translation type="unfinished">לא בשל:</translation>
+    </message>
+    <message>
+        <source>Mined balance that has not yet matured</source>
+        <translation type="unfinished">מאזן שנכרה וטרם הבשיל</translation>
+    </message>
+    <message>
+        <source>Balances</source>
+        <translation type="unfinished">מאזנים</translation>
+    </message>
+    <message>
+        <source>Total:</source>
+        <translation type="unfinished">סך הכול:</translation>
+    </message>
+    <message>
+        <source>Your current total balance</source>
+        <translation type="unfinished">סך כל היתרה הנוכחית שלך</translation>
+    </message>
+    <message>
+        <source>Your current balance in watch-only addresses</source>
+        <translation type="unfinished">המאזן הנוכחי שלך בכתובות לקריאה בלבד</translation>
+    </message>
+    <message>
+        <source>Spendable:</source>
+        <translation type="unfinished">ניתנים לבזבוז:</translation>
+    </message>
+    <message>
+        <source>Recent transactions</source>
+        <translation type="unfinished">העברות אחרונות</translation>
+    </message>
+    <message>
+        <source>Unconfirmed transactions to watch-only addresses</source>
+        <translation type="unfinished">העברות בלתי מאושרות לכתובות לצפייה בלבד</translation>
+    </message>
+    <message>
+        <source>Mined balance in watch-only addresses that has not yet matured</source>
+        <translation type="unfinished">מאזן לאחר כרייה בכתובות לצפייה בלבד שעדיין לא הבשילו</translation>
+    </message>
+    <message>
+        <source>Current total balance in watch-only addresses</source>
+        <translation type="unfinished">המאזן הכולל הנוכחי בכתובות לצפייה בלבד</translation>
+    </message>
+    <message>
+        <source>Privacy mode activated for the Overview tab. To unmask the values, uncheck Settings-&gt;Mask values.</source>
+        <translation type="unfinished">מצב הפרטיות הופעל עבור לשונית התאור הכללי. כדי להסיר את הסוואת הערכים, בטל את ההגדרות, -&gt;הסוואת ערכים.</translation>
     </message>
 </context>
 <context>
-    <name>OpenURIDialog</name>
-    <message>
-        <source>Open particl URI</source>
-        <translation>פתיחת כתובת משאב ביטקוין</translation>
-    </message>
-    <message>
-        <source>URI:</source>
-        <translation>כתובת משאב:</translation>
-    </message>
-</context>
-<context>
-    <name>OpenWalletActivity</name>
-    <message>
-        <source>Open wallet failed</source>
-        <translation>פתיחת ארנק נכשלה</translation>
-    </message>
-    <message>
-        <source>Open wallet warning</source>
-        <translation>אזהרת פתיחת ארנק</translation>
-    </message>
-    <message>
-        <source>default wallet</source>
-        <translation>ארנק בררת מחדל</translation>
-    </message>
-    <message>
-        <source>Opening Wallet &lt;b&gt;%1&lt;/b&gt;...</source>
-        <translation>פותח ארנק&lt;b&gt;%1&lt;/b&gt;...</translation>
-    </message>
-</context>
-<context>
-    <name>OptionsDialog</name>
-    <message>
-        <source>Options</source>
-        <translation>אפשרויות</translation>
-    </message>
-    <message>
-        <source>&amp;Main</source>
-        <translation>&amp;ראשי</translation>
-    </message>
-    <message>
-        <source>Automatically start %1 after logging in to the system.</source>
-        <translation>להפעיל את %1 אוטומטית לאחר הכניסה למערכת.</translation>
-    </message>
-    <message>
-        <source>&amp;Start %1 on system login</source>
-        <translation>ה&amp;פעלת %1 עם הכניסה למערכת</translation>
-    </message>
-    <message>
-        <source>Size of &amp;database cache</source>
-        <translation>גודל מ&amp;טמון מסד הנתונים</translation>
-    </message>
-    <message>
-        <source>Number of script &amp;verification threads</source>
-        <translation>מספר תהליכי ה&amp;אימות של הסקריפט</translation>
-    </message>
-    <message>
-        <source>IP address of the proxy (e.g. IPv4: 127.0.0.1 / IPv6: ::1)</source>
-        <translation>כתובת ה־IP של הפרוקסי (לדוגמה IPv4: 127.0.0.1‏ / IPv6: ::1)</translation>
-    </message>
-    <message>
-        <source>Shows if the supplied default SOCKS5 proxy is used to reach peers via this network type.</source>
-        <translation>מראה אם פרוקסי SOCKS5 המסופק כבררת מחדל משמש להתקשרות עם עמיתים באמצעות סוג רשת זה.</translation>
-    </message>
-    <message>
-        <source>Hide the icon from the system tray.</source>
-        <translation>הסתר את סמל מגש המערכת</translation>
-    </message>
-    <message>
-        <source>&amp;Hide tray icon</source>
-        <translation>&amp;הסתרת צלמית מגירה</translation>
-    </message>
-    <message>
-        <source>Minimize instead of exit the application when the window is closed. When this option is enabled, the application will be closed only after selecting Exit in the menu.</source>
-        <translation>מזער ואל תצא מהאפליקציה עם סגירת החלון. כאשר אפשרות זו דלוקה, האפליקציה תיסגר רק בבחירת ״יציאה״ בתפריט.</translation>
-    </message>
-    <message>
-        <source>Third party URLs (e.g. a block explorer) that appear in the transactions tab as context menu items. %s in the URL is replaced by transaction hash. Multiple URLs are separated by vertical bar |.</source>
-        <translation>כתובות צד־שלישי (כגון: סייר מקטעים) שמופיעים בלשונית ההעברות בתור פריטים בתפריט ההקשר. %s בכתובת מוחלף בגיבוב ההעברה. מספר כתובות יופרדו בפס אנכי |.</translation>
-    </message>
-    <message>
-        <source>Open the %1 configuration file from the working directory.</source>
-        <translation>פתיחת קובץ התצורה של %1 מתיקיית העבודה.</translation>
-    </message>
-    <message>
-        <source>Open Configuration File</source>
-        <translation>פתיחת קובץ ההגדרות</translation>
-    </message>
-    <message>
-        <source>Reset all client options to default.</source>
-        <translation>איפוס כל אפשרויות התכנית לבררת המחדל.</translation>
-    </message>
-    <message>
-        <source>&amp;Reset Options</source>
-        <translation>&amp;איפוס אפשרויות</translation>
-    </message>
-    <message>
-        <source>&amp;Network</source>
-        <translation>&amp;רשת</translation>
-    </message>
-    <message>
-        <source>Disables some advanced features but all blocks will still be fully validated. Reverting this setting requires re-downloading the entire blockchain. Actual disk usage may be somewhat higher.</source>
-        <translation>משבית מספר תכונות מתקדמות אבל כל הבלוקים עדיין יעברו אימות מלא. שינוי של הגדרה זו מצריך הורדה מחדש של הבלוקצ'יין. נצילות הדיסק עלולה לעלות.</translation>
-    </message>
-    <message>
-        <source>Prune &amp;block storage to</source>
-        <translation>יש לגזום את &amp;מאגר הבלוקים אל</translation>
-    </message>
-    <message>
-        <source>GB</source>
-        <translation>ג״ב</translation>
-    </message>
-    <message>
-        <source>Reverting this setting requires re-downloading the entire blockchain.</source>
-        <translation>שינוי הגדרה זו מצריך הורדה מחדש של הבלוקצ'יין</translation>
-    </message>
-    <message>
-        <source>MiB</source>
-        <translation>MiB</translation>
-    </message>
-    <message>
-        <source>(0 = auto, &lt;0 = leave that many cores free)</source>
-        <translation>(0 = אוטומטי, &lt;0 = להשאיר כזאת כמות של ליבות חופשיות)</translation>
-    </message>
-    <message>
-        <source>W&amp;allet</source>
-        <translation>&amp;ארנק</translation>
-    </message>
-    <message>
-        <source>Expert</source>
-        <translation>מומחה</translation>
-    </message>
-    <message>
-        <source>Enable coin &amp;control features</source>
-        <translation>הפעלת תכונות &amp;בקרת מטבעות</translation>
-    </message>
-    <message>
-        <source>If you disable the spending of unconfirmed change, the change from a transaction cannot be used until that transaction has at least one confirmation. This also affects how your balance is computed.</source>
-        <translation>אם אפשרות ההשקעה של עודף בלתי מאושר תנוטרל, לא ניתן יהיה להשתמש בעודף מההעברה עד שלהעברה יהיה לפחות אישור אחד. פעולה זו גם משפיעה על חישוב המאזן שלך.</translation>
-    </message>
-    <message>
-        <source>&amp;Spend unconfirmed change</source>
-        <translation>עודף &amp;בלתי מאושר מההשקעה</translation>
-    </message>
-    <message>
-        <source>Automatically open the Particl client port on the router. This only works when your router supports UPnP and it is enabled.</source>
-        <translation>פתיחת הפתחה של ביטקוין בנתב באופן אוטומטי. עובד רק אם UPnP מופעל ונתמך בנתב.</translation>
-    </message>
-    <message>
-        <source>Map port using &amp;UPnP</source>
-        <translation>מיפוי פתחה באמצעות UPnP</translation>
-    </message>
-    <message>
-        <source>Accept connections from outside.</source>
-        <translation>אשר חיבורים חיצוניים</translation>
-    </message>
-    <message>
-        <source>Allow incomin&amp;g connections</source>
-        <translation>לאפשר חיבורים &amp;נכנסים</translation>
-    </message>
-    <message>
-        <source>Connect to the Particl network through a SOCKS5 proxy.</source>
-        <translation>התחבר לרשת הביטקוין דרך פרוקסי SOCKS5.</translation>
-    </message>
-    <message>
-        <source>&amp;Connect through SOCKS5 proxy (default proxy):</source>
-        <translation>להתחבר &amp;דרך מתווך SOCKS5 (מתווך בררת מחדל):</translation>
-    </message>
-    <message>
-        <source>Proxy &amp;IP:</source>
-        <translation>כתובת ה־&amp;IP של הפרוקסי:</translation>
-    </message>
-    <message>
-        <source>&amp;Port:</source>
-        <translation>&amp;פתחה:</translation>
-    </message>
-    <message>
-        <source>Port of the proxy (e.g. 9050)</source>
-        <translation>הפתחה של הפרוקסי (למשל 9050)</translation>
-    </message>
-    <message>
-        <source>Used for reaching peers via:</source>
-        <translation>עבור הגעה לעמיתים דרך:</translation>
-    </message>
-    <message>
-        <source>IPv4</source>
-        <translation>IPv4</translation>
-    </message>
-    <message>
-        <source>IPv6</source>
-        <translation>IPv6</translation>
-    </message>
-    <message>
-        <source>Tor</source>
-        <translation>Tor</translation>
-    </message>
-    <message>
-        <source>&amp;Window</source>
-        <translation>&amp;חלון</translation>
-    </message>
-    <message>
-        <source>Show only a tray icon after minimizing the window.</source>
-        <translation>הצג סמל מגש בלבד לאחר מזעור החלון.</translation>
-    </message>
-    <message>
-        <source>&amp;Minimize to the tray instead of the taskbar</source>
-        <translation>מ&amp;זעור למגש במקום לשורת המשימות</translation>
-    </message>
-    <message>
-        <source>M&amp;inimize on close</source>
-        <translation>מ&amp;זעור עם סגירה</translation>
-    </message>
-    <message>
-        <source>&amp;Display</source>
-        <translation>ת&amp;צוגה</translation>
-    </message>
-    <message>
-        <source>User Interface &amp;language:</source>
-        <translation>&amp;שפת מנשק המשתמש:</translation>
-    </message>
-    <message>
-        <source>The user interface language can be set here. This setting will take effect after restarting %1.</source>
-        <translation>ניתן להגדיר כאן את שפת מנשק המשתמש. הגדרה זו תיכנס לתוקף לאחר הפעלה של %1 מחדש.</translation>
-    </message>
-    <message>
-        <source>&amp;Unit to show amounts in:</source>
-        <translation>י&amp;חידת מידה להצגת סכומים:</translation>
-    </message>
-    <message>
-        <source>Choose the default subdivision unit to show in the interface and when sending coins.</source>
-        <translation>ניתן לבחור את בררת המחדל ליחידת החלוקה שתוצג במנשק ובעת שליחת מטבעות.</translation>
-    </message>
-    <message>
-        <source>Whether to show coin control features or not.</source>
-        <translation>האם להציג תכונות שליטת מטבע או לא.</translation>
-    </message>
-    <message>
-        <source>Connect to the Particl network through a separate SOCKS5 proxy for Tor onion services.</source>
-        <translation>התחבר לרשת ביטקוין דרך פרוקסי נפרד SOCKS5 proxy לשרותי שכבות בצל (onion services).</translation>
-    </message>
-    <message>
-        <source>Use separate SOCKS&amp;5 proxy to reach peers via Tor onion services:</source>
-        <translation>השתמש בפרוקסי נפרד  SOCKS&amp;5 להגעה לעמיתים דרך שרותי השכבות של  Tor :</translation>
-    </message>
-    <message>
-        <source>&amp;Third party transaction URLs</source>
-        <translation>&amp;כתובות אינטרנט של עסקאות צד שלישי</translation>
-    </message>
-    <message>
-        <source>Options set in this dialog are overridden by the command line or in the configuration file:</source>
-        <translation>אפשרויות שמוגדרות בדיאלוג הזה נדרסות ע"י שורת הפקודה או קובץ הקונפיגורציה</translation>
-    </message>
-    <message>
-        <source>&amp;OK</source>
-        <translation>&amp;אישור</translation>
-    </message>
-    <message>
-        <source>&amp;Cancel</source>
-        <translation>&amp;ביטול</translation>
-    </message>
-    <message>
-        <source>default</source>
-        <translation>בררת מחדל</translation>
-    </message>
-    <message>
-        <source>none</source>
-        <translation>ללא</translation>
-    </message>
-    <message>
-        <source>Confirm options reset</source>
-        <translation>אישור איפוס האפשרויות</translation>
-    </message>
-    <message>
-        <source>Client restart required to activate changes.</source>
-        <translation>נדרשת הפעלה מחדש של הלקוח כדי להפעיל את השינויים.</translation>
-    </message>
-    <message>
-        <source>Client will be shut down. Do you want to proceed?</source>
-        <translation>הלקוח יכבה. להמשיך?</translation>
-    </message>
-    <message>
-        <source>Configuration options</source>
-        <translation>אפשרויות להגדרה</translation>
-    </message>
-    <message>
-        <source>The configuration file is used to specify advanced user options which override GUI settings. Additionally, any command-line options will override this configuration file.</source>
-        <translation>בקובץ ההגדרות ניתן לציין אפשרויות מתקדמות אשר יקבלו עדיפות על ההגדרות בממשק הגרפי. כמו כן, אפשרויות בשורת הפקודה יקבלו עדיפות על קובץ ההגדרות.</translation>
-    </message>
-    <message>
-        <source>Error</source>
-        <translation>שגיאה</translation>
-    </message>
-    <message>
-        <source>The configuration file could not be opened.</source>
-        <translation>לא ניתן לפתוח את קובץ ההגדרות</translation>
-    </message>
-    <message>
-        <source>This change would require a client restart.</source>
-        <translation>שינוי זה ידרוש הפעלה מחדש של תכנית הלקוח.</translation>
-    </message>
-    <message>
-        <source>The supplied proxy address is invalid.</source>
-        <translation>כתובת המתווך שסופקה אינה תקינה.</translation>
-    </message>
-</context>
-<context>
-    <name>OverviewPage</name>
-    <message>
-        <source>Form</source>
-        <translation>טופס</translation>
-    </message>
-    <message>
-        <source>The displayed information may be out of date. Your wallet automatically synchronizes with the Particl network after a connection is established, but this process has not completed yet.</source>
-        <translation>המידע המוצג עשוי להיות מיושן. הארנק שלך מסתנכרן באופן אוטומטי עם רשת הביטקוין לאחר יצירת החיבור, אך התהליך טרם הסתיים.</translation>
-    </message>
-    <message>
-        <source>Watch-only:</source>
-        <translation>צפייה בלבד:</translation>
-    </message>
-    <message>
-        <source>Available:</source>
-        <translation>זמין:</translation>
-    </message>
-    <message>
-        <source>Your current spendable balance</source>
-        <translation>היתרה הזמינה הנוכחית</translation>
-    </message>
-    <message>
-        <source>Pending:</source>
-        <translation>בהמתנה:</translation>
-    </message>
-    <message>
-        <source>Total of transactions that have yet to be confirmed, and do not yet count toward the spendable balance</source>
-        <translation>הסכום הכולל של העברות שטרם אושרו ועדיין אינן נספרות בחישוב היתרה הזמינה</translation>
-    </message>
-    <message>
-        <source>Immature:</source>
-        <translation>לא בשל:</translation>
-    </message>
-    <message>
-        <source>Mined balance that has not yet matured</source>
-        <translation>מאזן שנכרה וטרם הבשיל</translation>
-    </message>
-    <message>
-        <source>Balances</source>
-        <translation>מאזנים</translation>
-    </message>
-    <message>
-        <source>Total:</source>
-        <translation>סך הכול:</translation>
-    </message>
-    <message>
-        <source>Your current total balance</source>
-        <translation>סך כל היתרה הנוכחית שלך</translation>
-    </message>
-    <message>
-        <source>Your current balance in watch-only addresses</source>
-        <translation>המאזן הנוכחי שלך בכתובות לקריאה בלבד</translation>
-    </message>
-    <message>
-        <source>Spendable:</source>
-        <translation>ניתנים לבזבוז:</translation>
-    </message>
-    <message>
-        <source>Recent transactions</source>
-        <translation>העברות אחרונות</translation>
-    </message>
-    <message>
-        <source>Unconfirmed transactions to watch-only addresses</source>
-        <translation>העברות בלתי מאושרות לכתובות לצפייה בלבד</translation>
-    </message>
-    <message>
-        <source>Mined balance in watch-only addresses that has not yet matured</source>
-        <translation>מאזן לאחר כרייה בכתובות לצפייה בלבד שעדיין לא הבשילו</translation>
-    </message>
-    <message>
-        <source>Current total balance in watch-only addresses</source>
-        <translation>המאזן הכולל הנוכחי בכתובות לצפייה בלבד</translation>
-    </message>
-    <message>
-        <source>Privacy mode activated for the Overview tab. To unmask the values, uncheck Settings-&gt;Mask values.</source>
-        <translation>מצב הפרטיות הופעל עבור לשונית התאור הכללי. כדי להסיר את הסוואת הערכים, בטל את ההגדרות, -&gt;הסוואת ערכים.</translation>
-    </message>
-</context>
-<context>
     <name>PSBTOperationsDialog</name>
     <message>
-        <source>Dialog</source>
-        <translation>שיח</translation>
-    </message>
-    <message>
         <source>Sign Tx</source>
-        <translation>חתימת עיסקה</translation>
+        <translation type="unfinished">חתימת עיסקה</translation>
     </message>
     <message>
         <source>Broadcast Tx</source>
-        <translation>שידור עיסקה</translation>
+        <translation type="unfinished">שידור עיסקה</translation>
     </message>
     <message>
         <source>Copy to Clipboard</source>
-        <translation>העתקה ללוח הגזירים</translation>
-    </message>
-    <message>
-        <source>Save...</source>
-        <translation>שמירה...</translation>
+        <translation type="unfinished">העתקה ללוח הגזירים</translation>
+    </message>
+    <message>
+        <source>Save…</source>
+        <translation type="unfinished">שמירה…</translation>
     </message>
     <message>
         <source>Close</source>
-        <translation>סגירה</translation>
+        <translation type="unfinished">סגירה</translation>
     </message>
     <message>
         <source>Failed to load transaction: %1</source>
-        <translation>כשלון בטעינת העיסקה: %1</translation>
+        <translation type="unfinished">כשלון בטעינת העיסקה: %1</translation>
     </message>
     <message>
         <source>Failed to sign transaction: %1</source>
-        <translation>כשלון בחתימת העיסקה: %1</translation>
+        <translation type="unfinished">כשלון בחתימת העיסקה: %1</translation>
     </message>
     <message>
         <source>Could not sign any more inputs.</source>
-        <translation>לא ניתן לחתום קלטים נוספים.</translation>
+        <translation type="unfinished">לא ניתן לחתום קלטים נוספים.</translation>
     </message>
     <message>
         <source>Signed %1 inputs, but more signatures are still required.</source>
-        <translation>נחתם קלט  %1 אך יש צורך בחתימות נוספות.</translation>
+        <translation type="unfinished">נחתם קלט  %1 אך יש צורך בחתימות נוספות.</translation>
     </message>
     <message>
         <source>Signed transaction successfully. Transaction is ready to broadcast.</source>
-        <translation>העיסקה נחתמה בהצלחה. העיסקה מוכנה לשידור.</translation>
+        <translation type="unfinished">העיסקה נחתמה בהצלחה. העיסקה מוכנה לשידור.</translation>
     </message>
     <message>
         <source>Unknown error processing transaction.</source>
-        <translation>שגיאה לא מוכרת בעת עיבוד העיסקה.</translation>
+        <translation type="unfinished">שגיאה לא מוכרת בעת עיבוד העיסקה.</translation>
     </message>
     <message>
         <source>Transaction broadcast successfully! Transaction ID: %1</source>
-        <translation>העיסקה שודרה בהצלחה! מזהה העיסקה: %1</translation>
+        <translation type="unfinished">העִסקה שודרה בהצלחה! מזהה העִסקה: %1</translation>
     </message>
     <message>
         <source>Transaction broadcast failed: %1</source>
-        <translation>שידור העיסקה נכשל: %1</translation>
+        <translation type="unfinished">שידור העיסקה נכשל: %1</translation>
     </message>
     <message>
         <source>PSBT copied to clipboard.</source>
-        <translation>PSBT הועתקה ללוח הגזירים.</translation>
+        <translation type="unfinished">PSBT הועתקה ללוח הגזירים.</translation>
     </message>
     <message>
         <source>Save Transaction Data</source>
-        <translation>שמירת נתוני העיסקה</translation>
-    </message>
-    <message>
-        <source>Partially Signed Transaction (Binary) (*.psbt)</source>
-        <translation>עיסקה חתומה חלקית (בינארי) (*.psbt)</translation>
+        <translation type="unfinished">שמירת נתוני העיסקה</translation>
     </message>
     <message>
         <source>PSBT saved to disk.</source>
-        <translation>PSBT נשמרה לדיסק.</translation>
+        <translation type="unfinished">PSBT נשמרה לדיסק.</translation>
     </message>
     <message>
         <source> * Sends %1 to %2</source>
-        <translation> * שליחת %1 אל %2</translation>
+        <translation type="unfinished"> * שליחת %1 אל %2</translation>
     </message>
     <message>
         <source>own address</source>
@@ -1812,492 +1764,367 @@
     </message>
     <message>
         <source>Unable to calculate transaction fee or total transaction amount.</source>
-        <translation>לא מצליח לחשב עמלת עיסקה או הערך הכולל של העיסקה.</translation>
+        <translation type="unfinished">לא מצליח לחשב עמלת עיסקה או הערך הכולל של העיסקה.</translation>
     </message>
     <message>
         <source>Pays transaction fee: </source>
-        <translation>תשלום עמלת עיסקה:</translation>
+        <translation type="unfinished">תשלום עמלת עיסקה:</translation>
     </message>
     <message>
         <source>Total Amount</source>
-        <translation>סכום כולל</translation>
+        <translation type="unfinished">סכום כולל</translation>
     </message>
     <message>
         <source>or</source>
-        <translation>או</translation>
+        <translation type="unfinished">או</translation>
     </message>
     <message>
         <source>Transaction has %1 unsigned inputs.</source>
-        <translation>לעיסקה יש  %1 קלטים לא חתומים.</translation>
+        <translation type="unfinished">לעיסקה יש  %1 קלטים לא חתומים.</translation>
     </message>
     <message>
         <source>Transaction is missing some information about inputs.</source>
-        <translation>לעיסקה חסר חלק מהמידע לגבי הקלטים.</translation>
+        <translation type="unfinished">לעסקה חסר חלק מהמידע לגבי הקלט.</translation>
     </message>
     <message>
         <source>Transaction still needs signature(s).</source>
-        <translation>העיסקה עדיין נזקקת לחתימה(ות).</translation>
+        <translation type="unfinished">העיסקה עדיין נזקקת לחתימה(ות).</translation>
     </message>
     <message>
         <source>(But this wallet cannot sign transactions.)</source>
-        <translation>(אבל ארנק זה לא יכול לחתום על עיסקות.)</translation>
+        <translation type="unfinished">(אבל ארנק זה לא יכול לחתום על עיסקות.)</translation>
     </message>
     <message>
         <source>(But this wallet does not have the right keys.)</source>
-        <translation>(אבל לארנק הזה אין את המפתחות המתאימים.)</translation>
+        <translation type="unfinished">(אבל לארנק הזה אין את המפתחות המתאימים.)</translation>
     </message>
     <message>
         <source>Transaction is fully signed and ready for broadcast.</source>
-        <translation>העיסקה חתומה במלואה ומוכנה לשידור.</translation>
+        <translation type="unfinished">העיסקה חתומה במלואה ומוכנה לשידור.</translation>
     </message>
     <message>
         <source>Transaction status is unknown.</source>
-        <translation>סטטוס העיסקה אינו ידוע.</translation>
+        <translation type="unfinished">סטטוס העיסקה אינו ידוע.</translation>
     </message>
 </context>
 <context>
     <name>PaymentServer</name>
     <message>
         <source>Payment request error</source>
-        <translation>שגיאת בקשת תשלום</translation>
+        <translation type="unfinished">שגיאת בקשת תשלום</translation>
     </message>
     <message>
         <source>Cannot start particl: click-to-pay handler</source>
-        <translation>לא ניתן להפעיל את המקשר particl: click-to-pay</translation>
+        <translation type="unfinished">לא ניתן להפעיל את המקשר particl: click-to-pay</translation>
     </message>
     <message>
         <source>URI handling</source>
-        <translation>טיפול בכתובות</translation>
+        <translation type="unfinished">טיפול בכתובות</translation>
     </message>
     <message>
         <source>'particl://' is not a valid URI. Use 'particl:' instead.</source>
-        <translation>'//:particl' אינה כתובת URI תקינה. השתמשו במקום ב ':particl'.</translation>
-    </message>
-    <message>
-        <source>Cannot process payment request because BIP70 is not supported.</source>
-        <translation>אין אפשרות לעבד את בקשת התשלום כיון ש BIP70 אינו נתמך.</translation>
-    </message>
-    <message>
-        <source>Due to widespread security flaws in BIP70 it's strongly recommended that any merchant instructions to switch wallets be ignored.</source>
-        <translation>עקב תקלות בטיחות רבות ב BIP70 מומלץ בחום להתעלם מההוראות של סוחר להחליף ארנקים </translation>
-    </message>
-    <message>
-        <source>If you are receiving this error you should request the merchant provide a BIP21 compatible URI.</source>
-        <translation>Iאם קיבלת הודעת שגיאה זו עליך לבקש מבעל העסק לספק URI תואם   BIP21 URI.</translation>
-    </message>
-    <message>
-        <source>Invalid payment address %1</source>
-        <translation>כתובת תשלום שגויה %1</translation>
+        <translation type="unfinished">'//:particl' אינה כתובת תקנית. נא להשתמש ב־"particl:‎"‏ במקום.</translation>
     </message>
     <message>
         <source>URI cannot be parsed! This can be caused by an invalid Particl address or malformed URI parameters.</source>
-        <translation>לא ניתן לנתח את כתובת המשאב! מצב זה יכול לקרות עקב כתובת ביטקוין שגויה או פרמטרים שגויים בכתובת המשאב.</translation>
+        <translation type="unfinished">לא ניתן לנתח את כתובת המשאב! מצב זה יכול לקרות עקב כתובת ביטקוין שגויה או פרמטרים שגויים בכתובת המשאב.</translation>
     </message>
     <message>
         <source>Payment request file handling</source>
-        <translation>טיפול בקובצי בקשות תשלום</translation>
+        <translation type="unfinished">טיפול בקובצי בקשות תשלום</translation>
     </message>
 </context>
 <context>
     <name>PeerTableModel</name>
     <message>
         <source>User Agent</source>
-        <translation>סוכן משתמש</translation>
-    </message>
-    <message>
-        <source>Node/Service</source>
-        <translation>צומת/שירות</translation>
-    </message>
-    <message>
-        <source>NodeId</source>
-        <translation>מזהה צומת</translation>
+        <extracomment>Title of Peers Table column which contains the peer's User Agent string.</extracomment>
+        <translation type="unfinished">סוכן משתמש</translation>
     </message>
     <message>
         <source>Ping</source>
-        <translation>פינג</translation>
+        <extracomment>Title of Peers Table column which indicates the current latency of the connection with the peer.</extracomment>
+        <translation type="unfinished">פינג</translation>
+    </message>
+    <message>
+        <source>Direction</source>
+        <extracomment>Title of Peers Table column which indicates the direction the peer connection was initiated from.</extracomment>
+        <translation type="unfinished">כיוון</translation>
     </message>
     <message>
         <source>Sent</source>
-        <translation>נשלחו</translation>
+        <extracomment>Title of Peers Table column which indicates the total amount of network information we have sent to the peer.</extracomment>
+        <translation type="unfinished">נשלחו</translation>
     </message>
     <message>
         <source>Received</source>
-        <translation>התקבלו</translation>
+        <extracomment>Title of Peers Table column which indicates the total amount of network information we have received from the peer.</extracomment>
+        <translation type="unfinished">התקבלו</translation>
+    </message>
+    <message>
+        <source>Address</source>
+        <extracomment>Title of Peers Table column which contains the IP/Onion/I2P address of the connected peer.</extracomment>
+        <translation type="unfinished">כתובת</translation>
+    </message>
+    <message>
+        <source>Type</source>
+        <extracomment>Title of Peers Table column which describes the type of peer connection. The "type" describes why the connection exists.</extracomment>
+        <translation type="unfinished">סוג</translation>
+    </message>
+    <message>
+        <source>Network</source>
+        <extracomment>Title of Peers Table column which states the network the peer connected through.</extracomment>
+        <translation type="unfinished">רשת</translation>
+    </message>
+    <message>
+        <source>Inbound</source>
+        <extracomment>An Inbound Connection from a Peer.</extracomment>
+        <translation type="unfinished">תעבורה נכנסת</translation>
+    </message>
+    <message>
+        <source>Outbound</source>
+        <extracomment>An Outbound Connection to a Peer.</extracomment>
+        <translation type="unfinished">תעבורה יוצאת</translation>
     </message>
 </context>
 <context>
-    <name>QObject</name>
-    <message>
-        <source>Amount</source>
-        <translation>סכום</translation>
-    </message>
-    <message>
-        <source>Enter a Particl address (e.g. %1)</source>
-        <translation>נא להזין כתובת ביטקוין (למשל: %1)</translation>
-    </message>
-    <message>
-        <source>%1 d</source>
-        <translation>%1 ימים</translation>
-    </message>
-    <message>
-        <source>%1 h</source>
-        <translation>%1 שעות</translation>
-    </message>
-    <message>
-        <source>%1 m</source>
-        <translation>%1 דקות</translation>
-    </message>
-    <message>
-        <source>%1 s</source>
-        <translation>%1 שניות</translation>
-    </message>
-    <message>
-        <source>None</source>
-        <translation>ללא</translation>
-    </message>
+    <name>QRImageWidget</name>
+    <message>
+        <source>&amp;Copy Image</source>
+        <translation type="unfinished">העתקת ת&amp;מונה</translation>
+    </message>
+    <message>
+        <source>Resulting URI too long, try to reduce the text for label / message.</source>
+        <translation type="unfinished">הכתובת שנוצרה ארוכה מדי, כדאי לנסות לקצר את הטקסט של התווית / הודעה.</translation>
+    </message>
+    <message>
+        <source>Error encoding URI into QR Code.</source>
+        <translation type="unfinished">שגיאה בקידוד ה URI לברקוד.</translation>
+    </message>
+    <message>
+        <source>QR code support not available.</source>
+        <translation type="unfinished">קוד QR אינו נתמך.</translation>
+    </message>
+    <message>
+        <source>Save QR Code</source>
+        <translation type="unfinished">שמירת קוד QR</translation>
+    </message>
+    </context>
+<context>
+    <name>RPCConsole</name>
     <message>
         <source>N/A</source>
-        <translation>לא זמין</translation>
-    </message>
-    <message>
-        <source>%1 ms</source>
-        <translation>%1 מילישניות</translation>
-    </message>
-    <message numerus="yes">
-        <source>%n second(s)</source>
-        <translation><numerusform>שנייה אחת</numerusform><numerusform>%n שניות</numerusform><numerusform>%n שניות</numerusform><numerusform>%n שניות</numerusform></translation>
-    </message>
-    <message numerus="yes">
-        <source>%n minute(s)</source>
-        <translation><numerusform>דקה אחת</numerusform><numerusform>%n דקות</numerusform><numerusform>%n דקות</numerusform><numerusform>%n דקות</numerusform></translation>
-    </message>
-    <message numerus="yes">
-        <source>%n hour(s)</source>
-        <translation><numerusform>שעה אחת</numerusform><numerusform>%n שעות</numerusform><numerusform>%n שעות</numerusform><numerusform>%n שעות</numerusform></translation>
-    </message>
-    <message numerus="yes">
-        <source>%n day(s)</source>
-        <translation><numerusform>יום אחד</numerusform><numerusform>%n ימים</numerusform><numerusform>%n ימים</numerusform><numerusform>%n ימים</numerusform></translation>
-    </message>
-    <message numerus="yes">
-        <source>%n week(s)</source>
-        <translation><numerusform>שבוע אחד</numerusform><numerusform>%n שבועות</numerusform><numerusform>%n שבועות</numerusform><numerusform>%n שבועות</numerusform></translation>
-    </message>
-    <message>
-        <source>%1 and %2</source>
-        <translation>%1 ו%2</translation>
-    </message>
-    <message numerus="yes">
-        <source>%n year(s)</source>
-        <translation><numerusform>שנה אחת</numerusform><numerusform>%n שנים</numerusform><numerusform>%n שנים</numerusform><numerusform>%n שנים</numerusform></translation>
-    </message>
-    <message>
-        <source>%1 B</source>
-        <translation>%1 ב׳</translation>
-    </message>
-    <message>
-        <source>%1 KB</source>
-        <translation>%1 ק״ב</translation>
-    </message>
-    <message>
-        <source>%1 MB</source>
-        <translation>%1 מ״ב</translation>
-    </message>
-    <message>
-        <source>%1 GB</source>
-        <translation>%1 ג״ב</translation>
-    </message>
-    <message>
-        <source>Error: Specified data directory "%1" does not exist.</source>
-        <translation>שגיאה: תיקיית הנתונים שצוינה „%1” אינה קיימת.</translation>
-    </message>
-    <message>
-        <source>Error: Cannot parse configuration file: %1.</source>
-        <translation>שגיאה: כשל בפענוח קובץ הקונפיגורציה: %1.</translation>
-    </message>
-    <message>
-        <source>Error: %1</source>
-        <translation>שגיאה: %1</translation>
-    </message>
-    <message>
-        <source>Error initializing settings: %1</source>
-        <translation>שגיאה בהגדרות הראשוניות: %1</translation>
-    </message>
-    <message>
-        <source>%1 didn't yet exit safely...</source>
-        <translation>הסגירה של %1 לא הושלמה בהצלחה עדיין…</translation>
-    </message>
-    <message>
-        <source>unknown</source>
-        <translation>לא ידוע</translation>
-    </message>
-</context>
-<context>
-    <name>QRImageWidget</name>
-    <message>
-        <source>&amp;Save Image...</source>
-        <translation>&amp;שמירת תמונה…</translation>
-    </message>
-    <message>
-        <source>&amp;Copy Image</source>
-        <translation>העתקת ת&amp;מונה</translation>
-    </message>
-    <message>
-        <source>Resulting URI too long, try to reduce the text for label / message.</source>
-        <translation>הכתובת שנוצרה ארוכה מדי, כדאי לנסות לקצר את הטקסט של התווית / הודעה.</translation>
-    </message>
-    <message>
-        <source>Error encoding URI into QR Code.</source>
-        <translation>שגיאה בקידוד ה URI לברקוד.</translation>
-    </message>
-    <message>
-        <source>QR code support not available.</source>
-        <translation>תמיכה בקוד QR לא זמינה.</translation>
-    </message>
-    <message>
-        <source>Save QR Code</source>
-        <translation>שמירת קוד QR</translation>
-    </message>
-    <message>
-        <source>PNG Image (*.png)</source>
-        <translation>תמונת PNG (‏‎*.png)</translation>
-    </message>
-</context>
-<context>
-    <name>RPCConsole</name>
-    <message>
-        <source>N/A</source>
-        <translation>לא זמין</translation>
+        <translation type="unfinished">לא זמין</translation>
     </message>
     <message>
         <source>Client version</source>
-        <translation>גרסה</translation>
+        <translation type="unfinished">גרסה</translation>
     </message>
     <message>
         <source>&amp;Information</source>
-        <translation>מי&amp;דע</translation>
+        <translation type="unfinished">מי&amp;דע</translation>
     </message>
     <message>
         <source>General</source>
-        <translation>כללי</translation>
-    </message>
-    <message>
-        <source>Using BerkeleyDB version</source>
-        <translation>גרסת BerkeleyDB</translation>
-    </message>
-    <message>
-        <source>Datadir</source>
-        <translation>Datadir</translation>
+        <translation type="unfinished">כללי</translation>
     </message>
     <message>
         <source>To specify a non-default location of the data directory use the '%1' option.</source>
-        <translation>כדי לציין מיקום שאינו ברירת המחדל לתיקיית הבלוקים יש להשתמש באפשרות "%1"</translation>
-    </message>
-    <message>
-        <source>Blocksdir</source>
-        <translation>Blocksdir</translation>
+        <translation type="unfinished">כדי לציין מיקום שאינו ברירת המחדל לתיקיית הבלוקים יש להשתמש באפשרות "%1"</translation>
     </message>
     <message>
         <source>To specify a non-default location of the blocks directory use the '%1' option.</source>
-        <translation>כדי לציין מיקום שאינו ברירת המחדל לתיקיית הבלוקים יש להשתמש באפשרות "%1"</translation>
+        <translation type="unfinished">כדי לציין מיקום שאינו ברירת המחדל לתיקיית הבלוקים יש להשתמש באפשרות "%1"</translation>
     </message>
     <message>
         <source>Startup time</source>
-        <translation>זמן עלייה</translation>
+        <translation type="unfinished">זמן עלייה</translation>
     </message>
     <message>
         <source>Network</source>
-        <translation>רשת</translation>
+        <translation type="unfinished">רשת</translation>
     </message>
     <message>
         <source>Name</source>
-        <translation>שם</translation>
+        <translation type="unfinished">שם</translation>
     </message>
     <message>
         <source>Number of connections</source>
-        <translation>מספר חיבורים</translation>
+        <translation type="unfinished">מספר חיבורים</translation>
     </message>
     <message>
         <source>Block chain</source>
-        <translation>שרשרת מקטעים</translation>
+        <translation type="unfinished">שרשרת מקטעים</translation>
     </message>
     <message>
         <source>Memory Pool</source>
-        <translation>מאגר זכרון</translation>
+        <translation type="unfinished">מאגר זכרון</translation>
     </message>
     <message>
         <source>Current number of transactions</source>
-        <translation>מספר עסקאות נוכחי</translation>
+        <translation type="unfinished">מספר עסקאות נוכחי</translation>
     </message>
     <message>
         <source>Memory usage</source>
-        <translation>ניצול זכרון</translation>
+        <translation type="unfinished">ניצול זכרון</translation>
     </message>
     <message>
         <source>Wallet: </source>
-        <translation>ארנק:</translation>
+        <translation type="unfinished">ארנק:</translation>
     </message>
     <message>
         <source>(none)</source>
-        <translation>(אין)</translation>
+        <translation type="unfinished">(אין)</translation>
     </message>
     <message>
         <source>&amp;Reset</source>
-        <translation>&amp;איפוס</translation>
+        <translation type="unfinished">&amp;איפוס</translation>
     </message>
     <message>
         <source>Received</source>
-        <translation>התקבלו</translation>
+        <translation type="unfinished">התקבלו</translation>
     </message>
     <message>
         <source>Sent</source>
-        <translation>נשלחו</translation>
+        <translation type="unfinished">נשלחו</translation>
     </message>
     <message>
         <source>&amp;Peers</source>
-        <translation>&amp;עמיתים</translation>
+        <translation type="unfinished">&amp;עמיתים</translation>
     </message>
     <message>
         <source>Banned peers</source>
-        <translation>משתמשים חסומים</translation>
+        <translation type="unfinished">משתמשים חסומים</translation>
     </message>
     <message>
         <source>Select a peer to view detailed information.</source>
-        <translation>נא לבחור בעמית כדי להציג מידע מפורט.</translation>
-    </message>
-    <message>
-        <source>Direction</source>
-        <translation>כיוון</translation>
+        <translation type="unfinished">נא לבחור בעמית כדי להציג מידע מפורט.</translation>
     </message>
     <message>
         <source>Version</source>
-        <translation>גרסה</translation>
+        <translation type="unfinished">גרסה</translation>
     </message>
     <message>
         <source>Starting Block</source>
-        <translation>בלוק התחלה</translation>
+        <translation type="unfinished">בלוק התחלה</translation>
     </message>
     <message>
         <source>Synced Headers</source>
-        <translation>כותרות עדכניות</translation>
+        <translation type="unfinished">כותרות עדכניות</translation>
     </message>
     <message>
         <source>Synced Blocks</source>
-        <translation>בלוקים מסונכרנים</translation>
+        <translation type="unfinished">בלוקים מסונכרנים</translation>
     </message>
     <message>
         <source>The mapped Autonomous System used for diversifying peer selection.</source>
-        <translation>המערכת האוטונומית הממופה משמשת לגיוון בחירת עמיתים.</translation>
+        <translation type="unfinished">המערכת האוטונומית הממופה משמשת לגיוון בחירת עמיתים.</translation>
     </message>
     <message>
         <source>Mapped AS</source>
-        <translation>מופה בתור</translation>
+        <translation type="unfinished">מופה בתור</translation>
     </message>
     <message>
         <source>User Agent</source>
-        <translation>סוכן משתמש</translation>
+        <translation type="unfinished">סוכן משתמש</translation>
     </message>
     <message>
         <source>Node window</source>
-        <translation>חלון צומת</translation>
+        <translation type="unfinished">חלון צומת</translation>
     </message>
     <message>
         <source>Current block height</source>
-        <translation>גובה הבלוק הנוכחי</translation>
+        <translation type="unfinished">גובה הבלוק הנוכחי</translation>
     </message>
     <message>
         <source>Open the %1 debug log file from the current data directory. This can take a few seconds for large log files.</source>
-        <translation>פתיחת יומן ניפוי הבאגים %1 מתיקיית הנתונים הנוכחית. עבור קובצי יומן גדולים ייתכן זמן המתנה של מספר שניות.</translation>
+        <translation type="unfinished">פתיחת יומן ניפוי הבאגים %1 מתיקיית הנתונים הנוכחית. עבור קובצי יומן גדולים ייתכן זמן המתנה של מספר שניות.</translation>
     </message>
     <message>
         <source>Decrease font size</source>
-        <translation>הקטן גודל גופן</translation>
+        <translation type="unfinished">הקטן גודל גופן</translation>
     </message>
     <message>
         <source>Increase font size</source>
-        <translation>הגדל גודל גופן</translation>
+        <translation type="unfinished">הגדל גודל גופן</translation>
     </message>
     <message>
         <source>Permissions</source>
-        <translation>הרשאות</translation>
+        <translation type="unfinished">הרשאות</translation>
     </message>
     <message>
         <source>Services</source>
-        <translation>שירותים</translation>
+        <translation type="unfinished">שירותים</translation>
     </message>
     <message>
         <source>Connection Time</source>
-        <translation>זמן החיבור</translation>
+        <translation type="unfinished">זמן החיבור</translation>
     </message>
     <message>
         <source>Last Send</source>
-        <translation>שליחה אחרונה</translation>
+        <translation type="unfinished">שליחה אחרונה</translation>
     </message>
     <message>
         <source>Last Receive</source>
-        <translation>קבלה אחרונה</translation>
+        <translation type="unfinished">קבלה אחרונה</translation>
     </message>
     <message>
         <source>Ping Time</source>
-        <translation>זמן המענה</translation>
+        <translation type="unfinished">זמן המענה</translation>
     </message>
     <message>
         <source>The duration of a currently outstanding ping.</source>
-        <translation>משך הפינג הבולט הנוכחי</translation>
+        <translation type="unfinished">משך הפינג הבולט הנוכחי</translation>
     </message>
     <message>
         <source>Ping Wait</source>
-        <translation>פינג</translation>
+        <translation type="unfinished">פינג</translation>
     </message>
     <message>
         <source>Min Ping</source>
-        <translation>פינג מינימלי</translation>
+        <translation type="unfinished">פינג מינימלי</translation>
     </message>
     <message>
         <source>Time Offset</source>
-        <translation>הפרש זמן</translation>
+        <translation type="unfinished">הפרש זמן</translation>
     </message>
     <message>
         <source>Last block time</source>
-        <translation>זמן המקטע האחרון</translation>
+        <translation type="unfinished">זמן המקטע האחרון</translation>
     </message>
     <message>
         <source>&amp;Open</source>
-        <translation>&amp;פתיחה</translation>
+        <translation type="unfinished">&amp;פתיחה</translation>
     </message>
     <message>
         <source>&amp;Console</source>
-        <translation>מ&amp;סוף בקרה</translation>
+        <translation type="unfinished">מ&amp;סוף בקרה</translation>
     </message>
     <message>
         <source>&amp;Network Traffic</source>
-        <translation>&amp;תעבורת רשת</translation>
+        <translation type="unfinished">&amp;תעבורת רשת</translation>
     </message>
     <message>
         <source>Totals</source>
-        <translation>סכומים</translation>
+        <translation type="unfinished">סכומים</translation>
+    </message>
+    <message>
+        <source>Debug log file</source>
+        <translation type="unfinished">קובץ יומן ניפוי</translation>
+    </message>
+    <message>
+        <source>Clear console</source>
+        <translation type="unfinished">ניקוי מסוף הבקרה</translation>
     </message>
     <message>
         <source>In:</source>
-        <translation>נכנס:</translation>
+        <translation type="unfinished">נכנס:</translation>
     </message>
     <message>
         <source>Out:</source>
-        <translation>יוצא:</translation>
-    </message>
-    <message>
-        <source>Debug log file</source>
-        <translation>קובץ יומן ניפוי</translation>
-    </message>
-    <message>
-        <source>Clear console</source>
-        <translation>ניקוי מסוף הבקרה</translation>
-    </message>
-    <message>
-<<<<<<< HEAD
-        <source>1 &amp;hour</source>
-        <translation>&amp;שעה אחת</translation>
-=======
+        <translation type="unfinished">יוצא:</translation>
+    </message>
+    <message>
         <source>&amp;Copy address</source>
         <extracomment>Context menu action to copy the address of a peer.</extracomment>
         <translation type="unfinished">ה&amp;עתקת כתובת</translation>
@@ -2305,182 +2132,137 @@
     <message>
         <source>&amp;Disconnect</source>
         <translation type="unfinished">&amp;ניתוק</translation>
->>>>>>> 44d8b13c
-    </message>
-    <message>
-        <source>1 &amp;day</source>
-        <translation>&amp;יום אחד</translation>
+    </message>
+    <message>
+        <source>1 &amp;hour</source>
+        <translation type="unfinished">&amp;שעה אחת</translation>
     </message>
     <message>
         <source>1 &amp;week</source>
-        <translation>ש&amp;בוע אחד</translation>
+        <translation type="unfinished">ש&amp;בוע אחד</translation>
     </message>
     <message>
         <source>1 &amp;year</source>
-        <translation>ש&amp;נה אחת</translation>
-    </message>
-    <message>
-        <source>&amp;Disconnect</source>
-        <translation>&amp;ניתוק</translation>
+        <translation type="unfinished">ש&amp;נה אחת</translation>
+    </message>
+    <message>
+        <source>&amp;Unban</source>
+        <translation type="unfinished">&amp;שחרור חסימה</translation>
+    </message>
+    <message>
+        <source>Network activity disabled</source>
+        <translation type="unfinished">פעילות הרשת נוטרלה</translation>
+    </message>
+    <message>
+        <source>Executing command without any wallet</source>
+        <translation type="unfinished">מבצע פקודה ללא כל ארנק</translation>
+    </message>
+    <message>
+        <source>Executing command using "%1" wallet</source>
+        <translation type="unfinished">מבצע פקודה באמצעות ארנק "%1" </translation>
+    </message>
+    <message>
+        <source>via %1</source>
+        <translation type="unfinished">דרך %1</translation>
+    </message>
+    <message>
+        <source>Yes</source>
+        <translation type="unfinished">כן</translation>
+    </message>
+    <message>
+        <source>No</source>
+        <translation type="unfinished">לא</translation>
+    </message>
+    <message>
+        <source>To</source>
+        <translation type="unfinished">אל</translation>
+    </message>
+    <message>
+        <source>From</source>
+        <translation type="unfinished">מאת</translation>
     </message>
     <message>
         <source>Ban for</source>
-        <translation>חסימה למשך</translation>
-    </message>
-    <message>
-        <source>&amp;Unban</source>
-        <translation>&amp;שחרור חסימה</translation>
-    </message>
-    <message>
-        <source>Welcome to the %1 RPC console.</source>
-        <translation>ברוך בואך למסוף ה־RPC של %1.</translation>
-    </message>
-    <message>
-        <source>Use up and down arrows to navigate history, and %1 to clear screen.</source>
-        <translation>יש להשתמש בחצים למעלה ומלטה כדי לנווט בהסיטוריה וב־%1 כדי לנקות את המסך.</translation>
-    </message>
-    <message>
-        <source>Type %1 for an overview of available commands.</source>
-        <translation>הקלידו %1 לקבלת סקירה של הפקודות הזמינות.</translation>
-    </message>
-    <message>
-        <source>For more information on using this console type %1.</source>
-        <translation>למידע נוסף על שימוש במסוף בקרה מסוג זה %1.</translation>
-    </message>
-    <message>
-        <source>WARNING: Scammers have been active, telling users to type commands here, stealing their wallet contents. Do not use this console without fully understanding the ramifications of a command.</source>
-        <translation>אזהרה! ישנם רמאים הנוהגים לשכנע משתמשים להקליד פקודות כאן ועל ידי כך לגנוב את תכולת הארנק שלהם. אל תשתמש במסוף הבקרה מבלי שאתה מבין באופן מלא את המשמעות של הפקודה!</translation>
-    </message>
-    <message>
-        <source>Network activity disabled</source>
-        <translation>פעילות הרשת נוטרלה</translation>
-    </message>
-    <message>
-        <source>Executing command without any wallet</source>
-        <translation>מבצע פקודה ללא כל ארנק</translation>
-    </message>
-    <message>
-        <source>Executing command using "%1" wallet</source>
-        <translation>מבצע פקודה באמצעות ארנק "%1" </translation>
-    </message>
-    <message>
-        <source>(node id: %1)</source>
-        <translation>(מזהה צומת: %1)</translation>
-    </message>
-    <message>
-        <source>via %1</source>
-        <translation>דרך %1</translation>
-    </message>
-    <message>
-        <source>never</source>
-        <translation>לעולם לא</translation>
-    </message>
-    <message>
-        <source>Inbound</source>
-        <translation>תעבורה נכנסת</translation>
-    </message>
-    <message>
-        <source>Outbound</source>
-        <translation>תעבורה יוצאת</translation>
+        <translation type="unfinished">חסימה למשך</translation>
     </message>
     <message>
         <source>Unknown</source>
-        <translation>לא ידוע</translation>
+        <translation type="unfinished">לא ידוע</translation>
     </message>
 </context>
 <context>
     <name>ReceiveCoinsDialog</name>
     <message>
         <source>&amp;Amount:</source>
-        <translation>&amp;סכום:</translation>
+        <translation type="unfinished">&amp;סכום:</translation>
     </message>
     <message>
         <source>&amp;Label:</source>
-        <translation>ת&amp;ווית:</translation>
+        <translation type="unfinished">ת&amp;ווית:</translation>
     </message>
     <message>
         <source>&amp;Message:</source>
-        <translation>הו&amp;דעה:</translation>
+        <translation type="unfinished">הו&amp;דעה:</translation>
     </message>
     <message>
         <source>An optional message to attach to the payment request, which will be displayed when the request is opened. Note: The message will not be sent with the payment over the Particl network.</source>
-        <translation>הודעת רשות לצירוף לבקשת התשלום שתוצג בעת פתיחת הבקשה. לתשומת לבך: ההודעה לא תישלח עם התשלום ברשת ביטקוין.</translation>
+        <translation type="unfinished">הודעת רשות לצירוף לבקשת התשלום שתוצג בעת פתיחת הבקשה. לתשומת לבך: ההודעה לא תישלח עם התשלום ברשת ביטקוין.</translation>
     </message>
     <message>
         <source>An optional label to associate with the new receiving address.</source>
-        <translation>תווית רשות לשיוך עם כתובת הקבלה החדשה.</translation>
+        <translation type="unfinished">תווית רשות לשיוך עם כתובת הקבלה החדשה.</translation>
     </message>
     <message>
         <source>Use this form to request payments. All fields are &lt;b&gt;optional&lt;/b&gt;.</source>
-        <translation>יש להשתמש בטופס זה כדי לבקש תשלומים. כל השדות הם בגדר &lt;b&gt;רשות&lt;/b&gt;.</translation>
+        <translation type="unfinished">יש להשתמש בטופס זה כדי לבקש תשלומים. כל השדות הם בגדר &lt;b&gt;רשות&lt;/b&gt;.</translation>
     </message>
     <message>
         <source>An optional amount to request. Leave this empty or zero to not request a specific amount.</source>
-        <translation>סכום כרשות לבקשה. ניתן להשאיר זאת ריק כדי לא לבקש סכום מסוים.</translation>
+        <translation type="unfinished">סכום כרשות לבקשה. ניתן להשאיר זאת ריק כדי לא לבקש סכום מסוים.</translation>
     </message>
     <message>
         <source>An optional label to associate with the new receiving address (used by you to identify an invoice).  It is also attached to the payment request.</source>
-        <translation>תווית אופצינלית לצירוף לכתובת קבלה חדשה (לשימושך לזיהוי חשבונות). היא גם מצורפת לבקשת התשלום.</translation>
+        <translation type="unfinished">תווית אופצינלית לצירוף לכתובת קבלה חדשה (לשימושך לזיהוי חשבונות). היא גם מצורפת לבקשת התשלום.</translation>
     </message>
     <message>
         <source>An optional message that is attached to the payment request and may be displayed to the sender.</source>
-        <translation>הודעה אוצפציונלית מצורפת לבקשת התשלום אשר ניתן להציגה לשולח.</translation>
+        <translation type="unfinished">הודעה אוצפציונלית מצורפת לבקשת התשלום אשר ניתן להציגה לשולח.</translation>
     </message>
     <message>
         <source>&amp;Create new receiving address</source>
-        <translation>&amp;יצירת כתובת קבלה חדשה</translation>
+        <translation type="unfinished">&amp;יצירת כתובת קבלה חדשה</translation>
     </message>
     <message>
         <source>Clear all fields of the form.</source>
-        <translation>ניקוי של כל השדות בטופס.</translation>
+        <translation type="unfinished">ניקוי של כל השדות בטופס.</translation>
     </message>
     <message>
         <source>Clear</source>
-        <translation>ניקוי</translation>
-    </message>
-    <message>
-        <source>Native segwit addresses (aka Bech32 or BIP-173) reduce your transaction fees later on and offer better protection against typos, but old wallets don't support them. When unchecked, an address compatible with older wallets will be created instead.</source>
-        <translation>כתובות segwit טבעיות (כלומר Bech32 או BIP-173) מפחיתות את עמלת העסקה שלכם בהמשך ומציעות הגנה נגד שגיאות כתיב, אך ארנקים ישנים לא תומכים בהן. אם לא סומן, כתובת תאימה לארנקים ישנים תיווצר במקום.</translation>
-    </message>
-    <message>
-        <source>Generate native segwit (Bech32) address</source>
-        <translation>הפקת כתובת segwit טבעית (Bech32)</translation>
+        <translation type="unfinished">ניקוי</translation>
     </message>
     <message>
         <source>Requested payments history</source>
-        <translation>היסטוריית בקשות תשלום</translation>
+        <translation type="unfinished">היסטוריית בקשות תשלום</translation>
     </message>
     <message>
         <source>Show the selected request (does the same as double clicking an entry)</source>
-        <translation>הצגת בקשות נבחרות (דומה ללחיצה כפולה על רשומה)</translation>
+        <translation type="unfinished">הצגת בקשות נבחרות (דומה ללחיצה כפולה על רשומה)</translation>
     </message>
     <message>
         <source>Show</source>
-        <translation>הצגה</translation>
+        <translation type="unfinished">הצגה</translation>
     </message>
     <message>
         <source>Remove the selected entries from the list</source>
-        <translation>הסרת הרשומות הנבחרות מהרשימה</translation>
+        <translation type="unfinished">הסרת הרשומות הנבחרות מהרשימה</translation>
     </message>
     <message>
         <source>Remove</source>
-        <translation>הסרה</translation>
-    </message>
-    <message>
-        <source>Copy URI</source>
-        <translation>העתקת כתובת</translation>
-    </message>
-    <message>
-        <source>Copy label</source>
-        <translation>העתקת התווית</translation>
-    </message>
-    <message>
-        <source>Copy message</source>
-        <translation>העתקת הודעה</translation>
-    </message>
-    <message>
-        <source>Copy amount</source>
-        <translation>העתקת הסכום</translation>
+        <translation type="unfinished">הסרה</translation>
+    </message>
+    <message>
+        <source>Copy &amp;URI</source>
+        <translation type="unfinished">העתקת &amp;כתובת משאב</translation>
     </message>
     <message>
         <source>&amp;Copy address</source>
@@ -2496,1076 +2278,894 @@
     </message>
     <message>
         <source>Could not unlock wallet.</source>
-        <translation>לא ניתן לשחרר את הארנק.</translation>
+        <translation type="unfinished">לא ניתן לשחרר את הארנק.</translation>
     </message>
     <message>
         <source>Could not generate new %1 address</source>
-        <translation>לא ניתן לייצר כתובת %1 חדשה</translation>
+        <translation type="unfinished">לא ניתן לייצר כתובת %1 חדשה</translation>
     </message>
 </context>
 <context>
     <name>ReceiveRequestDialog</name>
     <message>
-        <source>Request payment to ...</source>
-        <translation>בקשת תשלום לטובת…</translation>
-    </message>
-    <message>
         <source>Address:</source>
-        <translation>כתובת:</translation>
+        <translation type="unfinished">כתובת:</translation>
     </message>
     <message>
         <source>Amount:</source>
-        <translation>סכום:</translation>
+        <translation type="unfinished">סכום:</translation>
     </message>
     <message>
         <source>Label:</source>
-        <translation>תוית:</translation>
+        <translation type="unfinished">תוית:</translation>
     </message>
     <message>
         <source>Message:</source>
-        <translation>הודעה:</translation>
+        <translation type="unfinished">הודעה:</translation>
     </message>
     <message>
         <source>Wallet:</source>
-        <translation>ארנק:</translation>
+        <translation type="unfinished">ארנק:</translation>
     </message>
     <message>
         <source>Copy &amp;URI</source>
-        <translation>העתקת &amp;כתובת משאב</translation>
+        <translation type="unfinished">העתקת &amp;כתובת משאב</translation>
     </message>
     <message>
         <source>Copy &amp;Address</source>
-        <translation>העתקת &amp;כתובת</translation>
-    </message>
-    <message>
-        <source>&amp;Save Image...</source>
-        <translation>&amp;שמירת תמונה…</translation>
+        <translation type="unfinished">העתקת &amp;כתובת</translation>
+    </message>
+    <message>
+        <source>Payment information</source>
+        <translation type="unfinished">פרטי תשלום</translation>
     </message>
     <message>
         <source>Request payment to %1</source>
-        <translation>בקשת תשלום אל %1</translation>
-    </message>
-    <message>
-        <source>Payment information</source>
-        <translation>פרטי תשלום</translation>
+        <translation type="unfinished">בקשת תשלום אל %1</translation>
     </message>
 </context>
 <context>
     <name>RecentRequestsTableModel</name>
     <message>
         <source>Date</source>
-        <translation>תאריך</translation>
+        <translation type="unfinished">תאריך</translation>
     </message>
     <message>
         <source>Label</source>
-        <translation>תוית</translation>
+        <translation type="unfinished">תוית</translation>
     </message>
     <message>
         <source>Message</source>
-        <translation>הודעה</translation>
+        <translation type="unfinished">הודעה</translation>
     </message>
     <message>
         <source>(no label)</source>
-        <translation>(ללא תוית)</translation>
+        <translation type="unfinished">(ללא תוית)</translation>
     </message>
     <message>
         <source>(no message)</source>
-        <translation>(אין הודעה)</translation>
+        <translation type="unfinished">(אין הודעה)</translation>
     </message>
     <message>
         <source>(no amount requested)</source>
-        <translation>(לא התבקש סכום)</translation>
+        <translation type="unfinished">(לא התבקש סכום)</translation>
     </message>
     <message>
         <source>Requested</source>
-        <translation>בקשה</translation>
+        <translation type="unfinished">בקשה</translation>
     </message>
 </context>
 <context>
     <name>SendCoinsDialog</name>
     <message>
         <source>Send Coins</source>
-        <translation>שליחת מטבעות</translation>
+        <translation type="unfinished">שליחת מטבעות</translation>
     </message>
     <message>
         <source>Coin Control Features</source>
-        <translation>תכונות בקרת מטבעות</translation>
-    </message>
-    <message>
-        <source>Inputs...</source>
-        <translation>קלט...</translation>
+        <translation type="unfinished">תכונות בקרת מטבעות</translation>
     </message>
     <message>
         <source>automatically selected</source>
-        <translation>בבחירה אוטומטית</translation>
+        <translation type="unfinished">בבחירה אוטומטית</translation>
     </message>
     <message>
         <source>Insufficient funds!</source>
-        <translation>אין מספיק כספים!</translation>
+        <translation type="unfinished">אין מספיק כספים!</translation>
     </message>
     <message>
         <source>Quantity:</source>
-        <translation>כמות:</translation>
+        <translation type="unfinished">כמות:</translation>
     </message>
     <message>
         <source>Bytes:</source>
-        <translation>בתים:</translation>
+        <translation type="unfinished">בתים:</translation>
     </message>
     <message>
         <source>Amount:</source>
-        <translation>סכום:</translation>
+        <translation type="unfinished">סכום:</translation>
     </message>
     <message>
         <source>Fee:</source>
-        <translation>עמלה:</translation>
+        <translation type="unfinished">עמלה:</translation>
     </message>
     <message>
         <source>After Fee:</source>
-        <translation>לאחר עמלה:</translation>
+        <translation type="unfinished">לאחר עמלה:</translation>
     </message>
     <message>
         <source>Change:</source>
-        <translation>עודף:</translation>
+        <translation type="unfinished">עודף:</translation>
     </message>
     <message>
         <source>If this is activated, but the change address is empty or invalid, change will be sent to a newly generated address.</source>
-        <translation>אם אפשרות זו מופעלת אך כתובת העודף ריקה או שגויה, העודף יישלח לכתובת חדשה שתיווצר.</translation>
+        <translation type="unfinished">אם אפשרות זו מופעלת אך כתובת העודף ריקה או שגויה, העודף יישלח לכתובת חדשה שתיווצר.</translation>
     </message>
     <message>
         <source>Custom change address</source>
-        <translation>כתובת לעודף מותאמת אישית</translation>
+        <translation type="unfinished">כתובת לעודף מותאמת אישית</translation>
     </message>
     <message>
         <source>Transaction Fee:</source>
-        <translation>עמלת העברה:</translation>
-    </message>
-    <message>
-        <source>Choose...</source>
-        <translation>בחר...</translation>
+        <translation type="unfinished">עמלת העברה:</translation>
     </message>
     <message>
         <source>Using the fallbackfee can result in sending a transaction that will take several hours or days (or never) to confirm. Consider choosing your fee manually or wait until you have validated the complete chain.</source>
-        <translation>שימוש בעמלת בררת המחדל עלול לגרום לשליחת עסקה שתכלל בבלוק עוד מספר שעות או ימים (או לעולם לא). נא שקלו בחירה ידנית של העמלה או המתינו לאימות מלא של הבלוקצ'יין.</translation>
+        <translation type="unfinished">שימוש בעמלת בררת המחדל עלול לגרום לשליחת עסקה שתכלל בבלוק עוד מספר שעות או ימים (או לעולם לא). נא שקלו בחירה ידנית של העמלה או המתינו לאימות מלא של הבלוקצ'יין.</translation>
     </message>
     <message>
         <source>Warning: Fee estimation is currently not possible.</source>
-        <translation>אזהרה: שערוך העמלה לא אפשרי כעת.</translation>
-    </message>
-    <message>
-        <source>Specify a custom fee per kB (1,000 bytes) of the transaction's virtual size.
-
-Note:  Since the fee is calculated on a per-byte basis, a fee of "100 satoshis per kB" for a transaction size of 500 bytes (half of 1 kB) would ultimately yield a fee of only 50 satoshis.</source>
-        <translation>ציינו עמלה מותאמת אישית פר קילובייט (1000 בתים) של הגודל הוירטואלי של העסקה.
-
-לתשומת לבכם: מאחר והעמלה מחושבת על בסיס פר-בית, עמלה של "100 סטושי פר קילובייט" עבור עסקה בגודל 500 בתים (חצי קילובייט) תפיק בסופו של דבר עמלה של 50 סטושי בלבד.</translation>
+        <translation type="unfinished">אזהרה: שערוך העמלה לא אפשרי כעת.</translation>
     </message>
     <message>
         <source>per kilobyte</source>
-        <translation>עבור קילו-בית</translation>
+        <translation type="unfinished">עבור קילו-בית</translation>
     </message>
     <message>
         <source>Hide</source>
-        <translation>הסתר</translation>
+        <translation type="unfinished">הסתרה</translation>
     </message>
     <message>
         <source>Recommended:</source>
-        <translation>מומלץ:</translation>
+        <translation type="unfinished">מומלץ:</translation>
     </message>
     <message>
         <source>Custom:</source>
-        <translation>מותאם אישית:</translation>
-    </message>
-    <message>
-        <source>(Smart fee not initialized yet. This usually takes a few blocks...)</source>
-        <translation>(שירות עמלה חכמה לא אותחל עדיין. יש להמתין מספר בלוקים...)</translation>
+        <translation type="unfinished">מותאם אישית:</translation>
     </message>
     <message>
         <source>Send to multiple recipients at once</source>
-        <translation>שליחה למספר מוטבים בו־זמנית</translation>
+        <translation type="unfinished">שליחה למספר מוטבים בו־זמנית</translation>
     </message>
     <message>
         <source>Add &amp;Recipient</source>
-        <translation>הוספת &amp;מוטב</translation>
+        <translation type="unfinished">הוספת &amp;מוטב</translation>
     </message>
     <message>
         <source>Clear all fields of the form.</source>
-        <translation>ניקוי של כל השדות בטופס.</translation>
-    </message>
-    <message>
-<<<<<<< HEAD
-        <source>Dust:</source>
-        <translation>אבק:</translation>
-    </message>
-    <message>
-=======
->>>>>>> 44d8b13c
+        <translation type="unfinished">ניקוי של כל השדות בטופס.</translation>
+    </message>
+    <message>
         <source>Hide transaction fee settings</source>
-        <translation>הסתרת הגדרות עמלת עסקה</translation>
+        <translation type="unfinished">הסתרת הגדרות עמלת עסקה</translation>
     </message>
     <message>
         <source>When there is less transaction volume than space in the blocks, miners as well as relaying nodes may enforce a minimum fee. Paying only this minimum fee is just fine, but be aware that this can result in a never confirming transaction once there is more demand for particl transactions than the network can process.</source>
-        <translation>כאשר יש פחות נפח עסקאות מאשר מקום בבלוק, כורים וכן צמתות מקשרות יכולות להכתיב עמלות מינימום. התשלום של עמלת מינימום הנו תקין, אך יש לקחת בחשבון שהדבר יכול לגרום לעסקה שלא תאושר ברגע שיש יותר ביקוש לעסקאות ביטקוין מאשר הרשת יכולה לעבד.</translation>
+        <translation type="unfinished">כאשר יש פחות נפח עסקאות מאשר מקום בבלוק, כורים וכן צמתות מקשרות יכולות להכתיב עמלות מינימום. התשלום של עמלת מינימום הנו תקין, אך יש לקחת בחשבון שהדבר יכול לגרום לעסקה שלא תאושר ברגע שיש יותר ביקוש לעסקאות ביטקוין מאשר הרשת יכולה לעבד.</translation>
     </message>
     <message>
         <source>A too low fee might result in a never confirming transaction (read the tooltip)</source>
-        <translation>עמלה נמוכה מדי עלולה לגרום לכך שהעסקה לעולם לא תאושר (ניתן לקרוא על כך ב tooltip)</translation>
+        <translation type="unfinished">עמלה נמוכה מדי עלולה לגרום לכך שהעסקה לעולם לא תאושר (ניתן לקרוא על כך ב tooltip)</translation>
     </message>
     <message>
         <source>Confirmation time target:</source>
-        <translation>זמן לקבלת אישור:</translation>
+        <translation type="unfinished">זמן לקבלת אישור:</translation>
     </message>
     <message>
         <source>Enable Replace-By-Fee</source>
-        <translation>אפשר ״החלפה-על ידי עמלה״</translation>
+        <translation type="unfinished">אפשר ״החלפה-על ידי עמלה״</translation>
     </message>
     <message>
         <source>With Replace-By-Fee (BIP-125) you can increase a transaction's fee after it is sent. Without this, a higher fee may be recommended to compensate for increased transaction delay risk.</source>
-        <translation>באמצעות עמלה-ניתנת-לשינוי (BIP-125) תוכלו להגדיל עמלת עסקה גם לאחר שליחתה. ללא אפשרות זו, עמלה גבוהה יותר יכולה להיות מומלצת כדי להקטין את הסיכון בעיכוב אישור העסקה.</translation>
+        <translation type="unfinished">באמצעות עמלה-ניתנת-לשינוי (BIP-125) תוכלו להגדיל עמלת עסקה גם לאחר שליחתה. ללא אפשרות זו, עמלה גבוהה יותר יכולה להיות מומלצת כדי להקטין את הסיכון בעיכוב אישור העסקה.</translation>
     </message>
     <message>
         <source>Clear &amp;All</source>
-        <translation>&amp;ניקוי הכול</translation>
+        <translation type="unfinished">&amp;ניקוי הכול</translation>
     </message>
     <message>
         <source>Balance:</source>
-        <translation>מאזן:</translation>
+        <translation type="unfinished">מאזן:</translation>
     </message>
     <message>
         <source>Confirm the send action</source>
-        <translation>אישור פעולת השליחה</translation>
+        <translation type="unfinished">אישור פעולת השליחה</translation>
     </message>
     <message>
         <source>S&amp;end</source>
-        <translation>&amp;שליחה</translation>
+        <translation type="unfinished">&amp;שליחה</translation>
     </message>
     <message>
         <source>Copy quantity</source>
-        <translation>העתקת הכמות</translation>
+        <translation type="unfinished">העתקת הכמות</translation>
     </message>
     <message>
         <source>Copy amount</source>
-        <translation>העתקת הסכום</translation>
+        <translation type="unfinished">העתקת הסכום</translation>
     </message>
     <message>
         <source>Copy fee</source>
-        <translation>העתקת העמלה</translation>
+        <translation type="unfinished">העתקת העמלה</translation>
     </message>
     <message>
         <source>Copy after fee</source>
-        <translation>העתקה אחרי העמלה</translation>
+        <translation type="unfinished">העתקה אחרי העמלה</translation>
     </message>
     <message>
         <source>Copy bytes</source>
-        <translation>העתקת בתים</translation>
-    </message>
-    <message>
-<<<<<<< HEAD
-        <source>Copy dust</source>
-        <translation>העתקת אבק</translation>
-    </message>
-    <message>
-=======
->>>>>>> 44d8b13c
+        <translation type="unfinished">העתקת בתים</translation>
+    </message>
+    <message>
         <source>Copy change</source>
-        <translation>העתקת השינוי</translation>
+        <translation type="unfinished">העתקת השינוי</translation>
     </message>
     <message>
         <source>%1 (%2 blocks)</source>
-        <translation>%1 (%2 בלוקים)</translation>
+        <translation type="unfinished">%1 (%2 בלוקים)</translation>
     </message>
     <message>
         <source>Cr&amp;eate Unsigned</source>
-        <translation>י&amp;צירת לא חתומה</translation>
+        <translation type="unfinished">י&amp;צירת לא חתומה</translation>
     </message>
     <message>
         <source>Creates a Partially Signed Particl Transaction (PSBT) for use with e.g. an offline %1 wallet, or a PSBT-compatible hardware wallet.</source>
-        <translation>יוצר עסקת ביטקוין חתומה חלקית (PSBT) לשימוש עם ארנק %1 לא מחובר למשל, או עם PSBT ארנק חומרה תואם.</translation>
+        <translation type="unfinished">יוצר עסקת ביטקוין חתומה חלקית (PSBT) לשימוש עם ארנק %1 לא מחובר למשל, או עם PSBT ארנק חומרה תואם.</translation>
     </message>
     <message>
         <source> from wallet '%1'</source>
-        <translation>מתוך ארנק '%1'</translation>
+        <translation type="unfinished">מתוך ארנק "%1"</translation>
     </message>
     <message>
         <source>%1 to '%2'</source>
-        <translation>%1 אל '%2'</translation>
+        <translation type="unfinished">%1 אל "%2"</translation>
     </message>
     <message>
         <source>%1 to %2</source>
-        <translation>%1 ל %2</translation>
-    </message>
-    <message>
-        <source>Do you want to draft this transaction?</source>
-        <translation>האם ברצונך לשמור עסקה זו כטיוטה?</translation>
-    </message>
-    <message>
-        <source>Are you sure you want to send?</source>
-        <translation>לשלוח?</translation>
-    </message>
-    <message>
-        <source>Create Unsigned</source>
-        <translation>יצירת לא חתומה</translation>
+        <translation type="unfinished">%1 ל %2</translation>
+    </message>
+    <message>
+        <source>Sign failed</source>
+        <translation type="unfinished">החתימה נכשלה</translation>
     </message>
     <message>
         <source>Save Transaction Data</source>
-        <translation>שמירת נתוני העיסקה</translation>
-    </message>
-    <message>
-        <source>Partially Signed Transaction (Binary) (*.psbt)</source>
-        <translation>עיסקה חתומה חלקית (בינארי) (*.psbt)</translation>
+        <translation type="unfinished">שמירת נתוני העיסקה</translation>
     </message>
     <message>
         <source>PSBT saved</source>
-        <translation>PSBT נשמרה</translation>
+        <extracomment>Popup message when a PSBT has been saved to a file</extracomment>
+        <translation type="unfinished">PSBT נשמרה</translation>
     </message>
     <message>
         <source>or</source>
-        <translation>או</translation>
+        <translation type="unfinished">או</translation>
     </message>
     <message>
         <source>You can increase the fee later (signals Replace-By-Fee, BIP-125).</source>
-        <translation>תוכלו להגדיל את העמלה מאוחר יותר (איתות Replace-By-Fee, BIP-125).</translation>
+        <translation type="unfinished">תוכלו להגדיל את העמלה מאוחר יותר (איתות Replace-By-Fee, BIP-125).</translation>
     </message>
     <message>
         <source>Please, review your transaction proposal. This will produce a Partially Signed Particl Transaction (PSBT) which you can save or copy and then sign with e.g. an offline %1 wallet, or a PSBT-compatible hardware wallet.</source>
-        <translation>בבקשה לסקור את העיסקה המוצעת. הדבר יצור עיסקת ביטקוין חתומה חלקית (PSBT) אשר ניתן לשמור או להעתיק ואז לחתום עם למשל ארנק לא מקוון %1, או עם ארנק חומרה תואם-PSBT.</translation>
+        <extracomment>Text to inform a user attempting to create a transaction of their current options. At this stage, a user can only create a PSBT. This string is displayed when private keys are disabled and an external signer is not available.</extracomment>
+        <translation type="unfinished">בבקשה לסקור את העיסקה המוצעת. הדבר יצור עיסקת ביטקוין חתומה חלקית (PSBT) אשר ניתן לשמור או להעתיק ואז לחתום עם למשל ארנק לא מקוון %1, או עם ארנק חומרה תואם-PSBT.</translation>
     </message>
     <message>
         <source>Please, review your transaction.</source>
-        <translation>אנא עברו שוב על העסקה שלכם.</translation>
+        <extracomment>Text to prompt a user to review the details of the transaction they are attempting to send.</extracomment>
+        <translation type="unfinished">נא לעבור על העסקה שלך, בבקשה.</translation>
     </message>
     <message>
         <source>Transaction fee</source>
-        <translation>עמלת העברה</translation>
+        <translation type="unfinished">עמלת העברה</translation>
     </message>
     <message>
         <source>Not signalling Replace-By-Fee, BIP-125.</source>
-        <translation>לא משדר Replace-By-Fee, BIP-125.</translation>
+        <translation type="unfinished">לא משדר Replace-By-Fee, BIP-125.</translation>
     </message>
     <message>
         <source>Total Amount</source>
-        <translation>סכום כולל</translation>
-    </message>
-    <message>
-        <source>To review recipient list click "Show Details..."</source>
-        <translation>כדי לסקור את רשימת המקבלים יש להקיש "הצגת פרטים..."</translation>
+        <translation type="unfinished">סכום כולל</translation>
     </message>
     <message>
         <source>Confirm send coins</source>
-        <translation>אימות שליחת מטבעות</translation>
-    </message>
-    <message>
-        <source>Confirm transaction proposal</source>
-        <translation>אישור הצעת עיסקה</translation>
-    </message>
-    <message>
-        <source>Send</source>
-        <translation>שליחה</translation>
+        <translation type="unfinished">אימות שליחת מטבעות</translation>
     </message>
     <message>
         <source>Watch-only balance:</source>
-        <translation>יתרת צפייה-בלבד</translation>
+        <translation type="unfinished">יתרת צפייה-בלבד</translation>
     </message>
     <message>
         <source>The recipient address is not valid. Please recheck.</source>
-        <translation>כתובת הנמען שגויה. נא לבדוק שוב.</translation>
+        <translation type="unfinished">כתובת הנמען שגויה. נא לבדוק שוב.</translation>
     </message>
     <message>
         <source>The amount to pay must be larger than 0.</source>
-        <translation>הסכום לתשלום צריך להיות גדול מ־0.</translation>
+        <translation type="unfinished">הסכום לתשלום צריך להיות גדול מ־0.</translation>
     </message>
     <message>
         <source>The amount exceeds your balance.</source>
-        <translation>הסכום חורג מהמאזן שלך.</translation>
+        <translation type="unfinished">הסכום חורג מהמאזן שלך.</translation>
     </message>
     <message>
         <source>The total exceeds your balance when the %1 transaction fee is included.</source>
-        <translation>הסכום גבוה מהמאזן שלכם לאחר כלילת עמלת עסקה  %1.</translation>
+        <translation type="unfinished">הסכום גבוה מהמאזן שלכם לאחר כלילת עמלת עסקה  %1.</translation>
     </message>
     <message>
         <source>Duplicate address found: addresses should only be used once each.</source>
-        <translation>נמצאה כתובת כפולה: יש להשתמש בכל כתובת פעם אחת בלבד.</translation>
+        <translation type="unfinished">נמצאה כתובת כפולה: יש להשתמש בכל כתובת פעם אחת בלבד.</translation>
     </message>
     <message>
         <source>Transaction creation failed!</source>
-        <translation>יצירת ההעברה נכשלה!</translation>
+        <translation type="unfinished">יצירת ההעברה נכשלה!</translation>
     </message>
     <message>
         <source>A fee higher than %1 is considered an absurdly high fee.</source>
-        <translation>עמלה מעל לסכום של %1 נחשבת לעמלה גבוהה באופן מוגזם.</translation>
-    </message>
-    <message>
-        <source>Payment request expired.</source>
-        <translation>בקשת התשלום פגה.</translation>
+        <translation type="unfinished">עמלה מעל לסכום של %1 נחשבת לעמלה גבוהה באופן מוגזם.</translation>
     </message>
     <message numerus="yes">
         <source>Estimated to begin confirmation within %n block(s).</source>
-        <translation><numerusform>האמדן לתחילת ביצוע אימות בתוך בלוק %n </numerusform><numerusform>האמדן לתחילת ביצוע אימות בתוך %n בלוקים</numerusform><numerusform>האמדן לתחילת ביצוע אימות בתוך %n בלוקים</numerusform><numerusform>C.</numerusform></translation>
+        <translation type="unfinished">
+            <numerusform />
+            <numerusform />
+        </translation>
     </message>
     <message>
         <source>Warning: Invalid Particl address</source>
-        <translation>אזהרה: כתובת ביטקיון שגויה</translation>
+        <translation type="unfinished">אזהרה: כתובת ביטקיון שגויה</translation>
     </message>
     <message>
         <source>Warning: Unknown change address</source>
-        <translation>אזהרה: כתובת החלפה בלתי ידועה</translation>
+        <translation type="unfinished">אזהרה: כתובת החלפה בלתי ידועה</translation>
     </message>
     <message>
         <source>Confirm custom change address</source>
-        <translation>אימות כתובת החלפה בהתאמה אישית</translation>
+        <translation type="unfinished">אימות כתובת החלפה בהתאמה אישית</translation>
     </message>
     <message>
         <source>The address you selected for change is not part of this wallet. Any or all funds in your wallet may be sent to this address. Are you sure?</source>
-        <translation>הכתובת שבחרת עבור ההחלפה אינה חלק מארנק זה. כל ההסכום שבארנק שלך עשוי להישלח לכתובת זו. מקובל עליך?</translation>
+        <translation type="unfinished">הכתובת שבחרת עבור ההחלפה אינה חלק מארנק זה. כל הסכום שבארנק שלך עשוי להישלח לכתובת זו. האם אכן זהו רצונך?</translation>
     </message>
     <message>
         <source>(no label)</source>
-        <translation>(ללא תווית)</translation>
+        <translation type="unfinished">(ללא תוית)</translation>
     </message>
 </context>
 <context>
     <name>SendCoinsEntry</name>
     <message>
         <source>A&amp;mount:</source>
-        <translation>&amp;כמות:</translation>
+        <translation type="unfinished">&amp;כמות:</translation>
     </message>
     <message>
         <source>Pay &amp;To:</source>
-        <translation>לשלם ל&amp;טובת:</translation>
+        <translation type="unfinished">לשלם ל&amp;טובת:</translation>
     </message>
     <message>
         <source>&amp;Label:</source>
-        <translation>ת&amp;ווית:</translation>
+        <translation type="unfinished">ת&amp;ווית:</translation>
     </message>
     <message>
         <source>Choose previously used address</source>
-        <translation>בחירת כתובת שהייתה בשימוש</translation>
+        <translation type="unfinished">בחירת כתובת שהייתה בשימוש</translation>
     </message>
     <message>
         <source>The Particl address to send the payment to</source>
-        <translation>כתובת הביטקוין של המוטב</translation>
-    </message>
-    <message>
-        <source>Alt+A</source>
-        <translation>Alt+A</translation>
+        <translation type="unfinished">כתובת הביטקוין של המוטב</translation>
     </message>
     <message>
         <source>Paste address from clipboard</source>
-        <translation>הדבקת כתובת מלוח הגזירים</translation>
-    </message>
-    <message>
-        <source>Alt+P</source>
-        <translation>Alt+P</translation>
+        <translation type="unfinished">הדבקת כתובת מלוח הגזירים</translation>
     </message>
     <message>
         <source>Remove this entry</source>
-        <translation>הסרת רשומה זו</translation>
+        <translation type="unfinished">הסרת רשומה זו</translation>
     </message>
     <message>
         <source>The amount to send in the selected unit</source>
-        <translation>הסכום לשליחה במטבע הנבחר</translation>
+        <translation type="unfinished">הסכום לשליחה במטבע הנבחר</translation>
     </message>
     <message>
         <source>The fee will be deducted from the amount being sent. The recipient will receive less particl than you enter in the amount field. If multiple recipients are selected, the fee is split equally.</source>
-        <translation>העמלה תנוכה מהסכום שנשלח. הנמען יקבל פחות ביטקוינים ממה שהזנת בשדה הסכום. אם נבחרו מספר נמענים, העמלה תחולק באופן שווה.</translation>
+        <translation type="unfinished">העמלה תנוכה מהסכום שנשלח. הנמען יקבל פחות ביטקוינים ממה שסיפקת בשדה הסכום. אם נבחרו מספר נמענים, העמלה תחולק באופן שווה.</translation>
     </message>
     <message>
         <source>S&amp;ubtract fee from amount</source>
-        <translation>ה&amp;חסרת העמלה מהסכום</translation>
+        <translation type="unfinished">ה&amp;חסרת העמלה מהסכום</translation>
     </message>
     <message>
         <source>Use available balance</source>
-        <translation>השתמש בכלל היתרה</translation>
+        <translation type="unfinished">השתמש בכלל היתרה</translation>
     </message>
     <message>
         <source>Message:</source>
-        <translation>הודעה:</translation>
-    </message>
-    <message>
-        <source>This is an unauthenticated payment request.</source>
-        <translation>זוהי בקשת תשלום לא מאומתת.</translation>
-    </message>
-    <message>
-        <source>This is an authenticated payment request.</source>
-        <translation>זוהי בקשה מאומתת לתשלום.</translation>
+        <translation type="unfinished">הודעה:</translation>
     </message>
     <message>
         <source>Enter a label for this address to add it to the list of used addresses</source>
-        <translation>יש להזין תווית עבור כתובת זו כדי להוסיף אותה לרשימת הכתובות בשימוש</translation>
+        <translation type="unfinished">יש לתת תווית לכתובת זו כדי להוסיף אותה לרשימת הכתובות בשימוש</translation>
     </message>
     <message>
         <source>A message that was attached to the particl: URI which will be stored with the transaction for your reference. Note: This message will not be sent over the Particl network.</source>
-        <translation>הודעה שצורפה לביטקוין: כתובת שתאוחסן בהעברה לצורך מעקב מצדך. לתשומת לבך: הודעה זו לא תישלח ברשת הביטקוין.</translation>
-    </message>
-    <message>
-        <source>Pay To:</source>
-        <translation>תשלום לטובת:</translation>
-    </message>
-    <message>
-        <source>Memo:</source>
-        <translation>תזכורת:</translation>
+        <translation type="unfinished">הודעה שצורפה לביטקוין: כתובת שתאוחסן בהעברה לצורך מעקב מצדך. לתשומת לבך: הודעה זו לא תישלח ברשת הביטקוין.</translation>
     </message>
 </context>
 <context>
-    <name>ShutdownWindow</name>
-    <message>
-        <source>%1 is shutting down...</source>
-        <translation>%1 בתהליך כיבוי...</translation>
-    </message>
-    <message>
-        <source>Do not shut down the computer until this window disappears.</source>
-        <translation>אין לכבות את המחשב עד שחלון זה נעלם.</translation>
+    <name>SendConfirmationDialog</name>
+    <message>
+        <source>Send</source>
+        <translation type="unfinished">שליחה</translation>
+    </message>
+    <message>
+        <source>Create Unsigned</source>
+        <translation type="unfinished">יצירת לא חתומה</translation>
     </message>
 </context>
 <context>
     <name>SignVerifyMessageDialog</name>
     <message>
         <source>Signatures - Sign / Verify a Message</source>
-        <translation>חתימות - חתימה או אימות של הודעה</translation>
+        <translation type="unfinished">חתימות - חתימה או אימות של הודעה</translation>
     </message>
     <message>
         <source>&amp;Sign Message</source>
-        <translation>חתימה על הו&amp;דעה</translation>
+        <translation type="unfinished">חתימה על הו&amp;דעה</translation>
     </message>
     <message>
         <source>You can sign messages/agreements with your addresses to prove you can receive particl sent to them. Be careful not to sign anything vague or random, as phishing attacks may try to trick you into signing your identity over to them. Only sign fully-detailed statements you agree to.</source>
-        <translation>באפשרותך לחתום על הודעות/הסכמים באמצעות הכתובות שלך, כדי להוכיח שאתה יכול לקבל את הביטקוינים הנשלחים אליהן. היזהר לא לחתום על תוכן עמום או אקראי, מכיוון שתקיפות פישינג עשויות לנסות לגנוב את הזהות שלך. חתום רק על הצהרות מפורטות שאתה מסכים להן.</translation>
+        <translation type="unfinished">אפשר לחתום על הודעות/הסכמים באמצעות הכתובות שלך, כדי להוכיח שבאפשרותך לקבל את הביטקוינים הנשלחים אליהן. יש להיזהר ולא לחתום על תוכן עמום או אקראי, מכיוון שתקיפות דיוג עשויות לנסות לגנוב את זהותך. יש לחתום רק על הצהרות מפורטות שהנך מסכים/ה להן.</translation>
     </message>
     <message>
         <source>The Particl address to sign the message with</source>
-        <translation>כתובת הביטקוין אתה לחתום אתה את ההודעה</translation>
+        <translation type="unfinished">כתובת הביטקוין איתה לחתום את ההודעה</translation>
     </message>
     <message>
         <source>Choose previously used address</source>
-        <translation>בחירת כתובת שהייתה בשימוש</translation>
-    </message>
-    <message>
-        <source>Alt+A</source>
-        <translation>Alt+A</translation>
+        <translation type="unfinished">בחירת כתובת שהייתה בשימוש</translation>
     </message>
     <message>
         <source>Paste address from clipboard</source>
-        <translation>הדבקת כתובת מלוח הגזירים</translation>
-    </message>
-    <message>
-        <source>Alt+P</source>
-        <translation>Alt+P</translation>
+        <translation type="unfinished">הדבקת כתובת מלוח הגזירים</translation>
     </message>
     <message>
         <source>Enter the message you want to sign here</source>
-        <translation>יש להוסיף כאן את ההודעה עליה לחתום</translation>
+        <translation type="unfinished">נא לספק את ההודעה עליה ברצונך לחתום כאן</translation>
     </message>
     <message>
         <source>Signature</source>
-        <translation>חתימה</translation>
+        <translation type="unfinished">חתימה</translation>
     </message>
     <message>
         <source>Copy the current signature to the system clipboard</source>
-        <translation>העתקת החתימה הנוכחית ללוח הגזירים</translation>
+        <translation type="unfinished">העתקת החתימה הנוכחית ללוח הגזירים</translation>
     </message>
     <message>
         <source>Sign the message to prove you own this Particl address</source>
-        <translation>ניתן לחתום על ההודעה כדי להוכיח שכתובת ביטקוין זו בבעלותך</translation>
+        <translation type="unfinished">ניתן לחתום על ההודעה כדי להוכיח שכתובת ביטקוין זו בבעלותך</translation>
     </message>
     <message>
         <source>Sign &amp;Message</source>
-        <translation>&amp;חתימה על הודעה</translation>
+        <translation type="unfinished">&amp;חתימה על הודעה</translation>
     </message>
     <message>
         <source>Reset all sign message fields</source>
-        <translation>איפוס כל שדות החתימה על הודעה</translation>
+        <translation type="unfinished">איפוס כל שדות החתימה על הודעה</translation>
     </message>
     <message>
         <source>Clear &amp;All</source>
-        <translation>&amp;ניקוי הכול</translation>
+        <translation type="unfinished">&amp;ניקוי הכול</translation>
     </message>
     <message>
         <source>&amp;Verify Message</source>
-        <translation>&amp;אימות הודעה</translation>
+        <translation type="unfinished">&amp;אימות הודעה</translation>
     </message>
     <message>
         <source>Enter the receiver's address, message (ensure you copy line breaks, spaces, tabs, etc. exactly) and signature below to verify the message. Be careful not to read more into the signature than what is in the signed message itself, to avoid being tricked by a man-in-the-middle attack. Note that this only proves the signing party receives with the address, it cannot prove sendership of any transaction!</source>
-        <translation>יש להזין את כתובת הנמען, ההודעה (נא לוודא שמעתיקים במדויק את תווי קפיצות השורה, רווחים, טאבים וכדומה). והחותימה מתחת אשר מאמתת את ההודעה. יש להזהר שלא לקרוא לתוך החתימה יותר מאשר בהודעה החתומה עצמה, כדי להמנע מניצול לרעה של המתווך שבדרך. יש לשים לב שהדגר רק מוכיח שהצד החותם מקבל עם הכתובת. הדבר אינו מוכיח משלוח כלשהו של עיסקה!</translation>
+        <translation type="unfinished">יש להזין את כתובת הנמען, ההודעה (נא לוודא שהעתקת במדויק את תווי קפיצות השורה, רווחים, טאבים וכדומה). והחתימה מתחת אשר מאמתת את ההודעה. יש להיזהר שלא לקרוא לתוך החתימה יותר מאשר בהודעה החתומה עצמה, כדי להימנע מניצול לרעה של המתווך שבדרך. יש לשים לב שהדבר רק מוכיח שהצד החותם מקבל עם הכתובת. הדבר אינו מוכיח משלוח כלשהו של עסקה!</translation>
     </message>
     <message>
         <source>The Particl address the message was signed with</source>
-        <translation>כתובת הביטקוין שאתה נחתמה ההודעה</translation>
+        <translation type="unfinished">כתובת הביטקוין שאיתה נחתמה ההודעה</translation>
     </message>
     <message>
         <source>The signed message to verify</source>
-        <translation>ההודעה החתומה לאימות</translation>
+        <translation type="unfinished">ההודעה החתומה לאימות</translation>
     </message>
     <message>
         <source>The signature given when the message was signed</source>
-        <translation>החתימה שניתנת כאשר ההודעה נחתמה</translation>
+        <translation type="unfinished">החתימה שניתנת כאשר ההודעה נחתמה</translation>
     </message>
     <message>
         <source>Verify the message to ensure it was signed with the specified Particl address</source>
-        <translation>ניתן לאמת את ההודעה כדי להבטיח שהיא נחתמה עם כתובת הביטקוין הנתונה</translation>
+        <translation type="unfinished">ניתן לאמת את ההודעה כדי להבטיח שהיא נחתמה עם כתובת הביטקוין הנתונה</translation>
     </message>
     <message>
         <source>Verify &amp;Message</source>
-        <translation>&amp;אימות הודעה</translation>
+        <translation type="unfinished">&amp;אימות הודעה</translation>
     </message>
     <message>
         <source>Reset all verify message fields</source>
-        <translation>איפוס כל שדות אימות ההודעה</translation>
+        <translation type="unfinished">איפוס כל שדות אימות ההודעה</translation>
     </message>
     <message>
         <source>Click "Sign Message" to generate signature</source>
-        <translation>יש ללחוץ על „חתימת ההודעה“ כדי לייצר חתימה</translation>
+        <translation type="unfinished">יש ללחוץ על „חתימת ההודעה“ כדי לייצר חתימה</translation>
     </message>
     <message>
         <source>The entered address is invalid.</source>
-        <translation>הכתובת שהוזנה שגויה.</translation>
+        <translation type="unfinished">הכתובת שסיפקת שגויה.</translation>
     </message>
     <message>
         <source>Please check the address and try again.</source>
-        <translation>נא לבדוק את הכתובת ולנסות שוב.</translation>
+        <translation type="unfinished">נא לבדוק את הכתובת ולנסות שוב.</translation>
     </message>
     <message>
         <source>The entered address does not refer to a key.</source>
-        <translation>הכתובת שהוזנה לא מתייחסת למפתח.</translation>
+        <translation type="unfinished">הכתובת שסיפקת לא מתייחסת למפתח.</translation>
     </message>
     <message>
         <source>Wallet unlock was cancelled.</source>
-        <translation>שחרור הארנק בוטל.</translation>
+        <translation type="unfinished">שחרור הארנק בוטל.</translation>
     </message>
     <message>
         <source>No error</source>
-        <translation>אין שגיאה</translation>
+        <translation type="unfinished">אין שגיאה</translation>
     </message>
     <message>
         <source>Private key for the entered address is not available.</source>
-        <translation>המפתח הפרטי לכתובת שהוכנסה אינו זמין.</translation>
+        <translation type="unfinished">המפתח הפרטי לכתובת שסיפקת אינו זמין.</translation>
     </message>
     <message>
         <source>Message signing failed.</source>
-        <translation>חתימת ההודעה נכשלה.</translation>
+        <translation type="unfinished">חתימת ההודעה נכשלה.</translation>
     </message>
     <message>
         <source>Message signed.</source>
-        <translation>ההודעה נחתמה.</translation>
+        <translation type="unfinished">ההודעה נחתמה.</translation>
     </message>
     <message>
         <source>The signature could not be decoded.</source>
-        <translation>לא ניתן לפענח את החתימה.</translation>
+        <translation type="unfinished">לא ניתן לפענח את החתימה.</translation>
     </message>
     <message>
         <source>Please check the signature and try again.</source>
-        <translation>נא לבדוק את החתימה ולנסות שוב.</translation>
+        <translation type="unfinished">נא לבדוק את החתימה ולנסות שוב.</translation>
     </message>
     <message>
         <source>The signature did not match the message digest.</source>
-        <translation>החתימה לא תואמת את תקציר ההודעה.</translation>
+        <translation type="unfinished">החתימה לא תואמת את תקציר ההודעה.</translation>
     </message>
     <message>
         <source>Message verification failed.</source>
-        <translation>וידוא ההודעה נכשל.</translation>
+        <translation type="unfinished">וידוא ההודעה נכשל.</translation>
     </message>
     <message>
         <source>Message verified.</source>
-        <translation>ההודעה עברה וידוא.</translation>
+        <translation type="unfinished">ההודעה עברה וידוא.</translation>
     </message>
 </context>
 <context>
-    <name>TrafficGraphWidget</name>
-    <message>
-        <source>KB/s</source>
-        <translation>ק״ב/ש׳</translation>
-    </message>
-</context>
-<context>
     <name>TransactionDesc</name>
-    <message numerus="yes">
-        <source>Open for %n more block(s)</source>
-        <translation><numerusform>פתוח עבור בלוק %n  נוסף </numerusform><numerusform>פתוח עבור %n בלוקים נוספים</numerusform><numerusform>פתוח עבור %n בלוקים נוספים</numerusform><numerusform>פתוח עבור  %n בלוקים נוספים</numerusform></translation>
-    </message>
-    <message>
-        <source>Open until %1</source>
-        <translation>פתוחה עד %1</translation>
-    </message>
     <message>
         <source>conflicted with a transaction with %1 confirmations</source>
-        <translation>ישנה סתירה עם עסקה שעברה %1 אימותים</translation>
-    </message>
-    <message>
-        <source>0/unconfirmed, %1</source>
-        <translation>0/לא מאומתים, %1</translation>
-    </message>
-    <message>
-        <source>in memory pool</source>
-        <translation>במאגר הזיכרון</translation>
-    </message>
-    <message>
-        <source>not in memory pool</source>
-        <translation>לא במאגר הזיכרון</translation>
+        <extracomment>Text explaining the current status of a transaction, shown in the status field of the details window for this transaction. This status represents an unconfirmed transaction that conflicts with a confirmed transaction.</extracomment>
+        <translation type="unfinished">ישנה סתירה עם עסקה שעברה %1 אימותים</translation>
     </message>
     <message>
         <source>abandoned</source>
-        <translation>ננטש</translation>
+        <extracomment>Text explaining the current status of a transaction, shown in the status field of the details window for this transaction. This status represents an abandoned transaction.</extracomment>
+        <translation type="unfinished">ננטש</translation>
     </message>
     <message>
         <source>%1/unconfirmed</source>
-        <translation>%1/לא מאומתים</translation>
+        <extracomment>Text explaining the current status of a transaction, shown in the status field of the details window for this transaction. This status represents a transaction confirmed in at least one block, but less than 6 blocks.</extracomment>
+        <translation type="unfinished">%1/לא מאומתים</translation>
     </message>
     <message>
         <source>%1 confirmations</source>
-        <translation>%1 אימותים</translation>
+        <extracomment>Text explaining the current status of a transaction, shown in the status field of the details window for this transaction. This status represents a transaction confirmed in 6 or more blocks.</extracomment>
+        <translation type="unfinished">%1 אימותים</translation>
     </message>
     <message>
         <source>Status</source>
-        <translation>מצב</translation>
+        <translation type="unfinished">מצב</translation>
     </message>
     <message>
         <source>Date</source>
-        <translation>תאריך</translation>
+        <translation type="unfinished">תאריך</translation>
     </message>
     <message>
         <source>Source</source>
-        <translation>מקור</translation>
+        <translation type="unfinished">מקור</translation>
     </message>
     <message>
         <source>Generated</source>
-        <translation>נוצר</translation>
+        <translation type="unfinished">נוצר</translation>
     </message>
     <message>
         <source>From</source>
-        <translation>מאת</translation>
+        <translation type="unfinished">מאת</translation>
     </message>
     <message>
         <source>unknown</source>
-        <translation>לא ידוע</translation>
+        <translation type="unfinished">לא ידוע</translation>
     </message>
     <message>
         <source>To</source>
-        <translation>אל</translation>
+        <translation type="unfinished">אל</translation>
     </message>
     <message>
         <source>own address</source>
-        <translation>כתובת עצמית</translation>
+        <translation type="unfinished">כתובת עצמית</translation>
     </message>
     <message>
         <source>watch-only</source>
-        <translation>צפייה בלבד</translation>
+        <translation type="unfinished">צפייה בלבד</translation>
     </message>
     <message>
         <source>label</source>
-        <translation>תווית</translation>
+        <translation type="unfinished">תווית</translation>
     </message>
     <message>
         <source>Credit</source>
-        <translation>אשראי</translation>
+        <translation type="unfinished">אשראי</translation>
     </message>
     <message numerus="yes">
         <source>matures in %n more block(s)</source>
-        <translation><numerusform>הבשלה בעוד בלוק %n</numerusform><numerusform>הבשלה בעוד %n בלוקים</numerusform><numerusform>הבשלה בעוד %n בלוקים</numerusform><numerusform>הבשלה בעוד %n בלוקים</numerusform></translation>
+        <translation type="unfinished">
+            <numerusform />
+            <numerusform />
+        </translation>
     </message>
     <message>
         <source>not accepted</source>
-        <translation>לא התקבל</translation>
+        <translation type="unfinished">לא התקבל</translation>
     </message>
     <message>
         <source>Debit</source>
-        <translation>חיוב</translation>
+        <translation type="unfinished">חיוב</translation>
     </message>
     <message>
         <source>Total debit</source>
-        <translation>חיוב כולל</translation>
+        <translation type="unfinished">חיוב כולל</translation>
     </message>
     <message>
         <source>Total credit</source>
-        <translation>אשראי כול</translation>
+        <translation type="unfinished">אשראי כול</translation>
     </message>
     <message>
         <source>Transaction fee</source>
-        <translation>עמלת העברה</translation>
+        <translation type="unfinished">עמלת העברה</translation>
     </message>
     <message>
         <source>Net amount</source>
-        <translation>סכום נטו</translation>
+        <translation type="unfinished">סכום נטו</translation>
     </message>
     <message>
         <source>Message</source>
-        <translation>הודעה</translation>
+        <translation type="unfinished">הודעה</translation>
     </message>
     <message>
         <source>Comment</source>
-        <translation>הערה</translation>
+        <translation type="unfinished">הערה</translation>
     </message>
     <message>
         <source>Transaction ID</source>
-        <translation>מזהה העברה</translation>
+        <translation type="unfinished">מזהה העברה</translation>
     </message>
     <message>
         <source>Transaction total size</source>
-        <translation>גודל ההעברה הכללי</translation>
+        <translation type="unfinished">גודל ההעברה הכללי</translation>
     </message>
     <message>
         <source>Transaction virtual size</source>
-        <translation>גודל וירטואלי של עסקה</translation>
+        <translation type="unfinished">גודל וירטואלי של עסקה</translation>
     </message>
     <message>
         <source>Output index</source>
-        <translation>מפתח פלט</translation>
+        <translation type="unfinished">מפתח פלט</translation>
     </message>
     <message>
         <source> (Certificate was not verified)</source>
-        <translation>(האישור לא אומת)</translation>
+        <translation type="unfinished">(האישור לא אומת)</translation>
     </message>
     <message>
         <source>Merchant</source>
-        <translation>סוחר</translation>
+        <translation type="unfinished">סוחר</translation>
     </message>
     <message>
         <source>Generated coins must mature %1 blocks before they can be spent. When you generated this block, it was broadcast to the network to be added to the block chain. If it fails to get into the chain, its state will change to "not accepted" and it won't be spendable. This may occasionally happen if another node generates a block within a few seconds of yours.</source>
-        <translation>מטבעות מופקים חייבים להבשיל במשך %1 בלוקים לפני שניתן לבזבזם. כשהפקתם בלוק זה, הבלוק שודר לרשת לצורך הוספה לבלוקצ'יין. אם הבלוק לא יתווסף לבלוקצ'יין, מצב הבלוק ישונה ל"לא התקבל" ולא יהיה ניתן לבזבזו. מצב זה עלול לקרות כאשר צומת אחרת מפיקה בלוק בהפרש של כמה שניות משלכם.</translation>
+        <translation type="unfinished">מטבעות מופקים חייבים להבשיל במשך %1 בלוקים לפני שניתן לבזבזם. כשהפקתם בלוק זה, הבלוק שודר לרשת לצורך הוספה לבלוקצ'יין. אם הבלוק לא יתווסף לבלוקצ'יין, מצב הבלוק ישונה ל"לא התקבל" ולא יהיה ניתן לבזבזו. מצב זה עלול לקרות כאשר צומת אחרת מפיקה בלוק בהפרש של כמה שניות משלכם.</translation>
     </message>
     <message>
         <source>Debug information</source>
-        <translation>פרטי ניפוי שגיאות</translation>
+        <translation type="unfinished">פרטי ניפוי שגיאות</translation>
     </message>
     <message>
         <source>Transaction</source>
-        <translation>העברה</translation>
+        <translation type="unfinished">העברה</translation>
     </message>
     <message>
         <source>Inputs</source>
-        <translation>אמצעי קלט</translation>
+        <translation type="unfinished">אמצעי קלט</translation>
     </message>
     <message>
         <source>Amount</source>
-        <translation>סכום</translation>
+        <translation type="unfinished">סכום</translation>
     </message>
     <message>
         <source>true</source>
-        <translation>אמת</translation>
+        <translation type="unfinished">אמת</translation>
     </message>
     <message>
         <source>false</source>
-        <translation>שקר</translation>
+        <translation type="unfinished">שקר</translation>
     </message>
 </context>
 <context>
     <name>TransactionDescDialog</name>
     <message>
         <source>This pane shows a detailed description of the transaction</source>
-        <translation>חלונית זו מציגה תיאור מפורט של ההעברה</translation>
+        <translation type="unfinished">חלונית זו מציגה תיאור מפורט של ההעברה</translation>
     </message>
     <message>
         <source>Details for %1</source>
-        <translation>פרטים עבור %1</translation>
+        <translation type="unfinished">פרטים עבור %1</translation>
     </message>
 </context>
 <context>
     <name>TransactionTableModel</name>
     <message>
         <source>Date</source>
-        <translation>תאריך</translation>
+        <translation type="unfinished">תאריך</translation>
     </message>
     <message>
         <source>Type</source>
-        <translation>סוג</translation>
+        <translation type="unfinished">סוג</translation>
     </message>
     <message>
         <source>Label</source>
-        <translation>תוית</translation>
-    </message>
-    <message numerus="yes">
-        <source>Open for %n more block(s)</source>
-        <translation><numerusform>פתוחה למשך בלוק אחד נוסף</numerusform><numerusform>פתוחה למשך %n בלוקים נוספים</numerusform><numerusform>פתוחה למשך %n בלוקים נוספים</numerusform><numerusform>פתוחה למשך %n בלוקים נוספים</numerusform></translation>
-    </message>
-    <message>
-        <source>Open until %1</source>
-        <translation>פתוחה עד %1</translation>
+        <translation type="unfinished">תוית</translation>
     </message>
     <message>
         <source>Unconfirmed</source>
-        <translation>לא מאושרת</translation>
+        <translation type="unfinished">לא מאושרת</translation>
     </message>
     <message>
         <source>Abandoned</source>
-        <translation>ננטש</translation>
+        <translation type="unfinished">ננטש</translation>
     </message>
     <message>
         <source>Confirming (%1 of %2 recommended confirmations)</source>
-        <translation>באישור (%1 מתוך %2 אישורים מומלצים)</translation>
+        <translation type="unfinished">באישור (%1 מתוך %2 אישורים מומלצים)</translation>
     </message>
     <message>
         <source>Confirmed (%1 confirmations)</source>
-        <translation>מאושרת (%1 אישורים)</translation>
+        <translation type="unfinished">מאושרת (%1 אישורים)</translation>
     </message>
     <message>
         <source>Conflicted</source>
-        <translation>מתנגשת</translation>
+        <translation type="unfinished">מתנגשת</translation>
     </message>
     <message>
         <source>Immature (%1 confirmations, will be available after %2)</source>
-        <translation>צעירה (%1 אישורים, תהיה זמינה לאחר %2)</translation>
+        <translation type="unfinished">צעירה (%1 אישורים, תהיה זמינה לאחר %2)</translation>
     </message>
     <message>
         <source>Generated but not accepted</source>
-        <translation>הבלוק יוצר אך לא אושר</translation>
+        <translation type="unfinished">הבלוק יוצר אך לא אושר</translation>
     </message>
     <message>
         <source>Received with</source>
-        <translation>התקבל עם</translation>
+        <translation type="unfinished">התקבל עם</translation>
     </message>
     <message>
         <source>Received from</source>
-        <translation>התקבל מאת</translation>
+        <translation type="unfinished">התקבל מאת</translation>
     </message>
     <message>
         <source>Sent to</source>
-        <translation>נשלח אל</translation>
-    </message>
-    <message>
-<<<<<<< HEAD
-        <source>Payment to yourself</source>
-        <translation>תשלום לעצמך</translation>
-    </message>
-    <message>
-=======
->>>>>>> 44d8b13c
+        <translation type="unfinished">נשלח אל</translation>
+    </message>
+    <message>
         <source>Mined</source>
-        <translation>נכרו</translation>
+        <translation type="unfinished">נכרו</translation>
     </message>
     <message>
         <source>watch-only</source>
-        <translation>צפייה בלבד</translation>
+        <translation type="unfinished">צפייה בלבד</translation>
     </message>
     <message>
         <source>(n/a)</source>
-        <translation>(לא זמין)</translation>
+        <translation type="unfinished">(לא זמין)</translation>
     </message>
     <message>
         <source>(no label)</source>
-        <translation>(ללא תוית)</translation>
+        <translation type="unfinished">(ללא תוית)</translation>
     </message>
     <message>
         <source>Transaction status. Hover over this field to show number of confirmations.</source>
-        <translation>מצב ההעברה. יש להמתין עם הסמן מעל שדה זה כדי לראות את מספר האישורים.</translation>
+        <translation type="unfinished">מצב ההעברה. יש להמתין עם הסמן מעל שדה זה כדי לראות את מספר האישורים.</translation>
     </message>
     <message>
         <source>Date and time that the transaction was received.</source>
-        <translation>התאריך והשעה בהם העברה זו התקבלה.</translation>
+        <translation type="unfinished">התאריך והשעה בהם העברה זו התקבלה.</translation>
     </message>
     <message>
         <source>Type of transaction.</source>
-        <translation>סוג ההעברה.</translation>
+        <translation type="unfinished">סוג ההעברה.</translation>
     </message>
     <message>
         <source>Whether or not a watch-only address is involved in this transaction.</source>
-        <translation>האם כתובת לצפייה בלבד כלולה בעסקה זו.</translation>
+        <translation type="unfinished">האם כתובת לצפייה בלבד כלולה בעסקה זו.</translation>
     </message>
     <message>
         <source>User-defined intent/purpose of the transaction.</source>
-        <translation>ייעוד/תכלית מגדר ע"י המשתמש של העסקה.</translation>
+        <translation type="unfinished">ייעוד/תכלית מגדר ע"י המשתמש של העסקה.</translation>
     </message>
     <message>
         <source>Amount removed from or added to balance.</source>
-        <translation>סכום ירד או התווסף למאזן</translation>
+        <translation type="unfinished">סכום ירד או התווסף למאזן</translation>
     </message>
 </context>
 <context>
     <name>TransactionView</name>
     <message>
         <source>All</source>
-        <translation>הכול</translation>
+        <translation type="unfinished">הכול</translation>
     </message>
     <message>
         <source>Today</source>
-        <translation>היום</translation>
+        <translation type="unfinished">היום</translation>
     </message>
     <message>
         <source>This week</source>
-        <translation>השבוע</translation>
+        <translation type="unfinished">השבוע</translation>
     </message>
     <message>
         <source>This month</source>
-        <translation>החודש</translation>
+        <translation type="unfinished">החודש</translation>
     </message>
     <message>
         <source>Last month</source>
-        <translation>חודש שעבר</translation>
+        <translation type="unfinished">חודש שעבר</translation>
     </message>
     <message>
         <source>This year</source>
-        <translation>השנה הזאת</translation>
-    </message>
-    <message>
-        <source>Range...</source>
-        <translation>טווח…</translation>
+        <translation type="unfinished">השנה הזאת</translation>
     </message>
     <message>
         <source>Received with</source>
-        <translation>התקבל עם</translation>
+        <translation type="unfinished">התקבל עם</translation>
     </message>
     <message>
         <source>Sent to</source>
-        <translation>נשלח אל</translation>
-    </message>
-    <message>
-<<<<<<< HEAD
-        <source>To yourself</source>
-        <translation>לעצמך</translation>
-    </message>
-    <message>
-=======
->>>>>>> 44d8b13c
+        <translation type="unfinished">נשלח אל</translation>
+    </message>
+    <message>
         <source>Mined</source>
-        <translation>נכרו</translation>
+        <translation type="unfinished">נכרו</translation>
     </message>
     <message>
         <source>Other</source>
-        <translation>אחר</translation>
+        <translation type="unfinished">אחר</translation>
     </message>
     <message>
         <source>Enter address, transaction id, or label to search</source>
-        <translation>הכנס כתובת, מזהה העברה, או תווית לחיפוש</translation>
+        <translation type="unfinished">נא לספק כתובת, מזהה העברה, או תווית לחיפוש</translation>
     </message>
     <message>
         <source>Min amount</source>
-        <translation>סכום מזערי</translation>
-    </message>
-    <message>
-        <source>Abandon transaction</source>
-        <translation>נטישת העברה</translation>
-    </message>
-    <message>
-        <source>Increase transaction fee</source>
-        <translation>הגדל עמלת העברה</translation>
-    </message>
-    <message>
-        <source>Copy address</source>
-        <translation>העתקת הכתובת</translation>
-    </message>
-    <message>
-        <source>Copy label</source>
-        <translation>העתקת התווית</translation>
-    </message>
-    <message>
-        <source>Copy amount</source>
-        <translation>העתקת הסכום</translation>
-    </message>
-    <message>
-        <source>Copy transaction ID</source>
-        <translation>העתקת מזהה ההעברה</translation>
-    </message>
-    <message>
-        <source>Copy raw transaction</source>
-        <translation>העתקת העברה גולמית</translation>
-    </message>
-    <message>
-        <source>Copy full transaction details</source>
-        <translation>העתקת פרטי ההעברה המלאים</translation>
-    </message>
-    <message>
-        <source>Edit label</source>
-        <translation>עריכת תווית</translation>
-    </message>
-    <message>
-        <source>Show transaction details</source>
-        <translation>הצגת פרטי העברה</translation>
+        <translation type="unfinished">סכום מזערי</translation>
     </message>
     <message>
         <source>&amp;Copy address</source>
@@ -3581,93 +3181,64 @@
     </message>
     <message>
         <source>Export Transaction History</source>
-        <translation>יצוא היסטוריית העברה</translation>
-    </message>
-    <message>
-        <source>Comma separated file (*.csv)</source>
-        <translation>קובץ מופרד בפסיקים (‎*.csv)</translation>
+        <translation type="unfinished">יצוא היסטוריית העברה</translation>
+    </message>
+    <message>
+        <source>Comma separated file</source>
+        <extracomment>Expanded name of the CSV file format. See: https://en.wikipedia.org/wiki/Comma-separated_values.</extracomment>
+        <translation type="unfinished">קובץ מופרד בפסיקים</translation>
     </message>
     <message>
         <source>Confirmed</source>
-        <translation>מאושרת</translation>
+        <translation type="unfinished">מאושרת</translation>
     </message>
     <message>
         <source>Watch-only</source>
-        <translation>צפייה בלבד</translation>
+        <translation type="unfinished">צפייה בלבד</translation>
     </message>
     <message>
         <source>Date</source>
-        <translation>תאריך</translation>
+        <translation type="unfinished">תאריך</translation>
     </message>
     <message>
         <source>Type</source>
-        <translation>סוג</translation>
+        <translation type="unfinished">סוג</translation>
     </message>
     <message>
         <source>Label</source>
-        <translation>תוית</translation>
+        <translation type="unfinished">תוית</translation>
     </message>
     <message>
         <source>Address</source>
-        <translation>כתובת</translation>
+        <translation type="unfinished">כתובת</translation>
     </message>
     <message>
         <source>ID</source>
-        <translation>מזהה</translation>
+        <translation type="unfinished">מזהה</translation>
     </message>
     <message>
         <source>Exporting Failed</source>
-        <translation>הייצוא נכשל</translation>
+        <translation type="unfinished">הייצוא נכשל</translation>
     </message>
     <message>
         <source>There was an error trying to save the transaction history to %1.</source>
-        <translation>הייתה שגיאה בניסיון לשמור את היסטוריית העסקאות אל %1.</translation>
+        <translation type="unfinished">הייתה שגיאה בניסיון לשמור את היסטוריית העסקאות אל %1.</translation>
     </message>
     <message>
         <source>Exporting Successful</source>
-        <translation>הייצוא נכשל</translation>
+        <translation type="unfinished">הייצוא נכשל</translation>
     </message>
     <message>
         <source>The transaction history was successfully saved to %1.</source>
-        <translation>היסטוריית העסקאות נשמרה בהצלחה אל %1.</translation>
+        <translation type="unfinished">היסטוריית העסקאות נשמרה בהצלחה אל %1.</translation>
     </message>
     <message>
         <source>Range:</source>
-        <translation>טווח:</translation>
+        <translation type="unfinished">טווח:</translation>
     </message>
     <message>
         <source>to</source>
-        <translation>עד</translation>
-    </message>
-</context>
-<context>
-    <name>UnitDisplayStatusBarControl</name>
-    <message>
-        <source>Unit to show amounts in. Click to select another unit.</source>
-        <translation>יחידת המידה להצגת הסכומים. יש ללחוץ כדי לבחור ביחידת מידה אחרת.</translation>
-    </message>
-</context>
-<context>
-    <name>WalletController</name>
-    <message>
-        <source>Close wallet</source>
-        <translation>סגירת ארנק</translation>
-    </message>
-    <message>
-        <source>Are you sure you wish to close the wallet &lt;i&gt;%1&lt;/i&gt;?</source>
-        <translation>האם אכן ברצונך לסגור את הארנק &lt;i&gt;%1&lt;/i&gt;?</translation>
-    </message>
-    <message>
-        <source>Closing the wallet for too long can result in having to resync the entire chain if pruning is enabled.</source>
-        <translation>סגירת הארנק למשך זמן רב מדי יכול לגרור את הצורך לסינכרון מחדש של כל השרשרת אם אופצית הגיזום אקטיבית.</translation>
-    </message>
-    <message>
-        <source>Close all wallets</source>
-        <translation>סגירת כל הארנקים</translation>
-    </message>
-    <message>
-        <source>Are you sure you wish to close all wallets?</source>
-        <translation>האם אכן ברצונך לסגור את כל הארנקים?</translation>
+        <translation type="unfinished">עד</translation>
     </message>
 </context>
 <context>
@@ -3676,115 +3247,108 @@
         <source>No wallet has been loaded.
 Go to File &gt; Open Wallet to load a wallet.
 - OR -</source>
-        <translation>לא נטען ארנק.
+        <translation type="unfinished">לא נטען ארנק.
 עליך לגשת לקובץ &gt; פתיחת ארנק כדי לטעון ארנק.
 - או -</translation>
     </message>
     <message>
         <source>Create a new wallet</source>
-        <translation>יצירת ארנק חדש</translation>
+        <translation type="unfinished">יצירת ארנק חדש</translation>
+    </message>
+    <message>
+        <source>Error</source>
+        <translation type="unfinished">שגיאה</translation>
+    </message>
+    <message>
+        <source>Unable to decode PSBT from clipboard (invalid base64)</source>
+        <translation type="unfinished">לא ניתן לפענח PSBT מתוך לוח הגזירים (base64 שגוי)  </translation>
+    </message>
+    <message>
+        <source>Load Transaction Data</source>
+        <translation type="unfinished">טעינת נתוני עיסקה</translation>
+    </message>
+    <message>
+        <source>Partially Signed Transaction (*.psbt)</source>
+        <translation type="unfinished">עיסקה חתומה חלקית  (*.psbt)</translation>
+    </message>
+    <message>
+        <source>PSBT file must be smaller than 100 MiB</source>
+        <translation type="unfinished">קובץ PSBT צריך להיות קטמן מ 100 MiB</translation>
+    </message>
+    <message>
+        <source>Unable to decode PSBT</source>
+        <translation type="unfinished">לא מצליח לפענח PSBT</translation>
     </message>
 </context>
 <context>
     <name>WalletModel</name>
     <message>
         <source>Send Coins</source>
-        <translation>שליחת מטבעות</translation>
+        <translation type="unfinished">שליחת מטבעות</translation>
     </message>
     <message>
         <source>Fee bump error</source>
-        <translation>נמצאה שגיאת סכום עמלה</translation>
+        <translation type="unfinished">נמצאה שגיאת סכום עמלה</translation>
     </message>
     <message>
         <source>Increasing transaction fee failed</source>
-        <translation>כשל בהעלאת עמלת עסקה</translation>
+        <translation type="unfinished">כשל בהעלאת עמלת עסקה</translation>
     </message>
     <message>
         <source>Do you want to increase the fee?</source>
-        <translation>האם ברצונך להגדיל את העמלה?</translation>
-    </message>
-    <message>
-        <source>Do you want to draft a transaction with fee increase?</source>
-        <translation>האם ברצונך להכין עסיקה עם עמלה מוגברת?</translation>
+        <extracomment>Asks a user if they would like to manually increase the fee of a transaction that has already been created.</extracomment>
+        <translation type="unfinished">האם ברצונך להגדיל את העמלה?</translation>
     </message>
     <message>
         <source>Current fee:</source>
-        <translation>העמלה הנוכחית:</translation>
+        <translation type="unfinished">העמלה הנוכחית:</translation>
     </message>
     <message>
         <source>Increase:</source>
-        <translation>הגדלה:</translation>
+        <translation type="unfinished">הגדלה:</translation>
     </message>
     <message>
         <source>New fee:</source>
-        <translation>עמלה חדשה:</translation>
+        <translation type="unfinished">עמלה חדשה:</translation>
     </message>
     <message>
         <source>Confirm fee bump</source>
-        <translation>אישור הקפצת עמלה</translation>
+        <translation type="unfinished">אישור הקפצת עמלה</translation>
     </message>
     <message>
         <source>Can't draft transaction.</source>
-        <translation>לא ניתן לשמור את העסקה כטיוטה.</translation>
+        <translation type="unfinished">לא ניתן לשמור את העסקה כטיוטה.</translation>
     </message>
     <message>
         <source>PSBT copied</source>
-        <translation>PSBT הועתקה</translation>
+        <translation type="unfinished">PSBT הועתקה</translation>
     </message>
     <message>
         <source>Can't sign transaction.</source>
-        <translation>אי אפשר לחתום על ההעברה.</translation>
+        <translation type="unfinished">אי אפשר לחתום על ההעברה.</translation>
     </message>
     <message>
         <source>Could not commit transaction</source>
-        <translation>שילוב העסקה נכשל</translation>
+        <translation type="unfinished">שילוב העסקה נכשל</translation>
     </message>
     <message>
         <source>default wallet</source>
-        <translation>ארנק בררת מחדל</translation>
+        <translation type="unfinished">ארנק בררת מחדל</translation>
     </message>
 </context>
 <context>
     <name>WalletView</name>
     <message>
         <source>&amp;Export</source>
-        <translation>&amp;יצוא</translation>
+        <translation type="unfinished">&amp;יצוא</translation>
     </message>
     <message>
         <source>Export the data in the current tab to a file</source>
-        <translation>יצוא הנתונים בלשונית הנוכחית לקובץ</translation>
-    </message>
-    <message>
-        <source>Error</source>
-        <translation>שגיאה</translation>
-    </message>
-    <message>
-        <source>Unable to decode PSBT from clipboard (invalid base64)</source>
-        <translation>לא ניתן לפענח PSBT מתוך לוח הגזירים (base64 שגוי)  </translation>
-    </message>
-    <message>
-        <source>Load Transaction Data</source>
-        <translation>טעינת נתוני עיסקה</translation>
-    </message>
-    <message>
-        <source>Partially Signed Transaction (*.psbt)</source>
-        <translation>עיסקה חתומה חלקית  (*.psbt)</translation>
-    </message>
-    <message>
-        <source>PSBT file must be smaller than 100 MiB</source>
-        <translation>קובץ PSBT צריך להיות קטמן מ 100 MiB</translation>
-    </message>
-    <message>
-        <source>Unable to decode PSBT</source>
-        <translation>לא מצליח לפענח PSBT</translation>
+        <translation type="unfinished">יצוא הנתונים בלשונית הנוכחית לקובץ</translation>
     </message>
     <message>
         <source>Backup Wallet</source>
-        <translation>גיבוי הארנק</translation>
-    </message>
-    <message>
-        <source>Wallet Data (*.dat)</source>
-        <translation>נתוני ארנק (‎*.dat)</translation>
+        <translation type="unfinished">גיבוי הארנק</translation>
     </message>
     <message>
         <source>Wallet Data</source>
@@ -3793,536 +3357,398 @@
     </message>
     <message>
         <source>Backup Failed</source>
-        <translation>הגיבוי נכשל</translation>
+        <translation type="unfinished">הגיבוי נכשל</translation>
     </message>
     <message>
         <source>There was an error trying to save the wallet data to %1.</source>
-        <translation>אירעה שגיאה בעת הניסיון לשמור את נתוני הארנק אל %1.</translation>
+        <translation type="unfinished">אירעה שגיאה בעת הניסיון לשמור את נתוני הארנק אל %1.</translation>
     </message>
     <message>
         <source>Backup Successful</source>
-        <translation>הגיבוי הצליח</translation>
+        <translation type="unfinished">הגיבוי הצליח</translation>
     </message>
     <message>
         <source>The wallet data was successfully saved to %1.</source>
-        <translation>נתוני הארנק נשמרו בהצלחה אל %1.</translation>
+        <translation type="unfinished">נתוני הארנק נשמרו בהצלחה אל %1.</translation>
     </message>
     <message>
         <source>Cancel</source>
-        <translation>ביטול</translation>
+        <translation type="unfinished">ביטול</translation>
     </message>
 </context>
 <context>
     <name>bitcoin-core</name>
     <message>
+        <source>The %s developers</source>
+        <translation type="unfinished">ה %s מפתחים</translation>
+    </message>
+    <message>
+        <source>%s corrupt. Try using the wallet tool particl-wallet to salvage or restoring a backup.</source>
+        <translation type="unfinished">%s משובש. נסו להשתמש בכלי הארנק particl-wallet כדי להציל או לשחזר מגיבוי..</translation>
+    </message>
+    <message>
         <source>Distributed under the MIT software license, see the accompanying file %s or %s</source>
-<<<<<<< HEAD
-        <translation>מופץ תחת רשיון התוכנה של MIT, ראה קובץ מלווה  %s או %s</translation>
-=======
         <translation type="unfinished">מופץ תחת רשיון התוכנה של MIT, ראה קובץ מלווה  %s או %s</translation>
     </message>
     <message>
         <source>Please check that your computer's date and time are correct! If your clock is wrong, %s will not work properly.</source>
         <translation type="unfinished">נא בדקו שהתאריך והשעה במחשב שלכם נכונים! אם השעון שלכם לא מסונכרן, %s לא יעבוד כהלכה.</translation>
->>>>>>> 44d8b13c
     </message>
     <message>
         <source>Prune configured below the minimum of %d MiB.  Please use a higher number.</source>
-        <translation>הגיזום הוגדר כפחות מהמינימום של  %d MiB. נא להשתמש במספר גבוה יותר.</translation>
+        <translation type="unfinished">הגיזום הוגדר כפחות מהמינימום של  %d MiB. נא להשתמש במספר גבוה יותר.</translation>
     </message>
     <message>
         <source>Prune: last wallet synchronisation goes beyond pruned data. You need to -reindex (download the whole blockchain again in case of pruned node)</source>
-        <translation>גיזום: הסינכרון האחרון של הארנק עובר את היקף הנתונים שנגזמו. יש לבצע חידוש אידקסציה (נא להוריד את כל שרשרת הבלוקים שוב במקרה של צומת מקוצצת)</translation>
-    </message>
-    <message>
-        <source>Pruning blockstore...</source>
-        <translation>מקצץ את ה blockstore...</translation>
+        <translation type="unfinished">גיזום: הסינכרון האחרון של הארנק עובר את היקף הנתונים שנגזמו. יש לבצע חידוש אידקסציה (נא להוריד את כל שרשרת הבלוקים שוב במקרה של צומת מקוצצת)</translation>
+    </message>
+    <message>
+        <source>The block database contains a block which appears to be from the future. This may be due to your computer's date and time being set incorrectly. Only rebuild the block database if you are sure that your computer's date and time are correct</source>
+        <translation type="unfinished">מאגר נתוני הבלוקים מכיל בלוק עם תאריך עתידי. הדבר יכול להיגרם מתאריך ושעה שגויים במחשב שלכם. בצעו בנייה מחדש של מאגר נתוני הבלוקים רק אם אתם בטוחים שהתאריך והשעה במחשבכם נכונים</translation>
+    </message>
+    <message>
+        <source>The transaction amount is too small to send after the fee has been deducted</source>
+        <translation type="unfinished">סכום העברה נמוך מדי לשליחה אחרי גביית העמלה</translation>
+    </message>
+    <message>
+        <source>This error could occur if this wallet was not shutdown cleanly and was last loaded using a build with a newer version of Berkeley DB. If so, please use the software that last loaded this wallet</source>
+        <translation type="unfinished">שגיאה זו יכלה לקרות אם הארנק לא נסגר באופן נקי והועלה לאחרונה עם מבנה מבוסס גירסת Berkeley DB חדשה יותר. במקרה זה, יש להשתמש בתוכנה אשר טענה את הארנק בפעם האחרונה.</translation>
+    </message>
+    <message>
+        <source>This is a pre-release test build - use at your own risk - do not use for mining or merchant applications</source>
+        <translation type="unfinished">זוהי בניית ניסיון טרום־פרסום – השימוש באחריותך – אין להשתמש בה לצורך כרייה או יישומי מסחר</translation>
+    </message>
+    <message>
+        <source>This is the maximum transaction fee you pay (in addition to the normal fee) to prioritize partial spend avoidance over regular coin selection.</source>
+        <translation type="unfinished">זוהי עמלת העיסקה המרבית שתשלם (בנוסף לעמלה הרגילה) כדי לתעדף מניעת תשלום חלקי על פני בחירה רגילה של מטבע. </translation>
+    </message>
+    <message>
+        <source>This is the transaction fee you may discard if change is smaller than dust at this level</source>
+        <translation type="unfinished">זוהי עמלת העסקה שתוכל לזנוח אם היתרה הנה קטנה יותר מאבק ברמה הזו.</translation>
+    </message>
+    <message>
+        <source>This is the transaction fee you may pay when fee estimates are not available.</source>
+        <translation type="unfinished">זוהי עמלת העסקה שתוכל לשלם כאשר אמדן גובה העמלה אינו זמין.</translation>
+    </message>
+    <message>
+        <source>Total length of network version string (%i) exceeds maximum length (%i). Reduce the number or size of uacomments.</source>
+        <translation type="unfinished">האורך הכולל של רצף התווים של גירסת הרשת  (%i) גדול מהאורך המרבי המותר (%i). יש להקטין את המספר או האורך של uacomments.</translation>
+    </message>
+    <message>
+        <source>Unable to replay blocks. You will need to rebuild the database using -reindex-chainstate.</source>
+        <translation type="unfinished">שידור-חוזר של הבלוקים לא הצליח. תצטרכו לבצע בנייה מחדש של מאגר הנתונים באמצעות הדגל reindex-chainstate-.</translation>
+    </message>
+    <message>
+        <source>Warning: Private keys detected in wallet {%s} with disabled private keys</source>
+        <translation type="unfinished">אזהרה: זוהו מפתחות פרטיים בארנק {%s} עם מפתחות פרטיים מושבתים</translation>
+    </message>
+    <message>
+        <source>Warning: We do not appear to fully agree with our peers! You may need to upgrade, or other nodes may need to upgrade.</source>
+        <translation type="unfinished">אזהרה: יתכן שלא נסכים לגמרי עם עמיתינו! יתכן שתצטרכו לשדרג או שצמתות אחרות יצטרכו לשדרג.</translation>
+    </message>
+    <message>
+        <source>You need to rebuild the database using -reindex to go back to unpruned mode.  This will redownload the entire blockchain</source>
+        <translation type="unfinished">יש צורך בבניה מחדש של מסד הנתונים ע"י שימוש ב -reindex כדי לחזור חזרה לצומת שאינה גזומה.  הפעולה תוריד מחדש את כל שרשרת הבלוקים.</translation>
+    </message>
+    <message>
+        <source>%s is set very high!</source>
+        <translation type="unfinished">%s הוגדר מאד גבוה!</translation>
+    </message>
+    <message>
+        <source>-maxmempool must be at least %d MB</source>
+        <translation type="unfinished">‎-maxmempool חייב להיות לפחות %d מ״ב</translation>
+    </message>
+    <message>
+        <source>A fatal internal error occurred, see debug.log for details</source>
+        <translation type="unfinished">שגיאה פטלית פנימית אירעה, לפירוט ראה את לוג הדיבאג.</translation>
+    </message>
+    <message>
+        <source>Cannot resolve -%s address: '%s'</source>
+        <translation type="unfinished">לא מצליח לפענח -%s כתובת: '%s'</translation>
+    </message>
+    <message>
+        <source>Cannot set -peerblockfilters without -blockfilterindex.</source>
+        <translation type="unfinished">לא מצליח להגדיר את  -peerblockfilters ללא-blockfilterindex.</translation>
+    </message>
+    <message>
+        <source>Cannot write to data directory '%s'; check permissions.</source>
+        <translation type="unfinished">לא ניתן לכתוב אל תיקיית הנתונים ‚%s’, נא לבדוק את ההרשאות.</translation>
+    </message>
+    <message>
+        <source>Config setting for %s only applied on %s network when in [%s] section.</source>
+        <translation type="unfinished">הגדרות הקונפיג עבור %s מיושמות רק  %s הרשת כאשר בקבוצה [%s] .</translation>
+    </message>
+    <message>
+        <source>Copyright (C) %i-%i</source>
+        <translation type="unfinished">כל הזכויות שמורות (C) %i-‏%i</translation>
+    </message>
+    <message>
+        <source>Corrupted block database detected</source>
+        <translation type="unfinished">מסד נתוני בלוקים פגום זוהה</translation>
+    </message>
+    <message>
+        <source>Could not find asmap file %s</source>
+        <translation type="unfinished">  קובץ asmap %s לא נמצא</translation>
+    </message>
+    <message>
+        <source>Could not parse asmap file %s</source>
+        <translation type="unfinished"> קובץ asmap %s לא נפרס</translation>
+    </message>
+    <message>
+        <source>Disk space is too low!</source>
+        <translation type="unfinished">אין מספיק מקום בכונן!</translation>
+    </message>
+    <message>
+        <source>Do you want to rebuild the block database now?</source>
+        <translation type="unfinished">האם לבנות מחדש את מסד נתוני המקטעים?</translation>
+    </message>
+    <message>
+        <source>Done loading</source>
+        <translation type="unfinished">הטעינה הושלמה</translation>
+    </message>
+    <message>
+        <source>Error initializing block database</source>
+        <translation type="unfinished">שגיאה באתחול מסד נתוני המקטעים</translation>
+    </message>
+    <message>
+        <source>Error initializing wallet database environment %s!</source>
+        <translation type="unfinished">שגיאה באתחול סביבת מסד נתוני הארנקים %s!</translation>
+    </message>
+    <message>
+        <source>Error loading %s</source>
+        <translation type="unfinished">שגיאה בטעינת %s</translation>
+    </message>
+    <message>
+        <source>Error loading %s: Private keys can only be disabled during creation</source>
+        <translation type="unfinished">שגיאת טעינה %s: מפתחות פרטיים ניתנים לניטרול רק בעת תהליך היצירה</translation>
+    </message>
+    <message>
+        <source>Error loading %s: Wallet corrupted</source>
+        <translation type="unfinished">שגיאת טעינה %s: הארנק משובש</translation>
+    </message>
+    <message>
+        <source>Error loading %s: Wallet requires newer version of %s</source>
+        <translation type="unfinished">שגיאת טעינה %s: הארנק מצריך גירסה חדשה יותר של %s</translation>
+    </message>
+    <message>
+        <source>Error loading block database</source>
+        <translation type="unfinished">שגיאה בטעינת מסד נתוני המקטעים</translation>
+    </message>
+    <message>
+        <source>Error opening block database</source>
+        <translation type="unfinished">שגיאה בטעינת מסד נתוני המקטעים</translation>
+    </message>
+    <message>
+        <source>Error reading from database, shutting down.</source>
+        <translation type="unfinished">שגיאת קריאה ממסד הנתונים. סוגר את התהליך.</translation>
+    </message>
+    <message>
+        <source>Error: Disk space is low for %s</source>
+        <translation type="unfinished">שגיאה: שטח הדיסק קטן מדי עובר %s</translation>
+    </message>
+    <message>
+        <source>Error: Keypool ran out, please call keypoolrefill first</source>
+        <translation type="unfinished">שגיאה: Keypool עבר את המכסה, קרא תחילה ל  keypoolrefill </translation>
+    </message>
+    <message>
+        <source>Failed to listen on any port. Use -listen=0 if you want this.</source>
+        <translation type="unfinished">האזנה נכשלה בכל פורט. השתמש ב- -listen=0 אם ברצונך בכך.</translation>
+    </message>
+    <message>
+        <source>Failed to rescan the wallet during initialization</source>
+        <translation type="unfinished">כשל בסריקה מחדש של הארנק בזמן האתחול</translation>
+    </message>
+    <message>
+        <source>Failed to verify database</source>
+        <translation type="unfinished">אימות מסד הנתונים נכשל</translation>
+    </message>
+    <message>
+        <source>Fee rate (%s) is lower than the minimum fee rate setting (%s)</source>
+        <translation type="unfinished">שיעור העמלה (%s) נמוך משיעור העמלה המינימלי המוגדר  (%s)</translation>
+    </message>
+    <message>
+        <source>Ignoring duplicate -wallet %s.</source>
+        <translation type="unfinished">מתעלם ארנק-כפול %s.</translation>
+    </message>
+    <message>
+        <source>Incorrect or no genesis block found. Wrong datadir for network?</source>
+        <translation type="unfinished">מקטע הפתיח הוא שגוי או לא נמצא. תיקיית נתונים שגויה עבור הרשת?</translation>
+    </message>
+    <message>
+        <source>Initialization sanity check failed. %s is shutting down.</source>
+        <translation type="unfinished">איתחול של תהליך בדיקות השפיות נכשל. %s  בתהליך סגירה.</translation>
+    </message>
+    <message>
+        <source>Insufficient funds</source>
+        <translation type="unfinished">אין מספיק כספים</translation>
+    </message>
+    <message>
+        <source>Invalid -onion address or hostname: '%s'</source>
+        <translation type="unfinished">אי תקינות כתובת  -onion או hostname: '%s'</translation>
+    </message>
+    <message>
+        <source>Invalid -proxy address or hostname: '%s'</source>
+        <translation type="unfinished">אי תקינות כתובת -proxy או hostname: '%s'</translation>
+    </message>
+    <message>
+        <source>Invalid P2P permission: '%s'</source>
+        <translation type="unfinished">הרשאת P2P שגויה: '%s'</translation>
+    </message>
+    <message>
+        <source>Invalid amount for -%s=&lt;amount&gt;: '%s'</source>
+        <translation type="unfinished">סכום שגוי עבור ‎-%s=&lt;amount&gt;:‏ '%s'</translation>
+    </message>
+    <message>
+        <source>Invalid netmask specified in -whitelist: '%s'</source>
+        <translation type="unfinished">מסכת הרשת שצוינה עם ‎-whitelist שגויה: '%s'</translation>
+    </message>
+    <message>
+        <source>Need to specify a port with -whitebind: '%s'</source>
+        <translation type="unfinished">יש לציין פתחה עם ‎-whitebind:‏ '%s'</translation>
+    </message>
+    <message>
+        <source>Not enough file descriptors available.</source>
+        <translation type="unfinished">אין מספיק מידע על הקובץ</translation>
+    </message>
+    <message>
+        <source>Prune cannot be configured with a negative value.</source>
+        <translation type="unfinished">לא ניתן להגדיר גיזום כערך שלילי</translation>
+    </message>
+    <message>
+        <source>Prune mode is incompatible with -txindex.</source>
+        <translation type="unfinished">שיטת הגיזום אינה תואמת את  -txindex.</translation>
+    </message>
+    <message>
+        <source>Reducing -maxconnections from %d to %d, because of system limitations.</source>
+        <translation type="unfinished">הורדת -maxconnections מ %d ל %d, עקב מגבלות מערכת.</translation>
+    </message>
+    <message>
+        <source>Section [%s] is not recognized.</source>
+        <translation type="unfinished">הפסקה [%s] אינה מזוהה.</translation>
+    </message>
+    <message>
+        <source>Signing transaction failed</source>
+        <translation type="unfinished">החתימה על ההעברה נכשלה</translation>
+    </message>
+    <message>
+        <source>Specified -walletdir "%s" does not exist</source>
+        <translation type="unfinished">תיקיית הארנק שצויינה  -walletdir "%s" אינה קיימת</translation>
+    </message>
+    <message>
+        <source>Specified -walletdir "%s" is a relative path</source>
+        <translation type="unfinished">תיקיית הארנק שצויינה -walletdir "%s" הנה נתיב יחסי</translation>
+    </message>
+    <message>
+        <source>Specified -walletdir "%s" is not a directory</source>
+        <translation type="unfinished">תיקיית הארנק שצויינה -walletdir‏ "%s" אינה תיקיה</translation>
+    </message>
+    <message>
+        <source>Specified blocks directory "%s" does not exist.</source>
+        <translation type="unfinished">התיקיה שהוגדרה "%s" לא קיימת.</translation>
+    </message>
+    <message>
+        <source>The source code is available from %s.</source>
+        <translation type="unfinished">קוד המקור זמין ב %s.</translation>
+    </message>
+    <message>
+        <source>The transaction amount is too small to pay the fee</source>
+        <translation type="unfinished">סכום ההעברה נמוך מכדי לשלם את העמלה</translation>
+    </message>
+    <message>
+        <source>The wallet will avoid paying less than the minimum relay fee.</source>
+        <translation type="unfinished">הארנק ימנע מלשלם פחות מאשר עמלת העברה מינימלית.</translation>
+    </message>
+    <message>
+        <source>This is experimental software.</source>
+        <translation type="unfinished">זוהי תכנית נסיונית.</translation>
+    </message>
+    <message>
+        <source>This is the minimum transaction fee you pay on every transaction.</source>
+        <translation type="unfinished">זו עמלת ההעברה המזערית שתיגבה מכל העברה שלך.</translation>
+    </message>
+    <message>
+        <source>This is the transaction fee you will pay if you send a transaction.</source>
+        <translation type="unfinished">זו עמלת ההעברה שתיגבה ממך במידה של שליחת העברה.</translation>
+    </message>
+    <message>
+        <source>Transaction amount too small</source>
+        <translation type="unfinished">סכום ההעברה קטן מדי</translation>
+    </message>
+    <message>
+        <source>Transaction amounts must not be negative</source>
+        <translation type="unfinished">סכומי ההעברה לא יכולים להיות שליליים</translation>
+    </message>
+    <message>
+        <source>Transaction has too long of a mempool chain</source>
+        <translation type="unfinished">לעסקה יש שרשרת ארוכה מדי של mempool </translation>
+    </message>
+    <message>
+        <source>Transaction must have at least one recipient</source>
+        <translation type="unfinished">להעברה חייב להיות לפחות נמען אחד</translation>
+    </message>
+    <message>
+        <source>Transaction too large</source>
+        <translation type="unfinished">סכום ההעברה גדול מדי</translation>
+    </message>
+    <message>
+        <source>Unable to bind to %s on this computer (bind returned error %s)</source>
+        <translation type="unfinished">לא ניתן להתאגד עם הפתחה %s במחשב זה (פעולת האיגוד החזירה את השגיאה %s)</translation>
+    </message>
+    <message>
+        <source>Unable to bind to %s on this computer. %s is probably already running.</source>
+        <translation type="unfinished">לא מצליח להתחבר אל %s על מחשב זה. %s  קרוב לודאי שכבר רץ.</translation>
+    </message>
+    <message>
+        <source>Unable to create the PID file '%s': %s</source>
+        <translation type="unfinished">אין אפשרות ליצור את קובץ PID‏ '%s':‏ %s</translation>
+    </message>
+    <message>
+        <source>Unable to generate initial keys</source>
+        <translation type="unfinished">אין אפשרות ליצור מפתחות ראשוניים</translation>
+    </message>
+    <message>
+        <source>Unable to generate keys</source>
+        <translation type="unfinished">כשל בהפקת מפתחות</translation>
     </message>
     <message>
         <source>Unable to start HTTP server. See debug log for details.</source>
-        <translation>שרת ה HTTP לא עלה. ראו את ה debug לוג לפרטים.</translation>
-    </message>
-    <message>
-        <source>The %s developers</source>
-        <translation>ה %s מפתחים</translation>
-    </message>
-    <message>
-        <source>Cannot provide specific connections and have addrman find outgoing connections at the same.</source>
-        <translation>לא מצליח לספק קשרים ספציפיים ולגרום ל addrman למצוא קשרים חיצוניים יחדיו.</translation>
-    </message>
-    <message>
-        <source>Error reading %s! All keys read correctly, but transaction data or address book entries might be missing or incorrect.</source>
-        <translation>שגיאה בנסיון לקרוא את %s! כל המפתחות נקראו נכונה, אך נתוני העסקה או הכתובות יתכן שחסרו או שגויים.</translation>
-    </message>
-    <message>
-        <source>Please check that your computer's date and time are correct! If your clock is wrong, %s will not work properly.</source>
-        <translation>נא בדקו שהתאריך והשעה במחשב שלכם נכונים! אם השעון שלכם לא מסונכרן, %s לא יעבוד כהלכה.</translation>
-    </message>
-    <message>
-        <source>Please contribute if you find %s useful. Visit %s for further information about the software.</source>
-        <translation>אנא שקלו תרומה אם מצאתם את %s שימושי. בקרו ב %s למידע נוסף על התוכנה.</translation>
-    </message>
-    <message>
-        <source>The block database contains a block which appears to be from the future. This may be due to your computer's date and time being set incorrectly. Only rebuild the block database if you are sure that your computer's date and time are correct</source>
-        <translation>מאגר נתוני הבלוקים מכיל בלוק עם תאריך עתידי. הדבר יכול להיגרם מתאריך ושעה שגויים במחשב שלכם. בצעו בנייה מחדש של מאגר נתוני הבלוקים רק אם אתם בטוחים שהתאריך והשעה במחשבכם נכונים</translation>
-    </message>
-    <message>
-        <source>This is a pre-release test build - use at your own risk - do not use for mining or merchant applications</source>
-        <translation>זוהי בניית ניסיון טרום־פרסום – השימוש באחריותך – אין להשתמש בה לצורך כרייה או יישומי מסחר</translation>
-    </message>
-    <message>
-        <source>This is the transaction fee you may discard if change is smaller than dust at this level</source>
-        <translation>זוהי עמלת העסקה שתוכל לזנוח אם היתרה הנה קטנה יותר מאבק ברמה הזו.</translation>
-    </message>
-    <message>
-        <source>Unable to replay blocks. You will need to rebuild the database using -reindex-chainstate.</source>
-        <translation>שידור-חוזר של הבלוקים לא הצליח. תצטרכו לבצע בנייה מחדש של מאגר הנתונים באמצעות הדגל reindex-chainstate-.</translation>
-    </message>
-    <message>
-        <source>Unable to rewind the database to a pre-fork state. You will need to redownload the blockchain</source>
-        <translation>הרצה-לאחור של מאגר הנתונים למצב טרום-פיצולי לא הצליחה. תצטרכו להוריד מחדש את הבלוקצ'יין.</translation>
-    </message>
-    <message>
-        <source>Warning: The network does not appear to fully agree! Some miners appear to be experiencing issues.</source>
-        <translation>אזהרה: נראה כי הרשת אינה מסכימה באופן מלא! חלק מהכורים חווים תקלות.</translation>
-    </message>
-    <message>
-        <source>Warning: We do not appear to fully agree with our peers! You may need to upgrade, or other nodes may need to upgrade.</source>
-        <translation>אזהרה: יתכן שלא נסכים לגמרי עם עמיתינו! יתכן שתצטרכו לשדרג או שצמתות אחרות יצטרכו לשדרג.</translation>
-    </message>
-    <message>
-        <source>-maxmempool must be at least %d MB</source>
-        <translation>‎-maxmempool חייב להיות לפחות %d מ״ב</translation>
-    </message>
-    <message>
-        <source>Cannot resolve -%s address: '%s'</source>
-        <translation>לא מצליח לפענח -%s כתובת: '%s'</translation>
-    </message>
-    <message>
-        <source>Change index out of range</source>
-        <translation>אינדקס העודף מחוץ לתחום</translation>
-    </message>
-    <message>
-        <source>Config setting for %s only applied on %s network when in [%s] section.</source>
-        <translation>הגדרות הקונפיג עבור %s מיושמות רק  %s הרשת כאשר בקבוצה [%s] .</translation>
-    </message>
-    <message>
-        <source>Copyright (C) %i-%i</source>
-        <translation>כל הזכויות שמורות (C) %i-‏%i</translation>
-    </message>
-    <message>
-        <source>Corrupted block database detected</source>
-        <translation>מסד נתוני בלוקים פגום זוהה</translation>
-    </message>
-    <message>
-        <source>Could not find asmap file %s</source>
-        <translation>  קובץ asmap %s לא נמצא</translation>
-    </message>
-    <message>
-        <source>Could not parse asmap file %s</source>
-        <translation> קובץ asmap %s לא נפרס</translation>
-    </message>
-    <message>
-        <source>Do you want to rebuild the block database now?</source>
-        <translation>האם לבנות מחדש את מסד נתוני המקטעים?</translation>
-    </message>
-    <message>
-        <source>Error initializing block database</source>
-        <translation>שגיאה באתחול מסד נתוני המקטעים</translation>
-    </message>
-    <message>
-        <source>Error initializing wallet database environment %s!</source>
-        <translation>שגיאה באתחול סביבת מסד נתוני הארנקים %s!</translation>
-    </message>
-    <message>
-        <source>Error loading %s</source>
-        <translation>שגיאה בטעינת %s</translation>
-    </message>
-    <message>
-        <source>Error loading %s: Private keys can only be disabled during creation</source>
-        <translation>שגיאת טעינה %s: מפתחות פרטיים ניתנים לניטרול רק בעת תהליך היצירה</translation>
-    </message>
-    <message>
-        <source>Error loading %s: Wallet corrupted</source>
-        <translation>שגיאת טעינה %s: הארנק משובש</translation>
-    </message>
-    <message>
-        <source>Error loading %s: Wallet requires newer version of %s</source>
-        <translation>שגיאת טעינה %s: הארנק מצריך גירסה חדשה יותר של %s</translation>
-    </message>
-    <message>
-        <source>Error loading block database</source>
-        <translation>שגיאה בטעינת מסד נתוני המקטעים</translation>
-    </message>
-    <message>
-        <source>Error opening block database</source>
-        <translation>שגיאה בטעינת מסד נתוני המקטעים</translation>
-    </message>
-    <message>
-        <source>Failed to listen on any port. Use -listen=0 if you want this.</source>
-        <translation>האזנה נכשלה בכל פורט. השתמש ב- -listen=0 אם ברצונך בכך.</translation>
-    </message>
-    <message>
-        <source>Failed to rescan the wallet during initialization</source>
-        <translation>כשל בסריקה מחדש של הארנק בזמן האתחול</translation>
-    </message>
-    <message>
-        <source>Importing...</source>
-        <translation>מתבצע יבוא…</translation>
-    </message>
-    <message>
-        <source>Incorrect or no genesis block found. Wrong datadir for network?</source>
-        <translation>מקטע הפתיח הוא שגוי או לא נמצא. תיקיית נתונים שגויה עבור הרשת?</translation>
-    </message>
-    <message>
-        <source>Initialization sanity check failed. %s is shutting down.</source>
-        <translation>איתחול של תהליך בדיקות השפיות נכשל. %s  בתהליך סגירה.</translation>
-    </message>
-    <message>
-        <source>Invalid P2P permission: '%s'</source>
-        <translation>הרשאת P2P שגויה: '%s'</translation>
-    </message>
-    <message>
-        <source>Invalid amount for -%s=&lt;amount&gt;: '%s'</source>
-        <translation>סכום שגוי עבור ‎-%s=&lt;amount&gt;:‏ '%s'</translation>
-    </message>
-    <message>
-        <source>Invalid amount for -discardfee=&lt;amount&gt;: '%s'</source>
-        <translation>סכום שגוי של -discardfee=&lt;amount&gt;‏: '%s'</translation>
-    </message>
-    <message>
-        <source>Invalid amount for -fallbackfee=&lt;amount&gt;: '%s'</source>
-        <translation>סכום שגוי עבור ‎-fallbackfee=&lt;amount&gt;:‏ '%s'</translation>
-    </message>
-    <message>
-        <source>Specified blocks directory "%s" does not exist.</source>
-        <translation>התיקיה שהוגדרה "%s" לא קיימת.</translation>
+        <translation type="unfinished">שרת ה HTTP לא עלה. ראו את ה debug לוג לפרטים.</translation>
+    </message>
+    <message>
+        <source>Unknown -blockfilterindex value %s.</source>
+        <translation type="unfinished">ערך -blockfilterindex   %s לא ידוע.</translation>
     </message>
     <message>
         <source>Unknown address type '%s'</source>
-        <translation>כתובת לא ידועה מסוג "%s"</translation>
+        <translation type="unfinished">כתובת לא ידועה מסוג "%s"</translation>
     </message>
     <message>
         <source>Unknown change type '%s'</source>
-        <translation>סוג שינוי לא ידוע: "%s"</translation>
-    </message>
-    <message>
-        <source>Upgrading txindex database</source>
-        <translation>שדרוג מאגר נתוני txindex </translation>
-    </message>
-    <message>
-        <source>Loading P2P addresses...</source>
-        <translation>טעינת כתובות P2P...</translation>
-    </message>
-    <message>
-        <source>Loading banlist...</source>
-        <translation>טוען רשימת חסומים...</translation>
-    </message>
-    <message>
-        <source>Not enough file descriptors available.</source>
-        <translation>אין מספיק מידע על הקובץ</translation>
-    </message>
-    <message>
-        <source>Prune cannot be configured with a negative value.</source>
-        <translation>לא ניתן להגדיר גיזום כערך שלילי</translation>
-    </message>
-    <message>
-        <source>Prune mode is incompatible with -txindex.</source>
-        <translation>שיטת הגיזום אינה תואמת את  -txindex.</translation>
-    </message>
-    <message>
-        <source>Replaying blocks...</source>
-        <translation>הצגה מחודשת של הבלוקים...</translation>
-    </message>
-    <message>
-        <source>Rewinding blocks...</source>
-        <translation>חזרה לאחור של הבלוקים...</translation>
-    </message>
-    <message>
-        <source>The source code is available from %s.</source>
-        <translation>קוד המקור זמין ב %s.</translation>
-    </message>
-    <message>
-        <source>Transaction fee and change calculation failed</source>
-        <translation>החישוב עבור עמלת העיסקה והעודף נכשל</translation>
-    </message>
-    <message>
-        <source>Unable to bind to %s on this computer. %s is probably already running.</source>
-        <translation>לא מצליח להתחבר אל %s על מחשב זה. %s  קרוב לודאי שכבר רץ.</translation>
-    </message>
-    <message>
-        <source>Unable to generate keys</source>
-        <translation>כשל בהפקת מפתחות</translation>
+        <translation type="unfinished">סוג שינוי לא ידוע: "%s"</translation>
+    </message>
+    <message>
+        <source>Unknown network specified in -onlynet: '%s'</source>
+        <translation type="unfinished">רשת לא ידועה צוינה דרך ‎-onlynet:‏ '%s'</translation>
     </message>
     <message>
         <source>Unsupported logging category %s=%s.</source>
-        <translation>קטגורית רישום בלוג שאינה נמתמכת %s=%s.</translation>
-    </message>
-    <message>
-        <source>Upgrading UTXO database</source>
-        <translation>שדרוג מאגר נתוני UTXO </translation>
+        <translation type="unfinished">קטגורית רישום בלוג שאינה נמתמכת %s=%s.</translation>
     </message>
     <message>
         <source>User Agent comment (%s) contains unsafe characters.</source>
-        <translation>הערת צד המשתמש (%s) כוללת תווים שאינם בטוחים.</translation>
-    </message>
-    <message>
-        <source>Verifying blocks...</source>
-        <translation>באימות הבלוקים…</translation>
+        <translation type="unfinished">הערת צד המשתמש (%s) כוללת תווים שאינם בטוחים.</translation>
     </message>
     <message>
         <source>Wallet needed to be rewritten: restart %s to complete</source>
-        <translation>יש לכתוב את הארנק מחדש: יש להפעיל את %s כדי להמשיך</translation>
-    </message>
-    <message>
-        <source>Error: Listening for incoming connections failed (listen returned error %s)</source>
-        <translation>שגיאה: האזנה לתקשורת נכנ סת נכשלה (ההאזנה מחזירה שגיאה  %s)</translation>
-    </message>
-    <message>
-        <source>%s corrupt. Try using the wallet tool particl-wallet to salvage or restoring a backup.</source>
-        <translation>%s משובש. נסו להשתמש בכלי הארנק particl-wallet כדי להציל או לשחזר מגיבוי..</translation>
-    </message>
-    <message>
-        <source>Cannot upgrade a non HD split wallet without upgrading to support pre split keypool. Please use version 169900 or no version specified.</source>
-        <translation>אין אפשרות לשדרג ארנק מפוצל שאינו HD מבלי לתמוך במאגר המפתחות טרם הפיצול. בבקשה להשתמש בגירסת 169900 או שלא צויינה גירסה.</translation>
-    </message>
-    <message>
-        <source>The transaction amount is too small to send after the fee has been deducted</source>
-        <translation>סכום העברה נמוך מדי לשליחה אחרי גביית העמלה</translation>
-    </message>
-    <message>
-        <source>This error could occur if this wallet was not shutdown cleanly and was last loaded using a build with a newer version of Berkeley DB. If so, please use the software that last loaded this wallet</source>
-        <translation>שגיאה זו יכלה לקרות אם הארנק לא נסגר באופן נקי והועלה לאחרונה עם מבנה מבוסס גירסת Berkeley DB חדשה יותר. במקרה זה, יש להשתמש בתוכנה אשר טענה את הארנק בפעם האחרונה.</translation>
-    </message>
-    <message>
-        <source>This is the maximum transaction fee you pay (in addition to the normal fee) to prioritize partial spend avoidance over regular coin selection.</source>
-        <translation>זוהי עמלת העיסקה המרבית שתשלם (בנוסף לעמלה הרגילה) כדי לתעדף מניעת תשלום חלקי על פני בחירה רגילה של מטבע. </translation>
-    </message>
-    <message>
-        <source>Transaction needs a change address, but we can't generate it. Please call keypoolrefill first.</source>
-        <translation>עיסקה מחייבת שינוי כתובת, אך לא ניתן לייצרה. נא לקרוא תחילה ל  keypoolrefill </translation>
-    </message>
-    <message>
-        <source>You need to rebuild the database using -reindex to go back to unpruned mode.  This will redownload the entire blockchain</source>
-        <translation>יש צורך בבניה מחדש של מסד הנתונים ע"י שימוש ב -reindex כדי לחזור חזרה לצומת שאינה גזומה.  הפעולה תוריד מחדש את כל שרשרת הבלוקים.</translation>
-    </message>
-    <message>
-        <source>A fatal internal error occurred, see debug.log for details</source>
-        <translation>שגיאה פטלית פנימית אירעה, לפירוט ראה את לוג הדיבאג.</translation>
-    </message>
-    <message>
-        <source>Cannot set -peerblockfilters without -blockfilterindex.</source>
-        <translation>לא מצליח להגדיר את  -peerblockfilters ללא-blockfilterindex.</translation>
-    </message>
-    <message>
-        <source>Disk space is too low!</source>
-        <translation>אין מספיק מקום בכונן!</translation>
-    </message>
-    <message>
-        <source>Error reading from database, shutting down.</source>
-        <translation>שגיאת קריאה ממסד הנתונים. סוגר את התהליך.</translation>
-    </message>
-    <message>
-        <source>Error upgrading chainstate database</source>
-        <translation>שגיאת שידרוג מסד הנתונים של מצב השרשרת chainstate</translation>
-    </message>
-    <message>
-        <source>Error: Disk space is low for %s</source>
-        <translation>שגיאה: שטח הדיסק קטן מדי עובר %s</translation>
-    </message>
-    <message>
-        <source>Error: Keypool ran out, please call keypoolrefill first</source>
-        <translation>שגיאה: Keypool עבר את המכסה, קרא תחילה ל  keypoolrefill </translation>
-    </message>
-    <message>
-        <source>Fee rate (%s) is lower than the minimum fee rate setting (%s)</source>
-        <translation>שיעור העמלה (%s) נמוך משיעור העמלה המינימלי המוגדר  (%s)</translation>
-    </message>
-    <message>
-        <source>Invalid -onion address or hostname: '%s'</source>
-        <translation>אי תקינות כתובת  -onion או hostname: '%s'</translation>
-    </message>
-    <message>
-        <source>Invalid -proxy address or hostname: '%s'</source>
-        <translation>אי תקינות כתובת -proxy או hostname: '%s'</translation>
-    </message>
-    <message>
-        <source>Invalid amount for -paytxfee=&lt;amount&gt;: '%s' (must be at least %s)</source>
-        <translation>סכום שגוי של ‎-paytxfee=&lt;amount&gt;‏‎:‏‏ '%s' (נדרשת %s לפחות)</translation>
-    </message>
-    <message>
-        <source>Invalid netmask specified in -whitelist: '%s'</source>
-        <translation>מסכת הרשת שצוינה עם ‎-whitelist שגויה: '%s'</translation>
-    </message>
-    <message>
-        <source>Need to specify a port with -whitebind: '%s'</source>
-        <translation>יש לציין פתחה עם ‎-whitebind:‏ '%s'</translation>
-    </message>
-    <message>
-        <source>No proxy server specified. Use -proxy=&lt;ip&gt; or -proxy=&lt;ip:port&gt;.</source>
-        <translation>לא הוגדר פרוקסי. יש להשתמש ב־‎ -proxy=&lt;ip&gt; או ב־‎ -proxy=&lt;ip:port&gt;.</translation>
-    </message>
-    <message>
-        <source>Prune mode is incompatible with -blockfilterindex.</source>
-        <translation>מצב מצומצם לא ניתן לשימוש עם blockfilterindex</translation>
-    </message>
-    <message>
-        <source>Reducing -maxconnections from %d to %d, because of system limitations.</source>
-        <translation>הורדת -maxconnections מ %d ל %d, עקב מגבלות מערכת.</translation>
-    </message>
-    <message>
-        <source>Section [%s] is not recognized.</source>
-        <translation>הפסקה [%s] אינה מזוהה.</translation>
-    </message>
-    <message>
-        <source>Signing transaction failed</source>
-        <translation>החתימה על ההעברה נכשלה</translation>
-    </message>
-    <message>
-        <source>Specified -walletdir "%s" does not exist</source>
-        <translation>תיקיית הארנק שצויינה  -walletdir "%s" אינה קיימת</translation>
-    </message>
-    <message>
-        <source>Specified -walletdir "%s" is a relative path</source>
-        <translation>תיקיית הארנק שצויינה -walletdir "%s" הנה נתיב יחסי</translation>
-    </message>
-    <message>
-        <source>Specified -walletdir "%s" is not a directory</source>
-        <translation>תיקיית הארנק שצויינה -walletdir‏ "%s" אינה תיקיה</translation>
-    </message>
-    <message>
-        <source>The specified config file %s does not exist
-</source>
-        <translation>קובץ הקונפיג שצויין  %s אינו קיים
-</translation>
-    </message>
-    <message>
-        <source>The transaction amount is too small to pay the fee</source>
-        <translation>סכום ההעברה נמוך מכדי לשלם את העמלה</translation>
-    </message>
-    <message>
-        <source>This is experimental software.</source>
-        <translation>זוהי תכנית נסיונית.</translation>
-    </message>
-    <message>
-        <source>Transaction amount too small</source>
-        <translation>סכום ההעברה קטן מדי</translation>
-    </message>
-    <message>
-        <source>Transaction too large</source>
-        <translation>סכום ההעברה גדול מדי</translation>
-    </message>
-    <message>
-        <source>Unable to bind to %s on this computer (bind returned error %s)</source>
-        <translation>לא ניתן להתאגד עם הפתחה %s במחשב זה (פעולת האיגוד החזירה את השגיאה %s)</translation>
-    </message>
-    <message>
-        <source>Unable to create the PID file '%s': %s</source>
-        <translation>לא ניתן ליצור את קובץ PID‏ '%s':‏ %s</translation>
-    </message>
-    <message>
-        <source>Unable to generate initial keys</source>
-        <translation>לא ניתן ליצור מפתחות ראשוניים</translation>
-    </message>
-    <message>
-        <source>Unknown -blockfilterindex value %s.</source>
-        <translation>ערך -blockfilterindex   %s לא ידוע.</translation>
-    </message>
-    <message>
-        <source>Verifying wallet(s)...</source>
-        <translation>באימות הארנק(ים)...</translation>
-    </message>
-    <message>
-        <source>Warning: unknown new rules activated (versionbit %i)</source>
-        <translation>אזהרה: חוקים חדשים שאינם מוכרים שופעלו (versionbit %i)</translation>
-    </message>
-    <message>
-        <source>-maxtxfee is set very high! Fees this large could be paid on a single transaction.</source>
-        <translation>-maxtxfee נקבע לעמלות גבוהות מאד! עמלות גבוהות כאלו יכולות משולמות עבר עסקה בודדת.</translation>
-    </message>
-    <message>
-        <source>This is the transaction fee you may pay when fee estimates are not available.</source>
-        <translation>זוהי עמלת העסקה שתוכל לשלם כאשר אמדן גובה העמלה אינו זמין.</translation>
-    </message>
-    <message>
-        <source>Total length of network version string (%i) exceeds maximum length (%i). Reduce the number or size of uacomments.</source>
-        <translation>האורך הכולל של רצף התווים של גירסת הרשת  (%i) גדול מהאורך המרבי המותר (%i). יש להקטין את המספר או האורך של uacomments.</translation>
-    </message>
-    <message>
-        <source>%s is set very high!</source>
-        <translation>%s הוגדר מאד גבוה!</translation>
-    </message>
-    <message>
-        <source>Error loading wallet %s. Duplicate -wallet filename specified.</source>
-        <translation>שגיאת טעינת ארנק %s. שם קובץ  -wallet  כפול הוגדר.</translation>
-    </message>
-    <message>
-        <source>Starting network threads...</source>
-        <translation>תהליכי הרשת מופעלים…</translation>
-    </message>
-    <message>
-        <source>The wallet will avoid paying less than the minimum relay fee.</source>
-        <translation>הארנק ימנע מלשלם פחות מאשר עמלת העברה מינימלית.</translation>
-    </message>
-    <message>
-        <source>This is the minimum transaction fee you pay on every transaction.</source>
-        <translation>זו עמלת ההעברה המזערית שתיגבה מכל העברה שלך.</translation>
-    </message>
-    <message>
-        <source>This is the transaction fee you will pay if you send a transaction.</source>
-        <translation>זו עמלת ההעברה שתיגבה ממך במידה של שליחת העברה.</translation>
-    </message>
-    <message>
-        <source>Transaction amounts must not be negative</source>
-        <translation>סכומי ההעברה לא יכולים להיות שליליים</translation>
-    </message>
-    <message>
-        <source>Transaction has too long of a mempool chain</source>
-        <translation>לעסקה יש שרשרת ארוכה מדי של mempool </translation>
-    </message>
-    <message>
-        <source>Transaction must have at least one recipient</source>
-        <translation>להעברה חייב להיות לפחות נמען אחד</translation>
-    </message>
-    <message>
-        <source>Unknown network specified in -onlynet: '%s'</source>
-        <translation>רשת לא ידועה צוינה דרך ‎-onlynet:‏ '%s'</translation>
-    </message>
-    <message>
-        <source>Insufficient funds</source>
-        <translation>אין מספיק כספים</translation>
-    </message>
-    <message>
-        <source>Fee estimation failed. Fallbackfee is disabled. Wait a few blocks or enable -fallbackfee.</source>
-        <translation>אמדן גובה עמלה נכשל. Fallbackfee  מנוטרל. יש להמתין מספר בלוקים או לשפעל את  -fallbackfee</translation>
-    </message>
-    <message>
-        <source>Warning: Private keys detected in wallet {%s} with disabled private keys</source>
-        <translation>אזהרה: זוהו מפתחות פרטיים בארנק {%s} עם מפתחות פרטיים מושבתים</translation>
-    </message>
-    <message>
-        <source>Cannot write to data directory '%s'; check permissions.</source>
-        <translation>לא ניתן לכתוב אל תיקיית הנתונים ‚%s’, נא לבדוק את ההרשאות.</translation>
-    </message>
-    <message>
-        <source>Loading block index...</source>
-        <translation>מפתח המקטעים נטען…</translation>
-    </message>
-    <message>
-        <source>Loading wallet...</source>
-        <translation>הארנק בטעינה…</translation>
-    </message>
-    <message>
-        <source>Cannot downgrade wallet</source>
-        <translation>לא ניתן להחזיר את גרסת הארנק</translation>
-    </message>
-    <message>
-        <source>Rescanning...</source>
-        <translation>סריקה מחדש…</translation>
-    </message>
-    <message>
-        <source>Done loading</source>
-        <translation>טעינה הושלמה</translation>
+        <translation type="unfinished">יש לכתוב את הארנק מחדש: יש להפעיל את %s כדי להמשיך</translation>
+    </message>
+    <message>
+        <source>Settings file could not be read</source>
+        <translation type="unfinished">לא ניתן לקרוא את קובץ ההגדרות</translation>
+    </message>
+    <message>
+        <source>Settings file could not be written</source>
+        <translation type="unfinished">לא ניתן לכתוב אל קובץ ההגדרות</translation>
     </message>
 </context>
 </TS>