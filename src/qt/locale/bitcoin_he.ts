<TS version="2.1" language="he">
<context>
    <name>AddressBookPage</name>
    <message>
        <source>Right-click to edit address or label</source>
        <translation type="unfinished">לחיצה על הלחצן הימני בעכבר לעריכת הכתובת או התווית</translation>
    </message>
    <message>
        <source>Create a new address</source>
        <translation>יצירת כתובת חדשה</translation>
    </message>
    <message>
        <source>&amp;New</source>
        <translation type="unfinished">&amp;חדש</translation>
    </message>
    <message>
        <source>Copy the currently selected address to the system clipboard</source>
        <translation>העתקת את הכתובת המסומנת ללוח</translation>
    </message>
    <message>
        <source>&amp;Copy</source>
        <translation type="unfinished">&amp;העתקה</translation>
    </message>
    <message>
        <source>C&amp;lose</source>
        <translation type="unfinished">&amp;סגירה</translation>
    </message>
    <message>
        <source>Delete the currently selected address from the list</source>
        <translation>מחיקת הכתובת שמסומנת כרגע מהרשימה</translation>
    </message>
    <message>
        <source>Enter address or label to search</source>
        <translation type="unfinished">נא לספק כתובת או תווית לחיפוש</translation>
    </message>
    <message>
        <source>Export the data in the current tab to a file</source>
        <translation>יצוא הנתונים בלשונית הנוכחית לקובץ</translation>
    </message>
    <message>
        <source>&amp;Export</source>
        <translation>&amp;יצוא</translation>
    </message>
    <message>
        <source>&amp;Delete</source>
        <translation>&amp;מחיקה</translation>
    </message>
    <message>
        <source>Choose the address to send coins to</source>
        <translation type="unfinished">נא לבחור את הכתובת לשליחת המטבעות</translation>
    </message>
    <message>
        <source>Choose the address to receive coins with</source>
        <translation type="unfinished">נא לבחור את הכתובת לקבלת המטבעות</translation>
    </message>
    <message>
        <source>C&amp;hoose</source>
        <translation type="unfinished">&amp;בחירה</translation>
    </message>
    <message>
        <source>Sending addresses</source>
        <translation type="unfinished">כתובת לשליחה</translation>
    </message>
    <message>
        <source>Receiving addresses</source>
        <translation type="unfinished">כתובות לקבלה</translation>
    </message>
    <message>
<<<<<<< HEAD
        <source>These are your Particl addresses for sending payments. Always check the amount and the receiving address before sending coins.</source>
        <translation>אלו הן כתובות הביטקוין שלך לשליחת תשלומים. חשוב לבדוק את הסכום ואת הכתובת המקבלת לפני שליחת מטבעות.</translation>
=======
        <source>These are your Bitcoin addresses for sending payments. Always check the amount and the receiving address before sending coins.</source>
        <translation type="unfinished">אלה כתובות הביטקוין שלך לשליחת תשלומים. חשוב לבדוק את הסכום ואת הכתובת המקבלת לפני שליחת מטבעות.</translation>
>>>>>>> d3bd5410
    </message>
    <message>
        <source>These are your Particl addresses for receiving payments. Use the 'Create new receiving address' button in the receive tab to create new addresses.
Signing is only possible with addresses of the type 'legacy'.</source>
        <translation type="unfinished">אלה כתובת הביטקוין שלך לקבלת תשלומים. ניתן להשתמש בכפתור „יצירת כתובת קבלה חדשה” בלשונית הקבלה ליצירת כתובות חדשות.
חתימה אפשרית רק עבור כתובות מסוג „legacy”.</translation>
    </message>
    <message>
        <source>&amp;Copy Address</source>
        <translation type="unfinished">&amp;העתקת כתובת</translation>
    </message>
    <message>
        <source>Copy &amp;Label</source>
        <translation type="unfinished">העתקת &amp;תווית</translation>
    </message>
    <message>
        <source>&amp;Edit</source>
        <translation type="unfinished">&amp;עריכה</translation>
    </message>
    <message>
        <source>Export Address List</source>
        <translation type="unfinished">יצוא רשימת הכתובות</translation>
    </message>
    <message>
        <source>There was an error trying to save the address list to %1. Please try again.</source>
        <extracomment>An error message. %1 is a stand-in argument for the name of the file we attempted to save to.</extracomment>
        <translation type="unfinished">אירעה שגיאה בעת הניסיון לשמור את רשימת הכתובת אל %1. נא לנסות שוב.</translation>
    </message>
    <message>
        <source>Exporting Failed</source>
        <translation type="unfinished">הייצוא נכשל</translation>
    </message>
</context>
<context>
    <name>AddressTableModel</name>
    <message>
        <source>Label</source>
        <translation type="unfinished">תוית</translation>
    </message>
    <message>
        <source>Address</source>
        <translation type="unfinished">כתובת</translation>
    </message>
    <message>
        <source>(no label)</source>
        <translation type="unfinished">(ללא תוית)</translation>
    </message>
</context>
<context>
    <name>AskPassphraseDialog</name>
    <message>
        <source>Passphrase Dialog</source>
        <translation>תיבת דו־שיח סיסמה</translation>
    </message>
    <message>
        <source>Enter passphrase</source>
        <translation>נא לספק סיסמה</translation>
    </message>
    <message>
        <source>New passphrase</source>
        <translation>סיסמה חדשה</translation>
    </message>
    <message>
        <source>Repeat new passphrase</source>
        <translation>נא לחזור על הסיסמה החדשה</translation>
    </message>
    <message>
        <source>Show passphrase</source>
        <translation type="unfinished">הצגת סיסמה</translation>
    </message>
    <message>
        <source>Encrypt wallet</source>
        <translation type="unfinished">הצפנת ארנק</translation>
    </message>
    <message>
        <source>This operation needs your wallet passphrase to unlock the wallet.</source>
        <translation type="unfinished">הפעולה הזו דורשת את סיסמת הארנק שלך בשביל לפתוח את הארנק.</translation>
    </message>
    <message>
        <source>Unlock wallet</source>
        <translation type="unfinished">פתיחת ארנק</translation>
    </message>
    <message>
        <source>Change passphrase</source>
        <translation type="unfinished">שינוי סיסמה</translation>
    </message>
    <message>
        <source>Confirm wallet encryption</source>
        <translation type="unfinished">אישור הצפנת הארנק</translation>
    </message>
    <message>
<<<<<<< HEAD
        <source>Warning: If you encrypt your wallet and lose your passphrase, you will &lt;b&gt;LOSE ALL OF YOUR PARTICL&lt;/b&gt;!</source>
        <translation>אזהרה: אם אתה מצפין את הארנק ומאבד את הסיסמה, אתה &lt;b&gt;תאבד את כל הביטקוינים שלך&lt;/b&gt;!</translation>
=======
        <source>Warning: If you encrypt your wallet and lose your passphrase, you will &lt;b&gt;LOSE ALL OF YOUR BITCOINS&lt;/b&gt;!</source>
        <translation type="unfinished">אזהרה: הצפנת הארנק שלך ושיכחת הסיסמה &lt;b&gt;תגרום לאיבוד כל הביטקוינים שלך&lt;/b&gt;!</translation>
>>>>>>> d3bd5410
    </message>
    <message>
        <source>Are you sure you wish to encrypt your wallet?</source>
        <translation type="unfinished">האם אכן ברצונך להצפין את הארנק שלך?</translation>
    </message>
    <message>
        <source>Wallet encrypted</source>
        <translation type="unfinished">הארנק מוצפן</translation>
    </message>
    <message>
        <source>Enter the new passphrase for the wallet.&lt;br/&gt;Please use a passphrase of &lt;b&gt;ten or more random characters&lt;/b&gt;, or &lt;b&gt;eight or more words&lt;/b&gt;.</source>
        <translation type="unfinished">נא לתת סיסמה חדשה לארנק.&lt;br/&gt;נא להשתמש בסיסמה הכוללת &lt;b&gt;עשרה תווים אקראיים ומעלה&lt;/b&gt;, או ש&lt;b&gt;מונה מילים ומעלה&lt;/b&gt;.</translation>
    </message>
    <message>
        <source>Enter the old passphrase and new passphrase for the wallet.</source>
        <translation type="unfinished">נא לספק את הסיסמה הישנה ולתת סיסמה חדשה לארנק.</translation>
    </message>
    <message>
<<<<<<< HEAD
        <source>Remember that encrypting your wallet cannot fully protect your particl from being stolen by malware infecting your computer.</source>
        <translation>זכור שהצפנת הארנק לא יכולה להגן עליך לגמרי מגניבת המטבעות שלך על ידי תוכנה זדונית שנמצאת על המחשב שלך.</translation>
=======
        <source>Remember that encrypting your wallet cannot fully protect your bitcoins from being stolen by malware infecting your computer.</source>
        <translation type="unfinished">זכור שהצפנת הארנק לא יכולה להגן עליך לגמרי מגניבת המטבעות שלך על ידי תוכנה זדונית שנמצאת על המחשב שלך.</translation>
>>>>>>> d3bd5410
    </message>
    <message>
        <source>Wallet to be encrypted</source>
        <translation type="unfinished">הארנק המיועד להצפנה</translation>
    </message>
    <message>
        <source>Your wallet is about to be encrypted. </source>
        <translation type="unfinished">הארנק שלך עומד להיות מוצפן.</translation>
    </message>
    <message>
        <source>Your wallet is now encrypted. </source>
        <translation type="unfinished">הארנק שלך מוצפן כעת.</translation>
    </message>
    <message>
        <source>IMPORTANT: Any previous backups you have made of your wallet file should be replaced with the newly generated, encrypted wallet file. For security reasons, previous backups of the unencrypted wallet file will become useless as soon as you start using the new, encrypted wallet.</source>
        <translation type="unfinished">חשוב! כל גיבוי קודם שעשית לארנק שלך יש להחליף עם קובץ הארנק המוצפן שזה עתה נוצר. מסיבות אבטחה, גיבויים קודמים של קובץ הארנק הלא-מוצפן יהפכו לחסרי שימוש ברגע שתתחיל להשתמש בארנק החדש המוצפן.</translation>
    </message>
    <message>
        <source>Wallet encryption failed</source>
        <translation type="unfinished">הצפנת הארנק נכשלה</translation>
    </message>
    <message>
        <source>Wallet encryption failed due to an internal error. Your wallet was not encrypted.</source>
        <translation type="unfinished">הצפנת הארנק נכשלה עקב תקלה פנימית. הארנק שלך לא הוצפן.</translation>
    </message>
    <message>
        <source>The supplied passphrases do not match.</source>
        <translation type="unfinished">הסיסמות שניתנו אינן תואמות.</translation>
    </message>
    <message>
        <source>Wallet unlock failed</source>
        <translation type="unfinished">פתיחת הארנק נכשלה</translation>
    </message>
    <message>
        <source>The passphrase entered for the wallet decryption was incorrect.</source>
        <translation type="unfinished">הסיסמה שסיפקת לפענוח הארנק שגויה.</translation>
    </message>
    <message>
        <source>Wallet passphrase was successfully changed.</source>
        <translation type="unfinished">סיסמת הארנק שונתה בהצלחה.</translation>
    </message>
    <message>
        <source>Warning: The Caps Lock key is on!</source>
        <translation type="unfinished">אזהרה: מקש Caps Lock פעיל!</translation>
    </message>
</context>
<context>
    <name>BanTableModel</name>
    <message>
        <source>Banned Until</source>
        <translation type="unfinished">חסום עד</translation>
    </message>
</context>
<context>
    <name>BitcoinApplication</name>
    <message>
        <source>A fatal error occurred. %1 can no longer continue safely and will quit.</source>
        <translation type="unfinished">אירעה שגיאה חמורה, %1 לא יכול להמשיך בבטחון ולכן יופסק.</translation>
    </message>
    </context>
<context>
    <name>QObject</name>
    <message>
        <source>Error: Specified data directory "%1" does not exist.</source>
        <translation type="unfinished">שגיאה: תיקיית הנתונים שצוינה „%1” אינה קיימת.</translation>
    </message>
    <message>
        <source>Error: Cannot parse configuration file: %1.</source>
        <translation type="unfinished">שגיאה: כשל בפענוח קובץ הקונפיגורציה: %1.</translation>
    </message>
    <message>
        <source>Error: %1</source>
        <translation type="unfinished">שגיאה: %1</translation>
    </message>
    <message>
        <source>Error initializing settings: %1</source>
        <translation type="unfinished">שגיאה בהגדרות הראשוניות: %1</translation>
    </message>
    <message>
        <source>unknown</source>
        <translation type="unfinished">לא ידוע</translation>
    </message>
    <message>
        <source>Amount</source>
        <translation type="unfinished">סכום</translation>
    </message>
    <message>
        <source>Enter a Bitcoin address (e.g. %1)</source>
        <translation type="unfinished">נא לספק כתובת ביטקוין (למשל: %1)</translation>
    </message>
    <message>
        <source>Inbound</source>
        <translation type="unfinished">תעבורה נכנסת</translation>
    </message>
    <message>
        <source>Outbound</source>
        <translation type="unfinished">תעבורה יוצאת</translation>
    </message>
    <message>
        <source>%1 d</source>
        <translation type="unfinished">%1 ימים</translation>
    </message>
    <message>
        <source>%1 h</source>
        <translation type="unfinished">%1 שעות</translation>
    </message>
    <message>
        <source>%1 m</source>
        <translation type="unfinished">%1 דקות</translation>
    </message>
    <message>
        <source>%1 s</source>
        <translation type="unfinished">%1 שניות</translation>
    </message>
    <message>
        <source>None</source>
        <translation type="unfinished">ללא</translation>
    </message>
    <message>
        <source>N/A</source>
        <translation type="unfinished">לא זמין</translation>
    </message>
    <message>
        <source>%1 ms</source>
        <translation type="unfinished">%1 מילישניות</translation>
    </message>
    <message numerus="yes">
        <source>%n second(s)</source>
        <translation>
            <numerusform />
            <numerusform />
        </translation>
    </message>
    <message numerus="yes">
        <source>%n minute(s)</source>
        <translation>
            <numerusform />
            <numerusform />
        </translation>
    </message>
    <message numerus="yes">
        <source>%n hour(s)</source>
        <translation type="unfinished">
            <numerusform />
            <numerusform />
        </translation>
    </message>
    <message numerus="yes">
        <source>%n day(s)</source>
        <translation type="unfinished">
            <numerusform />
            <numerusform />
        </translation>
    </message>
    <message numerus="yes">
        <source>%n week(s)</source>
        <translation type="unfinished">
            <numerusform />
            <numerusform />
        </translation>
    </message>
    <message>
        <source>%1 and %2</source>
        <translation type="unfinished">%1 וגם %2</translation>
    </message>
    <message numerus="yes">
        <source>%n year(s)</source>
        <translation type="unfinished">
            <numerusform />
            <numerusform />
        </translation>
    </message>
    <message>
        <source>%1 B</source>
        <translation type="unfinished">%1 ב׳</translation>
    </message>
    <message>
        <source>%1 MB</source>
        <translation type="unfinished">%1 מ״ב</translation>
    </message>
    <message>
        <source>%1 GB</source>
        <translation type="unfinished">%1 ג״ב</translation>
    </message>
</context>
<context>
    <name>BitcoinGUI</name>
    <message>
        <source>&amp;Overview</source>
        <translation>&amp;סקירה</translation>
    </message>
    <message>
        <source>Show general overview of wallet</source>
        <translation>הצגת סקירה כללית של הארנק</translation>
    </message>
    <message>
        <source>&amp;Transactions</source>
        <translation>ע&amp;סקאות</translation>
    </message>
    <message>
        <source>Browse transaction history</source>
        <translation>עיין בהיסטוריית ההעברות</translation>
    </message>
    <message>
        <source>E&amp;xit</source>
        <translation>י&amp;ציאה</translation>
    </message>
    <message>
        <source>Quit application</source>
        <translation>יציאה מהיישום</translation>
    </message>
    <message>
        <source>&amp;About %1</source>
        <translation type="unfinished">על &amp;אודות %1</translation>
    </message>
    <message>
        <source>Show information about %1</source>
        <translation type="unfinished">הצגת מידע על %1</translation>
    </message>
    <message>
        <source>About &amp;Qt</source>
        <translation>על אודות &amp;Qt</translation>
    </message>
    <message>
        <source>Show information about Qt</source>
        <translation>הצגת מידע על Qt</translation>
    </message>
    <message>
        <source>Modify configuration options for %1</source>
        <translation type="unfinished">שינוי אפשרויות התצורה עבור %1</translation>
    </message>
    <message>
        <source>Create a new wallet</source>
        <translation type="unfinished">יצירת ארנק חדש</translation>
    </message>
    <message>
        <source>Wallet:</source>
        <translation type="unfinished">ארנק:</translation>
    </message>
    <message>
        <source>Network activity disabled.</source>
        <extracomment>A substring of the tooltip.</extracomment>
        <translation type="unfinished">פעילות הרשת נוטרלה.</translation>
    </message>
    <message>
        <source>Proxy is &lt;b&gt;enabled&lt;/b&gt;: %1</source>
        <translation type="unfinished">שרת הפרוקסי &lt;b&gt;פעיל&lt;/b&gt;: %1</translation>
    </message>
    <message>
        <source>Send coins to a Particl address</source>
        <translation>שליחת מטבעות לכתובת ביטקוין</translation>
    </message>
    <message>
        <source>Backup wallet to another location</source>
        <translation>גיבוי הארנק למיקום אחר</translation>
    </message>
    <message>
        <source>Change the passphrase used for wallet encryption</source>
        <translation>שינוי הסיסמה המשמשת להצפנת הארנק</translation>
    </message>
    <message>
        <source>&amp;Send</source>
        <translation>&amp;שליחה</translation>
    </message>
    <message>
        <source>&amp;Receive</source>
        <translation>&amp;קבלה</translation>
    </message>
    <message>
        <source>&amp;Show / Hide</source>
        <translation>ה&amp;צגה / הסתרה</translation>
    </message>
    <message>
        <source>Show or hide the main Window</source>
        <translation>הצגה או הסתרה של החלון הראשי</translation>
    </message>
    <message>
        <source>Encrypt the private keys that belong to your wallet</source>
        <translation>הצפנת המפתחות הפרטיים ששייכים לארנק שלך</translation>
    </message>
    <message>
        <source>Sign messages with your Particl addresses to prove you own them</source>
        <translation>חתום על הודעות עם כתובות הביטקוין שלך כדי להוכיח שהן בבעלותך</translation>
    </message>
    <message>
        <source>Verify messages to ensure they were signed with specified Particl addresses</source>
        <translation>אמת הודעות כדי להבטיח שהן נחתמו עם כתובת ביטקוין מסוימות</translation>
    </message>
    <message>
        <source>&amp;File</source>
        <translation>&amp;קובץ</translation>
    </message>
    <message>
        <source>&amp;Settings</source>
        <translation>&amp;הגדרות</translation>
    </message>
    <message>
        <source>&amp;Help</source>
        <translation>ע&amp;זרה</translation>
    </message>
    <message>
        <source>Tabs toolbar</source>
        <translation>סרגל כלים לשוניות</translation>
    </message>
    <message>
<<<<<<< HEAD
        <source>Request payments (generates QR codes and particl: URIs)</source>
        <translation>בקשת תשלומים (יצירה של קודים מסוג QR וסכימות כתובות משאב של :particl)</translation>
=======
        <source>Request payments (generates QR codes and bitcoin: URIs)</source>
        <translation type="unfinished">בקשת תשלומים (יצירה של קודים מסוג QR וסכימות כתובות משאב של :bitcoin)</translation>
>>>>>>> d3bd5410
    </message>
    <message>
        <source>Show the list of used sending addresses and labels</source>
        <translation type="unfinished">הצג את רשימת הכתובות לשליחה שהיו בשימוש לרבות התוויות</translation>
    </message>
    <message>
        <source>Show the list of used receiving addresses and labels</source>
        <translation type="unfinished">הצגת רשימת הכתובות והתוויות הנמצאות בשימוש</translation>
    </message>
    <message>
        <source>&amp;Command-line options</source>
<<<<<<< HEAD
        <translation>אפשרויות &amp;שורת הפקודה</translation>
    </message>
    <message numerus="yes">
        <source>%n active connection(s) to Particl network</source>
        <translation><numerusform>חיבור אחד פעיל לרשת ביטקוין</numerusform><numerusform>%n חיבורים פעילים לרשת ביטקוין</numerusform><numerusform>%n חיבורים פעילים לרשת ביטקוין</numerusform><numerusform>%n חיבורים פעילים לרשת ביטקוין</numerusform></translation>
    </message>
    <message>
        <source>Indexing blocks on disk...</source>
        <translation>המקטעים על הכונן מסודרים באינדקס…</translation>
    </message>
    <message>
        <source>Processing blocks on disk...</source>
        <translation>מעבד בלוקים על הדיסק...</translation>
=======
        <translation type="unfinished">אפשרויות &amp;שורת הפקודה</translation>
>>>>>>> d3bd5410
    </message>
    <message numerus="yes">
        <source>Processed %n block(s) of transaction history.</source>
        <translation>
            <numerusform />
            <numerusform />
        </translation>
    </message>
    <message>
        <source>%1 behind</source>
        <translation>%1 מאחור</translation>
    </message>
    <message>
        <source>Last received block was generated %1 ago.</source>
        <translation>המקטע האחרון שהתקבל נוצר לפני %1.</translation>
    </message>
    <message>
        <source>Transactions after this will not yet be visible.</source>
        <translation>עסקאות שבוצעו לאחר העברה זו לא יופיעו.</translation>
    </message>
    <message>
        <source>Error</source>
        <translation>שגיאה</translation>
    </message>
    <message>
        <source>Warning</source>
        <translation>אזהרה</translation>
    </message>
    <message>
        <source>Information</source>
        <translation>מידע</translation>
    </message>
    <message>
        <source>Up to date</source>
        <translation>עדכני</translation>
    </message>
    <message>
<<<<<<< HEAD
        <source>&amp;Load PSBT from file...</source>
        <translation>&amp;העלה PSBT מקובץ...</translation>
    </message>
    <message>
        <source>Load Partially Signed Particl Transaction</source>
        <translation>העלה עיסקת ביטקוין חתומה חלקית</translation>
    </message>
    <message>
        <source>Load PSBT from clipboard...</source>
        <translation>טעינת PSBT מלוח הגזירים...</translation>
    </message>
    <message>
        <source>Load Partially Signed Particl Transaction from clipboard</source>
        <translation>טעינת עסקת ביטקוין חתומה חלקית מלוח הגזירים</translation>
=======
        <source>Load Partially Signed Bitcoin Transaction</source>
        <translation type="unfinished">העלה עיסקת ביטקוין חתומה חלקית</translation>
    </message>
    <message>
        <source>Load Partially Signed Bitcoin Transaction from clipboard</source>
        <translation type="unfinished">טעינת עסקת ביטקוין חתומה חלקית מלוח הגזירים</translation>
>>>>>>> d3bd5410
    </message>
    <message>
        <source>Node window</source>
        <translation type="unfinished">חלון צומת</translation>
    </message>
    <message>
        <source>Open node debugging and diagnostic console</source>
        <translation type="unfinished">פתיחת ניפוי באגים בצומת וגם מסוף בקרה לאבחון</translation>
    </message>
    <message>
        <source>&amp;Sending addresses</source>
        <translation type="unfinished">&amp;כתובות למשלוח</translation>
    </message>
    <message>
        <source>&amp;Receiving addresses</source>
        <translation type="unfinished">&amp;כתובות לקבלה</translation>
    </message>
    <message>
<<<<<<< HEAD
        <source>Open a particl: URI</source>
        <translation>פתיחת ביטקוין: כתובת משאב</translation>
=======
        <source>Open a bitcoin: URI</source>
        <translation type="unfinished">פתיחת ביטקוין: כתובת משאב</translation>
>>>>>>> d3bd5410
    </message>
    <message>
        <source>Open Wallet</source>
        <translation type="unfinished">פתיחת ארנק</translation>
    </message>
    <message>
        <source>Open a wallet</source>
        <translation type="unfinished">פתיחת ארנק</translation>
    </message>
    <message>
        <source>Close wallet</source>
        <translation type="unfinished">סגירת ארנק</translation>
    </message>
    <message>
        <source>Close all wallets</source>
        <translation type="unfinished">סגירת כל הארנקים</translation>
    </message>
    <message>
<<<<<<< HEAD
        <source>Show the %1 help message to get a list with possible Particl command-line options</source>
        <translation>יש להציג את הודעת העזרה של %1 כדי להציג רשימה עם אפשרויות שורת פקודה לביטקוין</translation>
=======
        <source>Show the %1 help message to get a list with possible Bitcoin command-line options</source>
        <translation type="unfinished">יש להציג את הודעת העזרה של %1 כדי להציג רשימה עם אפשרויות שורת פקודה לביטקוין</translation>
>>>>>>> d3bd5410
    </message>
    <message>
        <source>&amp;Mask values</source>
        <translation type="unfinished">&amp;הסוואת ערכים</translation>
    </message>
    <message>
        <source>Mask the values in the Overview tab</source>
        <translation type="unfinished">הסווה את הערכים בלשונית התיאור הכללי
</translation>
    </message>
    <message>
        <source>default wallet</source>
        <translation type="unfinished">ארנק בררת מחדל</translation>
    </message>
    <message>
        <source>No wallets available</source>
        <translation type="unfinished">אין ארנקים זמינים</translation>
    </message>
    <message>
        <source>&amp;Window</source>
        <translation type="unfinished">&amp;חלון</translation>
    </message>
    <message>
        <source>Minimize</source>
        <translation type="unfinished">מזעור</translation>
    </message>
    <message>
        <source>Zoom</source>
        <translation type="unfinished">הגדלה</translation>
    </message>
    <message>
        <source>Main Window</source>
        <translation type="unfinished">חלון עיקרי</translation>
    </message>
    <message>
        <source>%1 client</source>
        <translation type="unfinished">לקוח %1</translation>
    </message>
    <message numerus="yes">
        <source>%n active connection(s) to Bitcoin network.</source>
        <extracomment>A substring of the tooltip.</extracomment>
        <translation type="unfinished">
            <numerusform />
            <numerusform />
        </translation>
    </message>
    <message>
        <source>Error: %1</source>
        <translation type="unfinished">שגיאה: %1</translation>
    </message>
    <message>
        <source>Date: %1
</source>
        <translation type="unfinished">תאריך: %1
</translation>
    </message>
    <message>
        <source>Amount: %1
</source>
        <translation type="unfinished">סכום: %1
</translation>
    </message>
    <message>
        <source>Wallet: %1
</source>
        <translation type="unfinished">ארנק: %1
</translation>
    </message>
    <message>
        <source>Type: %1
</source>
        <translation type="unfinished">סוג: %1
</translation>
    </message>
    <message>
        <source>Label: %1
</source>
        <translation type="unfinished">תווית: %1
</translation>
    </message>
    <message>
        <source>Address: %1
</source>
        <translation type="unfinished">כתובת: %1
</translation>
    </message>
    <message>
        <source>Sent transaction</source>
        <translation>העברת שליחה</translation>
    </message>
    <message>
        <source>Incoming transaction</source>
        <translation>העברת קבלה</translation>
    </message>
    <message>
        <source>HD key generation is &lt;b&gt;enabled&lt;/b&gt;</source>
        <translation type="unfinished">ייצור מפתחות HD &lt;b&gt;מופעל&lt;/b&gt;</translation>
    </message>
    <message>
        <source>HD key generation is &lt;b&gt;disabled&lt;/b&gt;</source>
        <translation type="unfinished">ייצור מפתחות HD &lt;b&gt;כבוי&lt;/b&gt;</translation>
    </message>
    <message>
        <source>Private key &lt;b&gt;disabled&lt;/b&gt;</source>
        <translation type="unfinished">מפתח פרטי &lt;b&gt;נוטרל&lt;/b&gt;</translation>
    </message>
    <message>
        <source>Wallet is &lt;b&gt;encrypted&lt;/b&gt; and currently &lt;b&gt;unlocked&lt;/b&gt;</source>
        <translation>הארנק &lt;b&gt;מוצפן&lt;/b&gt; ו&lt;b&gt;פתוח&lt;/b&gt; כרגע</translation>
    </message>
    <message>
        <source>Wallet is &lt;b&gt;encrypted&lt;/b&gt; and currently &lt;b&gt;locked&lt;/b&gt;</source>
        <translation>הארנק &lt;b&gt;מוצפן&lt;/b&gt; ו&lt;b&gt;נעול&lt;/b&gt; כרגע</translation>
    </message>
    <message>
        <source>Original message:</source>
        <translation type="unfinished">הודעה מקורית:</translation>
    </message>
</context>
<context>
    <name>UnitDisplayStatusBarControl</name>
    <message>
        <source>Unit to show amounts in. Click to select another unit.</source>
        <translation type="unfinished">יחידת המידה להצגת הסכומים. יש ללחוץ כדי לבחור ביחידת מידה אחרת.</translation>
    </message>
</context>
<context>
    <name>CoinControlDialog</name>
    <message>
        <source>Coin Selection</source>
        <translation type="unfinished">בחירת מטבע</translation>
    </message>
    <message>
        <source>Quantity:</source>
        <translation type="unfinished">כמות:</translation>
    </message>
    <message>
        <source>Bytes:</source>
        <translation type="unfinished">בתים:</translation>
    </message>
    <message>
        <source>Amount:</source>
        <translation type="unfinished">סכום:</translation>
    </message>
    <message>
        <source>Fee:</source>
        <translation type="unfinished">עמלה:</translation>
    </message>
    <message>
        <source>Dust:</source>
        <translation type="unfinished">אבק:</translation>
    </message>
    <message>
        <source>After Fee:</source>
        <translation type="unfinished">לאחר עמלה:</translation>
    </message>
    <message>
        <source>Change:</source>
        <translation type="unfinished">עודף:</translation>
    </message>
    <message>
        <source>(un)select all</source>
        <translation type="unfinished">ביטול/אישור הבחירה</translation>
    </message>
    <message>
        <source>Tree mode</source>
        <translation type="unfinished">מצב עץ</translation>
    </message>
    <message>
        <source>List mode</source>
        <translation type="unfinished">מצב רשימה</translation>
    </message>
    <message>
        <source>Amount</source>
        <translation type="unfinished">סכום</translation>
    </message>
    <message>
        <source>Received with label</source>
        <translation type="unfinished">התקבל עם תווית</translation>
    </message>
    <message>
        <source>Received with address</source>
        <translation type="unfinished">התקבל עם כתובת</translation>
    </message>
    <message>
        <source>Date</source>
        <translation type="unfinished">תאריך</translation>
    </message>
    <message>
        <source>Confirmations</source>
        <translation type="unfinished">אישורים</translation>
    </message>
    <message>
        <source>Confirmed</source>
        <translation type="unfinished">מאושרת</translation>
    </message>
    <message>
        <source>Copy amount</source>
        <translation type="unfinished">העתקת הסכום</translation>
    </message>
    <message>
        <source>Copy quantity</source>
        <translation type="unfinished">העתקת הכמות</translation>
    </message>
    <message>
        <source>Copy fee</source>
        <translation type="unfinished">העתקת העמלה</translation>
    </message>
    <message>
        <source>Copy after fee</source>
        <translation type="unfinished">העתקה אחרי העמלה</translation>
    </message>
    <message>
        <source>Copy bytes</source>
        <translation type="unfinished">העתקת בתים</translation>
    </message>
    <message>
        <source>Copy dust</source>
        <translation type="unfinished">העתקת אבק</translation>
    </message>
    <message>
        <source>Copy change</source>
        <translation type="unfinished">העתקת השינוי</translation>
    </message>
    <message>
        <source>(%1 locked)</source>
        <translation type="unfinished">(%1 נעולים)</translation>
    </message>
    <message>
        <source>yes</source>
        <translation type="unfinished">כן</translation>
    </message>
    <message>
        <source>no</source>
        <translation type="unfinished">לא</translation>
    </message>
    <message>
        <source>This label turns red if any recipient receives an amount smaller than the current dust threshold.</source>
        <translation type="unfinished">תווית זו הופכת לאדומה אם מישהו מהנמענים מקבל סכום נמוך יותר מסף האבק הנוכחי.</translation>
    </message>
    <message>
        <source>Can vary +/- %1 satoshi(s) per input.</source>
        <translation type="unfinished">יכול להשתנות במגמה של +/- %1 סנטושי לקלט.</translation>
    </message>
    <message>
        <source>(no label)</source>
        <translation type="unfinished">(ללא תוית)</translation>
    </message>
    <message>
        <source>change from %1 (%2)</source>
        <translation type="unfinished">עודף מ־%1 (%2)</translation>
    </message>
    <message>
        <source>(change)</source>
        <translation type="unfinished">(עודף)</translation>
    </message>
</context>
<context>
    <name>CreateWalletActivity</name>
    <message>
        <source>Create wallet failed</source>
        <translation type="unfinished">יצירת הארנק נכשלה</translation>
    </message>
    <message>
        <source>Create wallet warning</source>
        <translation type="unfinished">אזהרה לגבי יצירת הארנק</translation>
    </message>
    </context>
<context>
    <name>OpenWalletActivity</name>
    <message>
        <source>Open wallet failed</source>
        <translation type="unfinished">פתיחת ארנק נכשלה</translation>
    </message>
    <message>
        <source>Open wallet warning</source>
        <translation type="unfinished">אזהרת פתיחת ארנק</translation>
    </message>
    <message>
        <source>default wallet</source>
        <translation type="unfinished">ארנק בררת מחדל</translation>
    </message>
    </context>
<context>
    <name>WalletController</name>
    <message>
        <source>Close wallet</source>
        <translation type="unfinished">סגירת ארנק</translation>
    </message>
    <message>
        <source>Are you sure you wish to close the wallet &lt;i&gt;%1&lt;/i&gt;?</source>
        <translation type="unfinished">האם אכן ברצונך לסגור את הארנק &lt;i&gt;%1&lt;/i&gt;?</translation>
    </message>
    <message>
        <source>Closing the wallet for too long can result in having to resync the entire chain if pruning is enabled.</source>
        <translation type="unfinished">סגירת הארנק למשך זמן רב מדי יכול לגרור את הצורך לסינכרון מחדש של כל השרשרת אם אופצית הגיזום אקטיבית.</translation>
    </message>
    <message>
        <source>Close all wallets</source>
        <translation type="unfinished">סגירת כל הארנקים</translation>
    </message>
    <message>
        <source>Are you sure you wish to close all wallets?</source>
        <translation type="unfinished">האם אכן ברצונך לסגור את כל הארנקים?</translation>
    </message>
</context>
<context>
    <name>CreateWalletDialog</name>
    <message>
        <source>Create Wallet</source>
        <translation type="unfinished">יצירת ארנק</translation>
    </message>
    <message>
        <source>Wallet Name</source>
        <translation type="unfinished">שם הארנק</translation>
    </message>
    <message>
        <source>Wallet</source>
        <translation type="unfinished">ארנק</translation>
    </message>
    <message>
        <source>Encrypt the wallet. The wallet will be encrypted with a passphrase of your choice.</source>
        <translation type="unfinished">הצפנת הארנק. הארנק יהיה מוצפן באמצעות סיסמה לבחירתך.</translation>
    </message>
    <message>
        <source>Encrypt Wallet</source>
        <translation type="unfinished">הצפנת ארנק</translation>
    </message>
    <message>
        <source>Advanced Options</source>
        <translation type="unfinished">אפשרויות מתקדמות</translation>
    </message>
    <message>
        <source>Disable private keys for this wallet. Wallets with private keys disabled will have no private keys and cannot have an HD seed or imported private keys. This is ideal for watch-only wallets.</source>
        <translation type="unfinished">נטרלו מפתחות פרטיים לארנק זה. ארנקים עם מפתחות פרטיים מנוטרלים יהיו מחוסרי מפתחות פרטיים וללא מקור HD או מפתחות מיובאים. זהו אידאלי לארנקי צפייה בלבד.</translation>
    </message>
    <message>
        <source>Disable Private Keys</source>
        <translation type="unfinished">השבתת מפתחות פרטיים</translation>
    </message>
    <message>
        <source>Make a blank wallet. Blank wallets do not initially have private keys or scripts. Private keys and addresses can be imported, or an HD seed can be set, at a later time.</source>
        <translation type="unfinished">הכינו ארנק ריק. ארנקים ריקים הנם ללא מפתחות פרטיים ראשוניים או סקריפטים. מפתחות פרטיים או כתובות ניתנים לייבוא, או שניתן להגדיר מקור HD במועד מאוחר יותר. </translation>
    </message>
    <message>
        <source>Make Blank Wallet</source>
        <translation type="unfinished">יצירת ארנק ריק</translation>
    </message>
    <message>
        <source>Use descriptors for scriptPubKey management</source>
        <translation type="unfinished">השתמש ב descriptors לניהול scriptPubKey </translation>
    </message>
    <message>
        <source>Descriptor Wallet</source>
        <translation type="unfinished">ארנק Descriptor </translation>
    </message>
    <message>
        <source>Create</source>
        <translation type="unfinished">יצירה</translation>
    </message>
    <message>
        <source>Compiled without sqlite support (required for descriptor wallets)</source>
        <translation type="unfinished">מהודר ללא תמיכת sqlite (נחוץ לארנקי דסקריפטור)</translation>
    </message>
    </context>
<context>
    <name>EditAddressDialog</name>
    <message>
        <source>Edit Address</source>
        <translation>עריכת כתובת</translation>
    </message>
    <message>
        <source>&amp;Label</source>
        <translation>ת&amp;ווית</translation>
    </message>
    <message>
        <source>The label associated with this address list entry</source>
        <translation type="unfinished">התווית המשויכת לרשומה הזו ברשימת הכתובות</translation>
    </message>
    <message>
        <source>The address associated with this address list entry. This can only be modified for sending addresses.</source>
        <translation type="unfinished">הכתובת המשויכת עם רשומה זו ברשימת הכתובות. ניתן לשנות זאת רק עבור כתובות לשליחה.</translation>
    </message>
    <message>
        <source>&amp;Address</source>
        <translation>&amp;כתובת</translation>
    </message>
    <message>
        <source>New sending address</source>
        <translation type="unfinished">כתובת שליחה חדשה</translation>
    </message>
    <message>
        <source>Edit receiving address</source>
        <translation type="unfinished">עריכת כתובת הקבלה</translation>
    </message>
    <message>
        <source>Edit sending address</source>
        <translation type="unfinished">עריכת כתובת השליחה</translation>
    </message>
    <message>
<<<<<<< HEAD
        <source>The entered address "%1" is not a valid Particl address.</source>
        <translation>הכתובת שהוקלדה „%1” היא אינה כתובת ביטקוין תקנית.</translation>
=======
        <source>The entered address "%1" is not a valid Bitcoin address.</source>
        <translation type="unfinished">הכתובת שסיפקת "%1" אינה כתובת ביטקוין תקנית.</translation>
>>>>>>> d3bd5410
    </message>
    <message>
        <source>Address "%1" already exists as a receiving address with label "%2" and so cannot be added as a sending address.</source>
        <translation type="unfinished">כתובת "%1" כבר קיימת ככתובת מקבלת עם תווית "%2" ולכן לא ניתן להוסיף אותה ככתובת שולחת</translation>
    </message>
    <message>
        <source>The entered address "%1" is already in the address book with label "%2".</source>
        <translation type="unfinished">הכתובת שסיפקת "%1" כבר נמצאת בפנקס הכתובות עם התווית "%2".</translation>
    </message>
    <message>
        <source>Could not unlock wallet.</source>
        <translation type="unfinished">לא ניתן לשחרר את הארנק.</translation>
    </message>
    <message>
        <source>New key generation failed.</source>
        <translation type="unfinished">יצירת המפתח החדש נכשלה.</translation>
    </message>
</context>
<context>
    <name>FreespaceChecker</name>
    <message>
        <source>A new data directory will be created.</source>
        <translation>תיקיית נתונים חדשה תיווצר.</translation>
    </message>
    <message>
        <source>name</source>
        <translation>שם</translation>
    </message>
    <message>
        <source>Directory already exists. Add %1 if you intend to create a new directory here.</source>
        <translation>התיקייה כבר קיימת. ניתן להוסיף %1 אם יש ליצור תיקייה חדשה כאן.</translation>
    </message>
    <message>
        <source>Path already exists, and is not a directory.</source>
        <translation>הנתיב כבר קיים ואינו מצביע על תיקיה.</translation>
    </message>
    <message>
        <source>Cannot create data directory here.</source>
        <translation>לא ניתן ליצור כאן תיקיית נתונים.</translation>
    </message>
</context>
<context>
    <name>Intro</name>
    <message>
        <source>Bitcoin</source>
        <translation type="unfinished">ביטקוין</translation>
    </message>
    <message>
        <source>At least %1 GB of data will be stored in this directory, and it will grow over time.</source>
        <translation type="unfinished">לפחות %1 ג״ב של נתונים יאוחסנו בתיקייה זו, והם יגדלו עם הזמן.</translation>
    </message>
    <message>
        <source>Approximately %1 GB of data will be stored in this directory.</source>
        <translation type="unfinished">מידע בנפח של כ-%1 ג׳יגה-בייט יאוחסן בתיקייה זו.</translation>
    </message>
    <message numerus="yes">
        <source>(sufficient to restore backups %n day(s) old)</source>
        <extracomment>Explanatory text on the capability of the current prune target.</extracomment>
        <translation type="unfinished">
            <numerusform />
            <numerusform />
        </translation>
    </message>
    <message>
        <source>%1 will download and store a copy of the Bitcoin block chain.</source>
        <translation type="unfinished">%1 תוריד ותאחסן עותק של שרשרת הבלוקים של ביטקוין.</translation>
    </message>
    <message>
        <source>The wallet will also be stored in this directory.</source>
        <translation type="unfinished">הארנק גם מאוחסן בתיקייה הזו.</translation>
    </message>
    <message>
        <source>Error: Specified data directory "%1" cannot be created.</source>
        <translation type="unfinished">שגיאה: לא ניתן ליצור את תיקיית הנתונים שצוינה „%1“.</translation>
    </message>
    <message>
        <source>Error</source>
        <translation>שגיאה</translation>
    </message>
    <message>
        <source>Welcome</source>
        <translation>ברוך בואך</translation>
    </message>
    <message>
        <source>Welcome to %1.</source>
        <translation type="unfinished">ברוך בואך אל %1.</translation>
    </message>
    <message>
        <source>As this is the first time the program is launched, you can choose where %1 will store its data.</source>
        <translation type="unfinished">כיוון שזו ההפעלה הראשונה של התכנית, ניתן לבחור היכן יאוחסן המידע של %1.</translation>
    </message>
    <message>
        <source>When you click OK, %1 will begin to download and process the full %4 block chain (%2GB) starting with the earliest transactions in %3 when %4 initially launched.</source>
        <translation type="unfinished">בעת לחיצה על אישור, %1 יחל בהורדה ועיבוד מלאים של שרשרת המקטעים %4 (%2 ג״ב) החל מההעברות הראשונות ב־%3 עם ההשקה הראשונית של %4.</translation>
    </message>
    <message>
        <source>Reverting this setting requires re-downloading the entire blockchain. It is faster to download the full chain first and prune it later. Disables some advanced features.</source>
        <translation type="unfinished">חזרה לאחור מהגדרות אלו מחייב הורדה מחדש של כל שרשרת הבלוקים. מהיר יותר להוריד את השרשרת המלאה ולקטום אותה מאוחר יותר. הדבר מנטרל כמה תכונות מתקדמות.</translation>
    </message>
    <message>
        <source>This initial synchronisation is very demanding, and may expose hardware problems with your computer that had previously gone unnoticed. Each time you run %1, it will continue downloading where it left off.</source>
        <translation type="unfinished">הסינכרון הראשוני הוא תובעני ועלול לחשוף בעיות חומרה במחשב שהיו חבויות עד כה. כל פעם שתריץ %1 התהליך ימשיך בהורדה מהנקודה שבה הוא עצר לאחרונה.</translation>
    </message>
    <message>
        <source>If you have chosen to limit block chain storage (pruning), the historical data must still be downloaded and processed, but will be deleted afterward to keep your disk usage low.</source>
        <translation type="unfinished">אם בחרת להגביל את שטח האחרון לשרשרת, עדיין נדרש מידע היסטורי להורדה ועיבוד אך המידע ההיסטורי יימחק לאחר מכן כדי לשמור על צריכת שטח האחסון בדיסק נמוכה.</translation>
    </message>
    <message>
        <source>Use the default data directory</source>
        <translation>שימוש בתיקיית ברירת־המחדל</translation>
    </message>
    <message>
        <source>Use a custom data directory:</source>
        <translation>שימוש בתיקיית נתונים מותאמת אישית:</translation>
    </message>
</context>
<context>
    <name>HelpMessageDialog</name>
    <message>
<<<<<<< HEAD
        <source>Particl</source>
        <translation>ביטקוין</translation>
    </message>
    <message>
        <source>Discard blocks after verification, except most recent %1 GB (prune)</source>
        <translation>התעלם בלוקים לאחר ווריפיקציה, למעט %1 GB המאוחרים ביותר (המקוצצים)</translation>
    </message>
    <message>
        <source>At least %1 GB of data will be stored in this directory, and it will grow over time.</source>
        <translation>לפחות %1 ג״ב של נתונים יאוחסנו בתיקייה זו, והם יגדלו עם הזמן.</translation>
    </message>
    <message>
        <source>Approximately %1 GB of data will be stored in this directory.</source>
        <translation>מידע בנפח של כ-%1 ג׳יגה-בייט יאוחסן בתיקייה זו.</translation>
    </message>
    <message>
        <source>%1 will download and store a copy of the Particl block chain.</source>
        <translation>%1 תוריד ותאחסן עותק של שרשרת הבלוקים של ביטקוין.</translation>
=======
        <source>version</source>
        <translation type="unfinished">גרסה</translation>
>>>>>>> d3bd5410
    </message>
    <message>
        <source>About %1</source>
        <translation type="unfinished">על אודות %1</translation>
    </message>
    <message>
        <source>Command-line options</source>
        <translation type="unfinished">אפשרויות שורת פקודה</translation>
    </message>
</context>
<context>
    <name>ShutdownWindow</name>
    <message>
        <source>Do not shut down the computer until this window disappears.</source>
        <translation type="unfinished">אין לכבות את המחשב עד שחלון זה נעלם.</translation>
    </message>
</context>
<context>
    <name>ModalOverlay</name>
    <message>
        <source>Form</source>
        <translation type="unfinished">טופס</translation>
    </message>
    <message>
<<<<<<< HEAD
        <source>Recent transactions may not yet be visible, and therefore your wallet's balance might be incorrect. This information will be correct once your wallet has finished synchronizing with the particl network, as detailed below.</source>
        <translation>ייתכן שהעברות שבוצעו לאחרונה לא יופיעו עדיין, ולכן המאזן בארנק שלך יהיה שגוי. המידע הנכון יוצג במלואו כאשר הארנק שלך יסיים להסתנכרן עם רשת הביטקוין, כמפורט למטה.</translation>
    </message>
    <message>
        <source>Attempting to spend particl that are affected by not-yet-displayed transactions will not be accepted by the network.</source>
        <translation>הרשת תסרב לקבל הוצאת ביטקוינים במידה והם כבר נמצאים בהעברות אשר לא מוצגות עדיין.</translation>
=======
        <source>Recent transactions may not yet be visible, and therefore your wallet's balance might be incorrect. This information will be correct once your wallet has finished synchronizing with the bitcoin network, as detailed below.</source>
        <translation type="unfinished">ייתכן שהעברות שבוצעו לאחרונה לא יופיעו עדיין, ולכן המאזן בארנק שלך יהיה שגוי. המידע הנכון יוצג במלואו כאשר הארנק שלך יסיים להסתנכרן עם רשת הביטקוין, כמפורט למטה.</translation>
    </message>
    <message>
        <source>Attempting to spend bitcoins that are affected by not-yet-displayed transactions will not be accepted by the network.</source>
        <translation type="unfinished">הרשת תסרב לקבל הוצאת ביטקוינים במידה והם כבר נמצאים בהעברות אשר לא מוצגות עדיין.</translation>
>>>>>>> d3bd5410
    </message>
    <message>
        <source>Number of blocks left</source>
        <translation type="unfinished">מספר מקטעים שנותרו</translation>
    </message>
    <message>
        <source>Last block time</source>
        <translation type="unfinished">זמן המקטע האחרון</translation>
    </message>
    <message>
        <source>Progress</source>
        <translation type="unfinished">התקדמות</translation>
    </message>
    <message>
        <source>Progress increase per hour</source>
        <translation type="unfinished">התקדמות לפי שעה</translation>
    </message>
    <message>
        <source>Estimated time left until synced</source>
        <translation type="unfinished">הזמן המוערך שנותר עד הסנכרון</translation>
    </message>
    <message>
        <source>Hide</source>
        <translation type="unfinished">הסתרה</translation>
    </message>
    <message>
        <source>%1 is currently syncing.  It will download headers and blocks from peers and validate them until reaching the tip of the block chain.</source>
        <translation type="unfinished">%1 מסתנכנים כרגע.  תתבצע הורדת כותרות ובלוקים מעמיתים תוך אימותם עד הגעה לראש שרשרת הבלוקים .</translation>
    </message>
    </context>
<context>
    <name>OpenURIDialog</name>
    <message>
<<<<<<< HEAD
        <source>Open particl URI</source>
        <translation>פתיחת כתובת משאב ביטקוין</translation>
=======
        <source>Open bitcoin URI</source>
        <translation type="unfinished">פתיחת כתובת משאב ביטקוין</translation>
>>>>>>> d3bd5410
    </message>
    <message>
        <source>URI:</source>
        <translation type="unfinished">כתובת משאב:</translation>
    </message>
</context>
<context>
    <name>OptionsDialog</name>
    <message>
        <source>Options</source>
        <translation>אפשרויות</translation>
    </message>
    <message>
        <source>&amp;Main</source>
        <translation>&amp;ראשי</translation>
    </message>
    <message>
        <source>Automatically start %1 after logging in to the system.</source>
        <translation type="unfinished">להפעיל את %1 אוטומטית לאחר הכניסה למערכת.</translation>
    </message>
    <message>
        <source>&amp;Start %1 on system login</source>
        <translation type="unfinished">ה&amp;פעלת %1 עם הכניסה למערכת</translation>
    </message>
    <message>
        <source>Size of &amp;database cache</source>
        <translation type="unfinished">גודל מ&amp;טמון מסד הנתונים</translation>
    </message>
    <message>
        <source>Number of script &amp;verification threads</source>
        <translation type="unfinished">מספר תהליכי ה&amp;אימות של הסקריפט</translation>
    </message>
    <message>
        <source>IP address of the proxy (e.g. IPv4: 127.0.0.1 / IPv6: ::1)</source>
        <translation type="unfinished">כתובת ה־IP של הפרוקסי (לדוגמה IPv4: 127.0.0.1‏ / IPv6: ::1)</translation>
    </message>
    <message>
        <source>Shows if the supplied default SOCKS5 proxy is used to reach peers via this network type.</source>
        <translation type="unfinished">מראה אם פרוקסי SOCKS5 המסופק כבררת מחדל משמש להתקשרות עם עמיתים באמצעות סוג רשת זה.</translation>
    </message>
    <message>
        <source>Minimize instead of exit the application when the window is closed. When this option is enabled, the application will be closed only after selecting Exit in the menu.</source>
        <translation type="unfinished">מזער ואל תצא מהאפליקציה עם סגירת החלון. כאשר אפשרות זו דלוקה, האפליקציה תיסגר רק בבחירת ״יציאה״ בתפריט.</translation>
    </message>
    <message>
        <source>Third party URLs (e.g. a block explorer) that appear in the transactions tab as context menu items. %s in the URL is replaced by transaction hash. Multiple URLs are separated by vertical bar |.</source>
        <translation type="unfinished">כתובות צד־שלישי (כגון: סייר מקטעים) שמופיעים בלשונית ההעברות בתור פריטים בתפריט ההקשר. %s בכתובת מוחלף בגיבוב ההעברה. מספר כתובות יופרדו בפס אנכי |.</translation>
    </message>
    <message>
        <source>Open the %1 configuration file from the working directory.</source>
        <translation type="unfinished">פתיחת קובץ התצורה של %1 מתיקיית העבודה.</translation>
    </message>
    <message>
        <source>Open Configuration File</source>
        <translation type="unfinished">פתיחת קובץ ההגדרות</translation>
    </message>
    <message>
        <source>Reset all client options to default.</source>
        <translation>איפוס כל אפשרויות התכנית לבררת המחדל.</translation>
    </message>
    <message>
        <source>&amp;Reset Options</source>
        <translation>&amp;איפוס אפשרויות</translation>
    </message>
    <message>
        <source>&amp;Network</source>
        <translation>&amp;רשת</translation>
    </message>
    <message>
        <source>Prune &amp;block storage to</source>
        <translation type="unfinished">יש לגזום את &amp;מאגר הבלוקים אל</translation>
    </message>
    <message>
        <source>GB</source>
        <translation type="unfinished">ג״ב</translation>
    </message>
    <message>
        <source>Reverting this setting requires re-downloading the entire blockchain.</source>
        <translation type="unfinished">שינוי הגדרה זו מצריך הורדה מחדש של הבלוקצ'יין</translation>
    </message>
    <message>
        <source>(0 = auto, &lt;0 = leave that many cores free)</source>
        <translation type="unfinished">(0 = אוטומטי, &lt;0 = להשאיר כזאת כמות של ליבות חופשיות)</translation>
    </message>
    <message>
        <source>W&amp;allet</source>
        <translation type="unfinished">&amp;ארנק</translation>
    </message>
    <message>
        <source>Expert</source>
        <translation type="unfinished">מומחה</translation>
    </message>
    <message>
        <source>Enable coin &amp;control features</source>
        <translation type="unfinished">הפעלת תכונות &amp;בקרת מטבעות</translation>
    </message>
    <message>
        <source>If you disable the spending of unconfirmed change, the change from a transaction cannot be used until that transaction has at least one confirmation. This also affects how your balance is computed.</source>
        <translation type="unfinished">אם אפשרות ההשקעה של עודף בלתי מאושר תנוטרל, לא ניתן יהיה להשתמש בעודף מההעברה עד שלהעברה יהיה לפחות אישור אחד. פעולה זו גם משפיעה על חישוב המאזן שלך.</translation>
    </message>
    <message>
        <source>&amp;Spend unconfirmed change</source>
        <translation type="unfinished">עודף &amp;בלתי מאושר מההשקעה</translation>
    </message>
    <message>
        <source>Automatically open the Particl client port on the router. This only works when your router supports UPnP and it is enabled.</source>
        <translation>פתיחת הפתחה של ביטקוין בנתב באופן אוטומטי. עובד רק אם UPnP מופעל ונתמך בנתב.</translation>
    </message>
    <message>
        <source>Map port using &amp;UPnP</source>
        <translation>מיפוי פתחה באמצעות UPnP</translation>
    </message>
    <message>
        <source>Accept connections from outside.</source>
        <translation type="unfinished">אשר חיבורים חיצוניים</translation>
    </message>
    <message>
        <source>Allow incomin&amp;g connections</source>
        <translation type="unfinished">לאפשר חיבורים &amp;נכנסים</translation>
    </message>
    <message>
<<<<<<< HEAD
        <source>Connect to the Particl network through a SOCKS5 proxy.</source>
        <translation>התחבר לרשת הביטקוין דרך פרוקסי SOCKS5.</translation>
=======
        <source>Connect to the Bitcoin network through a SOCKS5 proxy.</source>
        <translation type="unfinished">התחבר לרשת הביטקוין דרך פרוקסי SOCKS5.</translation>
>>>>>>> d3bd5410
    </message>
    <message>
        <source>&amp;Connect through SOCKS5 proxy (default proxy):</source>
        <translation type="unfinished">להתחבר &amp;דרך מתווך SOCKS5 (מתווך בררת מחדל):</translation>
    </message>
    <message>
        <source>Proxy &amp;IP:</source>
        <translation>כתובת ה־&amp;IP של הפרוקסי:</translation>
    </message>
    <message>
        <source>&amp;Port:</source>
        <translation>&amp;פתחה:</translation>
    </message>
    <message>
        <source>Port of the proxy (e.g. 9050)</source>
        <translation>הפתחה של הפרוקסי (למשל 9050)</translation>
    </message>
    <message>
        <source>Used for reaching peers via:</source>
        <translation type="unfinished">עבור הגעה לעמיתים דרך:</translation>
    </message>
    <message>
        <source>&amp;Window</source>
        <translation>&amp;חלון</translation>
    </message>
    <message>
        <source>Show only a tray icon after minimizing the window.</source>
        <translation>הצג סמל מגש בלבד לאחר מזעור החלון.</translation>
    </message>
    <message>
        <source>&amp;Minimize to the tray instead of the taskbar</source>
        <translation>מ&amp;זעור למגש במקום לשורת המשימות</translation>
    </message>
    <message>
        <source>M&amp;inimize on close</source>
        <translation>מ&amp;זעור עם סגירה</translation>
    </message>
    <message>
        <source>&amp;Display</source>
        <translation>ת&amp;צוגה</translation>
    </message>
    <message>
        <source>User Interface &amp;language:</source>
        <translation>&amp;שפת מנשק המשתמש:</translation>
    </message>
    <message>
        <source>The user interface language can be set here. This setting will take effect after restarting %1.</source>
        <translation type="unfinished">ניתן להגדיר כאן את שפת מנשק המשתמש. הגדרה זו תיכנס לתוקף לאחר הפעלה של %1 מחדש.</translation>
    </message>
    <message>
        <source>&amp;Unit to show amounts in:</source>
        <translation>י&amp;חידת מידה להצגת סכומים:</translation>
    </message>
    <message>
        <source>Choose the default subdivision unit to show in the interface and when sending coins.</source>
        <translation>ניתן לבחור את בררת המחדל ליחידת החלוקה שתוצג במנשק ובעת שליחת מטבעות.</translation>
    </message>
    <message>
        <source>Whether to show coin control features or not.</source>
        <translation type="unfinished">האם להציג תכונות שליטת מטבע או לא.</translation>
    </message>
    <message>
<<<<<<< HEAD
        <source>Connect to the Particl network through a separate SOCKS5 proxy for Tor onion services.</source>
        <translation>התחבר לרשת ביטקוין דרך פרוקסי נפרד SOCKS5 proxy לשרותי שכבות בצל (onion services).</translation>
=======
        <source>Connect to the Bitcoin network through a separate SOCKS5 proxy for Tor onion services.</source>
        <translation type="unfinished">התחבר לרשת ביטקוין דרך פרוקסי נפרד SOCKS5 proxy לשרותי שכבות בצל (onion services).</translation>
>>>>>>> d3bd5410
    </message>
    <message>
        <source>Use separate SOCKS&amp;5 proxy to reach peers via Tor onion services:</source>
        <translation type="unfinished">השתמש בפרוקסי נפרד  SOCKS&amp;5 להגעה לעמיתים דרך שרותי השכבות של  Tor :</translation>
    </message>
    <message>
        <source>&amp;Third party transaction URLs</source>
        <translation type="unfinished">&amp;כתובות אינטרנט של עסקאות צד שלישי</translation>
    </message>
    <message>
        <source>Options set in this dialog are overridden by the command line or in the configuration file:</source>
        <translation type="unfinished">אפשרויות שמוגדרות בדיאלוג הזה נדרסות ע"י שורת הפקודה או קובץ הקונפיגורציה</translation>
    </message>
    <message>
        <source>&amp;OK</source>
        <translation>&amp;אישור</translation>
    </message>
    <message>
        <source>&amp;Cancel</source>
        <translation>&amp;ביטול</translation>
    </message>
    <message>
        <source>default</source>
        <translation>בררת מחדל</translation>
    </message>
    <message>
        <source>none</source>
        <translation type="unfinished">ללא</translation>
    </message>
    <message>
        <source>Confirm options reset</source>
        <translation>אישור איפוס האפשרויות</translation>
    </message>
    <message>
        <source>Client restart required to activate changes.</source>
        <translation type="unfinished">נדרשת הפעלה מחדש של הלקוח כדי להפעיל את השינויים.</translation>
    </message>
    <message>
        <source>Client will be shut down. Do you want to proceed?</source>
        <translation type="unfinished">הלקוח יכבה. להמשיך?</translation>
    </message>
    <message>
        <source>Configuration options</source>
        <translation type="unfinished">אפשרויות להגדרה</translation>
    </message>
    <message>
        <source>The configuration file is used to specify advanced user options which override GUI settings. Additionally, any command-line options will override this configuration file.</source>
        <translation type="unfinished">בקובץ ההגדרות ניתן לציין אפשרויות מתקדמות אשר יקבלו עדיפות על ההגדרות בממשק הגרפי. כמו כן, אפשרויות בשורת הפקודה יקבלו עדיפות על קובץ ההגדרות.</translation>
    </message>
    <message>
        <source>Error</source>
        <translation type="unfinished">שגיאה</translation>
    </message>
    <message>
        <source>The configuration file could not be opened.</source>
        <translation type="unfinished">לא ניתן לפתוח את קובץ ההגדרות</translation>
    </message>
    <message>
        <source>This change would require a client restart.</source>
        <translation type="unfinished">שינוי זה ידרוש הפעלה מחדש של תכנית הלקוח.</translation>
    </message>
    <message>
        <source>The supplied proxy address is invalid.</source>
        <translation>כתובת המתווך שסופקה אינה תקינה.</translation>
    </message>
</context>
<context>
    <name>OverviewPage</name>
    <message>
        <source>Form</source>
        <translation>טופס</translation>
    </message>
    <message>
        <source>The displayed information may be out of date. Your wallet automatically synchronizes with the Particl network after a connection is established, but this process has not completed yet.</source>
        <translation>המידע המוצג עשוי להיות מיושן. הארנק שלך מסתנכרן באופן אוטומטי עם רשת הביטקוין לאחר יצירת החיבור, אך התהליך טרם הסתיים.</translation>
    </message>
    <message>
        <source>Watch-only:</source>
        <translation type="unfinished">צפייה בלבד:</translation>
    </message>
    <message>
        <source>Available:</source>
        <translation type="unfinished">זמין:</translation>
    </message>
    <message>
        <source>Your current spendable balance</source>
        <translation>היתרה הזמינה הנוכחית</translation>
    </message>
    <message>
        <source>Pending:</source>
        <translation type="unfinished">בהמתנה:</translation>
    </message>
    <message>
        <source>Total of transactions that have yet to be confirmed, and do not yet count toward the spendable balance</source>
        <translation>הסכום הכולל של העברות שטרם אושרו ועדיין אינן נספרות בחישוב היתרה הזמינה</translation>
    </message>
    <message>
        <source>Immature:</source>
        <translation>לא בשל:</translation>
    </message>
    <message>
        <source>Mined balance that has not yet matured</source>
        <translation>מאזן שנכרה וטרם הבשיל</translation>
    </message>
    <message>
        <source>Balances</source>
        <translation type="unfinished">מאזנים</translation>
    </message>
    <message>
        <source>Total:</source>
        <translation>סך הכול:</translation>
    </message>
    <message>
        <source>Your current total balance</source>
        <translation>סך כל היתרה הנוכחית שלך</translation>
    </message>
    <message>
        <source>Your current balance in watch-only addresses</source>
        <translation type="unfinished">המאזן הנוכחי שלך בכתובות לקריאה בלבד</translation>
    </message>
    <message>
        <source>Spendable:</source>
        <translation type="unfinished">ניתנים לבזבוז:</translation>
    </message>
    <message>
        <source>Recent transactions</source>
        <translation type="unfinished">העברות אחרונות</translation>
    </message>
    <message>
        <source>Unconfirmed transactions to watch-only addresses</source>
        <translation type="unfinished">העברות בלתי מאושרות לכתובות לצפייה בלבד</translation>
    </message>
    <message>
        <source>Mined balance in watch-only addresses that has not yet matured</source>
        <translation type="unfinished">מאזן לאחר כרייה בכתובות לצפייה בלבד שעדיין לא הבשילו</translation>
    </message>
    <message>
        <source>Current total balance in watch-only addresses</source>
        <translation type="unfinished">המאזן הכולל הנוכחי בכתובות לצפייה בלבד</translation>
    </message>
    <message>
        <source>Privacy mode activated for the Overview tab. To unmask the values, uncheck Settings-&gt;Mask values.</source>
        <translation type="unfinished">מצב הפרטיות הופעל עבור לשונית התאור הכללי. כדי להסיר את הסוואת הערכים, בטל את ההגדרות, -&gt;הסוואת ערכים.</translation>
    </message>
</context>
<context>
    <name>PSBTOperationsDialog</name>
    <message>
        <source>Dialog</source>
        <translation type="unfinished">שיח</translation>
    </message>
    <message>
        <source>Sign Tx</source>
        <translation type="unfinished">חתימת עיסקה</translation>
    </message>
    <message>
        <source>Broadcast Tx</source>
        <translation type="unfinished">שידור עיסקה</translation>
    </message>
    <message>
        <source>Copy to Clipboard</source>
        <translation type="unfinished">העתקה ללוח הגזירים</translation>
    </message>
    <message>
        <source>Close</source>
        <translation type="unfinished">סגירה</translation>
    </message>
    <message>
        <source>Failed to load transaction: %1</source>
        <translation type="unfinished">כשלון בטעינת העיסקה: %1</translation>
    </message>
    <message>
        <source>Failed to sign transaction: %1</source>
        <translation type="unfinished">כשלון בחתימת העיסקה: %1</translation>
    </message>
    <message>
        <source>Could not sign any more inputs.</source>
        <translation type="unfinished">לא ניתן לחתום קלטים נוספים.</translation>
    </message>
    <message>
        <source>Signed %1 inputs, but more signatures are still required.</source>
        <translation type="unfinished">נחתם קלט  %1 אך יש צורך בחתימות נוספות.</translation>
    </message>
    <message>
        <source>Signed transaction successfully. Transaction is ready to broadcast.</source>
        <translation type="unfinished">העיסקה נחתמה בהצלחה. העיסקה מוכנה לשידור.</translation>
    </message>
    <message>
        <source>Unknown error processing transaction.</source>
        <translation type="unfinished">שגיאה לא מוכרת בעת עיבוד העיסקה.</translation>
    </message>
    <message>
        <source>Transaction broadcast successfully! Transaction ID: %1</source>
        <translation type="unfinished">העִסקה שודרה בהצלחה! מזהה העִסקה: %1</translation>
    </message>
    <message>
        <source>Transaction broadcast failed: %1</source>
        <translation type="unfinished">שידור העיסקה נכשל: %1</translation>
    </message>
    <message>
        <source>PSBT copied to clipboard.</source>
        <translation type="unfinished">PSBT הועתקה ללוח הגזירים.</translation>
    </message>
    <message>
        <source>Save Transaction Data</source>
        <translation type="unfinished">שמירת נתוני העיסקה</translation>
    </message>
    <message>
        <source>PSBT saved to disk.</source>
        <translation type="unfinished">PSBT נשמרה לדיסק.</translation>
    </message>
    <message>
        <source> * Sends %1 to %2</source>
        <translation type="unfinished"> * שליחת %1 אל %2</translation>
    </message>
    <message>
        <source>Unable to calculate transaction fee or total transaction amount.</source>
        <translation type="unfinished">לא מצליח לחשב עמלת עיסקה או הערך הכולל של העיסקה.</translation>
    </message>
    <message>
        <source>Pays transaction fee: </source>
        <translation type="unfinished">תשלום עמלת עיסקה:</translation>
    </message>
    <message>
        <source>Total Amount</source>
        <translation type="unfinished">סכום כולל</translation>
    </message>
    <message>
        <source>or</source>
        <translation type="unfinished">או</translation>
    </message>
    <message>
        <source>Transaction has %1 unsigned inputs.</source>
        <translation type="unfinished">לעיסקה יש  %1 קלטים לא חתומים.</translation>
    </message>
    <message>
        <source>Transaction is missing some information about inputs.</source>
        <translation type="unfinished">לעסקה חסר חלק מהמידע לגבי הקלט.</translation>
    </message>
    <message>
        <source>Transaction still needs signature(s).</source>
        <translation type="unfinished">העיסקה עדיין נזקקת לחתימה(ות).</translation>
    </message>
    <message>
        <source>(But this wallet cannot sign transactions.)</source>
        <translation type="unfinished">(אבל ארנק זה לא יכול לחתום על עיסקות.)</translation>
    </message>
    <message>
        <source>(But this wallet does not have the right keys.)</source>
        <translation type="unfinished">(אבל לארנק הזה אין את המפתחות המתאימים.)</translation>
    </message>
    <message>
        <source>Transaction is fully signed and ready for broadcast.</source>
        <translation type="unfinished">העיסקה חתומה במלואה ומוכנה לשידור.</translation>
    </message>
    <message>
        <source>Transaction status is unknown.</source>
        <translation type="unfinished">סטטוס העיסקה אינו ידוע.</translation>
    </message>
</context>
<context>
    <name>PaymentServer</name>
    <message>
        <source>Payment request error</source>
        <translation type="unfinished">שגיאת בקשת תשלום</translation>
    </message>
    <message>
<<<<<<< HEAD
        <source>Cannot start particl: click-to-pay handler</source>
        <translation>לא ניתן להפעיל את המקשר particl: click-to-pay</translation>
=======
        <source>Cannot start bitcoin: click-to-pay handler</source>
        <translation type="unfinished">לא ניתן להפעיל את המקשר bitcoin: click-to-pay</translation>
>>>>>>> d3bd5410
    </message>
    <message>
        <source>URI handling</source>
        <translation type="unfinished">טיפול בכתובות</translation>
    </message>
    <message>
<<<<<<< HEAD
        <source>'particl://' is not a valid URI. Use 'particl:' instead.</source>
        <translation>'//:particl' אינה כתובת URI תקינה. השתמשו במקום ב ':particl'.</translation>
    </message>
    <message>
        <source>Cannot process payment request because BIP70 is not supported.</source>
        <translation>אין אפשרות לעבד את בקשת התשלום כיון ש BIP70 אינו נתמך.</translation>
    </message>
    <message>
        <source>Due to widespread security flaws in BIP70 it's strongly recommended that any merchant instructions to switch wallets be ignored.</source>
        <translation>עקב תקלות בטיחות רבות ב BIP70 מומלץ בחום להתעלם מההוראות של סוחר להחליף ארנקים </translation>
    </message>
    <message>
        <source>If you are receiving this error you should request the merchant provide a BIP21 compatible URI.</source>
        <translation>Iאם קיבלת הודעת שגיאה זו עליך לבקש מבעל העסק לספק URI תואם   BIP21 URI.</translation>
    </message>
    <message>
        <source>Invalid payment address %1</source>
        <translation>כתובת תשלום שגויה %1</translation>
    </message>
    <message>
        <source>URI cannot be parsed! This can be caused by an invalid Particl address or malformed URI parameters.</source>
        <translation>לא ניתן לנתח את כתובת המשאב! מצב זה יכול לקרות עקב כתובת ביטקוין שגויה או פרמטרים שגויים בכתובת המשאב.</translation>
=======
        <source>'bitcoin://' is not a valid URI. Use 'bitcoin:' instead.</source>
        <translation type="unfinished">'//:bitcoin' אינה כתובת תקנית. נא להשתמש ב־"bitcoin:‎"‏ במקום.</translation>
    </message>
    <message>
        <source>URI cannot be parsed! This can be caused by an invalid Bitcoin address or malformed URI parameters.</source>
        <translation type="unfinished">לא ניתן לנתח את כתובת המשאב! מצב זה יכול לקרות עקב כתובת ביטקוין שגויה או פרמטרים שגויים בכתובת המשאב.</translation>
>>>>>>> d3bd5410
    </message>
    <message>
        <source>Payment request file handling</source>
        <translation type="unfinished">טיפול בקובצי בקשות תשלום</translation>
    </message>
</context>
<context>
    <name>PeerTableModel</name>
    <message>
        <source>User Agent</source>
        <extracomment>Title of Peers Table column which contains the peer's User Agent string.</extracomment>
        <translation type="unfinished">סוכן משתמש</translation>
    </message>
    <message>
        <source>Ping</source>
        <extracomment>Title of Peers Table column which indicates the current latency of the connection with the peer.</extracomment>
        <translation type="unfinished">פינג</translation>
    </message>
    <message>
        <source>Sent</source>
        <extracomment>Title of Peers Table column which indicates the total amount of network information we have sent to the peer.</extracomment>
        <translation type="unfinished">נשלחו</translation>
    </message>
    <message>
        <source>Received</source>
<<<<<<< HEAD
        <translation>התקבלו</translation>
    </message>
</context>
<context>
    <name>QObject</name>
    <message>
        <source>Amount</source>
        <translation>סכום</translation>
    </message>
    <message>
        <source>Enter a Particl address (e.g. %1)</source>
        <translation>נא להזין כתובת ביטקוין (למשל: %1)</translation>
    </message>
    <message>
        <source>%1 d</source>
        <translation>%1 ימים</translation>
    </message>
    <message>
        <source>%1 h</source>
        <translation>%1 שעות</translation>
    </message>
    <message>
        <source>%1 m</source>
        <translation>%1 דקות</translation>
    </message>
    <message>
        <source>%1 s</source>
        <translation>%1 שניות</translation>
    </message>
    <message>
        <source>None</source>
        <translation>ללא</translation>
    </message>
    <message>
        <source>N/A</source>
        <translation>לא זמין</translation>
    </message>
    <message>
        <source>%1 ms</source>
        <translation>%1 מילישניות</translation>
    </message>
    <message numerus="yes">
        <source>%n second(s)</source>
        <translation><numerusform>שנייה אחת</numerusform><numerusform>%n שניות</numerusform><numerusform>%n שניות</numerusform><numerusform>%n שניות</numerusform></translation>
    </message>
    <message numerus="yes">
        <source>%n minute(s)</source>
        <translation><numerusform>דקה אחת</numerusform><numerusform>%n דקות</numerusform><numerusform>%n דקות</numerusform><numerusform>%n דקות</numerusform></translation>
    </message>
    <message numerus="yes">
        <source>%n hour(s)</source>
        <translation><numerusform>שעה אחת</numerusform><numerusform>%n שעות</numerusform><numerusform>%n שעות</numerusform><numerusform>%n שעות</numerusform></translation>
    </message>
    <message numerus="yes">
        <source>%n day(s)</source>
        <translation><numerusform>יום אחד</numerusform><numerusform>%n ימים</numerusform><numerusform>%n ימים</numerusform><numerusform>%n ימים</numerusform></translation>
    </message>
    <message numerus="yes">
        <source>%n week(s)</source>
        <translation><numerusform>שבוע אחד</numerusform><numerusform>%n שבועות</numerusform><numerusform>%n שבועות</numerusform><numerusform>%n שבועות</numerusform></translation>
    </message>
    <message>
        <source>%1 and %2</source>
        <translation>%1 ו%2</translation>
    </message>
    <message numerus="yes">
        <source>%n year(s)</source>
        <translation><numerusform>שנה אחת</numerusform><numerusform>%n שנים</numerusform><numerusform>%n שנים</numerusform><numerusform>%n שנים</numerusform></translation>
    </message>
    <message>
        <source>%1 B</source>
        <translation>%1 ב׳</translation>
    </message>
    <message>
        <source>%1 KB</source>
        <translation>%1 ק״ב</translation>
    </message>
    <message>
        <source>%1 MB</source>
        <translation>%1 מ״ב</translation>
    </message>
    <message>
        <source>%1 GB</source>
        <translation>%1 ג״ב</translation>
    </message>
    <message>
        <source>Error: Specified data directory "%1" does not exist.</source>
        <translation>שגיאה: תיקיית הנתונים שצוינה „%1” אינה קיימת.</translation>
    </message>
    <message>
        <source>Error: Cannot parse configuration file: %1.</source>
        <translation>שגיאה: כשל בפענוח קובץ הקונפיגורציה: %1.</translation>
=======
        <extracomment>Title of Peers Table column which indicates the total amount of network information we have received from the peer.</extracomment>
        <translation type="unfinished">התקבלו</translation>
>>>>>>> d3bd5410
    </message>
    <message>
        <source>Address</source>
        <extracomment>Title of Peers Table column which contains the IP/Onion/I2P address of the connected peer.</extracomment>
        <translation type="unfinished">כתובת</translation>
    </message>
    <message>
        <source>Type</source>
        <extracomment>Title of Peers Table column which describes the type of peer connection. The "type" describes why the connection exists.</extracomment>
        <translation type="unfinished">סוג</translation>
    </message>
    <message>
        <source>Network</source>
        <extracomment>Title of Peers Table column which states the network the peer connected through.</extracomment>
        <translation type="unfinished">רשת</translation>
    </message>
</context>
<context>
    <name>QRImageWidget</name>
    <message>
        <source>&amp;Copy Image</source>
        <translation type="unfinished">העתקת ת&amp;מונה</translation>
    </message>
    <message>
        <source>Resulting URI too long, try to reduce the text for label / message.</source>
        <translation type="unfinished">הכתובת שנוצרה ארוכה מדי, כדאי לנסות לקצר את הטקסט של התווית / הודעה.</translation>
    </message>
    <message>
        <source>Error encoding URI into QR Code.</source>
        <translation type="unfinished">שגיאה בקידוד ה URI לברקוד.</translation>
    </message>
    <message>
        <source>QR code support not available.</source>
        <translation type="unfinished">קוד QR אינו נתמך.</translation>
    </message>
    <message>
        <source>Save QR Code</source>
        <translation type="unfinished">שמירת קוד QR</translation>
    </message>
    </context>
<context>
    <name>RPCConsole</name>
    <message>
        <source>N/A</source>
        <translation>לא זמין</translation>
    </message>
    <message>
        <source>Client version</source>
        <translation>גרסה</translation>
    </message>
    <message>
        <source>&amp;Information</source>
        <translation>מי&amp;דע</translation>
    </message>
    <message>
        <source>General</source>
        <translation type="unfinished">כללי</translation>
    </message>
    <message>
        <source>To specify a non-default location of the data directory use the '%1' option.</source>
        <translation type="unfinished">כדי לציין מיקום שאינו ברירת המחדל לתיקיית הבלוקים יש להשתמש באפשרות "%1"</translation>
    </message>
    <message>
        <source>To specify a non-default location of the blocks directory use the '%1' option.</source>
        <translation type="unfinished">כדי לציין מיקום שאינו ברירת המחדל לתיקיית הבלוקים יש להשתמש באפשרות "%1"</translation>
    </message>
    <message>
        <source>Startup time</source>
        <translation>זמן עלייה</translation>
    </message>
    <message>
        <source>Network</source>
        <translation>רשת</translation>
    </message>
    <message>
        <source>Name</source>
        <translation type="unfinished">שם</translation>
    </message>
    <message>
        <source>Number of connections</source>
        <translation>מספר חיבורים</translation>
    </message>
    <message>
        <source>Block chain</source>
        <translation>שרשרת מקטעים</translation>
    </message>
    <message>
        <source>Memory Pool</source>
        <translation type="unfinished">מאגר זכרון</translation>
    </message>
    <message>
        <source>Current number of transactions</source>
        <translation type="unfinished">מספר עסקאות נוכחי</translation>
    </message>
    <message>
        <source>Memory usage</source>
        <translation type="unfinished">ניצול זכרון</translation>
    </message>
    <message>
        <source>Wallet: </source>
        <translation type="unfinished">ארנק:</translation>
    </message>
    <message>
        <source>(none)</source>
        <translation type="unfinished">(אין)</translation>
    </message>
    <message>
        <source>&amp;Reset</source>
        <translation type="unfinished">&amp;איפוס</translation>
    </message>
    <message>
        <source>Received</source>
        <translation type="unfinished">התקבלו</translation>
    </message>
    <message>
        <source>Sent</source>
        <translation type="unfinished">נשלחו</translation>
    </message>
    <message>
        <source>&amp;Peers</source>
        <translation type="unfinished">&amp;עמיתים</translation>
    </message>
    <message>
        <source>Banned peers</source>
        <translation type="unfinished">משתמשים חסומים</translation>
    </message>
    <message>
        <source>Select a peer to view detailed information.</source>
        <translation type="unfinished">נא לבחור בעמית כדי להציג מידע מפורט.</translation>
    </message>
    <message>
        <source>Version</source>
        <translation type="unfinished">גרסה</translation>
    </message>
    <message>
        <source>Starting Block</source>
        <translation type="unfinished">בלוק התחלה</translation>
    </message>
    <message>
        <source>Synced Headers</source>
        <translation type="unfinished">כותרות עדכניות</translation>
    </message>
    <message>
        <source>Synced Blocks</source>
        <translation type="unfinished">בלוקים מסונכרנים</translation>
    </message>
    <message>
        <source>The mapped Autonomous System used for diversifying peer selection.</source>
        <translation type="unfinished">המערכת האוטונומית הממופה משמשת לגיוון בחירת עמיתים.</translation>
    </message>
    <message>
        <source>Mapped AS</source>
        <translation type="unfinished">מופה בתור</translation>
    </message>
    <message>
        <source>User Agent</source>
        <translation type="unfinished">סוכן משתמש</translation>
    </message>
    <message>
        <source>Node window</source>
        <translation type="unfinished">חלון צומת</translation>
    </message>
    <message>
        <source>Current block height</source>
        <translation type="unfinished">גובה הבלוק הנוכחי</translation>
    </message>
    <message>
        <source>Open the %1 debug log file from the current data directory. This can take a few seconds for large log files.</source>
        <translation type="unfinished">פתיחת יומן ניפוי הבאגים %1 מתיקיית הנתונים הנוכחית. עבור קובצי יומן גדולים ייתכן זמן המתנה של מספר שניות.</translation>
    </message>
    <message>
        <source>Decrease font size</source>
        <translation type="unfinished">הקטן גודל גופן</translation>
    </message>
    <message>
        <source>Increase font size</source>
        <translation type="unfinished">הגדל גודל גופן</translation>
    </message>
    <message>
        <source>Permissions</source>
        <translation type="unfinished">הרשאות</translation>
    </message>
    <message>
        <source>Services</source>
        <translation type="unfinished">שירותים</translation>
    </message>
    <message>
        <source>Connection Time</source>
        <translation type="unfinished">זמן החיבור</translation>
    </message>
    <message>
        <source>Last Send</source>
        <translation type="unfinished">שליחה אחרונה</translation>
    </message>
    <message>
        <source>Last Receive</source>
        <translation type="unfinished">קבלה אחרונה</translation>
    </message>
    <message>
        <source>Ping Time</source>
        <translation type="unfinished">זמן המענה</translation>
    </message>
    <message>
        <source>The duration of a currently outstanding ping.</source>
        <translation type="unfinished">משך הפינג הבולט הנוכחי</translation>
    </message>
    <message>
        <source>Ping Wait</source>
        <translation type="unfinished">פינג</translation>
    </message>
    <message>
        <source>Min Ping</source>
        <translation type="unfinished">פינג מינימלי</translation>
    </message>
    <message>
        <source>Time Offset</source>
        <translation type="unfinished">הפרש זמן</translation>
    </message>
    <message>
        <source>Last block time</source>
        <translation>זמן המקטע האחרון</translation>
    </message>
    <message>
        <source>&amp;Open</source>
        <translation>&amp;פתיחה</translation>
    </message>
    <message>
        <source>&amp;Console</source>
        <translation>מ&amp;סוף בקרה</translation>
    </message>
    <message>
        <source>&amp;Network Traffic</source>
        <translation type="unfinished">&amp;תעבורת רשת</translation>
    </message>
    <message>
        <source>Totals</source>
        <translation type="unfinished">סכומים</translation>
    </message>
    <message>
        <source>Debug log file</source>
        <translation>קובץ יומן ניפוי</translation>
    </message>
    <message>
        <source>Clear console</source>
        <translation>ניקוי מסוף הבקרה</translation>
    </message>
    <message>
        <source>In:</source>
        <translation type="unfinished">נכנס:</translation>
    </message>
    <message>
        <source>Out:</source>
        <translation type="unfinished">יוצא:</translation>
    </message>
    <message>
        <source>&amp;Disconnect</source>
        <translation type="unfinished">&amp;ניתוק</translation>
    </message>
    <message>
        <source>1 &amp;hour</source>
        <translation type="unfinished">&amp;שעה אחת</translation>
    </message>
    <message>
        <source>1 &amp;week</source>
        <translation type="unfinished">ש&amp;בוע אחד</translation>
    </message>
    <message>
        <source>1 &amp;year</source>
        <translation type="unfinished">ש&amp;נה אחת</translation>
    </message>
    <message>
        <source>&amp;Unban</source>
        <translation type="unfinished">&amp;שחרור חסימה</translation>
    </message>
    <message>
        <source>Network activity disabled</source>
        <translation type="unfinished">פעילות הרשת נוטרלה</translation>
    </message>
    <message>
        <source>Executing command without any wallet</source>
        <translation type="unfinished">מבצע פקודה ללא כל ארנק</translation>
    </message>
    <message>
        <source>Executing command using "%1" wallet</source>
        <translation type="unfinished">מבצע פקודה באמצעות ארנק "%1" </translation>
    </message>
    <message>
        <source>via %1</source>
        <translation type="unfinished">דרך %1</translation>
    </message>
    <message>
        <source>Yes</source>
        <translation type="unfinished">כן</translation>
    </message>
    <message>
        <source>No</source>
        <translation type="unfinished">לא</translation>
    </message>
    <message>
        <source>To</source>
        <translation type="unfinished">אל</translation>
    </message>
    <message>
        <source>From</source>
        <translation type="unfinished">מאת</translation>
    </message>
    <message>
        <source>Ban for</source>
        <translation type="unfinished">חסימה למשך</translation>
    </message>
    <message>
        <source>Unknown</source>
        <translation type="unfinished">לא ידוע</translation>
    </message>
</context>
<context>
    <name>ReceiveCoinsDialog</name>
    <message>
        <source>&amp;Amount:</source>
        <translation type="unfinished">&amp;סכום:</translation>
    </message>
    <message>
        <source>&amp;Label:</source>
        <translation type="unfinished">ת&amp;ווית:</translation>
    </message>
    <message>
        <source>&amp;Message:</source>
        <translation type="unfinished">הו&amp;דעה:</translation>
    </message>
    <message>
<<<<<<< HEAD
        <source>An optional message to attach to the payment request, which will be displayed when the request is opened. Note: The message will not be sent with the payment over the Particl network.</source>
        <translation>הודעת רשות לצירוף לבקשת התשלום שתוצג בעת פתיחת הבקשה. לתשומת לבך: ההודעה לא תישלח עם התשלום ברשת ביטקוין.</translation>
=======
        <source>An optional message to attach to the payment request, which will be displayed when the request is opened. Note: The message will not be sent with the payment over the Bitcoin network.</source>
        <translation type="unfinished">הודעת רשות לצירוף לבקשת התשלום שתוצג בעת פתיחת הבקשה. לתשומת לבך: ההודעה לא תישלח עם התשלום ברשת ביטקוין.</translation>
>>>>>>> d3bd5410
    </message>
    <message>
        <source>An optional label to associate with the new receiving address.</source>
        <translation type="unfinished">תווית רשות לשיוך עם כתובת הקבלה החדשה.</translation>
    </message>
    <message>
        <source>Use this form to request payments. All fields are &lt;b&gt;optional&lt;/b&gt;.</source>
        <translation type="unfinished">יש להשתמש בטופס זה כדי לבקש תשלומים. כל השדות הם בגדר &lt;b&gt;רשות&lt;/b&gt;.</translation>
    </message>
    <message>
        <source>An optional amount to request. Leave this empty or zero to not request a specific amount.</source>
        <translation type="unfinished">סכום כרשות לבקשה. ניתן להשאיר זאת ריק כדי לא לבקש סכום מסוים.</translation>
    </message>
    <message>
        <source>An optional label to associate with the new receiving address (used by you to identify an invoice).  It is also attached to the payment request.</source>
        <translation type="unfinished">תווית אופצינלית לצירוף לכתובת קבלה חדשה (לשימושך לזיהוי חשבונות). היא גם מצורפת לבקשת התשלום.</translation>
    </message>
    <message>
        <source>An optional message that is attached to the payment request and may be displayed to the sender.</source>
        <translation type="unfinished">הודעה אוצפציונלית מצורפת לבקשת התשלום אשר ניתן להציגה לשולח.</translation>
    </message>
    <message>
        <source>&amp;Create new receiving address</source>
        <translation type="unfinished">&amp;יצירת כתובת קבלה חדשה</translation>
    </message>
    <message>
        <source>Clear all fields of the form.</source>
        <translation type="unfinished">ניקוי של כל השדות בטופס.</translation>
    </message>
    <message>
        <source>Clear</source>
        <translation type="unfinished">ניקוי</translation>
    </message>
    <message>
        <source>Native segwit addresses (aka Bech32 or BIP-173) reduce your transaction fees later on and offer better protection against typos, but old wallets don't support them. When unchecked, an address compatible with older wallets will be created instead.</source>
        <translation type="unfinished">כתובות segwit טבעיות (כלומר Bech32 או BIP-173) מפחיתות את עמלת העסקה שלכם בהמשך ומציעות הגנה נגד שגיאות כתיב, אך ארנקים ישנים לא תומכים בהן. אם לא סומן, כתובת תאימה לארנקים ישנים תיווצר במקום.</translation>
    </message>
    <message>
        <source>Generate native segwit (Bech32) address</source>
        <translation type="unfinished">הפקת כתובת segwit טבעית (Bech32)</translation>
    </message>
    <message>
        <source>Requested payments history</source>
        <translation type="unfinished">היסטוריית בקשות תשלום</translation>
    </message>
    <message>
        <source>Show the selected request (does the same as double clicking an entry)</source>
        <translation type="unfinished">הצגת בקשות נבחרות (דומה ללחיצה כפולה על רשומה)</translation>
    </message>
    <message>
        <source>Show</source>
        <translation type="unfinished">הצגה</translation>
    </message>
    <message>
        <source>Remove the selected entries from the list</source>
        <translation type="unfinished">הסרת הרשומות הנבחרות מהרשימה</translation>
    </message>
    <message>
        <source>Remove</source>
        <translation type="unfinished">הסרה</translation>
    </message>
    <message>
        <source>Copy &amp;URI</source>
        <translation type="unfinished">העתקת &amp;כתובת משאב</translation>
    </message>
    <message>
        <source>Could not unlock wallet.</source>
        <translation type="unfinished">לא ניתן לשחרר את הארנק.</translation>
    </message>
    <message>
        <source>Could not generate new %1 address</source>
        <translation type="unfinished">לא ניתן לייצר כתובת %1 חדשה</translation>
    </message>
</context>
<context>
    <name>ReceiveRequestDialog</name>
    <message>
        <source>Address:</source>
        <translation type="unfinished">כתובת:</translation>
    </message>
    <message>
        <source>Amount:</source>
        <translation type="unfinished">סכום:</translation>
    </message>
    <message>
        <source>Label:</source>
        <translation type="unfinished">תוית:</translation>
    </message>
    <message>
        <source>Message:</source>
        <translation type="unfinished">הודעה:</translation>
    </message>
    <message>
        <source>Wallet:</source>
        <translation type="unfinished">ארנק:</translation>
    </message>
    <message>
        <source>Copy &amp;URI</source>
        <translation type="unfinished">העתקת &amp;כתובת משאב</translation>
    </message>
    <message>
        <source>Copy &amp;Address</source>
        <translation type="unfinished">העתקת &amp;כתובת</translation>
    </message>
    <message>
        <source>Payment information</source>
        <translation type="unfinished">פרטי תשלום</translation>
    </message>
    <message>
        <source>Request payment to %1</source>
        <translation type="unfinished">בקשת תשלום אל %1</translation>
    </message>
</context>
<context>
    <name>RecentRequestsTableModel</name>
    <message>
        <source>Date</source>
        <translation type="unfinished">תאריך</translation>
    </message>
    <message>
        <source>Label</source>
        <translation type="unfinished">תוית</translation>
    </message>
    <message>
        <source>Message</source>
        <translation type="unfinished">הודעה</translation>
    </message>
    <message>
        <source>(no label)</source>
        <translation type="unfinished">(ללא תוית)</translation>
    </message>
    <message>
        <source>(no message)</source>
        <translation type="unfinished">(אין הודעה)</translation>
    </message>
    <message>
        <source>(no amount requested)</source>
        <translation type="unfinished">(לא התבקש סכום)</translation>
    </message>
    <message>
        <source>Requested</source>
        <translation type="unfinished">בקשה</translation>
    </message>
</context>
<context>
    <name>SendCoinsDialog</name>
    <message>
        <source>Send Coins</source>
        <translation>שליחת מטבעות</translation>
    </message>
    <message>
        <source>Coin Control Features</source>
        <translation type="unfinished">תכונות בקרת מטבעות</translation>
    </message>
    <message>
        <source>automatically selected</source>
        <translation type="unfinished">בבחירה אוטומטית</translation>
    </message>
    <message>
        <source>Insufficient funds!</source>
        <translation type="unfinished">אין מספיק כספים!</translation>
    </message>
    <message>
        <source>Quantity:</source>
        <translation type="unfinished">כמות:</translation>
    </message>
    <message>
        <source>Bytes:</source>
        <translation type="unfinished">בתים:</translation>
    </message>
    <message>
        <source>Amount:</source>
        <translation type="unfinished">סכום:</translation>
    </message>
    <message>
        <source>Fee:</source>
        <translation type="unfinished">עמלה:</translation>
    </message>
    <message>
        <source>After Fee:</source>
        <translation type="unfinished">לאחר עמלה:</translation>
    </message>
    <message>
        <source>Change:</source>
        <translation type="unfinished">עודף:</translation>
    </message>
    <message>
        <source>If this is activated, but the change address is empty or invalid, change will be sent to a newly generated address.</source>
        <translation type="unfinished">אם אפשרות זו מופעלת אך כתובת העודף ריקה או שגויה, העודף יישלח לכתובת חדשה שתיווצר.</translation>
    </message>
    <message>
        <source>Custom change address</source>
        <translation type="unfinished">כתובת לעודף מותאמת אישית</translation>
    </message>
    <message>
        <source>Transaction Fee:</source>
        <translation type="unfinished">עמלת העברה:</translation>
    </message>
    <message>
        <source>Using the fallbackfee can result in sending a transaction that will take several hours or days (or never) to confirm. Consider choosing your fee manually or wait until you have validated the complete chain.</source>
        <translation type="unfinished">שימוש בעמלת בררת המחדל עלול לגרום לשליחת עסקה שתכלל בבלוק עוד מספר שעות או ימים (או לעולם לא). נא שקלו בחירה ידנית של העמלה או המתינו לאימות מלא של הבלוקצ'יין.</translation>
    </message>
    <message>
        <source>Warning: Fee estimation is currently not possible.</source>
        <translation type="unfinished">אזהרה: שערוך העמלה לא אפשרי כעת.</translation>
    </message>
    <message>
        <source>per kilobyte</source>
        <translation type="unfinished">עבור קילו-בית</translation>
    </message>
    <message>
        <source>Hide</source>
        <translation type="unfinished">הסתרה</translation>
    </message>
    <message>
        <source>Recommended:</source>
        <translation type="unfinished">מומלץ:</translation>
    </message>
    <message>
        <source>Custom:</source>
        <translation type="unfinished">מותאם אישית:</translation>
    </message>
    <message>
        <source>Send to multiple recipients at once</source>
        <translation>שליחה למספר מוטבים בו־זמנית</translation>
    </message>
    <message>
        <source>Add &amp;Recipient</source>
        <translation>הוספת &amp;מוטב</translation>
    </message>
    <message>
        <source>Clear all fields of the form.</source>
        <translation type="unfinished">ניקוי של כל השדות בטופס.</translation>
    </message>
    <message>
        <source>Dust:</source>
        <translation type="unfinished">אבק:</translation>
    </message>
    <message>
        <source>Hide transaction fee settings</source>
        <translation type="unfinished">הסתרת הגדרות עמלת עסקה</translation>
    </message>
    <message>
<<<<<<< HEAD
        <source>When there is less transaction volume than space in the blocks, miners as well as relaying nodes may enforce a minimum fee. Paying only this minimum fee is just fine, but be aware that this can result in a never confirming transaction once there is more demand for particl transactions than the network can process.</source>
        <translation>כאשר יש פחות נפח עסקאות מאשר מקום בבלוק, כורים וכן צמתות מקשרות יכולות להכתיב עמלות מינימום. התשלום של עמלת מינימום הנו תקין, אך יש לקחת בחשבון שהדבר יכול לגרום לעסקה שלא תאושר ברגע שיש יותר ביקוש לעסקאות ביטקוין מאשר הרשת יכולה לעבד.</translation>
=======
        <source>When there is less transaction volume than space in the blocks, miners as well as relaying nodes may enforce a minimum fee. Paying only this minimum fee is just fine, but be aware that this can result in a never confirming transaction once there is more demand for bitcoin transactions than the network can process.</source>
        <translation type="unfinished">כאשר יש פחות נפח עסקאות מאשר מקום בבלוק, כורים וכן צמתות מקשרות יכולות להכתיב עמלות מינימום. התשלום של עמלת מינימום הנו תקין, אך יש לקחת בחשבון שהדבר יכול לגרום לעסקה שלא תאושר ברגע שיש יותר ביקוש לעסקאות ביטקוין מאשר הרשת יכולה לעבד.</translation>
>>>>>>> d3bd5410
    </message>
    <message>
        <source>A too low fee might result in a never confirming transaction (read the tooltip)</source>
        <translation type="unfinished">עמלה נמוכה מדי עלולה לגרום לכך שהעסקה לעולם לא תאושר (ניתן לקרוא על כך ב tooltip)</translation>
    </message>
    <message>
        <source>Confirmation time target:</source>
        <translation type="unfinished">זמן לקבלת אישור:</translation>
    </message>
    <message>
        <source>Enable Replace-By-Fee</source>
        <translation type="unfinished">אפשר ״החלפה-על ידי עמלה״</translation>
    </message>
    <message>
        <source>With Replace-By-Fee (BIP-125) you can increase a transaction's fee after it is sent. Without this, a higher fee may be recommended to compensate for increased transaction delay risk.</source>
        <translation type="unfinished">באמצעות עמלה-ניתנת-לשינוי (BIP-125) תוכלו להגדיל עמלת עסקה גם לאחר שליחתה. ללא אפשרות זו, עמלה גבוהה יותר יכולה להיות מומלצת כדי להקטין את הסיכון בעיכוב אישור העסקה.</translation>
    </message>
    <message>
        <source>Clear &amp;All</source>
        <translation>&amp;ניקוי הכול</translation>
    </message>
    <message>
        <source>Balance:</source>
        <translation>מאזן:</translation>
    </message>
    <message>
        <source>Confirm the send action</source>
        <translation>אישור פעולת השליחה</translation>
    </message>
    <message>
        <source>S&amp;end</source>
        <translation>&amp;שליחה</translation>
    </message>
    <message>
        <source>Copy quantity</source>
        <translation type="unfinished">העתקת הכמות</translation>
    </message>
    <message>
        <source>Copy amount</source>
        <translation type="unfinished">העתקת הסכום</translation>
    </message>
    <message>
        <source>Copy fee</source>
        <translation type="unfinished">העתקת העמלה</translation>
    </message>
    <message>
        <source>Copy after fee</source>
        <translation type="unfinished">העתקה אחרי העמלה</translation>
    </message>
    <message>
        <source>Copy bytes</source>
        <translation type="unfinished">העתקת בתים</translation>
    </message>
    <message>
        <source>Copy dust</source>
        <translation type="unfinished">העתקת אבק</translation>
    </message>
    <message>
        <source>Copy change</source>
        <translation type="unfinished">העתקת השינוי</translation>
    </message>
    <message>
        <source>%1 (%2 blocks)</source>
        <translation type="unfinished">%1 (%2 בלוקים)</translation>
    </message>
    <message>
        <source>Cr&amp;eate Unsigned</source>
        <translation type="unfinished">י&amp;צירת לא חתומה</translation>
    </message>
    <message>
<<<<<<< HEAD
        <source>Creates a Partially Signed Particl Transaction (PSBT) for use with e.g. an offline %1 wallet, or a PSBT-compatible hardware wallet.</source>
        <translation>יוצר עסקת ביטקוין חתומה חלקית (PSBT) לשימוש עם ארנק %1 לא מחובר למשל, או עם PSBT ארנק חומרה תואם.</translation>
=======
        <source>Creates a Partially Signed Bitcoin Transaction (PSBT) for use with e.g. an offline %1 wallet, or a PSBT-compatible hardware wallet.</source>
        <translation type="unfinished">יוצר עסקת ביטקוין חתומה חלקית (PSBT) לשימוש עם ארנק %1 לא מחובר למשל, או עם PSBT ארנק חומרה תואם.</translation>
>>>>>>> d3bd5410
    </message>
    <message>
        <source> from wallet '%1'</source>
        <translation type="unfinished">מתוך ארנק "%1"</translation>
    </message>
    <message>
        <source>%1 to '%2'</source>
        <translation type="unfinished">%1 אל "%2"</translation>
    </message>
    <message>
        <source>%1 to %2</source>
        <translation type="unfinished">%1 ל %2</translation>
    </message>
    <message>
        <source>Do you want to draft this transaction?</source>
        <translation type="unfinished">האם ברצונך לשמור עסקה זו כטיוטה?</translation>
    </message>
    <message>
        <source>Are you sure you want to send?</source>
        <translation type="unfinished">האם אכן ברצונך לשלוח?</translation>
    </message>
    <message>
        <source>Create Unsigned</source>
        <translation type="unfinished">יצירת לא חתומה</translation>
    </message>
    <message>
        <source>Sign failed</source>
        <translation type="unfinished">החתימה נכשלה</translation>
    </message>
    <message>
        <source>Save Transaction Data</source>
        <translation type="unfinished">שמירת נתוני העיסקה</translation>
    </message>
    <message>
        <source>PSBT saved</source>
        <translation type="unfinished">PSBT נשמרה</translation>
    </message>
    <message>
        <source>or</source>
        <translation type="unfinished">או</translation>
    </message>
    <message>
        <source>You can increase the fee later (signals Replace-By-Fee, BIP-125).</source>
        <translation type="unfinished">תוכלו להגדיל את העמלה מאוחר יותר (איתות Replace-By-Fee, BIP-125).</translation>
    </message>
    <message>
<<<<<<< HEAD
        <source>Please, review your transaction proposal. This will produce a Partially Signed Particl Transaction (PSBT) which you can save or copy and then sign with e.g. an offline %1 wallet, or a PSBT-compatible hardware wallet.</source>
        <translation>בבקשה לסקור את העיסקה המוצעת. הדבר יצור עיסקת ביטקוין חתומה חלקית (PSBT) אשר ניתן לשמור או להעתיק ואז לחתום עם למשל ארנק לא מקוון %1, או עם ארנק חומרה תואם-PSBT.</translation>
=======
        <source>Please, review your transaction proposal. This will produce a Partially Signed Bitcoin Transaction (PSBT) which you can save or copy and then sign with e.g. an offline %1 wallet, or a PSBT-compatible hardware wallet.</source>
        <translation type="unfinished">בבקשה לסקור את העיסקה המוצעת. הדבר יצור עיסקת ביטקוין חתומה חלקית (PSBT) אשר ניתן לשמור או להעתיק ואז לחתום עם למשל ארנק לא מקוון %1, או עם ארנק חומרה תואם-PSBT.</translation>
>>>>>>> d3bd5410
    </message>
    <message>
        <source>Please, review your transaction.</source>
        <translation type="unfinished">נא לעבור על העסקה שלך, בבקשה.</translation>
    </message>
    <message>
        <source>Transaction fee</source>
        <translation type="unfinished">עמלת העברה</translation>
    </message>
    <message>
        <source>Not signalling Replace-By-Fee, BIP-125.</source>
        <translation type="unfinished">לא משדר Replace-By-Fee, BIP-125.</translation>
    </message>
    <message>
        <source>Total Amount</source>
        <translation type="unfinished">סכום כולל</translation>
    </message>
    <message>
        <source>Confirm send coins</source>
        <translation type="unfinished">אימות שליחת מטבעות</translation>
    </message>
    <message>
        <source>Confirm transaction proposal</source>
        <translation type="unfinished">אישור הצעת עסקה</translation>
    </message>
    <message>
        <source>Watch-only balance:</source>
        <translation type="unfinished">יתרת צפייה-בלבד</translation>
    </message>
    <message>
        <source>The recipient address is not valid. Please recheck.</source>
        <translation type="unfinished">כתובת הנמען שגויה. נא לבדוק שוב.</translation>
    </message>
    <message>
        <source>The amount to pay must be larger than 0.</source>
        <translation type="unfinished">הסכום לתשלום צריך להיות גדול מ־0.</translation>
    </message>
    <message>
        <source>The amount exceeds your balance.</source>
        <translation type="unfinished">הסכום חורג מהמאזן שלך.</translation>
    </message>
    <message>
        <source>The total exceeds your balance when the %1 transaction fee is included.</source>
        <translation type="unfinished">הסכום גבוה מהמאזן שלכם לאחר כלילת עמלת עסקה  %1.</translation>
    </message>
    <message>
        <source>Duplicate address found: addresses should only be used once each.</source>
        <translation type="unfinished">נמצאה כתובת כפולה: יש להשתמש בכל כתובת פעם אחת בלבד.</translation>
    </message>
    <message>
        <source>Transaction creation failed!</source>
        <translation type="unfinished">יצירת ההעברה נכשלה!</translation>
    </message>
    <message>
        <source>A fee higher than %1 is considered an absurdly high fee.</source>
        <translation type="unfinished">עמלה מעל לסכום של %1 נחשבת לעמלה גבוהה באופן מוגזם.</translation>
    </message>
    <message>
        <source>Payment request expired.</source>
        <translation type="unfinished">בקשת התשלום פגה.</translation>
    </message>
    <message numerus="yes">
        <source>Estimated to begin confirmation within %n block(s).</source>
        <translation>
            <numerusform />
            <numerusform />
        </translation>
    </message>
    <message>
<<<<<<< HEAD
        <source>Warning: Invalid Particl address</source>
        <translation>אזהרה: כתובת ביטקיון שגויה</translation>
=======
        <source>Warning: Invalid Bitcoin address</source>
        <translation type="unfinished">אזהרה: כתובת ביטקיון שגויה</translation>
>>>>>>> d3bd5410
    </message>
    <message>
        <source>Warning: Unknown change address</source>
        <translation type="unfinished">אזהרה: כתובת החלפה בלתי ידועה</translation>
    </message>
    <message>
        <source>Confirm custom change address</source>
        <translation type="unfinished">אימות כתובת החלפה בהתאמה אישית</translation>
    </message>
    <message>
        <source>The address you selected for change is not part of this wallet. Any or all funds in your wallet may be sent to this address. Are you sure?</source>
        <translation type="unfinished">הכתובת שבחרת עבור ההחלפה אינה חלק מארנק זה. כל הסכום שבארנק שלך עשוי להישלח לכתובת זו. האם אכן זהו רצונך?</translation>
    </message>
    <message>
        <source>(no label)</source>
        <translation type="unfinished">(ללא תוית)</translation>
    </message>
</context>
<context>
    <name>SendCoinsEntry</name>
    <message>
        <source>A&amp;mount:</source>
        <translation>&amp;כמות:</translation>
    </message>
    <message>
        <source>Pay &amp;To:</source>
        <translation>לשלם ל&amp;טובת:</translation>
    </message>
    <message>
        <source>&amp;Label:</source>
        <translation>ת&amp;ווית:</translation>
    </message>
    <message>
        <source>Choose previously used address</source>
        <translation type="unfinished">בחירת כתובת שהייתה בשימוש</translation>
    </message>
    <message>
<<<<<<< HEAD
        <source>The Particl address to send the payment to</source>
        <translation>כתובת הביטקוין של המוטב</translation>
    </message>
    <message>
        <source>Alt+A</source>
        <translation>Alt+A</translation>
=======
        <source>The Bitcoin address to send the payment to</source>
        <translation type="unfinished">כתובת הביטקוין של המוטב</translation>
>>>>>>> d3bd5410
    </message>
    <message>
        <source>Paste address from clipboard</source>
        <translation>הדבקת כתובת מלוח הגזירים</translation>
    </message>
    <message>
        <source>Remove this entry</source>
        <translation type="unfinished">הסרת רשומה זו</translation>
    </message>
    <message>
        <source>The amount to send in the selected unit</source>
        <translation type="unfinished">הסכום לשליחה במטבע הנבחר</translation>
    </message>
    <message>
<<<<<<< HEAD
        <source>The fee will be deducted from the amount being sent. The recipient will receive less particl than you enter in the amount field. If multiple recipients are selected, the fee is split equally.</source>
        <translation>העמלה תנוכה מהסכום שנשלח. הנמען יקבל פחות ביטקוינים ממה שהזנת בשדה הסכום. אם נבחרו מספר נמענים, העמלה תחולק באופן שווה.</translation>
=======
        <source>The fee will be deducted from the amount being sent. The recipient will receive less bitcoins than you enter in the amount field. If multiple recipients are selected, the fee is split equally.</source>
        <translation type="unfinished">העמלה תנוכה מהסכום שנשלח. הנמען יקבל פחות ביטקוינים ממה שסיפקת בשדה הסכום. אם נבחרו מספר נמענים, העמלה תחולק באופן שווה.</translation>
>>>>>>> d3bd5410
    </message>
    <message>
        <source>S&amp;ubtract fee from amount</source>
        <translation type="unfinished">ה&amp;חסרת העמלה מהסכום</translation>
    </message>
    <message>
        <source>Use available balance</source>
        <translation type="unfinished">השתמש בכלל היתרה</translation>
    </message>
    <message>
        <source>Message:</source>
        <translation type="unfinished">הודעה:</translation>
    </message>
    <message>
        <source>This is an unauthenticated payment request.</source>
        <translation type="unfinished">זוהי בקשת תשלום לא מאומתת.</translation>
    </message>
    <message>
        <source>This is an authenticated payment request.</source>
        <translation type="unfinished">זוהי בקשה מאומתת לתשלום.</translation>
    </message>
    <message>
        <source>Enter a label for this address to add it to the list of used addresses</source>
        <translation type="unfinished">יש לתת תווית לכתובת זו כדי להוסיף אותה לרשימת הכתובות בשימוש</translation>
    </message>
    <message>
<<<<<<< HEAD
        <source>A message that was attached to the particl: URI which will be stored with the transaction for your reference. Note: This message will not be sent over the Particl network.</source>
        <translation>הודעה שצורפה לביטקוין: כתובת שתאוחסן בהעברה לצורך מעקב מצדך. לתשומת לבך: הודעה זו לא תישלח ברשת הביטקוין.</translation>
=======
        <source>A message that was attached to the bitcoin: URI which will be stored with the transaction for your reference. Note: This message will not be sent over the Bitcoin network.</source>
        <translation type="unfinished">הודעה שצורפה לביטקוין: כתובת שתאוחסן בהעברה לצורך מעקב מצדך. לתשומת לבך: הודעה זו לא תישלח ברשת הביטקוין.</translation>
>>>>>>> d3bd5410
    </message>
    <message>
        <source>Pay To:</source>
        <translation type="unfinished">תשלום לטובת:</translation>
    </message>
    <message>
        <source>Memo:</source>
        <translation type="unfinished">תזכורת:</translation>
    </message>
</context>
<context>
    <name>SignVerifyMessageDialog</name>
    <message>
        <source>Signatures - Sign / Verify a Message</source>
        <translation>חתימות - חתימה או אימות של הודעה</translation>
    </message>
    <message>
        <source>&amp;Sign Message</source>
        <translation>חתימה על הו&amp;דעה</translation>
    </message>
    <message>
<<<<<<< HEAD
        <source>You can sign messages/agreements with your addresses to prove you can receive particl sent to them. Be careful not to sign anything vague or random, as phishing attacks may try to trick you into signing your identity over to them. Only sign fully-detailed statements you agree to.</source>
        <translation>באפשרותך לחתום על הודעות/הסכמים באמצעות הכתובות שלך, כדי להוכיח שאתה יכול לקבל את הביטקוינים הנשלחים אליהן. היזהר לא לחתום על תוכן עמום או אקראי, מכיוון שתקיפות פישינג עשויות לנסות לגנוב את הזהות שלך. חתום רק על הצהרות מפורטות שאתה מסכים להן.</translation>
    </message>
    <message>
        <source>The Particl address to sign the message with</source>
        <translation>כתובת הביטקוין אתה לחתום אתה את ההודעה</translation>
=======
        <source>You can sign messages/agreements with your addresses to prove you can receive bitcoins sent to them. Be careful not to sign anything vague or random, as phishing attacks may try to trick you into signing your identity over to them. Only sign fully-detailed statements you agree to.</source>
        <translation type="unfinished">אפשר לחתום על הודעות/הסכמים באמצעות הכתובות שלך, כדי להוכיח שבאפשרותך לקבל את הביטקוינים הנשלחים אליהן. יש להיזהר ולא לחתום על תוכן עמום או אקראי, מכיוון שתקיפות דיוג עשויות לנסות לגנוב את זהותך. יש לחתום רק על הצהרות מפורטות שהנך מסכים/ה להן.</translation>
    </message>
    <message>
        <source>The Bitcoin address to sign the message with</source>
        <translation type="unfinished">כתובת הביטקוין איתה לחתום את ההודעה</translation>
>>>>>>> d3bd5410
    </message>
    <message>
        <source>Choose previously used address</source>
        <translation type="unfinished">בחירת כתובת שהייתה בשימוש</translation>
    </message>
    <message>
        <source>Paste address from clipboard</source>
        <translation>הדבקת כתובת מלוח הגזירים</translation>
    </message>
    <message>
        <source>Enter the message you want to sign here</source>
        <translation>נא לספק את ההודעה עליה ברצונך לחתום כאן</translation>
    </message>
    <message>
        <source>Signature</source>
        <translation>חתימה</translation>
    </message>
    <message>
        <source>Copy the current signature to the system clipboard</source>
        <translation>העתקת החתימה הנוכחית ללוח הגזירים</translation>
    </message>
    <message>
        <source>Sign the message to prove you own this Particl address</source>
        <translation>ניתן לחתום על ההודעה כדי להוכיח שכתובת ביטקוין זו בבעלותך</translation>
    </message>
    <message>
        <source>Sign &amp;Message</source>
        <translation>&amp;חתימה על הודעה</translation>
    </message>
    <message>
        <source>Reset all sign message fields</source>
        <translation>איפוס כל שדות החתימה על הודעה</translation>
    </message>
    <message>
        <source>Clear &amp;All</source>
        <translation>&amp;ניקוי הכול</translation>
    </message>
    <message>
        <source>&amp;Verify Message</source>
        <translation>&amp;אימות הודעה</translation>
    </message>
    <message>
        <source>Enter the receiver's address, message (ensure you copy line breaks, spaces, tabs, etc. exactly) and signature below to verify the message. Be careful not to read more into the signature than what is in the signed message itself, to avoid being tricked by a man-in-the-middle attack. Note that this only proves the signing party receives with the address, it cannot prove sendership of any transaction!</source>
        <translation type="unfinished">יש להזין את כתובת הנמען, ההודעה (נא לוודא שהעתקת במדויק את תווי קפיצות השורה, רווחים, טאבים וכדומה). והחתימה מתחת אשר מאמתת את ההודעה. יש להיזהר שלא לקרוא לתוך החתימה יותר מאשר בהודעה החתומה עצמה, כדי להימנע מניצול לרעה של המתווך שבדרך. יש לשים לב שהדבר רק מוכיח שהצד החותם מקבל עם הכתובת. הדבר אינו מוכיח משלוח כלשהו של עסקה!</translation>
    </message>
    <message>
<<<<<<< HEAD
        <source>The Particl address the message was signed with</source>
        <translation>כתובת הביטקוין שאתה נחתמה ההודעה</translation>
=======
        <source>The Bitcoin address the message was signed with</source>
        <translation type="unfinished">כתובת הביטקוין שאיתה נחתמה ההודעה</translation>
>>>>>>> d3bd5410
    </message>
    <message>
        <source>The signed message to verify</source>
        <translation type="unfinished">ההודעה החתומה לאימות</translation>
    </message>
    <message>
        <source>The signature given when the message was signed</source>
        <translation type="unfinished">החתימה שניתנת כאשר ההודעה נחתמה</translation>
    </message>
    <message>
        <source>Verify the message to ensure it was signed with the specified Particl address</source>
        <translation>ניתן לאמת את ההודעה כדי להבטיח שהיא נחתמה עם כתובת הביטקוין הנתונה</translation>
    </message>
    <message>
        <source>Verify &amp;Message</source>
        <translation>&amp;אימות הודעה</translation>
    </message>
    <message>
        <source>Reset all verify message fields</source>
        <translation>איפוס כל שדות אימות ההודעה</translation>
    </message>
    <message>
        <source>Click "Sign Message" to generate signature</source>
        <translation type="unfinished">יש ללחוץ על „חתימת ההודעה“ כדי לייצר חתימה</translation>
    </message>
    <message>
        <source>The entered address is invalid.</source>
        <translation type="unfinished">הכתובת שסיפקת שגויה.</translation>
    </message>
    <message>
        <source>Please check the address and try again.</source>
        <translation type="unfinished">נא לבדוק את הכתובת ולנסות שוב.</translation>
    </message>
    <message>
        <source>The entered address does not refer to a key.</source>
        <translation type="unfinished">הכתובת שסיפקת לא מתייחסת למפתח.</translation>
    </message>
    <message>
        <source>Wallet unlock was cancelled.</source>
        <translation type="unfinished">שחרור הארנק בוטל.</translation>
    </message>
    <message>
        <source>No error</source>
        <translation type="unfinished">אין שגיאה</translation>
    </message>
    <message>
        <source>Private key for the entered address is not available.</source>
        <translation type="unfinished">המפתח הפרטי לכתובת שסיפקת אינו זמין.</translation>
    </message>
    <message>
        <source>Message signing failed.</source>
        <translation type="unfinished">חתימת ההודעה נכשלה.</translation>
    </message>
    <message>
        <source>Message signed.</source>
        <translation type="unfinished">ההודעה נחתמה.</translation>
    </message>
    <message>
        <source>The signature could not be decoded.</source>
        <translation type="unfinished">לא ניתן לפענח את החתימה.</translation>
    </message>
    <message>
        <source>Please check the signature and try again.</source>
        <translation type="unfinished">נא לבדוק את החתימה ולנסות שוב.</translation>
    </message>
    <message>
        <source>The signature did not match the message digest.</source>
        <translation type="unfinished">החתימה לא תואמת את תקציר ההודעה.</translation>
    </message>
    <message>
        <source>Message verification failed.</source>
        <translation type="unfinished">וידוא ההודעה נכשל.</translation>
    </message>
    <message>
        <source>Message verified.</source>
        <translation type="unfinished">ההודעה עברה וידוא.</translation>
    </message>
</context>
<context>
    <name>TransactionDesc</name>
    <message numerus="yes">
        <source>Open for %n more block(s)</source>
        <translation>
            <numerusform />
            <numerusform />
        </translation>
    </message>
    <message>
        <source>Open until %1</source>
        <translation type="unfinished">פתוחה עד %1</translation>
    </message>
    <message>
        <source>conflicted with a transaction with %1 confirmations</source>
        <translation type="unfinished">ישנה סתירה עם עסקה שעברה %1 אימותים</translation>
    </message>
    <message>
        <source>0/unconfirmed, %1</source>
        <translation type="unfinished">0/לא מאומתים, %1</translation>
    </message>
    <message>
        <source>in memory pool</source>
        <translation type="unfinished">במאגר הזיכרון</translation>
    </message>
    <message>
        <source>not in memory pool</source>
        <translation type="unfinished">לא במאגר הזיכרון</translation>
    </message>
    <message>
        <source>abandoned</source>
        <translation type="unfinished">ננטש</translation>
    </message>
    <message>
        <source>%1/unconfirmed</source>
        <translation type="unfinished">%1/לא מאומתים</translation>
    </message>
    <message>
        <source>%1 confirmations</source>
        <translation type="unfinished">%1 אימותים</translation>
    </message>
    <message>
        <source>Status</source>
        <translation type="unfinished">מצב</translation>
    </message>
    <message>
        <source>Date</source>
        <translation type="unfinished">תאריך</translation>
    </message>
    <message>
        <source>Source</source>
        <translation type="unfinished">מקור</translation>
    </message>
    <message>
        <source>Generated</source>
        <translation type="unfinished">נוצר</translation>
    </message>
    <message>
        <source>From</source>
        <translation type="unfinished">מאת</translation>
    </message>
    <message>
        <source>unknown</source>
        <translation type="unfinished">לא ידוע</translation>
    </message>
    <message>
        <source>To</source>
        <translation type="unfinished">אל</translation>
    </message>
    <message>
        <source>own address</source>
        <translation type="unfinished">כתובת עצמית</translation>
    </message>
    <message>
        <source>watch-only</source>
        <translation type="unfinished">צפייה בלבד</translation>
    </message>
    <message>
        <source>label</source>
        <translation type="unfinished">תווית</translation>
    </message>
    <message>
        <source>Credit</source>
        <translation type="unfinished">אשראי</translation>
    </message>
    <message numerus="yes">
        <source>matures in %n more block(s)</source>
        <translation>
            <numerusform />
            <numerusform />
        </translation>
    </message>
    <message>
        <source>not accepted</source>
        <translation type="unfinished">לא התקבל</translation>
    </message>
    <message>
        <source>Debit</source>
        <translation type="unfinished">חיוב</translation>
    </message>
    <message>
        <source>Total debit</source>
        <translation type="unfinished">חיוב כולל</translation>
    </message>
    <message>
        <source>Total credit</source>
        <translation type="unfinished">אשראי כול</translation>
    </message>
    <message>
        <source>Transaction fee</source>
        <translation type="unfinished">עמלת העברה</translation>
    </message>
    <message>
        <source>Net amount</source>
        <translation type="unfinished">סכום נטו</translation>
    </message>
    <message>
        <source>Message</source>
        <translation type="unfinished">הודעה</translation>
    </message>
    <message>
        <source>Comment</source>
        <translation type="unfinished">הערה</translation>
    </message>
    <message>
        <source>Transaction ID</source>
        <translation type="unfinished">מזהה העברה</translation>
    </message>
    <message>
        <source>Transaction total size</source>
        <translation type="unfinished">גודל ההעברה הכללי</translation>
    </message>
    <message>
        <source>Transaction virtual size</source>
        <translation type="unfinished">גודל וירטואלי של עסקה</translation>
    </message>
    <message>
        <source>Output index</source>
        <translation type="unfinished">מפתח פלט</translation>
    </message>
    <message>
        <source> (Certificate was not verified)</source>
        <translation type="unfinished">(האישור לא אומת)</translation>
    </message>
    <message>
        <source>Merchant</source>
        <translation type="unfinished">סוחר</translation>
    </message>
    <message>
        <source>Generated coins must mature %1 blocks before they can be spent. When you generated this block, it was broadcast to the network to be added to the block chain. If it fails to get into the chain, its state will change to "not accepted" and it won't be spendable. This may occasionally happen if another node generates a block within a few seconds of yours.</source>
        <translation type="unfinished">מטבעות מופקים חייבים להבשיל במשך %1 בלוקים לפני שניתן לבזבזם. כשהפקתם בלוק זה, הבלוק שודר לרשת לצורך הוספה לבלוקצ'יין. אם הבלוק לא יתווסף לבלוקצ'יין, מצב הבלוק ישונה ל"לא התקבל" ולא יהיה ניתן לבזבזו. מצב זה עלול לקרות כאשר צומת אחרת מפיקה בלוק בהפרש של כמה שניות משלכם.</translation>
    </message>
    <message>
        <source>Debug information</source>
        <translation type="unfinished">פרטי ניפוי שגיאות</translation>
    </message>
    <message>
        <source>Transaction</source>
        <translation type="unfinished">העברה</translation>
    </message>
    <message>
        <source>Inputs</source>
        <translation type="unfinished">אמצעי קלט</translation>
    </message>
    <message>
        <source>Amount</source>
        <translation type="unfinished">סכום</translation>
    </message>
    <message>
        <source>true</source>
        <translation type="unfinished">אמת</translation>
    </message>
    <message>
        <source>false</source>
        <translation type="unfinished">שקר</translation>
    </message>
</context>
<context>
    <name>TransactionDescDialog</name>
    <message>
        <source>This pane shows a detailed description of the transaction</source>
        <translation>חלונית זו מציגה תיאור מפורט של ההעברה</translation>
    </message>
    <message>
        <source>Details for %1</source>
        <translation type="unfinished">פרטים עבור %1</translation>
    </message>
</context>
<context>
    <name>TransactionTableModel</name>
    <message>
        <source>Date</source>
        <translation type="unfinished">תאריך</translation>
    </message>
    <message>
        <source>Type</source>
        <translation type="unfinished">סוג</translation>
    </message>
    <message>
        <source>Label</source>
        <translation type="unfinished">תוית</translation>
    </message>
    <message numerus="yes">
        <source>Open for %n more block(s)</source>
        <translation>
            <numerusform />
            <numerusform />
        </translation>
    </message>
    <message>
        <source>Open until %1</source>
        <translation type="unfinished">פתוחה עד %1</translation>
    </message>
    <message>
        <source>Unconfirmed</source>
        <translation type="unfinished">לא מאושרת</translation>
    </message>
    <message>
        <source>Abandoned</source>
        <translation type="unfinished">ננטש</translation>
    </message>
    <message>
        <source>Confirming (%1 of %2 recommended confirmations)</source>
        <translation type="unfinished">באישור (%1 מתוך %2 אישורים מומלצים)</translation>
    </message>
    <message>
        <source>Confirmed (%1 confirmations)</source>
        <translation type="unfinished">מאושרת (%1 אישורים)</translation>
    </message>
    <message>
        <source>Conflicted</source>
        <translation type="unfinished">מתנגשת</translation>
    </message>
    <message>
        <source>Immature (%1 confirmations, will be available after %2)</source>
        <translation type="unfinished">צעירה (%1 אישורים, תהיה זמינה לאחר %2)</translation>
    </message>
    <message>
        <source>Generated but not accepted</source>
        <translation type="unfinished">הבלוק יוצר אך לא אושר</translation>
    </message>
    <message>
        <source>Received with</source>
        <translation type="unfinished">התקבל עם</translation>
    </message>
    <message>
        <source>Received from</source>
        <translation type="unfinished">התקבל מאת</translation>
    </message>
    <message>
        <source>Sent to</source>
        <translation type="unfinished">נשלח אל</translation>
    </message>
    <message>
        <source>Payment to yourself</source>
        <translation type="unfinished">תשלום לעצמך</translation>
    </message>
    <message>
        <source>Mined</source>
        <translation type="unfinished">נכרו</translation>
    </message>
    <message>
        <source>watch-only</source>
        <translation type="unfinished">צפייה בלבד</translation>
    </message>
    <message>
        <source>(n/a)</source>
        <translation type="unfinished">(לא זמין)</translation>
    </message>
    <message>
        <source>(no label)</source>
        <translation type="unfinished">(ללא תוית)</translation>
    </message>
    <message>
        <source>Transaction status. Hover over this field to show number of confirmations.</source>
        <translation type="unfinished">מצב ההעברה. יש להמתין עם הסמן מעל שדה זה כדי לראות את מספר האישורים.</translation>
    </message>
    <message>
        <source>Date and time that the transaction was received.</source>
        <translation type="unfinished">התאריך והשעה בהם העברה זו התקבלה.</translation>
    </message>
    <message>
        <source>Type of transaction.</source>
        <translation type="unfinished">סוג ההעברה.</translation>
    </message>
    <message>
        <source>Whether or not a watch-only address is involved in this transaction.</source>
        <translation type="unfinished">האם כתובת לצפייה בלבד כלולה בעסקה זו.</translation>
    </message>
    <message>
        <source>User-defined intent/purpose of the transaction.</source>
        <translation type="unfinished">ייעוד/תכלית מגדר ע"י המשתמש של העסקה.</translation>
    </message>
    <message>
        <source>Amount removed from or added to balance.</source>
        <translation type="unfinished">סכום ירד או התווסף למאזן</translation>
    </message>
</context>
<context>
    <name>TransactionView</name>
    <message>
        <source>All</source>
        <translation type="unfinished">הכול</translation>
    </message>
    <message>
        <source>Today</source>
        <translation type="unfinished">היום</translation>
    </message>
    <message>
        <source>This week</source>
        <translation type="unfinished">השבוע</translation>
    </message>
    <message>
        <source>This month</source>
        <translation type="unfinished">החודש</translation>
    </message>
    <message>
        <source>Last month</source>
        <translation type="unfinished">חודש שעבר</translation>
    </message>
    <message>
        <source>This year</source>
        <translation type="unfinished">השנה הזאת</translation>
    </message>
    <message>
        <source>Received with</source>
        <translation type="unfinished">התקבל עם</translation>
    </message>
    <message>
        <source>Sent to</source>
        <translation type="unfinished">נשלח אל</translation>
    </message>
    <message>
        <source>To yourself</source>
        <translation type="unfinished">לעצמך</translation>
    </message>
    <message>
        <source>Mined</source>
        <translation type="unfinished">נכרו</translation>
    </message>
    <message>
        <source>Other</source>
        <translation type="unfinished">אחר</translation>
    </message>
    <message>
        <source>Enter address, transaction id, or label to search</source>
        <translation type="unfinished">נא לספק כתובת, מזהה העברה, או תווית לחיפוש</translation>
    </message>
    <message>
        <source>Min amount</source>
        <translation type="unfinished">סכום מזערי</translation>
    </message>
    <message>
        <source>Export Transaction History</source>
        <translation type="unfinished">יצוא היסטוריית העברה</translation>
    </message>
    <message>
        <source>Confirmed</source>
        <translation type="unfinished">מאושרת</translation>
    </message>
    <message>
        <source>Watch-only</source>
        <translation type="unfinished">צפייה בלבד</translation>
    </message>
    <message>
        <source>Date</source>
        <translation type="unfinished">תאריך</translation>
    </message>
    <message>
        <source>Type</source>
        <translation type="unfinished">סוג</translation>
    </message>
    <message>
        <source>Label</source>
        <translation type="unfinished">תוית</translation>
    </message>
    <message>
        <source>Address</source>
        <translation type="unfinished">כתובת</translation>
    </message>
    <message>
        <source>ID</source>
        <translation type="unfinished">מזהה</translation>
    </message>
    <message>
        <source>Exporting Failed</source>
        <translation type="unfinished">הייצוא נכשל</translation>
    </message>
    <message>
        <source>There was an error trying to save the transaction history to %1.</source>
        <translation type="unfinished">הייתה שגיאה בניסיון לשמור את היסטוריית העסקאות אל %1.</translation>
    </message>
    <message>
        <source>Exporting Successful</source>
        <translation type="unfinished">הייצוא נכשל</translation>
    </message>
    <message>
        <source>The transaction history was successfully saved to %1.</source>
        <translation type="unfinished">היסטוריית העסקאות נשמרה בהצלחה אל %1.</translation>
    </message>
    <message>
        <source>Range:</source>
        <translation type="unfinished">טווח:</translation>
    </message>
    <message>
        <source>to</source>
        <translation type="unfinished">עד</translation>
    </message>
</context>
<context>
    <name>WalletFrame</name>
    <message>
        <source>No wallet has been loaded.
Go to File &gt; Open Wallet to load a wallet.
- OR -</source>
        <translation type="unfinished">לא נטען ארנק.
עליך לגשת לקובץ &gt; פתיחת ארנק כדי לטעון ארנק.
- או -</translation>
    </message>
    <message>
        <source>Create a new wallet</source>
        <translation type="unfinished">יצירת ארנק חדש</translation>
    </message>
</context>
<context>
    <name>WalletModel</name>
    <message>
        <source>Send Coins</source>
        <translation type="unfinished">שליחת מטבעות</translation>
    </message>
    <message>
        <source>Fee bump error</source>
        <translation type="unfinished">נמצאה שגיאת סכום עמלה</translation>
    </message>
    <message>
        <source>Increasing transaction fee failed</source>
        <translation type="unfinished">כשל בהעלאת עמלת עסקה</translation>
    </message>
    <message>
        <source>Do you want to increase the fee?</source>
        <translation type="unfinished">האם ברצונך להגדיל את העמלה?</translation>
    </message>
    <message>
        <source>Do you want to draft a transaction with fee increase?</source>
        <translation type="unfinished">האם ברצונך להכין עסיקה עם עמלה מוגברת?</translation>
    </message>
    <message>
        <source>Current fee:</source>
        <translation type="unfinished">העמלה הנוכחית:</translation>
    </message>
    <message>
        <source>Increase:</source>
        <translation type="unfinished">הגדלה:</translation>
    </message>
    <message>
        <source>New fee:</source>
        <translation type="unfinished">עמלה חדשה:</translation>
    </message>
    <message>
        <source>Confirm fee bump</source>
        <translation type="unfinished">אישור הקפצת עמלה</translation>
    </message>
    <message>
        <source>Can't draft transaction.</source>
        <translation type="unfinished">לא ניתן לשמור את העסקה כטיוטה.</translation>
    </message>
    <message>
        <source>PSBT copied</source>
        <translation type="unfinished">PSBT הועתקה</translation>
    </message>
    <message>
        <source>Can't sign transaction.</source>
        <translation type="unfinished">אי אפשר לחתום על ההעברה.</translation>
    </message>
    <message>
        <source>Could not commit transaction</source>
        <translation type="unfinished">שילוב העסקה נכשל</translation>
    </message>
    <message>
        <source>default wallet</source>
        <translation type="unfinished">ארנק בררת מחדל</translation>
    </message>
</context>
<context>
    <name>WalletView</name>
    <message>
        <source>&amp;Export</source>
        <translation type="unfinished">&amp;יצוא</translation>
    </message>
    <message>
        <source>Export the data in the current tab to a file</source>
        <translation type="unfinished">יצוא הנתונים בלשונית הנוכחית לקובץ</translation>
    </message>
    <message>
        <source>Error</source>
        <translation type="unfinished">שגיאה</translation>
    </message>
    <message>
        <source>Unable to decode PSBT from clipboard (invalid base64)</source>
        <translation type="unfinished">לא ניתן לפענח PSBT מתוך לוח הגזירים (base64 שגוי)  </translation>
    </message>
    <message>
        <source>Load Transaction Data</source>
        <translation type="unfinished">טעינת נתוני עיסקה</translation>
    </message>
    <message>
        <source>Partially Signed Transaction (*.psbt)</source>
        <translation type="unfinished">עיסקה חתומה חלקית  (*.psbt)</translation>
    </message>
    <message>
        <source>PSBT file must be smaller than 100 MiB</source>
        <translation type="unfinished">קובץ PSBT צריך להיות קטמן מ 100 MiB</translation>
    </message>
    <message>
        <source>Unable to decode PSBT</source>
        <translation type="unfinished">לא מצליח לפענח PSBT</translation>
    </message>
    <message>
        <source>Backup Wallet</source>
        <translation type="unfinished">גיבוי הארנק</translation>
    </message>
    <message>
        <source>Backup Failed</source>
        <translation type="unfinished">הגיבוי נכשל</translation>
    </message>
    <message>
        <source>There was an error trying to save the wallet data to %1.</source>
        <translation type="unfinished">אירעה שגיאה בעת הניסיון לשמור את נתוני הארנק אל %1.</translation>
    </message>
    <message>
        <source>Backup Successful</source>
        <translation type="unfinished">הגיבוי הצליח</translation>
    </message>
    <message>
        <source>The wallet data was successfully saved to %1.</source>
        <translation type="unfinished">נתוני הארנק נשמרו בהצלחה אל %1.</translation>
    </message>
    <message>
        <source>Cancel</source>
        <translation type="unfinished">ביטול</translation>
    </message>
</context>
<context>
    <name>bitcoin-core</name>
    <message>
        <source>The %s developers</source>
        <translation type="unfinished">ה %s מפתחים</translation>
    </message>
    <message>
        <source>%s corrupt. Try using the wallet tool bitcoin-wallet to salvage or restoring a backup.</source>
        <translation type="unfinished">%s משובש. נסו להשתמש בכלי הארנק bitcoin-wallet כדי להציל או לשחזר מגיבוי..</translation>
    </message>
    <message>
        <source>-maxtxfee is set very high! Fees this large could be paid on a single transaction.</source>
        <translation type="unfinished">-maxtxfee נקבע לעמלות גבוהות מאד! עמלות גבוהות כאלו יכולות משולמות עבר עסקה בודדת.</translation>
    </message>
    <message>
        <source>Cannot provide specific connections and have addrman find outgoing connections at the same.</source>
        <translation type="unfinished">לא מצליח לספק קשרים ספציפיים ולגרום ל addrman למצוא קשרים חיצוניים יחדיו.</translation>
    </message>
    <message>
        <source>Distributed under the MIT software license, see the accompanying file %s or %s</source>
        <translation type="unfinished">מופץ תחת רשיון התוכנה של MIT, ראה קובץ מלווה  %s או %s</translation>
    </message>
    <message>
        <source>Error reading %s! All keys read correctly, but transaction data or address book entries might be missing or incorrect.</source>
        <translation type="unfinished">שגיאה בנסיון לקרוא את %s! כל המפתחות נקראו נכונה, אך נתוני העסקה או הכתובות יתכן שחסרו או שגויים.</translation>
    </message>
    <message>
        <source>Error: Listening for incoming connections failed (listen returned error %s)</source>
        <translation type="unfinished">שגיאה: האזנה לתקשורת נכנ סת נכשלה (ההאזנה מחזירה שגיאה  %s)</translation>
    </message>
    <message>
        <source>Fee estimation failed. Fallbackfee is disabled. Wait a few blocks or enable -fallbackfee.</source>
        <translation type="unfinished">אמדן גובה עמלה נכשל. Fallbackfee  מנוטרל. יש להמתין מספר בלוקים או לשפעל את  -fallbackfee</translation>
    </message>
    <message>
        <source>Please check that your computer's date and time are correct! If your clock is wrong, %s will not work properly.</source>
        <translation type="unfinished">נא בדקו שהתאריך והשעה במחשב שלכם נכונים! אם השעון שלכם לא מסונכרן, %s לא יעבוד כהלכה.</translation>
    </message>
    <message>
        <source>Prune configured below the minimum of %d MiB.  Please use a higher number.</source>
        <translation type="unfinished">הגיזום הוגדר כפחות מהמינימום של  %d MiB. נא להשתמש במספר גבוה יותר.</translation>
    </message>
    <message>
        <source>Prune: last wallet synchronisation goes beyond pruned data. You need to -reindex (download the whole blockchain again in case of pruned node)</source>
        <translation type="unfinished">גיזום: הסינכרון האחרון של הארנק עובר את היקף הנתונים שנגזמו. יש לבצע חידוש אידקסציה (נא להוריד את כל שרשרת הבלוקים שוב במקרה של צומת מקוצצת)</translation>
    </message>
    <message>
        <source>The block database contains a block which appears to be from the future. This may be due to your computer's date and time being set incorrectly. Only rebuild the block database if you are sure that your computer's date and time are correct</source>
        <translation type="unfinished">מאגר נתוני הבלוקים מכיל בלוק עם תאריך עתידי. הדבר יכול להיגרם מתאריך ושעה שגויים במחשב שלכם. בצעו בנייה מחדש של מאגר נתוני הבלוקים רק אם אתם בטוחים שהתאריך והשעה במחשבכם נכונים</translation>
    </message>
    <message>
        <source>The transaction amount is too small to send after the fee has been deducted</source>
        <translation type="unfinished">סכום העברה נמוך מדי לשליחה אחרי גביית העמלה</translation>
    </message>
    <message>
        <source>This error could occur if this wallet was not shutdown cleanly and was last loaded using a build with a newer version of Berkeley DB. If so, please use the software that last loaded this wallet</source>
        <translation type="unfinished">שגיאה זו יכלה לקרות אם הארנק לא נסגר באופן נקי והועלה לאחרונה עם מבנה מבוסס גירסת Berkeley DB חדשה יותר. במקרה זה, יש להשתמש בתוכנה אשר טענה את הארנק בפעם האחרונה.</translation>
    </message>
    <message>
        <source>This is a pre-release test build - use at your own risk - do not use for mining or merchant applications</source>
        <translation type="unfinished">זוהי בניית ניסיון טרום־פרסום – השימוש באחריותך – אין להשתמש בה לצורך כרייה או יישומי מסחר</translation>
    </message>
    <message>
        <source>This is the maximum transaction fee you pay (in addition to the normal fee) to prioritize partial spend avoidance over regular coin selection.</source>
        <translation type="unfinished">זוהי עמלת העיסקה המרבית שתשלם (בנוסף לעמלה הרגילה) כדי לתעדף מניעת תשלום חלקי על פני בחירה רגילה של מטבע. </translation>
    </message>
    <message>
        <source>This is the transaction fee you may discard if change is smaller than dust at this level</source>
        <translation type="unfinished">זוהי עמלת העסקה שתוכל לזנוח אם היתרה הנה קטנה יותר מאבק ברמה הזו.</translation>
    </message>
    <message>
        <source>This is the transaction fee you may pay when fee estimates are not available.</source>
        <translation type="unfinished">זוהי עמלת העסקה שתוכל לשלם כאשר אמדן גובה העמלה אינו זמין.</translation>
    </message>
    <message>
        <source>Total length of network version string (%i) exceeds maximum length (%i). Reduce the number or size of uacomments.</source>
        <translation type="unfinished">האורך הכולל של רצף התווים של גירסת הרשת  (%i) גדול מהאורך המרבי המותר (%i). יש להקטין את המספר או האורך של uacomments.</translation>
    </message>
    <message>
        <source>Unable to replay blocks. You will need to rebuild the database using -reindex-chainstate.</source>
        <translation type="unfinished">שידור-חוזר של הבלוקים לא הצליח. תצטרכו לבצע בנייה מחדש של מאגר הנתונים באמצעות הדגל reindex-chainstate-.</translation>
    </message>
    <message>
        <source>Warning: Private keys detected in wallet {%s} with disabled private keys</source>
        <translation type="unfinished">אזהרה: זוהו מפתחות פרטיים בארנק {%s} עם מפתחות פרטיים מושבתים</translation>
    </message>
    <message>
        <source>Warning: We do not appear to fully agree with our peers! You may need to upgrade, or other nodes may need to upgrade.</source>
        <translation type="unfinished">אזהרה: יתכן שלא נסכים לגמרי עם עמיתינו! יתכן שתצטרכו לשדרג או שצמתות אחרות יצטרכו לשדרג.</translation>
    </message>
    <message>
        <source>You need to rebuild the database using -reindex to go back to unpruned mode.  This will redownload the entire blockchain</source>
        <translation type="unfinished">יש צורך בבניה מחדש של מסד הנתונים ע"י שימוש ב -reindex כדי לחזור חזרה לצומת שאינה גזומה.  הפעולה תוריד מחדש את כל שרשרת הבלוקים.</translation>
    </message>
    <message>
        <source>%s is set very high!</source>
        <translation type="unfinished">%s הוגדר מאד גבוה!</translation>
    </message>
    <message>
        <source>-maxmempool must be at least %d MB</source>
        <translation type="unfinished">‎-maxmempool חייב להיות לפחות %d מ״ב</translation>
    </message>
    <message>
        <source>A fatal internal error occurred, see debug.log for details</source>
        <translation type="unfinished">שגיאה פטלית פנימית אירעה, לפירוט ראה את לוג הדיבאג.</translation>
    </message>
    <message>
        <source>Cannot resolve -%s address: '%s'</source>
        <translation type="unfinished">לא מצליח לפענח -%s כתובת: '%s'</translation>
    </message>
    <message>
        <source>Cannot set -peerblockfilters without -blockfilterindex.</source>
        <translation type="unfinished">לא מצליח להגדיר את  -peerblockfilters ללא-blockfilterindex.</translation>
    </message>
    <message>
        <source>Cannot write to data directory '%s'; check permissions.</source>
        <translation type="unfinished">לא ניתן לכתוב אל תיקיית הנתונים ‚%s’, נא לבדוק את ההרשאות.</translation>
    </message>
    <message>
        <source>Change index out of range</source>
        <translation type="unfinished">אינדקס העודף מחוץ לתחום</translation>
    </message>
    <message>
        <source>Config setting for %s only applied on %s network when in [%s] section.</source>
        <translation type="unfinished">הגדרות הקונפיג עבור %s מיושמות רק  %s הרשת כאשר בקבוצה [%s] .</translation>
    </message>
    <message>
        <source>Copyright (C) %i-%i</source>
        <translation type="unfinished">כל הזכויות שמורות (C) %i-‏%i</translation>
    </message>
    <message>
        <source>Corrupted block database detected</source>
        <translation type="unfinished">מסד נתוני בלוקים פגום זוהה</translation>
    </message>
    <message>
        <source>Could not find asmap file %s</source>
        <translation type="unfinished">  קובץ asmap %s לא נמצא</translation>
    </message>
    <message>
        <source>Could not parse asmap file %s</source>
        <translation type="unfinished"> קובץ asmap %s לא נפרס</translation>
    </message>
    <message>
        <source>Disk space is too low!</source>
        <translation type="unfinished">אין מספיק מקום בכונן!</translation>
    </message>
    <message>
        <source>Do you want to rebuild the block database now?</source>
        <translation type="unfinished">האם לבנות מחדש את מסד נתוני המקטעים?</translation>
    </message>
    <message>
        <source>Done loading</source>
        <translation type="unfinished">הטעינה הושלמה</translation>
    </message>
    <message>
        <source>Error initializing block database</source>
        <translation type="unfinished">שגיאה באתחול מסד נתוני המקטעים</translation>
    </message>
    <message>
        <source>Error initializing wallet database environment %s!</source>
        <translation type="unfinished">שגיאה באתחול סביבת מסד נתוני הארנקים %s!</translation>
    </message>
    <message>
        <source>Error loading %s</source>
        <translation type="unfinished">שגיאה בטעינת %s</translation>
    </message>
    <message>
        <source>Error loading %s: Private keys can only be disabled during creation</source>
        <translation type="unfinished">שגיאת טעינה %s: מפתחות פרטיים ניתנים לניטרול רק בעת תהליך היצירה</translation>
    </message>
    <message>
        <source>Error loading %s: Wallet corrupted</source>
        <translation type="unfinished">שגיאת טעינה %s: הארנק משובש</translation>
    </message>
    <message>
        <source>Error loading %s: Wallet requires newer version of %s</source>
        <translation type="unfinished">שגיאת טעינה %s: הארנק מצריך גירסה חדשה יותר של %s</translation>
    </message>
    <message>
        <source>Error loading block database</source>
        <translation type="unfinished">שגיאה בטעינת מסד נתוני המקטעים</translation>
    </message>
    <message>
        <source>Error opening block database</source>
        <translation type="unfinished">שגיאה בטעינת מסד נתוני המקטעים</translation>
    </message>
    <message>
        <source>Error reading from database, shutting down.</source>
        <translation type="unfinished">שגיאת קריאה ממסד הנתונים. סוגר את התהליך.</translation>
    </message>
    <message>
<<<<<<< HEAD
        <source>%s corrupt. Try using the wallet tool particl-wallet to salvage or restoring a backup.</source>
        <translation>%s משובש. נסו להשתמש בכלי הארנק particl-wallet כדי להציל או לשחזר מגיבוי..</translation>
=======
        <source>Error upgrading chainstate database</source>
        <translation type="unfinished">שגיאת שידרוג מסד הנתונים של מצב השרשרת chainstate</translation>
>>>>>>> d3bd5410
    </message>
    <message>
        <source>Error: Disk space is low for %s</source>
        <translation type="unfinished">שגיאה: שטח הדיסק קטן מדי עובר %s</translation>
    </message>
    <message>
        <source>Error: Keypool ran out, please call keypoolrefill first</source>
        <translation type="unfinished">שגיאה: Keypool עבר את המכסה, קרא תחילה ל  keypoolrefill </translation>
    </message>
    <message>
        <source>Failed to listen on any port. Use -listen=0 if you want this.</source>
        <translation type="unfinished">האזנה נכשלה בכל פורט. השתמש ב- -listen=0 אם ברצונך בכך.</translation>
    </message>
    <message>
        <source>Failed to rescan the wallet during initialization</source>
        <translation type="unfinished">כשל בסריקה מחדש של הארנק בזמן האתחול</translation>
    </message>
    <message>
        <source>Failed to verify database</source>
        <translation type="unfinished">אימות מסד הנתונים נכשל</translation>
    </message>
    <message>
        <source>Fee rate (%s) is lower than the minimum fee rate setting (%s)</source>
        <translation type="unfinished">שיעור העמלה (%s) נמוך משיעור העמלה המינימלי המוגדר  (%s)</translation>
    </message>
    <message>
        <source>Ignoring duplicate -wallet %s.</source>
        <translation type="unfinished">מתעלם ארנק-כפול %s.</translation>
    </message>
    <message>
        <source>Incorrect or no genesis block found. Wrong datadir for network?</source>
        <translation type="unfinished">מקטע הפתיח הוא שגוי או לא נמצא. תיקיית נתונים שגויה עבור הרשת?</translation>
    </message>
    <message>
        <source>Initialization sanity check failed. %s is shutting down.</source>
        <translation type="unfinished">איתחול של תהליך בדיקות השפיות נכשל. %s  בתהליך סגירה.</translation>
    </message>
    <message>
        <source>Insufficient funds</source>
        <translation type="unfinished">אין מספיק כספים</translation>
    </message>
    <message>
        <source>Invalid -onion address or hostname: '%s'</source>
        <translation type="unfinished">אי תקינות כתובת  -onion או hostname: '%s'</translation>
    </message>
    <message>
        <source>Invalid -proxy address or hostname: '%s'</source>
        <translation type="unfinished">אי תקינות כתובת -proxy או hostname: '%s'</translation>
    </message>
    <message>
        <source>Invalid P2P permission: '%s'</source>
        <translation type="unfinished">הרשאת P2P שגויה: '%s'</translation>
    </message>
    <message>
        <source>Invalid amount for -%s=&lt;amount&gt;: '%s'</source>
        <translation type="unfinished">סכום שגוי עבור ‎-%s=&lt;amount&gt;:‏ '%s'</translation>
    </message>
    <message>
        <source>Invalid amount for -discardfee=&lt;amount&gt;: '%s'</source>
        <translation type="unfinished">סכום שגוי של -discardfee=&lt;amount&gt;‏: '%s'</translation>
    </message>
    <message>
        <source>Invalid amount for -fallbackfee=&lt;amount&gt;: '%s'</source>
        <translation type="unfinished">סכום שגוי עבור ‎-fallbackfee=&lt;amount&gt;:‏ '%s'</translation>
    </message>
    <message>
        <source>Invalid amount for -paytxfee=&lt;amount&gt;: '%s' (must be at least %s)</source>
        <translation type="unfinished">סכום שגוי של ‎-paytxfee=&lt;amount&gt;‏‎:‏‏ '%s' (נדרשת %s לפחות)</translation>
    </message>
    <message>
        <source>Invalid netmask specified in -whitelist: '%s'</source>
        <translation type="unfinished">מסכת הרשת שצוינה עם ‎-whitelist שגויה: '%s'</translation>
    </message>
    <message>
        <source>Need to specify a port with -whitebind: '%s'</source>
        <translation type="unfinished">יש לציין פתחה עם ‎-whitebind:‏ '%s'</translation>
    </message>
    <message>
        <source>No proxy server specified. Use -proxy=&lt;ip&gt; or -proxy=&lt;ip:port&gt;.</source>
        <translation type="unfinished">לא הוגדר פרוקסי. יש להשתמש ב־‎ -proxy=&lt;ip&gt; או ב־‎ -proxy=&lt;ip:port&gt;.</translation>
    </message>
    <message>
        <source>Not enough file descriptors available.</source>
        <translation type="unfinished">אין מספיק מידע על הקובץ</translation>
    </message>
    <message>
        <source>Prune cannot be configured with a negative value.</source>
        <translation type="unfinished">לא ניתן להגדיר גיזום כערך שלילי</translation>
    </message>
    <message>
        <source>Prune mode is incompatible with -txindex.</source>
        <translation type="unfinished">שיטת הגיזום אינה תואמת את  -txindex.</translation>
    </message>
    <message>
        <source>Reducing -maxconnections from %d to %d, because of system limitations.</source>
        <translation type="unfinished">הורדת -maxconnections מ %d ל %d, עקב מגבלות מערכת.</translation>
    </message>
    <message>
        <source>Section [%s] is not recognized.</source>
        <translation type="unfinished">הפסקה [%s] אינה מזוהה.</translation>
    </message>
    <message>
        <source>Signing transaction failed</source>
        <translation type="unfinished">החתימה על ההעברה נכשלה</translation>
    </message>
    <message>
        <source>Specified -walletdir "%s" does not exist</source>
        <translation type="unfinished">תיקיית הארנק שצויינה  -walletdir "%s" אינה קיימת</translation>
    </message>
    <message>
        <source>Specified -walletdir "%s" is a relative path</source>
        <translation type="unfinished">תיקיית הארנק שצויינה -walletdir "%s" הנה נתיב יחסי</translation>
    </message>
    <message>
        <source>Specified -walletdir "%s" is not a directory</source>
        <translation type="unfinished">תיקיית הארנק שצויינה -walletdir‏ "%s" אינה תיקיה</translation>
    </message>
    <message>
        <source>Specified blocks directory "%s" does not exist.</source>
        <translation type="unfinished">התיקיה שהוגדרה "%s" לא קיימת.</translation>
    </message>
    <message>
        <source>The source code is available from %s.</source>
        <translation type="unfinished">קוד המקור זמין ב %s.</translation>
    </message>
    <message>
        <source>The transaction amount is too small to pay the fee</source>
        <translation type="unfinished">סכום ההעברה נמוך מכדי לשלם את העמלה</translation>
    </message>
    <message>
        <source>The wallet will avoid paying less than the minimum relay fee.</source>
        <translation type="unfinished">הארנק ימנע מלשלם פחות מאשר עמלת העברה מינימלית.</translation>
    </message>
    <message>
        <source>This is experimental software.</source>
        <translation type="unfinished">זוהי תכנית נסיונית.</translation>
    </message>
    <message>
        <source>This is the minimum transaction fee you pay on every transaction.</source>
        <translation type="unfinished">זו עמלת ההעברה המזערית שתיגבה מכל העברה שלך.</translation>
    </message>
    <message>
        <source>This is the transaction fee you will pay if you send a transaction.</source>
        <translation type="unfinished">זו עמלת ההעברה שתיגבה ממך במידה של שליחת העברה.</translation>
    </message>
    <message>
        <source>Transaction amount too small</source>
        <translation type="unfinished">סכום ההעברה קטן מדי</translation>
    </message>
    <message>
        <source>Transaction amounts must not be negative</source>
        <translation type="unfinished">סכומי ההעברה לא יכולים להיות שליליים</translation>
    </message>
    <message>
        <source>Transaction has too long of a mempool chain</source>
        <translation type="unfinished">לעסקה יש שרשרת ארוכה מדי של mempool </translation>
    </message>
    <message>
        <source>Transaction must have at least one recipient</source>
        <translation type="unfinished">להעברה חייב להיות לפחות נמען אחד</translation>
    </message>
    <message>
        <source>Transaction too large</source>
        <translation type="unfinished">סכום ההעברה גדול מדי</translation>
    </message>
    <message>
        <source>Unable to bind to %s on this computer (bind returned error %s)</source>
        <translation type="unfinished">לא ניתן להתאגד עם הפתחה %s במחשב זה (פעולת האיגוד החזירה את השגיאה %s)</translation>
    </message>
    <message>
        <source>Unable to bind to %s on this computer. %s is probably already running.</source>
        <translation type="unfinished">לא מצליח להתחבר אל %s על מחשב זה. %s  קרוב לודאי שכבר רץ.</translation>
    </message>
    <message>
        <source>Unable to create the PID file '%s': %s</source>
        <translation type="unfinished">אין אפשרות ליצור את קובץ PID‏ '%s':‏ %s</translation>
    </message>
    <message>
        <source>Unable to generate initial keys</source>
        <translation type="unfinished">אין אפשרות ליצור מפתחות ראשוניים</translation>
    </message>
    <message>
        <source>Unable to generate keys</source>
        <translation type="unfinished">כשל בהפקת מפתחות</translation>
    </message>
    <message>
        <source>Unable to start HTTP server. See debug log for details.</source>
        <translation type="unfinished">שרת ה HTTP לא עלה. ראו את ה debug לוג לפרטים.</translation>
    </message>
    <message>
        <source>Unknown -blockfilterindex value %s.</source>
        <translation type="unfinished">ערך -blockfilterindex   %s לא ידוע.</translation>
    </message>
    <message>
        <source>Unknown address type '%s'</source>
        <translation type="unfinished">כתובת לא ידועה מסוג "%s"</translation>
    </message>
    <message>
        <source>Unknown change type '%s'</source>
        <translation type="unfinished">סוג שינוי לא ידוע: "%s"</translation>
    </message>
    <message>
        <source>Unknown network specified in -onlynet: '%s'</source>
        <translation type="unfinished">רשת לא ידועה צוינה דרך ‎-onlynet:‏ '%s'</translation>
    </message>
    <message>
        <source>Unsupported logging category %s=%s.</source>
        <translation type="unfinished">קטגורית רישום בלוג שאינה נמתמכת %s=%s.</translation>
    </message>
    <message>
        <source>Upgrading UTXO database</source>
        <translation type="unfinished">שדרוג מאגר נתוני UTXO </translation>
    </message>
    <message>
        <source>Upgrading txindex database</source>
        <translation type="unfinished">שדרוג מאגר נתוני txindex </translation>
    </message>
    <message>
        <source>User Agent comment (%s) contains unsafe characters.</source>
        <translation type="unfinished">הערת צד המשתמש (%s) כוללת תווים שאינם בטוחים.</translation>
    </message>
    <message>
        <source>Wallet needed to be rewritten: restart %s to complete</source>
        <translation type="unfinished">יש לכתוב את הארנק מחדש: יש להפעיל את %s כדי להמשיך</translation>
    </message>
</context>
</TS><|MERGE_RESOLUTION|>--- conflicted
+++ resolved
@@ -66,13 +66,8 @@
         <translation type="unfinished">כתובות לקבלה</translation>
     </message>
     <message>
-<<<<<<< HEAD
         <source>These are your Particl addresses for sending payments. Always check the amount and the receiving address before sending coins.</source>
-        <translation>אלו הן כתובות הביטקוין שלך לשליחת תשלומים. חשוב לבדוק את הסכום ואת הכתובת המקבלת לפני שליחת מטבעות.</translation>
-=======
-        <source>These are your Bitcoin addresses for sending payments. Always check the amount and the receiving address before sending coins.</source>
         <translation type="unfinished">אלה כתובות הביטקוין שלך לשליחת תשלומים. חשוב לבדוק את הסכום ואת הכתובת המקבלת לפני שליחת מטבעות.</translation>
->>>>>>> d3bd5410
     </message>
     <message>
         <source>These are your Particl addresses for receiving payments. Use the 'Create new receiving address' button in the receive tab to create new addresses.
@@ -164,13 +159,8 @@
         <translation type="unfinished">אישור הצפנת הארנק</translation>
     </message>
     <message>
-<<<<<<< HEAD
         <source>Warning: If you encrypt your wallet and lose your passphrase, you will &lt;b&gt;LOSE ALL OF YOUR PARTICL&lt;/b&gt;!</source>
-        <translation>אזהרה: אם אתה מצפין את הארנק ומאבד את הסיסמה, אתה &lt;b&gt;תאבד את כל הביטקוינים שלך&lt;/b&gt;!</translation>
-=======
-        <source>Warning: If you encrypt your wallet and lose your passphrase, you will &lt;b&gt;LOSE ALL OF YOUR BITCOINS&lt;/b&gt;!</source>
         <translation type="unfinished">אזהרה: הצפנת הארנק שלך ושיכחת הסיסמה &lt;b&gt;תגרום לאיבוד כל הביטקוינים שלך&lt;/b&gt;!</translation>
->>>>>>> d3bd5410
     </message>
     <message>
         <source>Are you sure you wish to encrypt your wallet?</source>
@@ -189,13 +179,8 @@
         <translation type="unfinished">נא לספק את הסיסמה הישנה ולתת סיסמה חדשה לארנק.</translation>
     </message>
     <message>
-<<<<<<< HEAD
         <source>Remember that encrypting your wallet cannot fully protect your particl from being stolen by malware infecting your computer.</source>
-        <translation>זכור שהצפנת הארנק לא יכולה להגן עליך לגמרי מגניבת המטבעות שלך על ידי תוכנה זדונית שנמצאת על המחשב שלך.</translation>
-=======
-        <source>Remember that encrypting your wallet cannot fully protect your bitcoins from being stolen by malware infecting your computer.</source>
         <translation type="unfinished">זכור שהצפנת הארנק לא יכולה להגן עליך לגמרי מגניבת המטבעות שלך על ידי תוכנה זדונית שנמצאת על המחשב שלך.</translation>
->>>>>>> d3bd5410
     </message>
     <message>
         <source>Wallet to be encrypted</source>
@@ -283,7 +268,7 @@
         <translation type="unfinished">סכום</translation>
     </message>
     <message>
-        <source>Enter a Bitcoin address (e.g. %1)</source>
+        <source>Enter a Particl address (e.g. %1)</source>
         <translation type="unfinished">נא לספק כתובת ביטקוין (למשל: %1)</translation>
     </message>
     <message>
@@ -501,13 +486,8 @@
         <translation>סרגל כלים לשוניות</translation>
     </message>
     <message>
-<<<<<<< HEAD
         <source>Request payments (generates QR codes and particl: URIs)</source>
-        <translation>בקשת תשלומים (יצירה של קודים מסוג QR וסכימות כתובות משאב של :particl)</translation>
-=======
-        <source>Request payments (generates QR codes and bitcoin: URIs)</source>
-        <translation type="unfinished">בקשת תשלומים (יצירה של קודים מסוג QR וסכימות כתובות משאב של :bitcoin)</translation>
->>>>>>> d3bd5410
+        <translation type="unfinished">בקשת תשלומים (יצירה של קודים מסוג QR וסכימות כתובות משאב של :particl)</translation>
     </message>
     <message>
         <source>Show the list of used sending addresses and labels</source>
@@ -519,23 +499,7 @@
     </message>
     <message>
         <source>&amp;Command-line options</source>
-<<<<<<< HEAD
-        <translation>אפשרויות &amp;שורת הפקודה</translation>
-    </message>
-    <message numerus="yes">
-        <source>%n active connection(s) to Particl network</source>
-        <translation><numerusform>חיבור אחד פעיל לרשת ביטקוין</numerusform><numerusform>%n חיבורים פעילים לרשת ביטקוין</numerusform><numerusform>%n חיבורים פעילים לרשת ביטקוין</numerusform><numerusform>%n חיבורים פעילים לרשת ביטקוין</numerusform></translation>
-    </message>
-    <message>
-        <source>Indexing blocks on disk...</source>
-        <translation>המקטעים על הכונן מסודרים באינדקס…</translation>
-    </message>
-    <message>
-        <source>Processing blocks on disk...</source>
-        <translation>מעבד בלוקים על הדיסק...</translation>
-=======
         <translation type="unfinished">אפשרויות &amp;שורת הפקודה</translation>
->>>>>>> d3bd5410
     </message>
     <message numerus="yes">
         <source>Processed %n block(s) of transaction history.</source>
@@ -573,29 +537,12 @@
         <translation>עדכני</translation>
     </message>
     <message>
-<<<<<<< HEAD
-        <source>&amp;Load PSBT from file...</source>
-        <translation>&amp;העלה PSBT מקובץ...</translation>
-    </message>
-    <message>
         <source>Load Partially Signed Particl Transaction</source>
-        <translation>העלה עיסקת ביטקוין חתומה חלקית</translation>
-    </message>
-    <message>
-        <source>Load PSBT from clipboard...</source>
-        <translation>טעינת PSBT מלוח הגזירים...</translation>
+        <translation type="unfinished">העלה עיסקת ביטקוין חתומה חלקית</translation>
     </message>
     <message>
         <source>Load Partially Signed Particl Transaction from clipboard</source>
-        <translation>טעינת עסקת ביטקוין חתומה חלקית מלוח הגזירים</translation>
-=======
-        <source>Load Partially Signed Bitcoin Transaction</source>
-        <translation type="unfinished">העלה עיסקת ביטקוין חתומה חלקית</translation>
-    </message>
-    <message>
-        <source>Load Partially Signed Bitcoin Transaction from clipboard</source>
         <translation type="unfinished">טעינת עסקת ביטקוין חתומה חלקית מלוח הגזירים</translation>
->>>>>>> d3bd5410
     </message>
     <message>
         <source>Node window</source>
@@ -614,13 +561,8 @@
         <translation type="unfinished">&amp;כתובות לקבלה</translation>
     </message>
     <message>
-<<<<<<< HEAD
         <source>Open a particl: URI</source>
-        <translation>פתיחת ביטקוין: כתובת משאב</translation>
-=======
-        <source>Open a bitcoin: URI</source>
         <translation type="unfinished">פתיחת ביטקוין: כתובת משאב</translation>
->>>>>>> d3bd5410
     </message>
     <message>
         <source>Open Wallet</source>
@@ -639,13 +581,8 @@
         <translation type="unfinished">סגירת כל הארנקים</translation>
     </message>
     <message>
-<<<<<<< HEAD
         <source>Show the %1 help message to get a list with possible Particl command-line options</source>
-        <translation>יש להציג את הודעת העזרה של %1 כדי להציג רשימה עם אפשרויות שורת פקודה לביטקוין</translation>
-=======
-        <source>Show the %1 help message to get a list with possible Bitcoin command-line options</source>
         <translation type="unfinished">יש להציג את הודעת העזרה של %1 כדי להציג רשימה עם אפשרויות שורת פקודה לביטקוין</translation>
->>>>>>> d3bd5410
     </message>
     <message>
         <source>&amp;Mask values</source>
@@ -685,7 +622,7 @@
         <translation type="unfinished">לקוח %1</translation>
     </message>
     <message numerus="yes">
-        <source>%n active connection(s) to Bitcoin network.</source>
+        <source>%n active connection(s) to Particl network.</source>
         <extracomment>A substring of the tooltip.</extracomment>
         <translation type="unfinished">
             <numerusform />
@@ -1046,13 +983,8 @@
         <translation type="unfinished">עריכת כתובת השליחה</translation>
     </message>
     <message>
-<<<<<<< HEAD
         <source>The entered address "%1" is not a valid Particl address.</source>
-        <translation>הכתובת שהוקלדה „%1” היא אינה כתובת ביטקוין תקנית.</translation>
-=======
-        <source>The entered address "%1" is not a valid Bitcoin address.</source>
         <translation type="unfinished">הכתובת שסיפקת "%1" אינה כתובת ביטקוין תקנית.</translation>
->>>>>>> d3bd5410
     </message>
     <message>
         <source>Address "%1" already exists as a receiving address with label "%2" and so cannot be added as a sending address.</source>
@@ -1097,7 +1029,7 @@
 <context>
     <name>Intro</name>
     <message>
-        <source>Bitcoin</source>
+        <source>Particl</source>
         <translation type="unfinished">ביטקוין</translation>
     </message>
     <message>
@@ -1117,7 +1049,7 @@
         </translation>
     </message>
     <message>
-        <source>%1 will download and store a copy of the Bitcoin block chain.</source>
+        <source>%1 will download and store a copy of the Particl block chain.</source>
         <translation type="unfinished">%1 תוריד ותאחסן עותק של שרשרת הבלוקים של ביטקוין.</translation>
     </message>
     <message>
@@ -1172,29 +1104,8 @@
 <context>
     <name>HelpMessageDialog</name>
     <message>
-<<<<<<< HEAD
-        <source>Particl</source>
-        <translation>ביטקוין</translation>
-    </message>
-    <message>
-        <source>Discard blocks after verification, except most recent %1 GB (prune)</source>
-        <translation>התעלם בלוקים לאחר ווריפיקציה, למעט %1 GB המאוחרים ביותר (המקוצצים)</translation>
-    </message>
-    <message>
-        <source>At least %1 GB of data will be stored in this directory, and it will grow over time.</source>
-        <translation>לפחות %1 ג״ב של נתונים יאוחסנו בתיקייה זו, והם יגדלו עם הזמן.</translation>
-    </message>
-    <message>
-        <source>Approximately %1 GB of data will be stored in this directory.</source>
-        <translation>מידע בנפח של כ-%1 ג׳יגה-בייט יאוחסן בתיקייה זו.</translation>
-    </message>
-    <message>
-        <source>%1 will download and store a copy of the Particl block chain.</source>
-        <translation>%1 תוריד ותאחסן עותק של שרשרת הבלוקים של ביטקוין.</translation>
-=======
         <source>version</source>
         <translation type="unfinished">גרסה</translation>
->>>>>>> d3bd5410
     </message>
     <message>
         <source>About %1</source>
@@ -1219,21 +1130,12 @@
         <translation type="unfinished">טופס</translation>
     </message>
     <message>
-<<<<<<< HEAD
         <source>Recent transactions may not yet be visible, and therefore your wallet's balance might be incorrect. This information will be correct once your wallet has finished synchronizing with the particl network, as detailed below.</source>
-        <translation>ייתכן שהעברות שבוצעו לאחרונה לא יופיעו עדיין, ולכן המאזן בארנק שלך יהיה שגוי. המידע הנכון יוצג במלואו כאשר הארנק שלך יסיים להסתנכרן עם רשת הביטקוין, כמפורט למטה.</translation>
+        <translation type="unfinished">ייתכן שהעברות שבוצעו לאחרונה לא יופיעו עדיין, ולכן המאזן בארנק שלך יהיה שגוי. המידע הנכון יוצג במלואו כאשר הארנק שלך יסיים להסתנכרן עם רשת הביטקוין, כמפורט למטה.</translation>
     </message>
     <message>
         <source>Attempting to spend particl that are affected by not-yet-displayed transactions will not be accepted by the network.</source>
-        <translation>הרשת תסרב לקבל הוצאת ביטקוינים במידה והם כבר נמצאים בהעברות אשר לא מוצגות עדיין.</translation>
-=======
-        <source>Recent transactions may not yet be visible, and therefore your wallet's balance might be incorrect. This information will be correct once your wallet has finished synchronizing with the bitcoin network, as detailed below.</source>
-        <translation type="unfinished">ייתכן שהעברות שבוצעו לאחרונה לא יופיעו עדיין, ולכן המאזן בארנק שלך יהיה שגוי. המידע הנכון יוצג במלואו כאשר הארנק שלך יסיים להסתנכרן עם רשת הביטקוין, כמפורט למטה.</translation>
-    </message>
-    <message>
-        <source>Attempting to spend bitcoins that are affected by not-yet-displayed transactions will not be accepted by the network.</source>
         <translation type="unfinished">הרשת תסרב לקבל הוצאת ביטקוינים במידה והם כבר נמצאים בהעברות אשר לא מוצגות עדיין.</translation>
->>>>>>> d3bd5410
     </message>
     <message>
         <source>Number of blocks left</source>
@@ -1267,13 +1169,8 @@
 <context>
     <name>OpenURIDialog</name>
     <message>
-<<<<<<< HEAD
         <source>Open particl URI</source>
-        <translation>פתיחת כתובת משאב ביטקוין</translation>
-=======
-        <source>Open bitcoin URI</source>
         <translation type="unfinished">פתיחת כתובת משאב ביטקוין</translation>
->>>>>>> d3bd5410
     </message>
     <message>
         <source>URI:</source>
@@ -1395,13 +1292,8 @@
         <translation type="unfinished">לאפשר חיבורים &amp;נכנסים</translation>
     </message>
     <message>
-<<<<<<< HEAD
         <source>Connect to the Particl network through a SOCKS5 proxy.</source>
-        <translation>התחבר לרשת הביטקוין דרך פרוקסי SOCKS5.</translation>
-=======
-        <source>Connect to the Bitcoin network through a SOCKS5 proxy.</source>
         <translation type="unfinished">התחבר לרשת הביטקוין דרך פרוקסי SOCKS5.</translation>
->>>>>>> d3bd5410
     </message>
     <message>
         <source>&amp;Connect through SOCKS5 proxy (default proxy):</source>
@@ -1464,13 +1356,8 @@
         <translation type="unfinished">האם להציג תכונות שליטת מטבע או לא.</translation>
     </message>
     <message>
-<<<<<<< HEAD
         <source>Connect to the Particl network through a separate SOCKS5 proxy for Tor onion services.</source>
-        <translation>התחבר לרשת ביטקוין דרך פרוקסי נפרד SOCKS5 proxy לשרותי שכבות בצל (onion services).</translation>
-=======
-        <source>Connect to the Bitcoin network through a separate SOCKS5 proxy for Tor onion services.</source>
         <translation type="unfinished">התחבר לרשת ביטקוין דרך פרוקסי נפרד SOCKS5 proxy לשרותי שכבות בצל (onion services).</translation>
->>>>>>> d3bd5410
     </message>
     <message>
         <source>Use separate SOCKS&amp;5 proxy to reach peers via Tor onion services:</source>
@@ -1738,50 +1625,20 @@
         <translation type="unfinished">שגיאת בקשת תשלום</translation>
     </message>
     <message>
-<<<<<<< HEAD
         <source>Cannot start particl: click-to-pay handler</source>
-        <translation>לא ניתן להפעיל את המקשר particl: click-to-pay</translation>
-=======
-        <source>Cannot start bitcoin: click-to-pay handler</source>
-        <translation type="unfinished">לא ניתן להפעיל את המקשר bitcoin: click-to-pay</translation>
->>>>>>> d3bd5410
+        <translation type="unfinished">לא ניתן להפעיל את המקשר particl: click-to-pay</translation>
     </message>
     <message>
         <source>URI handling</source>
         <translation type="unfinished">טיפול בכתובות</translation>
     </message>
     <message>
-<<<<<<< HEAD
         <source>'particl://' is not a valid URI. Use 'particl:' instead.</source>
-        <translation>'//:particl' אינה כתובת URI תקינה. השתמשו במקום ב ':particl'.</translation>
-    </message>
-    <message>
-        <source>Cannot process payment request because BIP70 is not supported.</source>
-        <translation>אין אפשרות לעבד את בקשת התשלום כיון ש BIP70 אינו נתמך.</translation>
-    </message>
-    <message>
-        <source>Due to widespread security flaws in BIP70 it's strongly recommended that any merchant instructions to switch wallets be ignored.</source>
-        <translation>עקב תקלות בטיחות רבות ב BIP70 מומלץ בחום להתעלם מההוראות של סוחר להחליף ארנקים </translation>
-    </message>
-    <message>
-        <source>If you are receiving this error you should request the merchant provide a BIP21 compatible URI.</source>
-        <translation>Iאם קיבלת הודעת שגיאה זו עליך לבקש מבעל העסק לספק URI תואם   BIP21 URI.</translation>
-    </message>
-    <message>
-        <source>Invalid payment address %1</source>
-        <translation>כתובת תשלום שגויה %1</translation>
+        <translation type="unfinished">'//:particl' אינה כתובת תקנית. נא להשתמש ב־"particl:‎"‏ במקום.</translation>
     </message>
     <message>
         <source>URI cannot be parsed! This can be caused by an invalid Particl address or malformed URI parameters.</source>
-        <translation>לא ניתן לנתח את כתובת המשאב! מצב זה יכול לקרות עקב כתובת ביטקוין שגויה או פרמטרים שגויים בכתובת המשאב.</translation>
-=======
-        <source>'bitcoin://' is not a valid URI. Use 'bitcoin:' instead.</source>
-        <translation type="unfinished">'//:bitcoin' אינה כתובת תקנית. נא להשתמש ב־"bitcoin:‎"‏ במקום.</translation>
-    </message>
-    <message>
-        <source>URI cannot be parsed! This can be caused by an invalid Bitcoin address or malformed URI parameters.</source>
         <translation type="unfinished">לא ניתן לנתח את כתובת המשאב! מצב זה יכול לקרות עקב כתובת ביטקוין שגויה או פרמטרים שגויים בכתובת המשאב.</translation>
->>>>>>> d3bd5410
     </message>
     <message>
         <source>Payment request file handling</source>
@@ -1807,103 +1664,8 @@
     </message>
     <message>
         <source>Received</source>
-<<<<<<< HEAD
-        <translation>התקבלו</translation>
-    </message>
-</context>
-<context>
-    <name>QObject</name>
-    <message>
-        <source>Amount</source>
-        <translation>סכום</translation>
-    </message>
-    <message>
-        <source>Enter a Particl address (e.g. %1)</source>
-        <translation>נא להזין כתובת ביטקוין (למשל: %1)</translation>
-    </message>
-    <message>
-        <source>%1 d</source>
-        <translation>%1 ימים</translation>
-    </message>
-    <message>
-        <source>%1 h</source>
-        <translation>%1 שעות</translation>
-    </message>
-    <message>
-        <source>%1 m</source>
-        <translation>%1 דקות</translation>
-    </message>
-    <message>
-        <source>%1 s</source>
-        <translation>%1 שניות</translation>
-    </message>
-    <message>
-        <source>None</source>
-        <translation>ללא</translation>
-    </message>
-    <message>
-        <source>N/A</source>
-        <translation>לא זמין</translation>
-    </message>
-    <message>
-        <source>%1 ms</source>
-        <translation>%1 מילישניות</translation>
-    </message>
-    <message numerus="yes">
-        <source>%n second(s)</source>
-        <translation><numerusform>שנייה אחת</numerusform><numerusform>%n שניות</numerusform><numerusform>%n שניות</numerusform><numerusform>%n שניות</numerusform></translation>
-    </message>
-    <message numerus="yes">
-        <source>%n minute(s)</source>
-        <translation><numerusform>דקה אחת</numerusform><numerusform>%n דקות</numerusform><numerusform>%n דקות</numerusform><numerusform>%n דקות</numerusform></translation>
-    </message>
-    <message numerus="yes">
-        <source>%n hour(s)</source>
-        <translation><numerusform>שעה אחת</numerusform><numerusform>%n שעות</numerusform><numerusform>%n שעות</numerusform><numerusform>%n שעות</numerusform></translation>
-    </message>
-    <message numerus="yes">
-        <source>%n day(s)</source>
-        <translation><numerusform>יום אחד</numerusform><numerusform>%n ימים</numerusform><numerusform>%n ימים</numerusform><numerusform>%n ימים</numerusform></translation>
-    </message>
-    <message numerus="yes">
-        <source>%n week(s)</source>
-        <translation><numerusform>שבוע אחד</numerusform><numerusform>%n שבועות</numerusform><numerusform>%n שבועות</numerusform><numerusform>%n שבועות</numerusform></translation>
-    </message>
-    <message>
-        <source>%1 and %2</source>
-        <translation>%1 ו%2</translation>
-    </message>
-    <message numerus="yes">
-        <source>%n year(s)</source>
-        <translation><numerusform>שנה אחת</numerusform><numerusform>%n שנים</numerusform><numerusform>%n שנים</numerusform><numerusform>%n שנים</numerusform></translation>
-    </message>
-    <message>
-        <source>%1 B</source>
-        <translation>%1 ב׳</translation>
-    </message>
-    <message>
-        <source>%1 KB</source>
-        <translation>%1 ק״ב</translation>
-    </message>
-    <message>
-        <source>%1 MB</source>
-        <translation>%1 מ״ב</translation>
-    </message>
-    <message>
-        <source>%1 GB</source>
-        <translation>%1 ג״ב</translation>
-    </message>
-    <message>
-        <source>Error: Specified data directory "%1" does not exist.</source>
-        <translation>שגיאה: תיקיית הנתונים שצוינה „%1” אינה קיימת.</translation>
-    </message>
-    <message>
-        <source>Error: Cannot parse configuration file: %1.</source>
-        <translation>שגיאה: כשל בפענוח קובץ הקונפיגורציה: %1.</translation>
-=======
         <extracomment>Title of Peers Table column which indicates the total amount of network information we have received from the peer.</extracomment>
         <translation type="unfinished">התקבלו</translation>
->>>>>>> d3bd5410
     </message>
     <message>
         <source>Address</source>
@@ -2234,13 +1996,8 @@
         <translation type="unfinished">הו&amp;דעה:</translation>
     </message>
     <message>
-<<<<<<< HEAD
         <source>An optional message to attach to the payment request, which will be displayed when the request is opened. Note: The message will not be sent with the payment over the Particl network.</source>
-        <translation>הודעת רשות לצירוף לבקשת התשלום שתוצג בעת פתיחת הבקשה. לתשומת לבך: ההודעה לא תישלח עם התשלום ברשת ביטקוין.</translation>
-=======
-        <source>An optional message to attach to the payment request, which will be displayed when the request is opened. Note: The message will not be sent with the payment over the Bitcoin network.</source>
         <translation type="unfinished">הודעת רשות לצירוף לבקשת התשלום שתוצג בעת פתיחת הבקשה. לתשומת לבך: ההודעה לא תישלח עם התשלום ברשת ביטקוין.</translation>
->>>>>>> d3bd5410
     </message>
     <message>
         <source>An optional label to associate with the new receiving address.</source>
@@ -2484,13 +2241,8 @@
         <translation type="unfinished">הסתרת הגדרות עמלת עסקה</translation>
     </message>
     <message>
-<<<<<<< HEAD
         <source>When there is less transaction volume than space in the blocks, miners as well as relaying nodes may enforce a minimum fee. Paying only this minimum fee is just fine, but be aware that this can result in a never confirming transaction once there is more demand for particl transactions than the network can process.</source>
-        <translation>כאשר יש פחות נפח עסקאות מאשר מקום בבלוק, כורים וכן צמתות מקשרות יכולות להכתיב עמלות מינימום. התשלום של עמלת מינימום הנו תקין, אך יש לקחת בחשבון שהדבר יכול לגרום לעסקה שלא תאושר ברגע שיש יותר ביקוש לעסקאות ביטקוין מאשר הרשת יכולה לעבד.</translation>
-=======
-        <source>When there is less transaction volume than space in the blocks, miners as well as relaying nodes may enforce a minimum fee. Paying only this minimum fee is just fine, but be aware that this can result in a never confirming transaction once there is more demand for bitcoin transactions than the network can process.</source>
         <translation type="unfinished">כאשר יש פחות נפח עסקאות מאשר מקום בבלוק, כורים וכן צמתות מקשרות יכולות להכתיב עמלות מינימום. התשלום של עמלת מינימום הנו תקין, אך יש לקחת בחשבון שהדבר יכול לגרום לעסקה שלא תאושר ברגע שיש יותר ביקוש לעסקאות ביטקוין מאשר הרשת יכולה לעבד.</translation>
->>>>>>> d3bd5410
     </message>
     <message>
         <source>A too low fee might result in a never confirming transaction (read the tooltip)</source>
@@ -2561,13 +2313,8 @@
         <translation type="unfinished">י&amp;צירת לא חתומה</translation>
     </message>
     <message>
-<<<<<<< HEAD
         <source>Creates a Partially Signed Particl Transaction (PSBT) for use with e.g. an offline %1 wallet, or a PSBT-compatible hardware wallet.</source>
-        <translation>יוצר עסקת ביטקוין חתומה חלקית (PSBT) לשימוש עם ארנק %1 לא מחובר למשל, או עם PSBT ארנק חומרה תואם.</translation>
-=======
-        <source>Creates a Partially Signed Bitcoin Transaction (PSBT) for use with e.g. an offline %1 wallet, or a PSBT-compatible hardware wallet.</source>
         <translation type="unfinished">יוצר עסקת ביטקוין חתומה חלקית (PSBT) לשימוש עם ארנק %1 לא מחובר למשל, או עם PSBT ארנק חומרה תואם.</translation>
->>>>>>> d3bd5410
     </message>
     <message>
         <source> from wallet '%1'</source>
@@ -2614,13 +2361,8 @@
         <translation type="unfinished">תוכלו להגדיל את העמלה מאוחר יותר (איתות Replace-By-Fee, BIP-125).</translation>
     </message>
     <message>
-<<<<<<< HEAD
         <source>Please, review your transaction proposal. This will produce a Partially Signed Particl Transaction (PSBT) which you can save or copy and then sign with e.g. an offline %1 wallet, or a PSBT-compatible hardware wallet.</source>
-        <translation>בבקשה לסקור את העיסקה המוצעת. הדבר יצור עיסקת ביטקוין חתומה חלקית (PSBT) אשר ניתן לשמור או להעתיק ואז לחתום עם למשל ארנק לא מקוון %1, או עם ארנק חומרה תואם-PSBT.</translation>
-=======
-        <source>Please, review your transaction proposal. This will produce a Partially Signed Bitcoin Transaction (PSBT) which you can save or copy and then sign with e.g. an offline %1 wallet, or a PSBT-compatible hardware wallet.</source>
         <translation type="unfinished">בבקשה לסקור את העיסקה המוצעת. הדבר יצור עיסקת ביטקוין חתומה חלקית (PSBT) אשר ניתן לשמור או להעתיק ואז לחתום עם למשל ארנק לא מקוון %1, או עם ארנק חומרה תואם-PSBT.</translation>
->>>>>>> d3bd5410
     </message>
     <message>
         <source>Please, review your transaction.</source>
@@ -2690,13 +2432,8 @@
         </translation>
     </message>
     <message>
-<<<<<<< HEAD
         <source>Warning: Invalid Particl address</source>
-        <translation>אזהרה: כתובת ביטקיון שגויה</translation>
-=======
-        <source>Warning: Invalid Bitcoin address</source>
         <translation type="unfinished">אזהרה: כתובת ביטקיון שגויה</translation>
->>>>>>> d3bd5410
     </message>
     <message>
         <source>Warning: Unknown change address</source>
@@ -2734,17 +2471,8 @@
         <translation type="unfinished">בחירת כתובת שהייתה בשימוש</translation>
     </message>
     <message>
-<<<<<<< HEAD
         <source>The Particl address to send the payment to</source>
-        <translation>כתובת הביטקוין של המוטב</translation>
-    </message>
-    <message>
-        <source>Alt+A</source>
-        <translation>Alt+A</translation>
-=======
-        <source>The Bitcoin address to send the payment to</source>
         <translation type="unfinished">כתובת הביטקוין של המוטב</translation>
->>>>>>> d3bd5410
     </message>
     <message>
         <source>Paste address from clipboard</source>
@@ -2759,13 +2487,8 @@
         <translation type="unfinished">הסכום לשליחה במטבע הנבחר</translation>
     </message>
     <message>
-<<<<<<< HEAD
         <source>The fee will be deducted from the amount being sent. The recipient will receive less particl than you enter in the amount field. If multiple recipients are selected, the fee is split equally.</source>
-        <translation>העמלה תנוכה מהסכום שנשלח. הנמען יקבל פחות ביטקוינים ממה שהזנת בשדה הסכום. אם נבחרו מספר נמענים, העמלה תחולק באופן שווה.</translation>
-=======
-        <source>The fee will be deducted from the amount being sent. The recipient will receive less bitcoins than you enter in the amount field. If multiple recipients are selected, the fee is split equally.</source>
         <translation type="unfinished">העמלה תנוכה מהסכום שנשלח. הנמען יקבל פחות ביטקוינים ממה שסיפקת בשדה הסכום. אם נבחרו מספר נמענים, העמלה תחולק באופן שווה.</translation>
->>>>>>> d3bd5410
     </message>
     <message>
         <source>S&amp;ubtract fee from amount</source>
@@ -2792,13 +2515,8 @@
         <translation type="unfinished">יש לתת תווית לכתובת זו כדי להוסיף אותה לרשימת הכתובות בשימוש</translation>
     </message>
     <message>
-<<<<<<< HEAD
         <source>A message that was attached to the particl: URI which will be stored with the transaction for your reference. Note: This message will not be sent over the Particl network.</source>
-        <translation>הודעה שצורפה לביטקוין: כתובת שתאוחסן בהעברה לצורך מעקב מצדך. לתשומת לבך: הודעה זו לא תישלח ברשת הביטקוין.</translation>
-=======
-        <source>A message that was attached to the bitcoin: URI which will be stored with the transaction for your reference. Note: This message will not be sent over the Bitcoin network.</source>
         <translation type="unfinished">הודעה שצורפה לביטקוין: כתובת שתאוחסן בהעברה לצורך מעקב מצדך. לתשומת לבך: הודעה זו לא תישלח ברשת הביטקוין.</translation>
->>>>>>> d3bd5410
     </message>
     <message>
         <source>Pay To:</source>
@@ -2820,21 +2538,12 @@
         <translation>חתימה על הו&amp;דעה</translation>
     </message>
     <message>
-<<<<<<< HEAD
         <source>You can sign messages/agreements with your addresses to prove you can receive particl sent to them. Be careful not to sign anything vague or random, as phishing attacks may try to trick you into signing your identity over to them. Only sign fully-detailed statements you agree to.</source>
-        <translation>באפשרותך לחתום על הודעות/הסכמים באמצעות הכתובות שלך, כדי להוכיח שאתה יכול לקבל את הביטקוינים הנשלחים אליהן. היזהר לא לחתום על תוכן עמום או אקראי, מכיוון שתקיפות פישינג עשויות לנסות לגנוב את הזהות שלך. חתום רק על הצהרות מפורטות שאתה מסכים להן.</translation>
+        <translation type="unfinished">אפשר לחתום על הודעות/הסכמים באמצעות הכתובות שלך, כדי להוכיח שבאפשרותך לקבל את הביטקוינים הנשלחים אליהן. יש להיזהר ולא לחתום על תוכן עמום או אקראי, מכיוון שתקיפות דיוג עשויות לנסות לגנוב את זהותך. יש לחתום רק על הצהרות מפורטות שהנך מסכים/ה להן.</translation>
     </message>
     <message>
         <source>The Particl address to sign the message with</source>
-        <translation>כתובת הביטקוין אתה לחתום אתה את ההודעה</translation>
-=======
-        <source>You can sign messages/agreements with your addresses to prove you can receive bitcoins sent to them. Be careful not to sign anything vague or random, as phishing attacks may try to trick you into signing your identity over to them. Only sign fully-detailed statements you agree to.</source>
-        <translation type="unfinished">אפשר לחתום על הודעות/הסכמים באמצעות הכתובות שלך, כדי להוכיח שבאפשרותך לקבל את הביטקוינים הנשלחים אליהן. יש להיזהר ולא לחתום על תוכן עמום או אקראי, מכיוון שתקיפות דיוג עשויות לנסות לגנוב את זהותך. יש לחתום רק על הצהרות מפורטות שהנך מסכים/ה להן.</translation>
-    </message>
-    <message>
-        <source>The Bitcoin address to sign the message with</source>
         <translation type="unfinished">כתובת הביטקוין איתה לחתום את ההודעה</translation>
->>>>>>> d3bd5410
     </message>
     <message>
         <source>Choose previously used address</source>
@@ -2881,13 +2590,8 @@
         <translation type="unfinished">יש להזין את כתובת הנמען, ההודעה (נא לוודא שהעתקת במדויק את תווי קפיצות השורה, רווחים, טאבים וכדומה). והחתימה מתחת אשר מאמתת את ההודעה. יש להיזהר שלא לקרוא לתוך החתימה יותר מאשר בהודעה החתומה עצמה, כדי להימנע מניצול לרעה של המתווך שבדרך. יש לשים לב שהדבר רק מוכיח שהצד החותם מקבל עם הכתובת. הדבר אינו מוכיח משלוח כלשהו של עסקה!</translation>
     </message>
     <message>
-<<<<<<< HEAD
         <source>The Particl address the message was signed with</source>
-        <translation>כתובת הביטקוין שאתה נחתמה ההודעה</translation>
-=======
-        <source>The Bitcoin address the message was signed with</source>
         <translation type="unfinished">כתובת הביטקוין שאיתה נחתמה ההודעה</translation>
->>>>>>> d3bd5410
     </message>
     <message>
         <source>The signed message to verify</source>
@@ -3515,8 +3219,8 @@
         <translation type="unfinished">ה %s מפתחים</translation>
     </message>
     <message>
-        <source>%s corrupt. Try using the wallet tool bitcoin-wallet to salvage or restoring a backup.</source>
-        <translation type="unfinished">%s משובש. נסו להשתמש בכלי הארנק bitcoin-wallet כדי להציל או לשחזר מגיבוי..</translation>
+        <source>%s corrupt. Try using the wallet tool particl-wallet to salvage or restoring a backup.</source>
+        <translation type="unfinished">%s משובש. נסו להשתמש בכלי הארנק particl-wallet כדי להציל או לשחזר מגיבוי..</translation>
     </message>
     <message>
         <source>-maxtxfee is set very high! Fees this large could be paid on a single transaction.</source>
@@ -3699,13 +3403,8 @@
         <translation type="unfinished">שגיאת קריאה ממסד הנתונים. סוגר את התהליך.</translation>
     </message>
     <message>
-<<<<<<< HEAD
-        <source>%s corrupt. Try using the wallet tool particl-wallet to salvage or restoring a backup.</source>
-        <translation>%s משובש. נסו להשתמש בכלי הארנק particl-wallet כדי להציל או לשחזר מגיבוי..</translation>
-=======
         <source>Error upgrading chainstate database</source>
         <translation type="unfinished">שגיאת שידרוג מסד הנתונים של מצב השרשרת chainstate</translation>
->>>>>>> d3bd5410
     </message>
     <message>
         <source>Error: Disk space is low for %s</source>
