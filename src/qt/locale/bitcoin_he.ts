<TS version="2.1" language="he">
<context>
    <name>AddressBookPage</name>
    <message>
        <source>Right-click to edit address or label</source>
        <translation type="unfinished">לחץ על הלחצן הימני בעכבר לעריכת הכתובת או התווית</translation>
    </message>
    <message>
        <source>Create a new address</source>
        <translation>יצירת כתובת חדשה</translation>
    </message>
    <message>
        <source>&amp;New</source>
        <translation type="unfinished">&amp;חדש</translation>
    </message>
    <message>
        <source>Copy the currently selected address to the system clipboard</source>
        <translation>העתק את הכתובת המסומנת ללוח</translation>
    </message>
    <message>
        <source>&amp;Copy</source>
        <translation type="unfinished">&amp;העתקה</translation>
    </message>
    <message>
        <source>C&amp;lose</source>
        <translation type="unfinished">&amp;סגירה</translation>
    </message>
    <message>
        <source>Delete the currently selected address from the list</source>
        <translation>מחיקת הכתובת שמסומנת כרגע מהרשימה</translation>
    </message>
    <message>
        <source>Enter address or label to search</source>
        <translation type="unfinished">נא לספק כתובת או תווית לחיפוש</translation>
    </message>
    <message>
        <source>Export the data in the current tab to a file</source>
        <translation>יצוא הנתונים בלשונית הנוכחית לקובץ</translation>
    </message>
    <message>
        <source>&amp;Export</source>
        <translation>&amp;יצוא</translation>
    </message>
    <message>
        <source>&amp;Delete</source>
        <translation>&amp;מחיקה</translation>
    </message>
    <message>
        <source>Choose the address to send coins to</source>
        <translation type="unfinished">נא לבחור את הכתובת לשליחת המטבעות</translation>
    </message>
    <message>
        <source>Choose the address to receive coins with</source>
        <translation type="unfinished">נא לבחור את הכתובת לקבלת המטבעות</translation>
    </message>
    <message>
        <source>C&amp;hoose</source>
        <translation type="unfinished">&amp;בחירה</translation>
    </message>
    <message>
        <source>Sending addresses</source>
        <translation type="unfinished">כתובת לשליחה</translation>
    </message>
    <message>
        <source>Receiving addresses</source>
        <translation type="unfinished">כתובות לקבלה</translation>
    </message>
    <message>
        <source>These are your Particl addresses for sending payments. Always check the amount and the receiving address before sending coins.</source>
        <translation type="unfinished">אלה כתובות הביטקוין שלך לשליחת תשלומים. חשוב לבדוק את הסכום ואת הכתובת המקבלת לפני שליחת מטבעות.</translation>
    </message>
    <message>
        <source>These are your Particl addresses for receiving payments. Use the 'Create new receiving address' button in the receive tab to create new addresses.
Signing is only possible with addresses of the type 'legacy'.</source>
        <translation type="unfinished">אלה כתובת הביטקוין שלך לקבלת תשלומים. ניתן להשתמש בכפתור „יצירת כתובת קבלה חדשה” בלשונית הקבלה ליצירת כתובות חדשות.
חתימה אפשרית רק עבור כתובות מסוג „legacy”.</translation>
    </message>
    <message>
        <source>&amp;Copy Address</source>
        <translation type="unfinished">&amp;העתקת כתובת</translation>
    </message>
    <message>
        <source>Copy &amp;Label</source>
        <translation type="unfinished">העתקת &amp;תווית</translation>
    </message>
    <message>
        <source>&amp;Edit</source>
        <translation type="unfinished">&amp;עריכה</translation>
    </message>
    <message>
        <source>Export Address List</source>
        <translation type="unfinished">יצוא רשימת הכתובות</translation>
    </message>
    <message>
        <source>Comma separated file</source>
        <extracomment>Expanded name of the CSV file format. See https://en.wikipedia.org/wiki/Comma-separated_values</extracomment>
        <translation type="unfinished">קובץ מופרד בפסיקים</translation>
    </message>
    <message>
        <source>There was an error trying to save the address list to %1. Please try again.</source>
        <extracomment>An error message. %1 is a stand-in argument for the name of the file we attempted to save to.</extracomment>
        <translation type="unfinished">אירעה שגיאה בעת הניסיון לשמור את רשימת הכתובת אל %1. נא לנסות שוב.</translation>
    </message>
    <message>
        <source>Exporting Failed</source>
        <translation type="unfinished">הייצוא נכשל</translation>
    </message>
</context>
<context>
    <name>AddressTableModel</name>
    <message>
        <source>Label</source>
        <translation type="unfinished">תוית</translation>
    </message>
    <message>
        <source>Address</source>
        <translation type="unfinished">כתובת</translation>
    </message>
    <message>
        <source>(no label)</source>
        <translation type="unfinished">(ללא תוית)</translation>
    </message>
</context>
<context>
    <name>AskPassphraseDialog</name>
    <message>
        <source>Passphrase Dialog</source>
        <translation>תיבת דו־שיח סיסמה</translation>
    </message>
    <message>
        <source>Enter passphrase</source>
        <translation>נא לספק סיסמה</translation>
    </message>
    <message>
        <source>New passphrase</source>
        <translation>סיסמה חדשה</translation>
    </message>
    <message>
        <source>Repeat new passphrase</source>
        <translation>נא לחזור על הסיסמה החדשה</translation>
    </message>
    <message>
        <source>Show passphrase</source>
        <translation type="unfinished">הצגת סיסמה</translation>
    </message>
    <message>
        <source>Encrypt wallet</source>
        <translation type="unfinished">הצפנת ארנק</translation>
    </message>
    <message>
        <source>This operation needs your wallet passphrase to unlock the wallet.</source>
        <translation type="unfinished">הפעולה הזו דורשת את סיסמת הארנק שלך בשביל לפתוח את הארנק.</translation>
    </message>
    <message>
        <source>Unlock wallet</source>
        <translation type="unfinished">פתיחת ארנק</translation>
    </message>
    <message>
        <source>Change passphrase</source>
        <translation type="unfinished">שינוי סיסמה</translation>
    </message>
    <message>
        <source>Confirm wallet encryption</source>
        <translation type="unfinished">אישור הצפנת הארנק</translation>
    </message>
    <message>
        <source>Warning: If you encrypt your wallet and lose your passphrase, you will &lt;b&gt;LOSE ALL OF YOUR PARTICL&lt;/b&gt;!</source>
        <translation type="unfinished">אזהרה: הצפנת הארנק שלך ושיכחת הסיסמה &lt;b&gt;תגרום לאיבוד כל הביטקוינים שלך&lt;/b&gt;!</translation>
    </message>
    <message>
        <source>Are you sure you wish to encrypt your wallet?</source>
        <translation type="unfinished">האם אכן ברצונך להצפין את הארנק שלך?</translation>
    </message>
    <message>
        <source>Wallet encrypted</source>
        <translation type="unfinished">הארנק מוצפן</translation>
    </message>
    <message>
        <source>Enter the new passphrase for the wallet.&lt;br/&gt;Please use a passphrase of &lt;b&gt;ten or more random characters&lt;/b&gt;, or &lt;b&gt;eight or more words&lt;/b&gt;.</source>
        <translation type="unfinished">נא לתת סיסמה חדשה לארנק.&lt;br/&gt;נא להשתמש בסיסמה הכוללת &lt;b&gt;עשרה תווים אקראיים ומעלה&lt;/b&gt;, או ש&lt;b&gt;מונה מילים ומעלה&lt;/b&gt;.</translation>
    </message>
    <message>
        <source>Enter the old passphrase and new passphrase for the wallet.</source>
        <translation type="unfinished">נא לספק את הסיסמה הישנה ולתת סיסמה חדשה לארנק.</translation>
    </message>
    <message>
        <source>Remember that encrypting your wallet cannot fully protect your particl from being stolen by malware infecting your computer.</source>
        <translation type="unfinished">זכור שהצפנת הארנק לא יכולה להגן עליך לגמרי מגניבת המטבעות שלך על ידי תוכנה זדונית שנמצאת על המחשב שלך.</translation>
    </message>
    <message>
        <source>Wallet to be encrypted</source>
        <translation type="unfinished">הארנק המיועד להצפנה</translation>
    </message>
    <message>
        <source>Your wallet is about to be encrypted. </source>
        <translation type="unfinished">הארנק שלך עומד להיות מוצפן.</translation>
    </message>
    <message>
        <source>Your wallet is now encrypted. </source>
        <translation type="unfinished">הארנק שלך מוצפן כעת.</translation>
    </message>
    <message>
        <source>IMPORTANT: Any previous backups you have made of your wallet file should be replaced with the newly generated, encrypted wallet file. For security reasons, previous backups of the unencrypted wallet file will become useless as soon as you start using the new, encrypted wallet.</source>
        <translation type="unfinished">חשוב! כל גיבוי קודם שעשית לארנק שלך יש להחליף עם קובץ הארנק המוצפן שזה עתה נוצר. מסיבות אבטחה, גיבויים קודמים של קובץ הארנק הלא-מוצפן יהפכו לחסרי שימוש ברגע שתתחיל להשתמש בארנק החדש המוצפן.</translation>
    </message>
    <message>
        <source>Wallet encryption failed</source>
        <translation type="unfinished">הצפנת הארנק נכשלה</translation>
    </message>
    <message>
        <source>Wallet encryption failed due to an internal error. Your wallet was not encrypted.</source>
        <translation type="unfinished">הצפנת הארנק נכשלה עקב תקלה פנימית. הארנק שלך לא הוצפן.</translation>
    </message>
    <message>
        <source>The supplied passphrases do not match.</source>
        <translation type="unfinished">הסיסמות שניתנו אינן תואמות.</translation>
    </message>
    <message>
        <source>Wallet unlock failed</source>
        <translation type="unfinished">פתיחת הארנק נכשלה</translation>
    </message>
    <message>
        <source>The passphrase entered for the wallet decryption was incorrect.</source>
        <translation type="unfinished">הסיסמה שסיפקת לפענוח הארנק שגויה.</translation>
    </message>
    <message>
        <source>Wallet passphrase was successfully changed.</source>
        <translation type="unfinished">סיסמת הארנק שונתה בהצלחה.</translation>
    </message>
    <message>
        <source>Warning: The Caps Lock key is on!</source>
        <translation type="unfinished">אזהרה: מקש Caps Lock פעיל!</translation>
    </message>
</context>
<context>
    <name>BanTableModel</name>
    <message>
        <source>Banned Until</source>
        <translation type="unfinished">חסום עד</translation>
    </message>
</context>
<context>
    <name>BitcoinApplication</name>
    <message>
        <source>Runaway exception</source>
        <translation type="unfinished">חריגת בריחה</translation>
    </message>
    <message>
        <source>A fatal error occurred. %1 can no longer continue safely and will quit.</source>
        <translation type="unfinished">אירעה שגיאה חמורה, %1 לא יכול להמשיך בבטחון ולכן יופסק.</translation>
    </message>
    <message>
        <source>Internal error</source>
        <translation type="unfinished">שגיאה פנימית</translation>
    </message>
    <message>
        <source>An internal error occurred. %1 will attempt to continue safely. This is an unexpected bug which can be reported as described below.</source>
        <translation type="unfinished">אירעה שגיאה פנימית. יתבצע ניסיון נוסף על ידי %1 להמשיך בבטחה. זאת תקלה בלתי צפויה וניתן לדווח עליה כמפורט להלן.</translation>
    </message>
</context>
<context>
    <name>QObject</name>
    <message>
        <source>Error: Specified data directory "%1" does not exist.</source>
        <translation type="unfinished">שגיאה: תיקיית הנתונים שצוינה „%1” אינה קיימת.</translation>
    </message>
    <message>
        <source>Error: Cannot parse configuration file: %1.</source>
        <translation type="unfinished">שגיאה: כשל בפענוח קובץ הקונפיגורציה: %1.</translation>
    </message>
    <message>
        <source>Error: %1</source>
        <translation type="unfinished">שגיאה: %1</translation>
    </message>
    <message>
        <source>Error initializing settings: %1</source>
        <translation type="unfinished">שגיאה בהגדרות הראשוניות: %1</translation>
    </message>
    <message>
        <source>%1 didn't yet exit safely…</source>
        <translation type="unfinished">לא התבצעה יציאה בטוחה מ־%1 עדיין…</translation>
    </message>
    <message>
        <source>unknown</source>
        <translation type="unfinished">לא ידוע</translation>
    </message>
    <message>
        <source>Amount</source>
        <translation type="unfinished">סכום</translation>
    </message>
    <message>
        <source>Enter a Particl address (e.g. %1)</source>
        <translation type="unfinished">נא לספק כתובת ביטקוין (למשל: %1)</translation>
    </message>
    <message>
        <source>Inbound</source>
        <translation type="unfinished">תעבורה נכנסת</translation>
    </message>
    <message>
        <source>Outbound</source>
        <translation type="unfinished">תעבורה יוצאת</translation>
    </message>
    <message>
        <source>%1 d</source>
        <translation type="unfinished">%1 ימים</translation>
    </message>
    <message>
        <source>%1 h</source>
        <translation type="unfinished">%1 שעות</translation>
    </message>
    <message>
        <source>%1 m</source>
        <translation type="unfinished">%1 דקות</translation>
    </message>
    <message>
        <source>%1 s</source>
        <translation type="unfinished">%1 שניות</translation>
    </message>
    <message>
        <source>None</source>
        <translation type="unfinished">ללא</translation>
    </message>
    <message>
        <source>N/A</source>
        <translation type="unfinished">לא זמין</translation>
    </message>
    <message>
        <source>%1 ms</source>
        <translation type="unfinished">%1 מילישניות</translation>
    </message>
    <message numerus="yes">
        <source>%n second(s)</source>
        <translation>
            <numerusform />
            <numerusform />
        </translation>
    </message>
    <message numerus="yes">
        <source>%n minute(s)</source>
        <translation>
            <numerusform />
            <numerusform />
        </translation>
    </message>
    <message numerus="yes">
        <source>%n hour(s)</source>
        <translation type="unfinished">
            <numerusform />
            <numerusform />
        </translation>
    </message>
    <message numerus="yes">
        <source>%n day(s)</source>
        <translation type="unfinished">
            <numerusform />
            <numerusform />
        </translation>
    </message>
    <message numerus="yes">
        <source>%n week(s)</source>
        <translation type="unfinished">
            <numerusform />
            <numerusform />
        </translation>
    </message>
    <message>
        <source>%1 and %2</source>
        <translation type="unfinished">%1 וגם %2</translation>
    </message>
    <message numerus="yes">
        <source>%n year(s)</source>
        <translation type="unfinished">
            <numerusform />
            <numerusform />
        </translation>
    </message>
    <message>
        <source>%1 B</source>
        <translation type="unfinished">%1 ב׳</translation>
    </message>
    <message>
        <source>%1 kB</source>
        <translation type="unfinished">%1 ק״ב</translation>
    </message>
    <message>
        <source>%1 MB</source>
        <translation type="unfinished">%1 מ״ב</translation>
    </message>
    <message>
        <source>%1 GB</source>
        <translation type="unfinished">%1 ג״ב</translation>
    </message>
</context>
<context>
    <name>BitcoinGUI</name>
    <message>
        <source>&amp;Overview</source>
        <translation>&amp;סקירה</translation>
    </message>
    <message>
        <source>Show general overview of wallet</source>
        <translation>הצגת סקירה כללית של הארנק</translation>
    </message>
    <message>
        <source>&amp;Transactions</source>
        <translation>ע&amp;סקאות</translation>
    </message>
    <message>
        <source>Browse transaction history</source>
        <translation>עיין בהיסטוריית ההעברות</translation>
    </message>
    <message>
        <source>E&amp;xit</source>
        <translation>י&amp;ציאה</translation>
    </message>
    <message>
        <source>Quit application</source>
        <translation>יציאה מהיישום</translation>
    </message>
    <message>
        <source>&amp;About %1</source>
        <translation type="unfinished">על &amp;אודות %1</translation>
    </message>
    <message>
        <source>Show information about %1</source>
        <translation type="unfinished">הצגת מידע על %1</translation>
    </message>
    <message>
        <source>About &amp;Qt</source>
        <translation>על אודות &amp;Qt</translation>
    </message>
    <message>
        <source>Show information about Qt</source>
        <translation>הצגת מידע על Qt</translation>
    </message>
    <message>
        <source>Modify configuration options for %1</source>
        <translation type="unfinished">שינוי אפשרויות התצורה עבור %1</translation>
    </message>
    <message>
        <source>Create a new wallet</source>
        <translation type="unfinished">יצירת ארנק חדש</translation>
    </message>
    <message>
        <source>Wallet:</source>
        <translation type="unfinished">ארנק:</translation>
    </message>
    <message>
        <source>Network activity disabled.</source>
        <extracomment>A substring of the tooltip.</extracomment>
        <translation type="unfinished">פעילות הרשת נוטרלה.</translation>
    </message>
    <message>
        <source>Proxy is &lt;b&gt;enabled&lt;/b&gt;: %1</source>
        <translation type="unfinished">שרת הפרוקסי &lt;b&gt;פעיל&lt;/b&gt;: %1</translation>
    </message>
    <message>
        <source>Send coins to a Particl address</source>
        <translation>שליחת מטבעות לכתובת ביטקוין</translation>
    </message>
    <message>
        <source>Backup wallet to another location</source>
        <translation>גיבוי הארנק למיקום אחר</translation>
    </message>
    <message>
        <source>Change the passphrase used for wallet encryption</source>
        <translation>שינוי הסיסמה המשמשת להצפנת הארנק</translation>
    </message>
    <message>
        <source>&amp;Send</source>
        <translation>&amp;שליחה</translation>
    </message>
    <message>
        <source>&amp;Receive</source>
        <translation>&amp;קבלה</translation>
    </message>
    <message>
        <source>&amp;Options…</source>
        <translation type="unfinished">&amp;אפשרויות…</translation>
    </message>
    <message>
        <source>&amp;Show / Hide</source>
        <translation>ה&amp;צגה / הסתרה</translation>
    </message>
    <message>
        <source>Show or hide the main Window</source>
        <translation>הצגה או הסתרה של החלון הראשי</translation>
    </message>
    <message>
        <source>&amp;Encrypt Wallet…</source>
        <translation type="unfinished">&amp;הצפנת ארנק</translation>
    </message>
    <message>
        <source>Encrypt the private keys that belong to your wallet</source>
        <translation>הצפנת המפתחות הפרטיים ששייכים לארנק שלך</translation>
    </message>
    <message>
<<<<<<< HEAD
        <source>Sign messages with your Particl addresses to prove you own them</source>
=======
        <source>&amp;Backup Wallet…</source>
        <translation type="unfinished">גיבוי הארנק</translation>
    </message>
    <message>
        <source>&amp;Change Passphrase…</source>
        <translation type="unfinished">ה&amp;חלפת מילת צופן…</translation>
    </message>
    <message>
        <source>Sign messages with your Bitcoin addresses to prove you own them</source>
>>>>>>> a46e1783
        <translation>חתום על הודעות עם כתובות הביטקוין שלך כדי להוכיח שהן בבעלותך</translation>
    </message>
    <message>
        <source>Verify messages to ensure they were signed with specified Particl addresses</source>
        <translation>אמת הודעות כדי להבטיח שהן נחתמו עם כתובת ביטקוין מסוימות</translation>
    </message>
    <message>
        <source>&amp;File</source>
        <translation>&amp;קובץ</translation>
    </message>
    <message>
        <source>&amp;Settings</source>
        <translation>&amp;הגדרות</translation>
    </message>
    <message>
        <source>&amp;Help</source>
        <translation>ע&amp;זרה</translation>
    </message>
    <message>
        <source>Tabs toolbar</source>
        <translation>סרגל כלים לשוניות</translation>
    </message>
    <message>
        <source>Request payments (generates QR codes and particl: URIs)</source>
        <translation type="unfinished">בקשת תשלומים (יצירה של קודים מסוג QR וסכימות כתובות משאב של :particl)</translation>
    </message>
    <message>
        <source>Show the list of used sending addresses and labels</source>
        <translation type="unfinished">הצג את רשימת הכתובות לשליחה שהיו בשימוש לרבות התוויות</translation>
    </message>
    <message>
        <source>Show the list of used receiving addresses and labels</source>
        <translation type="unfinished">הצגת רשימת הכתובות והתוויות הנמצאות בשימוש</translation>
    </message>
    <message>
        <source>&amp;Command-line options</source>
        <translation type="unfinished">אפשרויות &amp;שורת הפקודה</translation>
    </message>
    <message numerus="yes">
        <source>Processed %n block(s) of transaction history.</source>
        <translation>
            <numerusform />
            <numerusform />
        </translation>
    </message>
    <message>
        <source>%1 behind</source>
        <translation>%1 מאחור</translation>
    </message>
    <message>
        <source>Last received block was generated %1 ago.</source>
        <translation>המקטע האחרון שהתקבל נוצר לפני %1.</translation>
    </message>
    <message>
        <source>Transactions after this will not yet be visible.</source>
        <translation>עסקאות שבוצעו לאחר העברה זו לא יופיעו.</translation>
    </message>
    <message>
        <source>Error</source>
        <translation>שגיאה</translation>
    </message>
    <message>
        <source>Warning</source>
        <translation>אזהרה</translation>
    </message>
    <message>
        <source>Information</source>
        <translation>מידע</translation>
    </message>
    <message>
        <source>Up to date</source>
        <translation>עדכני</translation>
    </message>
    <message>
        <source>Load Partially Signed Particl Transaction</source>
        <translation type="unfinished">העלה עיסקת ביטקוין חתומה חלקית</translation>
    </message>
    <message>
        <source>Load Partially Signed Particl Transaction from clipboard</source>
        <translation type="unfinished">טעינת עסקת ביטקוין חתומה חלקית מלוח הגזירים</translation>
    </message>
    <message>
        <source>Node window</source>
        <translation type="unfinished">חלון צומת</translation>
    </message>
    <message>
        <source>Open node debugging and diagnostic console</source>
        <translation type="unfinished">פתיחת ניפוי באגים בצומת וגם מסוף בקרה לאבחון</translation>
    </message>
    <message>
        <source>&amp;Sending addresses</source>
        <translation type="unfinished">&amp;כתובות למשלוח</translation>
    </message>
    <message>
        <source>&amp;Receiving addresses</source>
        <translation type="unfinished">&amp;כתובות לקבלה</translation>
    </message>
    <message>
        <source>Open a particl: URI</source>
        <translation type="unfinished">פתיחת ביטקוין: כתובת משאב</translation>
    </message>
    <message>
        <source>Open Wallet</source>
        <translation type="unfinished">פתיחת ארנק</translation>
    </message>
    <message>
        <source>Open a wallet</source>
        <translation type="unfinished">פתיחת ארנק</translation>
    </message>
    <message>
        <source>Close wallet</source>
        <translation type="unfinished">סגירת ארנק</translation>
    </message>
    <message>
        <source>Close all wallets</source>
        <translation type="unfinished">סגירת כל הארנקים</translation>
    </message>
    <message>
        <source>Show the %1 help message to get a list with possible Particl command-line options</source>
        <translation type="unfinished">יש להציג את הודעת העזרה של %1 כדי להציג רשימה עם אפשרויות שורת פקודה לביטקוין</translation>
    </message>
    <message>
        <source>&amp;Mask values</source>
        <translation type="unfinished">&amp;הסוואת ערכים</translation>
    </message>
    <message>
        <source>Mask the values in the Overview tab</source>
        <translation type="unfinished">הסווה את הערכים בלשונית התיאור הכללי
</translation>
    </message>
    <message>
        <source>default wallet</source>
        <translation type="unfinished">ארנק בררת מחדל</translation>
    </message>
    <message>
        <source>No wallets available</source>
        <translation type="unfinished">אין ארנקים זמינים</translation>
    </message>
    <message>
        <source>&amp;Window</source>
        <translation type="unfinished">&amp;חלון</translation>
    </message>
    <message>
        <source>Minimize</source>
        <translation type="unfinished">מזעור</translation>
    </message>
    <message>
        <source>Zoom</source>
        <translation type="unfinished">הגדלה</translation>
    </message>
    <message>
        <source>Main Window</source>
        <translation type="unfinished">חלון עיקרי</translation>
    </message>
    <message>
        <source>%1 client</source>
        <translation type="unfinished">לקוח %1</translation>
    </message>
    <message numerus="yes">
        <source>%n active connection(s) to Particl network.</source>
        <extracomment>A substring of the tooltip.</extracomment>
        <translation type="unfinished">
            <numerusform />
            <numerusform />
        </translation>
    </message>
    <message>
        <source>Error: %1</source>
        <translation type="unfinished">שגיאה: %1</translation>
    </message>
    <message>
        <source>Date: %1
</source>
        <translation type="unfinished">תאריך: %1
</translation>
    </message>
    <message>
        <source>Amount: %1
</source>
        <translation type="unfinished">סכום: %1
</translation>
    </message>
    <message>
        <source>Wallet: %1
</source>
        <translation type="unfinished">ארנק: %1
</translation>
    </message>
    <message>
        <source>Type: %1
</source>
        <translation type="unfinished">סוג: %1
</translation>
    </message>
    <message>
        <source>Label: %1
</source>
        <translation type="unfinished">תווית: %1
</translation>
    </message>
    <message>
        <source>Address: %1
</source>
        <translation type="unfinished">כתובת: %1
</translation>
    </message>
    <message>
        <source>Sent transaction</source>
        <translation>העברת שליחה</translation>
    </message>
    <message>
        <source>Incoming transaction</source>
        <translation>העברת קבלה</translation>
    </message>
    <message>
        <source>HD key generation is &lt;b&gt;enabled&lt;/b&gt;</source>
        <translation type="unfinished">ייצור מפתחות HD &lt;b&gt;מופעל&lt;/b&gt;</translation>
    </message>
    <message>
        <source>HD key generation is &lt;b&gt;disabled&lt;/b&gt;</source>
        <translation type="unfinished">ייצור מפתחות HD &lt;b&gt;כבוי&lt;/b&gt;</translation>
    </message>
    <message>
        <source>Private key &lt;b&gt;disabled&lt;/b&gt;</source>
        <translation type="unfinished">מפתח פרטי &lt;b&gt;נוטרל&lt;/b&gt;</translation>
    </message>
    <message>
        <source>Wallet is &lt;b&gt;encrypted&lt;/b&gt; and currently &lt;b&gt;unlocked&lt;/b&gt;</source>
        <translation>הארנק &lt;b&gt;מוצפן&lt;/b&gt; ו&lt;b&gt;פתוח&lt;/b&gt; כרגע</translation>
    </message>
    <message>
        <source>Wallet is &lt;b&gt;encrypted&lt;/b&gt; and currently &lt;b&gt;locked&lt;/b&gt;</source>
        <translation>הארנק &lt;b&gt;מוצפן&lt;/b&gt; ו&lt;b&gt;נעול&lt;/b&gt; כרגע</translation>
    </message>
    <message>
        <source>Original message:</source>
        <translation type="unfinished">הודעה מקורית:</translation>
    </message>
</context>
<context>
    <name>UnitDisplayStatusBarControl</name>
    <message>
        <source>Unit to show amounts in. Click to select another unit.</source>
        <translation type="unfinished">יחידת המידה להצגת הסכומים. יש ללחוץ כדי לבחור ביחידת מידה אחרת.</translation>
    </message>
</context>
<context>
    <name>CoinControlDialog</name>
    <message>
        <source>Coin Selection</source>
        <translation type="unfinished">בחירת מטבע</translation>
    </message>
    <message>
        <source>Quantity:</source>
        <translation type="unfinished">כמות:</translation>
    </message>
    <message>
        <source>Bytes:</source>
        <translation type="unfinished">בתים:</translation>
    </message>
    <message>
        <source>Amount:</source>
        <translation type="unfinished">סכום:</translation>
    </message>
    <message>
        <source>Fee:</source>
        <translation type="unfinished">עמלה:</translation>
    </message>
    <message>
        <source>Dust:</source>
        <translation type="unfinished">אבק:</translation>
    </message>
    <message>
        <source>After Fee:</source>
        <translation type="unfinished">לאחר עמלה:</translation>
    </message>
    <message>
        <source>Change:</source>
        <translation type="unfinished">עודף:</translation>
    </message>
    <message>
        <source>(un)select all</source>
        <translation type="unfinished">ביטול/אישור הבחירה</translation>
    </message>
    <message>
        <source>Tree mode</source>
        <translation type="unfinished">מצב עץ</translation>
    </message>
    <message>
        <source>List mode</source>
        <translation type="unfinished">מצב רשימה</translation>
    </message>
    <message>
        <source>Amount</source>
        <translation type="unfinished">סכום</translation>
    </message>
    <message>
        <source>Received with label</source>
        <translation type="unfinished">התקבל עם תווית</translation>
    </message>
    <message>
        <source>Received with address</source>
        <translation type="unfinished">התקבל עם כתובת</translation>
    </message>
    <message>
        <source>Date</source>
        <translation type="unfinished">תאריך</translation>
    </message>
    <message>
        <source>Confirmations</source>
        <translation type="unfinished">אישורים</translation>
    </message>
    <message>
        <source>Confirmed</source>
        <translation type="unfinished">מאושרת</translation>
    </message>
    <message>
        <source>Copy amount</source>
        <translation type="unfinished">העתקת הסכום</translation>
    </message>
    <message>
        <source>Copy quantity</source>
        <translation type="unfinished">העתקת הכמות</translation>
    </message>
    <message>
        <source>Copy fee</source>
        <translation type="unfinished">העתקת העמלה</translation>
    </message>
    <message>
        <source>Copy after fee</source>
        <translation type="unfinished">העתקה אחרי העמלה</translation>
    </message>
    <message>
        <source>Copy bytes</source>
        <translation type="unfinished">העתקת בתים</translation>
    </message>
    <message>
        <source>Copy dust</source>
        <translation type="unfinished">העתקת אבק</translation>
    </message>
    <message>
        <source>Copy change</source>
        <translation type="unfinished">העתקת השינוי</translation>
    </message>
    <message>
        <source>(%1 locked)</source>
        <translation type="unfinished">(%1 נעולים)</translation>
    </message>
    <message>
        <source>yes</source>
        <translation type="unfinished">כן</translation>
    </message>
    <message>
        <source>no</source>
        <translation type="unfinished">לא</translation>
    </message>
    <message>
        <source>This label turns red if any recipient receives an amount smaller than the current dust threshold.</source>
        <translation type="unfinished">תווית זו הופכת לאדומה אם מישהו מהנמענים מקבל סכום נמוך יותר מסף האבק הנוכחי.</translation>
    </message>
    <message>
        <source>Can vary +/- %1 satoshi(s) per input.</source>
        <translation type="unfinished">יכול להשתנות במגמה של +/- %1 סנטושי לקלט.</translation>
    </message>
    <message>
        <source>(no label)</source>
        <translation type="unfinished">(ללא תוית)</translation>
    </message>
    <message>
        <source>change from %1 (%2)</source>
        <translation type="unfinished">עודף מ־%1 (%2)</translation>
    </message>
    <message>
        <source>(change)</source>
        <translation type="unfinished">(עודף)</translation>
    </message>
</context>
<context>
    <name>CreateWalletActivity</name>
    <message>
        <source>Create wallet failed</source>
        <translation type="unfinished">יצירת הארנק נכשלה</translation>
    </message>
    <message>
        <source>Create wallet warning</source>
        <translation type="unfinished">אזהרה לגבי יצירת הארנק</translation>
    </message>
    </context>
<context>
    <name>OpenWalletActivity</name>
    <message>
        <source>Open wallet failed</source>
        <translation type="unfinished">פתיחת ארנק נכשלה</translation>
    </message>
    <message>
        <source>Open wallet warning</source>
        <translation type="unfinished">אזהרת פתיחת ארנק</translation>
    </message>
    <message>
        <source>default wallet</source>
        <translation type="unfinished">ארנק בררת מחדל</translation>
    </message>
    <message>
        <source>Opening Wallet &lt;b&gt;%1&lt;/b&gt;…</source>
        <translation type="unfinished">פותח ארנק&lt;b&gt;%1&lt;/b&gt;...</translation>
    </message>
</context>
<context>
    <name>WalletController</name>
    <message>
        <source>Close wallet</source>
        <translation type="unfinished">סגירת ארנק</translation>
    </message>
    <message>
        <source>Are you sure you wish to close the wallet &lt;i&gt;%1&lt;/i&gt;?</source>
        <translation type="unfinished">האם אכן ברצונך לסגור את הארנק &lt;i&gt;%1&lt;/i&gt;?</translation>
    </message>
    <message>
        <source>Closing the wallet for too long can result in having to resync the entire chain if pruning is enabled.</source>
        <translation type="unfinished">סגירת הארנק למשך זמן רב מדי יכול לגרור את הצורך לסינכרון מחדש של כל השרשרת אם אופצית הגיזום אקטיבית.</translation>
    </message>
    <message>
        <source>Close all wallets</source>
        <translation type="unfinished">סגירת כל הארנקים</translation>
    </message>
    <message>
        <source>Are you sure you wish to close all wallets?</source>
        <translation type="unfinished">האם אכן ברצונך לסגור את כל הארנקים?</translation>
    </message>
</context>
<context>
    <name>CreateWalletDialog</name>
    <message>
        <source>Create Wallet</source>
        <translation type="unfinished">יצירת ארנק</translation>
    </message>
    <message>
        <source>Wallet Name</source>
        <translation type="unfinished">שם הארנק</translation>
    </message>
    <message>
        <source>Wallet</source>
        <translation type="unfinished">ארנק</translation>
    </message>
    <message>
        <source>Encrypt the wallet. The wallet will be encrypted with a passphrase of your choice.</source>
        <translation type="unfinished">הצפנת הארנק. הארנק יהיה מוצפן באמצעות סיסמה לבחירתך.</translation>
    </message>
    <message>
        <source>Encrypt Wallet</source>
        <translation type="unfinished">הצפנת ארנק</translation>
    </message>
    <message>
        <source>Advanced Options</source>
        <translation type="unfinished">אפשרויות מתקדמות</translation>
    </message>
    <message>
        <source>Disable private keys for this wallet. Wallets with private keys disabled will have no private keys and cannot have an HD seed or imported private keys. This is ideal for watch-only wallets.</source>
        <translation type="unfinished">נטרלו מפתחות פרטיים לארנק זה. ארנקים עם מפתחות פרטיים מנוטרלים יהיו מחוסרי מפתחות פרטיים וללא מקור HD או מפתחות מיובאים. זהו אידאלי לארנקי צפייה בלבד.</translation>
    </message>
    <message>
        <source>Disable Private Keys</source>
        <translation type="unfinished">השבתת מפתחות פרטיים</translation>
    </message>
    <message>
        <source>Make a blank wallet. Blank wallets do not initially have private keys or scripts. Private keys and addresses can be imported, or an HD seed can be set, at a later time.</source>
        <translation type="unfinished">הכינו ארנק ריק. ארנקים ריקים הנם ללא מפתחות פרטיים ראשוניים או סקריפטים. מפתחות פרטיים או כתובות ניתנים לייבוא, או שניתן להגדיר מקור HD במועד מאוחר יותר. </translation>
    </message>
    <message>
        <source>Make Blank Wallet</source>
        <translation type="unfinished">יצירת ארנק ריק</translation>
    </message>
    <message>
        <source>Use descriptors for scriptPubKey management</source>
        <translation type="unfinished">השתמש ב descriptors לניהול scriptPubKey </translation>
    </message>
    <message>
        <source>Descriptor Wallet</source>
        <translation type="unfinished">ארנק Descriptor </translation>
    </message>
    <message>
        <source>Create</source>
        <translation type="unfinished">יצירה</translation>
    </message>
    <message>
        <source>Compiled without sqlite support (required for descriptor wallets)</source>
        <translation type="unfinished">מהודר ללא תמיכת sqlite (נחוץ לארנקי דסקריפטור)</translation>
    </message>
    </context>
<context>
    <name>EditAddressDialog</name>
    <message>
        <source>Edit Address</source>
        <translation>עריכת כתובת</translation>
    </message>
    <message>
        <source>&amp;Label</source>
        <translation>ת&amp;ווית</translation>
    </message>
    <message>
        <source>The label associated with this address list entry</source>
        <translation type="unfinished">התווית המשויכת לרשומה הזו ברשימת הכתובות</translation>
    </message>
    <message>
        <source>The address associated with this address list entry. This can only be modified for sending addresses.</source>
        <translation type="unfinished">הכתובת המשויכת עם רשומה זו ברשימת הכתובות. ניתן לשנות זאת רק עבור כתובות לשליחה.</translation>
    </message>
    <message>
        <source>&amp;Address</source>
        <translation>&amp;כתובת</translation>
    </message>
    <message>
        <source>New sending address</source>
        <translation type="unfinished">כתובת שליחה חדשה</translation>
    </message>
    <message>
        <source>Edit receiving address</source>
        <translation type="unfinished">עריכת כתובת הקבלה</translation>
    </message>
    <message>
        <source>Edit sending address</source>
        <translation type="unfinished">עריכת כתובת השליחה</translation>
    </message>
    <message>
        <source>The entered address "%1" is not a valid Particl address.</source>
        <translation type="unfinished">הכתובת שסיפקת "%1" אינה כתובת ביטקוין תקנית.</translation>
    </message>
    <message>
        <source>Address "%1" already exists as a receiving address with label "%2" and so cannot be added as a sending address.</source>
        <translation type="unfinished">כתובת "%1" כבר קיימת ככתובת מקבלת עם תווית "%2" ולכן לא ניתן להוסיף אותה ככתובת שולחת</translation>
    </message>
    <message>
        <source>The entered address "%1" is already in the address book with label "%2".</source>
        <translation type="unfinished">הכתובת שסיפקת "%1" כבר נמצאת בפנקס הכתובות עם התווית "%2".</translation>
    </message>
    <message>
        <source>Could not unlock wallet.</source>
        <translation type="unfinished">לא ניתן לשחרר את הארנק.</translation>
    </message>
    <message>
        <source>New key generation failed.</source>
        <translation type="unfinished">יצירת המפתח החדש נכשלה.</translation>
    </message>
</context>
<context>
    <name>FreespaceChecker</name>
    <message>
        <source>A new data directory will be created.</source>
        <translation>תיקיית נתונים חדשה תיווצר.</translation>
    </message>
    <message>
        <source>name</source>
        <translation>שם</translation>
    </message>
    <message>
        <source>Directory already exists. Add %1 if you intend to create a new directory here.</source>
        <translation>התיקייה כבר קיימת. ניתן להוסיף %1 אם יש ליצור תיקייה חדשה כאן.</translation>
    </message>
    <message>
        <source>Path already exists, and is not a directory.</source>
        <translation>הנתיב כבר קיים ואינו מצביע על תיקיה.</translation>
    </message>
    <message>
        <source>Cannot create data directory here.</source>
        <translation>לא ניתן ליצור כאן תיקיית נתונים.</translation>
    </message>
</context>
<context>
    <name>Intro</name>
    <message>
        <source>Particl</source>
        <translation type="unfinished">ביטקוין</translation>
    </message>
    <message>
        <source>At least %1 GB of data will be stored in this directory, and it will grow over time.</source>
        <translation type="unfinished">לפחות %1 ג״ב של נתונים יאוחסנו בתיקייה זו, והם יגדלו עם הזמן.</translation>
    </message>
    <message>
        <source>Approximately %1 GB of data will be stored in this directory.</source>
        <translation type="unfinished">מידע בנפח של כ-%1 ג׳יגה-בייט יאוחסן בתיקייה זו.</translation>
    </message>
    <message numerus="yes">
        <source>(sufficient to restore backups %n day(s) old)</source>
        <extracomment>Explanatory text on the capability of the current prune target.</extracomment>
        <translation type="unfinished">
            <numerusform />
            <numerusform />
        </translation>
    </message>
    <message>
        <source>%1 will download and store a copy of the Particl block chain.</source>
        <translation type="unfinished">%1 תוריד ותאחסן עותק של שרשרת הבלוקים של ביטקוין.</translation>
    </message>
    <message>
        <source>The wallet will also be stored in this directory.</source>
        <translation type="unfinished">הארנק גם מאוחסן בתיקייה הזו.</translation>
    </message>
    <message>
        <source>Error: Specified data directory "%1" cannot be created.</source>
        <translation type="unfinished">שגיאה: לא ניתן ליצור את תיקיית הנתונים שצוינה „%1“.</translation>
    </message>
    <message>
        <source>Error</source>
        <translation>שגיאה</translation>
    </message>
    <message>
        <source>Welcome</source>
        <translation>ברוך בואך</translation>
    </message>
    <message>
        <source>Welcome to %1.</source>
        <translation type="unfinished">ברוך בואך אל %1.</translation>
    </message>
    <message>
        <source>As this is the first time the program is launched, you can choose where %1 will store its data.</source>
        <translation type="unfinished">כיוון שזו ההפעלה הראשונה של התכנית, ניתן לבחור היכן יאוחסן המידע של %1.</translation>
    </message>
    <message>
        <source>When you click OK, %1 will begin to download and process the full %4 block chain (%2GB) starting with the earliest transactions in %3 when %4 initially launched.</source>
        <translation type="unfinished">בעת לחיצה על אישור, %1 יחל בהורדה ועיבוד מלאים של שרשרת המקטעים %4 (%2 ג״ב) החל מההעברות הראשונות ב־%3 עם ההשקה הראשונית של %4.</translation>
    </message>
    <message>
        <source>Limit block chain storage to</source>
        <translation type="unfinished">הגבלת אחסון בלוקצ'יין ל</translation>
    </message>
    <message>
        <source>Reverting this setting requires re-downloading the entire blockchain. It is faster to download the full chain first and prune it later. Disables some advanced features.</source>
        <translation type="unfinished">חזרה לאחור מהגדרות אלו מחייב הורדה מחדש של כל שרשרת הבלוקים. מהיר יותר להוריד את השרשרת המלאה ולקטום אותה מאוחר יותר. הדבר מנטרל כמה תכונות מתקדמות.</translation>
    </message>
    <message>
        <source> GB</source>
        <translation type="unfinished">ג״ב</translation>
    </message>
    <message>
        <source>This initial synchronisation is very demanding, and may expose hardware problems with your computer that had previously gone unnoticed. Each time you run %1, it will continue downloading where it left off.</source>
        <translation type="unfinished">הסינכרון הראשוני הוא תובעני ועלול לחשוף בעיות חומרה במחשב שהיו חבויות עד כה. כל פעם שתריץ %1 התהליך ימשיך בהורדה מהנקודה שבה הוא עצר לאחרונה.</translation>
    </message>
    <message>
        <source>If you have chosen to limit block chain storage (pruning), the historical data must still be downloaded and processed, but will be deleted afterward to keep your disk usage low.</source>
        <translation type="unfinished">אם בחרת להגביל את שטח האחרון לשרשרת, עדיין נדרש מידע היסטורי להורדה ועיבוד אך המידע ההיסטורי יימחק לאחר מכן כדי לשמור על צריכת שטח האחסון בדיסק נמוכה.</translation>
    </message>
    <message>
        <source>Use the default data directory</source>
        <translation>שימוש בתיקיית ברירת־המחדל</translation>
    </message>
    <message>
        <source>Use a custom data directory:</source>
        <translation>שימוש בתיקיית נתונים מותאמת אישית:</translation>
    </message>
</context>
<context>
    <name>HelpMessageDialog</name>
    <message>
        <source>version</source>
        <translation type="unfinished">גרסה</translation>
    </message>
    <message>
        <source>About %1</source>
        <translation type="unfinished">על אודות %1</translation>
    </message>
    <message>
        <source>Command-line options</source>
        <translation type="unfinished">אפשרויות שורת פקודה</translation>
    </message>
</context>
<context>
    <name>ShutdownWindow</name>
    <message>
        <source>Do not shut down the computer until this window disappears.</source>
        <translation type="unfinished">אין לכבות את המחשב עד שחלון זה נעלם.</translation>
    </message>
</context>
<context>
    <name>ModalOverlay</name>
    <message>
        <source>Form</source>
        <translation type="unfinished">טופס</translation>
    </message>
    <message>
        <source>Recent transactions may not yet be visible, and therefore your wallet's balance might be incorrect. This information will be correct once your wallet has finished synchronizing with the particl network, as detailed below.</source>
        <translation type="unfinished">ייתכן שהעברות שבוצעו לאחרונה לא יופיעו עדיין, ולכן המאזן בארנק שלך יהיה שגוי. המידע הנכון יוצג במלואו כאשר הארנק שלך יסיים להסתנכרן עם רשת הביטקוין, כמפורט למטה.</translation>
    </message>
    <message>
        <source>Attempting to spend particl that are affected by not-yet-displayed transactions will not be accepted by the network.</source>
        <translation type="unfinished">הרשת תסרב לקבל הוצאת ביטקוינים במידה והם כבר נמצאים בהעברות אשר לא מוצגות עדיין.</translation>
    </message>
    <message>
        <source>Number of blocks left</source>
        <translation type="unfinished">מספר מקטעים שנותרו</translation>
    </message>
    <message>
        <source>calculating…</source>
        <translation type="unfinished">בתהליך חישוב...</translation>
    </message>
    <message>
        <source>Last block time</source>
        <translation type="unfinished">זמן המקטע האחרון</translation>
    </message>
    <message>
        <source>Progress</source>
        <translation type="unfinished">התקדמות</translation>
    </message>
    <message>
        <source>Progress increase per hour</source>
        <translation type="unfinished">התקדמות לפי שעה</translation>
    </message>
    <message>
        <source>Estimated time left until synced</source>
        <translation type="unfinished">הזמן המוערך שנותר עד הסנכרון</translation>
    </message>
    <message>
        <source>Hide</source>
        <translation type="unfinished">הסתרה</translation>
    </message>
    <message>
        <source>%1 is currently syncing.  It will download headers and blocks from peers and validate them until reaching the tip of the block chain.</source>
        <translation type="unfinished">%1 מסתנכנים כרגע.  תתבצע הורדת כותרות ובלוקים מעמיתים תוך אימותם עד הגעה לראש שרשרת הבלוקים .</translation>
    </message>
    </context>
<context>
    <name>OpenURIDialog</name>
    <message>
        <source>Open particl URI</source>
        <translation type="unfinished">פתיחת כתובת משאב ביטקוין</translation>
    </message>
    <message>
        <source>URI:</source>
        <translation type="unfinished">כתובת משאב:</translation>
    </message>
</context>
<context>
    <name>OptionsDialog</name>
    <message>
        <source>Options</source>
        <translation>אפשרויות</translation>
    </message>
    <message>
        <source>&amp;Main</source>
        <translation>&amp;ראשי</translation>
    </message>
    <message>
        <source>Automatically start %1 after logging in to the system.</source>
        <translation type="unfinished">להפעיל את %1 אוטומטית לאחר הכניסה למערכת.</translation>
    </message>
    <message>
        <source>&amp;Start %1 on system login</source>
        <translation type="unfinished">ה&amp;פעלת %1 עם הכניסה למערכת</translation>
    </message>
    <message>
        <source>Size of &amp;database cache</source>
        <translation type="unfinished">גודל מ&amp;טמון מסד הנתונים</translation>
    </message>
    <message>
        <source>Number of script &amp;verification threads</source>
        <translation type="unfinished">מספר תהליכי ה&amp;אימות של הסקריפט</translation>
    </message>
    <message>
        <source>IP address of the proxy (e.g. IPv4: 127.0.0.1 / IPv6: ::1)</source>
        <translation type="unfinished">כתובת ה־IP של הפרוקסי (לדוגמה IPv4: 127.0.0.1‏ / IPv6: ::1)</translation>
    </message>
    <message>
        <source>Shows if the supplied default SOCKS5 proxy is used to reach peers via this network type.</source>
        <translation type="unfinished">מראה אם פרוקסי SOCKS5 המסופק כבררת מחדל משמש להתקשרות עם עמיתים באמצעות סוג רשת זה.</translation>
    </message>
    <message>
        <source>Minimize instead of exit the application when the window is closed. When this option is enabled, the application will be closed only after selecting Exit in the menu.</source>
        <translation type="unfinished">מזער ואל תצא מהאפליקציה עם סגירת החלון. כאשר אפשרות זו דלוקה, האפליקציה תיסגר רק בבחירת ״יציאה״ בתפריט.</translation>
    </message>
    <message>
        <source>Third party URLs (e.g. a block explorer) that appear in the transactions tab as context menu items. %s in the URL is replaced by transaction hash. Multiple URLs are separated by vertical bar |.</source>
        <translation type="unfinished">כתובות צד־שלישי (כגון: סייר מקטעים) שמופיעים בלשונית ההעברות בתור פריטים בתפריט ההקשר. %s בכתובת מוחלף בגיבוב ההעברה. מספר כתובות יופרדו בפס אנכי |.</translation>
    </message>
    <message>
        <source>Open the %1 configuration file from the working directory.</source>
        <translation type="unfinished">פתיחת קובץ התצורה של %1 מתיקיית העבודה.</translation>
    </message>
    <message>
        <source>Open Configuration File</source>
        <translation type="unfinished">פתיחת קובץ ההגדרות</translation>
    </message>
    <message>
        <source>Reset all client options to default.</source>
        <translation>איפוס כל אפשרויות התכנית לבררת המחדל.</translation>
    </message>
    <message>
        <source>&amp;Reset Options</source>
        <translation>&amp;איפוס אפשרויות</translation>
    </message>
    <message>
        <source>&amp;Network</source>
        <translation>&amp;רשת</translation>
    </message>
    <message>
        <source>Prune &amp;block storage to</source>
        <translation type="unfinished">יש לגזום את &amp;מאגר הבלוקים אל</translation>
    </message>
    <message>
        <source>GB</source>
        <translation type="unfinished">ג״ב</translation>
    </message>
    <message>
        <source>Reverting this setting requires re-downloading the entire blockchain.</source>
        <translation type="unfinished">שינוי הגדרה זו מצריך הורדה מחדש של הבלוקצ'יין</translation>
    </message>
    <message>
        <source>(0 = auto, &lt;0 = leave that many cores free)</source>
        <translation type="unfinished">(0 = אוטומטי, &lt;0 = להשאיר כזאת כמות של ליבות חופשיות)</translation>
    </message>
    <message>
        <source>W&amp;allet</source>
        <translation type="unfinished">&amp;ארנק</translation>
    </message>
    <message>
        <source>Expert</source>
        <translation type="unfinished">מומחה</translation>
    </message>
    <message>
        <source>Enable coin &amp;control features</source>
        <translation type="unfinished">הפעלת תכונות &amp;בקרת מטבעות</translation>
    </message>
    <message>
        <source>If you disable the spending of unconfirmed change, the change from a transaction cannot be used until that transaction has at least one confirmation. This also affects how your balance is computed.</source>
        <translation type="unfinished">אם אפשרות ההשקעה של עודף בלתי מאושר תנוטרל, לא ניתן יהיה להשתמש בעודף מההעברה עד שלהעברה יהיה לפחות אישור אחד. פעולה זו גם משפיעה על חישוב המאזן שלך.</translation>
    </message>
    <message>
        <source>&amp;Spend unconfirmed change</source>
        <translation type="unfinished">עודף &amp;בלתי מאושר מההשקעה</translation>
    </message>
    <message>
        <source>Automatically open the Particl client port on the router. This only works when your router supports UPnP and it is enabled.</source>
        <translation>פתיחת הפתחה של ביטקוין בנתב באופן אוטומטי. עובד רק אם UPnP מופעל ונתמך בנתב.</translation>
    </message>
    <message>
        <source>Map port using &amp;UPnP</source>
        <translation>מיפוי פתחה באמצעות UPnP</translation>
    </message>
    <message>
        <source>Accept connections from outside.</source>
        <translation type="unfinished">אשר חיבורים חיצוניים</translation>
    </message>
    <message>
        <source>Allow incomin&amp;g connections</source>
        <translation type="unfinished">לאפשר חיבורים &amp;נכנסים</translation>
    </message>
    <message>
        <source>Connect to the Particl network through a SOCKS5 proxy.</source>
        <translation type="unfinished">התחבר לרשת הביטקוין דרך פרוקסי SOCKS5.</translation>
    </message>
    <message>
        <source>&amp;Connect through SOCKS5 proxy (default proxy):</source>
        <translation type="unfinished">להתחבר &amp;דרך מתווך SOCKS5 (מתווך בררת מחדל):</translation>
    </message>
    <message>
        <source>Proxy &amp;IP:</source>
        <translation>כתובת ה־&amp;IP של הפרוקסי:</translation>
    </message>
    <message>
        <source>&amp;Port:</source>
        <translation>&amp;פתחה:</translation>
    </message>
    <message>
        <source>Port of the proxy (e.g. 9050)</source>
        <translation>הפתחה של הפרוקסי (למשל 9050)</translation>
    </message>
    <message>
        <source>Used for reaching peers via:</source>
        <translation type="unfinished">עבור הגעה לעמיתים דרך:</translation>
    </message>
    <message>
        <source>&amp;Window</source>
        <translation>&amp;חלון</translation>
    </message>
    <message>
        <source>Show only a tray icon after minimizing the window.</source>
        <translation>הצג סמל מגש בלבד לאחר מזעור החלון.</translation>
    </message>
    <message>
        <source>&amp;Minimize to the tray instead of the taskbar</source>
        <translation>מ&amp;זעור למגש במקום לשורת המשימות</translation>
    </message>
    <message>
        <source>M&amp;inimize on close</source>
        <translation>מ&amp;זעור עם סגירה</translation>
    </message>
    <message>
        <source>&amp;Display</source>
        <translation>ת&amp;צוגה</translation>
    </message>
    <message>
        <source>User Interface &amp;language:</source>
        <translation>&amp;שפת מנשק המשתמש:</translation>
    </message>
    <message>
        <source>The user interface language can be set here. This setting will take effect after restarting %1.</source>
        <translation type="unfinished">ניתן להגדיר כאן את שפת מנשק המשתמש. הגדרה זו תיכנס לתוקף לאחר הפעלה של %1 מחדש.</translation>
    </message>
    <message>
        <source>&amp;Unit to show amounts in:</source>
        <translation>י&amp;חידת מידה להצגת סכומים:</translation>
    </message>
    <message>
        <source>Choose the default subdivision unit to show in the interface and when sending coins.</source>
        <translation>ניתן לבחור את בררת המחדל ליחידת החלוקה שתוצג במנשק ובעת שליחת מטבעות.</translation>
    </message>
    <message>
        <source>Whether to show coin control features or not.</source>
        <translation type="unfinished">האם להציג תכונות שליטת מטבע או לא.</translation>
    </message>
    <message>
        <source>Connect to the Particl network through a separate SOCKS5 proxy for Tor onion services.</source>
        <translation type="unfinished">התחבר לרשת ביטקוין דרך פרוקסי נפרד SOCKS5 proxy לשרותי שכבות בצל (onion services).</translation>
    </message>
    <message>
        <source>Use separate SOCKS&amp;5 proxy to reach peers via Tor onion services:</source>
        <translation type="unfinished">השתמש בפרוקסי נפרד  SOCKS&amp;5 להגעה לעמיתים דרך שרותי השכבות של  Tor :</translation>
    </message>
    <message>
        <source>&amp;Third party transaction URLs</source>
        <translation type="unfinished">&amp;כתובות אינטרנט של עסקאות צד שלישי</translation>
    </message>
    <message>
        <source>Options set in this dialog are overridden by the command line or in the configuration file:</source>
        <translation type="unfinished">אפשרויות שמוגדרות בדיאלוג הזה נדרסות ע"י שורת הפקודה או קובץ הקונפיגורציה</translation>
    </message>
    <message>
        <source>&amp;OK</source>
        <translation>&amp;אישור</translation>
    </message>
    <message>
        <source>&amp;Cancel</source>
        <translation>&amp;ביטול</translation>
    </message>
    <message>
        <source>default</source>
        <translation>בררת מחדל</translation>
    </message>
    <message>
        <source>none</source>
        <translation type="unfinished">ללא</translation>
    </message>
    <message>
        <source>Confirm options reset</source>
        <translation>אישור איפוס האפשרויות</translation>
    </message>
    <message>
        <source>Client restart required to activate changes.</source>
        <translation type="unfinished">נדרשת הפעלה מחדש של הלקוח כדי להפעיל את השינויים.</translation>
    </message>
    <message>
        <source>Client will be shut down. Do you want to proceed?</source>
        <translation type="unfinished">הלקוח יכבה. להמשיך?</translation>
    </message>
    <message>
        <source>Configuration options</source>
        <translation type="unfinished">אפשרויות להגדרה</translation>
    </message>
    <message>
        <source>The configuration file is used to specify advanced user options which override GUI settings. Additionally, any command-line options will override this configuration file.</source>
        <translation type="unfinished">בקובץ ההגדרות ניתן לציין אפשרויות מתקדמות אשר יקבלו עדיפות על ההגדרות בממשק הגרפי. כמו כן, אפשרויות בשורת הפקודה יקבלו עדיפות על קובץ ההגדרות.</translation>
    </message>
    <message>
        <source>Error</source>
        <translation type="unfinished">שגיאה</translation>
    </message>
    <message>
        <source>The configuration file could not be opened.</source>
        <translation type="unfinished">לא ניתן לפתוח את קובץ ההגדרות</translation>
    </message>
    <message>
        <source>This change would require a client restart.</source>
        <translation type="unfinished">שינוי זה ידרוש הפעלה מחדש של תכנית הלקוח.</translation>
    </message>
    <message>
        <source>The supplied proxy address is invalid.</source>
        <translation>כתובת המתווך שסופקה אינה תקינה.</translation>
    </message>
</context>
<context>
    <name>OverviewPage</name>
    <message>
        <source>Form</source>
        <translation>טופס</translation>
    </message>
    <message>
        <source>The displayed information may be out of date. Your wallet automatically synchronizes with the Particl network after a connection is established, but this process has not completed yet.</source>
        <translation>המידע המוצג עשוי להיות מיושן. הארנק שלך מסתנכרן באופן אוטומטי עם רשת הביטקוין לאחר יצירת החיבור, אך התהליך טרם הסתיים.</translation>
    </message>
    <message>
        <source>Watch-only:</source>
        <translation type="unfinished">צפייה בלבד:</translation>
    </message>
    <message>
        <source>Available:</source>
        <translation type="unfinished">זמין:</translation>
    </message>
    <message>
        <source>Your current spendable balance</source>
        <translation>היתרה הזמינה הנוכחית</translation>
    </message>
    <message>
        <source>Pending:</source>
        <translation type="unfinished">בהמתנה:</translation>
    </message>
    <message>
        <source>Total of transactions that have yet to be confirmed, and do not yet count toward the spendable balance</source>
        <translation>הסכום הכולל של העברות שטרם אושרו ועדיין אינן נספרות בחישוב היתרה הזמינה</translation>
    </message>
    <message>
        <source>Immature:</source>
        <translation>לא בשל:</translation>
    </message>
    <message>
        <source>Mined balance that has not yet matured</source>
        <translation>מאזן שנכרה וטרם הבשיל</translation>
    </message>
    <message>
        <source>Balances</source>
        <translation type="unfinished">מאזנים</translation>
    </message>
    <message>
        <source>Total:</source>
        <translation>סך הכול:</translation>
    </message>
    <message>
        <source>Your current total balance</source>
        <translation>סך כל היתרה הנוכחית שלך</translation>
    </message>
    <message>
        <source>Your current balance in watch-only addresses</source>
        <translation type="unfinished">המאזן הנוכחי שלך בכתובות לקריאה בלבד</translation>
    </message>
    <message>
        <source>Spendable:</source>
        <translation type="unfinished">ניתנים לבזבוז:</translation>
    </message>
    <message>
        <source>Recent transactions</source>
        <translation type="unfinished">העברות אחרונות</translation>
    </message>
    <message>
        <source>Unconfirmed transactions to watch-only addresses</source>
        <translation type="unfinished">העברות בלתי מאושרות לכתובות לצפייה בלבד</translation>
    </message>
    <message>
        <source>Mined balance in watch-only addresses that has not yet matured</source>
        <translation type="unfinished">מאזן לאחר כרייה בכתובות לצפייה בלבד שעדיין לא הבשילו</translation>
    </message>
    <message>
        <source>Current total balance in watch-only addresses</source>
        <translation type="unfinished">המאזן הכולל הנוכחי בכתובות לצפייה בלבד</translation>
    </message>
    <message>
        <source>Privacy mode activated for the Overview tab. To unmask the values, uncheck Settings-&gt;Mask values.</source>
        <translation type="unfinished">מצב הפרטיות הופעל עבור לשונית התאור הכללי. כדי להסיר את הסוואת הערכים, בטל את ההגדרות, -&gt;הסוואת ערכים.</translation>
    </message>
</context>
<context>
    <name>PSBTOperationsDialog</name>
    <message>
        <source>Dialog</source>
        <translation type="unfinished">שיח</translation>
    </message>
    <message>
        <source>Sign Tx</source>
        <translation type="unfinished">חתימת עיסקה</translation>
    </message>
    <message>
        <source>Broadcast Tx</source>
        <translation type="unfinished">שידור עיסקה</translation>
    </message>
    <message>
        <source>Copy to Clipboard</source>
        <translation type="unfinished">העתקה ללוח הגזירים</translation>
    </message>
    <message>
        <source>Save…</source>
        <translation type="unfinished">שמירה…</translation>
    </message>
    <message>
        <source>Close</source>
        <translation type="unfinished">סגירה</translation>
    </message>
    <message>
        <source>Failed to load transaction: %1</source>
        <translation type="unfinished">כשלון בטעינת העיסקה: %1</translation>
    </message>
    <message>
        <source>Failed to sign transaction: %1</source>
        <translation type="unfinished">כשלון בחתימת העיסקה: %1</translation>
    </message>
    <message>
        <source>Could not sign any more inputs.</source>
        <translation type="unfinished">לא ניתן לחתום קלטים נוספים.</translation>
    </message>
    <message>
        <source>Signed %1 inputs, but more signatures are still required.</source>
        <translation type="unfinished">נחתם קלט  %1 אך יש צורך בחתימות נוספות.</translation>
    </message>
    <message>
        <source>Signed transaction successfully. Transaction is ready to broadcast.</source>
        <translation type="unfinished">העיסקה נחתמה בהצלחה. העיסקה מוכנה לשידור.</translation>
    </message>
    <message>
        <source>Unknown error processing transaction.</source>
        <translation type="unfinished">שגיאה לא מוכרת בעת עיבוד העיסקה.</translation>
    </message>
    <message>
        <source>Transaction broadcast successfully! Transaction ID: %1</source>
        <translation type="unfinished">העִסקה שודרה בהצלחה! מזהה העִסקה: %1</translation>
    </message>
    <message>
        <source>Transaction broadcast failed: %1</source>
        <translation type="unfinished">שידור העיסקה נכשל: %1</translation>
    </message>
    <message>
        <source>PSBT copied to clipboard.</source>
        <translation type="unfinished">PSBT הועתקה ללוח הגזירים.</translation>
    </message>
    <message>
        <source>Save Transaction Data</source>
        <translation type="unfinished">שמירת נתוני העיסקה</translation>
    </message>
    <message>
        <source>PSBT saved to disk.</source>
        <translation type="unfinished">PSBT נשמרה לדיסק.</translation>
    </message>
    <message>
        <source> * Sends %1 to %2</source>
        <translation type="unfinished"> * שליחת %1 אל %2</translation>
    </message>
    <message>
        <source>Unable to calculate transaction fee or total transaction amount.</source>
        <translation type="unfinished">לא מצליח לחשב עמלת עיסקה או הערך הכולל של העיסקה.</translation>
    </message>
    <message>
        <source>Pays transaction fee: </source>
        <translation type="unfinished">תשלום עמלת עיסקה:</translation>
    </message>
    <message>
        <source>Total Amount</source>
        <translation type="unfinished">סכום כולל</translation>
    </message>
    <message>
        <source>or</source>
        <translation type="unfinished">או</translation>
    </message>
    <message>
        <source>Transaction has %1 unsigned inputs.</source>
        <translation type="unfinished">לעיסקה יש  %1 קלטים לא חתומים.</translation>
    </message>
    <message>
        <source>Transaction is missing some information about inputs.</source>
        <translation type="unfinished">לעסקה חסר חלק מהמידע לגבי הקלט.</translation>
    </message>
    <message>
        <source>Transaction still needs signature(s).</source>
        <translation type="unfinished">העיסקה עדיין נזקקת לחתימה(ות).</translation>
    </message>
    <message>
        <source>(But this wallet cannot sign transactions.)</source>
        <translation type="unfinished">(אבל ארנק זה לא יכול לחתום על עיסקות.)</translation>
    </message>
    <message>
        <source>(But this wallet does not have the right keys.)</source>
        <translation type="unfinished">(אבל לארנק הזה אין את המפתחות המתאימים.)</translation>
    </message>
    <message>
        <source>Transaction is fully signed and ready for broadcast.</source>
        <translation type="unfinished">העיסקה חתומה במלואה ומוכנה לשידור.</translation>
    </message>
    <message>
        <source>Transaction status is unknown.</source>
        <translation type="unfinished">סטטוס העיסקה אינו ידוע.</translation>
    </message>
</context>
<context>
    <name>PaymentServer</name>
    <message>
        <source>Payment request error</source>
        <translation type="unfinished">שגיאת בקשת תשלום</translation>
    </message>
    <message>
        <source>Cannot start particl: click-to-pay handler</source>
        <translation type="unfinished">לא ניתן להפעיל את המקשר particl: click-to-pay</translation>
    </message>
    <message>
        <source>URI handling</source>
        <translation type="unfinished">טיפול בכתובות</translation>
    </message>
    <message>
        <source>'particl://' is not a valid URI. Use 'particl:' instead.</source>
        <translation type="unfinished">'//:particl' אינה כתובת תקנית. נא להשתמש ב־"particl:‎"‏ במקום.</translation>
    </message>
    <message>
        <source>URI cannot be parsed! This can be caused by an invalid Particl address or malformed URI parameters.</source>
        <translation type="unfinished">לא ניתן לנתח את כתובת המשאב! מצב זה יכול לקרות עקב כתובת ביטקוין שגויה או פרמטרים שגויים בכתובת המשאב.</translation>
    </message>
    <message>
        <source>Payment request file handling</source>
        <translation type="unfinished">טיפול בקובצי בקשות תשלום</translation>
    </message>
</context>
<context>
    <name>PeerTableModel</name>
    <message>
        <source>User Agent</source>
        <extracomment>Title of Peers Table column which contains the peer's User Agent string.</extracomment>
        <translation type="unfinished">סוכן משתמש</translation>
    </message>
    <message>
        <source>Ping</source>
        <extracomment>Title of Peers Table column which indicates the current latency of the connection with the peer.</extracomment>
        <translation type="unfinished">פינג</translation>
    </message>
    <message>
        <source>Sent</source>
        <extracomment>Title of Peers Table column which indicates the total amount of network information we have sent to the peer.</extracomment>
        <translation type="unfinished">נשלחו</translation>
    </message>
    <message>
        <source>Received</source>
        <extracomment>Title of Peers Table column which indicates the total amount of network information we have received from the peer.</extracomment>
        <translation type="unfinished">התקבלו</translation>
    </message>
    <message>
        <source>Address</source>
        <extracomment>Title of Peers Table column which contains the IP/Onion/I2P address of the connected peer.</extracomment>
        <translation type="unfinished">כתובת</translation>
    </message>
    <message>
        <source>Type</source>
        <extracomment>Title of Peers Table column which describes the type of peer connection. The "type" describes why the connection exists.</extracomment>
        <translation type="unfinished">סוג</translation>
    </message>
    <message>
        <source>Network</source>
        <extracomment>Title of Peers Table column which states the network the peer connected through.</extracomment>
        <translation type="unfinished">רשת</translation>
    </message>
</context>
<context>
    <name>QRImageWidget</name>
    <message>
        <source>&amp;Copy Image</source>
        <translation type="unfinished">העתקת ת&amp;מונה</translation>
    </message>
    <message>
        <source>Resulting URI too long, try to reduce the text for label / message.</source>
        <translation type="unfinished">הכתובת שנוצרה ארוכה מדי, כדאי לנסות לקצר את הטקסט של התווית / הודעה.</translation>
    </message>
    <message>
        <source>Error encoding URI into QR Code.</source>
        <translation type="unfinished">שגיאה בקידוד ה URI לברקוד.</translation>
    </message>
    <message>
        <source>QR code support not available.</source>
        <translation type="unfinished">קוד QR אינו נתמך.</translation>
    </message>
    <message>
        <source>Save QR Code</source>
        <translation type="unfinished">שמירת קוד QR</translation>
    </message>
    </context>
<context>
    <name>RPCConsole</name>
    <message>
        <source>N/A</source>
        <translation>לא זמין</translation>
    </message>
    <message>
        <source>Client version</source>
        <translation>גרסה</translation>
    </message>
    <message>
        <source>&amp;Information</source>
        <translation>מי&amp;דע</translation>
    </message>
    <message>
        <source>General</source>
        <translation type="unfinished">כללי</translation>
    </message>
    <message>
        <source>To specify a non-default location of the data directory use the '%1' option.</source>
        <translation type="unfinished">כדי לציין מיקום שאינו ברירת המחדל לתיקיית הבלוקים יש להשתמש באפשרות "%1"</translation>
    </message>
    <message>
        <source>To specify a non-default location of the blocks directory use the '%1' option.</source>
        <translation type="unfinished">כדי לציין מיקום שאינו ברירת המחדל לתיקיית הבלוקים יש להשתמש באפשרות "%1"</translation>
    </message>
    <message>
        <source>Startup time</source>
        <translation>זמן עלייה</translation>
    </message>
    <message>
        <source>Network</source>
        <translation>רשת</translation>
    </message>
    <message>
        <source>Name</source>
        <translation type="unfinished">שם</translation>
    </message>
    <message>
        <source>Number of connections</source>
        <translation>מספר חיבורים</translation>
    </message>
    <message>
        <source>Block chain</source>
        <translation>שרשרת מקטעים</translation>
    </message>
    <message>
        <source>Memory Pool</source>
        <translation type="unfinished">מאגר זכרון</translation>
    </message>
    <message>
        <source>Current number of transactions</source>
        <translation type="unfinished">מספר עסקאות נוכחי</translation>
    </message>
    <message>
        <source>Memory usage</source>
        <translation type="unfinished">ניצול זכרון</translation>
    </message>
    <message>
        <source>Wallet: </source>
        <translation type="unfinished">ארנק:</translation>
    </message>
    <message>
        <source>(none)</source>
        <translation type="unfinished">(אין)</translation>
    </message>
    <message>
        <source>&amp;Reset</source>
        <translation type="unfinished">&amp;איפוס</translation>
    </message>
    <message>
        <source>Received</source>
        <translation type="unfinished">התקבלו</translation>
    </message>
    <message>
        <source>Sent</source>
        <translation type="unfinished">נשלחו</translation>
    </message>
    <message>
        <source>&amp;Peers</source>
        <translation type="unfinished">&amp;עמיתים</translation>
    </message>
    <message>
        <source>Banned peers</source>
        <translation type="unfinished">משתמשים חסומים</translation>
    </message>
    <message>
        <source>Select a peer to view detailed information.</source>
        <translation type="unfinished">נא לבחור בעמית כדי להציג מידע מפורט.</translation>
    </message>
    <message>
        <source>Version</source>
        <translation type="unfinished">גרסה</translation>
    </message>
    <message>
        <source>Starting Block</source>
        <translation type="unfinished">בלוק התחלה</translation>
    </message>
    <message>
        <source>Synced Headers</source>
        <translation type="unfinished">כותרות עדכניות</translation>
    </message>
    <message>
        <source>Synced Blocks</source>
        <translation type="unfinished">בלוקים מסונכרנים</translation>
    </message>
    <message>
        <source>The mapped Autonomous System used for diversifying peer selection.</source>
        <translation type="unfinished">המערכת האוטונומית הממופה משמשת לגיוון בחירת עמיתים.</translation>
    </message>
    <message>
        <source>Mapped AS</source>
        <translation type="unfinished">מופה בתור</translation>
    </message>
    <message>
        <source>User Agent</source>
        <translation type="unfinished">סוכן משתמש</translation>
    </message>
    <message>
        <source>Node window</source>
        <translation type="unfinished">חלון צומת</translation>
    </message>
    <message>
        <source>Current block height</source>
        <translation type="unfinished">גובה הבלוק הנוכחי</translation>
    </message>
    <message>
        <source>Open the %1 debug log file from the current data directory. This can take a few seconds for large log files.</source>
        <translation type="unfinished">פתיחת יומן ניפוי הבאגים %1 מתיקיית הנתונים הנוכחית. עבור קובצי יומן גדולים ייתכן זמן המתנה של מספר שניות.</translation>
    </message>
    <message>
        <source>Decrease font size</source>
        <translation type="unfinished">הקטן גודל גופן</translation>
    </message>
    <message>
        <source>Increase font size</source>
        <translation type="unfinished">הגדל גודל גופן</translation>
    </message>
    <message>
        <source>Permissions</source>
        <translation type="unfinished">הרשאות</translation>
    </message>
    <message>
        <source>Services</source>
        <translation type="unfinished">שירותים</translation>
    </message>
    <message>
        <source>Connection Time</source>
        <translation type="unfinished">זמן החיבור</translation>
    </message>
    <message>
        <source>Last Send</source>
        <translation type="unfinished">שליחה אחרונה</translation>
    </message>
    <message>
        <source>Last Receive</source>
        <translation type="unfinished">קבלה אחרונה</translation>
    </message>
    <message>
        <source>Ping Time</source>
        <translation type="unfinished">זמן המענה</translation>
    </message>
    <message>
        <source>The duration of a currently outstanding ping.</source>
        <translation type="unfinished">משך הפינג הבולט הנוכחי</translation>
    </message>
    <message>
        <source>Ping Wait</source>
        <translation type="unfinished">פינג</translation>
    </message>
    <message>
        <source>Min Ping</source>
        <translation type="unfinished">פינג מינימלי</translation>
    </message>
    <message>
        <source>Time Offset</source>
        <translation type="unfinished">הפרש זמן</translation>
    </message>
    <message>
        <source>Last block time</source>
        <translation>זמן המקטע האחרון</translation>
    </message>
    <message>
        <source>&amp;Open</source>
        <translation>&amp;פתיחה</translation>
    </message>
    <message>
        <source>&amp;Console</source>
        <translation>מ&amp;סוף בקרה</translation>
    </message>
    <message>
        <source>&amp;Network Traffic</source>
        <translation type="unfinished">&amp;תעבורת רשת</translation>
    </message>
    <message>
        <source>Totals</source>
        <translation type="unfinished">סכומים</translation>
    </message>
    <message>
        <source>Debug log file</source>
        <translation>קובץ יומן ניפוי</translation>
    </message>
    <message>
        <source>Clear console</source>
        <translation>ניקוי מסוף הבקרה</translation>
    </message>
    <message>
        <source>In:</source>
        <translation type="unfinished">נכנס:</translation>
    </message>
    <message>
        <source>Out:</source>
        <translation type="unfinished">יוצא:</translation>
    </message>
    <message>
        <source>&amp;Disconnect</source>
        <translation type="unfinished">&amp;ניתוק</translation>
    </message>
    <message>
        <source>1 &amp;hour</source>
        <translation type="unfinished">&amp;שעה אחת</translation>
    </message>
    <message>
        <source>1 &amp;week</source>
        <translation type="unfinished">ש&amp;בוע אחד</translation>
    </message>
    <message>
        <source>1 &amp;year</source>
        <translation type="unfinished">ש&amp;נה אחת</translation>
    </message>
    <message>
        <source>&amp;Unban</source>
        <translation type="unfinished">&amp;שחרור חסימה</translation>
    </message>
    <message>
        <source>Network activity disabled</source>
        <translation type="unfinished">פעילות הרשת נוטרלה</translation>
    </message>
    <message>
        <source>Executing command without any wallet</source>
        <translation type="unfinished">מבצע פקודה ללא כל ארנק</translation>
    </message>
    <message>
        <source>Executing command using "%1" wallet</source>
        <translation type="unfinished">מבצע פקודה באמצעות ארנק "%1" </translation>
    </message>
    <message>
        <source>via %1</source>
        <translation type="unfinished">דרך %1</translation>
    </message>
    <message>
        <source>Yes</source>
        <translation type="unfinished">כן</translation>
    </message>
    <message>
        <source>No</source>
        <translation type="unfinished">לא</translation>
    </message>
    <message>
        <source>To</source>
        <translation type="unfinished">אל</translation>
    </message>
    <message>
        <source>From</source>
        <translation type="unfinished">מאת</translation>
    </message>
    <message>
        <source>Ban for</source>
        <translation type="unfinished">חסימה למשך</translation>
    </message>
    <message>
        <source>Unknown</source>
        <translation type="unfinished">לא ידוע</translation>
    </message>
</context>
<context>
    <name>ReceiveCoinsDialog</name>
    <message>
        <source>&amp;Amount:</source>
        <translation type="unfinished">&amp;סכום:</translation>
    </message>
    <message>
        <source>&amp;Label:</source>
        <translation type="unfinished">ת&amp;ווית:</translation>
    </message>
    <message>
        <source>&amp;Message:</source>
        <translation type="unfinished">הו&amp;דעה:</translation>
    </message>
    <message>
        <source>An optional message to attach to the payment request, which will be displayed when the request is opened. Note: The message will not be sent with the payment over the Particl network.</source>
        <translation type="unfinished">הודעת רשות לצירוף לבקשת התשלום שתוצג בעת פתיחת הבקשה. לתשומת לבך: ההודעה לא תישלח עם התשלום ברשת ביטקוין.</translation>
    </message>
    <message>
        <source>An optional label to associate with the new receiving address.</source>
        <translation type="unfinished">תווית רשות לשיוך עם כתובת הקבלה החדשה.</translation>
    </message>
    <message>
        <source>Use this form to request payments. All fields are &lt;b&gt;optional&lt;/b&gt;.</source>
        <translation type="unfinished">יש להשתמש בטופס זה כדי לבקש תשלומים. כל השדות הם בגדר &lt;b&gt;רשות&lt;/b&gt;.</translation>
    </message>
    <message>
        <source>An optional amount to request. Leave this empty or zero to not request a specific amount.</source>
        <translation type="unfinished">סכום כרשות לבקשה. ניתן להשאיר זאת ריק כדי לא לבקש סכום מסוים.</translation>
    </message>
    <message>
        <source>An optional label to associate with the new receiving address (used by you to identify an invoice).  It is also attached to the payment request.</source>
        <translation type="unfinished">תווית אופצינלית לצירוף לכתובת קבלה חדשה (לשימושך לזיהוי חשבונות). היא גם מצורפת לבקשת התשלום.</translation>
    </message>
    <message>
        <source>An optional message that is attached to the payment request and may be displayed to the sender.</source>
        <translation type="unfinished">הודעה אוצפציונלית מצורפת לבקשת התשלום אשר ניתן להציגה לשולח.</translation>
    </message>
    <message>
        <source>&amp;Create new receiving address</source>
        <translation type="unfinished">&amp;יצירת כתובת קבלה חדשה</translation>
    </message>
    <message>
        <source>Clear all fields of the form.</source>
        <translation type="unfinished">ניקוי של כל השדות בטופס.</translation>
    </message>
    <message>
        <source>Clear</source>
        <translation type="unfinished">ניקוי</translation>
    </message>
    <message>
        <source>Native segwit addresses (aka Bech32 or BIP-173) reduce your transaction fees later on and offer better protection against typos, but old wallets don't support them. When unchecked, an address compatible with older wallets will be created instead.</source>
        <translation type="unfinished">כתובות segwit טבעיות (כלומר Bech32 או BIP-173) מפחיתות את עמלת העסקה שלכם בהמשך ומציעות הגנה נגד שגיאות כתיב, אך ארנקים ישנים לא תומכים בהן. אם לא סומן, כתובת תאימה לארנקים ישנים תיווצר במקום.</translation>
    </message>
    <message>
        <source>Generate native segwit (Bech32) address</source>
        <translation type="unfinished">הפקת כתובת segwit טבעית (Bech32)</translation>
    </message>
    <message>
        <source>Requested payments history</source>
        <translation type="unfinished">היסטוריית בקשות תשלום</translation>
    </message>
    <message>
        <source>Show the selected request (does the same as double clicking an entry)</source>
        <translation type="unfinished">הצגת בקשות נבחרות (דומה ללחיצה כפולה על רשומה)</translation>
    </message>
    <message>
        <source>Show</source>
        <translation type="unfinished">הצגה</translation>
    </message>
    <message>
        <source>Remove the selected entries from the list</source>
        <translation type="unfinished">הסרת הרשומות הנבחרות מהרשימה</translation>
    </message>
    <message>
        <source>Remove</source>
        <translation type="unfinished">הסרה</translation>
    </message>
    <message>
        <source>Copy &amp;URI</source>
        <translation type="unfinished">העתקת &amp;כתובת משאב</translation>
    </message>
    <message>
        <source>Could not unlock wallet.</source>
        <translation type="unfinished">לא ניתן לשחרר את הארנק.</translation>
    </message>
    <message>
        <source>Could not generate new %1 address</source>
        <translation type="unfinished">לא ניתן לייצר כתובת %1 חדשה</translation>
    </message>
</context>
<context>
    <name>ReceiveRequestDialog</name>
    <message>
        <source>Address:</source>
        <translation type="unfinished">כתובת:</translation>
    </message>
    <message>
        <source>Amount:</source>
        <translation type="unfinished">סכום:</translation>
    </message>
    <message>
        <source>Label:</source>
        <translation type="unfinished">תוית:</translation>
    </message>
    <message>
        <source>Message:</source>
        <translation type="unfinished">הודעה:</translation>
    </message>
    <message>
        <source>Wallet:</source>
        <translation type="unfinished">ארנק:</translation>
    </message>
    <message>
        <source>Copy &amp;URI</source>
        <translation type="unfinished">העתקת &amp;כתובת משאב</translation>
    </message>
    <message>
        <source>Copy &amp;Address</source>
        <translation type="unfinished">העתקת &amp;כתובת</translation>
    </message>
    <message>
        <source>Payment information</source>
        <translation type="unfinished">פרטי תשלום</translation>
    </message>
    <message>
        <source>Request payment to %1</source>
        <translation type="unfinished">בקשת תשלום אל %1</translation>
    </message>
</context>
<context>
    <name>RecentRequestsTableModel</name>
    <message>
        <source>Date</source>
        <translation type="unfinished">תאריך</translation>
    </message>
    <message>
        <source>Label</source>
        <translation type="unfinished">תוית</translation>
    </message>
    <message>
        <source>Message</source>
        <translation type="unfinished">הודעה</translation>
    </message>
    <message>
        <source>(no label)</source>
        <translation type="unfinished">(ללא תוית)</translation>
    </message>
    <message>
        <source>(no message)</source>
        <translation type="unfinished">(אין הודעה)</translation>
    </message>
    <message>
        <source>(no amount requested)</source>
        <translation type="unfinished">(לא התבקש סכום)</translation>
    </message>
    <message>
        <source>Requested</source>
        <translation type="unfinished">בקשה</translation>
    </message>
</context>
<context>
    <name>SendCoinsDialog</name>
    <message>
        <source>Send Coins</source>
        <translation>שליחת מטבעות</translation>
    </message>
    <message>
        <source>Coin Control Features</source>
        <translation type="unfinished">תכונות בקרת מטבעות</translation>
    </message>
    <message>
        <source>automatically selected</source>
        <translation type="unfinished">בבחירה אוטומטית</translation>
    </message>
    <message>
        <source>Insufficient funds!</source>
        <translation type="unfinished">אין מספיק כספים!</translation>
    </message>
    <message>
        <source>Quantity:</source>
        <translation type="unfinished">כמות:</translation>
    </message>
    <message>
        <source>Bytes:</source>
        <translation type="unfinished">בתים:</translation>
    </message>
    <message>
        <source>Amount:</source>
        <translation type="unfinished">סכום:</translation>
    </message>
    <message>
        <source>Fee:</source>
        <translation type="unfinished">עמלה:</translation>
    </message>
    <message>
        <source>After Fee:</source>
        <translation type="unfinished">לאחר עמלה:</translation>
    </message>
    <message>
        <source>Change:</source>
        <translation type="unfinished">עודף:</translation>
    </message>
    <message>
        <source>If this is activated, but the change address is empty or invalid, change will be sent to a newly generated address.</source>
        <translation type="unfinished">אם אפשרות זו מופעלת אך כתובת העודף ריקה או שגויה, העודף יישלח לכתובת חדשה שתיווצר.</translation>
    </message>
    <message>
        <source>Custom change address</source>
        <translation type="unfinished">כתובת לעודף מותאמת אישית</translation>
    </message>
    <message>
        <source>Transaction Fee:</source>
        <translation type="unfinished">עמלת העברה:</translation>
    </message>
    <message>
        <source>Using the fallbackfee can result in sending a transaction that will take several hours or days (or never) to confirm. Consider choosing your fee manually or wait until you have validated the complete chain.</source>
        <translation type="unfinished">שימוש בעמלת בררת המחדל עלול לגרום לשליחת עסקה שתכלל בבלוק עוד מספר שעות או ימים (או לעולם לא). נא שקלו בחירה ידנית של העמלה או המתינו לאימות מלא של הבלוקצ'יין.</translation>
    </message>
    <message>
        <source>Warning: Fee estimation is currently not possible.</source>
        <translation type="unfinished">אזהרה: שערוך העמלה לא אפשרי כעת.</translation>
    </message>
    <message>
        <source>per kilobyte</source>
        <translation type="unfinished">עבור קילו-בית</translation>
    </message>
    <message>
        <source>Hide</source>
        <translation type="unfinished">הסתרה</translation>
    </message>
    <message>
        <source>Recommended:</source>
        <translation type="unfinished">מומלץ:</translation>
    </message>
    <message>
        <source>Custom:</source>
        <translation type="unfinished">מותאם אישית:</translation>
    </message>
    <message>
        <source>Send to multiple recipients at once</source>
        <translation>שליחה למספר מוטבים בו־זמנית</translation>
    </message>
    <message>
        <source>Add &amp;Recipient</source>
        <translation>הוספת &amp;מוטב</translation>
    </message>
    <message>
        <source>Clear all fields of the form.</source>
        <translation type="unfinished">ניקוי של כל השדות בטופס.</translation>
    </message>
    <message>
        <source>Dust:</source>
        <translation type="unfinished">אבק:</translation>
    </message>
    <message>
        <source>Hide transaction fee settings</source>
        <translation type="unfinished">הסתרת הגדרות עמלת עסקה</translation>
    </message>
    <message>
        <source>When there is less transaction volume than space in the blocks, miners as well as relaying nodes may enforce a minimum fee. Paying only this minimum fee is just fine, but be aware that this can result in a never confirming transaction once there is more demand for particl transactions than the network can process.</source>
        <translation type="unfinished">כאשר יש פחות נפח עסקאות מאשר מקום בבלוק, כורים וכן צמתות מקשרות יכולות להכתיב עמלות מינימום. התשלום של עמלת מינימום הנו תקין, אך יש לקחת בחשבון שהדבר יכול לגרום לעסקה שלא תאושר ברגע שיש יותר ביקוש לעסקאות ביטקוין מאשר הרשת יכולה לעבד.</translation>
    </message>
    <message>
        <source>A too low fee might result in a never confirming transaction (read the tooltip)</source>
        <translation type="unfinished">עמלה נמוכה מדי עלולה לגרום לכך שהעסקה לעולם לא תאושר (ניתן לקרוא על כך ב tooltip)</translation>
    </message>
    <message>
        <source>Confirmation time target:</source>
        <translation type="unfinished">זמן לקבלת אישור:</translation>
    </message>
    <message>
        <source>Enable Replace-By-Fee</source>
        <translation type="unfinished">אפשר ״החלפה-על ידי עמלה״</translation>
    </message>
    <message>
        <source>With Replace-By-Fee (BIP-125) you can increase a transaction's fee after it is sent. Without this, a higher fee may be recommended to compensate for increased transaction delay risk.</source>
        <translation type="unfinished">באמצעות עמלה-ניתנת-לשינוי (BIP-125) תוכלו להגדיל עמלת עסקה גם לאחר שליחתה. ללא אפשרות זו, עמלה גבוהה יותר יכולה להיות מומלצת כדי להקטין את הסיכון בעיכוב אישור העסקה.</translation>
    </message>
    <message>
        <source>Clear &amp;All</source>
        <translation>&amp;ניקוי הכול</translation>
    </message>
    <message>
        <source>Balance:</source>
        <translation>מאזן:</translation>
    </message>
    <message>
        <source>Confirm the send action</source>
        <translation>אישור פעולת השליחה</translation>
    </message>
    <message>
        <source>S&amp;end</source>
        <translation>&amp;שליחה</translation>
    </message>
    <message>
        <source>Copy quantity</source>
        <translation type="unfinished">העתקת הכמות</translation>
    </message>
    <message>
        <source>Copy amount</source>
        <translation type="unfinished">העתקת הסכום</translation>
    </message>
    <message>
        <source>Copy fee</source>
        <translation type="unfinished">העתקת העמלה</translation>
    </message>
    <message>
        <source>Copy after fee</source>
        <translation type="unfinished">העתקה אחרי העמלה</translation>
    </message>
    <message>
        <source>Copy bytes</source>
        <translation type="unfinished">העתקת בתים</translation>
    </message>
    <message>
        <source>Copy dust</source>
        <translation type="unfinished">העתקת אבק</translation>
    </message>
    <message>
        <source>Copy change</source>
        <translation type="unfinished">העתקת השינוי</translation>
    </message>
    <message>
        <source>%1 (%2 blocks)</source>
        <translation type="unfinished">%1 (%2 בלוקים)</translation>
    </message>
    <message>
        <source>Cr&amp;eate Unsigned</source>
        <translation type="unfinished">י&amp;צירת לא חתומה</translation>
    </message>
    <message>
        <source>Creates a Partially Signed Particl Transaction (PSBT) for use with e.g. an offline %1 wallet, or a PSBT-compatible hardware wallet.</source>
        <translation type="unfinished">יוצר עסקת ביטקוין חתומה חלקית (PSBT) לשימוש עם ארנק %1 לא מחובר למשל, או עם PSBT ארנק חומרה תואם.</translation>
    </message>
    <message>
        <source> from wallet '%1'</source>
        <translation type="unfinished">מתוך ארנק "%1"</translation>
    </message>
    <message>
        <source>%1 to '%2'</source>
        <translation type="unfinished">%1 אל "%2"</translation>
    </message>
    <message>
        <source>%1 to %2</source>
        <translation type="unfinished">%1 ל %2</translation>
    </message>
    <message>
        <source>Do you want to draft this transaction?</source>
        <translation type="unfinished">האם ברצונך לשמור עסקה זו כטיוטה?</translation>
    </message>
    <message>
        <source>Are you sure you want to send?</source>
        <translation type="unfinished">האם אכן ברצונך לשלוח?</translation>
    </message>
    <message>
        <source>Create Unsigned</source>
        <translation type="unfinished">יצירת לא חתומה</translation>
    </message>
    <message>
        <source>Sign failed</source>
        <translation type="unfinished">החתימה נכשלה</translation>
    </message>
    <message>
        <source>Save Transaction Data</source>
        <translation type="unfinished">שמירת נתוני העיסקה</translation>
    </message>
    <message>
        <source>PSBT saved</source>
        <translation type="unfinished">PSBT נשמרה</translation>
    </message>
    <message>
        <source>or</source>
        <translation type="unfinished">או</translation>
    </message>
    <message>
        <source>You can increase the fee later (signals Replace-By-Fee, BIP-125).</source>
        <translation type="unfinished">תוכלו להגדיל את העמלה מאוחר יותר (איתות Replace-By-Fee, BIP-125).</translation>
    </message>
    <message>
        <source>Please, review your transaction proposal. This will produce a Partially Signed Particl Transaction (PSBT) which you can save or copy and then sign with e.g. an offline %1 wallet, or a PSBT-compatible hardware wallet.</source>
        <translation type="unfinished">בבקשה לסקור את העיסקה המוצעת. הדבר יצור עיסקת ביטקוין חתומה חלקית (PSBT) אשר ניתן לשמור או להעתיק ואז לחתום עם למשל ארנק לא מקוון %1, או עם ארנק חומרה תואם-PSBT.</translation>
    </message>
    <message>
        <source>Please, review your transaction.</source>
        <translation type="unfinished">נא לעבור על העסקה שלך, בבקשה.</translation>
    </message>
    <message>
        <source>Transaction fee</source>
        <translation type="unfinished">עמלת העברה</translation>
    </message>
    <message>
        <source>Not signalling Replace-By-Fee, BIP-125.</source>
        <translation type="unfinished">לא משדר Replace-By-Fee, BIP-125.</translation>
    </message>
    <message>
        <source>Total Amount</source>
        <translation type="unfinished">סכום כולל</translation>
    </message>
    <message>
        <source>Confirm send coins</source>
        <translation type="unfinished">אימות שליחת מטבעות</translation>
    </message>
    <message>
        <source>Confirm transaction proposal</source>
        <translation type="unfinished">אישור הצעת עסקה</translation>
    </message>
    <message>
        <source>Watch-only balance:</source>
        <translation type="unfinished">יתרת צפייה-בלבד</translation>
    </message>
    <message>
        <source>The recipient address is not valid. Please recheck.</source>
        <translation type="unfinished">כתובת הנמען שגויה. נא לבדוק שוב.</translation>
    </message>
    <message>
        <source>The amount to pay must be larger than 0.</source>
        <translation type="unfinished">הסכום לתשלום צריך להיות גדול מ־0.</translation>
    </message>
    <message>
        <source>The amount exceeds your balance.</source>
        <translation type="unfinished">הסכום חורג מהמאזן שלך.</translation>
    </message>
    <message>
        <source>The total exceeds your balance when the %1 transaction fee is included.</source>
        <translation type="unfinished">הסכום גבוה מהמאזן שלכם לאחר כלילת עמלת עסקה  %1.</translation>
    </message>
    <message>
        <source>Duplicate address found: addresses should only be used once each.</source>
        <translation type="unfinished">נמצאה כתובת כפולה: יש להשתמש בכל כתובת פעם אחת בלבד.</translation>
    </message>
    <message>
        <source>Transaction creation failed!</source>
        <translation type="unfinished">יצירת ההעברה נכשלה!</translation>
    </message>
    <message>
        <source>A fee higher than %1 is considered an absurdly high fee.</source>
        <translation type="unfinished">עמלה מעל לסכום של %1 נחשבת לעמלה גבוהה באופן מוגזם.</translation>
    </message>
    <message>
        <source>Payment request expired.</source>
        <translation type="unfinished">בקשת התשלום פגה.</translation>
    </message>
    <message numerus="yes">
        <source>Estimated to begin confirmation within %n block(s).</source>
        <translation>
            <numerusform />
            <numerusform />
        </translation>
    </message>
    <message>
        <source>Warning: Invalid Particl address</source>
        <translation type="unfinished">אזהרה: כתובת ביטקיון שגויה</translation>
    </message>
    <message>
        <source>Warning: Unknown change address</source>
        <translation type="unfinished">אזהרה: כתובת החלפה בלתי ידועה</translation>
    </message>
    <message>
        <source>Confirm custom change address</source>
        <translation type="unfinished">אימות כתובת החלפה בהתאמה אישית</translation>
    </message>
    <message>
        <source>The address you selected for change is not part of this wallet. Any or all funds in your wallet may be sent to this address. Are you sure?</source>
        <translation type="unfinished">הכתובת שבחרת עבור ההחלפה אינה חלק מארנק זה. כל הסכום שבארנק שלך עשוי להישלח לכתובת זו. האם אכן זהו רצונך?</translation>
    </message>
    <message>
        <source>(no label)</source>
        <translation type="unfinished">(ללא תוית)</translation>
    </message>
</context>
<context>
    <name>SendCoinsEntry</name>
    <message>
        <source>A&amp;mount:</source>
        <translation>&amp;כמות:</translation>
    </message>
    <message>
        <source>Pay &amp;To:</source>
        <translation>לשלם ל&amp;טובת:</translation>
    </message>
    <message>
        <source>&amp;Label:</source>
        <translation>ת&amp;ווית:</translation>
    </message>
    <message>
        <source>Choose previously used address</source>
        <translation type="unfinished">בחירת כתובת שהייתה בשימוש</translation>
    </message>
    <message>
        <source>The Particl address to send the payment to</source>
        <translation type="unfinished">כתובת הביטקוין של המוטב</translation>
    </message>
    <message>
        <source>Paste address from clipboard</source>
        <translation>הדבקת כתובת מלוח הגזירים</translation>
    </message>
    <message>
        <source>Remove this entry</source>
        <translation type="unfinished">הסרת רשומה זו</translation>
    </message>
    <message>
        <source>The amount to send in the selected unit</source>
        <translation type="unfinished">הסכום לשליחה במטבע הנבחר</translation>
    </message>
    <message>
        <source>The fee will be deducted from the amount being sent. The recipient will receive less particl than you enter in the amount field. If multiple recipients are selected, the fee is split equally.</source>
        <translation type="unfinished">העמלה תנוכה מהסכום שנשלח. הנמען יקבל פחות ביטקוינים ממה שסיפקת בשדה הסכום. אם נבחרו מספר נמענים, העמלה תחולק באופן שווה.</translation>
    </message>
    <message>
        <source>S&amp;ubtract fee from amount</source>
        <translation type="unfinished">ה&amp;חסרת העמלה מהסכום</translation>
    </message>
    <message>
        <source>Use available balance</source>
        <translation type="unfinished">השתמש בכלל היתרה</translation>
    </message>
    <message>
        <source>Message:</source>
        <translation type="unfinished">הודעה:</translation>
    </message>
    <message>
        <source>This is an unauthenticated payment request.</source>
        <translation type="unfinished">זוהי בקשת תשלום לא מאומתת.</translation>
    </message>
    <message>
        <source>This is an authenticated payment request.</source>
        <translation type="unfinished">זוהי בקשה מאומתת לתשלום.</translation>
    </message>
    <message>
        <source>Enter a label for this address to add it to the list of used addresses</source>
        <translation type="unfinished">יש לתת תווית לכתובת זו כדי להוסיף אותה לרשימת הכתובות בשימוש</translation>
    </message>
    <message>
        <source>A message that was attached to the particl: URI which will be stored with the transaction for your reference. Note: This message will not be sent over the Particl network.</source>
        <translation type="unfinished">הודעה שצורפה לביטקוין: כתובת שתאוחסן בהעברה לצורך מעקב מצדך. לתשומת לבך: הודעה זו לא תישלח ברשת הביטקוין.</translation>
    </message>
    <message>
        <source>Pay To:</source>
        <translation type="unfinished">תשלום לטובת:</translation>
    </message>
    <message>
        <source>Memo:</source>
        <translation type="unfinished">תזכורת:</translation>
    </message>
</context>
<context>
    <name>SignVerifyMessageDialog</name>
    <message>
        <source>Signatures - Sign / Verify a Message</source>
        <translation>חתימות - חתימה או אימות של הודעה</translation>
    </message>
    <message>
        <source>&amp;Sign Message</source>
        <translation>חתימה על הו&amp;דעה</translation>
    </message>
    <message>
        <source>You can sign messages/agreements with your addresses to prove you can receive particl sent to them. Be careful not to sign anything vague or random, as phishing attacks may try to trick you into signing your identity over to them. Only sign fully-detailed statements you agree to.</source>
        <translation type="unfinished">אפשר לחתום על הודעות/הסכמים באמצעות הכתובות שלך, כדי להוכיח שבאפשרותך לקבל את הביטקוינים הנשלחים אליהן. יש להיזהר ולא לחתום על תוכן עמום או אקראי, מכיוון שתקיפות דיוג עשויות לנסות לגנוב את זהותך. יש לחתום רק על הצהרות מפורטות שהנך מסכים/ה להן.</translation>
    </message>
    <message>
        <source>The Particl address to sign the message with</source>
        <translation type="unfinished">כתובת הביטקוין איתה לחתום את ההודעה</translation>
    </message>
    <message>
        <source>Choose previously used address</source>
        <translation type="unfinished">בחירת כתובת שהייתה בשימוש</translation>
    </message>
    <message>
        <source>Paste address from clipboard</source>
        <translation>הדבקת כתובת מלוח הגזירים</translation>
    </message>
    <message>
        <source>Enter the message you want to sign here</source>
        <translation>נא לספק את ההודעה עליה ברצונך לחתום כאן</translation>
    </message>
    <message>
        <source>Signature</source>
        <translation>חתימה</translation>
    </message>
    <message>
        <source>Copy the current signature to the system clipboard</source>
        <translation>העתקת החתימה הנוכחית ללוח הגזירים</translation>
    </message>
    <message>
        <source>Sign the message to prove you own this Particl address</source>
        <translation>ניתן לחתום על ההודעה כדי להוכיח שכתובת ביטקוין זו בבעלותך</translation>
    </message>
    <message>
        <source>Sign &amp;Message</source>
        <translation>&amp;חתימה על הודעה</translation>
    </message>
    <message>
        <source>Reset all sign message fields</source>
        <translation>איפוס כל שדות החתימה על הודעה</translation>
    </message>
    <message>
        <source>Clear &amp;All</source>
        <translation>&amp;ניקוי הכול</translation>
    </message>
    <message>
        <source>&amp;Verify Message</source>
        <translation>&amp;אימות הודעה</translation>
    </message>
    <message>
        <source>Enter the receiver's address, message (ensure you copy line breaks, spaces, tabs, etc. exactly) and signature below to verify the message. Be careful not to read more into the signature than what is in the signed message itself, to avoid being tricked by a man-in-the-middle attack. Note that this only proves the signing party receives with the address, it cannot prove sendership of any transaction!</source>
        <translation type="unfinished">יש להזין את כתובת הנמען, ההודעה (נא לוודא שהעתקת במדויק את תווי קפיצות השורה, רווחים, טאבים וכדומה). והחתימה מתחת אשר מאמתת את ההודעה. יש להיזהר שלא לקרוא לתוך החתימה יותר מאשר בהודעה החתומה עצמה, כדי להימנע מניצול לרעה של המתווך שבדרך. יש לשים לב שהדבר רק מוכיח שהצד החותם מקבל עם הכתובת. הדבר אינו מוכיח משלוח כלשהו של עסקה!</translation>
    </message>
    <message>
        <source>The Particl address the message was signed with</source>
        <translation type="unfinished">כתובת הביטקוין שאיתה נחתמה ההודעה</translation>
    </message>
    <message>
        <source>The signed message to verify</source>
        <translation type="unfinished">ההודעה החתומה לאימות</translation>
    </message>
    <message>
        <source>The signature given when the message was signed</source>
        <translation type="unfinished">החתימה שניתנת כאשר ההודעה נחתמה</translation>
    </message>
    <message>
        <source>Verify the message to ensure it was signed with the specified Particl address</source>
        <translation>ניתן לאמת את ההודעה כדי להבטיח שהיא נחתמה עם כתובת הביטקוין הנתונה</translation>
    </message>
    <message>
        <source>Verify &amp;Message</source>
        <translation>&amp;אימות הודעה</translation>
    </message>
    <message>
        <source>Reset all verify message fields</source>
        <translation>איפוס כל שדות אימות ההודעה</translation>
    </message>
    <message>
        <source>Click "Sign Message" to generate signature</source>
        <translation type="unfinished">יש ללחוץ על „חתימת ההודעה“ כדי לייצר חתימה</translation>
    </message>
    <message>
        <source>The entered address is invalid.</source>
        <translation type="unfinished">הכתובת שסיפקת שגויה.</translation>
    </message>
    <message>
        <source>Please check the address and try again.</source>
        <translation type="unfinished">נא לבדוק את הכתובת ולנסות שוב.</translation>
    </message>
    <message>
        <source>The entered address does not refer to a key.</source>
        <translation type="unfinished">הכתובת שסיפקת לא מתייחסת למפתח.</translation>
    </message>
    <message>
        <source>Wallet unlock was cancelled.</source>
        <translation type="unfinished">שחרור הארנק בוטל.</translation>
    </message>
    <message>
        <source>No error</source>
        <translation type="unfinished">אין שגיאה</translation>
    </message>
    <message>
        <source>Private key for the entered address is not available.</source>
        <translation type="unfinished">המפתח הפרטי לכתובת שסיפקת אינו זמין.</translation>
    </message>
    <message>
        <source>Message signing failed.</source>
        <translation type="unfinished">חתימת ההודעה נכשלה.</translation>
    </message>
    <message>
        <source>Message signed.</source>
        <translation type="unfinished">ההודעה נחתמה.</translation>
    </message>
    <message>
        <source>The signature could not be decoded.</source>
        <translation type="unfinished">לא ניתן לפענח את החתימה.</translation>
    </message>
    <message>
        <source>Please check the signature and try again.</source>
        <translation type="unfinished">נא לבדוק את החתימה ולנסות שוב.</translation>
    </message>
    <message>
        <source>The signature did not match the message digest.</source>
        <translation type="unfinished">החתימה לא תואמת את תקציר ההודעה.</translation>
    </message>
    <message>
        <source>Message verification failed.</source>
        <translation type="unfinished">וידוא ההודעה נכשל.</translation>
    </message>
    <message>
        <source>Message verified.</source>
        <translation type="unfinished">ההודעה עברה וידוא.</translation>
    </message>
</context>
<context>
    <name>TransactionDesc</name>
    <message numerus="yes">
        <source>Open for %n more block(s)</source>
        <translation>
            <numerusform />
            <numerusform />
        </translation>
    </message>
    <message>
        <source>Open until %1</source>
        <translation type="unfinished">פתוחה עד %1</translation>
    </message>
    <message>
        <source>conflicted with a transaction with %1 confirmations</source>
        <translation type="unfinished">ישנה סתירה עם עסקה שעברה %1 אימותים</translation>
    </message>
    <message>
        <source>0/unconfirmed, %1</source>
        <translation type="unfinished">0/לא מאומתים, %1</translation>
    </message>
    <message>
        <source>in memory pool</source>
        <translation type="unfinished">במאגר הזיכרון</translation>
    </message>
    <message>
        <source>not in memory pool</source>
        <translation type="unfinished">לא במאגר הזיכרון</translation>
    </message>
    <message>
        <source>abandoned</source>
        <translation type="unfinished">ננטש</translation>
    </message>
    <message>
        <source>%1/unconfirmed</source>
        <translation type="unfinished">%1/לא מאומתים</translation>
    </message>
    <message>
        <source>%1 confirmations</source>
        <translation type="unfinished">%1 אימותים</translation>
    </message>
    <message>
        <source>Status</source>
        <translation type="unfinished">מצב</translation>
    </message>
    <message>
        <source>Date</source>
        <translation type="unfinished">תאריך</translation>
    </message>
    <message>
        <source>Source</source>
        <translation type="unfinished">מקור</translation>
    </message>
    <message>
        <source>Generated</source>
        <translation type="unfinished">נוצר</translation>
    </message>
    <message>
        <source>From</source>
        <translation type="unfinished">מאת</translation>
    </message>
    <message>
        <source>unknown</source>
        <translation type="unfinished">לא ידוע</translation>
    </message>
    <message>
        <source>To</source>
        <translation type="unfinished">אל</translation>
    </message>
    <message>
        <source>own address</source>
        <translation type="unfinished">כתובת עצמית</translation>
    </message>
    <message>
        <source>watch-only</source>
        <translation type="unfinished">צפייה בלבד</translation>
    </message>
    <message>
        <source>label</source>
        <translation type="unfinished">תווית</translation>
    </message>
    <message>
        <source>Credit</source>
        <translation type="unfinished">אשראי</translation>
    </message>
    <message numerus="yes">
        <source>matures in %n more block(s)</source>
        <translation>
            <numerusform />
            <numerusform />
        </translation>
    </message>
    <message>
        <source>not accepted</source>
        <translation type="unfinished">לא התקבל</translation>
    </message>
    <message>
        <source>Debit</source>
        <translation type="unfinished">חיוב</translation>
    </message>
    <message>
        <source>Total debit</source>
        <translation type="unfinished">חיוב כולל</translation>
    </message>
    <message>
        <source>Total credit</source>
        <translation type="unfinished">אשראי כול</translation>
    </message>
    <message>
        <source>Transaction fee</source>
        <translation type="unfinished">עמלת העברה</translation>
    </message>
    <message>
        <source>Net amount</source>
        <translation type="unfinished">סכום נטו</translation>
    </message>
    <message>
        <source>Message</source>
        <translation type="unfinished">הודעה</translation>
    </message>
    <message>
        <source>Comment</source>
        <translation type="unfinished">הערה</translation>
    </message>
    <message>
        <source>Transaction ID</source>
        <translation type="unfinished">מזהה העברה</translation>
    </message>
    <message>
        <source>Transaction total size</source>
        <translation type="unfinished">גודל ההעברה הכללי</translation>
    </message>
    <message>
        <source>Transaction virtual size</source>
        <translation type="unfinished">גודל וירטואלי של עסקה</translation>
    </message>
    <message>
        <source>Output index</source>
        <translation type="unfinished">מפתח פלט</translation>
    </message>
    <message>
        <source> (Certificate was not verified)</source>
        <translation type="unfinished">(האישור לא אומת)</translation>
    </message>
    <message>
        <source>Merchant</source>
        <translation type="unfinished">סוחר</translation>
    </message>
    <message>
        <source>Generated coins must mature %1 blocks before they can be spent. When you generated this block, it was broadcast to the network to be added to the block chain. If it fails to get into the chain, its state will change to "not accepted" and it won't be spendable. This may occasionally happen if another node generates a block within a few seconds of yours.</source>
        <translation type="unfinished">מטבעות מופקים חייבים להבשיל במשך %1 בלוקים לפני שניתן לבזבזם. כשהפקתם בלוק זה, הבלוק שודר לרשת לצורך הוספה לבלוקצ'יין. אם הבלוק לא יתווסף לבלוקצ'יין, מצב הבלוק ישונה ל"לא התקבל" ולא יהיה ניתן לבזבזו. מצב זה עלול לקרות כאשר צומת אחרת מפיקה בלוק בהפרש של כמה שניות משלכם.</translation>
    </message>
    <message>
        <source>Debug information</source>
        <translation type="unfinished">פרטי ניפוי שגיאות</translation>
    </message>
    <message>
        <source>Transaction</source>
        <translation type="unfinished">העברה</translation>
    </message>
    <message>
        <source>Inputs</source>
        <translation type="unfinished">אמצעי קלט</translation>
    </message>
    <message>
        <source>Amount</source>
        <translation type="unfinished">סכום</translation>
    </message>
    <message>
        <source>true</source>
        <translation type="unfinished">אמת</translation>
    </message>
    <message>
        <source>false</source>
        <translation type="unfinished">שקר</translation>
    </message>
</context>
<context>
    <name>TransactionDescDialog</name>
    <message>
        <source>This pane shows a detailed description of the transaction</source>
        <translation>חלונית זו מציגה תיאור מפורט של ההעברה</translation>
    </message>
    <message>
        <source>Details for %1</source>
        <translation type="unfinished">פרטים עבור %1</translation>
    </message>
</context>
<context>
    <name>TransactionTableModel</name>
    <message>
        <source>Date</source>
        <translation type="unfinished">תאריך</translation>
    </message>
    <message>
        <source>Type</source>
        <translation type="unfinished">סוג</translation>
    </message>
    <message>
        <source>Label</source>
        <translation type="unfinished">תוית</translation>
    </message>
    <message numerus="yes">
        <source>Open for %n more block(s)</source>
        <translation>
            <numerusform />
            <numerusform />
        </translation>
    </message>
    <message>
        <source>Open until %1</source>
        <translation type="unfinished">פתוחה עד %1</translation>
    </message>
    <message>
        <source>Unconfirmed</source>
        <translation type="unfinished">לא מאושרת</translation>
    </message>
    <message>
        <source>Abandoned</source>
        <translation type="unfinished">ננטש</translation>
    </message>
    <message>
        <source>Confirming (%1 of %2 recommended confirmations)</source>
        <translation type="unfinished">באישור (%1 מתוך %2 אישורים מומלצים)</translation>
    </message>
    <message>
        <source>Confirmed (%1 confirmations)</source>
        <translation type="unfinished">מאושרת (%1 אישורים)</translation>
    </message>
    <message>
        <source>Conflicted</source>
        <translation type="unfinished">מתנגשת</translation>
    </message>
    <message>
        <source>Immature (%1 confirmations, will be available after %2)</source>
        <translation type="unfinished">צעירה (%1 אישורים, תהיה זמינה לאחר %2)</translation>
    </message>
    <message>
        <source>Generated but not accepted</source>
        <translation type="unfinished">הבלוק יוצר אך לא אושר</translation>
    </message>
    <message>
        <source>Received with</source>
        <translation type="unfinished">התקבל עם</translation>
    </message>
    <message>
        <source>Received from</source>
        <translation type="unfinished">התקבל מאת</translation>
    </message>
    <message>
        <source>Sent to</source>
        <translation type="unfinished">נשלח אל</translation>
    </message>
    <message>
        <source>Payment to yourself</source>
        <translation type="unfinished">תשלום לעצמך</translation>
    </message>
    <message>
        <source>Mined</source>
        <translation type="unfinished">נכרו</translation>
    </message>
    <message>
        <source>watch-only</source>
        <translation type="unfinished">צפייה בלבד</translation>
    </message>
    <message>
        <source>(n/a)</source>
        <translation type="unfinished">(לא זמין)</translation>
    </message>
    <message>
        <source>(no label)</source>
        <translation type="unfinished">(ללא תוית)</translation>
    </message>
    <message>
        <source>Transaction status. Hover over this field to show number of confirmations.</source>
        <translation type="unfinished">מצב ההעברה. יש להמתין עם הסמן מעל שדה זה כדי לראות את מספר האישורים.</translation>
    </message>
    <message>
        <source>Date and time that the transaction was received.</source>
        <translation type="unfinished">התאריך והשעה בהם העברה זו התקבלה.</translation>
    </message>
    <message>
        <source>Type of transaction.</source>
        <translation type="unfinished">סוג ההעברה.</translation>
    </message>
    <message>
        <source>Whether or not a watch-only address is involved in this transaction.</source>
        <translation type="unfinished">האם כתובת לצפייה בלבד כלולה בעסקה זו.</translation>
    </message>
    <message>
        <source>User-defined intent/purpose of the transaction.</source>
        <translation type="unfinished">ייעוד/תכלית מגדר ע"י המשתמש של העסקה.</translation>
    </message>
    <message>
        <source>Amount removed from or added to balance.</source>
        <translation type="unfinished">סכום ירד או התווסף למאזן</translation>
    </message>
</context>
<context>
    <name>TransactionView</name>
    <message>
        <source>All</source>
        <translation type="unfinished">הכול</translation>
    </message>
    <message>
        <source>Today</source>
        <translation type="unfinished">היום</translation>
    </message>
    <message>
        <source>This week</source>
        <translation type="unfinished">השבוע</translation>
    </message>
    <message>
        <source>This month</source>
        <translation type="unfinished">החודש</translation>
    </message>
    <message>
        <source>Last month</source>
        <translation type="unfinished">חודש שעבר</translation>
    </message>
    <message>
        <source>This year</source>
        <translation type="unfinished">השנה הזאת</translation>
    </message>
    <message>
        <source>Received with</source>
        <translation type="unfinished">התקבל עם</translation>
    </message>
    <message>
        <source>Sent to</source>
        <translation type="unfinished">נשלח אל</translation>
    </message>
    <message>
        <source>To yourself</source>
        <translation type="unfinished">לעצמך</translation>
    </message>
    <message>
        <source>Mined</source>
        <translation type="unfinished">נכרו</translation>
    </message>
    <message>
        <source>Other</source>
        <translation type="unfinished">אחר</translation>
    </message>
    <message>
        <source>Enter address, transaction id, or label to search</source>
        <translation type="unfinished">נא לספק כתובת, מזהה העברה, או תווית לחיפוש</translation>
    </message>
    <message>
        <source>Min amount</source>
        <translation type="unfinished">סכום מזערי</translation>
    </message>
    <message>
        <source>Export Transaction History</source>
        <translation type="unfinished">יצוא היסטוריית העברה</translation>
    </message>
    <message>
        <source>Comma separated file</source>
        <extracomment>Expanded name of the CSV file format. See https://en.wikipedia.org/wiki/Comma-separated_values</extracomment>
        <translation type="unfinished">קובץ מופרד בפסיקים</translation>
    </message>
    <message>
        <source>Confirmed</source>
        <translation type="unfinished">מאושרת</translation>
    </message>
    <message>
        <source>Watch-only</source>
        <translation type="unfinished">צפייה בלבד</translation>
    </message>
    <message>
        <source>Date</source>
        <translation type="unfinished">תאריך</translation>
    </message>
    <message>
        <source>Type</source>
        <translation type="unfinished">סוג</translation>
    </message>
    <message>
        <source>Label</source>
        <translation type="unfinished">תוית</translation>
    </message>
    <message>
        <source>Address</source>
        <translation type="unfinished">כתובת</translation>
    </message>
    <message>
        <source>ID</source>
        <translation type="unfinished">מזהה</translation>
    </message>
    <message>
        <source>Exporting Failed</source>
        <translation type="unfinished">הייצוא נכשל</translation>
    </message>
    <message>
        <source>There was an error trying to save the transaction history to %1.</source>
        <translation type="unfinished">הייתה שגיאה בניסיון לשמור את היסטוריית העסקאות אל %1.</translation>
    </message>
    <message>
        <source>Exporting Successful</source>
        <translation type="unfinished">הייצוא נכשל</translation>
    </message>
    <message>
        <source>The transaction history was successfully saved to %1.</source>
        <translation type="unfinished">היסטוריית העסקאות נשמרה בהצלחה אל %1.</translation>
    </message>
    <message>
        <source>Range:</source>
        <translation type="unfinished">טווח:</translation>
    </message>
    <message>
        <source>to</source>
        <translation type="unfinished">עד</translation>
    </message>
</context>
<context>
    <name>WalletFrame</name>
    <message>
        <source>No wallet has been loaded.
Go to File &gt; Open Wallet to load a wallet.
- OR -</source>
        <translation type="unfinished">לא נטען ארנק.
עליך לגשת לקובץ &gt; פתיחת ארנק כדי לטעון ארנק.
- או -</translation>
    </message>
    <message>
        <source>Create a new wallet</source>
        <translation type="unfinished">יצירת ארנק חדש</translation>
    </message>
</context>
<context>
    <name>WalletModel</name>
    <message>
        <source>Send Coins</source>
        <translation type="unfinished">שליחת מטבעות</translation>
    </message>
    <message>
        <source>Fee bump error</source>
        <translation type="unfinished">נמצאה שגיאת סכום עמלה</translation>
    </message>
    <message>
        <source>Increasing transaction fee failed</source>
        <translation type="unfinished">כשל בהעלאת עמלת עסקה</translation>
    </message>
    <message>
        <source>Do you want to increase the fee?</source>
        <translation type="unfinished">האם ברצונך להגדיל את העמלה?</translation>
    </message>
    <message>
        <source>Do you want to draft a transaction with fee increase?</source>
        <translation type="unfinished">האם ברצונך להכין עסיקה עם עמלה מוגברת?</translation>
    </message>
    <message>
        <source>Current fee:</source>
        <translation type="unfinished">העמלה הנוכחית:</translation>
    </message>
    <message>
        <source>Increase:</source>
        <translation type="unfinished">הגדלה:</translation>
    </message>
    <message>
        <source>New fee:</source>
        <translation type="unfinished">עמלה חדשה:</translation>
    </message>
    <message>
        <source>Confirm fee bump</source>
        <translation type="unfinished">אישור הקפצת עמלה</translation>
    </message>
    <message>
        <source>Can't draft transaction.</source>
        <translation type="unfinished">לא ניתן לשמור את העסקה כטיוטה.</translation>
    </message>
    <message>
        <source>PSBT copied</source>
        <translation type="unfinished">PSBT הועתקה</translation>
    </message>
    <message>
        <source>Can't sign transaction.</source>
        <translation type="unfinished">אי אפשר לחתום על ההעברה.</translation>
    </message>
    <message>
        <source>Could not commit transaction</source>
        <translation type="unfinished">שילוב העסקה נכשל</translation>
    </message>
    <message>
        <source>default wallet</source>
        <translation type="unfinished">ארנק בררת מחדל</translation>
    </message>
</context>
<context>
    <name>WalletView</name>
    <message>
        <source>&amp;Export</source>
        <translation type="unfinished">&amp;יצוא</translation>
    </message>
    <message>
        <source>Export the data in the current tab to a file</source>
        <translation type="unfinished">יצוא הנתונים בלשונית הנוכחית לקובץ</translation>
    </message>
    <message>
        <source>Error</source>
        <translation type="unfinished">שגיאה</translation>
    </message>
    <message>
        <source>Unable to decode PSBT from clipboard (invalid base64)</source>
        <translation type="unfinished">לא ניתן לפענח PSBT מתוך לוח הגזירים (base64 שגוי)  </translation>
    </message>
    <message>
        <source>Load Transaction Data</source>
        <translation type="unfinished">טעינת נתוני עיסקה</translation>
    </message>
    <message>
        <source>Partially Signed Transaction (*.psbt)</source>
        <translation type="unfinished">עיסקה חתומה חלקית  (*.psbt)</translation>
    </message>
    <message>
        <source>PSBT file must be smaller than 100 MiB</source>
        <translation type="unfinished">קובץ PSBT צריך להיות קטמן מ 100 MiB</translation>
    </message>
    <message>
        <source>Unable to decode PSBT</source>
        <translation type="unfinished">לא מצליח לפענח PSBT</translation>
    </message>
    <message>
        <source>Backup Wallet</source>
        <translation type="unfinished">גיבוי הארנק</translation>
    </message>
    <message>
        <source>Backup Failed</source>
        <translation type="unfinished">הגיבוי נכשל</translation>
    </message>
    <message>
        <source>There was an error trying to save the wallet data to %1.</source>
        <translation type="unfinished">אירעה שגיאה בעת הניסיון לשמור את נתוני הארנק אל %1.</translation>
    </message>
    <message>
        <source>Backup Successful</source>
        <translation type="unfinished">הגיבוי הצליח</translation>
    </message>
    <message>
        <source>The wallet data was successfully saved to %1.</source>
        <translation type="unfinished">נתוני הארנק נשמרו בהצלחה אל %1.</translation>
    </message>
    <message>
        <source>Cancel</source>
        <translation type="unfinished">ביטול</translation>
    </message>
</context>
<context>
    <name>bitcoin-core</name>
    <message>
        <source>The %s developers</source>
        <translation type="unfinished">ה %s מפתחים</translation>
    </message>
    <message>
        <source>%s corrupt. Try using the wallet tool particl-wallet to salvage or restoring a backup.</source>
        <translation type="unfinished">%s משובש. נסו להשתמש בכלי הארנק particl-wallet כדי להציל או לשחזר מגיבוי..</translation>
    </message>
    <message>
        <source>-maxtxfee is set very high! Fees this large could be paid on a single transaction.</source>
        <translation type="unfinished">-maxtxfee נקבע לעמלות גבוהות מאד! עמלות גבוהות כאלו יכולות משולמות עבר עסקה בודדת.</translation>
    </message>
    <message>
        <source>Cannot provide specific connections and have addrman find outgoing connections at the same.</source>
        <translation type="unfinished">לא מצליח לספק קשרים ספציפיים ולגרום ל addrman למצוא קשרים חיצוניים יחדיו.</translation>
    </message>
    <message>
        <source>Distributed under the MIT software license, see the accompanying file %s or %s</source>
        <translation type="unfinished">מופץ תחת רשיון התוכנה של MIT, ראה קובץ מלווה  %s או %s</translation>
    </message>
    <message>
        <source>Error reading %s! All keys read correctly, but transaction data or address book entries might be missing or incorrect.</source>
        <translation type="unfinished">שגיאה בנסיון לקרוא את %s! כל המפתחות נקראו נכונה, אך נתוני העסקה או הכתובות יתכן שחסרו או שגויים.</translation>
    </message>
    <message>
        <source>Error: Listening for incoming connections failed (listen returned error %s)</source>
        <translation type="unfinished">שגיאה: האזנה לתקשורת נכנ סת נכשלה (ההאזנה מחזירה שגיאה  %s)</translation>
    </message>
    <message>
        <source>Fee estimation failed. Fallbackfee is disabled. Wait a few blocks or enable -fallbackfee.</source>
        <translation type="unfinished">אמדן גובה עמלה נכשל. Fallbackfee  מנוטרל. יש להמתין מספר בלוקים או לשפעל את  -fallbackfee</translation>
    </message>
    <message>
        <source>Please check that your computer's date and time are correct! If your clock is wrong, %s will not work properly.</source>
        <translation type="unfinished">נא בדקו שהתאריך והשעה במחשב שלכם נכונים! אם השעון שלכם לא מסונכרן, %s לא יעבוד כהלכה.</translation>
    </message>
    <message>
        <source>Prune configured below the minimum of %d MiB.  Please use a higher number.</source>
        <translation type="unfinished">הגיזום הוגדר כפחות מהמינימום של  %d MiB. נא להשתמש במספר גבוה יותר.</translation>
    </message>
    <message>
        <source>Prune: last wallet synchronisation goes beyond pruned data. You need to -reindex (download the whole blockchain again in case of pruned node)</source>
        <translation type="unfinished">גיזום: הסינכרון האחרון של הארנק עובר את היקף הנתונים שנגזמו. יש לבצע חידוש אידקסציה (נא להוריד את כל שרשרת הבלוקים שוב במקרה של צומת מקוצצת)</translation>
    </message>
    <message>
        <source>The block database contains a block which appears to be from the future. This may be due to your computer's date and time being set incorrectly. Only rebuild the block database if you are sure that your computer's date and time are correct</source>
        <translation type="unfinished">מאגר נתוני הבלוקים מכיל בלוק עם תאריך עתידי. הדבר יכול להיגרם מתאריך ושעה שגויים במחשב שלכם. בצעו בנייה מחדש של מאגר נתוני הבלוקים רק אם אתם בטוחים שהתאריך והשעה במחשבכם נכונים</translation>
    </message>
    <message>
        <source>The transaction amount is too small to send after the fee has been deducted</source>
        <translation type="unfinished">סכום העברה נמוך מדי לשליחה אחרי גביית העמלה</translation>
    </message>
    <message>
        <source>This error could occur if this wallet was not shutdown cleanly and was last loaded using a build with a newer version of Berkeley DB. If so, please use the software that last loaded this wallet</source>
        <translation type="unfinished">שגיאה זו יכלה לקרות אם הארנק לא נסגר באופן נקי והועלה לאחרונה עם מבנה מבוסס גירסת Berkeley DB חדשה יותר. במקרה זה, יש להשתמש בתוכנה אשר טענה את הארנק בפעם האחרונה.</translation>
    </message>
    <message>
        <source>This is a pre-release test build - use at your own risk - do not use for mining or merchant applications</source>
        <translation type="unfinished">זוהי בניית ניסיון טרום־פרסום – השימוש באחריותך – אין להשתמש בה לצורך כרייה או יישומי מסחר</translation>
    </message>
    <message>
        <source>This is the maximum transaction fee you pay (in addition to the normal fee) to prioritize partial spend avoidance over regular coin selection.</source>
        <translation type="unfinished">זוהי עמלת העיסקה המרבית שתשלם (בנוסף לעמלה הרגילה) כדי לתעדף מניעת תשלום חלקי על פני בחירה רגילה של מטבע. </translation>
    </message>
    <message>
        <source>This is the transaction fee you may discard if change is smaller than dust at this level</source>
        <translation type="unfinished">זוהי עמלת העסקה שתוכל לזנוח אם היתרה הנה קטנה יותר מאבק ברמה הזו.</translation>
    </message>
    <message>
        <source>This is the transaction fee you may pay when fee estimates are not available.</source>
        <translation type="unfinished">זוהי עמלת העסקה שתוכל לשלם כאשר אמדן גובה העמלה אינו זמין.</translation>
    </message>
    <message>
        <source>Total length of network version string (%i) exceeds maximum length (%i). Reduce the number or size of uacomments.</source>
        <translation type="unfinished">האורך הכולל של רצף התווים של גירסת הרשת  (%i) גדול מהאורך המרבי המותר (%i). יש להקטין את המספר או האורך של uacomments.</translation>
    </message>
    <message>
        <source>Unable to replay blocks. You will need to rebuild the database using -reindex-chainstate.</source>
        <translation type="unfinished">שידור-חוזר של הבלוקים לא הצליח. תצטרכו לבצע בנייה מחדש של מאגר הנתונים באמצעות הדגל reindex-chainstate-.</translation>
    </message>
    <message>
        <source>Warning: Private keys detected in wallet {%s} with disabled private keys</source>
        <translation type="unfinished">אזהרה: זוהו מפתחות פרטיים בארנק {%s} עם מפתחות פרטיים מושבתים</translation>
    </message>
    <message>
        <source>Warning: We do not appear to fully agree with our peers! You may need to upgrade, or other nodes may need to upgrade.</source>
        <translation type="unfinished">אזהרה: יתכן שלא נסכים לגמרי עם עמיתינו! יתכן שתצטרכו לשדרג או שצמתות אחרות יצטרכו לשדרג.</translation>
    </message>
    <message>
        <source>You need to rebuild the database using -reindex to go back to unpruned mode.  This will redownload the entire blockchain</source>
        <translation type="unfinished">יש צורך בבניה מחדש של מסד הנתונים ע"י שימוש ב -reindex כדי לחזור חזרה לצומת שאינה גזומה.  הפעולה תוריד מחדש את כל שרשרת הבלוקים.</translation>
    </message>
    <message>
        <source>%s is set very high!</source>
        <translation type="unfinished">%s הוגדר מאד גבוה!</translation>
    </message>
    <message>
        <source>-maxmempool must be at least %d MB</source>
        <translation type="unfinished">‎-maxmempool חייב להיות לפחות %d מ״ב</translation>
    </message>
    <message>
        <source>A fatal internal error occurred, see debug.log for details</source>
        <translation type="unfinished">שגיאה פטלית פנימית אירעה, לפירוט ראה את לוג הדיבאג.</translation>
    </message>
    <message>
        <source>Cannot resolve -%s address: '%s'</source>
        <translation type="unfinished">לא מצליח לפענח -%s כתובת: '%s'</translation>
    </message>
    <message>
        <source>Cannot set -peerblockfilters without -blockfilterindex.</source>
        <translation type="unfinished">לא מצליח להגדיר את  -peerblockfilters ללא-blockfilterindex.</translation>
    </message>
    <message>
        <source>Cannot write to data directory '%s'; check permissions.</source>
        <translation type="unfinished">לא ניתן לכתוב אל תיקיית הנתונים ‚%s’, נא לבדוק את ההרשאות.</translation>
    </message>
    <message>
        <source>Change index out of range</source>
        <translation type="unfinished">אינדקס העודף מחוץ לתחום</translation>
    </message>
    <message>
        <source>Config setting for %s only applied on %s network when in [%s] section.</source>
        <translation type="unfinished">הגדרות הקונפיג עבור %s מיושמות רק  %s הרשת כאשר בקבוצה [%s] .</translation>
    </message>
    <message>
        <source>Copyright (C) %i-%i</source>
        <translation type="unfinished">כל הזכויות שמורות (C) %i-‏%i</translation>
    </message>
    <message>
        <source>Corrupted block database detected</source>
        <translation type="unfinished">מסד נתוני בלוקים פגום זוהה</translation>
    </message>
    <message>
        <source>Could not find asmap file %s</source>
        <translation type="unfinished">  קובץ asmap %s לא נמצא</translation>
    </message>
    <message>
        <source>Could not parse asmap file %s</source>
        <translation type="unfinished"> קובץ asmap %s לא נפרס</translation>
    </message>
    <message>
        <source>Disk space is too low!</source>
        <translation type="unfinished">אין מספיק מקום בכונן!</translation>
    </message>
    <message>
        <source>Do you want to rebuild the block database now?</source>
        <translation type="unfinished">האם לבנות מחדש את מסד נתוני המקטעים?</translation>
    </message>
    <message>
        <source>Done loading</source>
        <translation type="unfinished">הטעינה הושלמה</translation>
    </message>
    <message>
        <source>Error initializing block database</source>
        <translation type="unfinished">שגיאה באתחול מסד נתוני המקטעים</translation>
    </message>
    <message>
        <source>Error initializing wallet database environment %s!</source>
        <translation type="unfinished">שגיאה באתחול סביבת מסד נתוני הארנקים %s!</translation>
    </message>
    <message>
        <source>Error loading %s</source>
        <translation type="unfinished">שגיאה בטעינת %s</translation>
    </message>
    <message>
        <source>Error loading %s: Private keys can only be disabled during creation</source>
        <translation type="unfinished">שגיאת טעינה %s: מפתחות פרטיים ניתנים לניטרול רק בעת תהליך היצירה</translation>
    </message>
    <message>
        <source>Error loading %s: Wallet corrupted</source>
        <translation type="unfinished">שגיאת טעינה %s: הארנק משובש</translation>
    </message>
    <message>
        <source>Error loading %s: Wallet requires newer version of %s</source>
        <translation type="unfinished">שגיאת טעינה %s: הארנק מצריך גירסה חדשה יותר של %s</translation>
    </message>
    <message>
        <source>Error loading block database</source>
        <translation type="unfinished">שגיאה בטעינת מסד נתוני המקטעים</translation>
    </message>
    <message>
        <source>Error opening block database</source>
        <translation type="unfinished">שגיאה בטעינת מסד נתוני המקטעים</translation>
    </message>
    <message>
        <source>Error reading from database, shutting down.</source>
        <translation type="unfinished">שגיאת קריאה ממסד הנתונים. סוגר את התהליך.</translation>
    </message>
    <message>
        <source>Error upgrading chainstate database</source>
        <translation type="unfinished">שגיאת שידרוג מסד הנתונים של מצב השרשרת chainstate</translation>
    </message>
    <message>
        <source>Error: Disk space is low for %s</source>
        <translation type="unfinished">שגיאה: שטח הדיסק קטן מדי עובר %s</translation>
    </message>
    <message>
        <source>Error: Keypool ran out, please call keypoolrefill first</source>
        <translation type="unfinished">שגיאה: Keypool עבר את המכסה, קרא תחילה ל  keypoolrefill </translation>
    </message>
    <message>
        <source>Failed to listen on any port. Use -listen=0 if you want this.</source>
        <translation type="unfinished">האזנה נכשלה בכל פורט. השתמש ב- -listen=0 אם ברצונך בכך.</translation>
    </message>
    <message>
        <source>Failed to rescan the wallet during initialization</source>
        <translation type="unfinished">כשל בסריקה מחדש של הארנק בזמן האתחול</translation>
    </message>
    <message>
        <source>Failed to verify database</source>
        <translation type="unfinished">אימות מסד הנתונים נכשל</translation>
    </message>
    <message>
        <source>Fee rate (%s) is lower than the minimum fee rate setting (%s)</source>
        <translation type="unfinished">שיעור העמלה (%s) נמוך משיעור העמלה המינימלי המוגדר  (%s)</translation>
    </message>
    <message>
        <source>Ignoring duplicate -wallet %s.</source>
        <translation type="unfinished">מתעלם ארנק-כפול %s.</translation>
    </message>
    <message>
        <source>Incorrect or no genesis block found. Wrong datadir for network?</source>
        <translation type="unfinished">מקטע הפתיח הוא שגוי או לא נמצא. תיקיית נתונים שגויה עבור הרשת?</translation>
    </message>
    <message>
        <source>Initialization sanity check failed. %s is shutting down.</source>
        <translation type="unfinished">איתחול של תהליך בדיקות השפיות נכשל. %s  בתהליך סגירה.</translation>
    </message>
    <message>
        <source>Insufficient funds</source>
        <translation type="unfinished">אין מספיק כספים</translation>
    </message>
    <message>
        <source>Invalid -onion address or hostname: '%s'</source>
        <translation type="unfinished">אי תקינות כתובת  -onion או hostname: '%s'</translation>
    </message>
    <message>
        <source>Invalid -proxy address or hostname: '%s'</source>
        <translation type="unfinished">אי תקינות כתובת -proxy או hostname: '%s'</translation>
    </message>
    <message>
        <source>Invalid P2P permission: '%s'</source>
        <translation type="unfinished">הרשאת P2P שגויה: '%s'</translation>
    </message>
    <message>
        <source>Invalid amount for -%s=&lt;amount&gt;: '%s'</source>
        <translation type="unfinished">סכום שגוי עבור ‎-%s=&lt;amount&gt;:‏ '%s'</translation>
    </message>
    <message>
        <source>Invalid amount for -discardfee=&lt;amount&gt;: '%s'</source>
        <translation type="unfinished">סכום שגוי של -discardfee=&lt;amount&gt;‏: '%s'</translation>
    </message>
    <message>
        <source>Invalid amount for -fallbackfee=&lt;amount&gt;: '%s'</source>
        <translation type="unfinished">סכום שגוי עבור ‎-fallbackfee=&lt;amount&gt;:‏ '%s'</translation>
    </message>
    <message>
        <source>Invalid amount for -paytxfee=&lt;amount&gt;: '%s' (must be at least %s)</source>
        <translation type="unfinished">סכום שגוי של ‎-paytxfee=&lt;amount&gt;‏‎:‏‏ '%s' (נדרשת %s לפחות)</translation>
    </message>
    <message>
        <source>Invalid netmask specified in -whitelist: '%s'</source>
        <translation type="unfinished">מסכת הרשת שצוינה עם ‎-whitelist שגויה: '%s'</translation>
    </message>
    <message>
        <source>Need to specify a port with -whitebind: '%s'</source>
        <translation type="unfinished">יש לציין פתחה עם ‎-whitebind:‏ '%s'</translation>
    </message>
    <message>
        <source>No proxy server specified. Use -proxy=&lt;ip&gt; or -proxy=&lt;ip:port&gt;.</source>
        <translation type="unfinished">לא הוגדר פרוקסי. יש להשתמש ב־‎ -proxy=&lt;ip&gt; או ב־‎ -proxy=&lt;ip:port&gt;.</translation>
    </message>
    <message>
        <source>Not enough file descriptors available.</source>
        <translation type="unfinished">אין מספיק מידע על הקובץ</translation>
    </message>
    <message>
        <source>Prune cannot be configured with a negative value.</source>
        <translation type="unfinished">לא ניתן להגדיר גיזום כערך שלילי</translation>
    </message>
    <message>
        <source>Prune mode is incompatible with -txindex.</source>
        <translation type="unfinished">שיטת הגיזום אינה תואמת את  -txindex.</translation>
    </message>
    <message>
        <source>Reducing -maxconnections from %d to %d, because of system limitations.</source>
        <translation type="unfinished">הורדת -maxconnections מ %d ל %d, עקב מגבלות מערכת.</translation>
    </message>
    <message>
        <source>Section [%s] is not recognized.</source>
        <translation type="unfinished">הפסקה [%s] אינה מזוהה.</translation>
    </message>
    <message>
        <source>Signing transaction failed</source>
        <translation type="unfinished">החתימה על ההעברה נכשלה</translation>
    </message>
    <message>
        <source>Specified -walletdir "%s" does not exist</source>
        <translation type="unfinished">תיקיית הארנק שצויינה  -walletdir "%s" אינה קיימת</translation>
    </message>
    <message>
        <source>Specified -walletdir "%s" is a relative path</source>
        <translation type="unfinished">תיקיית הארנק שצויינה -walletdir "%s" הנה נתיב יחסי</translation>
    </message>
    <message>
        <source>Specified -walletdir "%s" is not a directory</source>
        <translation type="unfinished">תיקיית הארנק שצויינה -walletdir‏ "%s" אינה תיקיה</translation>
    </message>
    <message>
        <source>Specified blocks directory "%s" does not exist.</source>
        <translation type="unfinished">התיקיה שהוגדרה "%s" לא קיימת.</translation>
    </message>
    <message>
        <source>The source code is available from %s.</source>
        <translation type="unfinished">קוד המקור זמין ב %s.</translation>
    </message>
    <message>
        <source>The transaction amount is too small to pay the fee</source>
        <translation type="unfinished">סכום ההעברה נמוך מכדי לשלם את העמלה</translation>
    </message>
    <message>
        <source>The wallet will avoid paying less than the minimum relay fee.</source>
        <translation type="unfinished">הארנק ימנע מלשלם פחות מאשר עמלת העברה מינימלית.</translation>
    </message>
    <message>
        <source>This is experimental software.</source>
        <translation type="unfinished">זוהי תכנית נסיונית.</translation>
    </message>
    <message>
        <source>This is the minimum transaction fee you pay on every transaction.</source>
        <translation type="unfinished">זו עמלת ההעברה המזערית שתיגבה מכל העברה שלך.</translation>
    </message>
    <message>
        <source>This is the transaction fee you will pay if you send a transaction.</source>
        <translation type="unfinished">זו עמלת ההעברה שתיגבה ממך במידה של שליחת העברה.</translation>
    </message>
    <message>
        <source>Transaction amount too small</source>
        <translation type="unfinished">סכום ההעברה קטן מדי</translation>
    </message>
    <message>
        <source>Transaction amounts must not be negative</source>
        <translation type="unfinished">סכומי ההעברה לא יכולים להיות שליליים</translation>
    </message>
    <message>
        <source>Transaction has too long of a mempool chain</source>
        <translation type="unfinished">לעסקה יש שרשרת ארוכה מדי של mempool </translation>
    </message>
    <message>
        <source>Transaction must have at least one recipient</source>
        <translation type="unfinished">להעברה חייב להיות לפחות נמען אחד</translation>
    </message>
    <message>
        <source>Transaction too large</source>
        <translation type="unfinished">סכום ההעברה גדול מדי</translation>
    </message>
    <message>
        <source>Unable to bind to %s on this computer (bind returned error %s)</source>
        <translation type="unfinished">לא ניתן להתאגד עם הפתחה %s במחשב זה (פעולת האיגוד החזירה את השגיאה %s)</translation>
    </message>
    <message>
        <source>Unable to bind to %s on this computer. %s is probably already running.</source>
        <translation type="unfinished">לא מצליח להתחבר אל %s על מחשב זה. %s  קרוב לודאי שכבר רץ.</translation>
    </message>
    <message>
        <source>Unable to create the PID file '%s': %s</source>
        <translation type="unfinished">אין אפשרות ליצור את קובץ PID‏ '%s':‏ %s</translation>
    </message>
    <message>
        <source>Unable to generate initial keys</source>
        <translation type="unfinished">אין אפשרות ליצור מפתחות ראשוניים</translation>
    </message>
    <message>
        <source>Unable to generate keys</source>
        <translation type="unfinished">כשל בהפקת מפתחות</translation>
    </message>
    <message>
        <source>Unable to start HTTP server. See debug log for details.</source>
        <translation type="unfinished">שרת ה HTTP לא עלה. ראו את ה debug לוג לפרטים.</translation>
    </message>
    <message>
        <source>Unknown -blockfilterindex value %s.</source>
        <translation type="unfinished">ערך -blockfilterindex   %s לא ידוע.</translation>
    </message>
    <message>
        <source>Unknown address type '%s'</source>
        <translation type="unfinished">כתובת לא ידועה מסוג "%s"</translation>
    </message>
    <message>
        <source>Unknown change type '%s'</source>
        <translation type="unfinished">סוג שינוי לא ידוע: "%s"</translation>
    </message>
    <message>
        <source>Unknown network specified in -onlynet: '%s'</source>
        <translation type="unfinished">רשת לא ידועה צוינה דרך ‎-onlynet:‏ '%s'</translation>
    </message>
    <message>
        <source>Unsupported logging category %s=%s.</source>
        <translation type="unfinished">קטגורית רישום בלוג שאינה נמתמכת %s=%s.</translation>
    </message>
    <message>
        <source>Upgrading UTXO database</source>
        <translation type="unfinished">שדרוג מאגר נתוני UTXO </translation>
    </message>
    <message>
        <source>Upgrading txindex database</source>
        <translation type="unfinished">שדרוג מאגר נתוני txindex </translation>
    </message>
    <message>
        <source>User Agent comment (%s) contains unsafe characters.</source>
        <translation type="unfinished">הערת צד המשתמש (%s) כוללת תווים שאינם בטוחים.</translation>
    </message>
    <message>
        <source>Wallet needed to be rewritten: restart %s to complete</source>
        <translation type="unfinished">יש לכתוב את הארנק מחדש: יש להפעיל את %s כדי להמשיך</translation>
    </message>
</context>
</TS><|MERGE_RESOLUTION|>--- conflicted
+++ resolved
@@ -495,9 +495,6 @@
         <translation>הצפנת המפתחות הפרטיים ששייכים לארנק שלך</translation>
     </message>
     <message>
-<<<<<<< HEAD
-        <source>Sign messages with your Particl addresses to prove you own them</source>
-=======
         <source>&amp;Backup Wallet…</source>
         <translation type="unfinished">גיבוי הארנק</translation>
     </message>
@@ -506,8 +503,7 @@
         <translation type="unfinished">ה&amp;חלפת מילת צופן…</translation>
     </message>
     <message>
-        <source>Sign messages with your Bitcoin addresses to prove you own them</source>
->>>>>>> a46e1783
+        <source>Sign messages with your Particl addresses to prove you own them</source>
         <translation>חתום על הודעות עם כתובות הביטקוין שלך כדי להוכיח שהן בבעלותך</translation>
     </message>
     <message>
