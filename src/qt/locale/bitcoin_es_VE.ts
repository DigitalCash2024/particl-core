<TS language="es_VE" version="2.1">
<context>
    <name>AddressBookPage</name>
    <message>
        <source>Right-click to edit address or label</source>
        <translation>Haga clic con el botón derecho para editar una dirección o etiqueta</translation>
    </message>
    <message>
        <source>Create a new address</source>
        <translation>Crear una nueva dirección</translation>
    </message>
    <message>
        <source>&amp;New</source>
        <translation>&amp;Nuevo</translation>
    </message>
    <message>
        <source>Copy the currently selected address to the system clipboard</source>
        <translation>Copiar la dirección seleccionada al portapapeles del sistema</translation>
    </message>
    <message>
        <source>&amp;Copy</source>
        <translation>&amp;Copiar</translation>
    </message>
    <message>
        <source>C&amp;lose</source>
        <translation>&amp;Cerrar</translation>
    </message>
    <message>
        <source>Delete the currently selected address from the list</source>
        <translation>Borrar de la lista la dirección seleccionada</translation>
    </message>
    <message>
        <source>Enter address or label to search</source>
        <translation>Introduzca una dirección o etiqueta que buscar</translation>
    </message>
    <message>
        <source>Export the data in the current tab to a file</source>
        <translation>Exportar a un archivo los datos de esta pestaña</translation>
    </message>
    <message>
        <source>&amp;Export</source>
        <translation>&amp;Exportar</translation>
    </message>
    <message>
        <source>&amp;Delete</source>
        <translation>&amp;Eliminar</translation>
    </message>
    <message>
        <source>Choose the address to send coins to</source>
        <translation>Escoja la dirección a la que se enviarán monedas</translation>
    </message>
    <message>
        <source>Choose the address to receive coins with</source>
        <translation>Escoja la dirección donde quiere recibir monedas</translation>
    </message>
    <message>
        <source>C&amp;hoose</source>
        <translation>Escoger</translation>
    </message>
    <message>
        <source>Sending addresses</source>
        <translation>Direcciones de envío</translation>
    </message>
    <message>
        <source>Receiving addresses</source>
        <translation>Direcciones de recepción</translation>
    </message>
    <message>
        <source>These are your Particl addresses for sending payments. Always check the amount and the receiving address before sending coins.</source>
        <translation>Estas son sus direcciones Particl para enviar pagos. Compruebe siempre la cantidad y la dirección de recibo antes de transferir monedas.</translation>
    </message>
    <message>
        <source>&amp;Copy Address</source>
        <translation>Copiar dirección</translation>
    </message>
    <message>
        <source>Copy &amp;Label</source>
        <translation>Copiar &amp;Etiqueta</translation>
    </message>
    <message>
        <source>&amp;Edit</source>
        <translation>&amp;Editar</translation>
    </message>
    <message>
        <source>Export Address List</source>
        <translation>Exportar la Lista de Direcciones</translation>
    </message>
    <message>
        <source>Comma separated file (*.csv)</source>
        <translation>Archivo de columnas separadas por coma (*.csv)</translation>
    </message>
    <message>
        <source>Exporting Failed</source>
        <translation>La exportación falló</translation>
    </message>
    <message>
        <source>There was an error trying to save the address list to %1. Please try again.</source>
        <translation>Hubo un error al intentar guardar la lista de direcciones a %1. Por favor trate de nuevo.</translation>
    </message>
</context>
<context>
    <name>AddressTableModel</name>
    <message>
        <source>Label</source>
        <translation>Etiqueta</translation>
    </message>
    <message>
        <source>Address</source>
        <translation>Dirección</translation>
    </message>
    <message>
        <source>(no label)</source>
        <translation>(sin etiqueta)</translation>
    </message>
</context>
<context>
    <name>AskPassphraseDialog</name>
    <message>
        <source>Passphrase Dialog</source>
        <translation>Diálogo de contraseña</translation>
    </message>
    <message>
        <source>Enter passphrase</source>
        <translation>Introducir contraseña</translation>
    </message>
    <message>
        <source>New passphrase</source>
        <translation>Nueva contraseña</translation>
    </message>
    <message>
        <source>Repeat new passphrase</source>
        <translation>Repita la nueva contraseña</translation>
    </message>
    <message>
        <source>Show passphrase</source>
        <translation>Mostrar la frase de contraseña</translation>
    </message>
    <message>
        <source>Encrypt wallet</source>
        <translation>Cifrar monedero</translation>
    </message>
    <message>
        <source>This operation needs your wallet passphrase to unlock the wallet.</source>
        <translation>Esta operación requiere su contraseña para desbloquear el monedero.</translation>
    </message>
    <message>
        <source>Unlock wallet</source>
        <translation>Desbloquear monedero</translation>
    </message>
    <message>
        <source>This operation needs your wallet passphrase to decrypt the wallet.</source>
        <translation>Esta operación requiere su contraseña para descifrar el monedero.</translation>
    </message>
    <message>
        <source>Decrypt wallet</source>
        <translation>Descifrar monedero</translation>
    </message>
    <message>
        <source>Change passphrase</source>
        <translation>Cambiar frase secreta</translation>
    </message>
    <message>
        <source>Confirm wallet encryption</source>
        <translation>Confirme cifrado del monedero</translation>
    </message>
    <message>
        <source>Warning: If you encrypt your wallet and lose your passphrase, you will &lt;b&gt;LOSE ALL OF YOUR PARTICL&lt;/b&gt;!</source>
        <translation>Atención: Si cifra su monedero y pierde la contraseña, perderá ¡&lt;b&gt;TODOS SUS PARTICL&lt;/b&gt;!</translation>
    </message>
    <message>
        <source>Are you sure you wish to encrypt your wallet?</source>
        <translation>¿Está seguro que desea cifrar su monedero?</translation>
    </message>
    <message>
        <source>Wallet encrypted</source>
        <translation>Monedero cifrado</translation>
    </message>
    <message>
        <source>Wallet to be encrypted</source>
        <translation>Billetera a ser cifrada</translation>
    </message>
    <message>
        <source>Your wallet is now encrypted. </source>
        <translation>Su billetera está ahora cifrada</translation>
    </message>
    <message>
        <source>IMPORTANT: Any previous backups you have made of your wallet file should be replaced with the newly generated, encrypted wallet file. For security reasons, previous backups of the unencrypted wallet file will become useless as soon as you start using the new, encrypted wallet.</source>
        <translation>IMPORTANTE: Algunas copias de seguridad que hayas hecho de tu archivo de billetera deberían ser reemplazadas con la billetera encriptada generada recientemente. Por razones de seguridad, las copias de seguridad previas del archivo de billetera sin cifrar serán inútiles tan pronto uses la nueva billetera encriptada.</translation>
    </message>
    <message>
        <source>Wallet encryption failed</source>
        <translation>Encriptado de monedero fallido</translation>
    </message>
    <message>
        <source>Wallet encryption failed due to an internal error. Your wallet was not encrypted.</source>
        <translation>Encriptación de billetera fallida debido a un error interno. Tu billetera no fue encriptada.</translation>
    </message>
    <message>
        <source>The supplied passphrases do not match.</source>
        <translation>Las frases secretas introducidas no concuerdan.</translation>
    </message>
    <message>
        <source>Wallet unlock failed</source>
        <translation>Desbloqueo de billetera fallido</translation>
    </message>
    <message>
        <source>The passphrase entered for the wallet decryption was incorrect.</source>
        <translation>La frase secreta introducida para la desencriptación de la billetera fué incorrecta.</translation>
    </message>
    <message>
        <source>Wallet decryption failed</source>
        <translation>Desencriptación de billetera fallida</translation>
    </message>
    <message>
        <source>Wallet passphrase was successfully changed.</source>
        <translation>La frase secreta de la billetera fué cambiada exitosamente.</translation>
    </message>
    <message>
        <source>Warning: The Caps Lock key is on!</source>
        <translation>Aviso: El bloqueo de mayúsculas está activado.</translation>
    </message>
</context>
<context>
    <name>BanTableModel</name>
    </context>
<context>
    <name>BitcoinGUI</name>
    <message>
        <source>Sign &amp;message...</source>
        <translation>Firmar &amp;mensaje...</translation>
    </message>
    <message>
        <source>Synchronizing with network...</source>
        <translation>Sincronizando con la red…</translation>
    </message>
    <message>
        <source>&amp;Overview</source>
        <translation>&amp;Vista general</translation>
    </message>
    <message>
        <source>Show general overview of wallet</source>
        <translation>Mostrar vista general del monedero</translation>
    </message>
    <message>
        <source>&amp;Transactions</source>
        <translation>&amp;Transacciones</translation>
    </message>
    <message>
        <source>Browse transaction history</source>
        <translation>Examinar el historial de transacciones</translation>
    </message>
    <message>
        <source>E&amp;xit</source>
        <translation>&amp;Salir</translation>
    </message>
    <message>
        <source>Quit application</source>
        <translation>Salir de la aplicación</translation>
    </message>
    <message>
        <source>About &amp;Qt</source>
        <translation>Acerca de &amp;Qt</translation>
    </message>
    <message>
        <source>Show information about Qt</source>
        <translation>Mostrar información acerca de Qt</translation>
    </message>
    <message>
        <source>&amp;Options...</source>
        <translation>&amp;Opciones...</translation>
    </message>
    <message>
        <source>&amp;Encrypt Wallet...</source>
        <translation>&amp;Cifrar monedero…</translation>
    </message>
    <message>
        <source>&amp;Backup Wallet...</source>
        <translation>Copia de &amp;respaldo del monedero...</translation>
    </message>
    <message>
        <source>&amp;Change Passphrase...</source>
        <translation>&amp;Cambiar la contraseña…</translation>
    </message>
    <message>
        <source>Open &amp;URI...</source>
        <translation>Abrir URI...</translation>
    </message>
    <message>
        <source>Create Wallet...</source>
        <translation>Crear Billetera...</translation>
    </message>
    <message>
        <source>Create a new wallet</source>
        <translation>Crear una nueva billetera</translation>
    </message>
    <message>
        <source>Network activity disabled.</source>
        <translation>Actividad de red deshabilitada.</translation>
    </message>
    <message>
        <source>Reindexing blocks on disk...</source>
        <translation>Reindexando bloques en disco...</translation>
    </message>
    <message>
        <source>Send coins to a Particl address</source>
        <translation>Enviar monedas a una dirección Particl</translation>
    </message>
    <message>
        <source>Backup wallet to another location</source>
        <translation>Copia de seguridad del monedero en otra ubicación</translation>
    </message>
    <message>
        <source>Change the passphrase used for wallet encryption</source>
        <translation>Cambiar la contraseña utilizada para el cifrado del monedero</translation>
    </message>
    <message>
        <source>&amp;Verify message...</source>
        <translation>&amp;Verificar mensaje...</translation>
    </message>
    <message>
        <source>&amp;Send</source>
        <translation>&amp;Enviar</translation>
    </message>
    <message>
        <source>&amp;Receive</source>
        <translation>&amp;Recibir</translation>
    </message>
    <message>
        <source>&amp;Show / Hide</source>
        <translation>Mo&amp;strar/ocultar</translation>
    </message>
    <message>
        <source>Show or hide the main Window</source>
        <translation>Mostrar u ocultar la ventana principal</translation>
    </message>
    <message>
        <source>Encrypt the private keys that belong to your wallet</source>
        <translation>Cifrar las claves privadas de su monedero</translation>
    </message>
    <message>
        <source>Sign messages with your Particl addresses to prove you own them</source>
        <translation>Firmar mensajes con sus direcciones Particl para demostrar la propiedad</translation>
    </message>
    <message>
        <source>Verify messages to ensure they were signed with specified Particl addresses</source>
        <translation>Verificar mensajes comprobando que están firmados con direcciones Particl concretas</translation>
    </message>
    <message>
        <source>&amp;File</source>
        <translation>&amp;Archivo</translation>
    </message>
    <message>
        <source>&amp;Settings</source>
        <translation>&amp;Configuración</translation>
    </message>
    <message>
        <source>&amp;Help</source>
        <translation>A&amp;yuda</translation>
    </message>
    <message>
        <source>Tabs toolbar</source>
        <translation>Barra de pestañas</translation>
    </message>
    <message>
        <source>Request payments (generates QR codes and particl: URIs)</source>
        <translation>Solicitar pagos (genera codigo QR y URL's de Particl)</translation>
    </message>
    <message>
        <source>Show the list of used sending addresses and labels</source>
        <translation>Mostrar la lista de direcciones de envío y etiquetas</translation>
    </message>
    <message>
        <source>Show the list of used receiving addresses and labels</source>
        <translation>Muestra la lista de direcciones de recepción y etiquetas</translation>
    </message>
    <message>
        <source>&amp;Command-line options</source>
        <translation>&amp;Opciones de linea de comando</translation>
    </message>
    <message>
        <source>%1 behind</source>
        <translation>%1 atrás</translation>
    </message>
    <message>
        <source>Last received block was generated %1 ago.</source>
        <translation>El último bloque recibido fue generado hace %1.</translation>
    </message>
    <message>
        <source>Transactions after this will not yet be visible.</source>
        <translation>Las transacciones posteriores aún no están visibles.</translation>
    </message>
    <message>
        <source>Error</source>
        <translation>Error</translation>
    </message>
    <message>
        <source>Warning</source>
        <translation>Aviso</translation>
    </message>
    <message>
        <source>Information</source>
        <translation>Información</translation>
    </message>
    <message>
        <source>Up to date</source>
        <translation>Actualizado</translation>
    </message>
    <message>
        <source>Close wallet</source>
        <translation>Cerrar monedero</translation>
    </message>
    <message>
        <source>default wallet</source>
        <translation>billetera por defecto</translation>
    </message>
    <message>
        <source>No wallets available</source>
        <translation>Monederos no disponibles</translation>
    </message>
    <message>
        <source>&amp;Window</source>
        <translation>&amp;Ventana</translation>
    </message>
    <message>
        <source>Catching up...</source>
        <translation>Actualizando...</translation>
    </message>
    <message>
        <source>Sent transaction</source>
        <translation>Transacción enviada</translation>
    </message>
    <message>
        <source>Incoming transaction</source>
        <translation>Transacción entrante</translation>
    </message>
    <message>
        <source>Wallet is &lt;b&gt;encrypted&lt;/b&gt; and currently &lt;b&gt;unlocked&lt;/b&gt;</source>
        <translation>El monedero está &lt;b&gt;cifrado&lt;/b&gt; y actualmente &lt;b&gt;desbloqueado&lt;/b&gt;</translation>
    </message>
    <message>
        <source>Wallet is &lt;b&gt;encrypted&lt;/b&gt; and currently &lt;b&gt;locked&lt;/b&gt;</source>
        <translation>El monedero está &lt;b&gt;cifrado&lt;/b&gt; y actualmente &lt;b&gt;bloqueado&lt;/b&gt;</translation>
    </message>
    </context>
<context>
    <name>CoinControlDialog</name>
    <message>
        <source>Coin Selection</source>
        <translation>Selección de moneda</translation>
    </message>
    <message>
        <source>Quantity:</source>
        <translation>Cantidad:</translation>
    </message>
    <message>
        <source>Bytes:</source>
        <translation>Bytes:</translation>
    </message>
    <message>
        <source>Amount:</source>
        <translation>Cuantía:</translation>
    </message>
    <message>
        <source>Fee:</source>
        <translation>Tasa:</translation>
    </message>
    <message>
        <source>Dust:</source>
        <translation>Polvo:</translation>
    </message>
    <message>
        <source>After Fee:</source>
        <translation>Después de tasas:</translation>
    </message>
    <message>
        <source>Change:</source>
        <translation>Cambio:</translation>
    </message>
    <message>
        <source>(un)select all</source>
        <translation>(des)selecciona todos</translation>
    </message>
    <message>
        <source>Tree mode</source>
        <translation>Modo arbol</translation>
    </message>
    <message>
        <source>List mode</source>
        <translation>Modo lista</translation>
    </message>
    <message>
        <source>Amount</source>
        <translation>Cantidad</translation>
    </message>
    <message>
        <source>Received with label</source>
        <translation>Recibido con etiqueta</translation>
    </message>
    <message>
        <source>Received with address</source>
        <translation>Recibido con dirección</translation>
    </message>
    <message>
        <source>Date</source>
        <translation>Fecha</translation>
    </message>
    <message>
        <source>Confirmations</source>
        <translation>Confirmaciones</translation>
    </message>
    <message>
        <source>Confirmed</source>
        <translation>Confirmado</translation>
    </message>
    <message>
        <source>Copy address</source>
        <translation>Copiar dirección</translation>
    </message>
    <message>
        <source>Copy label</source>
        <translation>Copiar etiqueta</translation>
    </message>
    <message>
        <source>Copy amount</source>
        <translation>Copiar cantidad</translation>
    </message>
    <message>
        <source>Copy transaction ID</source>
        <translation>Copiar ID de la transacción</translation>
    </message>
    <message>
        <source>Lock unspent</source>
        <translation>Bloqueo no gastado</translation>
    </message>
    <message>
        <source>Unlock unspent</source>
        <translation>Desbloqueo no gastado</translation>
    </message>
    <message>
        <source>Copy quantity</source>
        <translation>Copiar cantidad</translation>
    </message>
    <message>
        <source>Copy fee</source>
        <translation>Copiar comisión</translation>
    </message>
    <message>
        <source>Copy bytes</source>
        <translation>Copiar bytes</translation>
    </message>
    <message>
        <source>Copy dust</source>
        <translation>Copiar dust</translation>
    </message>
    <message>
        <source>Copy change</source>
        <translation>Copiar cambio</translation>
    </message>
    <message>
        <source>(%1 locked)</source>
        <translation>(%1 bloqueado)</translation>
    </message>
    <message>
        <source>yes</source>
        <translation>si</translation>
    </message>
    <message>
        <source>no</source>
        <translation>no</translation>
    </message>
    <message>
        <source>Can vary +/- %1 satoshi(s) per input.</source>
        <translation>Puede variar +/- %1 satoshi(s) por entrada.</translation>
    </message>
    <message>
        <source>(no label)</source>
        <translation>(sin etiqueta)</translation>
    </message>
    <message>
        <source>change from %1 (%2)</source>
        <translation>Cambio desde %1 (%2)</translation>
    </message>
    <message>
        <source>(change)</source>
        <translation>(cambio)</translation>
    </message>
</context>
<context>
    <name>CreateWalletActivity</name>
    </context>
<context>
    <name>CreateWalletDialog</name>
    </context>
<context>
    <name>EditAddressDialog</name>
    <message>
        <source>Edit Address</source>
        <translation>Editar Dirección</translation>
    </message>
    <message>
        <source>&amp;Label</source>
        <translation>&amp;Etiqueta</translation>
    </message>
    <message>
        <source>The label associated with this address list entry</source>
        <translation>La etiqueta asociada con esta entrada de la lista de direcciones</translation>
    </message>
    <message>
        <source>The address associated with this address list entry. This can only be modified for sending addresses.</source>
        <translation>La dirección asociada con esta entrada de la lista de direcciones. Solo puede ser modificada para direcciones de envío.</translation>
    </message>
    <message>
        <source>&amp;Address</source>
        <translation>&amp;Dirección</translation>
    </message>
    <message>
        <source>New sending address</source>
        <translation>Nueva dirección de envío</translation>
    </message>
    <message>
        <source>Edit receiving address</source>
        <translation>Editar dirección de envío</translation>
    </message>
    <message>
        <source>Edit sending address</source>
        <translation>Editar dirección de envío</translation>
    </message>
    <message>
        <source>The entered address "%1" is not a valid Particl address.</source>
        <translation>La dirección introducida "%1" no es una dirección Particl válida.</translation>
    </message>
    <message>
        <source>Could not unlock wallet.</source>
        <translation>No se pudo desbloquear la billetera.</translation>
    </message>
    <message>
        <source>New key generation failed.</source>
        <translation>Creación de la nueva llave fallida</translation>
    </message>
</context>
<context>
    <name>FreespaceChecker</name>
    <message>
        <source>A new data directory will be created.</source>
        <translation>Se creará un nuevo directorio de datos.</translation>
    </message>
    <message>
        <source>name</source>
        <translation>nombre</translation>
    </message>
    <message>
        <source>Directory already exists. Add %1 if you intend to create a new directory here.</source>
        <translation>El directorio ya existe. Añada %1 si pretende crear aquí un directorio nuevo.</translation>
    </message>
    <message>
        <source>Path already exists, and is not a directory.</source>
        <translation>La ruta ya existe y no es un directorio.</translation>
    </message>
    <message>
        <source>Cannot create data directory here.</source>
        <translation>No se puede crear un directorio de datos aquí.</translation>
    </message>
</context>
<context>
<<<<<<< HEAD
    <name>HelpMessageDialog</name>
    <message>
        <source>version</source>
        <translation>versión</translation>
=======
    <name>Intro</name>
    <message numerus="yes">
        <source>%n GB of space available</source>
        <translation type="unfinished">
            <numerusform />
            <numerusform />
        </translation>
    </message>
    <message numerus="yes">
        <source>(of %n GB needed)</source>
        <translation type="unfinished">
            <numerusform />
            <numerusform />
        </translation>
    </message>
    <message numerus="yes">
        <source>(%n GB needed for full chain)</source>
        <translation type="unfinished">
            <numerusform />
            <numerusform />
        </translation>
    </message>
    <message numerus="yes">
        <source>(sufficient to restore backups %n day(s) old)</source>
        <extracomment>Explanatory text on the capability of the current prune target.</extracomment>
        <translation type="unfinished">
            <numerusform />
            <numerusform />
        </translation>
>>>>>>> 3f385c91
    </message>
    <message>
        <source>Command-line options</source>
        <translation>Opciones de la línea de órdenes</translation>
    </message>
</context>
<context>
    <name>Intro</name>
    <message>
        <source>Welcome</source>
        <translation>Bienvenido</translation>
    </message>
    <message>
        <source>Welcome to %1.</source>
        <translation>Bienvenido a %1.</translation>
    </message>
    <message>
        <source>Use the default data directory</source>
        <translation>Utilizar el directorio de datos predeterminado</translation>
    </message>
    <message>
        <source>Use a custom data directory:</source>
        <translation>Utilice un directorio de datos personalizado:</translation>
    </message>
    <message>
        <source>Particl</source>
        <translation>Particl</translation>
    </message>
    <message>
        <source>Error: Specified data directory "%1" cannot be created.</source>
        <translation>Error: Directorio de datos especificado "%1" no puede ser creado.</translation>
    </message>
    <message>
        <source>Error</source>
        <translation>Error</translation>
    </message>
    </context>
<context>
    <name>ModalOverlay</name>
    <message>
        <source>Form</source>
        <translation>Desde</translation>
    </message>
    <message>
        <source>Last block time</source>
        <translation>Hora del último bloque</translation>
    </message>
    </context>
<context>
    <name>OpenURIDialog</name>
    <message>
        <source>URI:</source>
        <translation>URI:</translation>
    </message>
</context>
<context>
    <name>OpenWalletActivity</name>
    <message>
        <source>default wallet</source>
        <translation>billetera por defecto</translation>
    </message>
    </context>
<context>
    <name>OptionsDialog</name>
    <message>
        <source>Options</source>
        <translation>Opciones</translation>
    </message>
    <message>
        <source>&amp;Main</source>
        <translation>&amp;Principal</translation>
    </message>
    <message>
        <source>IP address of the proxy (e.g. IPv4: 127.0.0.1 / IPv6: ::1)</source>
        <translation>Dirección IP del proxy (ej. IPv4: 127.0.0.1 / IPv6: ::1)</translation>
    </message>
    <message>
        <source>Reset all client options to default.</source>
        <translation>Restablecer todas las opciones del cliente a las predeterminadas.</translation>
    </message>
    <message>
        <source>&amp;Reset Options</source>
        <translation>&amp;Restablecer opciones</translation>
    </message>
    <message>
        <source>&amp;Network</source>
        <translation>&amp;Red</translation>
    </message>
    <message>
        <source>W&amp;allet</source>
        <translation>Monedero</translation>
    </message>
    <message>
        <source>Expert</source>
        <translation>Experto</translation>
    </message>
    <message>
        <source>Automatically open the Particl client port on the router. This only works when your router supports UPnP and it is enabled.</source>
        <translation>Abrir automáticamente el puerto del cliente Particl en el router. Esta opción solo funciona si el router admite UPnP y está activado.</translation>
    </message>
    <message>
        <source>Map port using &amp;UPnP</source>
        <translation>Mapear el puerto usando &amp;UPnP</translation>
    </message>
    <message>
        <source>Proxy &amp;IP:</source>
        <translation>Dirección &amp;IP del proxy:</translation>
    </message>
    <message>
        <source>&amp;Port:</source>
        <translation>&amp;Puerto:</translation>
    </message>
    <message>
        <source>Port of the proxy (e.g. 9050)</source>
        <translation>Puerto del servidor proxy (ej. 9050)</translation>
    </message>
    <message>
        <source>&amp;Window</source>
        <translation>&amp;Ventana</translation>
    </message>
    <message>
        <source>Show only a tray icon after minimizing the window.</source>
        <translation>Minimizar la ventana a la bandeja de iconos del sistema.</translation>
    </message>
    <message>
        <source>&amp;Minimize to the tray instead of the taskbar</source>
        <translation>&amp;Minimizar a la bandeja en vez de a la barra de tareas</translation>
    </message>
    <message>
        <source>M&amp;inimize on close</source>
        <translation>M&amp;inimizar al cerrar</translation>
    </message>
    <message>
        <source>&amp;Display</source>
        <translation>&amp;Interfaz</translation>
    </message>
    <message>
        <source>User Interface &amp;language:</source>
        <translation>I&amp;dioma de la interfaz de usuario</translation>
    </message>
    <message>
        <source>&amp;Unit to show amounts in:</source>
        <translation>Mostrar las cantidades en la &amp;unidad:</translation>
    </message>
    <message>
        <source>Choose the default subdivision unit to show in the interface and when sending coins.</source>
        <translation>Elegir la subdivisión predeterminada para mostrar cantidades en la interfaz y cuando se envían monedas.</translation>
    </message>
    <message>
        <source>Whether to show coin control features or not.</source>
        <translation>Mostrar o no características de control de moneda</translation>
    </message>
    <message>
        <source>&amp;OK</source>
        <translation>&amp;Aceptar</translation>
    </message>
    <message>
        <source>&amp;Cancel</source>
        <translation>&amp;Cancelar</translation>
    </message>
    <message>
        <source>default</source>
        <translation>predeterminado</translation>
    </message>
    <message>
        <source>none</source>
        <translation>ninguno</translation>
    </message>
    <message>
        <source>Confirm options reset</source>
<<<<<<< HEAD
        <translation>Confirme el restablecimiento de las opciones</translation>
    </message>
    <message>
        <source>Client restart required to activate changes.</source>
        <translation>Reinicio del cliente para activar cambios.</translation>
=======
        <extracomment>Window title text of pop-up window shown when the user has chosen to reset options.</extracomment>
        <translation type="unfinished">Confirme el restablecimiento de las opciones</translation>
    </message>
    <message>
        <source>Client restart required to activate changes.</source>
        <extracomment>Text explaining that the settings changed will not come into effect until the client is restarted.</extracomment>
        <translation type="unfinished">Reinicio del cliente para activar cambios.</translation>
>>>>>>> 3f385c91
    </message>
    <message>
        <source>Error</source>
        <translation>Error</translation>
    </message>
    <message>
        <source>This change would require a client restart.</source>
        <translation>Este cambio requiere reinicio por parte del cliente.</translation>
    </message>
    <message>
        <source>The supplied proxy address is invalid.</source>
        <translation>La dirección proxy indicada es inválida.</translation>
    </message>
</context>
<context>
    <name>OverviewPage</name>
    <message>
        <source>Form</source>
        <translation>Desde</translation>
    </message>
    <message>
        <source>The displayed information may be out of date. Your wallet automatically synchronizes with the Particl network after a connection is established, but this process has not completed yet.</source>
        <translation>La información mostrada puede estar desactualizada. Su monedero se sincroniza automáticamente con la red Particl después de que se haya establecido una conexión, pero este proceso aún no se ha completado.</translation>
    </message>
    <message>
        <source>Available:</source>
        <translation>Disponible:</translation>
    </message>
    <message>
        <source>Your current spendable balance</source>
        <translation>Su balance actual gastable</translation>
    </message>
    <message>
        <source>Pending:</source>
        <translation>Pendiente:</translation>
    </message>
    <message>
        <source>Total of transactions that have yet to be confirmed, and do not yet count toward the spendable balance</source>
        <translation>Total de transacciones que deben ser confirmadas, y que no cuentan con el balance gastable necesario</translation>
    </message>
    <message>
        <source>Immature:</source>
        <translation>No disponible:</translation>
    </message>
    <message>
        <source>Mined balance that has not yet matured</source>
        <translation>Saldo recién minado que aún no está disponible.</translation>
    </message>
    <message>
        <source>Total:</source>
        <translation>Total:</translation>
    </message>
    <message>
        <source>Your current total balance</source>
        <translation>Su balance actual total</translation>
    </message>
    </context>
<context>
    <name>PSBTOperationsDialog</name>
    </context>
<context>
    <name>PaymentServer</name>
    </context>
<context>
    <name>PeerTableModel</name>
    </context>
<context>
    <name>QObject</name>
    <message>
        <source>Amount</source>
        <translation>Cantidad</translation>
    </message>
    <message>
        <source>%1 h</source>
        <translation>%1 h</translation>
    </message>
    <message>
        <source>%1 m</source>
        <translation>%1 m</translation>
    </message>
    <message>
        <source>N/A</source>
        <translation>N/D</translation>
    </message>
    <message>
        <source>%1 and %2</source>
        <translation>%1 y %2</translation>
    </message>
    <message>
        <source>%1 B</source>
        <translation>%1 B</translation>
    </message>
    <message>
        <source>%1 KB</source>
        <translation>%1 KB</translation>
    </message>
    <message>
        <source>%1 MB</source>
        <translation>%1 MB</translation>
    </message>
    <message>
        <source>%1 GB</source>
        <translation>%1 GB</translation>
    </message>
    <message>
        <source>unknown</source>
        <translation>desconocido</translation>
    </message>
</context>
<context>
    <name>QRImageWidget</name>
    <message>
        <source>&amp;Save Image...</source>
        <translation>Guardar Imagen...</translation>
    </message>
    </context>
<context>
    <name>RPCConsole</name>
    <message>
        <source>N/A</source>
        <translation>N/D</translation>
    </message>
    <message>
        <source>Client version</source>
        <translation>Versión del cliente</translation>
    </message>
    <message>
        <source>&amp;Information</source>
        <translation>Información</translation>
    </message>
    <message>
        <source>General</source>
        <translation>General</translation>
    </message>
    <message>
        <source>Startup time</source>
        <translation>Hora de inicio</translation>
    </message>
    <message>
        <source>Network</source>
        <translation>Red</translation>
    </message>
    <message>
        <source>Name</source>
        <translation>Nombre</translation>
    </message>
    <message>
        <source>Number of connections</source>
        <translation>Número de conexiones</translation>
    </message>
    <message>
        <source>Block chain</source>
        <translation>Cadena de bloques</translation>
    </message>
    <message>
        <source>Last block time</source>
        <translation>Hora del último bloque</translation>
    </message>
    <message>
        <source>&amp;Open</source>
        <translation>&amp;Abrir</translation>
    </message>
    <message>
        <source>&amp;Console</source>
        <translation>&amp;Consola</translation>
    </message>
    <message>
        <source>&amp;Network Traffic</source>
        <translation>&amp;Tráfico de Red</translation>
    </message>
    <message>
        <source>Totals</source>
        <translation>Total:</translation>
    </message>
    <message>
        <source>In:</source>
        <translation>Dentro:</translation>
    </message>
    <message>
        <source>Out:</source>
        <translation>Fuera:</translation>
    </message>
    <message>
        <source>Debug log file</source>
        <translation>Archivo de registro de depuración</translation>
    </message>
    <message>
        <source>Clear console</source>
        <translation>Borrar consola</translation>
    </message>
    </context>
<context>
    <name>ReceiveCoinsDialog</name>
    <message>
        <source>&amp;Amount:</source>
        <translation>Cantidad</translation>
    </message>
    <message>
        <source>&amp;Label:</source>
        <translation>&amp;Etiqueta:</translation>
    </message>
    <message>
        <source>&amp;Message:</source>
        <translation>Mensaje:</translation>
    </message>
    <message>
        <source>Clear all fields of the form.</source>
        <translation>Limpiar todos los campos del formulario</translation>
    </message>
    <message>
        <source>Clear</source>
        <translation>Limpiar</translation>
    </message>
    <message>
        <source>Show the selected request (does the same as double clicking an entry)</source>
        <translation>Muestra la petición seleccionada (También doble clic)</translation>
    </message>
    <message>
        <source>Show</source>
        <translation>Mostrar</translation>
    </message>
    <message>
        <source>Remove the selected entries from the list</source>
        <translation>Borrar de la lista las direcciónes actualmente seleccionadas</translation>
    </message>
    <message>
        <source>Remove</source>
        <translation>Eliminar</translation>
    </message>
    <message>
        <source>Copy label</source>
        <translation>Copiar etiqueta</translation>
    </message>
    <message>
        <source>Copy message</source>
        <translation>Copiar mensaje</translation>
    </message>
    <message>
        <source>Copy amount</source>
        <translation>Copiar cantidad</translation>
    </message>
    <message>
        <source>Could not unlock wallet.</source>
        <translation>No se pudo desbloquear la billetera.</translation>
    </message>
    </context>
<context>
    <name>ReceiveRequestDialog</name>
    <message>
        <source>Amount:</source>
        <translation>Cuantía:</translation>
    </message>
    <message>
        <source>Message:</source>
        <translation>Mensaje:</translation>
    </message>
    <message>
        <source>Copy &amp;URI</source>
        <translation>Copiar &amp;URI</translation>
    </message>
    <message>
        <source>Copy &amp;Address</source>
        <translation>Copiar &amp;Dirección</translation>
    </message>
    <message>
        <source>&amp;Save Image...</source>
        <translation>Guardar Imagen...</translation>
    </message>
    </context>
<context>
    <name>RecentRequestsTableModel</name>
    <message>
        <source>Date</source>
        <translation>Fecha</translation>
    </message>
    <message>
        <source>Label</source>
        <translation>Etiqueta</translation>
    </message>
    <message>
        <source>(no label)</source>
        <translation>(sin etiqueta)</translation>
    </message>
    </context>
<context>
    <name>SendCoinsDialog</name>
    <message>
        <source>Send Coins</source>
        <translation>Enviar monedas</translation>
    </message>
    <message>
        <source>Coin Control Features</source>
        <translation>Características de control de la moneda</translation>
    </message>
    <message>
        <source>Inputs...</source>
        <translation>Entradas...</translation>
    </message>
    <message>
        <source>automatically selected</source>
        <translation>Seleccionado automaticamente</translation>
    </message>
    <message>
        <source>Insufficient funds!</source>
        <translation>Fondos insuficientes!</translation>
    </message>
    <message>
        <source>Quantity:</source>
        <translation>Cantidad:</translation>
    </message>
    <message>
        <source>Bytes:</source>
        <translation>Bytes:</translation>
    </message>
    <message>
        <source>Amount:</source>
        <translation>Cuantía:</translation>
    </message>
    <message>
        <source>Fee:</source>
        <translation>Tasa:</translation>
    </message>
    <message>
        <source>After Fee:</source>
        <translation>Después de tasas:</translation>
    </message>
    <message>
        <source>Change:</source>
        <translation>Cambio:</translation>
    </message>
    <message>
        <source>If this is activated, but the change address is empty or invalid, change will be sent to a newly generated address.</source>
        <translation>Al activarse, si la dirección esta vacía o es inválida, las monedas serán enviadas a una nueva dirección generada.</translation>
    </message>
    <message>
        <source>Custom change address</source>
        <translation>Dirección propia</translation>
    </message>
    <message>
        <source>Transaction Fee:</source>
        <translation>Comisión de transacción:</translation>
    </message>
    <message>
        <source>Send to multiple recipients at once</source>
        <translation>Enviar a múltiples destinatarios de una vez</translation>
    </message>
    <message>
        <source>Add &amp;Recipient</source>
        <translation>Añadir &amp;destinatario</translation>
    </message>
    <message>
        <source>Clear all fields of the form.</source>
        <translation>Limpiar todos los campos del formulario</translation>
    </message>
    <message>
        <source>Dust:</source>
        <translation>Polvo:</translation>
    </message>
    <message>
        <source>Clear &amp;All</source>
        <translation>Limpiar &amp;todo</translation>
    </message>
    <message>
        <source>Balance:</source>
        <translation>Saldo:</translation>
    </message>
    <message>
        <source>Confirm the send action</source>
        <translation>Confirmar el envío</translation>
    </message>
    <message>
        <source>S&amp;end</source>
        <translation>&amp;Enviar</translation>
    </message>
    <message>
        <source>Copy quantity</source>
        <translation>Copiar cantidad</translation>
    </message>
    <message>
        <source>Copy amount</source>
        <translation>Copiar cantidad</translation>
    </message>
    <message>
        <source>Copy fee</source>
        <translation>Copiar comisión</translation>
    </message>
    <message>
        <source>Copy bytes</source>
        <translation>Copiar bytes</translation>
    </message>
    <message>
        <source>Copy dust</source>
        <translation>Copiar dust</translation>
    </message>
    <message>
        <source>Copy change</source>
        <translation>Copiar cambio</translation>
    </message>
    <message>
        <source>Transaction fee</source>
        <translation>Comisión de transacción</translation>
    </message>
    <message>
        <source>(no label)</source>
        <translation>(sin etiqueta)</translation>
    </message>
</context>
<context>
    <name>SendCoinsEntry</name>
    <message>
        <source>A&amp;mount:</source>
        <translation>Ca&amp;ntidad:</translation>
    </message>
    <message>
        <source>Pay &amp;To:</source>
        <translation>&amp;Pagar a:</translation>
    </message>
    <message>
        <source>&amp;Label:</source>
        <translation>&amp;Etiqueta:</translation>
    </message>
    <message>
        <source>Choose previously used address</source>
        <translation>Escoger dirección previamente usada</translation>
    </message>
    <message>
        <source>Alt+A</source>
        <translation>Alt+A</translation>
    </message>
    <message>
        <source>Paste address from clipboard</source>
        <translation>Pegar dirección desde portapapeles</translation>
    </message>
    <message>
        <source>Alt+P</source>
        <translation>Alt+P</translation>
    </message>
    <message>
        <source>Remove this entry</source>
        <translation>Eliminar esta transacción</translation>
    </message>
    <message>
        <source>Message:</source>
        <translation>Mensaje:</translation>
    </message>
    <message>
        <source>Enter a label for this address to add it to the list of used addresses</source>
        <translation>Introduce una etiqueta para esta dirección para añadirla a la lista de direcciones utilizadas</translation>
    </message>
<<<<<<< HEAD
    <message>
        <source>Pay To:</source>
        <translation>Paga a:</translation>
    </message>
    <message>
        <source>Memo:</source>
        <translation>Memo:</translation>
    </message>
</context>
<context>
    <name>ShutdownWindow</name>
=======
>>>>>>> 3f385c91
    </context>
<context>
    <name>SignVerifyMessageDialog</name>
    <message>
        <source>Signatures - Sign / Verify a Message</source>
        <translation>Firmas - Firmar / verificar un mensaje</translation>
    </message>
    <message>
        <source>&amp;Sign Message</source>
        <translation>&amp;Firmar mensaje</translation>
    </message>
    <message>
        <source>Choose previously used address</source>
        <translation>Escoger dirección previamente usada</translation>
    </message>
    <message>
        <source>Alt+A</source>
        <translation>Alt+A</translation>
    </message>
    <message>
        <source>Paste address from clipboard</source>
        <translation>Pegar dirección desde portapapeles</translation>
    </message>
    <message>
        <source>Alt+P</source>
        <translation>Alt+P</translation>
    </message>
    <message>
        <source>Enter the message you want to sign here</source>
        <translation>Introduzca el mensaje que desea firmar aquí</translation>
    </message>
    <message>
        <source>Signature</source>
        <translation>Firma</translation>
    </message>
    <message>
        <source>Copy the current signature to the system clipboard</source>
        <translation>Copiar la firma actual al portapapeles del sistema</translation>
    </message>
    <message>
        <source>Sign the message to prove you own this Particl address</source>
        <translation>Firmar el mensaje para demostrar que se posee esta dirección Particl</translation>
    </message>
    <message>
        <source>Sign &amp;Message</source>
        <translation>Firmar &amp;mensaje</translation>
    </message>
    <message>
        <source>Reset all sign message fields</source>
        <translation>Limpiar todos los campos de la firma de mensaje</translation>
    </message>
    <message>
        <source>Clear &amp;All</source>
        <translation>Limpiar &amp;todo</translation>
    </message>
    <message>
        <source>&amp;Verify Message</source>
        <translation>&amp;Verificar mensaje</translation>
    </message>
    <message>
        <source>Verify the message to ensure it was signed with the specified Particl address</source>
        <translation>Verificar el mensaje para comprobar que fue firmado con la dirección Particl indicada</translation>
    </message>
    <message>
        <source>Verify &amp;Message</source>
        <translation>Verificar &amp;mensaje</translation>
    </message>
    <message>
        <source>Reset all verify message fields</source>
        <translation>Limpiar todos los campos de la verificación de mensaje</translation>
    </message>
    </context>
<context>
    <name>TrafficGraphWidget</name>
    <message>
        <source>KB/s</source>
        <translation>KB/s</translation>
    </message>
</context>
<context>
    <name>TransactionDesc</name>
    <message>
        <source>Date</source>
        <translation>Fecha</translation>
    </message>
    <message>
        <source>unknown</source>
        <translation>desconocido</translation>
    </message>
    <message>
        <source>Transaction fee</source>
        <translation>Comisión de transacción</translation>
    </message>
    <message>
        <source>Transaction</source>
        <translation>Transacción</translation>
    </message>
    <message>
        <source>Amount</source>
        <translation>Cantidad</translation>
    </message>
    </context>
<context>
    <name>TransactionDescDialog</name>
    <message>
        <source>This pane shows a detailed description of the transaction</source>
        <translation>Esta ventana muestra información detallada sobre la transacción</translation>
    </message>
    </context>
<context>
    <name>TransactionTableModel</name>
    <message>
        <source>Date</source>
        <translation>Fecha</translation>
    </message>
    <message>
        <source>Label</source>
        <translation>Etiqueta</translation>
    </message>
    <message>
        <source>(no label)</source>
        <translation>(sin etiqueta)</translation>
    </message>
    </context>
<context>
    <name>TransactionView</name>
    <message>
        <source>Copy address</source>
        <translation>Copiar dirección</translation>
    </message>
    <message>
        <source>Copy label</source>
        <translation>Copiar etiqueta</translation>
    </message>
    <message>
        <source>Copy amount</source>
        <translation>Copiar cantidad</translation>
    </message>
    <message>
        <source>Copy transaction ID</source>
        <translation>Copiar ID de la transacción</translation>
    </message>
    <message>
        <source>Comma separated file (*.csv)</source>
        <translation>Archivo de columnas separadas por coma (*.csv)</translation>
    </message>
    <message>
        <source>Confirmed</source>
        <translation>Confirmado</translation>
    </message>
    <message>
        <source>Date</source>
        <translation>Fecha</translation>
    </message>
    <message>
        <source>Label</source>
        <translation>Etiqueta</translation>
    </message>
    <message>
        <source>Address</source>
        <translation>Dirección</translation>
    </message>
    <message>
        <source>Exporting Failed</source>
        <translation>La exportación falló</translation>
    </message>
    </context>
<context>
    <name>UnitDisplayStatusBarControl</name>
    </context>
<context>
    <name>WalletController</name>
    <message>
        <source>Close wallet</source>
        <translation>Cerrar monedero</translation>
    </message>
    </context>
<context>
    <name>WalletFrame</name>
    <message>
        <source>Create a new wallet</source>
        <translation>Crear una nueva billetera</translation>
    </message>
</context>
<context>
    <name>WalletModel</name>
    <message>
        <source>Send Coins</source>
        <translation>Enviar monedas</translation>
    </message>
    <message>
        <source>default wallet</source>
        <translation>billetera por defecto</translation>
    </message>
</context>
<context>
    <name>WalletView</name>
    <message>
        <source>&amp;Export</source>
        <translation>&amp;Exportar</translation>
    </message>
    <message>
        <source>Export the data in the current tab to a file</source>
        <translation>Exportar a un archivo los datos de esta pestaña</translation>
    </message>
    <message>
        <source>Error</source>
        <translation>Error</translation>
    </message>
    <message>
        <source>Backup Wallet</source>
        <translation>Billetera de Respaldo</translation>
    </message>
    <message>
        <source>Backup Failed</source>
        <translation>Copia de seguridad fallida</translation>
    </message>
    <message>
        <source>There was an error trying to save the wallet data to %1.</source>
        <translation>Hubo un error intentando guardar los datos de la billetera al %1</translation>
    </message>
    <message>
        <source>Backup Successful</source>
        <translation>Copia de seguridad completada</translation>
    </message>
    <message>
        <source>The wallet data was successfully saved to %1.</source>
        <translation>Los datos de la billetera fueron guardados exitosamente al %1</translation>
    </message>
    <message>
        <source>Cancel</source>
        <translation>Cancelar</translation>
    </message>
</context>
<context>
    <name>bitcoin-core</name>
    <message>
        <source>This is a pre-release test build - use at your own risk - do not use for mining or merchant applications</source>
        <translation>Esta es una compilación de prueba pre-lanzamiento - use bajo su propio riesgo - no utilizar para aplicaciones de minería o mercantes</translation>
    </message>
    <message>
        <source>Warning: The network does not appear to fully agree! Some miners appear to be experiencing issues.</source>
        <translation>Aviso: ¡La red no parece estar totalmente de acuerdo! Algunos mineros parecen estar teniendo inconvenientes.</translation>
    </message>
    <message>
        <source>Warning: We do not appear to fully agree with our peers! You may need to upgrade, or other nodes may need to upgrade.</source>
        <translation>Aviso: ¡No parecen estar totalmente de acuerdo con nuestros compañeros! Puede que tengas que actualizar, u otros nodos tengan que actualizarce.</translation>
    </message>
    <message>
        <source>Corrupted block database detected</source>
        <translation>Corrupción de base de datos de bloques detectada.</translation>
    </message>
    <message>
        <source>Do you want to rebuild the block database now?</source>
        <translation>¿Quieres reconstruir la base de datos de bloques ahora?</translation>
    </message>
    <message>
        <source>Error initializing block database</source>
        <translation>Error al inicializar la base de datos de bloques</translation>
    </message>
    <message>
        <source>Error initializing wallet database environment %s!</source>
        <translation>Error al inicializar el entorno de la base de datos del monedero  %s</translation>
    </message>
    <message>
        <source>Error loading block database</source>
        <translation>Error cargando base de datos de bloques</translation>
    </message>
    <message>
        <source>Error opening block database</source>
        <translation>Error al abrir base de datos de bloques.</translation>
    </message>
    <message>
        <source>Failed to listen on any port. Use -listen=0 if you want this.</source>
        <translation>Ha fallado la escucha en todos los puertos. Use -listen=0 si desea esto.</translation>
    </message>
    <message>
        <source>Incorrect or no genesis block found. Wrong datadir for network?</source>
        <translation>Incorrecto o bloque de génesis no encontrado. Datadir equivocada para la red?</translation>
    </message>
    <message>
        <source>Not enough file descriptors available.</source>
        <translation>No hay suficientes descriptores de archivo disponibles.</translation>
    </message>
    <message>
        <source>Verifying blocks...</source>
        <translation>Verificando bloques...</translation>
    </message>
    <message>
        <source>Signing transaction failed</source>
        <translation>Transacción falló</translation>
    </message>
    <message>
        <source>Transaction amount too small</source>
        <translation>Monto de la transacción muy pequeño</translation>
    </message>
    <message>
        <source>Transaction too large</source>
        <translation>Transacción demasiado grande</translation>
    </message>
    <message>
        <source>This is the minimum transaction fee you pay on every transaction.</source>
        <translation>Esta es la tarifa mínima a pagar en cada transacción.</translation>
    </message>
    <message>
        <source>This is the transaction fee you will pay if you send a transaction.</source>
        <translation>Esta es la tarifa a pagar si realizas una transacción.</translation>
    </message>
    <message>
        <source>Transaction amounts must not be negative</source>
        <translation>Los montos de la transacción no debe ser negativo</translation>
    </message>
    <message>
        <source>Transaction has too long of a mempool chain</source>
        <translation>La transacción tiene largo tiempo en una cadena mempool</translation>
    </message>
    <message>
        <source>Transaction must have at least one recipient</source>
        <translation>La transacción debe tener al menos un destinatario</translation>
    </message>
    <message>
        <source>Unknown network specified in -onlynet: '%s'</source>
        <translation>La red especificada en -onlynet '%s' es desconocida</translation>
    </message>
    <message>
        <source>Insufficient funds</source>
        <translation>Fondos insuficientes</translation>
    </message>
    <message>
        <source>Loading block index...</source>
        <translation>Cargando el índice de bloques...</translation>
    </message>
    <message>
        <source>Loading wallet...</source>
        <translation>Cargando monedero...</translation>
    </message>
    <message>
        <source>Cannot downgrade wallet</source>
        <translation>No se puede rebajar el monedero</translation>
    </message>
    <message>
        <source>Rescanning...</source>
        <translation>Reexplorando...</translation>
    </message>
    <message>
        <source>Done loading</source>
        <translation>Generado pero no aceptado</translation>
    </message>
</context>
</TS><|MERGE_RESOLUTION|>--- conflicted
+++ resolved
@@ -1,673 +1,752 @@
-<TS language="es_VE" version="2.1">
+<TS version="2.1" language="es_VE">
 <context>
     <name>AddressBookPage</name>
     <message>
         <source>Right-click to edit address or label</source>
-        <translation>Haga clic con el botón derecho para editar una dirección o etiqueta</translation>
+        <translation type="unfinished">Haga clic con el botón derecho para editar una dirección o etiqueta</translation>
     </message>
     <message>
         <source>Create a new address</source>
-        <translation>Crear una nueva dirección</translation>
+        <translation type="unfinished">Crear una nueva dirección</translation>
     </message>
     <message>
         <source>&amp;New</source>
-        <translation>&amp;Nuevo</translation>
+        <translation type="unfinished">&amp;Nuevo</translation>
     </message>
     <message>
         <source>Copy the currently selected address to the system clipboard</source>
-        <translation>Copiar la dirección seleccionada al portapapeles del sistema</translation>
+        <translation type="unfinished">Copiar la dirección seleccionada al portapapeles del sistema</translation>
     </message>
     <message>
         <source>&amp;Copy</source>
-        <translation>&amp;Copiar</translation>
+        <translation type="unfinished">&amp;Copiar</translation>
     </message>
     <message>
         <source>C&amp;lose</source>
-        <translation>&amp;Cerrar</translation>
+        <translation type="unfinished">&amp;Cerrar</translation>
     </message>
     <message>
         <source>Delete the currently selected address from the list</source>
-        <translation>Borrar de la lista la dirección seleccionada</translation>
+        <translation type="unfinished">Borrar de la lista la dirección seleccionada</translation>
     </message>
     <message>
         <source>Enter address or label to search</source>
-        <translation>Introduzca una dirección o etiqueta que buscar</translation>
+        <translation type="unfinished">Introduzca una dirección o etiqueta que buscar</translation>
     </message>
     <message>
         <source>Export the data in the current tab to a file</source>
-        <translation>Exportar a un archivo los datos de esta pestaña</translation>
+        <translation type="unfinished">Exportar a un archivo los datos de esta pestaña</translation>
     </message>
     <message>
         <source>&amp;Export</source>
-        <translation>&amp;Exportar</translation>
+        <translation type="unfinished">&amp;Exportar</translation>
     </message>
     <message>
         <source>&amp;Delete</source>
-        <translation>&amp;Eliminar</translation>
+        <translation type="unfinished">&amp;Eliminar</translation>
     </message>
     <message>
         <source>Choose the address to send coins to</source>
-        <translation>Escoja la dirección a la que se enviarán monedas</translation>
+        <translation type="unfinished">Escoja la dirección a la que se enviarán monedas</translation>
     </message>
     <message>
         <source>Choose the address to receive coins with</source>
-        <translation>Escoja la dirección donde quiere recibir monedas</translation>
+        <translation type="unfinished">Escoja la dirección donde quiere recibir monedas</translation>
     </message>
     <message>
         <source>C&amp;hoose</source>
-        <translation>Escoger</translation>
+        <translation type="unfinished">Escoger</translation>
     </message>
     <message>
         <source>Sending addresses</source>
-        <translation>Direcciones de envío</translation>
+        <translation type="unfinished">Direcciones de envío</translation>
     </message>
     <message>
         <source>Receiving addresses</source>
-        <translation>Direcciones de recepción</translation>
+        <translation type="unfinished">Direcciones de recepción</translation>
     </message>
     <message>
         <source>These are your Particl addresses for sending payments. Always check the amount and the receiving address before sending coins.</source>
-        <translation>Estas son sus direcciones Particl para enviar pagos. Compruebe siempre la cantidad y la dirección de recibo antes de transferir monedas.</translation>
+        <translation type="unfinished">Estas son sus direcciones Particl para enviar pagos. Compruebe siempre la cantidad y la dirección de recibo antes de transferir monedas.</translation>
     </message>
     <message>
         <source>&amp;Copy Address</source>
-        <translation>Copiar dirección</translation>
+        <translation type="unfinished">Copiar dirección</translation>
     </message>
     <message>
         <source>Copy &amp;Label</source>
-        <translation>Copiar &amp;Etiqueta</translation>
+        <translation type="unfinished">Copiar &amp;Etiqueta</translation>
     </message>
     <message>
         <source>&amp;Edit</source>
-        <translation>&amp;Editar</translation>
+        <translation type="unfinished">&amp;Editar</translation>
     </message>
     <message>
         <source>Export Address List</source>
-        <translation>Exportar la Lista de Direcciones</translation>
-    </message>
-    <message>
-        <source>Comma separated file (*.csv)</source>
-        <translation>Archivo de columnas separadas por coma (*.csv)</translation>
+        <translation type="unfinished">Exportar la Lista de Direcciones</translation>
+    </message>
+    <message>
+        <source>There was an error trying to save the address list to %1. Please try again.</source>
+        <extracomment>An error message. %1 is a stand-in argument for the name of the file we attempted to save to.</extracomment>
+        <translation type="unfinished">Hubo un error al intentar guardar la lista de direcciones a %1. Por favor trate de nuevo.</translation>
     </message>
     <message>
         <source>Exporting Failed</source>
-        <translation>La exportación falló</translation>
-    </message>
-    <message>
-        <source>There was an error trying to save the address list to %1. Please try again.</source>
-        <translation>Hubo un error al intentar guardar la lista de direcciones a %1. Por favor trate de nuevo.</translation>
+        <translation type="unfinished">La exportación falló</translation>
     </message>
 </context>
 <context>
     <name>AddressTableModel</name>
     <message>
         <source>Label</source>
-        <translation>Etiqueta</translation>
+        <translation type="unfinished">Etiqueta</translation>
     </message>
     <message>
         <source>Address</source>
-        <translation>Dirección</translation>
+        <translation type="unfinished">Dirección</translation>
     </message>
     <message>
         <source>(no label)</source>
-        <translation>(sin etiqueta)</translation>
+        <translation type="unfinished">(sin etiqueta)</translation>
     </message>
 </context>
 <context>
     <name>AskPassphraseDialog</name>
     <message>
         <source>Passphrase Dialog</source>
-        <translation>Diálogo de contraseña</translation>
+        <translation type="unfinished">Diálogo de contraseña</translation>
     </message>
     <message>
         <source>Enter passphrase</source>
-        <translation>Introducir contraseña</translation>
+        <translation type="unfinished">Introducir contraseña</translation>
     </message>
     <message>
         <source>New passphrase</source>
-        <translation>Nueva contraseña</translation>
+        <translation type="unfinished">Nueva contraseña</translation>
     </message>
     <message>
         <source>Repeat new passphrase</source>
-        <translation>Repita la nueva contraseña</translation>
+        <translation type="unfinished">Repita la nueva contraseña</translation>
     </message>
     <message>
         <source>Show passphrase</source>
-        <translation>Mostrar la frase de contraseña</translation>
+        <translation type="unfinished">Mostrar la frase de contraseña</translation>
     </message>
     <message>
         <source>Encrypt wallet</source>
-        <translation>Cifrar monedero</translation>
+        <translation type="unfinished">Cifrar monedero</translation>
     </message>
     <message>
         <source>This operation needs your wallet passphrase to unlock the wallet.</source>
-        <translation>Esta operación requiere su contraseña para desbloquear el monedero.</translation>
+        <translation type="unfinished">Esta operación requiere su contraseña para desbloquear el monedero.</translation>
     </message>
     <message>
         <source>Unlock wallet</source>
-        <translation>Desbloquear monedero</translation>
-    </message>
-    <message>
-        <source>This operation needs your wallet passphrase to decrypt the wallet.</source>
-        <translation>Esta operación requiere su contraseña para descifrar el monedero.</translation>
-    </message>
-    <message>
-        <source>Decrypt wallet</source>
-        <translation>Descifrar monedero</translation>
+        <translation type="unfinished">Desbloquear monedero</translation>
     </message>
     <message>
         <source>Change passphrase</source>
-        <translation>Cambiar frase secreta</translation>
+        <translation type="unfinished">Cambiar frase secreta</translation>
     </message>
     <message>
         <source>Confirm wallet encryption</source>
-        <translation>Confirme cifrado del monedero</translation>
+        <translation type="unfinished">Confirme cifrado del monedero</translation>
     </message>
     <message>
         <source>Warning: If you encrypt your wallet and lose your passphrase, you will &lt;b&gt;LOSE ALL OF YOUR PARTICL&lt;/b&gt;!</source>
-        <translation>Atención: Si cifra su monedero y pierde la contraseña, perderá ¡&lt;b&gt;TODOS SUS PARTICL&lt;/b&gt;!</translation>
+        <translation type="unfinished">Atención: Si cifra su monedero y pierde la contraseña, perderá ¡&lt;b&gt;TODOS SUS PARTICL&lt;/b&gt;!</translation>
     </message>
     <message>
         <source>Are you sure you wish to encrypt your wallet?</source>
-        <translation>¿Está seguro que desea cifrar su monedero?</translation>
+        <translation type="unfinished">¿Está seguro que desea cifrar su monedero?</translation>
     </message>
     <message>
         <source>Wallet encrypted</source>
-        <translation>Monedero cifrado</translation>
+        <translation type="unfinished">Monedero cifrado</translation>
+    </message>
+    <message>
+        <source>Enter the new passphrase for the wallet.&lt;br/&gt;Please use a passphrase of &lt;b&gt;ten or more random characters&lt;/b&gt;, or &lt;b&gt;eight or more words&lt;/b&gt;.</source>
+        <translation type="unfinished">Ingrese la nueva contraseña para la billetera. Use una contraseña de diez o más caracteres aleatorios, u ocho o más palabras.</translation>
     </message>
     <message>
         <source>Wallet to be encrypted</source>
-        <translation>Billetera a ser cifrada</translation>
+        <translation type="unfinished">Billetera a ser cifrada</translation>
     </message>
     <message>
         <source>Your wallet is now encrypted. </source>
-        <translation>Su billetera está ahora cifrada</translation>
+        <translation type="unfinished">Su billetera está ahora cifrada</translation>
     </message>
     <message>
         <source>IMPORTANT: Any previous backups you have made of your wallet file should be replaced with the newly generated, encrypted wallet file. For security reasons, previous backups of the unencrypted wallet file will become useless as soon as you start using the new, encrypted wallet.</source>
-        <translation>IMPORTANTE: Algunas copias de seguridad que hayas hecho de tu archivo de billetera deberían ser reemplazadas con la billetera encriptada generada recientemente. Por razones de seguridad, las copias de seguridad previas del archivo de billetera sin cifrar serán inútiles tan pronto uses la nueva billetera encriptada.</translation>
+        <translation type="unfinished">IMPORTANTE: Algunas copias de seguridad que hayas hecho de tu archivo de billetera deberían ser reemplazadas con la billetera encriptada generada recientemente. Por razones de seguridad, las copias de seguridad previas del archivo de billetera sin cifrar serán inútiles tan pronto uses la nueva billetera encriptada.</translation>
     </message>
     <message>
         <source>Wallet encryption failed</source>
-        <translation>Encriptado de monedero fallido</translation>
+        <translation type="unfinished">Encriptado de monedero fallido</translation>
     </message>
     <message>
         <source>Wallet encryption failed due to an internal error. Your wallet was not encrypted.</source>
-        <translation>Encriptación de billetera fallida debido a un error interno. Tu billetera no fue encriptada.</translation>
+        <translation type="unfinished">Encriptación de billetera fallida debido a un error interno. Tu billetera no fue encriptada.</translation>
     </message>
     <message>
         <source>The supplied passphrases do not match.</source>
-        <translation>Las frases secretas introducidas no concuerdan.</translation>
+        <translation type="unfinished">Las frases secretas introducidas no concuerdan.</translation>
     </message>
     <message>
         <source>Wallet unlock failed</source>
-        <translation>Desbloqueo de billetera fallido</translation>
+        <translation type="unfinished">Desbloqueo de billetera fallido</translation>
     </message>
     <message>
         <source>The passphrase entered for the wallet decryption was incorrect.</source>
-        <translation>La frase secreta introducida para la desencriptación de la billetera fué incorrecta.</translation>
-    </message>
-    <message>
-        <source>Wallet decryption failed</source>
-        <translation>Desencriptación de billetera fallida</translation>
+        <translation type="unfinished">La frase secreta introducida para la desencriptación de la billetera fué incorrecta.</translation>
     </message>
     <message>
         <source>Wallet passphrase was successfully changed.</source>
-        <translation>La frase secreta de la billetera fué cambiada exitosamente.</translation>
+        <translation type="unfinished">La frase secreta de la billetera fué cambiada exitosamente.</translation>
     </message>
     <message>
         <source>Warning: The Caps Lock key is on!</source>
-        <translation>Aviso: El bloqueo de mayúsculas está activado.</translation>
+        <translation type="unfinished">Aviso: El bloqueo de mayúsculas está activado.</translation>
     </message>
 </context>
 <context>
-    <name>BanTableModel</name>
+    <name>QObject</name>
+    <message>
+        <source>unknown</source>
+        <translation type="unfinished">desconocido</translation>
+    </message>
+    <message>
+        <source>Amount</source>
+        <translation type="unfinished">Cantidad</translation>
+    </message>
+    <message>
+        <source>N/A</source>
+        <translation type="unfinished">N/D</translation>
+    </message>
+    <message numerus="yes">
+        <source>%n second(s)</source>
+        <translation type="unfinished">
+            <numerusform />
+            <numerusform />
+        </translation>
+    </message>
+    <message numerus="yes">
+        <source>%n minute(s)</source>
+        <translation type="unfinished">
+            <numerusform />
+            <numerusform />
+        </translation>
+    </message>
+    <message numerus="yes">
+        <source>%n hour(s)</source>
+        <translation type="unfinished">
+            <numerusform />
+            <numerusform />
+        </translation>
+    </message>
+    <message numerus="yes">
+        <source>%n day(s)</source>
+        <translation type="unfinished">
+            <numerusform />
+            <numerusform />
+        </translation>
+    </message>
+    <message numerus="yes">
+        <source>%n week(s)</source>
+        <translation type="unfinished">
+            <numerusform />
+            <numerusform />
+        </translation>
+    </message>
+    <message>
+        <source>%1 and %2</source>
+        <translation type="unfinished">%1 y %2</translation>
+    </message>
+    <message numerus="yes">
+        <source>%n year(s)</source>
+        <translation type="unfinished">
+            <numerusform />
+            <numerusform />
+        </translation>
+    </message>
+    </context>
+<context>
+    <name>bitcoin-core</name>
+    <message>
+        <source>This is a pre-release test build - use at your own risk - do not use for mining or merchant applications</source>
+        <translation type="unfinished">Esta es una compilación de prueba pre-lanzamiento - use bajo su propio riesgo - no utilizar para aplicaciones de minería o mercantes</translation>
+    </message>
+    <message>
+        <source>Warning: We do not appear to fully agree with our peers! You may need to upgrade, or other nodes may need to upgrade.</source>
+        <translation type="unfinished">Aviso: ¡No parecen estar totalmente de acuerdo con nuestros compañeros! Puede que tengas que actualizar, u otros nodos tengan que actualizarce.</translation>
+    </message>
+    <message>
+        <source>Corrupted block database detected</source>
+        <translation type="unfinished">Corrupción de base de datos de bloques detectada.</translation>
+    </message>
+    <message>
+        <source>Do you want to rebuild the block database now?</source>
+        <translation type="unfinished">¿Quieres reconstruir la base de datos de bloques ahora?</translation>
+    </message>
+    <message>
+        <source>Done loading</source>
+        <translation type="unfinished">Generado pero no aceptado</translation>
+    </message>
+    <message>
+        <source>Error initializing block database</source>
+        <translation type="unfinished">Error al inicializar la base de datos de bloques</translation>
+    </message>
+    <message>
+        <source>Error initializing wallet database environment %s!</source>
+        <translation type="unfinished">Error al inicializar el entorno de la base de datos del monedero  %s</translation>
+    </message>
+    <message>
+        <source>Error loading block database</source>
+        <translation type="unfinished">Error cargando base de datos de bloques</translation>
+    </message>
+    <message>
+        <source>Error opening block database</source>
+        <translation type="unfinished">Error al abrir base de datos de bloques.</translation>
+    </message>
+    <message>
+        <source>Failed to listen on any port. Use -listen=0 if you want this.</source>
+        <translation type="unfinished">Ha fallado la escucha en todos los puertos. Use -listen=0 si desea esto.</translation>
+    </message>
+    <message>
+        <source>Incorrect or no genesis block found. Wrong datadir for network?</source>
+        <translation type="unfinished">Incorrecto o bloque de génesis no encontrado. Datadir equivocada para la red?</translation>
+    </message>
+    <message>
+        <source>Insufficient funds</source>
+        <translation type="unfinished">Fondos insuficientes</translation>
+    </message>
+    <message>
+        <source>Not enough file descriptors available.</source>
+        <translation type="unfinished">No hay suficientes descriptores de archivo disponibles.</translation>
+    </message>
+    <message>
+        <source>Signing transaction failed</source>
+        <translation type="unfinished">Transacción falló</translation>
+    </message>
+    <message>
+        <source>This is the minimum transaction fee you pay on every transaction.</source>
+        <translation type="unfinished">Esta es la tarifa mínima a pagar en cada transacción.</translation>
+    </message>
+    <message>
+        <source>This is the transaction fee you will pay if you send a transaction.</source>
+        <translation type="unfinished">Esta es la tarifa a pagar si realizas una transacción.</translation>
+    </message>
+    <message>
+        <source>Transaction amount too small</source>
+        <translation type="unfinished">Monto de la transacción muy pequeño</translation>
+    </message>
+    <message>
+        <source>Transaction amounts must not be negative</source>
+        <translation type="unfinished">Los montos de la transacción no debe ser negativo</translation>
+    </message>
+    <message>
+        <source>Transaction has too long of a mempool chain</source>
+        <translation type="unfinished">La transacción tiene largo tiempo en una cadena mempool</translation>
+    </message>
+    <message>
+        <source>Transaction must have at least one recipient</source>
+        <translation type="unfinished">La transacción debe tener al menos un destinatario</translation>
+    </message>
+    <message>
+        <source>Transaction too large</source>
+        <translation type="unfinished">Transacción demasiado grande</translation>
+    </message>
+    <message>
+        <source>Unknown network specified in -onlynet: '%s'</source>
+        <translation type="unfinished">La red especificada en -onlynet '%s' es desconocida</translation>
+    </message>
     </context>
 <context>
     <name>BitcoinGUI</name>
     <message>
-        <source>Sign &amp;message...</source>
-        <translation>Firmar &amp;mensaje...</translation>
-    </message>
-    <message>
-        <source>Synchronizing with network...</source>
-        <translation>Sincronizando con la red…</translation>
-    </message>
-    <message>
         <source>&amp;Overview</source>
-        <translation>&amp;Vista general</translation>
+        <translation type="unfinished">&amp;Vista general</translation>
     </message>
     <message>
         <source>Show general overview of wallet</source>
-        <translation>Mostrar vista general del monedero</translation>
+        <translation type="unfinished">Mostrar vista general del monedero</translation>
     </message>
     <message>
         <source>&amp;Transactions</source>
-        <translation>&amp;Transacciones</translation>
+        <translation type="unfinished">&amp;Transacciones</translation>
     </message>
     <message>
         <source>Browse transaction history</source>
-        <translation>Examinar el historial de transacciones</translation>
+        <translation type="unfinished">Examinar el historial de transacciones</translation>
     </message>
     <message>
         <source>E&amp;xit</source>
-        <translation>&amp;Salir</translation>
+        <translation type="unfinished">&amp;Salir</translation>
     </message>
     <message>
         <source>Quit application</source>
-        <translation>Salir de la aplicación</translation>
+        <translation type="unfinished">Salir de la aplicación</translation>
     </message>
     <message>
         <source>About &amp;Qt</source>
-        <translation>Acerca de &amp;Qt</translation>
+        <translation type="unfinished">Acerca de &amp;Qt</translation>
     </message>
     <message>
         <source>Show information about Qt</source>
-        <translation>Mostrar información acerca de Qt</translation>
-    </message>
-    <message>
-        <source>&amp;Options...</source>
-        <translation>&amp;Opciones...</translation>
-    </message>
-    <message>
-        <source>&amp;Encrypt Wallet...</source>
-        <translation>&amp;Cifrar monedero…</translation>
-    </message>
-    <message>
-        <source>&amp;Backup Wallet...</source>
-        <translation>Copia de &amp;respaldo del monedero...</translation>
-    </message>
-    <message>
-        <source>&amp;Change Passphrase...</source>
-        <translation>&amp;Cambiar la contraseña…</translation>
-    </message>
-    <message>
-        <source>Open &amp;URI...</source>
-        <translation>Abrir URI...</translation>
-    </message>
-    <message>
-        <source>Create Wallet...</source>
-        <translation>Crear Billetera...</translation>
+        <translation type="unfinished">Mostrar información acerca de Qt</translation>
     </message>
     <message>
         <source>Create a new wallet</source>
-        <translation>Crear una nueva billetera</translation>
+        <translation type="unfinished">Crear una nueva billetera</translation>
     </message>
     <message>
         <source>Network activity disabled.</source>
-        <translation>Actividad de red deshabilitada.</translation>
-    </message>
-    <message>
-        <source>Reindexing blocks on disk...</source>
-        <translation>Reindexando bloques en disco...</translation>
+        <extracomment>A substring of the tooltip.</extracomment>
+        <translation type="unfinished">Actividad de red deshabilitada.</translation>
     </message>
     <message>
         <source>Send coins to a Particl address</source>
-        <translation>Enviar monedas a una dirección Particl</translation>
+        <translation type="unfinished">Enviar monedas a una dirección Particl</translation>
     </message>
     <message>
         <source>Backup wallet to another location</source>
-        <translation>Copia de seguridad del monedero en otra ubicación</translation>
+        <translation type="unfinished">Copia de seguridad del monedero en otra ubicación</translation>
     </message>
     <message>
         <source>Change the passphrase used for wallet encryption</source>
-        <translation>Cambiar la contraseña utilizada para el cifrado del monedero</translation>
-    </message>
-    <message>
-        <source>&amp;Verify message...</source>
-        <translation>&amp;Verificar mensaje...</translation>
+        <translation type="unfinished">Cambiar la contraseña utilizada para el cifrado del monedero</translation>
     </message>
     <message>
         <source>&amp;Send</source>
-        <translation>&amp;Enviar</translation>
+        <translation type="unfinished">&amp;Enviar</translation>
     </message>
     <message>
         <source>&amp;Receive</source>
-        <translation>&amp;Recibir</translation>
-    </message>
-    <message>
-        <source>&amp;Show / Hide</source>
-        <translation>Mo&amp;strar/ocultar</translation>
-    </message>
-    <message>
-        <source>Show or hide the main Window</source>
-        <translation>Mostrar u ocultar la ventana principal</translation>
+        <translation type="unfinished">&amp;Recibir</translation>
     </message>
     <message>
         <source>Encrypt the private keys that belong to your wallet</source>
-        <translation>Cifrar las claves privadas de su monedero</translation>
+        <translation type="unfinished">Cifrar las claves privadas de su monedero</translation>
     </message>
     <message>
         <source>Sign messages with your Particl addresses to prove you own them</source>
-        <translation>Firmar mensajes con sus direcciones Particl para demostrar la propiedad</translation>
+        <translation type="unfinished">Firmar mensajes con sus direcciones Particl para demostrar la propiedad</translation>
     </message>
     <message>
         <source>Verify messages to ensure they were signed with specified Particl addresses</source>
-        <translation>Verificar mensajes comprobando que están firmados con direcciones Particl concretas</translation>
+        <translation type="unfinished">Verificar mensajes comprobando que están firmados con direcciones Particl concretas</translation>
     </message>
     <message>
         <source>&amp;File</source>
-        <translation>&amp;Archivo</translation>
+        <translation type="unfinished">&amp;Archivo</translation>
     </message>
     <message>
         <source>&amp;Settings</source>
-        <translation>&amp;Configuración</translation>
+        <translation type="unfinished">&amp;Configuración</translation>
     </message>
     <message>
         <source>&amp;Help</source>
-        <translation>A&amp;yuda</translation>
+        <translation type="unfinished">A&amp;yuda</translation>
     </message>
     <message>
         <source>Tabs toolbar</source>
-        <translation>Barra de pestañas</translation>
+        <translation type="unfinished">Barra de pestañas</translation>
     </message>
     <message>
         <source>Request payments (generates QR codes and particl: URIs)</source>
-        <translation>Solicitar pagos (genera codigo QR y URL's de Particl)</translation>
+        <translation type="unfinished">Solicitar pagos (genera codigo QR y URL's de Particl)</translation>
     </message>
     <message>
         <source>Show the list of used sending addresses and labels</source>
-        <translation>Mostrar la lista de direcciones de envío y etiquetas</translation>
+        <translation type="unfinished">Mostrar la lista de direcciones de envío y etiquetas</translation>
     </message>
     <message>
         <source>Show the list of used receiving addresses and labels</source>
-        <translation>Muestra la lista de direcciones de recepción y etiquetas</translation>
+        <translation type="unfinished">Muestra la lista de direcciones de recepción y etiquetas</translation>
     </message>
     <message>
         <source>&amp;Command-line options</source>
-        <translation>&amp;Opciones de linea de comando</translation>
+        <translation type="unfinished">&amp;Opciones de linea de comando</translation>
+    </message>
+    <message numerus="yes">
+        <source>Processed %n block(s) of transaction history.</source>
+        <translation type="unfinished">
+            <numerusform />
+            <numerusform />
+        </translation>
     </message>
     <message>
         <source>%1 behind</source>
-        <translation>%1 atrás</translation>
+        <translation type="unfinished">%1 atrás</translation>
     </message>
     <message>
         <source>Last received block was generated %1 ago.</source>
-        <translation>El último bloque recibido fue generado hace %1.</translation>
+        <translation type="unfinished">El último bloque recibido fue generado hace %1.</translation>
     </message>
     <message>
         <source>Transactions after this will not yet be visible.</source>
-        <translation>Las transacciones posteriores aún no están visibles.</translation>
-    </message>
-    <message>
-        <source>Error</source>
-        <translation>Error</translation>
+        <translation type="unfinished">Las transacciones posteriores aún no están visibles.</translation>
     </message>
     <message>
         <source>Warning</source>
-        <translation>Aviso</translation>
+        <translation type="unfinished">Aviso</translation>
     </message>
     <message>
         <source>Information</source>
-        <translation>Información</translation>
+        <translation type="unfinished">Información</translation>
     </message>
     <message>
         <source>Up to date</source>
-        <translation>Actualizado</translation>
+        <translation type="unfinished">Actualizado</translation>
     </message>
     <message>
         <source>Close wallet</source>
-        <translation>Cerrar monedero</translation>
+        <translation type="unfinished">Cerrar monedero</translation>
     </message>
     <message>
         <source>default wallet</source>
-        <translation>billetera por defecto</translation>
+        <translation type="unfinished">billetera por defecto</translation>
     </message>
     <message>
         <source>No wallets available</source>
-        <translation>Monederos no disponibles</translation>
+        <translation type="unfinished">Monederos no disponibles</translation>
     </message>
     <message>
         <source>&amp;Window</source>
-        <translation>&amp;Ventana</translation>
-    </message>
-    <message>
-        <source>Catching up...</source>
-        <translation>Actualizando...</translation>
+        <translation type="unfinished">&amp;Ventana</translation>
+    </message>
+    <message numerus="yes">
+        <source>%n active connection(s) to Particl network.</source>
+        <extracomment>A substring of the tooltip.</extracomment>
+        <translation type="unfinished">
+            <numerusform />
+            <numerusform />
+        </translation>
     </message>
     <message>
         <source>Sent transaction</source>
-        <translation>Transacción enviada</translation>
+        <translation type="unfinished">Transacción enviada</translation>
     </message>
     <message>
         <source>Incoming transaction</source>
-        <translation>Transacción entrante</translation>
+        <translation type="unfinished">Transacción entrante</translation>
     </message>
     <message>
         <source>Wallet is &lt;b&gt;encrypted&lt;/b&gt; and currently &lt;b&gt;unlocked&lt;/b&gt;</source>
-        <translation>El monedero está &lt;b&gt;cifrado&lt;/b&gt; y actualmente &lt;b&gt;desbloqueado&lt;/b&gt;</translation>
+        <translation type="unfinished">El monedero está &lt;b&gt;cifrado&lt;/b&gt; y actualmente &lt;b&gt;desbloqueado&lt;/b&gt;</translation>
     </message>
     <message>
         <source>Wallet is &lt;b&gt;encrypted&lt;/b&gt; and currently &lt;b&gt;locked&lt;/b&gt;</source>
-        <translation>El monedero está &lt;b&gt;cifrado&lt;/b&gt; y actualmente &lt;b&gt;bloqueado&lt;/b&gt;</translation>
+        <translation type="unfinished">El monedero está &lt;b&gt;cifrado&lt;/b&gt; y actualmente &lt;b&gt;bloqueado&lt;/b&gt;</translation>
     </message>
     </context>
 <context>
     <name>CoinControlDialog</name>
     <message>
         <source>Coin Selection</source>
-        <translation>Selección de moneda</translation>
+        <translation type="unfinished">Selección de moneda</translation>
     </message>
     <message>
         <source>Quantity:</source>
-        <translation>Cantidad:</translation>
-    </message>
-    <message>
-        <source>Bytes:</source>
-        <translation>Bytes:</translation>
+        <translation type="unfinished">Cantidad:</translation>
     </message>
     <message>
         <source>Amount:</source>
-        <translation>Cuantía:</translation>
+        <translation type="unfinished">Cuantía:</translation>
     </message>
     <message>
         <source>Fee:</source>
-        <translation>Tasa:</translation>
+        <translation type="unfinished">Tasa:</translation>
     </message>
     <message>
         <source>Dust:</source>
-        <translation>Polvo:</translation>
+        <translation type="unfinished">Polvo:</translation>
     </message>
     <message>
         <source>After Fee:</source>
-        <translation>Después de tasas:</translation>
+        <translation type="unfinished">Después de tasas:</translation>
     </message>
     <message>
         <source>Change:</source>
-        <translation>Cambio:</translation>
+        <translation type="unfinished">Cambio:</translation>
     </message>
     <message>
         <source>(un)select all</source>
-        <translation>(des)selecciona todos</translation>
+        <translation type="unfinished">(des)selecciona todos</translation>
     </message>
     <message>
         <source>Tree mode</source>
-        <translation>Modo arbol</translation>
+        <translation type="unfinished">Modo arbol</translation>
     </message>
     <message>
         <source>List mode</source>
-        <translation>Modo lista</translation>
+        <translation type="unfinished">Modo lista</translation>
     </message>
     <message>
         <source>Amount</source>
-        <translation>Cantidad</translation>
+        <translation type="unfinished">Cantidad</translation>
     </message>
     <message>
         <source>Received with label</source>
-        <translation>Recibido con etiqueta</translation>
+        <translation type="unfinished">Recibido con etiqueta</translation>
     </message>
     <message>
         <source>Received with address</source>
-        <translation>Recibido con dirección</translation>
+        <translation type="unfinished">Recibido con dirección</translation>
     </message>
     <message>
         <source>Date</source>
-        <translation>Fecha</translation>
+        <translation type="unfinished">Fecha</translation>
     </message>
     <message>
         <source>Confirmations</source>
-        <translation>Confirmaciones</translation>
+        <translation type="unfinished">Confirmaciones</translation>
     </message>
     <message>
         <source>Confirmed</source>
-        <translation>Confirmado</translation>
-    </message>
-    <message>
-        <source>Copy address</source>
-        <translation>Copiar dirección</translation>
-    </message>
-    <message>
-        <source>Copy label</source>
-        <translation>Copiar etiqueta</translation>
+        <translation type="unfinished">Confirmado</translation>
     </message>
     <message>
         <source>Copy amount</source>
-        <translation>Copiar cantidad</translation>
-    </message>
-    <message>
-        <source>Copy transaction ID</source>
-        <translation>Copiar ID de la transacción</translation>
-    </message>
-    <message>
-        <source>Lock unspent</source>
-        <translation>Bloqueo no gastado</translation>
-    </message>
-    <message>
-        <source>Unlock unspent</source>
-        <translation>Desbloqueo no gastado</translation>
+        <translation type="unfinished">Copiar cantidad</translation>
     </message>
     <message>
         <source>Copy quantity</source>
-        <translation>Copiar cantidad</translation>
+        <translation type="unfinished">Copiar cantidad</translation>
     </message>
     <message>
         <source>Copy fee</source>
-        <translation>Copiar comisión</translation>
+        <translation type="unfinished">Copiar comisión</translation>
     </message>
     <message>
         <source>Copy bytes</source>
-        <translation>Copiar bytes</translation>
+        <translation type="unfinished">Copiar bytes</translation>
     </message>
     <message>
         <source>Copy dust</source>
-        <translation>Copiar dust</translation>
+        <translation type="unfinished">Copiar dust</translation>
     </message>
     <message>
         <source>Copy change</source>
-        <translation>Copiar cambio</translation>
+        <translation type="unfinished">Copiar cambio</translation>
     </message>
     <message>
         <source>(%1 locked)</source>
-        <translation>(%1 bloqueado)</translation>
+        <translation type="unfinished">(%1 bloqueado)</translation>
     </message>
     <message>
         <source>yes</source>
-        <translation>si</translation>
-    </message>
-    <message>
-        <source>no</source>
-        <translation>no</translation>
+        <translation type="unfinished">si</translation>
     </message>
     <message>
         <source>Can vary +/- %1 satoshi(s) per input.</source>
-        <translation>Puede variar +/- %1 satoshi(s) por entrada.</translation>
+        <translation type="unfinished">Puede variar +/- %1 satoshi(s) por entrada.</translation>
     </message>
     <message>
         <source>(no label)</source>
-        <translation>(sin etiqueta)</translation>
+        <translation type="unfinished">(sin etiqueta)</translation>
     </message>
     <message>
         <source>change from %1 (%2)</source>
-        <translation>Cambio desde %1 (%2)</translation>
+        <translation type="unfinished">Cambio desde %1 (%2)</translation>
     </message>
     <message>
         <source>(change)</source>
-        <translation>(cambio)</translation>
+        <translation type="unfinished">(cambio)</translation>
     </message>
 </context>
 <context>
-    <name>CreateWalletActivity</name>
+    <name>OpenWalletActivity</name>
+    <message>
+        <source>default wallet</source>
+        <translation type="unfinished">billetera por defecto</translation>
+    </message>
+    </context>
+<context>
+    <name>WalletController</name>
+    <message>
+        <source>Close wallet</source>
+        <translation type="unfinished">Cerrar monedero</translation>
+    </message>
     </context>
 <context>
     <name>CreateWalletDialog</name>
+    <message>
+        <source>Wallet</source>
+        <translation type="unfinished">Monedero</translation>
+    </message>
     </context>
 <context>
     <name>EditAddressDialog</name>
     <message>
         <source>Edit Address</source>
-        <translation>Editar Dirección</translation>
+        <translation type="unfinished">Editar Dirección</translation>
     </message>
     <message>
         <source>&amp;Label</source>
-        <translation>&amp;Etiqueta</translation>
+        <translation type="unfinished">&amp;Etiqueta</translation>
     </message>
     <message>
         <source>The label associated with this address list entry</source>
-        <translation>La etiqueta asociada con esta entrada de la lista de direcciones</translation>
+        <translation type="unfinished">La etiqueta asociada con esta entrada de la lista de direcciones</translation>
     </message>
     <message>
         <source>The address associated with this address list entry. This can only be modified for sending addresses.</source>
-        <translation>La dirección asociada con esta entrada de la lista de direcciones. Solo puede ser modificada para direcciones de envío.</translation>
+        <translation type="unfinished">La dirección asociada con esta entrada de la lista de direcciones. Solo puede ser modificada para direcciones de envío.</translation>
     </message>
     <message>
         <source>&amp;Address</source>
-        <translation>&amp;Dirección</translation>
+        <translation type="unfinished">&amp;Dirección</translation>
     </message>
     <message>
         <source>New sending address</source>
-        <translation>Nueva dirección de envío</translation>
+        <translation type="unfinished">Nueva dirección de envío</translation>
     </message>
     <message>
         <source>Edit receiving address</source>
-        <translation>Editar dirección de envío</translation>
+        <translation type="unfinished">Editar dirección de envío</translation>
     </message>
     <message>
         <source>Edit sending address</source>
-        <translation>Editar dirección de envío</translation>
+        <translation type="unfinished">Editar dirección de envío</translation>
     </message>
     <message>
         <source>The entered address "%1" is not a valid Particl address.</source>
-        <translation>La dirección introducida "%1" no es una dirección Particl válida.</translation>
+        <translation type="unfinished">La dirección introducida "%1" no es una dirección Particl válida.</translation>
     </message>
     <message>
         <source>Could not unlock wallet.</source>
-        <translation>No se pudo desbloquear la billetera.</translation>
+        <translation type="unfinished">No se pudo desbloquear la billetera.</translation>
     </message>
     <message>
         <source>New key generation failed.</source>
-        <translation>Creación de la nueva llave fallida</translation>
+        <translation type="unfinished">Creación de la nueva llave fallida</translation>
     </message>
 </context>
 <context>
     <name>FreespaceChecker</name>
     <message>
         <source>A new data directory will be created.</source>
-        <translation>Se creará un nuevo directorio de datos.</translation>
+        <translation type="unfinished">Se creará un nuevo directorio de datos.</translation>
     </message>
     <message>
         <source>name</source>
-        <translation>nombre</translation>
+        <translation type="unfinished">nombre</translation>
     </message>
     <message>
         <source>Directory already exists. Add %1 if you intend to create a new directory here.</source>
-        <translation>El directorio ya existe. Añada %1 si pretende crear aquí un directorio nuevo.</translation>
+        <translation type="unfinished">El directorio ya existe. Añada %1 si pretende crear aquí un directorio nuevo.</translation>
     </message>
     <message>
         <source>Path already exists, and is not a directory.</source>
-        <translation>La ruta ya existe y no es un directorio.</translation>
+        <translation type="unfinished">La ruta ya existe y no es un directorio.</translation>
     </message>
     <message>
         <source>Cannot create data directory here.</source>
-        <translation>No se puede crear un directorio de datos aquí.</translation>
+        <translation type="unfinished">No se puede crear un directorio de datos aquí.</translation>
     </message>
 </context>
 <context>
-<<<<<<< HEAD
-    <name>HelpMessageDialog</name>
-    <message>
-        <source>version</source>
-        <translation>versión</translation>
-=======
     <name>Intro</name>
     <message numerus="yes">
         <source>%n GB of space available</source>
@@ -697,184 +776,166 @@
             <numerusform />
             <numerusform />
         </translation>
->>>>>>> 3f385c91
+    </message>
+    <message>
+        <source>Error: Specified data directory "%1" cannot be created.</source>
+        <translation type="unfinished">Error: Directorio de datos especificado "%1" no puede ser creado.</translation>
+    </message>
+    <message>
+        <source>Welcome</source>
+        <translation type="unfinished">Bienvenido</translation>
+    </message>
+    <message>
+        <source>Welcome to %1.</source>
+        <translation type="unfinished">Bienvenido a %1.</translation>
+    </message>
+    <message>
+        <source>Use the default data directory</source>
+        <translation type="unfinished">Utilizar el directorio de datos predeterminado</translation>
+    </message>
+    <message>
+        <source>Use a custom data directory:</source>
+        <translation type="unfinished">Utilice un directorio de datos personalizado:</translation>
+    </message>
+</context>
+<context>
+    <name>HelpMessageDialog</name>
+    <message>
+        <source>version</source>
+        <translation type="unfinished">versión</translation>
     </message>
     <message>
         <source>Command-line options</source>
-        <translation>Opciones de la línea de órdenes</translation>
+        <translation type="unfinished">Opciones de la línea de órdenes</translation>
     </message>
 </context>
 <context>
-    <name>Intro</name>
-    <message>
-        <source>Welcome</source>
-        <translation>Bienvenido</translation>
-    </message>
-    <message>
-        <source>Welcome to %1.</source>
-        <translation>Bienvenido a %1.</translation>
-    </message>
-    <message>
-        <source>Use the default data directory</source>
-        <translation>Utilizar el directorio de datos predeterminado</translation>
-    </message>
-    <message>
-        <source>Use a custom data directory:</source>
-        <translation>Utilice un directorio de datos personalizado:</translation>
-    </message>
-    <message>
-        <source>Particl</source>
-        <translation>Particl</translation>
-    </message>
-    <message>
-        <source>Error: Specified data directory "%1" cannot be created.</source>
-        <translation>Error: Directorio de datos especificado "%1" no puede ser creado.</translation>
-    </message>
-    <message>
-        <source>Error</source>
-        <translation>Error</translation>
-    </message>
-    </context>
-<context>
     <name>ModalOverlay</name>
     <message>
         <source>Form</source>
-        <translation>Desde</translation>
+        <translation type="unfinished">Desde</translation>
     </message>
     <message>
         <source>Last block time</source>
-        <translation>Hora del último bloque</translation>
+        <translation type="unfinished">Hora del último bloque</translation>
     </message>
     </context>
 <context>
     <name>OpenURIDialog</name>
     <message>
-        <source>URI:</source>
-        <translation>URI:</translation>
+        <source>Paste address from clipboard</source>
+        <extracomment>Tooltip text for button that allows you to paste an address that is in your clipboard.</extracomment>
+        <translation type="unfinished">Pegar dirección desde portapapeles</translation>
     </message>
 </context>
 <context>
-    <name>OpenWalletActivity</name>
-    <message>
-        <source>default wallet</source>
-        <translation>billetera por defecto</translation>
-    </message>
-    </context>
-<context>
     <name>OptionsDialog</name>
     <message>
         <source>Options</source>
-        <translation>Opciones</translation>
+        <translation type="unfinished">Opciones</translation>
     </message>
     <message>
         <source>&amp;Main</source>
-        <translation>&amp;Principal</translation>
+        <translation type="unfinished">&amp;Principal</translation>
     </message>
     <message>
         <source>IP address of the proxy (e.g. IPv4: 127.0.0.1 / IPv6: ::1)</source>
-        <translation>Dirección IP del proxy (ej. IPv4: 127.0.0.1 / IPv6: ::1)</translation>
+        <translation type="unfinished">Dirección IP del proxy (ej. IPv4: 127.0.0.1 / IPv6: ::1)</translation>
     </message>
     <message>
         <source>Reset all client options to default.</source>
-        <translation>Restablecer todas las opciones del cliente a las predeterminadas.</translation>
+        <translation type="unfinished">Restablecer todas las opciones del cliente a las predeterminadas.</translation>
     </message>
     <message>
         <source>&amp;Reset Options</source>
-        <translation>&amp;Restablecer opciones</translation>
+        <translation type="unfinished">&amp;Restablecer opciones</translation>
     </message>
     <message>
         <source>&amp;Network</source>
-        <translation>&amp;Red</translation>
+        <translation type="unfinished">&amp;Red</translation>
     </message>
     <message>
         <source>W&amp;allet</source>
-        <translation>Monedero</translation>
+        <translation type="unfinished">Monedero</translation>
     </message>
     <message>
         <source>Expert</source>
-        <translation>Experto</translation>
+        <translation type="unfinished">Experto</translation>
     </message>
     <message>
         <source>Automatically open the Particl client port on the router. This only works when your router supports UPnP and it is enabled.</source>
-        <translation>Abrir automáticamente el puerto del cliente Particl en el router. Esta opción solo funciona si el router admite UPnP y está activado.</translation>
+        <translation type="unfinished">Abrir automáticamente el puerto del cliente Particl en el router. Esta opción solo funciona si el router admite UPnP y está activado.</translation>
     </message>
     <message>
         <source>Map port using &amp;UPnP</source>
-        <translation>Mapear el puerto usando &amp;UPnP</translation>
+        <translation type="unfinished">Mapear el puerto usando &amp;UPnP</translation>
     </message>
     <message>
         <source>Proxy &amp;IP:</source>
-        <translation>Dirección &amp;IP del proxy:</translation>
+        <translation type="unfinished">Dirección &amp;IP del proxy:</translation>
     </message>
     <message>
         <source>&amp;Port:</source>
-        <translation>&amp;Puerto:</translation>
+        <translation type="unfinished">&amp;Puerto:</translation>
     </message>
     <message>
         <source>Port of the proxy (e.g. 9050)</source>
-        <translation>Puerto del servidor proxy (ej. 9050)</translation>
+        <translation type="unfinished">Puerto del servidor proxy (ej. 9050)</translation>
     </message>
     <message>
         <source>&amp;Window</source>
-        <translation>&amp;Ventana</translation>
+        <translation type="unfinished">&amp;Ventana</translation>
     </message>
     <message>
         <source>Show only a tray icon after minimizing the window.</source>
-        <translation>Minimizar la ventana a la bandeja de iconos del sistema.</translation>
+        <translation type="unfinished">Minimizar la ventana a la bandeja de iconos del sistema.</translation>
     </message>
     <message>
         <source>&amp;Minimize to the tray instead of the taskbar</source>
-        <translation>&amp;Minimizar a la bandeja en vez de a la barra de tareas</translation>
+        <translation type="unfinished">&amp;Minimizar a la bandeja en vez de a la barra de tareas</translation>
     </message>
     <message>
         <source>M&amp;inimize on close</source>
-        <translation>M&amp;inimizar al cerrar</translation>
+        <translation type="unfinished">M&amp;inimizar al cerrar</translation>
     </message>
     <message>
         <source>&amp;Display</source>
-        <translation>&amp;Interfaz</translation>
+        <translation type="unfinished">&amp;Interfaz</translation>
     </message>
     <message>
         <source>User Interface &amp;language:</source>
-        <translation>I&amp;dioma de la interfaz de usuario</translation>
+        <translation type="unfinished">I&amp;dioma de la interfaz de usuario</translation>
     </message>
     <message>
         <source>&amp;Unit to show amounts in:</source>
-        <translation>Mostrar las cantidades en la &amp;unidad:</translation>
+        <translation type="unfinished">Mostrar las cantidades en la &amp;unidad:</translation>
     </message>
     <message>
         <source>Choose the default subdivision unit to show in the interface and when sending coins.</source>
-        <translation>Elegir la subdivisión predeterminada para mostrar cantidades en la interfaz y cuando se envían monedas.</translation>
+        <translation type="unfinished">Elegir la subdivisión predeterminada para mostrar cantidades en la interfaz y cuando se envían monedas.</translation>
     </message>
     <message>
         <source>Whether to show coin control features or not.</source>
-        <translation>Mostrar o no características de control de moneda</translation>
+        <translation type="unfinished">Mostrar o no características de control de moneda</translation>
     </message>
     <message>
         <source>&amp;OK</source>
-        <translation>&amp;Aceptar</translation>
+        <translation type="unfinished">&amp;Aceptar</translation>
     </message>
     <message>
         <source>&amp;Cancel</source>
-        <translation>&amp;Cancelar</translation>
+        <translation type="unfinished">&amp;Cancelar</translation>
     </message>
     <message>
         <source>default</source>
-        <translation>predeterminado</translation>
+        <translation type="unfinished">predeterminado</translation>
     </message>
     <message>
         <source>none</source>
-        <translation>ninguno</translation>
+        <translation type="unfinished">ninguno</translation>
     </message>
     <message>
         <source>Confirm options reset</source>
-<<<<<<< HEAD
-        <translation>Confirme el restablecimiento de las opciones</translation>
-    </message>
-    <message>
-        <source>Client restart required to activate changes.</source>
-        <translation>Reinicio del cliente para activar cambios.</translation>
-=======
         <extracomment>Window title text of pop-up window shown when the user has chosen to reset options.</extracomment>
         <translation type="unfinished">Confirme el restablecimiento de las opciones</translation>
     </message>
@@ -882,817 +943,570 @@
         <source>Client restart required to activate changes.</source>
         <extracomment>Text explaining that the settings changed will not come into effect until the client is restarted.</extracomment>
         <translation type="unfinished">Reinicio del cliente para activar cambios.</translation>
->>>>>>> 3f385c91
-    </message>
-    <message>
-        <source>Error</source>
-        <translation>Error</translation>
+    </message>
+    <message>
+        <source>Cancel</source>
+        <translation type="unfinished">Cancelar</translation>
     </message>
     <message>
         <source>This change would require a client restart.</source>
-        <translation>Este cambio requiere reinicio por parte del cliente.</translation>
+        <translation type="unfinished">Este cambio requiere reinicio por parte del cliente.</translation>
     </message>
     <message>
         <source>The supplied proxy address is invalid.</source>
-        <translation>La dirección proxy indicada es inválida.</translation>
+        <translation type="unfinished">La dirección proxy indicada es inválida.</translation>
     </message>
 </context>
 <context>
     <name>OverviewPage</name>
     <message>
         <source>Form</source>
-        <translation>Desde</translation>
+        <translation type="unfinished">Desde</translation>
     </message>
     <message>
         <source>The displayed information may be out of date. Your wallet automatically synchronizes with the Particl network after a connection is established, but this process has not completed yet.</source>
-        <translation>La información mostrada puede estar desactualizada. Su monedero se sincroniza automáticamente con la red Particl después de que se haya establecido una conexión, pero este proceso aún no se ha completado.</translation>
+        <translation type="unfinished">La información mostrada puede estar desactualizada. Su monedero se sincroniza automáticamente con la red Particl después de que se haya establecido una conexión, pero este proceso aún no se ha completado.</translation>
     </message>
     <message>
         <source>Available:</source>
-        <translation>Disponible:</translation>
+        <translation type="unfinished">Disponible:</translation>
     </message>
     <message>
         <source>Your current spendable balance</source>
-        <translation>Su balance actual gastable</translation>
+        <translation type="unfinished">Su balance actual gastable</translation>
     </message>
     <message>
         <source>Pending:</source>
-        <translation>Pendiente:</translation>
+        <translation type="unfinished">Pendiente:</translation>
     </message>
     <message>
         <source>Total of transactions that have yet to be confirmed, and do not yet count toward the spendable balance</source>
-        <translation>Total de transacciones que deben ser confirmadas, y que no cuentan con el balance gastable necesario</translation>
+        <translation type="unfinished">Total de transacciones que deben ser confirmadas, y que no cuentan con el balance gastable necesario</translation>
     </message>
     <message>
         <source>Immature:</source>
-        <translation>No disponible:</translation>
+        <translation type="unfinished">No disponible:</translation>
     </message>
     <message>
         <source>Mined balance that has not yet matured</source>
-        <translation>Saldo recién minado que aún no está disponible.</translation>
-    </message>
-    <message>
-        <source>Total:</source>
-        <translation>Total:</translation>
+        <translation type="unfinished">Saldo recién minado que aún no está disponible.</translation>
     </message>
     <message>
         <source>Your current total balance</source>
-        <translation>Su balance actual total</translation>
-    </message>
-    </context>
-<context>
-    <name>PSBTOperationsDialog</name>
-    </context>
-<context>
-    <name>PaymentServer</name>
+        <translation type="unfinished">Su balance actual total</translation>
+    </message>
     </context>
 <context>
     <name>PeerTableModel</name>
-    </context>
-<context>
-    <name>QObject</name>
+    <message>
+        <source>Address</source>
+        <extracomment>Title of Peers Table column which contains the IP/Onion/I2P address of the connected peer.</extracomment>
+        <translation type="unfinished">Dirección</translation>
+    </message>
+    <message>
+        <source>Network</source>
+        <extracomment>Title of Peers Table column which states the network the peer connected through.</extracomment>
+        <translation type="unfinished">Red</translation>
+    </message>
+    </context>
+<context>
+    <name>RPCConsole</name>
+    <message>
+        <source>N/A</source>
+        <translation type="unfinished">N/D</translation>
+    </message>
+    <message>
+        <source>Client version</source>
+        <translation type="unfinished">Versión del cliente</translation>
+    </message>
+    <message>
+        <source>&amp;Information</source>
+        <translation type="unfinished">Información</translation>
+    </message>
+    <message>
+        <source>Startup time</source>
+        <translation type="unfinished">Hora de inicio</translation>
+    </message>
+    <message>
+        <source>Network</source>
+        <translation type="unfinished">Red</translation>
+    </message>
+    <message>
+        <source>Name</source>
+        <translation type="unfinished">Nombre</translation>
+    </message>
+    <message>
+        <source>Number of connections</source>
+        <translation type="unfinished">Número de conexiones</translation>
+    </message>
+    <message>
+        <source>Block chain</source>
+        <translation type="unfinished">Cadena de bloques</translation>
+    </message>
+    <message>
+        <source>Last block time</source>
+        <translation type="unfinished">Hora del último bloque</translation>
+    </message>
+    <message>
+        <source>&amp;Open</source>
+        <translation type="unfinished">&amp;Abrir</translation>
+    </message>
+    <message>
+        <source>&amp;Console</source>
+        <translation type="unfinished">&amp;Consola</translation>
+    </message>
+    <message>
+        <source>&amp;Network Traffic</source>
+        <translation type="unfinished">&amp;Tráfico de Red</translation>
+    </message>
+    <message>
+        <source>Totals</source>
+        <translation type="unfinished">Total:</translation>
+    </message>
+    <message>
+        <source>Debug log file</source>
+        <translation type="unfinished">Archivo de registro de depuración</translation>
+    </message>
+    <message>
+        <source>Clear console</source>
+        <translation type="unfinished">Borrar consola</translation>
+    </message>
+    <message>
+        <source>In:</source>
+        <translation type="unfinished">Dentro:</translation>
+    </message>
+    <message>
+        <source>Out:</source>
+        <translation type="unfinished">Fuera:</translation>
+    </message>
+    </context>
+<context>
+    <name>ReceiveCoinsDialog</name>
+    <message>
+        <source>&amp;Amount:</source>
+        <translation type="unfinished">Cantidad</translation>
+    </message>
+    <message>
+        <source>&amp;Label:</source>
+        <translation type="unfinished">&amp;Etiqueta:</translation>
+    </message>
+    <message>
+        <source>&amp;Message:</source>
+        <translation type="unfinished">Mensaje:</translation>
+    </message>
+    <message>
+        <source>Clear all fields of the form.</source>
+        <translation type="unfinished">Limpiar todos los campos del formulario</translation>
+    </message>
+    <message>
+        <source>Clear</source>
+        <translation type="unfinished">Limpiar</translation>
+    </message>
+    <message>
+        <source>Show the selected request (does the same as double clicking an entry)</source>
+        <translation type="unfinished">Muestra la petición seleccionada (También doble clic)</translation>
+    </message>
+    <message>
+        <source>Show</source>
+        <translation type="unfinished">Mostrar</translation>
+    </message>
+    <message>
+        <source>Remove the selected entries from the list</source>
+        <translation type="unfinished">Borrar de la lista las direcciónes actualmente seleccionadas</translation>
+    </message>
+    <message>
+        <source>Remove</source>
+        <translation type="unfinished">Eliminar</translation>
+    </message>
+    <message>
+        <source>Copy &amp;URI</source>
+        <translation type="unfinished">Copiar &amp;URI</translation>
+    </message>
+    <message>
+        <source>Could not unlock wallet.</source>
+        <translation type="unfinished">No se pudo desbloquear la billetera.</translation>
+    </message>
+    </context>
+<context>
+    <name>ReceiveRequestDialog</name>
+    <message>
+        <source>Amount:</source>
+        <translation type="unfinished">Cuantía:</translation>
+    </message>
+    <message>
+        <source>Message:</source>
+        <translation type="unfinished">Mensaje:</translation>
+    </message>
+    <message>
+        <source>Copy &amp;URI</source>
+        <translation type="unfinished">Copiar &amp;URI</translation>
+    </message>
+    <message>
+        <source>Copy &amp;Address</source>
+        <translation type="unfinished">Copiar &amp;Dirección</translation>
+    </message>
+    </context>
+<context>
+    <name>RecentRequestsTableModel</name>
+    <message>
+        <source>Date</source>
+        <translation type="unfinished">Fecha</translation>
+    </message>
+    <message>
+        <source>Label</source>
+        <translation type="unfinished">Etiqueta</translation>
+    </message>
+    <message>
+        <source>(no label)</source>
+        <translation type="unfinished">(sin etiqueta)</translation>
+    </message>
+    </context>
+<context>
+    <name>SendCoinsDialog</name>
+    <message>
+        <source>Send Coins</source>
+        <translation type="unfinished">Enviar monedas</translation>
+    </message>
+    <message>
+        <source>Coin Control Features</source>
+        <translation type="unfinished">Características de control de la moneda</translation>
+    </message>
+    <message>
+        <source>automatically selected</source>
+        <translation type="unfinished">Seleccionado automaticamente</translation>
+    </message>
+    <message>
+        <source>Insufficient funds!</source>
+        <translation type="unfinished">Fondos insuficientes!</translation>
+    </message>
+    <message>
+        <source>Quantity:</source>
+        <translation type="unfinished">Cantidad:</translation>
+    </message>
+    <message>
+        <source>Amount:</source>
+        <translation type="unfinished">Cuantía:</translation>
+    </message>
+    <message>
+        <source>Fee:</source>
+        <translation type="unfinished">Tasa:</translation>
+    </message>
+    <message>
+        <source>After Fee:</source>
+        <translation type="unfinished">Después de tasas:</translation>
+    </message>
+    <message>
+        <source>Change:</source>
+        <translation type="unfinished">Cambio:</translation>
+    </message>
+    <message>
+        <source>If this is activated, but the change address is empty or invalid, change will be sent to a newly generated address.</source>
+        <translation type="unfinished">Al activarse, si la dirección esta vacía o es inválida, las monedas serán enviadas a una nueva dirección generada.</translation>
+    </message>
+    <message>
+        <source>Custom change address</source>
+        <translation type="unfinished">Dirección propia</translation>
+    </message>
+    <message>
+        <source>Transaction Fee:</source>
+        <translation type="unfinished">Comisión de transacción:</translation>
+    </message>
+    <message>
+        <source>Send to multiple recipients at once</source>
+        <translation type="unfinished">Enviar a múltiples destinatarios de una vez</translation>
+    </message>
+    <message>
+        <source>Add &amp;Recipient</source>
+        <translation type="unfinished">Añadir &amp;destinatario</translation>
+    </message>
+    <message>
+        <source>Clear all fields of the form.</source>
+        <translation type="unfinished">Limpiar todos los campos del formulario</translation>
+    </message>
+    <message>
+        <source>Dust:</source>
+        <translation type="unfinished">Polvo:</translation>
+    </message>
+    <message>
+        <source>Clear &amp;All</source>
+        <translation type="unfinished">Limpiar &amp;todo</translation>
+    </message>
+    <message>
+        <source>Balance:</source>
+        <translation type="unfinished">Saldo:</translation>
+    </message>
+    <message>
+        <source>Confirm the send action</source>
+        <translation type="unfinished">Confirmar el envío</translation>
+    </message>
+    <message>
+        <source>S&amp;end</source>
+        <translation type="unfinished">&amp;Enviar</translation>
+    </message>
+    <message>
+        <source>Copy quantity</source>
+        <translation type="unfinished">Copiar cantidad</translation>
+    </message>
+    <message>
+        <source>Copy amount</source>
+        <translation type="unfinished">Copiar cantidad</translation>
+    </message>
+    <message>
+        <source>Copy fee</source>
+        <translation type="unfinished">Copiar comisión</translation>
+    </message>
+    <message>
+        <source>Copy bytes</source>
+        <translation type="unfinished">Copiar bytes</translation>
+    </message>
+    <message>
+        <source>Copy dust</source>
+        <translation type="unfinished">Copiar dust</translation>
+    </message>
+    <message>
+        <source>Copy change</source>
+        <translation type="unfinished">Copiar cambio</translation>
+    </message>
+    <message>
+        <source>Transaction fee</source>
+        <translation type="unfinished">Comisión de transacción</translation>
+    </message>
+    <message numerus="yes">
+        <source>Estimated to begin confirmation within %n block(s).</source>
+        <translation type="unfinished">
+            <numerusform />
+            <numerusform />
+        </translation>
+    </message>
+    <message>
+        <source>(no label)</source>
+        <translation type="unfinished">(sin etiqueta)</translation>
+    </message>
+</context>
+<context>
+    <name>SendCoinsEntry</name>
+    <message>
+        <source>A&amp;mount:</source>
+        <translation type="unfinished">Ca&amp;ntidad:</translation>
+    </message>
+    <message>
+        <source>Pay &amp;To:</source>
+        <translation type="unfinished">&amp;Pagar a:</translation>
+    </message>
+    <message>
+        <source>&amp;Label:</source>
+        <translation type="unfinished">&amp;Etiqueta:</translation>
+    </message>
+    <message>
+        <source>Choose previously used address</source>
+        <translation type="unfinished">Escoger dirección previamente usada</translation>
+    </message>
+    <message>
+        <source>Paste address from clipboard</source>
+        <translation type="unfinished">Pegar dirección desde portapapeles</translation>
+    </message>
+    <message>
+        <source>Remove this entry</source>
+        <translation type="unfinished">Eliminar esta transacción</translation>
+    </message>
+    <message>
+        <source>Message:</source>
+        <translation type="unfinished">Mensaje:</translation>
+    </message>
+    <message>
+        <source>Enter a label for this address to add it to the list of used addresses</source>
+        <translation type="unfinished">Introduce una etiqueta para esta dirección para añadirla a la lista de direcciones utilizadas</translation>
+    </message>
+    </context>
+<context>
+    <name>SignVerifyMessageDialog</name>
+    <message>
+        <source>Signatures - Sign / Verify a Message</source>
+        <translation type="unfinished">Firmas - Firmar / verificar un mensaje</translation>
+    </message>
+    <message>
+        <source>&amp;Sign Message</source>
+        <translation type="unfinished">&amp;Firmar mensaje</translation>
+    </message>
+    <message>
+        <source>Choose previously used address</source>
+        <translation type="unfinished">Escoger dirección previamente usada</translation>
+    </message>
+    <message>
+        <source>Paste address from clipboard</source>
+        <translation type="unfinished">Pegar dirección desde portapapeles</translation>
+    </message>
+    <message>
+        <source>Enter the message you want to sign here</source>
+        <translation type="unfinished">Introduzca el mensaje que desea firmar aquí</translation>
+    </message>
+    <message>
+        <source>Signature</source>
+        <translation type="unfinished">Firma</translation>
+    </message>
+    <message>
+        <source>Copy the current signature to the system clipboard</source>
+        <translation type="unfinished">Copiar la firma actual al portapapeles del sistema</translation>
+    </message>
+    <message>
+        <source>Sign the message to prove you own this Particl address</source>
+        <translation type="unfinished">Firmar el mensaje para demostrar que se posee esta dirección Particl</translation>
+    </message>
+    <message>
+        <source>Sign &amp;Message</source>
+        <translation type="unfinished">Firmar &amp;mensaje</translation>
+    </message>
+    <message>
+        <source>Reset all sign message fields</source>
+        <translation type="unfinished">Limpiar todos los campos de la firma de mensaje</translation>
+    </message>
+    <message>
+        <source>Clear &amp;All</source>
+        <translation type="unfinished">Limpiar &amp;todo</translation>
+    </message>
+    <message>
+        <source>&amp;Verify Message</source>
+        <translation type="unfinished">&amp;Verificar mensaje</translation>
+    </message>
+    <message>
+        <source>Verify the message to ensure it was signed with the specified Particl address</source>
+        <translation type="unfinished">Verificar el mensaje para comprobar que fue firmado con la dirección Particl indicada</translation>
+    </message>
+    <message>
+        <source>Verify &amp;Message</source>
+        <translation type="unfinished">Verificar &amp;mensaje</translation>
+    </message>
+    <message>
+        <source>Reset all verify message fields</source>
+        <translation type="unfinished">Limpiar todos los campos de la verificación de mensaje</translation>
+    </message>
+    </context>
+<context>
+    <name>TransactionDesc</name>
+    <message>
+        <source>Date</source>
+        <translation type="unfinished">Fecha</translation>
+    </message>
+    <message>
+        <source>unknown</source>
+        <translation type="unfinished">desconocido</translation>
+    </message>
+    <message numerus="yes">
+        <source>matures in %n more block(s)</source>
+        <translation type="unfinished">
+            <numerusform />
+            <numerusform />
+        </translation>
+    </message>
+    <message>
+        <source>Transaction fee</source>
+        <translation type="unfinished">Comisión de transacción</translation>
+    </message>
+    <message>
+        <source>Transaction</source>
+        <translation type="unfinished">Transacción</translation>
+    </message>
     <message>
         <source>Amount</source>
-        <translation>Cantidad</translation>
-    </message>
-    <message>
-        <source>%1 h</source>
-        <translation>%1 h</translation>
-    </message>
-    <message>
-        <source>%1 m</source>
-        <translation>%1 m</translation>
-    </message>
-    <message>
-        <source>N/A</source>
-        <translation>N/D</translation>
-    </message>
-    <message>
-        <source>%1 and %2</source>
-        <translation>%1 y %2</translation>
-    </message>
-    <message>
-        <source>%1 B</source>
-        <translation>%1 B</translation>
-    </message>
-    <message>
-        <source>%1 KB</source>
-        <translation>%1 KB</translation>
-    </message>
-    <message>
-        <source>%1 MB</source>
-        <translation>%1 MB</translation>
-    </message>
-    <message>
-        <source>%1 GB</source>
-        <translation>%1 GB</translation>
-    </message>
-    <message>
-        <source>unknown</source>
-        <translation>desconocido</translation>
+        <translation type="unfinished">Cantidad</translation>
+    </message>
+    </context>
+<context>
+    <name>TransactionDescDialog</name>
+    <message>
+        <source>This pane shows a detailed description of the transaction</source>
+        <translation type="unfinished">Esta ventana muestra información detallada sobre la transacción</translation>
+    </message>
+    </context>
+<context>
+    <name>TransactionTableModel</name>
+    <message>
+        <source>Date</source>
+        <translation type="unfinished">Fecha</translation>
+    </message>
+    <message>
+        <source>Label</source>
+        <translation type="unfinished">Etiqueta</translation>
+    </message>
+    <message>
+        <source>(no label)</source>
+        <translation type="unfinished">(sin etiqueta)</translation>
+    </message>
+    </context>
+<context>
+    <name>TransactionView</name>
+    <message>
+        <source>Confirmed</source>
+        <translation type="unfinished">Confirmado</translation>
+    </message>
+    <message>
+        <source>Date</source>
+        <translation type="unfinished">Fecha</translation>
+    </message>
+    <message>
+        <source>Label</source>
+        <translation type="unfinished">Etiqueta</translation>
+    </message>
+    <message>
+        <source>Address</source>
+        <translation type="unfinished">Dirección</translation>
+    </message>
+    <message>
+        <source>Exporting Failed</source>
+        <translation type="unfinished">La exportación falló</translation>
+    </message>
+    </context>
+<context>
+    <name>WalletFrame</name>
+    <message>
+        <source>Create a new wallet</source>
+        <translation type="unfinished">Crear una nueva billetera</translation>
+    </message>
+    </context>
+<context>
+    <name>WalletModel</name>
+    <message>
+        <source>Send Coins</source>
+        <translation type="unfinished">Enviar monedas</translation>
+    </message>
+    <message>
+        <source>default wallet</source>
+        <translation type="unfinished">billetera por defecto</translation>
     </message>
 </context>
 <context>
-    <name>QRImageWidget</name>
-    <message>
-        <source>&amp;Save Image...</source>
-        <translation>Guardar Imagen...</translation>
-    </message>
-    </context>
-<context>
-    <name>RPCConsole</name>
-    <message>
-        <source>N/A</source>
-        <translation>N/D</translation>
-    </message>
-    <message>
-        <source>Client version</source>
-        <translation>Versión del cliente</translation>
-    </message>
-    <message>
-        <source>&amp;Information</source>
-        <translation>Información</translation>
-    </message>
-    <message>
-        <source>General</source>
-        <translation>General</translation>
-    </message>
-    <message>
-        <source>Startup time</source>
-        <translation>Hora de inicio</translation>
-    </message>
-    <message>
-        <source>Network</source>
-        <translation>Red</translation>
-    </message>
-    <message>
-        <source>Name</source>
-        <translation>Nombre</translation>
-    </message>
-    <message>
-        <source>Number of connections</source>
-        <translation>Número de conexiones</translation>
-    </message>
-    <message>
-        <source>Block chain</source>
-        <translation>Cadena de bloques</translation>
-    </message>
-    <message>
-        <source>Last block time</source>
-        <translation>Hora del último bloque</translation>
-    </message>
-    <message>
-        <source>&amp;Open</source>
-        <translation>&amp;Abrir</translation>
-    </message>
-    <message>
-        <source>&amp;Console</source>
-        <translation>&amp;Consola</translation>
-    </message>
-    <message>
-        <source>&amp;Network Traffic</source>
-        <translation>&amp;Tráfico de Red</translation>
-    </message>
-    <message>
-        <source>Totals</source>
-        <translation>Total:</translation>
-    </message>
-    <message>
-        <source>In:</source>
-        <translation>Dentro:</translation>
-    </message>
-    <message>
-        <source>Out:</source>
-        <translation>Fuera:</translation>
-    </message>
-    <message>
-        <source>Debug log file</source>
-        <translation>Archivo de registro de depuración</translation>
-    </message>
-    <message>
-        <source>Clear console</source>
-        <translation>Borrar consola</translation>
-    </message>
-    </context>
-<context>
-    <name>ReceiveCoinsDialog</name>
-    <message>
-        <source>&amp;Amount:</source>
-        <translation>Cantidad</translation>
-    </message>
-    <message>
-        <source>&amp;Label:</source>
-        <translation>&amp;Etiqueta:</translation>
-    </message>
-    <message>
-        <source>&amp;Message:</source>
-        <translation>Mensaje:</translation>
-    </message>
-    <message>
-        <source>Clear all fields of the form.</source>
-        <translation>Limpiar todos los campos del formulario</translation>
-    </message>
-    <message>
-        <source>Clear</source>
-        <translation>Limpiar</translation>
-    </message>
-    <message>
-        <source>Show the selected request (does the same as double clicking an entry)</source>
-        <translation>Muestra la petición seleccionada (También doble clic)</translation>
-    </message>
-    <message>
-        <source>Show</source>
-        <translation>Mostrar</translation>
-    </message>
-    <message>
-        <source>Remove the selected entries from the list</source>
-        <translation>Borrar de la lista las direcciónes actualmente seleccionadas</translation>
-    </message>
-    <message>
-        <source>Remove</source>
-        <translation>Eliminar</translation>
-    </message>
-    <message>
-        <source>Copy label</source>
-        <translation>Copiar etiqueta</translation>
-    </message>
-    <message>
-        <source>Copy message</source>
-        <translation>Copiar mensaje</translation>
-    </message>
-    <message>
-        <source>Copy amount</source>
-        <translation>Copiar cantidad</translation>
-    </message>
-    <message>
-        <source>Could not unlock wallet.</source>
-        <translation>No se pudo desbloquear la billetera.</translation>
-    </message>
-    </context>
-<context>
-    <name>ReceiveRequestDialog</name>
-    <message>
-        <source>Amount:</source>
-        <translation>Cuantía:</translation>
-    </message>
-    <message>
-        <source>Message:</source>
-        <translation>Mensaje:</translation>
-    </message>
-    <message>
-        <source>Copy &amp;URI</source>
-        <translation>Copiar &amp;URI</translation>
-    </message>
-    <message>
-        <source>Copy &amp;Address</source>
-        <translation>Copiar &amp;Dirección</translation>
-    </message>
-    <message>
-        <source>&amp;Save Image...</source>
-        <translation>Guardar Imagen...</translation>
-    </message>
-    </context>
-<context>
-    <name>RecentRequestsTableModel</name>
-    <message>
-        <source>Date</source>
-        <translation>Fecha</translation>
-    </message>
-    <message>
-        <source>Label</source>
-        <translation>Etiqueta</translation>
-    </message>
-    <message>
-        <source>(no label)</source>
-        <translation>(sin etiqueta)</translation>
-    </message>
-    </context>
-<context>
-    <name>SendCoinsDialog</name>
-    <message>
-        <source>Send Coins</source>
-        <translation>Enviar monedas</translation>
-    </message>
-    <message>
-        <source>Coin Control Features</source>
-        <translation>Características de control de la moneda</translation>
-    </message>
-    <message>
-        <source>Inputs...</source>
-        <translation>Entradas...</translation>
-    </message>
-    <message>
-        <source>automatically selected</source>
-        <translation>Seleccionado automaticamente</translation>
-    </message>
-    <message>
-        <source>Insufficient funds!</source>
-        <translation>Fondos insuficientes!</translation>
-    </message>
-    <message>
-        <source>Quantity:</source>
-        <translation>Cantidad:</translation>
-    </message>
-    <message>
-        <source>Bytes:</source>
-        <translation>Bytes:</translation>
-    </message>
-    <message>
-        <source>Amount:</source>
-        <translation>Cuantía:</translation>
-    </message>
-    <message>
-        <source>Fee:</source>
-        <translation>Tasa:</translation>
-    </message>
-    <message>
-        <source>After Fee:</source>
-        <translation>Después de tasas:</translation>
-    </message>
-    <message>
-        <source>Change:</source>
-        <translation>Cambio:</translation>
-    </message>
-    <message>
-        <source>If this is activated, but the change address is empty or invalid, change will be sent to a newly generated address.</source>
-        <translation>Al activarse, si la dirección esta vacía o es inválida, las monedas serán enviadas a una nueva dirección generada.</translation>
-    </message>
-    <message>
-        <source>Custom change address</source>
-        <translation>Dirección propia</translation>
-    </message>
-    <message>
-        <source>Transaction Fee:</source>
-        <translation>Comisión de transacción:</translation>
-    </message>
-    <message>
-        <source>Send to multiple recipients at once</source>
-        <translation>Enviar a múltiples destinatarios de una vez</translation>
-    </message>
-    <message>
-        <source>Add &amp;Recipient</source>
-        <translation>Añadir &amp;destinatario</translation>
-    </message>
-    <message>
-        <source>Clear all fields of the form.</source>
-        <translation>Limpiar todos los campos del formulario</translation>
-    </message>
-    <message>
-        <source>Dust:</source>
-        <translation>Polvo:</translation>
-    </message>
-    <message>
-        <source>Clear &amp;All</source>
-        <translation>Limpiar &amp;todo</translation>
-    </message>
-    <message>
-        <source>Balance:</source>
-        <translation>Saldo:</translation>
-    </message>
-    <message>
-        <source>Confirm the send action</source>
-        <translation>Confirmar el envío</translation>
-    </message>
-    <message>
-        <source>S&amp;end</source>
-        <translation>&amp;Enviar</translation>
-    </message>
-    <message>
-        <source>Copy quantity</source>
-        <translation>Copiar cantidad</translation>
-    </message>
-    <message>
-        <source>Copy amount</source>
-        <translation>Copiar cantidad</translation>
-    </message>
-    <message>
-        <source>Copy fee</source>
-        <translation>Copiar comisión</translation>
-    </message>
-    <message>
-        <source>Copy bytes</source>
-        <translation>Copiar bytes</translation>
-    </message>
-    <message>
-        <source>Copy dust</source>
-        <translation>Copiar dust</translation>
-    </message>
-    <message>
-        <source>Copy change</source>
-        <translation>Copiar cambio</translation>
-    </message>
-    <message>
-        <source>Transaction fee</source>
-        <translation>Comisión de transacción</translation>
-    </message>
-    <message>
-        <source>(no label)</source>
-        <translation>(sin etiqueta)</translation>
-    </message>
-</context>
-<context>
-    <name>SendCoinsEntry</name>
-    <message>
-        <source>A&amp;mount:</source>
-        <translation>Ca&amp;ntidad:</translation>
-    </message>
-    <message>
-        <source>Pay &amp;To:</source>
-        <translation>&amp;Pagar a:</translation>
-    </message>
-    <message>
-        <source>&amp;Label:</source>
-        <translation>&amp;Etiqueta:</translation>
-    </message>
-    <message>
-        <source>Choose previously used address</source>
-        <translation>Escoger dirección previamente usada</translation>
-    </message>
-    <message>
-        <source>Alt+A</source>
-        <translation>Alt+A</translation>
-    </message>
-    <message>
-        <source>Paste address from clipboard</source>
-        <translation>Pegar dirección desde portapapeles</translation>
-    </message>
-    <message>
-        <source>Alt+P</source>
-        <translation>Alt+P</translation>
-    </message>
-    <message>
-        <source>Remove this entry</source>
-        <translation>Eliminar esta transacción</translation>
-    </message>
-    <message>
-        <source>Message:</source>
-        <translation>Mensaje:</translation>
-    </message>
-    <message>
-        <source>Enter a label for this address to add it to the list of used addresses</source>
-        <translation>Introduce una etiqueta para esta dirección para añadirla a la lista de direcciones utilizadas</translation>
-    </message>
-<<<<<<< HEAD
-    <message>
-        <source>Pay To:</source>
-        <translation>Paga a:</translation>
-    </message>
-    <message>
-        <source>Memo:</source>
-        <translation>Memo:</translation>
-    </message>
-</context>
-<context>
-    <name>ShutdownWindow</name>
-=======
->>>>>>> 3f385c91
-    </context>
-<context>
-    <name>SignVerifyMessageDialog</name>
-    <message>
-        <source>Signatures - Sign / Verify a Message</source>
-        <translation>Firmas - Firmar / verificar un mensaje</translation>
-    </message>
-    <message>
-        <source>&amp;Sign Message</source>
-        <translation>&amp;Firmar mensaje</translation>
-    </message>
-    <message>
-        <source>Choose previously used address</source>
-        <translation>Escoger dirección previamente usada</translation>
-    </message>
-    <message>
-        <source>Alt+A</source>
-        <translation>Alt+A</translation>
-    </message>
-    <message>
-        <source>Paste address from clipboard</source>
-        <translation>Pegar dirección desde portapapeles</translation>
-    </message>
-    <message>
-        <source>Alt+P</source>
-        <translation>Alt+P</translation>
-    </message>
-    <message>
-        <source>Enter the message you want to sign here</source>
-        <translation>Introduzca el mensaje que desea firmar aquí</translation>
-    </message>
-    <message>
-        <source>Signature</source>
-        <translation>Firma</translation>
-    </message>
-    <message>
-        <source>Copy the current signature to the system clipboard</source>
-        <translation>Copiar la firma actual al portapapeles del sistema</translation>
-    </message>
-    <message>
-        <source>Sign the message to prove you own this Particl address</source>
-        <translation>Firmar el mensaje para demostrar que se posee esta dirección Particl</translation>
-    </message>
-    <message>
-        <source>Sign &amp;Message</source>
-        <translation>Firmar &amp;mensaje</translation>
-    </message>
-    <message>
-        <source>Reset all sign message fields</source>
-        <translation>Limpiar todos los campos de la firma de mensaje</translation>
-    </message>
-    <message>
-        <source>Clear &amp;All</source>
-        <translation>Limpiar &amp;todo</translation>
-    </message>
-    <message>
-        <source>&amp;Verify Message</source>
-        <translation>&amp;Verificar mensaje</translation>
-    </message>
-    <message>
-        <source>Verify the message to ensure it was signed with the specified Particl address</source>
-        <translation>Verificar el mensaje para comprobar que fue firmado con la dirección Particl indicada</translation>
-    </message>
-    <message>
-        <source>Verify &amp;Message</source>
-        <translation>Verificar &amp;mensaje</translation>
-    </message>
-    <message>
-        <source>Reset all verify message fields</source>
-        <translation>Limpiar todos los campos de la verificación de mensaje</translation>
-    </message>
-    </context>
-<context>
-    <name>TrafficGraphWidget</name>
-    <message>
-        <source>KB/s</source>
-        <translation>KB/s</translation>
-    </message>
-</context>
-<context>
-    <name>TransactionDesc</name>
-    <message>
-        <source>Date</source>
-        <translation>Fecha</translation>
-    </message>
-    <message>
-        <source>unknown</source>
-        <translation>desconocido</translation>
-    </message>
-    <message>
-        <source>Transaction fee</source>
-        <translation>Comisión de transacción</translation>
-    </message>
-    <message>
-        <source>Transaction</source>
-        <translation>Transacción</translation>
-    </message>
-    <message>
-        <source>Amount</source>
-        <translation>Cantidad</translation>
-    </message>
-    </context>
-<context>
-    <name>TransactionDescDialog</name>
-    <message>
-        <source>This pane shows a detailed description of the transaction</source>
-        <translation>Esta ventana muestra información detallada sobre la transacción</translation>
-    </message>
-    </context>
-<context>
-    <name>TransactionTableModel</name>
-    <message>
-        <source>Date</source>
-        <translation>Fecha</translation>
-    </message>
-    <message>
-        <source>Label</source>
-        <translation>Etiqueta</translation>
-    </message>
-    <message>
-        <source>(no label)</source>
-        <translation>(sin etiqueta)</translation>
-    </message>
-    </context>
-<context>
-    <name>TransactionView</name>
-    <message>
-        <source>Copy address</source>
-        <translation>Copiar dirección</translation>
-    </message>
-    <message>
-        <source>Copy label</source>
-        <translation>Copiar etiqueta</translation>
-    </message>
-    <message>
-        <source>Copy amount</source>
-        <translation>Copiar cantidad</translation>
-    </message>
-    <message>
-        <source>Copy transaction ID</source>
-        <translation>Copiar ID de la transacción</translation>
-    </message>
-    <message>
-        <source>Comma separated file (*.csv)</source>
-        <translation>Archivo de columnas separadas por coma (*.csv)</translation>
-    </message>
-    <message>
-        <source>Confirmed</source>
-        <translation>Confirmado</translation>
-    </message>
-    <message>
-        <source>Date</source>
-        <translation>Fecha</translation>
-    </message>
-    <message>
-        <source>Label</source>
-        <translation>Etiqueta</translation>
-    </message>
-    <message>
-        <source>Address</source>
-        <translation>Dirección</translation>
-    </message>
-    <message>
-        <source>Exporting Failed</source>
-        <translation>La exportación falló</translation>
-    </message>
-    </context>
-<context>
-    <name>UnitDisplayStatusBarControl</name>
-    </context>
-<context>
-    <name>WalletController</name>
-    <message>
-        <source>Close wallet</source>
-        <translation>Cerrar monedero</translation>
-    </message>
-    </context>
-<context>
-    <name>WalletFrame</name>
-    <message>
-        <source>Create a new wallet</source>
-        <translation>Crear una nueva billetera</translation>
-    </message>
-</context>
-<context>
-    <name>WalletModel</name>
-    <message>
-        <source>Send Coins</source>
-        <translation>Enviar monedas</translation>
-    </message>
-    <message>
-        <source>default wallet</source>
-        <translation>billetera por defecto</translation>
-    </message>
-</context>
-<context>
     <name>WalletView</name>
     <message>
         <source>&amp;Export</source>
-        <translation>&amp;Exportar</translation>
+        <translation type="unfinished">&amp;Exportar</translation>
     </message>
     <message>
         <source>Export the data in the current tab to a file</source>
-        <translation>Exportar a un archivo los datos de esta pestaña</translation>
-    </message>
-    <message>
-        <source>Error</source>
-        <translation>Error</translation>
+        <translation type="unfinished">Exportar a un archivo los datos de esta pestaña</translation>
     </message>
     <message>
         <source>Backup Wallet</source>
-        <translation>Billetera de Respaldo</translation>
+        <translation type="unfinished">Billetera de Respaldo</translation>
     </message>
     <message>
         <source>Backup Failed</source>
-        <translation>Copia de seguridad fallida</translation>
+        <translation type="unfinished">Copia de seguridad fallida</translation>
     </message>
     <message>
         <source>There was an error trying to save the wallet data to %1.</source>
-        <translation>Hubo un error intentando guardar los datos de la billetera al %1</translation>
+        <translation type="unfinished">Hubo un error intentando guardar los datos de la billetera al %1</translation>
     </message>
     <message>
         <source>Backup Successful</source>
-        <translation>Copia de seguridad completada</translation>
+        <translation type="unfinished">Copia de seguridad completada</translation>
     </message>
     <message>
         <source>The wallet data was successfully saved to %1.</source>
-        <translation>Los datos de la billetera fueron guardados exitosamente al %1</translation>
+        <translation type="unfinished">Los datos de la billetera fueron guardados exitosamente al %1</translation>
     </message>
     <message>
         <source>Cancel</source>
-        <translation>Cancelar</translation>
-    </message>
-</context>
-<context>
-    <name>bitcoin-core</name>
-    <message>
-        <source>This is a pre-release test build - use at your own risk - do not use for mining or merchant applications</source>
-        <translation>Esta es una compilación de prueba pre-lanzamiento - use bajo su propio riesgo - no utilizar para aplicaciones de minería o mercantes</translation>
-    </message>
-    <message>
-        <source>Warning: The network does not appear to fully agree! Some miners appear to be experiencing issues.</source>
-        <translation>Aviso: ¡La red no parece estar totalmente de acuerdo! Algunos mineros parecen estar teniendo inconvenientes.</translation>
-    </message>
-    <message>
-        <source>Warning: We do not appear to fully agree with our peers! You may need to upgrade, or other nodes may need to upgrade.</source>
-        <translation>Aviso: ¡No parecen estar totalmente de acuerdo con nuestros compañeros! Puede que tengas que actualizar, u otros nodos tengan que actualizarce.</translation>
-    </message>
-    <message>
-        <source>Corrupted block database detected</source>
-        <translation>Corrupción de base de datos de bloques detectada.</translation>
-    </message>
-    <message>
-        <source>Do you want to rebuild the block database now?</source>
-        <translation>¿Quieres reconstruir la base de datos de bloques ahora?</translation>
-    </message>
-    <message>
-        <source>Error initializing block database</source>
-        <translation>Error al inicializar la base de datos de bloques</translation>
-    </message>
-    <message>
-        <source>Error initializing wallet database environment %s!</source>
-        <translation>Error al inicializar el entorno de la base de datos del monedero  %s</translation>
-    </message>
-    <message>
-        <source>Error loading block database</source>
-        <translation>Error cargando base de datos de bloques</translation>
-    </message>
-    <message>
-        <source>Error opening block database</source>
-        <translation>Error al abrir base de datos de bloques.</translation>
-    </message>
-    <message>
-        <source>Failed to listen on any port. Use -listen=0 if you want this.</source>
-        <translation>Ha fallado la escucha en todos los puertos. Use -listen=0 si desea esto.</translation>
-    </message>
-    <message>
-        <source>Incorrect or no genesis block found. Wrong datadir for network?</source>
-        <translation>Incorrecto o bloque de génesis no encontrado. Datadir equivocada para la red?</translation>
-    </message>
-    <message>
-        <source>Not enough file descriptors available.</source>
-        <translation>No hay suficientes descriptores de archivo disponibles.</translation>
-    </message>
-    <message>
-        <source>Verifying blocks...</source>
-        <translation>Verificando bloques...</translation>
-    </message>
-    <message>
-        <source>Signing transaction failed</source>
-        <translation>Transacción falló</translation>
-    </message>
-    <message>
-        <source>Transaction amount too small</source>
-        <translation>Monto de la transacción muy pequeño</translation>
-    </message>
-    <message>
-        <source>Transaction too large</source>
-        <translation>Transacción demasiado grande</translation>
-    </message>
-    <message>
-        <source>This is the minimum transaction fee you pay on every transaction.</source>
-        <translation>Esta es la tarifa mínima a pagar en cada transacción.</translation>
-    </message>
-    <message>
-        <source>This is the transaction fee you will pay if you send a transaction.</source>
-        <translation>Esta es la tarifa a pagar si realizas una transacción.</translation>
-    </message>
-    <message>
-        <source>Transaction amounts must not be negative</source>
-        <translation>Los montos de la transacción no debe ser negativo</translation>
-    </message>
-    <message>
-        <source>Transaction has too long of a mempool chain</source>
-        <translation>La transacción tiene largo tiempo en una cadena mempool</translation>
-    </message>
-    <message>
-        <source>Transaction must have at least one recipient</source>
-        <translation>La transacción debe tener al menos un destinatario</translation>
-    </message>
-    <message>
-        <source>Unknown network specified in -onlynet: '%s'</source>
-        <translation>La red especificada en -onlynet '%s' es desconocida</translation>
-    </message>
-    <message>
-        <source>Insufficient funds</source>
-        <translation>Fondos insuficientes</translation>
-    </message>
-    <message>
-        <source>Loading block index...</source>
-        <translation>Cargando el índice de bloques...</translation>
-    </message>
-    <message>
-        <source>Loading wallet...</source>
-        <translation>Cargando monedero...</translation>
-    </message>
-    <message>
-        <source>Cannot downgrade wallet</source>
-        <translation>No se puede rebajar el monedero</translation>
-    </message>
-    <message>
-        <source>Rescanning...</source>
-        <translation>Reexplorando...</translation>
-    </message>
-    <message>
-        <source>Done loading</source>
-        <translation>Generado pero no aceptado</translation>
+        <translation type="unfinished">Cancelar</translation>
     </message>
 </context>
 </TS>