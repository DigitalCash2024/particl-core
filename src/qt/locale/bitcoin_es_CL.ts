--- conflicted
+++ resolved
@@ -188,13 +188,6 @@
         <translation>Billetera codificada</translation>
     </message>
     <message>
-<<<<<<< HEAD
-        <source>%1 will close now to finish the encryption process. Remember that encrypting your wallet cannot fully protect your particl from being stolen by malware infecting your computer.</source>
-        <translation>%1 se cerrará para finalizar el proceso de encriptación. Recuerda que encriptar tu billetera no protege completamente a tus particl de ser robados por virus y malwares en tu computadora.</translation>
-    </message>
-    <message>
-=======
->>>>>>> 936ef73f
         <source>IMPORTANT: Any previous backups you have made of your wallet file should be replaced with the newly generated, encrypted wallet file. For security reasons, previous backups of the unencrypted wallet file will become useless as soon as you start using the new, encrypted wallet.</source>
         <translation>IMPORTANTE: Cualquier respaldo anterior que hayas hecho del archivo de tu billetera debe ser reemplazado por el nuevo archivo encriptado que has generado. Por razones de seguridad, todos los respaldos realizados anteriormente serán inutilizables al momento de que utilices tu nueva billetera encriptada.</translation>
     </message>
@@ -361,8 +354,8 @@
         <translation>Verificar mensaje....</translation>
     </message>
     <message>
-        <source>Particl.</source>
-        <translation>Particl.</translation>
+        <source>Particl</source>
+        <translation>Particl</translation>
     </message>
     <message>
         <source>&amp;Send</source>
@@ -430,7 +423,7 @@
     </message>
     <message numerus="yes">
         <source>%n active connection(s) to Particl network</source>
-        <translation><numerusform>%n conexión activa hacia la red Particl.</numerusform><numerusform>%n conexiones activas hacia la red Particl.</numerusform></translation>
+        <translation><numerusform>%n conexión activa hacia la red Particl</numerusform><numerusform>%n conexiones activas hacia la red Particl</numerusform></translation>
     </message>
     <message>
         <source>Indexing blocks on disk...</source>
@@ -474,7 +467,7 @@
     </message>
     <message>
         <source>Show the %1 help message to get a list with possible Particl command-line options</source>
-        <translation>Mostrar el mensaje de ayuda %1 para obtener una lista de los posibles comandos de Particl </translation>
+        <translation>Mostrar el mensaje de ayuda %1 para obtener una lista de los posibles comandos de Particl</translation>
     </message>
     <message>
         <source>&amp;Window</source>
@@ -824,8 +817,8 @@
         <translation>usar un directorio de datos personalizado:</translation>
     </message>
     <message>
-        <source>Particl.</source>
-        <translation>Particl.</translation>
+        <source>Particl</source>
+        <translation>Particl</translation>
     </message>
     <message>
         <source>At least %1 GB of data will be stored in this directory, and it will grow over time.</source>
@@ -837,7 +830,7 @@
     </message>
     <message>
         <source>%1 will download and store a copy of the Particl block chain.</source>
-        <translation>%1 descargará y almacenará una copia del blockchain de Particl .</translation>
+        <translation>%1 descargará y almacenará una copia del blockchain de Particl.</translation>
     </message>
     <message>
         <source>The wallet will also be stored in this directory.</source>
@@ -872,7 +865,7 @@
     </message>
     <message>
         <source>Attempting to spend particl that are affected by not-yet-displayed transactions will not be accepted by the network.</source>
-        <translation>La red no aceptará el intentar gastar particl que están afectados por transacciones aún no mostradas.</translation>
+        <translation>La red no aceptará el intentar gastar particls que están afectados por transacciones aún no mostradas.</translation>
     </message>
     <message>
         <source>Number of blocks left</source>
@@ -2041,17 +2034,8 @@
         <translation>Solicitud de pago expirada</translation>
     </message>
     <message>
-<<<<<<< HEAD
-        <source>Pay only the required fee of %1</source>
-        <translation>Pagar únicamente la comisión requerida de %1</translation>
-    </message>
-    <message>
         <source>Warning: Invalid Particl address</source>
         <translation>Peligro: Dirección de Particl inválida</translation>
-=======
-        <source>Warning: Invalid Bitcoin address</source>
-        <translation>Peligro: Dirección de Bitcoin inválida</translation>
->>>>>>> 936ef73f
     </message>
     <message>
         <source>Warning: Unknown change address</source>
