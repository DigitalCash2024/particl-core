<TS language="es_CL" version="2.1">
<context>
    <name>AddressBookPage</name>
    <message>
        <source>Right-click to edit address or label</source>
        <translation>Haga clic para editar la dirección o etiqueta</translation>
    </message>
    <message>
        <source>Create a new address</source>
        <translation>Crea una nueva dirección</translation>
    </message>
    <message>
        <source>&amp;New</source>
        <translation>y nueva</translation>
    </message>
    <message>
        <source>Copy the currently selected address to the system clipboard</source>
        <translation>Copia la dirección seleccionada al portapapeles</translation>
    </message>
    <message>
        <source>&amp;Copy</source>
        <translation>y copiar</translation>
    </message>
    <message>
        <source>C&amp;lose</source>
        <translation>C y perder</translation>
    </message>
    <message>
        <source>Delete the currently selected address from the list</source>
        <translation>Eliminar la dirección seleccionada de la lista</translation>
    </message>
    <message>
        <source>Export the data in the current tab to a file</source>
        <translation>Exportar los datos de la pestaña actual a un archivo</translation>
    </message>
    <message>
        <source>&amp;Export</source>
        <translation>y exportar</translation>
    </message>
    <message>
        <source>&amp;Delete</source>
        <translation>&amp;Borrar</translation>
    </message>
    <message>
        <source>Choose the address to send coins to</source>
        <translation>Selecciones la dirección para enviar monedas a</translation>
    </message>
    <message>
        <source>Choose the address to receive coins with</source>
        <translation>Selecciona la dirección para recibir monedas con</translation>
    </message>
    <message>
        <source>C&amp;hoose</source>
        <translation>Seleccione</translation>
    </message>
    <message>
        <source>Sending addresses</source>
        <translation>Enviando direcciones</translation>
    </message>
    <message>
        <source>Receiving addresses</source>
        <translation>Recibiendo direcciones</translation>
    </message>
    <message>
        <source>These are your Bitcoin addresses for sending payments. Always check the amount and the receiving address before sending coins.</source>
        <translation>Estas son tus direcciones de Bitcoin para recibir pagos. Siempre revise el monto y la dirección de envío antes de enviar criptomonedas.</translation>
    </message>
    <message>
        <source>These are your Bitcoin addresses for receiving payments. It is recommended to use a new receiving address for each transaction.</source>
        <translation>Estas son tus direcciones para recibir pagos. Es recomendable utilizar una nueva dirección para cada transacción.</translation>
    </message>
    <message>
        <source>&amp;Copy Address</source>
        <translation>Copiar dirección</translation>
    </message>
    <message>
        <source>Copy &amp;Label</source>
        <translation>Copiar etiqueta</translation>
    </message>
    <message>
        <source>&amp;Edit</source>
        <translation>Editar</translation>
    </message>
    <message>
        <source>Export Address List</source>
        <translation>Exportar lista de direcciones</translation>
    </message>
    <message>
        <source>Comma separated file (*.csv)</source>
        <translation>Archivos separados por coma (*.csv)</translation>
    </message>
    <message>
        <source>Exporting Failed</source>
        <translation>Exportación fallida</translation>
    </message>
    <message>
        <source>There was an error trying to save the address list to %1. Please try again.</source>
        <translation>Había un error intentando guardar la lista de direcciones en %1. Por favor inténtelo de nuevo.</translation>
    </message>
</context>
<context>
    <name>AddressTableModel</name>
    <message>
        <source>Label</source>
        <translation>Etiqueta</translation>
    </message>
    <message>
        <source>Address</source>
        <translation>Dirección</translation>
    </message>
    <message>
        <source>(no label)</source>
        <translation>(sin etiqueta)</translation>
    </message>
</context>
<context>
    <name>AskPassphraseDialog</name>
    <message>
        <source>Passphrase Dialog</source>
        <translation>Dialogo de contraseña</translation>
    </message>
    <message>
        <source>Enter passphrase</source>
        <translation>Introduce contraseña actual      </translation>
    </message>
    <message>
        <source>New passphrase</source>
        <translation>Nueva contraseña</translation>
    </message>
    <message>
        <source>Repeat new passphrase</source>
        <translation>Repite nueva contraseña</translation>
    </message>
    <message>
        <source>Show password</source>
        <translation>Mostrar contraseña</translation>
    </message>
    <message>
        <source>Enter the new passphrase to the wallet.&lt;br/&gt;Please use a passphrase of &lt;b&gt;ten or more random characters&lt;/b&gt;, or &lt;b&gt;eight or more words&lt;/b&gt;.</source>
        <translation>Introduce la nueva contraseña para la billetera.&lt;br/&gt;Por favor utiliza una  contraseña de&lt;b&gt;10 o más caracteres aleatorios&lt;/b&gt;, u &lt;b&gt;ocho o más palabras&lt;/b&gt;.</translation>
    </message>
    <message>
        <source>Encrypt wallet</source>
        <translation>Codificar billetera</translation>
    </message>
    <message>
        <source>This operation needs your wallet passphrase to unlock the wallet.</source>
        <translation>Esta operación necesita la contraseña para desbloquear la billetera.</translation>
    </message>
    <message>
        <source>Unlock wallet</source>
        <translation>Desbloquea billetera</translation>
    </message>
    <message>
        <source>This operation needs your wallet passphrase to decrypt the wallet.</source>
        <translation>Esta operación necesita la contraseña para decodificar la billetara.</translation>
    </message>
    <message>
        <source>Decrypt wallet</source>
        <translation>Decodificar cartera</translation>
    </message>
    <message>
        <source>Change passphrase</source>
        <translation>Cambia contraseña</translation>
    </message>
    <message>
        <source>Enter the old passphrase and new passphrase to the wallet.</source>
        <translation>Introduzca la contraseña antigua y la nueva para la billetera.</translation>
    </message>
    <message>
        <source>Confirm wallet encryption</source>
        <translation>Confirmar cifrado del monedero</translation>
    </message>
    <message>
        <source>Warning: If you encrypt your wallet and lose your passphrase, you will &lt;b&gt;LOSE ALL OF YOUR BITCOINS&lt;/b&gt;!</source>
        <translation>Advertencia: Si encriptas tu billetera y pierdes tu contraseña, vas a perder&lt;b&gt;TODOS TUS BITCOINS&lt;/b&gt;!</translation>
    </message>
    <message>
        <source>Are you sure you wish to encrypt your wallet?</source>
        <translation>¿Seguro que quieres seguir codificando la billetera?</translation>
    </message>
    <message>
        <source>Wallet encrypted</source>
        <translation>Billetera codificada</translation>
    </message>
    <message>
        <source>%1 will close now to finish the encryption process. Remember that encrypting your wallet cannot fully protect your bitcoins from being stolen by malware infecting your computer.</source>
        <translation>%1 se cerrará para finalizar el proceso de encriptación. Recuerda que encriptar tu billetera no protege completamente a tus bitcoins de ser robados por virus y malwares en tu computadora.</translation>
    </message>
    <message>
        <source>IMPORTANT: Any previous backups you have made of your wallet file should be replaced with the newly generated, encrypted wallet file. For security reasons, previous backups of the unencrypted wallet file will become useless as soon as you start using the new, encrypted wallet.</source>
        <translation>IMPORTANTE: Cualquier respaldo anterior que hayas hecho del archivo de tu billetera debe ser reemplazado por el nuevo archivo encriptado que has generado. Por razones de seguridad, todos los respaldos realizados anteriormente serán inutilizables al momento de que utilices tu nueva billetera encriptada.</translation>
    </message>
    <message>
        <source>Wallet encryption failed</source>
        <translation>Falló la codificación de la billetera</translation>
    </message>
    <message>
        <source>Wallet encryption failed due to an internal error. Your wallet was not encrypted.</source>
        <translation>El proceso de encriptación de la billetera fallo por culpa de un problema interno. Tu billetera no fue encriptada.</translation>
    </message>
    <message>
        <source>The supplied passphrases do not match.</source>
        <translation>La contraseña introducida no coincide.</translation>
    </message>
    <message>
        <source>Wallet unlock failed</source>
        <translation>Ha fallado el desbloqueo de la billetera</translation>
    </message>
    <message>
        <source>The passphrase entered for the wallet decryption was incorrect.</source>
        <translation>La contraseña introducida para el cifrado del monedero es incorrecta.</translation>
    </message>
    <message>
        <source>Wallet decryption failed</source>
        <translation>Ha fallado la decodificación de la billetera</translation>
    </message>
    <message>
        <source>Wallet passphrase was successfully changed.</source>
        <translation>La contraseña del monedero ha sido cambiada con éxito.</translation>
    </message>
    <message>
        <source>Warning: The Caps Lock key is on!</source>
        <translation>Precaucion: Mayúsculas Activadas</translation>
    </message>
</context>
<context>
    <name>BanTableModel</name>
    <message>
        <source>IP/Netmask</source>
        <translation>IP/Máscara</translation>
    </message>
    <message>
        <source>Banned Until</source>
        <translation>Suspendido hasta</translation>
    </message>
</context>
<context>
    <name>BitcoinGUI</name>
    <message>
        <source>Sign &amp;message...</source>
        <translation>Firmar &amp;Mensaje...</translation>
    </message>
    <message>
        <source>Synchronizing with network...</source>
        <translation>Sincronizando con la red...</translation>
    </message>
    <message>
        <source>&amp;Overview</source>
        <translation>&amp;Vista general</translation>
    </message>
    <message>
        <source>Node</source>
        <translation>Nodo</translation>
    </message>
    <message>
        <source>Show general overview of wallet</source>
        <translation>Muestra una vista general de la billetera</translation>
    </message>
    <message>
        <source>&amp;Transactions</source>
        <translation>&amp;Transacciones</translation>
    </message>
    <message>
        <source>Browse transaction history</source>
        <translation>Explora el historial de transacciónes</translation>
    </message>
    <message>
        <source>E&amp;xit</source>
        <translation>&amp;Salir</translation>
    </message>
    <message>
        <source>Quit application</source>
        <translation>Salir del programa</translation>
    </message>
    <message>
        <source>&amp;About %1</source>
        <translation>S&amp;obre %1</translation>
    </message>
    <message>
        <source>Show information about %1</source>
        <translation>Mostrar Información sobre %1</translation>
    </message>
    <message>
        <source>About &amp;Qt</source>
        <translation>Acerca de</translation>
    </message>
    <message>
        <source>Show information about Qt</source>
        <translation>Mostrar Información sobre Qt</translation>
    </message>
    <message>
        <source>&amp;Options...</source>
        <translation>&amp;Opciones</translation>
    </message>
    <message>
        <source>Modify configuration options for %1</source>
        <translation>Modificar las opciones de configuración para %1</translation>
    </message>
    <message>
        <source>&amp;Encrypt Wallet...</source>
        <translation>&amp;Codificar la billetera...</translation>
    </message>
    <message>
        <source>&amp;Backup Wallet...</source>
        <translation>&amp;Respaldar billetera...</translation>
    </message>
    <message>
        <source>&amp;Change Passphrase...</source>
        <translation>&amp;Cambiar la contraseña...</translation>
    </message>
    <message>
        <source>&amp;Sending addresses...</source>
        <translation>Mandando direcciones</translation>
    </message>
    <message>
        <source>&amp;Receiving addresses...</source>
        <translation>Recibiendo direcciones</translation>
    </message>
    <message>
        <source>Open &amp;URI...</source>
        <translation>Abrir y url...</translation>
    </message>
    <message>
        <source>Click to disable network activity.</source>
        <translation>Click para deshabilitar la actividad de red.</translation>
    </message>
    <message>
        <source>Network activity disabled.</source>
        <translation>Actividad de red deshabilitada</translation>
    </message>
    <message>
        <source>Click to enable network activity again.</source>
        <translation>Click para volver a habilitar la actividad de red.</translation>
    </message>
    <message>
        <source>Syncing Headers (%1%)...</source>
        <translation>Sincronizando cabeceras (%1%)...</translation>
    </message>
    <message>
        <source>Reindexing blocks on disk...</source>
        <translation>Cargando el index de bloques...</translation>
    </message>
    <message>
        <source>Send coins to a Particl address</source>
        <translation>Enviar monedas a una dirección bitcoin</translation>
    </message>
    <message>
        <source>Backup wallet to another location</source>
        <translation>Respaldar billetera en otra ubicación</translation>
    </message>
    <message>
        <source>Change the passphrase used for wallet encryption</source>
        <translation>Cambiar la contraseña utilizada para la codificación de la billetera</translation>
    </message>
    <message>
        <source>&amp;Debug window</source>
        <translation>Ventana &amp;Debug</translation>
    </message>
    <message>
        <source>Open debugging and diagnostic console</source>
        <translation>Abre consola de depuración y diagnóstico</translation>
    </message>
    <message>
        <source>&amp;Verify message...</source>
        <translation>Verificar mensaje....</translation>
    </message>
    <message>
        <source>Particl</source>
        <translation>Particl</translation>
    </message>
    <message>
        <source>Wallet</source>
        <translation>Cartera</translation>
    </message>
    <message>
        <source>&amp;Send</source>
        <translation>&amp;Envía</translation>
    </message>
    <message>
        <source>&amp;Receive</source>
        <translation>y recibir</translation>
    </message>
    <message>
        <source>&amp;Show / Hide</source>
        <translation>&amp;Mostrar/Ocultar</translation>
    </message>
    <message>
<<<<<<< HEAD
        <source>Sign messages with your Particl addresses to prove you own them</source>
=======
        <source>Show or hide the main Window</source>
        <translation>Mostrar u ocultar la ventana principal</translation>
    </message>
    <message>
        <source>Encrypt the private keys that belong to your wallet</source>
        <translation>Cifrar las claves privadas de su monedero</translation>
    </message>
    <message>
        <source>Sign messages with your Bitcoin addresses to prove you own them</source>
>>>>>>> afc115d7
        <translation>Firmar un mensaje para provar que usted es dueño de esta dirección</translation>
    </message>
    <message>
        <source>Verify messages to ensure they were signed with specified Bitcoin addresses</source>
        <translation>Verificar mensajes comprobando que están firmados con direcciones Bitcoin concretas</translation>
    </message>
    <message>
        <source>&amp;File</source>
        <translation>&amp;Archivo</translation>
    </message>
    <message>
        <source>&amp;Settings</source>
        <translation>&amp;Configuración</translation>
    </message>
    <message>
        <source>&amp;Help</source>
        <translation>&amp;Ayuda</translation>
    </message>
    <message>
        <source>Tabs toolbar</source>
        <translation>Barra de pestañas</translation>
    </message>
    <message>
        <source>Request payments (generates QR codes and bitcoin: URIs)</source>
        <translation>Pide pagos (genera codigos QR and bitcoin: URls)</translation>
    </message>
    <message>
        <source>Show the list of used sending addresses and labels</source>
        <translation>Mostrar la lista de direcciones de envío y etiquetas</translation>
    </message>
    <message>
        <source>Show the list of used receiving addresses and labels</source>
        <translation>Mostrar la lista de direcciones de recepción y etiquetas</translation>
    </message>
    <message>
        <source>Open a bitcoin: URI or payment request</source>
        <translation>Abrir un identificador URI bitcoin o una petición de pago</translation>
    </message>
    <message>
        <source>&amp;Command-line options</source>
        <translation>&amp;Opciones de linea de comando</translation>
    </message>
    <message numerus="yes">
        <source>%n active connection(s) to Bitcoin network</source>
        <translation><numerusform>%n conexión activa hacia la red Bitcoin</numerusform><numerusform>%n conexiones activas hacia la red Bitcoin</numerusform></translation>
    </message>
    <message>
        <source>Indexing blocks on disk...</source>
        <translation>Indexando bloques en disco...</translation>
    </message>
    <message>
        <source>Processing blocks on disk...</source>
        <translation>Procesando bloques en disco...</translation>
    </message>
    <message numerus="yes">
        <source>Processed %n block(s) of transaction history.</source>
        <translation><numerusform>%n bloque procesado del historial de transacciones.</numerusform><numerusform>%n bloques procesados del historial de transacciones.</numerusform></translation>
    </message>
    <message>
        <source>%1 behind</source>
        <translation>%1 atrás</translation>
    </message>
    <message>
        <source>Last received block was generated %1 ago.</source>
        <translation>El último bloque recibido fue generado hace %1</translation>
    </message>
    <message>
        <source>Transactions after this will not yet be visible.</source>
        <translation>Las transacciones posteriores aún no están visibles.</translation>
    </message>
    <message>
        <source>Error</source>
        <translation>Error</translation>
    </message>
    <message>
        <source>Warning</source>
        <translation>Atención</translation>
    </message>
    <message>
        <source>Information</source>
        <translation>Información</translation>
    </message>
    <message>
        <source>Up to date</source>
        <translation>Actualizado</translation>
    </message>
    <message>
        <source>Show the %1 help message to get a list with possible Bitcoin command-line options</source>
        <translation>Mostrar el mensaje de ayuda %1 para obtener una lista de los posibles comandos de Bitcoin</translation>
    </message>
    <message>
        <source>%1 client</source>
        <translation>%1 cliente</translation>
    </message>
    <message>
        <source>Connecting to peers...</source>
        <translation>Conectando a pares...</translation>
    </message>
    <message>
        <source>Catching up...</source>
        <translation>Recuperando...</translation>
    </message>
    <message>
        <source>Date: %1
</source>
        <translation>Fecha: %1
</translation>
    </message>
    <message>
        <source>Amount: %1
</source>
        <translation>Cantidad: %1
</translation>
    </message>
    <message>
        <source>Type: %1
</source>
        <translation>Tipo: %1
</translation>
    </message>
    <message>
        <source>Label: %1
</source>
        <translation>Etiqueta %1
</translation>
    </message>
    <message>
        <source>Address: %1
</source>
        <translation>Dirección %1
</translation>
    </message>
    <message>
        <source>Sent transaction</source>
        <translation>Transacción enviada</translation>
    </message>
    <message>
        <source>Incoming transaction</source>
        <translation>Transacción entrante</translation>
    </message>
    <message>
        <source>HD key generation is &lt;b&gt;enabled&lt;/b&gt;</source>
        <translation>La generación de clave HD está &lt;b&gt;habilitada&lt;/b&gt;</translation>
    </message>
    <message>
        <source>HD key generation is &lt;b&gt;disabled&lt;/b&gt;</source>
        <translation>La generación de clave HD está &lt;b&gt;deshabilitada&lt;/b&gt;</translation>
    </message>
    <message>
        <source>Wallet is &lt;b&gt;encrypted&lt;/b&gt; and currently &lt;b&gt;unlocked&lt;/b&gt;</source>
        <translation>La billetera esta &lt;b&gt;codificada&lt;/b&gt; y actualmente &lt;b&gt;desbloqueda&lt;/b&gt;</translation>
    </message>
    <message>
        <source>Wallet is &lt;b&gt;encrypted&lt;/b&gt; and currently &lt;b&gt;locked&lt;/b&gt;</source>
        <translation>La billetera esta &lt;b&gt;codificada&lt;/b&gt; y actualmente &lt;b&gt;bloqueda&lt;/b&gt;</translation>
    </message>
    <message>
        <source>A fatal error occurred. Bitcoin can no longer continue safely and will quit.</source>
        <translation>Ha ocurrido un error fatal. Bitcoin no puede seguir seguro y se cerrará.</translation>
    </message>
</context>
<context>
    <name>CoinControlDialog</name>
    <message>
        <source>Coin Selection</source>
        <translation>Selección de moneda</translation>
    </message>
    <message>
        <source>Quantity:</source>
        <translation>Cantidad:</translation>
    </message>
    <message>
        <source>Bytes:</source>
        <translation>Bytes:</translation>
    </message>
    <message>
        <source>Amount:</source>
        <translation>Cantidad:</translation>
    </message>
    <message>
        <source>Fee:</source>
        <translation>comisión:
</translation>
    </message>
    <message>
        <source>Dust:</source>
        <translation>Polvo:</translation>
    </message>
    <message>
        <source>After Fee:</source>
        <translation>Después de aplicar la comisión:</translation>
    </message>
    <message>
        <source>Change:</source>
        <translation>Cambio:</translation>
    </message>
    <message>
        <source>(un)select all</source>
        <translation>(des)marcar todos</translation>
    </message>
    <message>
        <source>Tree mode</source>
        <translation>Modo árbol</translation>
    </message>
    <message>
        <source>List mode</source>
        <translation>Modo lista</translation>
    </message>
    <message>
        <source>Amount</source>
        <translation>Cantidad</translation>
    </message>
    <message>
        <source>Received with label</source>
        <translation>Recibido con etiqueta</translation>
    </message>
    <message>
        <source>Received with address</source>
        <translation>Recibido con dirección</translation>
    </message>
    <message>
        <source>Date</source>
        <translation>Fecha</translation>
    </message>
    <message>
        <source>Confirmations</source>
        <translation>Confirmaciones</translation>
    </message>
    <message>
        <source>Confirmed</source>
        <translation>Confirmado</translation>
    </message>
    <message>
        <source>Copy address</source>
        <translation>Copiar dirección</translation>
    </message>
    <message>
        <source>Copy label</source>
        <translation>Copiar etiqueta</translation>
    </message>
    <message>
        <source>Copy amount</source>
        <translation>Copiar Cantidad</translation>
    </message>
    <message>
        <source>Copy transaction ID</source>
        <translation>Copiar ID de transacción</translation>
    </message>
    <message>
        <source>Lock unspent</source>
        <translation>Bloquear lo no gastado</translation>
    </message>
    <message>
        <source>Unlock unspent</source>
        <translation>Desbloquear lo no gastado</translation>
    </message>
    <message>
        <source>Copy quantity</source>
        <translation>Copiar cantidad</translation>
    </message>
    <message>
        <source>Copy fee</source>
        <translation>Copiar comisión</translation>
    </message>
    <message>
        <source>Copy after fee</source>
        <translation>Copiar después de la comisión</translation>
    </message>
    <message>
        <source>Copy bytes</source>
        <translation>Copiar bytes</translation>
    </message>
    <message>
        <source>Copy dust</source>
        <translation>Copiar polvo</translation>
    </message>
    <message>
        <source>Copy change</source>
        <translation>Copiar cambio</translation>
    </message>
    <message>
        <source>(%1 locked)</source>
        <translation>(%1 bloqueado)</translation>
    </message>
    <message>
        <source>yes</source>
        <translation>si</translation>
    </message>
    <message>
        <source>no</source>
        <translation>no</translation>
    </message>
    <message>
        <source>This label turns red if any recipient receives an amount smaller than the current dust threshold.</source>
        <translation>Está etiqueta se vuelve roja si algún receptor recibe una cantidad inferior al límite actual establecido para el polvo.</translation>
    </message>
    <message>
        <source>Can vary +/- %1 satoshi(s) per input.</source>
        <translation>Puede variar +/- %1 satoshi(s) por entrada.</translation>
    </message>
    <message>
        <source>(no label)</source>
        <translation>(sin etiqueta)</translation>
    </message>
    <message>
<<<<<<< HEAD
        <source>Automatically open the Particl client port on the router. This only works when your router supports UPnP and it is enabled.</source>
        <translation>Abre automáticamente el puerto del cliente Particl en el router. Esto funciona solo cuando tu router es compatible con UPnP y está habilitado.</translation>
=======
        <source>change from %1 (%2)</source>
        <translation>cambia desde %1 (%2)</translation>
>>>>>>> afc115d7
    </message>
    <message>
        <source>(change)</source>
        <translation>(cambio)</translation>
    </message>
</context>
<context>
    <name>EditAddressDialog</name>
    <message>
        <source>Edit Address</source>
        <translation>Editar dirección</translation>
    </message>
    <message>
        <source>&amp;Label</source>
        <translation>&amp;Etiqueta</translation>
    </message>
    <message>
        <source>The label associated with this address list entry</source>
        <translation>La etiqueta asociada con esta entrada de la lista de direcciones</translation>
    </message>
    <message>
        <source>The address associated with this address list entry. This can only be modified for sending addresses.</source>
        <translation>La dirección asociada con esta entrada en la libreta de direcciones. Solo puede ser modificada para direcciones de envío.</translation>
    </message>
    <message>
        <source>&amp;Address</source>
        <translation>&amp;Dirección</translation>
    </message>
    <message>
        <source>New receiving address</source>
        <translation>Nueva dirección para recibir</translation>
    </message>
    <message>
        <source>New sending address</source>
        <translation>Nueva dirección para enviar</translation>
    </message>
    <message>
        <source>Edit receiving address</source>
        <translation>Editar dirección de recepción</translation>
    </message>
    <message>
        <source>Edit sending address</source>
        <translation>Editar dirección de envio</translation>
    </message>
    <message>
        <source>The entered address "%1" is not a valid Bitcoin address.</source>
        <translation>La dirección introducida "%1" no es una dirección Bitcoin valida.</translation>
    </message>
    <message>
        <source>The entered address "%1" is already in the address book.</source>
        <translation>La dirección introducida "%1" ya esta guardada en la libreta de direcciones.</translation>
    </message>
    <message>
        <source>Could not unlock wallet.</source>
        <translation>No se pudo desbloquear la billetera.</translation>
    </message>
    <message>
        <source>New key generation failed.</source>
        <translation>La generación de nueva clave falló.</translation>
    </message>
</context>
<context>
    <name>FreespaceChecker</name>
    <message>
        <source>A new data directory will be created.</source>
        <translation>Un nuevo directorio de datos será creado.</translation>
    </message>
    <message>
        <source>name</source>
        <translation>Nombre</translation>
    </message>
    <message>
        <source>Directory already exists. Add %1 if you intend to create a new directory here.</source>
        <translation>El directorio ya existe. Agrega %1 si deseas crear un nuevo directorio aquí.</translation>
    </message>
    <message>
        <source>Path already exists, and is not a directory.</source>
        <translation>Ruta de acceso existente, pero no es un directorio.</translation>
    </message>
    <message>
        <source>Cannot create data directory here.</source>
        <translation>Es imposible crear la carpeta de datos aquí.</translation>
    </message>
</context>
<context>
    <name>HelpMessageDialog</name>
    <message>
        <source>version</source>
        <translation>versión</translation>
    </message>
    <message>
        <source>(%1-bit)</source>
        <translation>(%1-bit)</translation>
    </message>
    <message>
        <source>About %1</source>
        <translation>Sobre %1</translation>
    </message>
    <message>
        <source>Command-line options</source>
        <translation>opciones de linea de comando</translation>
    </message>
    <message>
        <source>Usage:</source>
        <translation>Uso:</translation>
    </message>
    <message>
        <source>command-line options</source>
        <translation>opciones de linea de comando</translation>
    </message>
    <message>
        <source>UI Options:</source>
        <translation>Opciones de interfaz de usuario:</translation>
    </message>
    <message>
        <source>Choose data directory on startup (default: %u)</source>
        <translation>Elige la carpeta de datos al iniciar (predeterminada: %u)</translation>
    </message>
    <message>
        <source>Set language, for example "de_DE" (default: system locale)</source>
        <translation>Selecciona un lenguaje, por ejemplo "es_CL" (predeterminado: lenguaje del SO)</translation>
    </message>
    <message>
        <source>Start minimized</source>
        <translation>Iniciar minimizado</translation>
    </message>
    <message>
        <source>Set SSL root certificates for payment request (default: -system-)</source>
        <translation>Definir certificado fuente SSL para la solicitud de pagos (predeterminado: -system-)</translation>
    </message>
    <message>
        <source>Show splash screen on startup (default: %u)</source>
        <translation>Mostrar pantalla de carga al iniciar (predeterminado: %u)</translation>
    </message>
    <message>
        <source>Reset all settings changed in the GUI</source>
        <translation>Restablecer toda la configuración personalizada</translation>
    </message>
</context>
<context>
    <name>Intro</name>
    <message>
        <source>Welcome</source>
        <translation>bienvenido</translation>
    </message>
    <message>
        <source>Welcome to %1.</source>
        <translation>Bienvenido a %1.</translation>
    </message>
    <message>
        <source>As this is the first time the program is launched, you can choose where %1 will store its data.</source>
        <translation>Al ser la primera vez que se ejecuta el programa, puede elegir donde %1 almacenará sus datos.</translation>
    </message>
    <message>
        <source>This initial synchronisation is very demanding, and may expose hardware problems with your computer that had previously gone unnoticed. Each time you run %1, it will continue downloading where it left off.</source>
        <translation>El primer proceso de sincronización consume muchos recursos, y es posible que puedan ocurrir problemas de hardware que anteriormente no hayas notado. Cada vez que ejecutes %1 automáticamente se reiniciará el proceso de sincronización desde el punto que lo dejaste anteriormente.</translation>
    </message>
    <message>
        <source>If you have chosen to limit block chain storage (pruning), the historical data must still be downloaded and processed, but will be deleted afterward to keep your disk usage low.</source>
        <translation>Si elegiste la opción de limitar el tamaño del blockchain (pruning), de igual manera será descargada y procesada la información histórica, pero será eliminada al finalizar este proceso para disminuir el uso del disco duro.</translation>
    </message>
    <message>
        <source>Use the default data directory</source>
        <translation>Usar el directorio de datos predeterminado</translation>
    </message>
    <message>
        <source>Use a custom data directory:</source>
        <translation>usar un directorio de datos personalizado:</translation>
    </message>
    <message>
        <source>Bitcoin</source>
        <translation>Bitcoin</translation>
    </message>
    <message>
        <source>At least %1 GB of data will be stored in this directory, and it will grow over time.</source>
        <translation>Al menos %1 GB de información será almacenado en este directorio, y seguirá creciendo a través del tiempo.</translation>
    </message>
    <message>
        <source>Approximately %1 GB of data will be stored in this directory.</source>
        <translation>Aproximadamente %1 GB de información será almacenado en este directorio.</translation>
    </message>
    <message>
        <source>%1 will download and store a copy of the Bitcoin block chain.</source>
        <translation>%1 descargará y almacenará una copia del blockchain de Bitcoin.</translation>
    </message>
    <message>
        <source>The wallet will also be stored in this directory.</source>
        <translation>El monedero también será almacenado en este directorio.</translation>
    </message>
    <message>
        <source>Error: Specified data directory "%1" cannot be created.</source>
        <translation>Error: El directorio de datos especificado "%1" no pudo ser creado.</translation>
    </message>
    <message>
        <source>Error</source>
        <translation>Error</translation>
    </message>
    <message numerus="yes">
        <source>%n GB of free space available</source>
        <translation><numerusform>%n GB de espacio libre disponible</numerusform><numerusform>%n GB de espacio libre disponible</numerusform></translation>
    </message>
    <message numerus="yes">
        <source>(of %n GB needed)</source>
        <translation><numerusform>(de %n GB requerido)</numerusform><numerusform>(de %n GB requeridos)</numerusform></translation>
    </message>
</context>
<context>
    <name>ModalOverlay</name>
    <message>
        <source>Form</source>
        <translation>Formulario</translation>
    </message>
    <message>
        <source>Recent transactions may not yet be visible, and therefore your wallet's balance might be incorrect. This information will be correct once your wallet has finished synchronizing with the bitcoin network, as detailed below.</source>
        <translation>Las transacciones recientes aún no pueden ser visibles, y por lo tanto el saldo de su monedero podría ser incorrecto. Esta información será correcta cuando su monedero haya terminado de sincronizarse con la red de bitcoin, como se detalla abajo.</translation>
    </message>
    <message>
        <source>Attempting to spend bitcoins that are affected by not-yet-displayed transactions will not be accepted by the network.</source>
        <translation>La red no aceptará el intentar gastar bitcoins que están afectados por transacciones aún no mostradas.</translation>
    </message>
    <message>
        <source>Number of blocks left</source>
        <translation>Número de bloques restantes</translation>
    </message>
    <message>
        <source>Unknown...</source>
        <translation>Desconocido...</translation>
    </message>
    <message>
        <source>Last block time</source>
        <translation>Hora del último bloque</translation>
    </message>
    <message>
        <source>Progress</source>
        <translation>Progreso</translation>
    </message>
    <message>
        <source>Progress increase per hour</source>
        <translation>Avance del progreso por hora</translation>
    </message>
    <message>
        <source>calculating...</source>
        <translation>calculando...</translation>
    </message>
    <message>
        <source>Estimated time left until synced</source>
        <translation>Tiempo estimado restante hasta la sincronización</translation>
    </message>
    <message>
        <source>Hide</source>
        <translation>Ocultar</translation>
    </message>
    <message>
        <source>Unknown. Syncing Headers (%1)...</source>
        <translation>Desconocido. Sincronizando cabeceras (%1)...</translation>
    </message>
</context>
<context>
    <name>OpenURIDialog</name>
    <message>
        <source>Open URI</source>
        <translation>Abrir URI</translation>
    </message>
    <message>
        <source>Open payment request from URI or file</source>
        <translation>Abrir solicitud de pago desde URI o un archivo</translation>
    </message>
    <message>
        <source>URI:</source>
        <translation>url:</translation>
    </message>
    <message>
        <source>Select payment request file</source>
        <translation>Seleccionar archivo de solicitud de pago</translation>
    </message>
    <message>
        <source>Select payment request file to open</source>
        <translation>Seleccionar archivo de solicitud de pago para abrir</translation>
    </message>
</context>
<context>
    <name>OptionsDialog</name>
    <message>
        <source>Options</source>
        <translation>Opciones</translation>
    </message>
    <message>
        <source>&amp;Main</source>
        <translation>&amp;Principal</translation>
    </message>
    <message>
        <source>Automatically start %1 after logging in to the system.</source>
        <translation>Iniciar automáticamente %1 al inicial el sistema.</translation>
    </message>
    <message>
        <source>&amp;Start %1 on system login</source>
        <translation>&amp;Iniciar %1 al iniciar el sistema</translation>
    </message>
    <message>
        <source>Size of &amp;database cache</source>
        <translation>Tamaño del caché de la base de &amp;datos</translation>
    </message>
    <message>
        <source>MB</source>
        <translation>MB</translation>
    </message>
    <message>
        <source>Number of script &amp;verification threads</source>
        <translation>Número de hilos de &amp;verificación de scripts</translation>
    </message>
    <message>
        <source>IP address of the proxy (e.g. IPv4: 127.0.0.1 / IPv6: ::1)</source>
        <translation>Dirección IP del proxy (Ejemplo. IPv4: 127.0.0.1 / IPv6: ::1)</translation>
    </message>
    <message>
        <source>Shows if the supplied default SOCKS5 proxy is used to reach peers via this network type.</source>
        <translation>Muestra si el proxy SOCKS5 por defecto se utiliza para conectarse a pares a través de este tipo de red.</translation>
    </message>
    <message>
        <source>Minimize instead of exit the application when the window is closed. When this option is enabled, the application will be closed only after selecting Exit in the menu.</source>
        <translation>Minimizar en vez de salir de la aplicación cuando la ventana está cerrada. Cuando se activa esta opción, la aplicación sólo se cerrará después de seleccionar Salir en el menú.</translation>
    </message>
    <message>
        <source>Third party URLs (e.g. a block explorer) that appear in the transactions tab as context menu items. %s in the URL is replaced by transaction hash. Multiple URLs are separated by vertical bar |.</source>
        <translation>URLs de terceros (por ejemplo, un explorador de bloques) que aparecen en la pestaña de transacciones como elementos del menú contextual. El %s en la URL es reemplazado por el valor hash de la transacción. Se pueden separar múltiples URLs por una barra vertical |.</translation>
    </message>
    <message>
        <source>Active command-line options that override above options:</source>
        <translation>Opciones activas de la terminal que tienen preferencia sobre las opciones anteriores:</translation>
    </message>
    <message>
        <source>Open the %1 configuration file from the working directory.</source>
        <translation>Abrir el archivo de configuración %1 en el directorio de trabajo.</translation>
    </message>
    <message>
        <source>Open Configuration File</source>
        <translation>Abrir archivo de configuración</translation>
    </message>
    <message>
        <source>Reset all client options to default.</source>
        <translation>Reestablece todas las opciones.</translation>
    </message>
    <message>
        <source>&amp;Reset Options</source>
        <translation>&amp;Restablecer opciones</translation>
    </message>
    <message>
        <source>&amp;Network</source>
        <translation>&amp;Red</translation>
    </message>
    <message>
        <source>W&amp;allet</source>
        <translation>Cartera</translation>
    </message>
    <message>
        <source>Expert</source>
        <translation>experto</translation>
    </message>
    <message>
        <source>Enable coin &amp;control features</source>
        <translation>Habilitar opciones de &amp;control de monedero</translation>
    </message>
    <message>
        <source>&amp;Spend unconfirmed change</source>
        <translation>Gastar cambio sin confirmar</translation>
    </message>
    <message>
        <source>Automatically open the Bitcoin client port on the router. This only works when your router supports UPnP and it is enabled.</source>
        <translation>Abre automáticamente el puerto del cliente Bitcoin en el router. Esto funciona solo cuando tu router es compatible con UPnP y está habilitado.</translation>
    </message>
    <message>
        <source>Map port using &amp;UPnP</source>
        <translation>Direcciona el puerto usando &amp;UPnP</translation>
    </message>
    <message>
        <source>Accept connections from outside.</source>
        <translation>Aceptar conexiones externas.</translation>
    </message>
    <message>
        <source>Connect to the Bitcoin network through a SOCKS5 proxy.</source>
        <translation>Conectar a la red de Bitcoin a través de un proxy SOCKS5</translation>
    </message>
    <message>
        <source>Proxy &amp;IP:</source>
        <translation>&amp;IP Proxy:</translation>
    </message>
    <message>
        <source>&amp;Port:</source>
        <translation>&amp;Puerto:</translation>
    </message>
    <message>
        <source>Port of the proxy (e.g. 9050)</source>
        <translation>Puerto del servidor proxy (ej. 9050)</translation>
    </message>
    <message>
        <source>Used for reaching peers via:</source>
        <translation>Usado para alcanzar compañeros vía:</translation>
    </message>
    <message>
        <source>IPv4</source>
        <translation>IPv4</translation>
    </message>
    <message>
        <source>IPv6</source>
        <translation>IPv6</translation>
    </message>
    <message>
        <source>Tor</source>
        <translation>Tor</translation>
    </message>
    <message>
        <source>Connect to the Bitcoin network through a separate SOCKS5 proxy for Tor hidden services.</source>
        <translation>Conectar a la red de Bitcoin a través de un proxy SOCKS5 diferente para los servicios anónimos de Tor.</translation>
    </message>
    <message>
        <source>&amp;Window</source>
        <translation>y windows
</translation>
    </message>
    <message>
        <source>Show only a tray icon after minimizing the window.</source>
        <translation>Muestra solo un ícono en la bandeja después de minimizar la ventana</translation>
    </message>
    <message>
        <source>&amp;Minimize to the tray instead of the taskbar</source>
        <translation>&amp;Minimiza a la bandeja en vez de la barra de tareas</translation>
    </message>
    <message>
        <source>M&amp;inimize on close</source>
        <translation>M&amp;inimiza a la bandeja al cerrar</translation>
    </message>
    <message>
        <source>&amp;Display</source>
        <translation>&amp;Mostrado</translation>
    </message>
    <message>
        <source>User Interface &amp;language:</source>
        <translation>&amp;Lenguaje de la interfaz:</translation>
    </message>
    <message>
        <source>&amp;Unit to show amounts in:</source>
        <translation>&amp;Unidad en la que mostrar cantitades:</translation>
    </message>
    <message>
        <source>Choose the default subdivision unit to show in the interface and when sending coins.</source>
        <translation>Elige la subdivisión por defecto para mostrar cantidaded en la interfaz cuando se envien monedas</translation>
    </message>
    <message>
        <source>Whether to show coin control features or not.</source>
        <translation>Mostrar o no funcionalidad de Coin Control</translation>
    </message>
    <message>
        <source>&amp;OK</source>
        <translation>&amp;OK</translation>
    </message>
    <message>
        <source>&amp;Cancel</source>
        <translation>&amp;Cancela</translation>
    </message>
    <message>
        <source>default</source>
        <translation>predeterminado</translation>
    </message>
    <message>
        <source>none</source>
        <translation>Nada</translation>
    </message>
    <message>
        <source>Confirm options reset</source>
        <translation>Confirmar reestablecimiento de las opciones</translation>
    </message>
    <message>
        <source>Client restart required to activate changes.</source>
        <translation>Es necesario reiniciar el cliente para activar los cambios.</translation>
    </message>
    <message>
        <source>Client will be shut down. Do you want to proceed?</source>
        <translation>El cliente se cerrará. Desea proceder?</translation>
    </message>
    <message>
        <source>Configuration options</source>
        <translation>Opciones de configuración</translation>
    </message>
    <message>
        <source>The configuration file is used to specify advanced user options which override GUI settings. Additionally, any command-line options will override this configuration file.</source>
        <translation>El archivo de configuración es utilizado para especificar opciones avanzadas del usuario, que invalidan los ajustes predeterminados. Adicionalmente, cualquier opción ingresada por la línea de comandos invalidará este archivo de configuración.</translation>
    </message>
    <message>
        <source>Error</source>
        <translation>Error</translation>
    </message>
    <message>
        <source>The configuration file could not be opened.</source>
        <translation>El archivo de configuración no pudo ser abierto.</translation>
    </message>
    <message>
        <source>This change would require a client restart.</source>
        <translation>Estos cambios requieren el reinicio del cliente.</translation>
    </message>
    <message>
        <source>The supplied proxy address is invalid.</source>
        <translation>El proxy ingresado es inválido. </translation>
    </message>
</context>
<context>
    <name>OverviewPage</name>
    <message>
        <source>Form</source>
        <translation>Formulario</translation>
    </message>
    <message>
        <source>The displayed information may be out of date. Your wallet automatically synchronizes with the Bitcoin network after a connection is established, but this process has not completed yet.</source>
        <translation>La información entregada puede estar desactualizada. Tu billetera se sincroniza automáticamente con la red de Bitcoin después de establecer una conexión, pero este proceso aún no se ha completado.</translation>
    </message>
    <message>
        <source>Watch-only:</source>
        <translation>Solo observación:</translation>
    </message>
    <message>
        <source>Available:</source>
        <translation>Disponible:</translation>
    </message>
    <message>
        <source>Your current spendable balance</source>
        <translation>Tu saldo disponible para gastar</translation>
    </message>
    <message>
        <source>Pending:</source>
        <translation>Pendiente:</translation>
    </message>
    <message>
        <source>Total of transactions that have yet to be confirmed, and do not yet count toward the spendable balance</source>
        <translation>Total de transacciones que aún no se han sido confirmadas, y que no son contabilizadas dentro del saldo disponible para gastar</translation>
    </message>
    <message>
        <source>Immature:</source>
        <translation>Inmaduro:</translation>
    </message>
    <message>
        <source>Mined balance that has not yet matured</source>
        <translation>Saldo minado que no ha madurado</translation>
    </message>
    <message>
        <source>Balances</source>
        <translation>Saldos</translation>
    </message>
    <message>
        <source>Total:</source>
        <translation>Total:</translation>
    </message>
    <message>
        <source>Your current total balance</source>
        <translation>Saldo total actual</translation>
    </message>
    <message>
        <source>Spendable:</source>
        <translation>Utilizable:</translation>
    </message>
    <message>
        <source>Recent transactions</source>
        <translation>Transacciones recientes</translation>
    </message>
    </context>
<context>
    <name>PaymentServer</name>
    <message>
        <source>Payment request error</source>
        <translation>Error en la solicitud de pago</translation>
    </message>
    <message>
        <source>URI handling</source>
        <translation>Manejo de URI</translation>
    </message>
    <message>
        <source>Payment request fetch URL is invalid: %1</source>
        <translation>Lectura de URL para la solicitud de pagos es invalida: %1</translation>
    </message>
    <message>
        <source>Invalid payment address %1</source>
        <translation>Dirección de pago inválida %1</translation>
    </message>
    <message>
        <source>Payment request file handling</source>
        <translation>Manejo del archivo de solicitud de pago</translation>
    </message>
    <message>
        <source>Payment request rejected</source>
        <translation>Solicitud de pago rechazada</translation>
    </message>
    <message>
        <source>Payment request network doesn't match client network.</source>
        <translation>Red de solicitud de pagos no coincide con la red del cliente.</translation>
    </message>
    <message>
        <source>Payment request expired.</source>
        <translation>Solicitud de pago expirada</translation>
    </message>
    <message>
        <source>Payment request is not initialized.</source>
        <translation>La solicitud de pago no se ha iniciado.</translation>
    </message>
    <message>
        <source>Invalid payment request.</source>
        <translation>Solicitud de pago invalida.</translation>
    </message>
    <message>
        <source>Requested payment amount of %1 is too small (considered dust).</source>
        <translation>El monto para la solicitud de pago de %1 es muy pequeño (considera el dust).</translation>
    </message>
    <message>
        <source>Refund from %1</source>
        <translation>Reembolsar desde %1</translation>
    </message>
    <message>
        <source>Error communicating with %1: %2</source>
        <translation>Fallo al comunicar con %1: %2</translation>
    </message>
    <message>
        <source>Payment request cannot be parsed!</source>
        <translation>La solicitud de pago no puede ser analizada!</translation>
    </message>
    <message>
        <source>Bad response from server %1</source>
        <translation>Mala respuesta desde el servidor %1</translation>
    </message>
    <message>
        <source>Network request error</source>
        <translation>Error en petición de la red</translation>
    </message>
    <message>
        <source>Payment acknowledged</source>
        <translation>Pago declarado</translation>
    </message>
</context>
<context>
    <name>PeerTableModel</name>
    <message>
        <source>User Agent</source>
        <translation>User Agent</translation>
    </message>
    <message>
        <source>Node/Service</source>
        <translation>Nodo/Servicio</translation>
    </message>
    <message>
        <source>NodeId</source>
        <translation>ID del nodo</translation>
    </message>
    <message>
        <source>Ping</source>
        <translation>Ping</translation>
    </message>
    <message>
        <source>Sent</source>
        <translation>Enviado</translation>
    </message>
    <message>
        <source>Received</source>
        <translation>Recibido</translation>
    </message>
</context>
<context>
    <name>QObject</name>
    <message>
        <source>Amount</source>
        <translation>Cantidad</translation>
    </message>
    <message>
        <source>Enter a Bitcoin address (e.g. %1)</source>
        <translation>Ingresa una dirección de Bitcoin (Ejemplo: %1)</translation>
    </message>
    <message>
        <source>%1 d</source>
        <translation>%1 d</translation>
    </message>
    <message>
        <source>%1 h</source>
        <translation>%1 h</translation>
    </message>
    <message>
        <source>%1 m</source>
        <translation>%1 m</translation>
    </message>
    <message>
        <source>%1 s</source>
        <translation>%1 s</translation>
    </message>
    <message>
        <source>None</source>
        <translation>Nada</translation>
    </message>
    <message>
        <source>N/A</source>
        <translation>N/A</translation>
    </message>
    <message>
        <source>%1 ms</source>
        <translation>%1 ms</translation>
    </message>
    <message numerus="yes">
        <source>%n second(s)</source>
        <translation><numerusform>%n segundo</numerusform><numerusform>%n segundos</numerusform></translation>
    </message>
    <message>
        <source>%1 and %2</source>
        <translation>%1 y %2</translation>
    </message>
    <message>
        <source>%1 B</source>
        <translation>%1 B</translation>
    </message>
    <message>
        <source>%1 MB</source>
        <translation>%1 MB</translation>
    </message>
    <message>
        <source>%1 GB</source>
        <translation>%1 GB</translation>
    </message>
    <message>
        <source>%1 didn't yet exit safely...</source>
        <translation>%1 aun no se ha cerrado de forma segura...</translation>
    </message>
    <message>
        <source>unknown</source>
        <translation>desconocido</translation>
    </message>
</context>
<context>
    <name>QObject::QObject</name>
    <message>
        <source>Error: Specified data directory "%1" does not exist.</source>
        <translation>Error: El directorio de datos "%1" especificado no existe.</translation>
    </message>
    <message>
        <source>Error: %1</source>
        <translation>Error: %1</translation>
    </message>
</context>
<context>
    <name>QRImageWidget</name>
    <message>
        <source>&amp;Save Image...</source>
        <translation>Guardar imagen...</translation>
    </message>
    <message>
        <source>&amp;Copy Image</source>
        <translation>&amp;Copiar imagen</translation>
    </message>
    <message>
        <source>Save QR Code</source>
        <translation>Guardar código QR</translation>
    </message>
    <message>
        <source>PNG Image (*.png)</source>
        <translation>Imagen PNG (*.png)</translation>
    </message>
</context>
<context>
    <name>RPCConsole</name>
    <message>
        <source>N/A</source>
        <translation>N/A</translation>
    </message>
    <message>
        <source>Client version</source>
        <translation>Versión del Cliente</translation>
    </message>
    <message>
        <source>&amp;Information</source>
        <translation>&amp;Información</translation>
    </message>
    <message>
        <source>Debug window</source>
        <translation>Ventana Debug</translation>
    </message>
    <message>
        <source>General</source>
        <translation>General</translation>
    </message>
    <message>
        <source>Using BerkeleyDB version</source>
        <translation>Utilizando la versión de BerkeleyDB</translation>
    </message>
    <message>
        <source>Datadir</source>
        <translation>Datadir</translation>
    </message>
    <message>
        <source>Startup time</source>
        <translation>Tiempo de inicio</translation>
    </message>
    <message>
        <source>Network</source>
        <translation>Red</translation>
    </message>
    <message>
        <source>Name</source>
        <translation>Nombre</translation>
    </message>
    <message>
        <source>Number of connections</source>
        <translation>Número de conexiones</translation>
    </message>
    <message>
        <source>Block chain</source>
        <translation>Bloquea cadena</translation>
    </message>
    <message>
        <source>Current number of blocks</source>
        <translation>Cantidad de bloques actual</translation>
    </message>
    <message>
        <source>Memory Pool</source>
        <translation>Memory Pool</translation>
    </message>
    <message>
        <source>Current number of transactions</source>
        <translation>Numero total de transacciones</translation>
    </message>
    <message>
        <source>Memory usage</source>
        <translation>Memoria utilizada</translation>
    </message>
    <message>
        <source>&amp;Reset</source>
        <translation>&amp;Reestablecer</translation>
    </message>
    <message>
        <source>Received</source>
        <translation>Recibido</translation>
    </message>
    <message>
        <source>Sent</source>
        <translation>Enviado</translation>
    </message>
    <message>
        <source>&amp;Peers</source>
        <translation>&amp;Peers</translation>
    </message>
    <message>
        <source>Banned peers</source>
        <translation>Peers baneados</translation>
    </message>
    <message>
        <source>Select a peer to view detailed information.</source>
        <translation>Selecciona un peer para ver la información detallada.</translation>
    </message>
    <message>
        <source>Whitelisted</source>
        <translation>En la lista blanca</translation>
    </message>
    <message>
        <source>Direction</source>
        <translation>Dirección</translation>
    </message>
    <message>
        <source>Version</source>
        <translation>version
</translation>
    </message>
    <message>
        <source>Starting Block</source>
        <translation>Bloque de inicio</translation>
    </message>
    <message>
        <source>Synced Headers</source>
        <translation>Cabeceras sincronizadas</translation>
    </message>
    <message>
        <source>Synced Blocks</source>
        <translation>Bloques sincronizados</translation>
    </message>
    <message>
        <source>User Agent</source>
        <translation>User Agent</translation>
    </message>
    <message>
        <source>Decrease font size</source>
        <translation>Disminuir tamaño de fuente</translation>
    </message>
    <message>
        <source>Increase font size</source>
        <translation>Aumentar tamaño de fuente</translation>
    </message>
    <message>
        <source>Services</source>
        <translation>Servicios</translation>
    </message>
    <message>
        <source>Ban Score</source>
        <translation>Puntuación de bloqueo</translation>
    </message>
    <message>
        <source>Connection Time</source>
        <translation>Duración de la conexión</translation>
    </message>
    <message>
        <source>Last Send</source>
        <translation>Ultimo envío</translation>
    </message>
    <message>
        <source>Last Receive</source>
        <translation>Ultima recepción</translation>
    </message>
    <message>
        <source>Ping Time</source>
        <translation>Tiempo de Ping</translation>
    </message>
    <message>
        <source>Ping Wait</source>
        <translation>Espera de Ping</translation>
    </message>
    <message>
        <source>Min Ping</source>
        <translation>Ping minimo</translation>
    </message>
    <message>
        <source>Time Offset</source>
        <translation>Desplazamiento de tiempo</translation>
    </message>
    <message>
        <source>Last block time</source>
        <translation>Hora del último bloque</translation>
    </message>
    <message>
        <source>&amp;Open</source>
        <translation>&amp;Abrir</translation>
    </message>
    <message>
        <source>&amp;Console</source>
        <translation>&amp;Consola</translation>
    </message>
    <message>
        <source>&amp;Network Traffic</source>
        <translation>&amp;Tráfico de Red</translation>
    </message>
    <message>
        <source>Totals</source>
        <translation>Total:</translation>
    </message>
    <message>
        <source>In:</source>
        <translation>Entrada:</translation>
    </message>
    <message>
        <source>Out:</source>
        <translation>Salida:</translation>
    </message>
    <message>
        <source>Debug log file</source>
        <translation>Archivo del registro de depuración</translation>
    </message>
    <message>
        <source>Clear console</source>
        <translation>Limpiar Consola</translation>
    </message>
    <message>
        <source>1 &amp;hour</source>
        <translation>1 &amp;hora</translation>
    </message>
    <message>
        <source>1 &amp;day</source>
        <translation>1 &amp;día</translation>
    </message>
    <message>
        <source>1 &amp;week</source>
        <translation>1 semana</translation>
    </message>
    <message>
        <source>1 &amp;year</source>
        <translation>1 año</translation>
    </message>
    <message>
        <source>&amp;Disconnect</source>
        <translation>&amp;Desconectar</translation>
    </message>
    <message>
        <source>Ban for</source>
        <translation>Prohibir para</translation>
    </message>
    <message>
        <source>&amp;Unban</source>
        <translation>&amp;Desbloquear</translation>
    </message>
    <message>
        <source>Welcome to the %1 RPC console.</source>
        <translation>Bienvenido a la consola RPC %1.</translation>
    </message>
    <message>
        <source>Use up and down arrows to navigate history, and %1 to clear screen.</source>
        <translation>Usa las flechas (arriba y abajo) para navegar por el historial, y %1 para limpiar la consola.</translation>
    </message>
    <message>
        <source>WARNING: Scammers have been active, telling users to type commands here, stealing their wallet contents. Do not use this console without fully understanding the ramifications of a command.</source>
        <translation>ADVERTENCIA: No uses esta consola sin comprender las consecuencias de la ejecución de cada comando.</translation>
    </message>
    <message>
        <source>Network activity disabled</source>
        <translation>Actividad de red desactivada</translation>
    </message>
    <message>
        <source>(node id: %1)</source>
        <translation>(identificador del nodo: %1)</translation>
    </message>
    <message>
        <source>via %1</source>
        <translation>via %1</translation>
    </message>
    <message>
        <source>never</source>
        <translation>nunca</translation>
    </message>
    <message>
        <source>Inbound</source>
        <translation>Entrante</translation>
    </message>
    <message>
        <source>Outbound</source>
        <translation>Saliente</translation>
    </message>
    <message>
        <source>Yes</source>
        <translation>Si</translation>
    </message>
    <message>
        <source>No</source>
        <translation>No</translation>
    </message>
    <message>
        <source>Unknown</source>
        <translation>Desconocido</translation>
    </message>
</context>
<context>
    <name>ReceiveCoinsDialog</name>
    <message>
        <source>&amp;Amount:</source>
        <translation>Cantidad:</translation>
    </message>
    <message>
        <source>&amp;Label:</source>
        <translation>&amp;Etiqueta:</translation>
    </message>
    <message>
        <source>&amp;Message:</source>
        <translation>&amp;mensaje</translation>
    </message>
    <message>
        <source>An optional message to attach to the payment request, which will be displayed when the request is opened. Note: The message will not be sent with the payment over the Bitcoin network.</source>
        <translation>Mensaje opcional adjunto a la solicitud de pago, que será mostrado cuando la solicitud sea abierta. Nota: Este mensaje no será enviado con el pago a través de la red Bitcoin.</translation>
    </message>
    <message>
        <source>Use this form to request payments. All fields are &lt;b&gt;optional&lt;/b&gt;.</source>
        <translation>Usa este formulario para solicitar un pago. Todos los campos son &lt;b&gt;opcionales&lt;/b&gt;.</translation>
    </message>
    <message>
        <source>An optional amount to request. Leave this empty or zero to not request a specific amount.</source>
        <translation>Monto opcional a solicitar. Deja este campo vacío o en cero si no quieres definir un monto específico.</translation>
    </message>
    <message>
        <source>Clear all fields of the form.</source>
        <translation>Limpiar todos los campos del formulario.</translation>
    </message>
    <message>
        <source>Clear</source>
        <translation>Limpiar</translation>
    </message>
    <message>
        <source>Requested payments history</source>
        <translation>Historial de pagos solicitados</translation>
    </message>
    <message>
        <source>&amp;Request payment</source>
        <translation>Solicitud de pago</translation>
    </message>
    <message>
        <source>Show</source>
        <translation>Mostrar</translation>
    </message>
    <message>
        <source>Remove the selected entries from the list</source>
        <translation>Borrar de la lista las direcciones seleccionadas</translation>
    </message>
    <message>
        <source>Remove</source>
        <translation>Eliminar</translation>
    </message>
    <message>
        <source>Copy URI</source>
        <translation>Copiar URI</translation>
    </message>
    <message>
        <source>Copy label</source>
        <translation>Copiar etiqueta</translation>
    </message>
    <message>
        <source>Copy message</source>
        <translation>Copiar mensaje</translation>
    </message>
    <message>
        <source>Copy amount</source>
        <translation>Copiar Cantidad</translation>
    </message>
</context>
<context>
    <name>ReceiveRequestDialog</name>
    <message>
        <source>QR Code</source>
        <translation>Código QR </translation>
    </message>
    <message>
        <source>Copy &amp;URI</source>
        <translation>Copiar &amp;URI</translation>
    </message>
    <message>
        <source>Copy &amp;Address</source>
        <translation>&amp;Copia dirección</translation>
    </message>
    <message>
        <source>&amp;Save Image...</source>
        <translation>Guardar imagen...</translation>
    </message>
    <message>
        <source>Request payment to %1</source>
        <translation>Solicitar pago a %1</translation>
    </message>
    <message>
        <source>Payment information</source>
        <translation>Información del pago</translation>
    </message>
    <message>
        <source>URI</source>
        <translation>URI</translation>
    </message>
    <message>
        <source>Address</source>
        <translation>Dirección</translation>
    </message>
    <message>
        <source>Amount</source>
        <translation>Cantidad</translation>
    </message>
    <message>
        <source>Label</source>
        <translation>Etiqueta</translation>
    </message>
    <message>
        <source>Message</source>
        <translation>Mensaje</translation>
    </message>
    <message>
        <source>Error encoding URI into QR Code.</source>
        <translation>Fallo al codificar URI en código QR.</translation>
    </message>
</context>
<context>
    <name>RecentRequestsTableModel</name>
    <message>
        <source>Date</source>
        <translation>Fecha</translation>
    </message>
    <message>
        <source>Label</source>
        <translation>Etiqueta</translation>
    </message>
    <message>
        <source>Message</source>
        <translation>Mensaje</translation>
    </message>
    <message>
        <source>(no label)</source>
        <translation>(sin etiqueta)</translation>
    </message>
    <message>
        <source>(no message)</source>
        <translation>(sin mensaje)</translation>
    </message>
    <message>
        <source>(no amount requested)</source>
        <translation>(no existe monto solicitado)</translation>
    </message>
    <message>
        <source>Requested</source>
        <translation>Solicitado</translation>
    </message>
</context>
<context>
    <name>SendCoinsDialog</name>
    <message>
        <source>Send Coins</source>
        <translation>Enviar monedas</translation>
    </message>
    <message>
        <source>Coin Control Features</source>
        <translation>Características de Coin Control</translation>
    </message>
    <message>
        <source>Inputs...</source>
        <translation>Entradas...</translation>
    </message>
    <message>
        <source>automatically selected</source>
        <translation>Seleccionado automaticamente</translation>
    </message>
    <message>
        <source>Insufficient funds!</source>
        <translation>Fondos insuficientes</translation>
    </message>
    <message>
        <source>Quantity:</source>
        <translation>Cantidad:</translation>
    </message>
    <message>
        <source>Bytes:</source>
        <translation>Bytes:</translation>
    </message>
    <message>
        <source>Amount:</source>
        <translation>Cantidad:</translation>
    </message>
    <message>
        <source>Fee:</source>
        <translation>comisión:
</translation>
    </message>
    <message>
        <source>After Fee:</source>
        <translation>Después de aplicar la comisión:</translation>
    </message>
    <message>
        <source>Change:</source>
        <translation>Cambio:</translation>
    </message>
    <message>
        <source>Custom change address</source>
        <translation>Dirección de cambio personalizada</translation>
    </message>
    <message>
        <source>Transaction Fee:</source>
        <translation>Comisión transacción:</translation>
    </message>
    <message>
        <source>Choose...</source>
        <translation>Seleccione</translation>
    </message>
    <message>
        <source>Warning: Fee estimation is currently not possible.</source>
        <translation>Advertencia: En este momento no se puede estimar la cuota.</translation>
    </message>
    <message>
        <source>collapse fee-settings</source>
        <translation>Colapsar ajustes de comisión.</translation>
    </message>
    <message>
        <source>per kilobyte</source>
        <translation>por kilobyte</translation>
    </message>
    <message>
        <source>Hide</source>
        <translation>Ocultar</translation>
    </message>
    <message>
        <source>(read the tooltip)</source>
        <translation>(leer la sugerencia)</translation>
    </message>
    <message>
        <source>Recommended:</source>
        <translation>Recomendado:</translation>
    </message>
    <message>
        <source>Custom:</source>
        <translation>Personalizado:</translation>
    </message>
    <message>
        <source>Send to multiple recipients at once</source>
        <translation>Enviar a múltiples destinatarios</translation>
    </message>
    <message>
        <source>Add &amp;Recipient</source>
        <translation>&amp;Agrega destinatario</translation>
    </message>
    <message>
        <source>Clear all fields of the form.</source>
        <translation>Limpiar todos los campos del formulario.</translation>
    </message>
    <message>
        <source>Dust:</source>
        <translation>Polvo:</translation>
    </message>
    <message>
        <source>Confirmation time target:</source>
        <translation>Objetivo de tiempo de confirmación</translation>
    </message>
    <message>
        <source>Clear &amp;All</source>
        <translation>&amp;Borra todos</translation>
    </message>
    <message>
        <source>Balance:</source>
        <translation>Balance:</translation>
    </message>
    <message>
        <source>Confirm the send action</source>
        <translation>Confirma el envio</translation>
    </message>
    <message>
        <source>S&amp;end</source>
        <translation>&amp;Envía</translation>
    </message>
    <message>
        <source>Copy quantity</source>
        <translation>Copiar cantidad</translation>
    </message>
    <message>
        <source>Copy amount</source>
        <translation>Copiar Cantidad</translation>
    </message>
    <message>
        <source>Copy fee</source>
        <translation>Copiar comisión</translation>
    </message>
    <message>
        <source>Copy after fee</source>
        <translation>Copiar después de la comisión</translation>
    </message>
    <message>
        <source>Copy bytes</source>
        <translation>Copiar bytes</translation>
    </message>
    <message>
        <source>Copy dust</source>
        <translation>Copiar polvo</translation>
    </message>
    <message>
        <source>Copy change</source>
        <translation>Copiar cambio</translation>
    </message>
    <message>
        <source>%1 (%2 blocks)</source>
        <translation>%1 (%2 bloques)</translation>
    </message>
    <message>
        <source>%1 to %2</source>
        <translation>%1 a %2</translation>
    </message>
    <message>
        <source>Are you sure you want to send?</source>
        <translation>¿Seguro que quiere enviar?</translation>
    </message>
    <message>
        <source>added as transaction fee</source>
        <translation>agregado como comisión de transacción</translation>
    </message>
    <message>
        <source>Total Amount %1</source>
        <translation>Monto total %1</translation>
    </message>
    <message>
        <source>or</source>
        <translation>o</translation>
    </message>
    <message>
        <source>Confirm send coins</source>
        <translation>Confirmar el envió de monedas</translation>
    </message>
    <message>
        <source>The recipient address is not valid. Please recheck.</source>
        <translation>La dirección de envío no es válida. Por favor revisala.</translation>
    </message>
    <message>
        <source>The amount to pay must be larger than 0.</source>
        <translation>La cantidad por pagar tiene que ser mayor que 0.</translation>
    </message>
    <message>
        <source>The amount exceeds your balance.</source>
        <translation>El monto sobrepasa tu saldo.</translation>
    </message>
    <message>
        <source>The total exceeds your balance when the %1 transaction fee is included.</source>
        <translation>El total sobrepasa tu saldo cuando se incluyen %1 como comisión de envió.</translation>
    </message>
    <message>
        <source>Transaction creation failed!</source>
        <translation>¡Fallo al crear la transacción!</translation>
    </message>
    <message>
        <source>The transaction was rejected with the following reason: %1</source>
        <translation>Se ha rechazado la transacción por la siguiente razón: %1</translation>
    </message>
    <message>
        <source>A fee higher than %1 is considered an absurdly high fee.</source>
        <translation>Una comisión mayor que %1 se considera como una comisión absurda-mente alta.</translation>
    </message>
    <message>
        <source>Payment request expired.</source>
        <translation>Solicitud de pago expirada</translation>
    </message>
    <message>
        <source>Pay only the required fee of %1</source>
        <translation>Pagar únicamente la comisión requerida de %1</translation>
    </message>
    <message>
        <source>Warning: Invalid Bitcoin address</source>
        <translation>Peligro: Dirección de Bitcoin inválida</translation>
    </message>
    <message>
        <source>Warning: Unknown change address</source>
        <translation>Peligro: Dirección de cambio desconocida</translation>
    </message>
    <message>
        <source>Confirm custom change address</source>
        <translation>Confirma dirección de cambio personalizada</translation>
    </message>
    <message>
        <source>The address you selected for change is not part of this wallet. Any or all funds in your wallet may be sent to this address. Are you sure?</source>
        <translation>La dirección de cambio que ingresaste no es parte de tu monedero. Parte de tus fondos serán enviados a esta dirección. ¿Estás seguro?</translation>
    </message>
    <message>
        <source>(no label)</source>
        <translation>(sin etiqueta)</translation>
    </message>
</context>
<context>
    <name>SendCoinsEntry</name>
    <message>
        <source>A&amp;mount:</source>
        <translation>Cantidad:</translation>
    </message>
    <message>
        <source>Pay &amp;To:</source>
        <translation>&amp;Pagar a:</translation>
    </message>
    <message>
        <source>&amp;Label:</source>
        <translation>&amp;Etiqueta:</translation>
    </message>
    <message>
        <source>Choose previously used address</source>
        <translation>Seleccionar dirección usada anteriormente</translation>
    </message>
    <message>
        <source>This is a normal payment.</source>
        <translation>Este es un pago normal</translation>
    </message>
    <message>
        <source>The Bitcoin address to send the payment to</source>
        <translation>Dirección Bitcoin a enviar el pago</translation>
    </message>
    <message>
        <source>Alt+A</source>
        <translation>Alt+A</translation>
    </message>
    <message>
        <source>Paste address from clipboard</source>
        <translation>Pega dirección desde portapapeles</translation>
    </message>
    <message>
        <source>Alt+P</source>
        <translation>Alt+P</translation>
    </message>
    <message>
        <source>Remove this entry</source>
        <translation>Quitar esta entrada</translation>
    </message>
    <message>
        <source>S&amp;ubtract fee from amount</source>
        <translation>Restar comisiones del monto.</translation>
    </message>
    <message>
        <source>Message:</source>
        <translation>Mensaje:</translation>
    </message>
    <message>
        <source>This is an unauthenticated payment request.</source>
        <translation>Esta es una petición de pago no autentificada.</translation>
    </message>
    <message>
        <source>This is an authenticated payment request.</source>
        <translation>Esta es una petición de pago autentificada.</translation>
    </message>
    <message>
        <source>Enter a label for this address to add it to the list of used addresses</source>
        <translation>Introduce una etiqueta para esta dirección para añadirla a la lista de direcciones utilizadas</translation>
    </message>
    <message>
        <source>Pay To:</source>
        <translation>Pagar a:</translation>
    </message>
    <message>
        <source>Memo:</source>
        <translation>Memo:</translation>
    </message>
    <message>
        <source>Enter a label for this address to add it to your address book</source>
        <translation>Introduce una etiqueta a esta dirección para añadirla a tu guía</translation>
    </message>
</context>
<context>
    <name>SendConfirmationDialog</name>
    <message>
        <source>Yes</source>
        <translation>Si</translation>
    </message>
</context>
<context>
    <name>ShutdownWindow</name>
    <message>
        <source>%1 is shutting down...</source>
        <translation>%1 se esta cerrando...</translation>
    </message>
    <message>
        <source>Do not shut down the computer until this window disappears.</source>
        <translation>No apague el equipo hasta que desaparezca esta ventana.</translation>
    </message>
</context>
<context>
    <name>SignVerifyMessageDialog</name>
    <message>
        <source>Signatures - Sign / Verify a Message</source>
        <translation>Firmas - Firmar / verificar un mensaje</translation>
    </message>
    <message>
        <source>&amp;Sign Message</source>
        <translation>&amp;Firmar Mensaje</translation>
    </message>
    <message>
        <source>The Bitcoin address to sign the message with</source>
        <translation>Dirección Bitcoin con la que firmar el mensaje</translation>
    </message>
    <message>
        <source>Choose previously used address</source>
        <translation>Seleccionar dirección usada anteriormente</translation>
    </message>
    <message>
        <source>Alt+A</source>
        <translation>Alt+A</translation>
    </message>
    <message>
        <source>Paste address from clipboard</source>
        <translation>Pega dirección desde portapapeles</translation>
    </message>
    <message>
        <source>Alt+P</source>
        <translation>Alt+P</translation>
    </message>
    <message>
        <source>Enter the message you want to sign here</source>
        <translation>Escriba el mensaje que desea firmar</translation>
    </message>
    <message>
        <source>Signature</source>
        <translation>Firma</translation>
    </message>
    <message>
        <source>Copy the current signature to the system clipboard</source>
        <translation>Copiar la firma actual al portapapeles del sistema</translation>
    </message>
    <message>
        <source>Sign the message to prove you own this Bitcoin address</source>
        <translation>Firmar un mensjage para probar que usted es dueño de esta dirección</translation>
    </message>
    <message>
        <source>Sign &amp;Message</source>
        <translation>Firmar Mensaje</translation>
    </message>
    <message>
        <source>Reset all sign message fields</source>
        <translation>Limpiar todos los campos de la firma de mensaje</translation>
    </message>
    <message>
        <source>Clear &amp;All</source>
        <translation>&amp;Borra todos</translation>
    </message>
    <message>
        <source>&amp;Verify Message</source>
        <translation>&amp;Firmar Mensaje</translation>
    </message>
    <message>
        <source>The Bitcoin address the message was signed with</source>
        <translation>La dirección Bitcoin con la que se firmó el mensaje</translation>
    </message>
    <message>
        <source>Verify the message to ensure it was signed with the specified Bitcoin address</source>
        <translation>Verifica el mensaje para asegurar que fue firmado con la dirección de Bitcoin especificada.</translation>
    </message>
    <message>
        <source>Verify &amp;Message</source>
        <translation>&amp;Firmar Mensaje</translation>
    </message>
    <message>
        <source>Reset all verify message fields</source>
        <translation>Limpiar todos los campos de la verificación de mensaje</translation>
    </message>
    <message>
        <source>Click "Sign Message" to generate signature</source>
        <translation>Click en "Firmar mensaje" para generar una firma</translation>
    </message>
    <message>
        <source>The entered address is invalid.</source>
        <translation>La dirección ingresada es inválida</translation>
    </message>
    <message>
        <source>Please check the address and try again.</source>
        <translation>Por favor, revisa la dirección e intenta nuevamente.</translation>
    </message>
    <message>
        <source>The entered address does not refer to a key.</source>
        <translation>La dirección ingresada no corresponde a una llave válida.</translation>
    </message>
    <message>
        <source>Wallet unlock was cancelled.</source>
        <translation>El desbloqueo del monedero fue cancelado.</translation>
    </message>
    <message>
        <source>Private key for the entered address is not available.</source>
        <translation>La llave privada para la dirección introducida no está disponible.</translation>
    </message>
    <message>
        <source>Message signing failed.</source>
        <translation>Falló la firma del mensaje.</translation>
    </message>
    <message>
        <source>Message signed.</source>
        <translation>Mensaje firmado.</translation>
    </message>
    <message>
        <source>The signature could not be decoded.</source>
        <translation>La firma no pudo decodificarse.</translation>
    </message>
    <message>
        <source>Please check the signature and try again.</source>
        <translation>Por favor compruebe la firma e intente de nuevo.</translation>
    </message>
    <message>
        <source>The signature did not match the message digest.</source>
        <translation>La firma no se combinó con el mensaje.</translation>
    </message>
    <message>
        <source>Message verification failed.</source>
        <translation>Falló la verificación del mensaje.</translation>
    </message>
    <message>
        <source>Message verified.</source>
        <translation>Mensaje verificado.</translation>
    </message>
</context>
<context>
    <name>SplashScreen</name>
    <message>
        <source>[testnet]</source>
        <translation>[red-de-pruebas]</translation>
    </message>
</context>
<context>
    <name>TrafficGraphWidget</name>
    <message>
        <source>KB/s</source>
        <translation>KB/s</translation>
    </message>
</context>
<context>
    <name>TransactionDesc</name>
    <message>
        <source>Open until %1</source>
        <translation>Abierto hasta %1</translation>
    </message>
    <message>
        <source>conflicted with a transaction with %1 confirmations</source>
        <translation>Hay un conflicto con la traducción de las confirmaciones %1</translation>
    </message>
    <message>
        <source>%1/offline</source>
        <translation>%1/sin conexión</translation>
    </message>
    <message>
        <source>0/unconfirmed, %1</source>
        <translation>0/no confirmado, %1</translation>
    </message>
    <message>
        <source>in memory pool</source>
        <translation>en el equipo de memoria</translation>
    </message>
    <message>
        <source>not in memory pool</source>
        <translation>no en el equipo de memoria</translation>
    </message>
    <message>
        <source>abandoned</source>
        <translation>abandonado</translation>
    </message>
    <message>
        <source>%1/unconfirmed</source>
        <translation>%1/no confirmado</translation>
    </message>
    <message>
        <source>%1 confirmations</source>
        <translation>confirmaciones %1</translation>
    </message>
    <message>
        <source>Status</source>
        <translation>Estado</translation>
    </message>
    <message>
        <source>, has not been successfully broadcast yet</source>
        <translation>, no ha sido emitido con éxito aún</translation>
    </message>
    <message>
        <source>Date</source>
        <translation>Fecha</translation>
    </message>
    <message>
        <source>Source</source>
        <translation>Fuente</translation>
    </message>
    <message>
        <source>Generated</source>
        <translation>Generado</translation>
    </message>
    <message>
        <source>From</source>
        <translation>Desde</translation>
    </message>
    <message>
        <source>unknown</source>
        <translation>desconocido</translation>
    </message>
    <message>
        <source>To</source>
        <translation>Para</translation>
    </message>
    <message>
        <source>own address</source>
        <translation>dirección personal</translation>
    </message>
    <message>
        <source>watch-only</source>
        <translation>Solo observación</translation>
    </message>
    <message>
        <source>label</source>
        <translation>etiqueta</translation>
    </message>
    <message>
        <source>Credit</source>
        <translation>Credito</translation>
    </message>
    <message>
        <source>not accepted</source>
        <translation>no aceptada</translation>
    </message>
    <message>
        <source>Debit</source>
        <translation>Débito</translation>
    </message>
    <message>
        <source>Total debit</source>
        <translation>Total enviado</translation>
    </message>
    <message>
        <source>Total credit</source>
        <translation>Crédito total</translation>
    </message>
    <message>
        <source>Transaction fee</source>
        <translation>Comisión de transacción</translation>
    </message>
    <message>
        <source>Net amount</source>
        <translation>Cantidad total</translation>
    </message>
    <message>
        <source>Message</source>
        <translation>Mensaje</translation>
    </message>
    <message>
        <source>Comment</source>
        <translation>Comentario</translation>
    </message>
    <message>
        <source>Transaction ID</source>
        <translation>Identificador de transacción (ID)</translation>
    </message>
    <message>
        <source>Transaction total size</source>
        <translation>Tamaño total de transacción</translation>
    </message>
    <message>
        <source>Output index</source>
        <translation>Indice de salida</translation>
    </message>
    <message>
        <source>Merchant</source>
        <translation>Vendedor</translation>
    </message>
    <message>
        <source>Debug information</source>
        <translation>Información de depuración</translation>
    </message>
    <message>
        <source>Transaction</source>
        <translation>Transacción</translation>
    </message>
    <message>
        <source>Inputs</source>
        <translation>Entradas</translation>
    </message>
    <message>
        <source>Amount</source>
        <translation>Cantidad</translation>
    </message>
    <message>
        <source>true</source>
        <translation>verdadero</translation>
    </message>
    <message>
        <source>false</source>
        <translation>falso</translation>
    </message>
</context>
<context>
    <name>TransactionDescDialog</name>
    <message>
        <source>This pane shows a detailed description of the transaction</source>
        <translation>Esta ventana muestra información detallada sobre la transacción</translation>
    </message>
    <message>
        <source>Details for %1</source>
        <translation>Detalles para %1</translation>
    </message>
</context>
<context>
    <name>TransactionTableModel</name>
    <message>
        <source>Date</source>
        <translation>Fecha</translation>
    </message>
    <message>
        <source>Type</source>
        <translation>Tipo</translation>
    </message>
    <message>
        <source>Label</source>
        <translation>Etiqueta</translation>
    </message>
    <message>
        <source>Open until %1</source>
        <translation>Abierto hasta %1</translation>
    </message>
    <message>
        <source>Offline</source>
        <translation>Fuera de linea</translation>
    </message>
    <message>
        <source>Unconfirmed</source>
        <translation>Sin confirmar</translation>
    </message>
    <message>
        <source>Abandoned</source>
        <translation>Abandonado</translation>
    </message>
    <message>
        <source>Confirming (%1 of %2 recommended confirmations)</source>
        <translation>Confirmando (%1 de %2 confirmaciones recomendadas)</translation>
    </message>
    <message>
        <source>Confirmed (%1 confirmations)</source>
        <translation>Confirmado (%1 confirmaciones)</translation>
    </message>
    <message>
        <source>Conflicted</source>
        <translation>En conflicto</translation>
    </message>
    <message>
        <source>Immature (%1 confirmations, will be available after %2)</source>
        <translation>Inmaduro (%1 confirmación(es), Estarán disponibles después de %2)</translation>
    </message>
    <message>
        <source>This block was not received by any other nodes and will probably not be accepted!</source>
        <translation>¡Este bloque no ha sido recibido por otros nodos y probablemente no sea aceptado!</translation>
    </message>
    <message>
        <source>Generated but not accepted</source>
        <translation>Generado pero no aceptado</translation>
    </message>
    <message>
        <source>Received with</source>
        <translation>Recibido con</translation>
    </message>
    <message>
        <source>Received from</source>
        <translation>Recibido de</translation>
    </message>
    <message>
        <source>Sent to</source>
        <translation>Enviado a</translation>
    </message>
    <message>
        <source>Payment to yourself</source>
        <translation>Pago a ti mismo</translation>
    </message>
    <message>
        <source>Mined</source>
        <translation>Minado</translation>
    </message>
    <message>
        <source>watch-only</source>
        <translation>Solo observación</translation>
    </message>
    <message>
        <source>(n/a)</source>
        <translation>(n/a)</translation>
    </message>
    <message>
        <source>(no label)</source>
        <translation>(sin etiqueta)</translation>
    </message>
    <message>
        <source>Transaction status. Hover over this field to show number of confirmations.</source>
        <translation>Estado de transacción. Pasa el ratón sobre este campo para ver el numero de confirmaciones.</translation>
    </message>
    <message>
        <source>Date and time that the transaction was received.</source>
        <translation>Fecha y hora cuando se recibió la transacción</translation>
    </message>
    <message>
        <source>Type of transaction.</source>
        <translation>Tipo de transacción.</translation>
    </message>
    <message>
        <source>Amount removed from or added to balance.</source>
        <translation>Cantidad restada o añadida al balance</translation>
    </message>
</context>
<context>
    <name>TransactionView</name>
    <message>
        <source>All</source>
        <translation>Todo</translation>
    </message>
    <message>
        <source>Today</source>
        <translation>Hoy</translation>
    </message>
    <message>
        <source>This week</source>
        <translation>Esta semana</translation>
    </message>
    <message>
        <source>This month</source>
        <translation>Este mes</translation>
    </message>
    <message>
        <source>Last month</source>
        <translation>Mes pasado</translation>
    </message>
    <message>
        <source>This year</source>
        <translation>Este año</translation>
    </message>
    <message>
        <source>Range...</source>
        <translation>Rango...</translation>
    </message>
    <message>
        <source>Received with</source>
        <translation>Recibido con</translation>
    </message>
    <message>
        <source>Sent to</source>
        <translation>Enviado a</translation>
    </message>
    <message>
        <source>To yourself</source>
        <translation>A ti mismo</translation>
    </message>
    <message>
        <source>Mined</source>
        <translation>Minado</translation>
    </message>
    <message>
        <source>Other</source>
        <translation>Otra</translation>
    </message>
    <message>
        <source>Min amount</source>
        <translation>Cantidad mínima</translation>
    </message>
    <message>
        <source>Abandon transaction</source>
        <translation>Transacción abandonada</translation>
    </message>
    <message>
        <source>Increase transaction fee</source>
        <translation>Incrementar cuota de transacción</translation>
    </message>
    <message>
        <source>Copy address</source>
        <translation>Copiar dirección</translation>
    </message>
    <message>
        <source>Copy label</source>
        <translation>Copiar etiqueta</translation>
    </message>
    <message>
        <source>Copy amount</source>
        <translation>Copiar Cantidad</translation>
    </message>
    <message>
        <source>Copy transaction ID</source>
        <translation>Copiar ID de transacción</translation>
    </message>
    <message>
        <source>Copy raw transaction</source>
        <translation>Copiar transacción bruta</translation>
    </message>
    <message>
        <source>Copy full transaction details</source>
        <translation>Copiar todos los detalles de la transacción</translation>
    </message>
    <message>
        <source>Edit label</source>
        <translation>Editar etiqueta</translation>
    </message>
    <message>
        <source>Show transaction details</source>
        <translation>Mostrar detalles de la transacción</translation>
    </message>
    <message>
        <source>Export Transaction History</source>
        <translation>Exportar historial de transacciones</translation>
    </message>
    <message>
        <source>Comma separated file (*.csv)</source>
        <translation>Archivos separados por coma (*.csv)</translation>
    </message>
    <message>
        <source>Confirmed</source>
        <translation>Archivo separado de coma (*.csv)</translation>
    </message>
    <message>
        <source>Watch-only</source>
        <translation>Solo observación</translation>
    </message>
    <message>
        <source>Date</source>
        <translation>Fecha</translation>
    </message>
    <message>
        <source>Type</source>
        <translation>Tipo</translation>
    </message>
    <message>
        <source>Label</source>
        <translation>Etiqueta</translation>
    </message>
    <message>
        <source>Address</source>
        <translation>Dirección</translation>
    </message>
    <message>
        <source>ID</source>
        <translation>ID</translation>
    </message>
    <message>
        <source>Exporting Failed</source>
        <translation>Exportación fallida</translation>
    </message>
    <message>
        <source>Exporting Successful</source>
        <translation>Exportación exitosa</translation>
    </message>
    <message>
        <source>The transaction history was successfully saved to %1.</source>
        <translation>La transacción ha sido guardada en %1.</translation>
    </message>
    <message>
        <source>Range:</source>
        <translation>Rango:</translation>
    </message>
    <message>
        <source>to</source>
        <translation>para</translation>
    </message>
</context>
<context>
    <name>UnitDisplayStatusBarControl</name>
    <message>
        <source>Unit to show amounts in. Click to select another unit.</source>
        <translation>Unidad en la que se muestran las cantidades. Haga clic para seleccionar otra unidad.</translation>
    </message>
</context>
<context>
    <name>WalletFrame</name>
    <message>
        <source>No wallet has been loaded.</source>
        <translation>No se ha cargado ningún monedero</translation>
    </message>
</context>
<context>
    <name>WalletModel</name>
    <message>
        <source>Send Coins</source>
        <translation>Enviar monedas</translation>
    </message>
    <message>
        <source>Fee bump error</source>
        <translation>Error de incremento de cuota</translation>
    </message>
    <message>
        <source>Increasing transaction fee failed</source>
        <translation>Ha fallado el incremento de la cuota de transacción.</translation>
    </message>
    <message>
        <source>Do you want to increase the fee?</source>
        <translation>¿Desea incrementar la cuota?</translation>
    </message>
    <message>
        <source>Current fee:</source>
        <translation>Comisión actual:</translation>
    </message>
    <message>
        <source>Increase:</source>
        <translation>Incremento:</translation>
    </message>
    <message>
        <source>New fee:</source>
        <translation>Nueva comisión:</translation>
    </message>
    <message>
        <source>Confirm fee bump</source>
        <translation>Confirmar incremento de comisión</translation>
    </message>
    <message>
        <source>Can't sign transaction.</source>
        <translation>No se ha podido firmar la transacción.</translation>
    </message>
    <message>
        <source>Could not commit transaction</source>
        <translation>No se pudo confirmar la transacción</translation>
    </message>
</context>
<context>
    <name>WalletView</name>
    <message>
        <source>&amp;Export</source>
        <translation>Exportar</translation>
    </message>
    <message>
        <source>Export the data in the current tab to a file</source>
        <translation>Exportar los datos de la pestaña actual a un archivo</translation>
    </message>
    <message>
        <source>Backup Wallet</source>
        <translation>Respaldar monedero</translation>
    </message>
    <message>
        <source>Wallet Data (*.dat)</source>
        <translation>Archivo de respaldo (*.dat)</translation>
    </message>
    <message>
        <source>Backup Failed</source>
        <translation>Ha fallado el respaldo</translation>
    </message>
    <message>
        <source>There was an error trying to save the wallet data to %1.</source>
        <translation>Ha habido un error al intentar guardar los datos del monedero a %1.</translation>
    </message>
    <message>
        <source>Backup Successful</source>
        <translation>Respaldo exitoso</translation>
    </message>
    <message>
        <source>The wallet data was successfully saved to %1.</source>
        <translation>Los datos del monedero se han guardado con éxito en %1.</translation>
    </message>
</context>
<context>
    <name>bitcoin-core</name>
    <message>
        <source>Options:</source>
        <translation>Opciones:
</translation>
    </message>
    <message>
        <source>Specify data directory</source>
        <translation>Especifica directorio para los datos
</translation>
    </message>
    <message>
        <source>Connect to a node to retrieve peer addresses, and disconnect</source>
        <translation>Conectar a un nodo para obtener direcciones de pares y desconectar</translation>
    </message>
    <message>
        <source>Specify your own public address</source>
        <translation>Especifica tu propia dirección pública</translation>
    </message>
    <message>
        <source>Accept command line and JSON-RPC commands</source>
        <translation>Aceptar comandos consola y JSON-RPC
</translation>
    </message>
    <message>
        <source>Distributed under the MIT software license, see the accompanying file %s or %s</source>
        <translation>Distribuido bajo la licencia de software MIT, vea el archivo adjunto %s o %s</translation>
    </message>
    <message>
        <source>If &lt;category&gt; is not supplied or if &lt;category&gt; = 1, output all debugging information.</source>
        <translation>Si &lt;category&gt; no es proporcionado o si &lt;category&gt; = 1, muestra toda la información de depuración</translation>
    </message>
    <message>
        <source>Prune configured below the minimum of %d MiB.  Please use a higher number.</source>
        <translation>La Poda se ha configurado por debajo del mínimo de %d MiB. Por favor utiliza un valor mas alto.</translation>
    </message>
    <message>
        <source>Rescans are not possible in pruned mode. You will need to use -reindex which will download the whole blockchain again.</source>
        <translation>No es es posible re-escanear en modo prune. Debes usar -reindex el cual descargara toda la blockchain de nuevo.</translation>
    </message>
    <message>
        <source>Error: A fatal internal error occurred, see debug.log for details</source>
        <translation>Error: Un error interno fatal ha ocurrido, ver debug.log para detalles</translation>
    </message>
    <message>
        <source>Pruning blockstore...</source>
        <translation>Poda blockstore...</translation>
    </message>
    <message>
        <source>Run in the background as a daemon and accept commands</source>
        <translation>Correr como demonio y acepta comandos
</translation>
    </message>
    <message>
        <source>Unable to start HTTP server. See debug log for details.</source>
        <translation>No se ha podido iniciar el servidor HTTP. Ver debug log para detalles.</translation>
    </message>
    <message>
        <source>Bitcoin Core</source>
        <translation>bitcoin core</translation>
    </message>
    <message>
        <source>The %s developers</source>
        <translation>Los desarrolladores de %s</translation>
    </message>
    <message>
        <source>%d of last 100 blocks have unexpected version</source>
        <translation>%d de los últimos 100 bloques tienen una versión no esperada</translation>
    </message>
    <message>
        <source>%s corrupt, salvage failed</source>
        <translation>%s corrupto. Fracasó la recuperación</translation>
    </message>
    <message>
        <source>-maxmempool must be at least %d MB</source>
        <translation>-maxmempool debe ser por lo menos de %d MB</translation>
    </message>
    <message>
        <source>&lt;category&gt; can be:</source>
        <translation>&lt;category&gt; puede ser:</translation>
    </message>
    <message>
        <source>Accept connections from outside (default: 1 if no -proxy or -connect)</source>
        <translation>Aceptar conexiones desde el exterior (por defecto: 1 si no -proxy o -connect)</translation>
    </message>
    <message>
        <source>Append comment to the user agent string</source>
        <translation>Agrega un comentario a la linea de agente de usuario</translation>
    </message>
    <message>
        <source>Attempt to recover private keys from a corrupt wallet on startup</source>
        <translation>Intento de recuperar claves privadas de un monedero corrupto en el arranque</translation>
    </message>
    <message>
        <source>Block creation options:</source>
        <translation>Opciones de creación de bloques:</translation>
    </message>
    <message>
        <source>Cannot resolve -%s address: '%s'</source>
        <translation>No se puede resolver -%s direccion: '%s'</translation>
    </message>
    <message>
        <source>Chain selection options:</source>
        <translation>Opciones de selección en cadena:</translation>
    </message>
    <message>
        <source>Change index out of range</source>
        <translation>Cambio de indice fuera de rango</translation>
    </message>
    <message>
        <source>Connection options:</source>
        <translation>Opciones de conexión:</translation>
    </message>
    <message>
        <source>Copyright (C) %i-%i</source>
        <translation>Copyright (C) %i-%i</translation>
    </message>
    <message>
        <source>Corrupted block database detected</source>
        <translation>Corrupción de base de datos de bloques detectada.</translation>
    </message>
    <message>
        <source>Debugging/Testing options:</source>
        <translation>Opciones de depuración/pruebas:</translation>
    </message>
    <message>
        <source>Do not load the wallet and disable wallet RPC calls</source>
        <translation>No cargar el monedero y desactivar las llamadas RPC del monedero</translation>
    </message>
    <message>
        <source>Do you want to rebuild the block database now?</source>
        <translation>¿Quieres reconstruir la base de datos de bloques ahora?</translation>
    </message>
    <message>
        <source>Enable publish hash block in &lt;address&gt;</source>
        <translation>Habilitar publicar bloque hash en &lt;address&gt;</translation>
    </message>
    <message>
        <source>Enable publish hash transaction in &lt;address&gt;</source>
        <translation>Habilitar publicar hash de transacción en &lt;address&gt;</translation>
    </message>
    <message>
        <source>Enable publish raw block in &lt;address&gt;</source>
        <translation>Habilita la publicación de bloques en bruto en &lt;address&gt;</translation>
    </message>
    <message>
        <source>Enable publish raw transaction in &lt;address&gt;</source>
        <translation>Habilitar publicar transacción en bruto en &lt;address&gt;</translation>
    </message>
    <message>
        <source>Enable transaction replacement in the memory pool (default: %u)</source>
        <translation>Habilita el re-emplazamiento de transacciones en el pool de memoria (por defecto: %u)</translation>
    </message>
    <message>
        <source>Error initializing block database</source>
        <translation>Error al inicializar la base de datos de bloques</translation>
    </message>
    <message>
        <source>Error initializing wallet database environment %s!</source>
        <translation>Error al iniciar el entorno de la base de datos del monedero %s</translation>
    </message>
    <message>
        <source>Error loading %s</source>
        <translation>Error cargando %s</translation>
    </message>
    <message>
        <source>Error loading %s: Wallet corrupted</source>
        <translation>Error cargando %s: Monedero corrupto</translation>
    </message>
    <message>
        <source>Error loading %s: Wallet requires newer version of %s</source>
        <translation>Error cargando %s: Monedero requiere una versión mas reciente de %s</translation>
    </message>
    <message>
        <source>Error loading block database</source>
        <translation>Error cargando blkindex.dat</translation>
    </message>
    <message>
        <source>Error opening block database</source>
        <translation>Error cargando base de datos de bloques</translation>
    </message>
    <message>
        <source>Error: Disk space is low!</source>
        <translation>Atención: Poco espacio en el disco duro</translation>
    </message>
    <message>
        <source>Failed to listen on any port. Use -listen=0 if you want this.</source>
        <translation>Ha fallado la escucha en todos los puertos. Usa -listen=0 si desea esto.</translation>
    </message>
    <message>
        <source>Importing...</source>
        <translation>Importando...</translation>
    </message>
    <message>
        <source>Incorrect or no genesis block found. Wrong datadir for network?</source>
        <translation>Incorrecto o bloque de génesis no encontrado. ¿datadir equivocada para la red?</translation>
    </message>
    <message>
        <source>Initialization sanity check failed. %s is shutting down.</source>
        <translation>La inicialización de la verificación de validez falló. Se está apagando %s.</translation>
    </message>
    <message>
        <source>Invalid amount for -%s=&lt;amount&gt;: '%s'</source>
        <translation>Monto invalido para -%s=&lt;amount&gt;: '%s'</translation>
    </message>
    <message>
        <source>Invalid amount for -discardfee=&lt;amount&gt;: '%s'</source>
        <translation>Monto invalido para -discardfee=&lt;amount&gt;: '%s'</translation>
    </message>
    <message>
        <source>Invalid amount for -fallbackfee=&lt;amount&gt;: '%s'</source>
        <translation>Monto invalido para -fallbackfee=&lt;amount&gt;: '%s'</translation>
    </message>
    <message>
        <source>Keep the transaction memory pool below &lt;n&gt; megabytes (default: %u)</source>
        <translation>Mantener la memoria de transacciones por debajo de &lt;n&gt;megabytes (por defecto: %u) </translation>
    </message>
    <message>
        <source>Loading P2P addresses...</source>
        <translation>Cargando direcciones P2P...</translation>
    </message>
    <message>
        <source>Loading banlist...</source>
        <translation>Cargando banlist...</translation>
    </message>
    <message>
        <source>Location of the auth cookie (default: data dir)</source>
        <translation>Ubicación de la cookie de autenticación (por defecto: data dir)</translation>
    </message>
    <message>
        <source>Not enough file descriptors available.</source>
        <translation>No hay suficientes descriptores de archivo disponibles.</translation>
    </message>
    <message>
        <source>Print this help message and exit</source>
        <translation>Imprimir este mensaje de ayuda y salir</translation>
    </message>
    <message>
        <source>Print version and exit</source>
        <translation>Imprimir versión y salir</translation>
    </message>
    <message>
        <source>Replaying blocks...</source>
        <translation>Reproduciendo bloques...</translation>
    </message>
    <message>
        <source>Rewinding blocks...</source>
        <translation>Rebobinando bloques...</translation>
    </message>
    <message>
        <source>Specify wallet file (within data directory)</source>
        <translation>Especificar archivo de monedero (dentro del directorio de datos)</translation>
    </message>
    <message>
        <source>The source code is available from %s.</source>
        <translation>El código fuente esta disponible desde %s.</translation>
    </message>
    <message>
        <source>Transaction fee and change calculation failed</source>
        <translation>El cálculo de la comisión de transacción y del cambio han fallado</translation>
    </message>
    <message>
        <source>Unsupported argument -benchmark ignored, use -debug=bench.</source>
        <translation>El argumento -benchmark no es soportado y ha sido ignorado, usa -debug=bench</translation>
    </message>
    <message>
        <source>Unsupported argument -debugnet ignored, use -debug=net.</source>
        <translation>El argumento -debugnet no es soportado, usa -debug=ned.</translation>
    </message>
    <message>
        <source>Unsupported argument -tor found, use -onion.</source>
        <translation>El argumento -tor no es soportado, usa -onion.</translation>
    </message>
    <message>
        <source>Upgrading UTXO database</source>
        <translation>Actualizando la base de datos UTXO</translation>
    </message>
    <message>
        <source>Use UPnP to map the listening port (default: %u)</source>
        <translation>Usar UPnP para asignar el puerto de escucha (por defecto: %u)</translation>
    </message>
    <message>
        <source>Use the test chain</source>
        <translation>Utilice la cadena de prueba</translation>
    </message>
    <message>
        <source>Verifying blocks...</source>
        <translation>Verificando bloques...</translation>
    </message>
    <message>
        <source>Wallet options:</source>
        <translation>Opciones del monedero:</translation>
    </message>
    <message>
        <source>(default: %u)</source>
        <translation>(predeterminado: %u)</translation>
    </message>
    <message>
        <source>Accept public REST requests (default: %u)</source>
        <translation>Aceptar solicitudes REST públicas (predeterminado: %u)</translation>
    </message>
    <message>
        <source>Automatically create Tor hidden service (default: %d)</source>
        <translation>Automáticamente crea el servicio Tor oculto (por defecto: %d)</translation>
    </message>
    <message>
        <source>Connect through SOCKS5 proxy</source>
        <translation>Conectar a través de proxy SOCKS5</translation>
    </message>
    <message>
        <source>Error loading %s: You can't disable HD on an already existing HD wallet</source>
        <translation>Error cargando %s: No puedes deshabilitar HD en un monedero HD ya existente</translation>
    </message>
    <message>
        <source>Error reading from database, shutting down.</source>
        <translation>Error al leer la base de datos, cerrando aplicación.</translation>
    </message>
    <message>
        <source>Error upgrading chainstate database</source>
        <translation>Error actualizando la base de datos chainstate</translation>
    </message>
    <message>
        <source>Imports blocks from external blk000??.dat file on startup</source>
        <translation>Importar bloques desde archivo externo blk000??.dat al inicio</translation>
    </message>
    <message>
        <source>Information</source>
        <translation>Información</translation>
    </message>
    <message>
        <source>Invalid -onion address or hostname: '%s'</source>
        <translation>Dirección de -onion o dominio '%s' inválido</translation>
    </message>
    <message>
        <source>Invalid netmask specified in -whitelist: '%s'</source>
        <translation>Máscara de red inválida especificada en -whitelist: '%s'</translation>
    </message>
    <message>
        <source>Keep at most &lt;n&gt; unconnectable transactions in memory (default: %u)</source>
        <translation>Mantener como máximo &lt;n&gt;transacciones no conectables en memoria (por defecto: %u) </translation>
    </message>
    <message>
        <source>Need to specify a port with -whitebind: '%s'</source>
        <translation>Necesita especificar un puerto con -whitebind: '%s'</translation>
    </message>
    <message>
        <source>Node relay options:</source>
        <translation>Opciones de nodos de retransmisión:</translation>
    </message>
    <message>
        <source>RPC server options:</source>
        <translation>Opciones de servidor RPC:</translation>
    </message>
    <message>
        <source>Reducing -maxconnections from %d to %d, because of system limitations.</source>
        <translation>Reduciendo -maxconnections de %d a %d, debido a limitaciones del sistema.</translation>
    </message>
    <message>
        <source>Rescan the block chain for missing wallet transactions on startup</source>
        <translation>Rescanea la cadena de bloques para buscar transacciones perdidas del monedero</translation>
    </message>
    <message>
        <source>Send trace/debug info to console instead of debug.log file</source>
        <translation>Enviar informacion de seguimiento a la consola en vez del archivo debug.log</translation>
    </message>
    <message>
        <source>Show all debugging options (usage: --help -help-debug)</source>
        <translation>Muestra todas las opciones de depuración (uso: --help -help-debug)</translation>
    </message>
    <message>
        <source>Shrink debug.log file on client startup (default: 1 when no -debug)</source>
        <translation>Reducir el archivo debug.log al iniciar el cliente (predeterminado: 1 sin -debug)</translation>
    </message>
    <message>
        <source>Signing transaction failed</source>
        <translation>Firma de transacción fallida</translation>
    </message>
    <message>
        <source>The transaction amount is too small to pay the fee</source>
        <translation>El monto a transferir es muy pequeño para pagar el impuesto</translation>
    </message>
    <message>
        <source>This is experimental software.</source>
        <translation>Este es un software experimental.</translation>
    </message>
    <message>
        <source>Tor control port password (default: empty)</source>
        <translation>Contraseña del puerto de control de Tor (predeterminado: vació)</translation>
    </message>
    <message>
        <source>Tor control port to use if onion listening enabled (default: %s)</source>
        <translation>Puerto de control de Tor a utilizar si la escucha de onion esta activada (predeterminado: %s)</translation>
    </message>
    <message>
        <source>Transaction amount too small</source>
        <translation>Monto a transferir muy pequeño</translation>
    </message>
    <message>
        <source>Transaction too large for fee policy</source>
        <translation>Operación demasiado grande para la política de comision</translation>
    </message>
    <message>
        <source>Transaction too large</source>
        <translation>Transacción muy grande</translation>
    </message>
    <message>
        <source>Unable to bind to %s on this computer (bind returned error %s)</source>
        <translation>No es posible conectar con %s en este sistema (bind ha devuelto el error %s)</translation>
    </message>
    <message>
        <source>Upgrade wallet to latest format on startup</source>
        <translation>Actualizar el monedero al último formato al inicio</translation>
    </message>
    <message>
        <source>Username for JSON-RPC connections</source>
        <translation>Usuario para las conexiones JSON-RPC
</translation>
    </message>
    <message>
        <source>Verifying wallet(s)...</source>
        <translation>Verificando billetera(s)...</translation>
    </message>
    <message>
        <source>Warning</source>
        <translation>Atención</translation>
    </message>
    <message>
        <source>Warning: unknown new rules activated (versionbit %i)</source>
        <translation>Advertencia: nuevas reglas desconocidas activadas (versionbit %i)</translation>
    </message>
    <message>
        <source>Whether to operate in a blocks only mode (default: %u)</source>
        <translation>Si se debe o no operar en un modo de solo bloques (predeterminado: %u)</translation>
    </message>
    <message>
        <source>You need to rebuild the database using -reindex to change -txindex</source>
        <translation>Necesita reconstruir las bases de datos con la opción -reindex para cambiar -txindex</translation>
    </message>
    <message>
        <source>Zapping all transactions from wallet...</source>
        <translation>Eliminando todas las transacciones del monedero...</translation>
    </message>
    <message>
        <source>ZeroMQ notification options:</source>
        <translation>Opciones de notificación ZeroQM:</translation>
    </message>
    <message>
        <source>Password for JSON-RPC connections</source>
        <translation>Contraseña para las conexiones JSON-RPC
</translation>
    </message>
    <message>
        <source>Execute command when the best block changes (%s in cmd is replaced by block hash)</source>
        <translation>Ejecutar un comando cuando cambia el mejor bloque (%s en cmd se reemplaza por el hash de bloque)</translation>
    </message>
    <message>
        <source>Allow DNS lookups for -addnode, -seednode and -connect</source>
        <translation>Permite búsqueda DNS para addnode y connect
</translation>
    </message>
    <message>
        <source>(1 = keep tx meta data e.g. account owner and payment request information, 2 = drop tx meta data)</source>
        <translation>(1 = mantener metadata de la transacción. Ej: información del remitente, 2 = eliminar metadata de la transacción)</translation>
    </message>
    <message>
        <source>-maxtxfee is set very high! Fees this large could be paid on a single transaction.</source>
        <translation>-maxtxfee tiene un valor muy elevado! Comisiones muy grandes podrían ser pagadas en una única transacción.</translation>
    </message>
    <message>
        <source>Bind to given address to listen for JSON-RPC connections. This option is ignored unless -rpcallowip is also passed. Port is optional and overrides -rpcport. Use [host]:port notation for IPv6. This option can be specified multiple times (default: 127.0.0.1 and ::1 i.e., localhost, or if -rpcallowip has been specified, 0.0.0.0 and :: i.e., all addresses)</source>
        <translation>Vincular a la dirección dada para escuchar las conexiones JSON-RPC. Esta opción se ignora a menos que también se pase -rpcallowip. El puerto es opcional y reemplaza -rpcport. Usa la notación [host]:puerto para IPv6. Esta opción puede ser especificada varias veces (por defecto: 127.0.0.1 y :: 1 Ej., localhost o si se ha especificado -rpcallowip, 0.0.0.0 y :: por Ej., todas las direcciones)</translation>
    </message>
    <message>
        <source>Do not keep transactions in the mempool longer than &lt;n&gt; hours (default: %u)</source>
        <translation>No mantener transacciones en la memoria mas de &lt;n&gt;horas (predeterminado: %u) </translation>
    </message>
    <message>
        <source>Equivalent bytes per sigop in transactions for relay and mining (default: %u)</source>
        <translation>Bytes equivalentes por sigop en transacciones para retrasmisión y minado (predeterminado: %u)</translation>
    </message>
    <message>
        <source>Error loading %s: You can't enable HD on an already existing non-HD wallet</source>
        <translation>Error cargando %s: No puedes habilitar HD en un monedero no HD ya existente</translation>
    </message>
    <message>
        <source>Error loading wallet %s. -wallet parameter must only specify a filename (not a path).</source>
        <translation>Error cargando monedero %s. El parámetro -wallet solo debe indicar un nombre de archivo (no una ruta).</translation>
    </message>
    <message>
        <source>Fees (in %s/kB) smaller than this are considered zero fee for transaction creation (default: %s)</source>
        <translation>Impuestos (en %s/Kb) menores a este serán consideradas nulas en la creación de la transacción (predeterminado: %s)</translation>
    </message>
    <message>
        <source>Force relay of transactions from whitelisted peers even if they violate local relay policy (default: %d)</source>
        <translation>Fuerza la retransmisión de transacciones desde nodos en la lista blanca incluso si violan la política de retransmisiones local (por defecto: %d)</translation>
    </message>
    <message>
        <source>How thorough the block verification of -checkblocks is (0-4, default: %u)</source>
        <translation>Nivel de rigor en la verificación de bloques de -checkblocks (0-4; por defecto: %u)</translation>
    </message>
    <message>
        <source>Maintain a full transaction index, used by the getrawtransaction rpc call (default: %u)</source>
        <translation>Mantener el índice completo de transacciones, usado por la llamada rpc de getrawtransaction (por defecto: %u)</translation>
    </message>
    <message>
        <source>Number of seconds to keep misbehaving peers from reconnecting (default: %u)</source>
        <translation>Número de segundos en que se evita la re-conexión de pares con mal comportamiento (predeterminado: %u)</translation>
    </message>
    <message>
        <source>Output debugging information (default: %u, supplying &lt;category&gt; is optional)</source>
        <translation>Mostrar información de depuración (por defecto: %u, proporcionar &lt;category&gt; es opcional)</translation>
    </message>
    <message>
        <source>Sets the serialization of raw transaction or block hex returned in non-verbose mode, non-segwit(0) or segwit(1) (default: %d)</source>
        <translation>Establecer la serialización de las transacciones sin procesar o el bloque hexadecimal devuelto en non-verbose mode, non-segwit(O) o segwit(1) (por defecto: %d)</translation>
    </message>
    <message>
        <source>Support filtering of blocks and transaction with bloom filters (default: %u)</source>
        <translation>Soporta el filtrado de bloques, y transacciones con filtros Bloom (por defecto : %u)</translation>
    </message>
    <message>
        <source>The fee rate (in %s/kB) that indicates your tolerance for discarding change by adding it to the fee (default: %s). Note: An output is discarded if it is dust at this rate, but we will always discard up to the dust relay fee and a discard fee above that is limited by the fee estimate for the longest target</source>
        <translation>La comisión (en %s/kB) que indica tu tolerancia para descartar el cambio y añadirlo a la comisión (por defecto: %s). Nota: Una salida se descarta si es polvo(dust) a esa comisión, pero solo se descarta hasta la comisión de reenvío de polvo(dust) y una comisión de descarte por encima de eso está limitada por la estimación de la comisión para el objetivo más largo</translation>
    </message>
    <message>
        <source>This is the transaction fee you may pay when fee estimates are not available.</source>
        <translation>Impuesto por transacción que pagarás cuando la estimación de impuesto no esté disponible.</translation>
    </message>
    <message>
        <source>Total length of network version string (%i) exceeds maximum length (%i). Reduce the number or size of uacomments.</source>
        <translation>La longitud total de la cadena de versión de red ( %i ) supera la longitud máxima ( %i ) . Reducir el número o tamaño de uacomments .</translation>
    </message>
    <message>
        <source>Tries to keep outbound traffic under the given target (in MiB per 24h), 0 = no limit (default: %d)</source>
        <translation>Intenta de mantener el tráfico de salida, bajo el umbral dado (en MiB por 24h) , 0 = sin limite (Por Defecto :%d )</translation>
    </message>
    <message>
        <source>Unsupported argument -socks found. Setting SOCKS version isn't possible anymore, only SOCKS5 proxies are supported.</source>
        <translation>Argumento -socks no soportado. La configuración de la versión SOCKS ya no es posible, sólo los proxies SOCKS5 son compatibles.</translation>
    </message>
    <message>
        <source>Unsupported argument -whitelistalwaysrelay ignored, use -whitelistrelay and/or -whitelistforcerelay.</source>
        <translation>Argumento -whitelistalwaysrelay no soportado ha sido ignorado, utiliza -whitelistrelay y/o -whitelistforcerelay</translation>
    </message>
    <message>
        <source>Use separate SOCKS5 proxy to reach peers via Tor hidden services (default: %s)</source>
        <translation>Usar distintos proxys SOCKS5 para comunicarse vía Tor de forma anónima (Por defecto: %s)</translation>
    </message>
    <message>
        <source>Warning: Unknown block versions being mined! It's possible unknown rules are in effect</source>
        <translation>Advertencia: Se están minando versiones de bloques desconocidas! Es posible que reglas desconocidas estén activas</translation>
    </message>
    <message>
        <source>Warning: Wallet file corrupt, data salvaged! Original %s saved as %s in %s; if your balance or transactions are incorrect you should restore from a backup.</source>
        <translation>Advertencia: Archivo de monedero corrupto, datos recuperados! Original %s guardado como %s en %s; si su balance de transacciones es incorrecto, debe restaurar desde una copia de seguridad.</translation>
    </message>
    <message>
        <source>Whitelist peers connecting from the given IP address (e.g. 1.2.3.4) or CIDR notated network (e.g. 1.2.3.0/24). Can be specified multiple times.</source>
        <translation>Los pares de listas blancas que se conectan desde la dirección IP dada (por ejemplo, 1.2.3.4) o la red marcada CIDR (por ejemplo, 1.2.3.0/24). Se puede especificar varias veces.</translation>
    </message>
    <message>
        <source>%s is set very high!</source>
        <translation>¡%s esta configurado muy alto!</translation>
    </message>
    <message>
        <source>(default: %s)</source>
        <translation>(predeterminado: %s)</translation>
    </message>
    <message>
        <source>Always query for peer addresses via DNS lookup (default: %u)</source>
        <translation>Siempre consultar direcciones de otros equipos por medio de DNS lookup (por defecto: %u)</translation>
    </message>
    <message>
        <source>Error loading wallet %s. -wallet filename must be a regular file.</source>
        <translation>Error cargando el monedero %s. El nombre de fichero -wallet debe ser un archivo normal.</translation>
    </message>
    <message>
        <source>Error loading wallet %s. Duplicate -wallet filename specified.</source>
        <translation>Error cargando el monedero %s. Se ha especificado un nombre de fichero -wallet duplicado.</translation>
    </message>
    <message>
        <source>Error loading wallet %s. Invalid characters in -wallet filename.</source>
        <translation>Error cargando el monedero %s. Caracteres inválidos en el nombre de fichero -wallet.</translation>
    </message>
    <message>
        <source>How many blocks to check at startup (default: %u, 0 = all)</source>
        <translation>Cuántos bloques para comprobar al iniciar (predeterminado: %u, 0 = todos)</translation>
    </message>
    <message>
        <source>Include IP addresses in debug output (default: %u)</source>
        <translation>Incluir direcciones IP en la salida de depuración (por defecto: %u)</translation>
    </message>
    <message>
        <source>Keypool ran out, please call keypoolrefill first</source>
        <translation>Keypool se ha agotado, llame a keypoolrefill primero</translation>
    </message>
    <message>
        <source>Listen for JSON-RPC connections on &lt;port&gt; (default: %u or testnet: %u)</source>
        <translation>Escuchar conexiones JSON-RPC en &lt;port&gt;(predeterminado: %u o testnet: %u) </translation>
    </message>
    <message>
        <source>Listen for connections on &lt;port&gt; (default: %u or testnet: %u)</source>
        <translation>Escuchar conexiones en &lt;port&gt;(predeterminado: %u o testnet: %u) </translation>
    </message>
    <message>
        <source>Maintain at most &lt;n&gt; connections to peers (default: %u)</source>
        <translation>Mantener como máximo &lt;n&gt;conexiones a pares (predeterminado: %u) </translation>
    </message>
    <message>
        <source>Make the wallet broadcast transactions</source>
        <translation>Realiza las operaciones de difusión del monedero</translation>
    </message>
    <message>
<<<<<<< HEAD
        <source>Sign the message to prove you own this Particl address</source>
        <translation>Firmar un mensjage para probar que usted es dueño de esta dirección</translation>
=======
        <source>Maximum per-connection receive buffer, &lt;n&gt;*1000 bytes (default: %u)</source>
        <translation>Búfer de recepción máximo por conexión, &lt;n&gt;*1000 bytes (por defecto: %u)</translation>
>>>>>>> afc115d7
    </message>
    <message>
        <source>Maximum per-connection send buffer, &lt;n&gt;*1000 bytes (default: %u)</source>
        <translation>Búfer de envio máximo por conexión, &lt;n&gt;1000 bytes (por defecto: %u)*</translation>
    </message>
    <message>
        <source>Prepend debug output with timestamp (default: %u)</source>
        <translation>Anteponer marca de tiempo a la información de depuración (por defecto: %u)</translation>
    </message>
    <message>
        <source>Relay and mine data carrier transactions (default: %u)</source>
        <translation>Retransmitir y minar transacciones de transporte de datos (por defecto: %u)</translation>
    </message>
    <message>
        <source>Relay non-P2SH multisig (default: %u)</source>
        <translation>Retransmitir non-P2SH multisig (por defecto: %u)</translation>
    </message>
    <message>
        <source>Set key pool size to &lt;n&gt; (default: %u)</source>
        <translation>Ajusta el numero de claves en reserva a &lt;n&gt; (por defecto: %u)</translation>
    </message>
    <message>
        <source>Set maximum BIP141 block weight (default: %d)</source>
        <translation>Establecer el peso máximo del bloque BIP141 (por defecto: %d)</translation>
    </message>
    <message>
        <source>Set the number of threads to service RPC calls (default: %d)</source>
        <translation>Número de threads para las llamadas RPC (predeterminado %d)</translation>
    </message>
    <message>
        <source>Specify configuration file (default: %s)</source>
        <translation>Especificar archivo de configuración (por defecto: %s)</translation>
    </message>
    <message>
        <source>Specify connection timeout in milliseconds (minimum: 1, default: %d)</source>
        <translation>Especificar tiempo de espera de la conexión (mínimo: 1, por defecto: %d)</translation>
    </message>
    <message>
        <source>Specify pid file (default: %s)</source>
        <translation>Especificar archivo pid (por defecto: %s)</translation>
    </message>
    <message>
        <source>Spend unconfirmed change when sending transactions (default: %u)</source>
        <translation>Usar cambio aún no confirmado al enviar transacciones (por defecto: %u)</translation>
    </message>
    <message>
<<<<<<< HEAD
        <source>Particl Core</source>
        <translation>bitcoin core</translation>
=======
        <source>Starting network threads...</source>
        <translation>Iniciando procesos de red...</translation>
>>>>>>> afc115d7
    </message>
    <message>
        <source>The wallet will avoid paying less than the minimum relay fee.</source>
        <translation>La billetera no permitirá pagar menos que la fee de transmisión mínima (relay fee).</translation>
    </message>
    <message>
        <source>This is the minimum transaction fee you pay on every transaction.</source>
        <translation>Mínimo de impuesto que pagarás con cada transacción.</translation>
    </message>
    <message>
        <source>This is the transaction fee you will pay if you send a transaction.</source>
        <translation>Impuesto por transacción a pagar si envías una transacción.</translation>
    </message>
    <message>
        <source>Threshold for disconnecting misbehaving peers (default: %u)</source>
        <translation>Umbral para la des-conexión de pares con mal comportamiento (por defecto: %u)</translation>
    </message>
    <message>
        <source>Transaction amounts must not be negative</source>
        <translation>El monto de la transacción no puede ser negativo</translation>
    </message>
    <message>
        <source>Transaction has too long of a mempool chain</source>
        <translation>La transacción tiene demasiado tiempo de una cadena de mempool</translation>
    </message>
    <message>
        <source>Transaction must have at least one recipient</source>
        <translation>La transacción debe incluir al menos un destinatario.</translation>
    </message>
    <message>
        <source>Unknown network specified in -onlynet: '%s'</source>
        <translation>La red especificada en -onlynet: '%s' es desconocida</translation>
    </message>
    <message>
        <source>Insufficient funds</source>
        <translation>Fondos insuficientes</translation>
    </message>
    <message>
        <source>Loading block index...</source>
        <translation>Cargando el index de bloques...</translation>
    </message>
    <message>
        <source>Loading wallet...</source>
        <translation>Cargando cartera...</translation>
    </message>
    <message>
        <source>Cannot downgrade wallet</source>
        <translation>No es posible desactualizar la billetera</translation>
    </message>
    <message>
        <source>Rescanning...</source>
        <translation>Rescaneando...</translation>
    </message>
    <message>
        <source>Done loading</source>
        <translation>Carga completa</translation>
    </message>
    <message>
        <source>Error</source>
        <translation>Error</translation>
    </message>
</context>
</TS><|MERGE_RESOLUTION|>--- conflicted
+++ resolved
@@ -386,9 +386,6 @@
         <translation>&amp;Mostrar/Ocultar</translation>
     </message>
     <message>
-<<<<<<< HEAD
-        <source>Sign messages with your Particl addresses to prove you own them</source>
-=======
         <source>Show or hide the main Window</source>
         <translation>Mostrar u ocultar la ventana principal</translation>
     </message>
@@ -397,8 +394,7 @@
         <translation>Cifrar las claves privadas de su monedero</translation>
     </message>
     <message>
-        <source>Sign messages with your Bitcoin addresses to prove you own them</source>
->>>>>>> afc115d7
+        <source>Sign messages with your Particl addresses to prove you own them</source>
         <translation>Firmar un mensaje para provar que usted es dueño de esta dirección</translation>
     </message>
     <message>
@@ -704,13 +700,8 @@
         <translation>(sin etiqueta)</translation>
     </message>
     <message>
-<<<<<<< HEAD
-        <source>Automatically open the Particl client port on the router. This only works when your router supports UPnP and it is enabled.</source>
-        <translation>Abre automáticamente el puerto del cliente Particl en el router. Esto funciona solo cuando tu router es compatible con UPnP y está habilitado.</translation>
-=======
         <source>change from %1 (%2)</source>
         <translation>cambia desde %1 (%2)</translation>
->>>>>>> afc115d7
     </message>
     <message>
         <source>(change)</source>
@@ -3502,13 +3493,8 @@
         <translation>Realiza las operaciones de difusión del monedero</translation>
     </message>
     <message>
-<<<<<<< HEAD
-        <source>Sign the message to prove you own this Particl address</source>
-        <translation>Firmar un mensjage para probar que usted es dueño de esta dirección</translation>
-=======
         <source>Maximum per-connection receive buffer, &lt;n&gt;*1000 bytes (default: %u)</source>
         <translation>Búfer de recepción máximo por conexión, &lt;n&gt;*1000 bytes (por defecto: %u)</translation>
->>>>>>> afc115d7
     </message>
     <message>
         <source>Maximum per-connection send buffer, &lt;n&gt;*1000 bytes (default: %u)</source>
@@ -3555,13 +3541,8 @@
         <translation>Usar cambio aún no confirmado al enviar transacciones (por defecto: %u)</translation>
     </message>
     <message>
-<<<<<<< HEAD
-        <source>Particl Core</source>
-        <translation>bitcoin core</translation>
-=======
         <source>Starting network threads...</source>
         <translation>Iniciando procesos de red...</translation>
->>>>>>> afc115d7
     </message>
     <message>
         <source>The wallet will avoid paying less than the minimum relay fee.</source>
