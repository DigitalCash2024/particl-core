--- conflicted
+++ resolved
@@ -70,9 +70,9 @@
         <translation>Estas son tus direcciones de Particl para enviar pagos. Siempre revisa el monto y la dirección de envío antes de enviar monedas.</translation>
     </message>
     <message>
-        <source>These are your Bitcoin addresses for receiving payments. Use the 'Create new receiving address' button in the receive tab to create new addresses.
+        <source>These are your Particl addresses for receiving payments. Use the 'Create new receiving address' button in the receive tab to create new addresses.
 Signing is only possible with addresses of the type 'legacy'.</source>
-        <translation>These are your Bitcoin addresses for receiving payments. Use the 'Create new receiving address' button in the receive tab to create new addresses.
+        <translation>These are your Particl addresses for receiving payments. Use the 'Create new receiving address' button in the receive tab to create new addresses.
 Signing is only possible with addresses of the type 'legacy'.</translation>
     </message>
     <message>
@@ -190,7 +190,7 @@
         <translation>Ingresa la antigua frase de contraseña y la nueva frase de contraseña para la billetera.</translation>
     </message>
     <message>
-        <source>Remember that encrypting your wallet cannot fully protect your particl from being stolen by malware infecting your computer.</source>
+        <source>Remember that encrypting your wallet cannot fully protect your particls from being stolen by malware infecting your computer.</source>
         <translation>Recuerda que encriptar tu billetera no puede proteger completamente tus particls de ser robadas por malware que haya infectado tu computadora.</translation>
     </message>
     <message>
@@ -443,8 +443,8 @@
         <translation>opciones de la &amp;Linea de comandos</translation>
     </message>
     <message numerus="yes">
-        <source>%n active connection(s) to Bitcoin network</source>
-        <translation><numerusform>%n active connection to Bitcoin network</numerusform><numerusform>%n active connections to Bitcoin network</numerusform></translation>
+        <source>%n active connection(s) to Particl network</source>
+        <translation><numerusform>%n active connection to Particl network</numerusform><numerusform>%n active connections to Particl network</numerusform></translation>
     </message>
     <message>
         <source>Indexing blocks on disk...</source>
@@ -491,16 +491,16 @@
         <translation>&amp;Load PSBT from file...</translation>
     </message>
     <message>
-        <source>Load Partially Signed Bitcoin Transaction</source>
-        <translation>Load Partially Signed Bitcoin Transaction</translation>
+        <source>Load Partially Signed Particl Transaction</source>
+        <translation>Load Partially Signed Particl Transaction</translation>
     </message>
     <message>
         <source>Load PSBT from clipboard...</source>
         <translation>Load PSBT from clipboard...</translation>
     </message>
     <message>
-        <source>Load Partially Signed Bitcoin Transaction from clipboard</source>
-        <translation>Load Partially Signed Bitcoin Transaction from clipboard</translation>
+        <source>Load Partially Signed Particl Transaction from clipboard</source>
+        <translation>Load Partially Signed Particl Transaction from clipboard</translation>
     </message>
     <message>
         <source>Node window</source>
@@ -519,8 +519,8 @@
         <translation>&amp;Receiving addresses</translation>
     </message>
     <message>
-        <source>Open a bitcoin: URI</source>
-        <translation>Open a bitcoin: URI</translation>
+        <source>Open a particl: URI</source>
+        <translation>Open a particl: URI</translation>
     </message>
     <message>
         <source>Open Wallet</source>
@@ -547,8 +547,8 @@
         <translation>Close all wallets</translation>
     </message>
     <message>
-        <source>Show the %1 help message to get a list with possible Bitcoin command-line options</source>
-        <translation>Show the %1 help message to get a list with possible Bitcoin command-line options</translation>
+        <source>Show the %1 help message to get a list with possible Particl command-line options</source>
+        <translation>Show the %1 help message to get a list with possible Particl command-line options</translation>
     </message>
     <message>
         <source>&amp;Mask values</source>
@@ -923,8 +923,8 @@
         <translation>Editar dirección de envío</translation>
     </message>
     <message>
-        <source>The entered address "%1" is not a valid Bitcoin address.</source>
-        <translation>The entered address "%1" is not a valid Bitcoin address.</translation>
+        <source>The entered address "%1" is not a valid Particl address.</source>
+        <translation>The entered address "%1" is not a valid Particl address.</translation>
     </message>
     <message>
         <source>Address "%1" already exists as a receiving address with label "%2" and so cannot be added as a sending address.</source>
@@ -1036,8 +1036,8 @@
         <translation>Approximately %1 GB of data will be stored in this directory.</translation>
     </message>
     <message>
-        <source>%1 will download and store a copy of the Bitcoin block chain.</source>
-        <translation>%1 will download and store a copy of the Bitcoin block chain.</translation>
+        <source>%1 will download and store a copy of the Particl block chain.</source>
+        <translation>%1 will download and store a copy of the Particl block chain.</translation>
     </message>
     <message>
         <source>The wallet will also be stored in this directory.</source>
@@ -1075,7 +1075,7 @@
         <translation>Las transacciones recientes pueden no ser visibles todavía, y por lo tanto el saldo de su cartera podría ser incorrecto. Esta información será correcta una vez que su cartera haya terminado de sincronizarse con la red de particl, como se detalla abajo.</translation>
     </message>
     <message>
-        <source>Attempting to spend particl that are affected by not-yet-displayed transactions will not be accepted by the network.</source>
+        <source>Attempting to spend particls that are affected by not-yet-displayed transactions will not be accepted by the network.</source>
         <translation>Los intentos de gastar particls que se vean afectados por transacciones aún no mostradas no serán aceptados por la red.</translation>
     </message>
     <message>
@@ -1268,8 +1268,8 @@
         <translation>&amp;Gastar el cambio no confirmado</translation>
     </message>
     <message>
-        <source>Automatically open the Bitcoin client port on the router. This only works when your router supports UPnP and it is enabled.</source>
-        <translation>Automatically open the Bitcoin client port on the router. This only works when your router supports UPnP and it is enabled.</translation>
+        <source>Automatically open the Particl client port on the router. This only works when your router supports UPnP and it is enabled.</source>
+        <translation>Automatically open the Particl client port on the router. This only works when your router supports UPnP and it is enabled.</translation>
     </message>
     <message>
         <source>Map port using &amp;UPnP</source>
@@ -1284,8 +1284,8 @@
         <translation>Allow incomin&amp;g connections</translation>
     </message>
     <message>
-        <source>Connect to the Bitcoin network through a SOCKS5 proxy.</source>
-        <translation>Connect to the Bitcoin network through a SOCKS5 proxy.</translation>
+        <source>Connect to the Particl network through a SOCKS5 proxy.</source>
+        <translation>Connect to the Particl network through a SOCKS5 proxy.</translation>
     </message>
     <message>
         <source>&amp;Connect through SOCKS5 proxy (default proxy):</source>
@@ -1360,21 +1360,16 @@
         <translation>Whether to show coin control features or not.</translation>
     </message>
     <message>
-        <source>Connect to the Bitcoin network through a separate SOCKS5 proxy for Tor onion services.</source>
-        <translation>Connect to the Bitcoin network through a separate SOCKS5 proxy for Tor onion services.</translation>
+        <source>Connect to the Particl network through a separate SOCKS5 proxy for Tor onion services.</source>
+        <translation>Connect to the Particl network through a separate SOCKS5 proxy for Tor onion services.</translation>
     </message>
     <message>
         <source>Use separate SOCKS&amp;5 proxy to reach peers via Tor onion services:</source>
         <translation>Use separate SOCKS&amp;5 proxy to reach peers via Tor onion services:</translation>
     </message>
     <message>
-<<<<<<< HEAD
-        <source>An optional message to attach to the payment request, which will be displayed when the request is opened. Note: The message will not be sent with the payment over the Particl network.</source>
-        <translation>Mensaje opcional para agregar a la solicitud de pago, el cual será mostrado cuando la solicitud este abierta. Nota: El mensaje no se manda con el pago a travéz de la red de Particl.</translation>
-=======
         <source>&amp;Third party transaction URLs</source>
         <translation>&amp;Third party transaction URLs</translation>
->>>>>>> bf9548bc
     </message>
     <message>
         <source>Options set in this dialog are overridden by the command line or in the configuration file:</source>
@@ -1440,8 +1435,8 @@
         <translation>Formulario</translation>
     </message>
     <message>
-        <source>The displayed information may be out of date. Your wallet automatically synchronizes with the Bitcoin network after a connection is established, but this process has not completed yet.</source>
-        <translation>The displayed information may be out of date. Your wallet automatically synchronizes with the Bitcoin network after a connection is established, but this process has not completed yet.</translation>
+        <source>The displayed information may be out of date. Your wallet automatically synchronizes with the Particl network after a connection is established, but this process has not completed yet.</source>
+        <translation>The displayed information may be out of date. Your wallet automatically synchronizes with the Particl network after a connection is established, but this process has not completed yet.</translation>
     </message>
     <message>
         <source>Watch-only:</source>
@@ -1642,16 +1637,16 @@
         <translation>Payment request error</translation>
     </message>
     <message>
-        <source>Cannot start bitcoin: click-to-pay handler</source>
-        <translation>Cannot start bitcoin: click-to-pay handler</translation>
+        <source>Cannot start particl: click-to-pay handler</source>
+        <translation>Cannot start particl: click-to-pay handler</translation>
     </message>
     <message>
         <source>URI handling</source>
         <translation>URI handling</translation>
     </message>
     <message>
-        <source>'bitcoin://' is not a valid URI. Use 'bitcoin:' instead.</source>
-        <translation>'bitcoin://' is not a valid URI. Use 'bitcoin:' instead.</translation>
+        <source>'particl://' is not a valid URI. Use 'particl:' instead.</source>
+        <translation>'particl://' is not a valid URI. Use 'particl:' instead.</translation>
     </message>
     <message>
         <source>Cannot process payment request because BIP70 is not supported.</source>
@@ -1662,21 +1657,16 @@
         <translation>Due to widespread security flaws in BIP70 it's strongly recommended that any merchant instructions to switch wallets be ignored.</translation>
     </message>
     <message>
-<<<<<<< HEAD
-        <source>Warning: Invalid Particl address</source>
-        <translation>Advertencia: Dirección de Particl invalida</translation>
-=======
         <source>If you are receiving this error you should request the merchant provide a BIP21 compatible URI.</source>
         <translation>If you are receiving this error you should request the merchant provide a BIP21 compatible URI.</translation>
->>>>>>> bf9548bc
     </message>
     <message>
         <source>Invalid payment address %1</source>
         <translation>Invalid payment address %1</translation>
     </message>
     <message>
-        <source>URI cannot be parsed! This can be caused by an invalid Bitcoin address or malformed URI parameters.</source>
-        <translation>URI cannot be parsed! This can be caused by an invalid Bitcoin address or malformed URI parameters.</translation>
+        <source>URI cannot be parsed! This can be caused by an invalid Particl address or malformed URI parameters.</source>
+        <translation>URI cannot be parsed! This can be caused by an invalid Particl address or malformed URI parameters.</translation>
     </message>
     <message>
         <source>Payment request file handling</source>
@@ -1702,13 +1692,8 @@
         <translation>Ping</translation>
     </message>
     <message>
-<<<<<<< HEAD
-        <source>The Particl address to send the payment to</source>
-        <translation>La dirección de Particl para enviar el pago a</translation>
-=======
         <source>Sent</source>
         <translation>Enviado</translation>
->>>>>>> bf9548bc
     </message>
     <message>
         <source>Received</source>
@@ -1722,8 +1707,8 @@
         <translation>Monto</translation>
     </message>
     <message>
-        <source>Enter a Bitcoin address (e.g. %1)</source>
-        <translation>Enter a Bitcoin address (e.g. %1)</translation>
+        <source>Enter a Particl address (e.g. %1)</source>
+        <translation>Enter a Particl address (e.g. %1)</translation>
     </message>
     <message>
         <source>%1 d</source>
@@ -2183,8 +2168,8 @@
         <translation>Mensaje:</translation>
     </message>
     <message>
-        <source>An optional message to attach to the payment request, which will be displayed when the request is opened. Note: The message will not be sent with the payment over the Bitcoin network.</source>
-        <translation>Mensaje opcional para agregar a la solicitud de pago, el cual será mostrado cuando la solicitud este abierta. Nota: El mensaje no se manda con el pago a travéz de la red de Bitcoin.</translation>
+        <source>An optional message to attach to the payment request, which will be displayed when the request is opened. Note: The message will not be sent with the payment over the Particl network.</source>
+        <translation>Mensaje opcional para agregar a la solicitud de pago, el cual será mostrado cuando la solicitud este abierta. Nota: El mensaje no se manda con el pago a travéz de la red de Particl.</translation>
     </message>
     <message>
         <source>An optional label to associate with the new receiving address.</source>
@@ -2468,8 +2453,8 @@
         <translation>Hide transaction fee settings</translation>
     </message>
     <message>
-        <source>When there is less transaction volume than space in the blocks, miners as well as relaying nodes may enforce a minimum fee. Paying only this minimum fee is just fine, but be aware that this can result in a never confirming transaction once there is more demand for bitcoin transactions than the network can process.</source>
-        <translation>When there is less transaction volume than space in the blocks, miners as well as relaying nodes may enforce a minimum fee. Paying only this minimum fee is just fine, but be aware that this can result in a never confirming transaction once there is more demand for bitcoin transactions than the network can process.</translation>
+        <source>When there is less transaction volume than space in the blocks, miners as well as relaying nodes may enforce a minimum fee. Paying only this minimum fee is just fine, but be aware that this can result in a never confirming transaction once there is more demand for particl transactions than the network can process.</source>
+        <translation>When there is less transaction volume than space in the blocks, miners as well as relaying nodes may enforce a minimum fee. Paying only this minimum fee is just fine, but be aware that this can result in a never confirming transaction once there is more demand for particl transactions than the network can process.</translation>
     </message>
     <message>
         <source>A too low fee might result in a never confirming transaction (read the tooltip)</source>
@@ -2540,8 +2525,8 @@
         <translation>Cr&amp;eate Unsigned</translation>
     </message>
     <message>
-        <source>Creates a Partially Signed Bitcoin Transaction (PSBT) for use with e.g. an offline %1 wallet, or a PSBT-compatible hardware wallet.</source>
-        <translation>Creates a Partially Signed Bitcoin Transaction (PSBT) for use with e.g. an offline %1 wallet, or a PSBT-compatible hardware wallet.</translation>
+        <source>Creates a Partially Signed Particl Transaction (PSBT) for use with e.g. an offline %1 wallet, or a PSBT-compatible hardware wallet.</source>
+        <translation>Creates a Partially Signed Particl Transaction (PSBT) for use with e.g. an offline %1 wallet, or a PSBT-compatible hardware wallet.</translation>
     </message>
     <message>
         <source> from wallet '%1'</source>
@@ -2588,8 +2573,8 @@
         <translation>You can increase the fee later (signals Replace-By-Fee, BIP-125).</translation>
     </message>
     <message>
-        <source>Please, review your transaction proposal. This will produce a Partially Signed Bitcoin Transaction (PSBT) which you can save or copy and then sign with e.g. an offline %1 wallet, or a PSBT-compatible hardware wallet.</source>
-        <translation>Please, review your transaction proposal. This will produce a Partially Signed Bitcoin Transaction (PSBT) which you can save or copy and then sign with e.g. an offline %1 wallet, or a PSBT-compatible hardware wallet.</translation>
+        <source>Please, review your transaction proposal. This will produce a Partially Signed Particl Transaction (PSBT) which you can save or copy and then sign with e.g. an offline %1 wallet, or a PSBT-compatible hardware wallet.</source>
+        <translation>Please, review your transaction proposal. This will produce a Partially Signed Particl Transaction (PSBT) which you can save or copy and then sign with e.g. an offline %1 wallet, or a PSBT-compatible hardware wallet.</translation>
     </message>
     <message>
         <source>Please, review your transaction.</source>
@@ -2664,8 +2649,8 @@
         <translation><numerusform>Estimated to begin confirmation within %n block.</numerusform><numerusform>Estimated to begin confirmation within %n blocks.</numerusform></translation>
     </message>
     <message>
-        <source>Warning: Invalid Bitcoin address</source>
-        <translation>Advertencia: Dirección de Bitcoin invalida</translation>
+        <source>Warning: Invalid Particl address</source>
+        <translation>Advertencia: Dirección de Particl invalida</translation>
     </message>
     <message>
         <source>Warning: Unknown change address</source>
@@ -2703,8 +2688,8 @@
         <translation>Elegir la dirección utilizada anteriormente</translation>
     </message>
     <message>
-        <source>The Bitcoin address to send the payment to</source>
-        <translation>La dirección de Bitcoin para enviar el pago a</translation>
+        <source>The Particl address to send the payment to</source>
+        <translation>La dirección de Particl para enviar el pago a</translation>
     </message>
     <message>
         <source>Alt+A</source>
@@ -2727,8 +2712,8 @@
         <translation>The amount to send in the selected unit</translation>
     </message>
     <message>
-        <source>The fee will be deducted from the amount being sent. The recipient will receive less bitcoins than you enter in the amount field. If multiple recipients are selected, the fee is split equally.</source>
-        <translation>The fee will be deducted from the amount being sent. The recipient will receive less bitcoins than you enter in the amount field. If multiple recipients are selected, the fee is split equally.</translation>
+        <source>The fee will be deducted from the amount being sent. The recipient will receive less particls than you enter in the amount field. If multiple recipients are selected, the fee is split equally.</source>
+        <translation>The fee will be deducted from the amount being sent. The recipient will receive less particls than you enter in the amount field. If multiple recipients are selected, the fee is split equally.</translation>
     </message>
     <message>
         <source>S&amp;ubtract fee from amount</source>
@@ -2755,8 +2740,8 @@
         <translation>Introducir una etiqueta para esta dirección para añadirla a la lista de direcciones utilizadas</translation>
     </message>
     <message>
-        <source>A message that was attached to the bitcoin: URI which will be stored with the transaction for your reference. Note: This message will not be sent over the Bitcoin network.</source>
-        <translation>A message that was attached to the bitcoin: URI which will be stored with the transaction for your reference. Note: This message will not be sent over the Bitcoin network.</translation>
+        <source>A message that was attached to the particl: URI which will be stored with the transaction for your reference. Note: This message will not be sent over the Particl network.</source>
+        <translation>A message that was attached to the particl: URI which will be stored with the transaction for your reference. Note: This message will not be sent over the Particl network.</translation>
     </message>
     <message>
         <source>Pay To:</source>
@@ -2789,12 +2774,12 @@
         <translation>&amp;Sign Message</translation>
     </message>
     <message>
-        <source>You can sign messages/agreements with your addresses to prove you can receive bitcoins sent to them. Be careful not to sign anything vague or random, as phishing attacks may try to trick you into signing your identity over to them. Only sign fully-detailed statements you agree to.</source>
-        <translation>You can sign messages/agreements with your addresses to prove you can receive bitcoins sent to them. Be careful not to sign anything vague or random, as phishing attacks may try to trick you into signing your identity over to them. Only sign fully-detailed statements you agree to.</translation>
-    </message>
-    <message>
-        <source>The Bitcoin address to sign the message with</source>
-        <translation>The Bitcoin address to sign the message with</translation>
+        <source>You can sign messages/agreements with your addresses to prove you can receive particls sent to them. Be careful not to sign anything vague or random, as phishing attacks may try to trick you into signing your identity over to them. Only sign fully-detailed statements you agree to.</source>
+        <translation>You can sign messages/agreements with your addresses to prove you can receive particls sent to them. Be careful not to sign anything vague or random, as phishing attacks may try to trick you into signing your identity over to them. Only sign fully-detailed statements you agree to.</translation>
+    </message>
+    <message>
+        <source>The Particl address to sign the message with</source>
+        <translation>The Particl address to sign the message with</translation>
     </message>
     <message>
         <source>Choose previously used address</source>
@@ -2825,8 +2810,8 @@
         <translation>Copy the current signature to the system clipboard</translation>
     </message>
     <message>
-        <source>Sign the message to prove you own this Bitcoin address</source>
-        <translation>Sign the message to prove you own this Bitcoin address</translation>
+        <source>Sign the message to prove you own this Particl address</source>
+        <translation>Sign the message to prove you own this Particl address</translation>
     </message>
     <message>
         <source>Sign &amp;Message</source>
@@ -2849,8 +2834,8 @@
         <translation>Enter the receiver's address, message (ensure you copy line breaks, spaces, tabs, etc. exactly) and signature below to verify the message. Be careful not to read more into the signature than what is in the signed message itself, to avoid being tricked by a man-in-the-middle attack. Note that this only proves the signing party receives with the address, it cannot prove sendership of any transaction!</translation>
     </message>
     <message>
-        <source>The Bitcoin address the message was signed with</source>
-        <translation>The Bitcoin address the message was signed with</translation>
+        <source>The Particl address the message was signed with</source>
+        <translation>The Particl address the message was signed with</translation>
     </message>
     <message>
         <source>The signed message to verify</source>
@@ -2861,8 +2846,8 @@
         <translation>The signature given when the message was signed</translation>
     </message>
     <message>
-        <source>Verify the message to ensure it was signed with the specified Bitcoin address</source>
-        <translation>Verify the message to ensure it was signed with the specified Bitcoin address</translation>
+        <source>Verify the message to ensure it was signed with the specified Particl address</source>
+        <translation>Verify the message to ensure it was signed with the specified Particl address</translation>
     </message>
     <message>
         <source>Verify &amp;Message</source>
@@ -3814,8 +3799,8 @@
         <translation>Error: Listening for incoming connections failed (listen returned error %s)</translation>
     </message>
     <message>
-        <source>%s corrupt. Try using the wallet tool bitcoin-wallet to salvage or restoring a backup.</source>
-        <translation>%s corrupt. Try using the wallet tool bitcoin-wallet to salvage or restoring a backup.</translation>
+        <source>%s corrupt. Try using the wallet tool particl-wallet to salvage or restoring a backup.</source>
+        <translation>%s corrupt. Try using the wallet tool particl-wallet to salvage or restoring a backup.</translation>
     </message>
     <message>
         <source>Cannot upgrade a non HD split wallet without upgrading to support pre split keypool. Please use version 169900 or no version specified.</source>
