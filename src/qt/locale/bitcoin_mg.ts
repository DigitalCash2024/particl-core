--- conflicted
+++ resolved
@@ -34,21 +34,8 @@
         <translation type="unfinished">Fidio ny adiresy handraisana vola</translation>
     </message>
     <message>
-<<<<<<< HEAD
-        <source>Sending addresses</source>
-        <translation type="unfinished">Adiresy fandefasana</translation>
-    </message>
-    <message>
-        <source>Receiving addresses</source>
-        <translation type="unfinished">Adiresy fandraisana</translation>
-    </message>
-    <message>
         <source>These are your Particl addresses for sending payments. Always check the amount and the receiving address before sending coins.</source>
         <translation type="unfinished">Ireto ny adiresy Particl natokana handefasanao vola. Hamarino hatrany ny tarehimarika sy ny adiresy handefasana alohan'ny handefa vola.</translation>
-=======
-        <source>These are your Bitcoin addresses for sending payments. Always check the amount and the receiving address before sending coins.</source>
-        <translation type="unfinished">Ireto ny adiresy Bitcoin natokana handefasanao vola. Hamarino hatrany ny tarehimarika sy ny adiresy handefasana alohan'ny handefa vola.</translation>
->>>>>>> 44d8b13c
     </message>
     <message>
         <source>&amp;Copy Address</source>
