--- conflicted
+++ resolved
@@ -1,11 +1,7 @@
-<TS language="uz@Latn" version="2.1">
+<TS version="2.1" language="uz@Latn">
 <context>
     <name>AddressBookPage</name>
     <message>
-<<<<<<< HEAD
-        <source>Create a new address</source>
-        <translation>Yangi manzil yaratish</translation>
-=======
         <source>Right-click to edit address or label</source>
         <translation type="unfinished">Manzil yoki yorliqni tahrirlash uchun oʻng tugmani bosing</translation>
     </message>
@@ -62,11 +58,11 @@
         <translation type="unfinished">&amp;Tanlash</translation>
     </message>
     <message>
-        <source>These are your Bitcoin addresses for sending payments. Always check the amount and the receiving address before sending coins.</source>
-        <translation type="unfinished">Quyida to'lovlarni yuborish uchun Bitcoin manzillaringiz. Coinlarni yuborishdan oldin har doim miqdor va qabul qilish manzilini tekshiring.</translation>
-    </message>
-    <message>
-        <source>These are your Bitcoin addresses for receiving payments. Use the 'Create new receiving address' button in the receive tab to create new addresses.
+        <source>These are your Particl addresses for sending payments. Always check the amount and the receiving address before sending coins.</source>
+        <translation type="unfinished">Quyida to'lovlarni yuborish uchun Particl manzillaringiz. Coinlarni yuborishdan oldin har doim miqdor va qabul qilish manzilini tekshiring.</translation>
+    </message>
+    <message>
+        <source>These are your Particl addresses for receiving payments. Use the 'Create new receiving address' button in the receive tab to create new addresses.
 Signing is only possible with addresses of the type 'legacy'.</source>
         <translation type="unfinished">Bular to'lovlarni qabul qilish uchun mo'ljallangan Bitkoin manzillar. Yangi manzillar yaratish uchun 'Yangi qabul qilish manzili yaratish' tugmasini ishlating.
 Kirish faqat 'legacy' turidagi manzillar uchun.</translation>
@@ -160,8 +156,8 @@
         <translation type="unfinished">Hamyon shifrlanishini tasdiqlang</translation>
     </message>
     <message>
-        <source>Warning: If you encrypt your wallet and lose your passphrase, you will &lt;b&gt;LOSE ALL OF YOUR BITCOINS&lt;/b&gt;!</source>
-        <translation type="unfinished">Eslatma: Agar hamyoningizni shifrlasangiz va maxfiy so'zni unutib qo'ysangiz, siz &lt;b&gt;BARCHA BITCOINLARINGIZNI YO'QOTASIZ&lt;/b&gt;! </translation>
+        <source>Warning: If you encrypt your wallet and lose your passphrase, you will &lt;b&gt;LOSE ALL OF YOUR PARTICL&lt;/b&gt;!</source>
+        <translation type="unfinished">Eslatma: Agar hamyoningizni shifrlasangiz va maxfiy so'zni unutib qo'ysangiz, siz &lt;b&gt;BARCHA PARTICLLARINGIZNI YO'QOTASIZ&lt;/b&gt;! </translation>
     </message>
     <message>
         <source>Are you sure you wish to encrypt your wallet?</source>
@@ -180,8 +176,8 @@
         <translation type="unfinished">Hamyonning oldingi va yangi maxfiy so'zlarini kiriting</translation>
     </message>
     <message>
-        <source>Remember that encrypting your wallet cannot fully protect your bitcoins from being stolen by malware infecting your computer.</source>
-        <translation type="unfinished">Shuni yodda tutingki, hamyonni shifrlash kompyuterdagi virus yoki zararli dasturlar sizning bitcoinlaringizni o'g'irlashidan to'liq himoyalay olmaydi.</translation>
+        <source>Remember that encrypting your wallet cannot fully protect your particl from being stolen by malware infecting your computer.</source>
+        <translation type="unfinished">Shuni yodda tutingki, hamyonni shifrlash kompyuterdagi virus yoki zararli dasturlar sizning particllaringizni o'g'irlashidan to'liq himoyalay olmaydi.</translation>
     </message>
     <message>
         <source>Wallet to be encrypted</source>
@@ -283,8 +279,8 @@
         <translation type="unfinished">Miqdor</translation>
     </message>
     <message>
-        <source>Enter a Bitcoin address (e.g. %1)</source>
-        <translation type="unfinished">Bitcoin манзилини киритинг (масалан.  %1)</translation>
+        <source>Enter a Particl address (e.g. %1)</source>
+        <translation type="unfinished">Particl манзилини киритинг (масалан.  %1)</translation>
     </message>
     <message>
         <source>Inbound</source>
@@ -443,7 +439,7 @@
         <translation type="unfinished">Proksi &lt;b&gt;yoqildi&lt;/b&gt;: %1</translation>
     </message>
     <message>
-        <source>Send coins to a Bitcoin address</source>
+        <source>Send coins to a Particl address</source>
         <translation type="unfinished">Bitkoin manziliga coinlarni yuborish</translation>
     </message>
     <message>
@@ -487,7 +483,7 @@
         <translation type="unfinished">Xabarni &amp;signlash...</translation>
     </message>
     <message>
-        <source>Sign messages with your Bitcoin addresses to prove you own them</source>
+        <source>Sign messages with your Particl addresses to prove you own them</source>
         <translation type="unfinished">Bitkoin manzillarga ega ekaningizni tasdiqlash uchun xabarni signlang</translation>
     </message>
     <message>
@@ -495,7 +491,7 @@
         <translation type="unfinished">&amp;Xabarni tasdiqlash...</translation>
     </message>
     <message>
-        <source>Verify messages to ensure they were signed with specified Bitcoin addresses</source>
+        <source>Verify messages to ensure they were signed with specified Particl addresses</source>
         <translation type="unfinished">Xabar belgilangan Bitkoin manzillari bilan imzolanganligiga ishonch hosil qilish uchun ularni tasdiqlang</translation>
     </message>
     <message>
@@ -555,8 +551,8 @@
         <translation type="unfinished">Pirlarga ulanish...</translation>
     </message>
     <message>
-        <source>Request payments (generates QR codes and bitcoin: URIs)</source>
-        <translation type="unfinished">Тўловлар (QR кодлари ва bitcoin ёрдамида яратишлар: URI’лар) сўраш</translation>
+        <source>Request payments (generates QR codes and particl: URIs)</source>
+        <translation type="unfinished">Тўловлар (QR кодлари ва particl ёрдамида яратишлар: URI’лар) сўраш</translation>
     </message>
     <message>
         <source>Show the list of used sending addresses and labels</source>
@@ -610,7 +606,7 @@
         <translation type="unfinished">Янгиланган</translation>
     </message>
     <message>
-        <source>Load Partially Signed Bitcoin Transaction</source>
+        <source>Load Partially Signed Particl Transaction</source>
         <translation type="unfinished">Qisman signlangan Bitkoin tranzaksiyasini yuklash</translation>
     </message>
     <message>
@@ -618,7 +614,7 @@
         <translation type="unfinished">&amp;Nusxalanganlar dan PSBT ni yuklash</translation>
     </message>
     <message>
-        <source>Load Partially Signed Bitcoin Transaction from clipboard</source>
+        <source>Load Partially Signed Particl Transaction from clipboard</source>
         <translation type="unfinished">Nusxalanganlar qisman signlangan Bitkoin tranzaksiyalarini yuklash</translation>
     </message>
     <message>
@@ -638,7 +634,7 @@
         <translation type="unfinished">&amp;Qabul qilish manzillari</translation>
     </message>
     <message>
-        <source>Open a bitcoin: URI</source>
+        <source>Open a particl: URI</source>
         <translation type="unfinished">Bitkoinni ochish: URI</translation>
     </message>
     <message>
@@ -658,7 +654,7 @@
         <translation type="unfinished">Barcha hamyonlarni yopish</translation>
     </message>
     <message>
-        <source>Show the %1 help message to get a list with possible Bitcoin command-line options</source>
+        <source>Show the %1 help message to get a list with possible Particl command-line options</source>
         <translation type="unfinished">Yozilishi mumkin bo'lgan command-line sozlamalar ro'yxatini olish uchun %1 yordam xabarini ko'rsatish</translation>
     </message>
     <message>
@@ -703,7 +699,7 @@
         <translation type="unfinished">Ko'&amp;rsatish</translation>
     </message>
     <message numerus="yes">
-        <source>%n active connection(s) to Bitcoin network.</source>
+        <source>%n active connection(s) to Particl network.</source>
         <extracomment>A substring of the tooltip.</extracomment>
         <translation type="unfinished">
             <numerusform>Bitkoin tarmog'iga %n aktiv ulanishlar.</numerusform>
@@ -1130,8 +1126,8 @@
         <translation type="unfinished">Жунатилувчи манзилни тахрирлаш</translation>
     </message>
     <message>
-        <source>The entered address "%1" is not a valid Bitcoin address.</source>
-        <translation type="unfinished">Киритилган "%1" манзили тўғри Bitcoin манзили эмас.</translation>
+        <source>The entered address "%1" is not a valid Particl address.</source>
+        <translation type="unfinished">Киритилган "%1" манзили тўғри Particl манзили эмас.</translation>
     </message>
     <message>
         <source>Address "%1" already exists as a receiving address with label "%2" and so cannot be added as a sending address.</source>
@@ -1213,8 +1209,8 @@
         </translation>
     </message>
     <message>
-        <source>%1 will download and store a copy of the Bitcoin block chain.</source>
-        <translation type="unfinished"> Bitcoin blok zanjirining%1 nusxasini yuklab oladi va saqlaydi</translation>
+        <source>%1 will download and store a copy of the Particl block chain.</source>
+        <translation type="unfinished"> Particl blok zanjirining%1 nusxasini yuklab oladi va saqlaydi</translation>
     </message>
     <message>
         <source>The wallet will also be stored in this directory.</source>
@@ -1302,11 +1298,11 @@
         <translation type="unfinished">Шакл</translation>
     </message>
     <message>
-        <source>Recent transactions may not yet be visible, and therefore your wallet's balance might be incorrect. This information will be correct once your wallet has finished synchronizing with the bitcoin network, as detailed below.</source>
+        <source>Recent transactions may not yet be visible, and therefore your wallet's balance might be incorrect. This information will be correct once your wallet has finished synchronizing with the particl network, as detailed below.</source>
         <translation type="unfinished">So'nggi tranzaksiyalar hali ko'rinmasligi mumkin, shuning uchun hamyoningiz balansi noto'g'ri ko'rinishi mumkin. Sizning hamyoningiz bitkoin tarmog'i bilan sinxronlashni tugatgandan so'ng, quyida batafsil tavsiflanganidek, bu ma'lumot to'g'rilanadi.</translation>
     </message>
     <message>
-        <source>Attempting to spend bitcoins that are affected by not-yet-displayed transactions will not be accepted by the network.</source>
+        <source>Attempting to spend particl that are affected by not-yet-displayed transactions will not be accepted by the network.</source>
         <translation type="unfinished">Hali ko'rsatilmagan tranzaksiyalarga bitkoinlarni sarflashga urinish tarmoq tomonidan qabul qilinmaydi.</translation>
     </message>
     <message>
@@ -1353,7 +1349,7 @@
 <context>
     <name>OpenURIDialog</name>
     <message>
-        <source>Open bitcoin URI</source>
+        <source>Open particl URI</source>
         <translation type="unfinished">Bitkoin URI sini ochish</translation>
     </message>
     <message>
@@ -1583,8 +1579,8 @@
         <translation type="unfinished">Шакл</translation>
     </message>
     <message>
-        <source>The displayed information may be out of date. Your wallet automatically synchronizes with the Bitcoin network after a connection is established, but this process has not completed yet.</source>
-        <translation type="unfinished">Кўрсатилган маълумот эскирган бўлиши мумкин. Ҳамёнингиз алоқа ўрнатилгандан сўнг Bitcoin тармоқ билан автоматик тарзда синхронланади, аммо жараён ҳалигача тугалланмади.</translation>
+        <source>The displayed information may be out of date. Your wallet automatically synchronizes with the Particl network after a connection is established, but this process has not completed yet.</source>
+        <translation type="unfinished">Кўрсатилган маълумот эскирган бўлиши мумкин. Ҳамёнингиз алоқа ўрнатилгандан сўнг Particl тармоқ билан автоматик тарзда синхронланади, аммо жараён ҳалигача тугалланмади.</translation>
     </message>
     <message>
         <source>Watch-only:</source>
@@ -2117,8 +2113,8 @@
         </translation>
     </message>
     <message>
-        <source>Warning: Invalid Bitcoin address</source>
-        <translation type="unfinished">Диққат: Нотўғр Bitcoin манзили</translation>
+        <source>Warning: Invalid Particl address</source>
+        <translation type="unfinished">Диққат: Нотўғр Particl манзили</translation>
     </message>
     <message>
         <source>Warning: Unknown change address</source>
@@ -2245,144 +2241,59 @@
     <message>
         <source>Net amount</source>
         <translation type="unfinished">Умумий миқдор</translation>
->>>>>>> 44d8b13c
-    </message>
-    <message>
-        <source>&amp;New</source>
-        <translation>&amp;Yangi</translation>
-    </message>
-    <message>
-        <source>&amp;Copy</source>
-        <translation>&amp;Nusxalash</translation>
-    </message>
-    <message>
-        <source>C&amp;lose</source>
-        <translation>Yo&amp;pish</translation>
-    </message>
-    <message>
-        <source>&amp;Delete</source>
-        <translation>&amp;O'chirish</translation>
-    </message>
-    <message>
-        <source>&amp;Copy Address</source>
-        <translation>&amp;Manzillarni nusxalash</translation>
+    </message>
+    <message>
+        <source>Message</source>
+        <translation type="unfinished">Хабар</translation>
+    </message>
+    <message>
+        <source>Comment</source>
+        <translation type="unfinished">Шарҳ</translation>
+    </message>
+    <message>
+        <source>Transaction ID</source>
+        <translation type="unfinished">ID</translation>
+    </message>
+    <message>
+        <source>Merchant</source>
+        <translation type="unfinished">Савдо</translation>
+    </message>
+    <message>
+        <source>Transaction</source>
+        <translation type="unfinished">Ўтказма</translation>
+    </message>
+    <message>
+        <source>Amount</source>
+        <translation type="unfinished">Miqdor</translation>
+    </message>
+    <message>
+        <source>true</source>
+        <translation type="unfinished">рост</translation>
+    </message>
+    <message>
+        <source>false</source>
+        <translation type="unfinished">ёлғон</translation>
+    </message>
+</context>
+<context>
+    <name>TransactionDescDialog</name>
+    <message>
+        <source>This pane shows a detailed description of the transaction</source>
+        <translation type="unfinished">Ушбу ойна операциянинг батафсил таърифини кўрсатади</translation>
     </message>
     </context>
 <context>
-    <name>AddressTableModel</name>
+    <name>TransactionTableModel</name>
+    <message>
+        <source>Date</source>
+        <translation type="unfinished">Sana</translation>
+    </message>
+    <message>
+        <source>Type</source>
+        <translation type="unfinished">Тури</translation>
+    </message>
     <message>
         <source>Label</source>
-        <translation>Yorliq</translation>
-    </message>
-    <message>
-        <source>Address</source>
-        <translation>Manzil</translation>
-    </message>
-    </context>
-<context>
-    <name>AskPassphraseDialog</name>
-    </context>
-<context>
-    <name>BanTableModel</name>
-    </context>
-<context>
-    <name>BitcoinGUI</name>
-    </context>
-<context>
-    <name>CoinControlDialog</name>
-    </context>
-<context>
-    <name>CreateWalletActivity</name>
-    </context>
-<context>
-    <name>CreateWalletDialog</name>
-    </context>
-<context>
-    <name>EditAddressDialog</name>
-    </context>
-<context>
-    <name>FreespaceChecker</name>
-    </context>
-<context>
-    <name>HelpMessageDialog</name>
-    </context>
-<context>
-    <name>Intro</name>
-    </context>
-<context>
-    <name>ModalOverlay</name>
-    </context>
-<context>
-    <name>OpenURIDialog</name>
-    </context>
-<context>
-    <name>OpenWalletActivity</name>
-    </context>
-<context>
-    <name>OptionsDialog</name>
-    </context>
-<context>
-    <name>OverviewPage</name>
-    </context>
-<context>
-    <name>PSBTOperationsDialog</name>
-    </context>
-<context>
-    <name>PaymentServer</name>
-    </context>
-<context>
-    <name>PeerTableModel</name>
-    </context>
-<context>
-    <name>QObject</name>
-    </context>
-<context>
-    <name>QRImageWidget</name>
-    </context>
-<context>
-    <name>RPCConsole</name>
-    </context>
-<context>
-    <name>ReceiveCoinsDialog</name>
-    </context>
-<context>
-    <name>ReceiveRequestDialog</name>
-    </context>
-<context>
-    <name>RecentRequestsTableModel</name>
-    <message>
-        <source>Label</source>
-        <translation>Yorliq</translation>
-    </message>
-    </context>
-<context>
-    <name>SendCoinsDialog</name>
-    </context>
-<context>
-    <name>SendCoinsEntry</name>
-    </context>
-<context>
-    <name>ShutdownWindow</name>
-    </context>
-<context>
-    <name>SignVerifyMessageDialog</name>
-    </context>
-<context>
-    <name>TrafficGraphWidget</name>
-    </context>
-<context>
-    <name>TransactionDesc</name>
-    </context>
-<context>
-    <name>TransactionDescDialog</name>
-    </context>
-<context>
-    <name>TransactionTableModel</name>
-    <message>
-        <source>Label</source>
-<<<<<<< HEAD
-        <translation>Yorliq</translation>
-=======
         <translation type="unfinished">Yorliq</translation>
     </message>
     <message>
@@ -2420,14 +2331,27 @@
     <message>
         <source>(no label)</source>
         <translation type="unfinished">(Yorliqlar mavjud emas)</translation>
->>>>>>> 44d8b13c
-    </message>
-    </context>
+    </message>
+    <message>
+        <source>Transaction status. Hover over this field to show number of confirmations.</source>
+        <translation type="unfinished">Ўтказма ҳолати. Ушбу майдон бўйлаб тасдиқлашлар сонини кўрсатиш.</translation>
+    </message>
+    <message>
+        <source>Date and time that the transaction was received.</source>
+        <translation type="unfinished">Ўтказма қабул қилинган сана ва вақт.</translation>
+    </message>
+    <message>
+        <source>Type of transaction.</source>
+        <translation type="unfinished">Пул ўтказмаси тури</translation>
+    </message>
+    <message>
+        <source>Amount removed from or added to balance.</source>
+        <translation type="unfinished">Миқдор ўчирилган ёки балансга қўшилган.</translation>
+    </message>
+</context>
 <context>
     <name>TransactionView</name>
     <message>
-<<<<<<< HEAD
-=======
         <source>All</source>
         <translation type="unfinished">Барча</translation>
     </message>
@@ -2509,25 +2433,32 @@
         <translation type="unfinished">Тури</translation>
     </message>
     <message>
->>>>>>> 44d8b13c
         <source>Label</source>
-        <translation>Yorliq</translation>
+        <translation type="unfinished">Yorliq</translation>
     </message>
     <message>
         <source>Address</source>
-        <translation>Manzil</translation>
-    </message>
-    </context>
-<context>
-    <name>UnitDisplayStatusBarControl</name>
-    </context>
-<context>
-    <name>WalletController</name>
-    </context>
+        <translation type="unfinished">Manzil</translation>
+    </message>
+    <message>
+        <source>Exporting Failed</source>
+        <translation type="unfinished">Eksport qilish amalga oshmadi</translation>
+    </message>
+    <message>
+        <source>The transaction history was successfully saved to %1.</source>
+        <translation type="unfinished">Ўтказмалар тарихи %1 га муваффаққиятли сақланди.</translation>
+    </message>
+    <message>
+        <source>Range:</source>
+        <translation type="unfinished">Оралиқ:</translation>
+    </message>
+    <message>
+        <source>to</source>
+        <translation type="unfinished">Кимга</translation>
+    </message>
+</context>
 <context>
     <name>WalletFrame</name>
-<<<<<<< HEAD
-=======
     <message>
         <source>Create a new wallet</source>
         <translation type="unfinished">Yangi hamyon yaratish</translation>
@@ -2536,15 +2467,62 @@
         <source>Error</source>
         <translation type="unfinished">Хатолик</translation>
     </message>
->>>>>>> 44d8b13c
     </context>
 <context>
     <name>WalletModel</name>
+    <message>
+        <source>Send Coins</source>
+        <translation type="unfinished">Тангаларни жунат</translation>
+    </message>
+    <message>
+        <source>default wallet</source>
+        <translation type="unfinished">standart hamyon</translation>
+    </message>
+</context>
+<context>
+    <name>WalletView</name>
+    <message>
+        <source>&amp;Export</source>
+        <translation type="unfinished">&amp;Eksport</translation>
+    </message>
+    <message>
+        <source>Export the data in the current tab to a file</source>
+        <translation type="unfinished">Joriy yorliqdagi ma'lumotlarni faylga eksport qilish</translation>
+    </message>
     </context>
 <context>
-    <name>WalletView</name>
-    </context>
-<context>
     <name>bitcoin-core</name>
-    </context>
+    <message>
+        <source>Done loading</source>
+        <translation type="unfinished">Юклаш тайёр</translation>
+    </message>
+    <message>
+        <source>Insufficient funds</source>
+        <translation type="unfinished">Кам миқдор</translation>
+    </message>
+    <message>
+        <source>Unable to start HTTP server. See debug log for details.</source>
+        <translation type="unfinished">HTTP serverni ishga tushirib bo'lmadi. Tafsilotlar uchun disk raskadrovka jurnaliga qarang.</translation>
+    </message>
+    <message>
+        <source>Verifying blocks…</source>
+        <translation type="unfinished">Bloklar tekshirilmoqda…</translation>
+    </message>
+    <message>
+        <source>Verifying wallet(s)…</source>
+        <translation type="unfinished">Hamyon(lar) tekshirilmoqda…</translation>
+    </message>
+    <message>
+        <source>Wallet needed to be rewritten: restart %s to complete</source>
+        <translation type="unfinished">Hamyonni qayta yozish kerak: bajarish uchun 1%s ni qayta ishga tushiring</translation>
+    </message>
+    <message>
+        <source>Settings file could not be read</source>
+        <translation type="unfinished">Sozlamalar fayli o'qishga yaroqsiz</translation>
+    </message>
+    <message>
+        <source>Settings file could not be written</source>
+        <translation type="unfinished">Sozlamalar fayli yaratish uchun yaroqsiz</translation>
+    </message>
+</context>
 </TS>