<TS language="uz@Latn" version="2.1">
<context>
    <name>AddressBookPage</name>
    <message>
        <source>Create a new address</source>
        <translation>Yangi manzil yaratish</translation>
    </message>
    <message>
        <source>&amp;New</source>
        <translation>&amp;Yangi</translation>
    </message>
    <message>
        <source>Copy the currently selected address to the system clipboard</source>
        <translation type="unfinished">Tanlangan manzilni tizim buferiga nusxalash</translation>
    </message>
    <message>
        <source>&amp;Copy</source>
        <translation>&amp;Nusxalash</translation>
    </message>
    <message>
        <source>C&amp;lose</source>
        <translation>Yo&amp;pish</translation>
    </message>
    <message>
        <source>Delete the currently selected address from the list</source>
        <translation type="unfinished">Ro'yxatdan hozir tanlangan manzilni o'chiring</translation>
    </message>
    <message>
        <source>Enter address or label to search</source>
        <translation type="unfinished">Qidirish uchun manzil yoki yorliqni kiriting</translation>
    </message>
    <message>
        <source>&amp;Delete</source>
        <translation>&amp;O'chirish</translation>
    </message>
    <message>
        <source>&amp;Copy Address</source>
        <translation>&amp;Manzillarni nusxalash</translation>
    </message>
    </context>
<context>
    <name>AddressTableModel</name>
    <message>
        <source>Label</source>
        <translation>Yorliq</translation>
    </message>
    <message>
        <source>Address</source>
        <translation>Manzil</translation>
    </message>
    </context>
<context>
    <name>AskPassphraseDialog</name>
    </context>
<context>
    <name>BanTableModel</name>
    </context>
<context>
    <name>BitcoinGUI</name>
    </context>
<context>
    <name>CoinControlDialog</name>
    </context>
<context>
    <name>CreateWalletActivity</name>
    </context>
<context>
    <name>CreateWalletDialog</name>
    </context>
<context>
    <name>EditAddressDialog</name>
    </context>
<context>
    <name>FreespaceChecker</name>
    </context>
<context>
    <name>HelpMessageDialog</name>
    </context>
<context>
    <name>Intro</name>
<<<<<<< HEAD
    </context>
<context>
    <name>ModalOverlay</name>
    </context>
<context>
    <name>OpenURIDialog</name>
    </context>
<context>
    <name>OpenWalletActivity</name>
    </context>
<context>
    <name>OptionsDialog</name>
    </context>
<context>
    <name>OverviewPage</name>
    </context>
<context>
    <name>PSBTOperationsDialog</name>
    </context>
<context>
    <name>PaymentServer</name>
=======
    <message numerus="yes">
        <source>%n GB of space available</source>
        <translation type="unfinished">
            <numerusform />
            <numerusform />
        </translation>
    </message>
    <message numerus="yes">
        <source>(of %n GB needed)</source>
        <translation type="unfinished">
            <numerusform />
            <numerusform />
        </translation>
    </message>
    <message numerus="yes">
        <source>(%n GB needed for full chain)</source>
        <translation type="unfinished">
            <numerusform />
            <numerusform />
        </translation>
    </message>
    <message numerus="yes">
        <source>(sufficient to restore backups %n day(s) old)</source>
        <extracomment>Explanatory text on the capability of the current prune target.</extracomment>
        <translation type="unfinished">
            <numerusform />
            <numerusform />
        </translation>
    </message>
>>>>>>> 3f385c91
    </context>
<context>
    <name>PeerTableModel</name>
    </context>
<context>
    <name>QObject</name>
    </context>
<context>
    <name>QRImageWidget</name>
    </context>
<context>
    <name>RPCConsole</name>
    </context>
<context>
    <name>ReceiveCoinsDialog</name>
    </context>
<context>
    <name>ReceiveRequestDialog</name>
    </context>
<context>
    <name>RecentRequestsTableModel</name>
    <message>
        <source>Label</source>
        <translation>Yorliq</translation>
    </message>
    </context>
<context>
    <name>SendCoinsDialog</name>
    </context>
<context>
    <name>SendCoinsEntry</name>
    </context>
<context>
    <name>ShutdownWindow</name>
    </context>
<context>
    <name>SignVerifyMessageDialog</name>
    </context>
<context>
    <name>TrafficGraphWidget</name>
    </context>
<context>
    <name>TransactionDesc</name>
    </context>
<context>
    <name>TransactionDescDialog</name>
    </context>
<context>
    <name>TransactionTableModel</name>
    <message>
        <source>Label</source>
        <translation>Yorliq</translation>
    </message>
    </context>
<context>
    <name>TransactionView</name>
    <message>
        <source>Label</source>
        <translation>Yorliq</translation>
    </message>
    <message>
        <source>Address</source>
        <translation>Manzil</translation>
    </message>
    </context>
<context>
    <name>UnitDisplayStatusBarControl</name>
    </context>
<context>
    <name>WalletController</name>
    </context>
<context>
    <name>WalletFrame</name>
    </context>
<context>
    <name>WalletModel</name>
    </context>
<context>
    <name>WalletView</name>
    </context>
<context>
    <name>bitcoin-core</name>
    </context>
</TS><|MERGE_RESOLUTION|>--- conflicted
+++ resolved
@@ -1,13 +1,17 @@
-<TS language="uz@Latn" version="2.1">
+<TS version="2.1" language="uz@Latn">
 <context>
     <name>AddressBookPage</name>
     <message>
+        <source>Right-click to edit address or label</source>
+        <translation type="unfinished">Manzil yoki yorliqni tahrirlash uchun oʻng tugmani bosing</translation>
+    </message>
+    <message>
         <source>Create a new address</source>
-        <translation>Yangi manzil yaratish</translation>
+        <translation type="unfinished">Yangi manzil yaratish</translation>
     </message>
     <message>
         <source>&amp;New</source>
-        <translation>&amp;Yangi</translation>
+        <translation type="unfinished">&amp;Yangi</translation>
     </message>
     <message>
         <source>Copy the currently selected address to the system clipboard</source>
@@ -15,11 +19,11 @@
     </message>
     <message>
         <source>&amp;Copy</source>
-        <translation>&amp;Nusxalash</translation>
+        <translation type="unfinished">&amp;Nusxalash</translation>
     </message>
     <message>
         <source>C&amp;lose</source>
-        <translation>Yo&amp;pish</translation>
+        <translation type="unfinished">Yo&amp;pish</translation>
     </message>
     <message>
         <source>Delete the currently selected address from the list</source>
@@ -31,76 +35,89 @@
     </message>
     <message>
         <source>&amp;Delete</source>
-        <translation>&amp;O'chirish</translation>
+        <translation type="unfinished">&amp;O'chirish</translation>
     </message>
     <message>
         <source>&amp;Copy Address</source>
-        <translation>&amp;Manzillarni nusxalash</translation>
+        <translation type="unfinished">&amp;Manzillarni nusxalash</translation>
     </message>
     </context>
 <context>
     <name>AddressTableModel</name>
     <message>
         <source>Label</source>
-        <translation>Yorliq</translation>
+        <translation type="unfinished">Yorliq</translation>
     </message>
     <message>
         <source>Address</source>
-        <translation>Manzil</translation>
-    </message>
-    </context>
-<context>
-    <name>AskPassphraseDialog</name>
-    </context>
-<context>
-    <name>BanTableModel</name>
+        <translation type="unfinished">Manzil</translation>
+    </message>
+    </context>
+<context>
+    <name>QObject</name>
+    <message numerus="yes">
+        <source>%n second(s)</source>
+        <translation type="unfinished">
+            <numerusform />
+            <numerusform />
+        </translation>
+    </message>
+    <message numerus="yes">
+        <source>%n minute(s)</source>
+        <translation type="unfinished">
+            <numerusform />
+            <numerusform />
+        </translation>
+    </message>
+    <message numerus="yes">
+        <source>%n hour(s)</source>
+        <translation type="unfinished">
+            <numerusform />
+            <numerusform />
+        </translation>
+    </message>
+    <message numerus="yes">
+        <source>%n day(s)</source>
+        <translation type="unfinished">
+            <numerusform />
+            <numerusform />
+        </translation>
+    </message>
+    <message numerus="yes">
+        <source>%n week(s)</source>
+        <translation type="unfinished">
+            <numerusform />
+            <numerusform />
+        </translation>
+    </message>
+    <message numerus="yes">
+        <source>%n year(s)</source>
+        <translation type="unfinished">
+            <numerusform />
+            <numerusform />
+        </translation>
+    </message>
     </context>
 <context>
     <name>BitcoinGUI</name>
-    </context>
-<context>
-    <name>CoinControlDialog</name>
-    </context>
-<context>
-    <name>CreateWalletActivity</name>
-    </context>
-<context>
-    <name>CreateWalletDialog</name>
-    </context>
-<context>
-    <name>EditAddressDialog</name>
-    </context>
-<context>
-    <name>FreespaceChecker</name>
-    </context>
-<context>
-    <name>HelpMessageDialog</name>
+    <message numerus="yes">
+        <source>Processed %n block(s) of transaction history.</source>
+        <translation type="unfinished">
+            <numerusform />
+            <numerusform />
+        </translation>
+    </message>
+    <message numerus="yes">
+        <source>%n active connection(s) to Particl network.</source>
+        <extracomment>A substring of the tooltip.</extracomment>
+        <translation type="unfinished">
+            <numerusform />
+            <numerusform />
+        </translation>
+    </message>
     </context>
 <context>
     <name>Intro</name>
-<<<<<<< HEAD
-    </context>
-<context>
-    <name>ModalOverlay</name>
-    </context>
-<context>
-    <name>OpenURIDialog</name>
-    </context>
-<context>
-    <name>OpenWalletActivity</name>
-    </context>
-<context>
-    <name>OptionsDialog</name>
-    </context>
-<context>
-    <name>OverviewPage</name>
-    </context>
-<context>
-    <name>PSBTOperationsDialog</name>
-    </context>
-<context>
-    <name>PaymentServer</name>
-=======
     <message numerus="yes">
         <source>%n GB of space available</source>
         <translation type="unfinished">
@@ -130,88 +147,58 @@
             <numerusform />
         </translation>
     </message>
->>>>>>> 3f385c91
     </context>
 <context>
     <name>PeerTableModel</name>
-    </context>
-<context>
-    <name>QObject</name>
-    </context>
-<context>
-    <name>QRImageWidget</name>
-    </context>
-<context>
-    <name>RPCConsole</name>
-    </context>
-<context>
-    <name>ReceiveCoinsDialog</name>
-    </context>
-<context>
-    <name>ReceiveRequestDialog</name>
+    <message>
+        <source>Address</source>
+        <extracomment>Title of Peers Table column which contains the IP/Onion/I2P address of the connected peer.</extracomment>
+        <translation type="unfinished">Manzil</translation>
+    </message>
     </context>
 <context>
     <name>RecentRequestsTableModel</name>
     <message>
         <source>Label</source>
-        <translation>Yorliq</translation>
+        <translation type="unfinished">Yorliq</translation>
     </message>
     </context>
 <context>
     <name>SendCoinsDialog</name>
-    </context>
-<context>
-    <name>SendCoinsEntry</name>
-    </context>
-<context>
-    <name>ShutdownWindow</name>
-    </context>
-<context>
-    <name>SignVerifyMessageDialog</name>
-    </context>
-<context>
-    <name>TrafficGraphWidget</name>
+    <message numerus="yes">
+        <source>Estimated to begin confirmation within %n block(s).</source>
+        <translation type="unfinished">
+            <numerusform />
+            <numerusform />
+        </translation>
+    </message>
     </context>
 <context>
     <name>TransactionDesc</name>
-    </context>
-<context>
-    <name>TransactionDescDialog</name>
+    <message numerus="yes">
+        <source>matures in %n more block(s)</source>
+        <translation type="unfinished">
+            <numerusform />
+            <numerusform />
+        </translation>
+    </message>
     </context>
 <context>
     <name>TransactionTableModel</name>
     <message>
         <source>Label</source>
-        <translation>Yorliq</translation>
+        <translation type="unfinished">Yorliq</translation>
     </message>
     </context>
 <context>
     <name>TransactionView</name>
     <message>
         <source>Label</source>
-        <translation>Yorliq</translation>
+        <translation type="unfinished">Yorliq</translation>
     </message>
     <message>
         <source>Address</source>
-        <translation>Manzil</translation>
-    </message>
-    </context>
-<context>
-    <name>UnitDisplayStatusBarControl</name>
-    </context>
-<context>
-    <name>WalletController</name>
-    </context>
-<context>
-    <name>WalletFrame</name>
-    </context>
-<context>
-    <name>WalletModel</name>
-    </context>
-<context>
-    <name>WalletView</name>
-    </context>
-<context>
-    <name>bitcoin-core</name>
+        <translation type="unfinished">Manzil</translation>
+    </message>
     </context>
 </TS>