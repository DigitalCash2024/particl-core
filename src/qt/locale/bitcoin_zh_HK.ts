<TS language="zh_HK" version="2.1">
<context>
    <name>AddressBookPage</name>
    <message>
        <source>Right-click to edit address or label</source>
        <translation>按右擊修改位址或標記</translation>
    </message>
    <message>
        <source>Create a new address</source>
        <translation>新增一個位址</translation>
    </message>
    <message>
        <source>&amp;New</source>
        <translation>新增 &amp;N</translation>
    </message>
    <message>
        <source>Copy the currently selected address to the system clipboard</source>
        <translation>複製目前選擇的位址到系統剪貼簿</translation>
    </message>
    <message>
        <source>&amp;Copy</source>
        <translation>複製 &amp;C</translation>
    </message>
    <message>
        <source>C&amp;lose</source>
        <translation>關閉 &amp;l</translation>
    </message>
    <message>
        <source>Delete the currently selected address from the list</source>
        <translation>把目前選擇的位址從列表中刪除</translation>
    </message>
    <message>
        <source>Export the data in the current tab to a file</source>
        <translation>把目前分頁的資料匯出至檔案</translation>
    </message>
    <message>
        <source>&amp;Export</source>
        <translation>匯出 &amp;E</translation>
    </message>
    <message>
        <source>&amp;Delete</source>
        <translation>刪除 &amp;D</translation>
    </message>
    <message>
        <source>Choose the address to send coins to</source>
        <translation>選擇要付錢過去的地址</translation>
    </message>
    <message>
        <source>Choose the address to receive coins with</source>
        <translation>選擇要收錢的地址</translation>
    </message>
    <message>
        <source>C&amp;hoose</source>
        <translation>選擇 &amp;h</translation>
    </message>
    <message>
<<<<<<< HEAD
        <source>Sending addresses</source>
        <translation>付款地址</translation>
    </message>
    <message>
        <source>Receiving addresses</source>
        <translation>收款地址</translation>
=======
        <source>These are your Bitcoin addresses for sending payments. Always check the amount and the receiving address before sending coins.</source>
        <translation type="unfinished">這些是你要付款過去的 Bitcoin 位址。在付款之前，務必要檢查金額和收款位址是否正確。</translation>
>>>>>>> 44d8b13c
    </message>
    <message>
        <source>These are your Particl addresses for sending payments. Always check the amount and the receiving address before sending coins.</source>
        <translation>這些是你要付款過去的 Particl 位址。在付款之前，務必要檢查金額和收款位址是否正確。</translation>
    </message>
    <message>
        <source>&amp;Copy Address</source>
        <translation>複製地址 &amp;C</translation>
    </message>
    <message>
        <source>Copy &amp;Label</source>
        <translation>複製標記 &amp;L</translation>
    </message>
    <message>
        <source>&amp;Edit</source>
        <translation>編輯 &amp;E</translation>
    </message>
    <message>
        <source>Export Address List</source>
        <translation>匯出地址清單</translation>
    </message>
    <message>
        <source>Comma separated file (*.csv)</source>
        <translation>逗號分隔檔 (*.csv)</translation>
    </message>
    <message>
        <source>Exporting Failed</source>
        <translation>匯出失敗</translation>
    </message>
    <message>
<<<<<<< HEAD
        <source>There was an error trying to save the address list to %1. Please try again.</source>
        <translation>儲存地址列表到 %1 時發生錯誤。請再試一次。</translation>
=======
        <source>Sending addresses - %1</source>
        <translation type="unfinished">付款地址 - %1</translation>
    </message>
    <message>
        <source>Receiving addresses - %1</source>
        <translation type="unfinished">收款地址 - %1</translation>
    </message>
    <message>
        <source>Exporting Failed</source>
        <translation type="unfinished">匯出失敗</translation>
>>>>>>> 44d8b13c
    </message>
</context>
<context>
    <name>AddressTableModel</name>
    <message>
        <source>Label</source>
        <translation>標記</translation>
    </message>
    <message>
        <source>Address</source>
        <translation>地址</translation>
    </message>
    <message>
        <source>(no label)</source>
        <translation>(無標記)</translation>
    </message>
</context>
<context>
    <name>AskPassphraseDialog</name>
    <message>
        <source>Passphrase Dialog</source>
        <translation>複雜密碼對話方塊</translation>
    </message>
    <message>
        <source>Enter passphrase</source>
        <translation>請輸入密碼</translation>
    </message>
    <message>
        <source>New passphrase</source>
        <translation>新密碼</translation>
    </message>
    <message>
        <source>Repeat new passphrase</source>
        <translation>重複新密碼</translation>
    </message>
    <message>
        <source>Encrypt wallet</source>
        <translation>加密錢包</translation>
    </message>
    <message>
        <source>This operation needs your wallet passphrase to unlock the wallet.</source>
        <translation>這個動作需要你的錢包密碼來將錢包解鎖。</translation>
    </message>
    <message>
        <source>Unlock wallet</source>
        <translation>解鎖錢包</translation>
    </message>
    <message>
        <source>This operation needs your wallet passphrase to decrypt the wallet.</source>
        <translation>這個動作需要你的錢包密碼來將錢包解密。</translation>
    </message>
    <message>
        <source>Decrypt wallet</source>
        <translation>解密錢包</translation>
    </message>
    <message>
        <source>Change passphrase</source>
        <translation>更改密碼</translation>
    </message>
    <message>
        <source>Confirm wallet encryption</source>
        <translation>確認錢包加密</translation>
    </message>
    <message>
        <source>Warning: If you encrypt your wallet and lose your passphrase, you will &lt;b&gt;LOSE ALL OF YOUR PARTICL&lt;/b&gt;!</source>
        <translation>警告: 如果你將錢包加密後又忘記密碼，你就會&lt;b&gt;失去所有 Particl 了&lt;/b&gt;！</translation>
    </message>
    <message>
        <source>Are you sure you wish to encrypt your wallet?</source>
        <translation>你確定要把錢包加密嗎？</translation>
    </message>
    <message>
        <source>Wallet encrypted</source>
        <translation>錢包已加密</translation>
    </message>
    <message>
        <source>IMPORTANT: Any previous backups you have made of your wallet file should be replaced with the newly generated, encrypted wallet file. For security reasons, previous backups of the unencrypted wallet file will become useless as soon as you start using the new, encrypted wallet.</source>
        <translation>重要: 請改用新產生的加密錢包檔，來取代所以舊錢包檔的備份。為安全計，當你開始使用新的加密錢包檔後，舊錢包檔的備份就不能再使用了。</translation>
    </message>
    <message>
        <source>Wallet encryption failed</source>
        <translation>錢包加密失敗</translation>
    </message>
    <message>
        <source>Wallet encryption failed due to an internal error. Your wallet was not encrypted.</source>
        <translation>因內部錯誤導致錢包加密失敗，你的錢包尚未加密。</translation>
    </message>
    <message>
        <source>The supplied passphrases do not match.</source>
        <translation>提供的密碼不一致。</translation>
    </message>
    <message>
        <source>Wallet unlock failed</source>
        <translation>錢包解鎖失敗</translation>
    </message>
    <message>
        <source>The passphrase entered for the wallet decryption was incorrect.</source>
        <translation>用來解密錢包的密碼不對。</translation>
    </message>
    <message>
        <source>Wallet decryption failed</source>
        <translation>錢包解密失敗</translation>
    </message>
    <message>
        <source>Wallet passphrase was successfully changed.</source>
        <translation>錢包密碼已成功更改。</translation>
    </message>
    <message>
        <source>Warning: The Caps Lock key is on!</source>
        <translation>警告: Caps Lock 已啟用！</translation>
    </message>
</context>
<context>
    <name>BanTableModel</name>
    <message>
        <source>IP/Netmask</source>
        <translation>IP位址/遮罩</translation>
    </message>
    <message>
        <source>Banned Until</source>
        <translation>封鎖至</translation>
    </message>
</context>
<context>
    <name>BitcoinGUI</name>
    <message>
        <source>Sign &amp;message...</source>
        <translation>簽署訊息... &amp;m</translation>
    </message>
    <message>
        <source>Synchronizing with network...</source>
        <translation>與網絡同步中...</translation>
    </message>
    <message>
        <source>&amp;Overview</source>
        <translation>總覽 &amp;O</translation>
    </message>
    <message>
        <source>Show general overview of wallet</source>
        <translation>顯示錢包一般總覽</translation>
    </message>
    <message>
        <source>&amp;Transactions</source>
        <translation>交易 &amp;T</translation>
    </message>
    <message>
        <source>Browse transaction history</source>
        <translation>瀏覽交易紀錄</translation>
    </message>
    <message>
        <source>E&amp;xit</source>
        <translation>結束 &amp;x</translation>
    </message>
    <message>
        <source>Quit application</source>
        <translation>結束應用程式</translation>
    </message>
    <message>
        <source>&amp;About %1</source>
        <translation>關於 %1 &amp;A</translation>
    </message>
    <message>
        <source>Show information about %1</source>
        <translation>顯示 %1 的相關資訊</translation>
    </message>
    <message>
        <source>About &amp;Qt</source>
        <translation>關於 Qt &amp;Q</translation>
    </message>
    <message>
        <source>Show information about Qt</source>
        <translation>顯示 Qt 相關資訊</translation>
    </message>
    <message>
        <source>&amp;Options...</source>
        <translation>選項... &amp;O</translation>
    </message>
    <message>
        <source>Modify configuration options for %1</source>
        <translation>修正 %1 的設定選項</translation>
    </message>
    <message>
        <source>&amp;Encrypt Wallet...</source>
        <translation>加密錢包... &amp;E</translation>
    </message>
    <message>
        <source>&amp;Backup Wallet...</source>
        <translation>備份錢包... &amp;B</translation>
    </message>
    <message>
        <source>&amp;Change Passphrase...</source>
        <translation>改變密碼... &amp;C</translation>
    </message>
    <message>
        <source>Open &amp;URI...</source>
        <translation>開啓網址... &amp;U</translation>
    </message>
    <message>
        <source>Reindexing blocks on disk...</source>
        <translation>正在為磁碟區塊重建索引...</translation>
    </message>
    <message>
        <source>Send coins to a Particl address</source>
        <translation>付款至一個 Particl 位址</translation>
    </message>
    <message>
        <source>Backup wallet to another location</source>
        <translation>把錢包備份到其它地方</translation>
    </message>
    <message>
        <source>Change the passphrase used for wallet encryption</source>
        <translation>改變錢包加密用的密碼</translation>
    </message>
    <message>
        <source>&amp;Verify message...</source>
        <translation>驗證訊息... &amp;V</translation>
    </message>
    <message>
        <source>&amp;Send</source>
        <translation>付款 &amp;S</translation>
    </message>
    <message>
        <source>&amp;Receive</source>
        <translation>收款 &amp;R</translation>
    </message>
    <message>
        <source>&amp;Show / Hide</source>
        <translation>顯示 / 隱藏 &amp;S</translation>
    </message>
    <message>
        <source>Show or hide the main Window</source>
        <translation>顯示或隱藏主視窗</translation>
    </message>
    <message>
        <source>&amp;File</source>
        <translation>檔案 &amp;F</translation>
    </message>
    <message>
        <source>&amp;Settings</source>
        <translation>設定 &amp;S</translation>
    </message>
    <message>
        <source>&amp;Help</source>
        <translation>說明 &amp;H</translation>
    </message>
    <message>
        <source>Request payments (generates QR codes and particl: URIs)</source>
        <translation>要求付款 (產生QR碼 particl: URIs)</translation>
    </message>
    <message>
        <source>Indexing blocks on disk...</source>
        <translation>正在為磁碟區塊建立索引...</translation>
    </message>
    <message>
        <source>Error</source>
        <translation>錯誤</translation>
    </message>
    <message>
        <source>Warning</source>
        <translation>警告</translation>
    </message>
    <message>
        <source>Information</source>
        <translation>資訊</translation>
    </message>
    <message>
        <source>Date: %1
</source>
        <translation>日期: %1
</translation>
    </message>
    </context>
<context>
    <name>CoinControlDialog</name>
    <message>
        <source>(no label)</source>
        <translation>(無標記)</translation>
    </message>
    </context>
<context>
    <name>CreateWalletActivity</name>
    </context>
<context>
    <name>CreateWalletDialog</name>
    </context>
<context>
    <name>EditAddressDialog</name>
    </context>
<context>
    <name>FreespaceChecker</name>
    </context>
<context>
    <name>HelpMessageDialog</name>
    </context>
<context>
    <name>Intro</name>
    <message>
        <source>Particl</source>
        <translation>Particl</translation>
    </message>
    <message>
        <source>Error</source>
        <translation>錯誤</translation>
    </message>
    </context>
<context>
    <name>ModalOverlay</name>
    </context>
<context>
    <name>OpenURIDialog</name>
    </context>
<context>
    <name>OpenWalletActivity</name>
    </context>
<context>
    <name>OptionsDialog</name>
    <message>
        <source>Error</source>
        <translation>錯誤</translation>
    </message>
    </context>
<context>
    <name>OverviewPage</name>
    </context>
<context>
    <name>PSBTOperationsDialog</name>
    </context>
<context>
    <name>PaymentServer</name>
    </context>
<context>
    <name>PeerTableModel</name>
    <message>
        <source>Sent</source>
        <translation>已送出</translation>
    </message>
    <message>
        <source>Received</source>
        <translation>已接收</translation>
    </message>
</context>
<context>
    <name>QObject</name>
    <message>
        <source>Enter a Particl address (e.g. %1)</source>
        <translation>輸入一個 Particl 位址 (例如 %1)</translation>
    </message>
    <message>
        <source>%1 d</source>
        <translation>%1 日</translation>
    </message>
    <message>
        <source>%1 h</source>
        <translation>%1 小時</translation>
    </message>
    <message>
        <source>%1 m</source>
        <translation>%1 分</translation>
    </message>
    <message>
        <source>%1 s</source>
        <translation>%1 秒</translation>
    </message>
    <message>
        <source>None</source>
        <translation>沒有</translation>
    </message>
    <message>
        <source>N/A</source>
        <translation>N/A</translation>
    </message>
    <message>
        <source>%1 ms</source>
        <translation>%1 亳秒</translation>
    </message>
    <message numerus="yes">
        <source>%n second(s)</source>
        <translation><numerusform>%n 秒</numerusform></translation>
    </message>
    <message numerus="yes">
        <source>%n minute(s)</source>
        <translation><numerusform>%n 分鐘</numerusform></translation>
    </message>
    <message numerus="yes">
        <source>%n hour(s)</source>
        <translation><numerusform>%n 小時</numerusform></translation>
    </message>
    <message numerus="yes">
        <source>%n day(s)</source>
        <translation><numerusform>%n 日</numerusform></translation>
    </message>
    <message numerus="yes">
        <source>%n week(s)</source>
        <translation><numerusform>%n 星期</numerusform></translation>
    </message>
    <message>
        <source>%1 and %2</source>
        <translation>%1 和 %2</translation>
    </message>
    <message numerus="yes">
        <source>%n year(s)</source>
        <translation><numerusform>%n 年</numerusform></translation>
    </message>
    </context>
<context>
    <name>QRImageWidget</name>
    <message>
        <source>Save QR Code</source>
        <translation>儲存 QR 碼</translation>
    </message>
    <message>
        <source>PNG Image (*.png)</source>
        <translation>PNG 影像(*.png)</translation>
    </message>
</context>
<context>
    <name>RPCConsole</name>
    <message>
        <source>N/A</source>
        <translation>N/A</translation>
    </message>
    <message>
        <source>&amp;Information</source>
        <translation>資訊 &amp;I</translation>
    </message>
    <message>
        <source>General</source>
        <translation>一般</translation>
    </message>
    <message>
        <source>Received</source>
        <translation>已接收</translation>
    </message>
    <message>
        <source>Sent</source>
        <translation>已送出</translation>
    </message>
    <message>
        <source>Version</source>
        <translation>版本</translation>
    </message>
    </context>
<context>
    <name>ReceiveCoinsDialog</name>
    </context>
<context>
    <name>ReceiveRequestDialog</name>
    </context>
<context>
    <name>RecentRequestsTableModel</name>
    <message>
        <source>Label</source>
        <translation>標記</translation>
    </message>
    <message>
        <source>(no label)</source>
        <translation>(無標記)</translation>
    </message>
    </context>
<context>
    <name>SendCoinsDialog</name>
    <message>
        <source>(no label)</source>
        <translation>(無標記)</translation>
    </message>
</context>
<context>
    <name>SendCoinsEntry</name>
    </context>
<context>
    <name>ShutdownWindow</name>
    </context>
<context>
    <name>SignVerifyMessageDialog</name>
    </context>
<context>
    <name>TrafficGraphWidget</name>
    </context>
<context>
    <name>TransactionDesc</name>
    <message>
        <source>Open until %1</source>
        <translation>開放至 %1</translation>
    </message>
    </context>
<context>
    <name>TransactionDescDialog</name>
    </context>
<context>
    <name>TransactionTableModel</name>
    <message>
        <source>Label</source>
        <translation>標記</translation>
    </message>
    <message>
        <source>Open until %1</source>
        <translation>開放至 %1</translation>
    </message>
    <message>
        <source>(no label)</source>
        <translation>(無標記)</translation>
    </message>
    </context>
<context>
    <name>TransactionView</name>
    <message>
        <source>Comma separated file (*.csv)</source>
        <translation>逗號分隔檔 (*.csv)</translation>
    </message>
    <message>
        <source>Label</source>
        <translation>標記</translation>
    </message>
    <message>
        <source>Address</source>
        <translation>地址</translation>
    </message>
    <message>
<<<<<<< HEAD
        <source>Exporting Failed</source>
        <translation>匯出失敗</translation>
    </message>
    </context>
<context>
    <name>UnitDisplayStatusBarControl</name>
=======
        <source>Migrate Wallet</source>
        <translation type="unfinished">迁移钱包</translation>
    </message>
    <message>
        <source>Migrate a wallet</source>
        <translation type="unfinished">迁移一个钱包</translation>
    </message>
    <message>
        <source>Show the %1 help message to get a list with possible Bitcoin command-line options</source>
        <translation type="unfinished">显示 %1 帮助信息，获取可用命令行选项列表</translation>
    </message>
    <message>
        <source>&amp;Mask values</source>
        <translation type="unfinished">遮住数值(&amp;M)</translation>
    </message>
    <message>
        <source>Mask the values in the Overview tab</source>
        <translation type="unfinished">在“概况”标签页中不明文显示数值、只显示掩码</translation>
    </message>
    <message>
        <source>default wallet</source>
        <translation type="unfinished">預設錢包</translation>
    </message>
    <message>
        <source>No wallets available</source>
        <translation type="unfinished">没有可用的钱包</translation>
    </message>
    <message>
        <source>Wallet Data</source>
        <extracomment>Name of the wallet data file format.</extracomment>
        <translation type="unfinished">錢包資料</translation>
    </message>
    <message>
        <source>Load Wallet Backup</source>
        <extracomment>The title for Restore Wallet File Windows</extracomment>
        <translation type="unfinished">載入錢包備份</translation>
    </message>
    <message>
        <source>Restore Wallet</source>
        <extracomment>Title of pop-up window shown when the user is attempting to restore a wallet.</extracomment>
        <translation type="unfinished">恢復錢包</translation>
    </message>
    <message>
        <source>Wallet Name</source>
        <extracomment>Label of the input field where the name of the wallet is entered.</extracomment>
        <translation type="unfinished">钱包名称</translation>
    </message>
    <message>
        <source>&amp;Window</source>
        <translation type="unfinished">窗口(&amp;W)</translation>
    </message>
    <message>
        <source>Zoom</source>
        <translation type="unfinished">缩放</translation>
    </message>
    <message>
        <source>Main Window</source>
        <translation type="unfinished">主視窗</translation>
    </message>
    <message>
        <source>%1 client</source>
        <translation type="unfinished">%1 客户端</translation>
    </message>
    <message>
        <source>&amp;Hide</source>
        <translation type="unfinished">隐藏(&amp;H)</translation>
    </message>
    <message>
        <source>S&amp;how</source>
        <translation type="unfinished">&amp;顯示</translation>
    </message>
    <message numerus="yes">
        <source>%n active connection(s) to Bitcoin network.</source>
        <extracomment>A substring of the tooltip.</extracomment>
        <translation type="unfinished">
            <numerusform> %n 与比特币网络接。</numerusform>
        </translation>
    </message>
    <message>
        <source>Click for more actions.</source>
        <extracomment>A substring of the tooltip. "More actions" are available via the context menu.</extracomment>
        <translation type="unfinished">点击查看更多操作。</translation>
    </message>
    <message>
        <source>Show Peers tab</source>
        <extracomment>A context menu item. The "Peers tab" is an element of the "Node window".</extracomment>
        <translation type="unfinished">显示节点标签</translation>
    </message>
    <message>
        <source>Disable network activity</source>
        <extracomment>A context menu item.</extracomment>
        <translation type="unfinished">禁用网络活动</translation>
    </message>
    <message>
        <source>Enable network activity</source>
        <extracomment>A context menu item. The network activity was disabled previously.</extracomment>
        <translation type="unfinished">启用网络活动</translation>
    </message>
    <message>
        <source>Pre-syncing Headers (%1%)…</source>
        <translation type="unfinished">預先同步標頭(%1%)</translation>
    </message>
    <message>
        <source>Error creating wallet</source>
        <translation type="unfinished">创建钱包时出错</translation>
    </message>
    <message>
        <source>Cannot create new wallet, the software was compiled without sqlite support (required for descriptor wallets)</source>
        <translation type="unfinished">无法创建新钱包，软件编译时未启用SQLite支持（输出描述符钱包需要它）</translation>
    </message>
    <message>
        <source>Error: %1</source>
        <translation type="unfinished">錯誤: %1</translation>
    </message>
    <message>
        <source>Warning: %1</source>
        <translation type="unfinished">警告: %1</translation>
    </message>
    <message>
        <source>Date: %1
</source>
        <translation type="unfinished">日期: %1
</translation>
    </message>
    <message>
        <source>Amount: %1
</source>
        <translation type="unfinished">金額: %1
</translation>
    </message>
    <message>
        <source>Wallet: %1
</source>
        <translation type="unfinished">錢包: %1
</translation>
    </message>
    <message>
        <source>Type: %1
</source>
        <translation type="unfinished">種類: %1
</translation>
    </message>
    <message>
        <source>Label: %1
</source>
        <translation type="unfinished">標記: %1
</translation>
    </message>
    <message>
        <source>Address: %1
</source>
        <translation type="unfinished">地址: %1
</translation>
    </message>
    <message>
        <source>Incoming transaction</source>
        <translation type="unfinished">收款交易</translation>
    </message>
    <message>
        <source>HD key generation is &lt;b&gt;enabled&lt;/b&gt;</source>
        <translation type="unfinished">產生 HD 金鑰&lt;b&gt;已經啟用&lt;/b&gt;</translation>
    </message>
    <message>
        <source>HD key generation is &lt;b&gt;disabled&lt;/b&gt;</source>
        <translation type="unfinished">HD密钥生成&lt;b&gt;禁用&lt;/b&gt;</translation>
    </message>
    <message>
        <source>Private key &lt;b&gt;disabled&lt;/b&gt;</source>
        <translation type="unfinished">私钥&lt;b&gt;禁用&lt;/b&gt;</translation>
    </message>
    <message>
        <source>Wallet is &lt;b&gt;encrypted&lt;/b&gt; and currently &lt;b&gt;unlocked&lt;/b&gt;</source>
        <translation type="unfinished">錢包&lt;b&gt;已加密&lt;/b&gt;並且&lt;b&gt;解鎖中&lt;/b&gt;</translation>
    </message>
    <message>
        <source>Original message:</source>
        <translation type="unfinished">原消息:</translation>
    </message>
</context>
<context>
    <name>UnitDisplayStatusBarControl</name>
    <message>
        <source>Unit to show amounts in. Click to select another unit.</source>
        <translation type="unfinished">金额单位。单击选择别的单位。</translation>
    </message>
</context>
<context>
    <name>CoinControlDialog</name>
    <message>
        <source>Coin Selection</source>
        <translation type="unfinished">手动选币</translation>
    </message>
    <message>
        <source>After Fee:</source>
        <translation type="unfinished">計費後金額:</translation>
    </message>
    <message>
        <source>Tree mode</source>
        <translation type="unfinished">树状模式</translation>
    </message>
    <message>
        <source>List mode</source>
        <translation type="unfinished">列表模式</translation>
    </message>
    <message>
        <source>Amount</source>
        <translation type="unfinished">金额</translation>
    </message>
    <message>
        <source>Received with address</source>
        <translation type="unfinished">收款地址</translation>
    </message>
    <message>
        <source>Confirmed</source>
        <translation type="unfinished">已確認</translation>
    </message>
    <message>
        <source>Copy amount</source>
        <translation type="unfinished">复制金额</translation>
    </message>
    <message>
        <source>&amp;Copy address</source>
        <translation type="unfinished">复制地址(&amp;C)</translation>
    </message>
    <message>
        <source>Copy &amp;label</source>
        <translation type="unfinished">复制标签(&amp;L)</translation>
    </message>
    <message>
        <source>Copy &amp;amount</source>
        <translation type="unfinished">复制和数量</translation>
    </message>
    <message>
        <source>Copy transaction &amp;ID and output index</source>
        <translation type="unfinished">複製交易&amp;ID與輸出序號</translation>
    </message>
    <message>
        <source>L&amp;ock unspent</source>
        <translation type="unfinished">锁定未花费(&amp;O)</translation>
    </message>
    <message>
        <source>Copy quantity</source>
        <translation type="unfinished">复制数目</translation>
    </message>
    <message>
        <source>Copy fee</source>
        <translation type="unfinished">複製手續費</translation>
    </message>
    <message>
        <source>Copy after fee</source>
        <translation type="unfinished">複製計費後金額</translation>
    </message>
    <message>
        <source>Copy bytes</source>
        <translation type="unfinished">复制字节数</translation>
    </message>
    <message>
        <source>Copy change</source>
        <translation type="unfinished">複製找零金額</translation>
    </message>
    <message>
        <source>(%1 locked)</source>
        <translation type="unfinished">(%1已锁定)</translation>
    </message>
    <message>
        <source>Can vary +/- %1 satoshi(s) per input.</source>
        <translation type="unfinished">每个输入可能有 +/- %1 聪 (satoshi) 的误差。</translation>
    </message>
    <message>
        <source>(no label)</source>
        <translation type="unfinished">(無標記)</translation>
    </message>
    <message>
        <source>change from %1 (%2)</source>
        <translation type="unfinished">找零來自於 %1 (%2)</translation>
    </message>
    </context>
<context>
    <name>CreateWalletActivity</name>
    <message>
        <source>Create Wallet</source>
        <extracomment>Title of window indicating the progress of creation of a new wallet.</extracomment>
        <translation type="unfinished">新增錢包</translation>
    </message>
    <message>
        <source>Creating Wallet &lt;b&gt;%1&lt;/b&gt;…</source>
        <extracomment>Descriptive text of the create wallet progress window which indicates to the user which wallet is currently being created.</extracomment>
        <translation type="unfinished">正在創建錢包&lt;b&gt;%1&lt;/b&gt;...</translation>
    </message>
    <message>
        <source>Create wallet failed</source>
        <translation type="unfinished">創建錢包失敗&lt;br&gt;</translation>
    </message>
    <message>
        <source>Create wallet warning</source>
        <translation type="unfinished">產生錢包警告:</translation>
    </message>
    <message>
        <source>Can't list signers</source>
        <translation type="unfinished">無法列出簽名器</translation>
    </message>
    <message>
        <source>Too many external signers found</source>
        <translation type="unfinished">偵測到的外接簽名器過多</translation>
    </message>
</context>
<context>
    <name>MigrateWalletActivity</name>
    <message>
        <source>Migrate wallet</source>
        <translation type="unfinished">迁移钱包</translation>
    </message>
    <message>
        <source>Are you sure you wish to migrate the wallet &lt;i&gt;%1&lt;/i&gt;?</source>
        <translation type="unfinished">您确定想要迁移钱包&lt;i&gt;%1&lt;/i&gt;吗？</translation>
    </message>
    <message>
        <source>Migrating the wallet will convert this wallet to one or more descriptor wallets. A new wallet backup will need to be made.
If this wallet contains any watchonly scripts, a new wallet will be created which contains those watchonly scripts.
If this wallet contains any solvable but not watched scripts, a different and new wallet will be created which contains those scripts.

The migration process will create a backup of the wallet before migrating. This backup file will be named &lt;wallet name&gt;-&lt;timestamp&gt;.legacy.bak and can be found in the directory for this wallet. In the event of an incorrect migration, the backup can be restored with the "Restore Wallet" functionality.</source>
        <translation type="unfinished">迁移钱包将会把这个钱包转换成一个或多个输出描述符钱包。将会需要创建一个新的钱包备份。
如果这个钱包包含仅观察脚本，将会创建包含那些仅观察脚本的新钱包。
如果这个钱包包含可解但又未被监视的脚本，将会创建一个不同的钱包以包含那些脚本。

迁移过程开始前将会创建一个钱包备份。备份文件将会被命名为 &lt;wallet name&gt;-&lt;timestamp&gt;.legacy.bak 然后被保存在该钱包所在目录下。如果迁移过程出错，可以使用“恢复钱包”功能恢复备份。</translation>
    </message>
    <message>
        <source>Migrate Wallet</source>
        <translation type="unfinished">迁移钱包</translation>
    </message>
    <message>
        <source>Migrating Wallet &lt;b&gt;%1&lt;/b&gt;…</source>
        <translation type="unfinished">迁移钱包 &lt;b&gt;%1&lt;/b&gt;...</translation>
    </message>
    <message>
        <source>The wallet '%1' was migrated successfully.</source>
        <translation type="unfinished">已成功迁移钱包 '%1' 。</translation>
    </message>
    <message>
        <source> Watchonly scripts have been migrated to a new wallet named '%1'.</source>
        <translation type="unfinished">仅观察脚本已被迁移至名为 '%1' 的新钱包中。</translation>
    </message>
    <message>
        <source> Solvable but not watched scripts have been migrated to a new wallet named '%1'.</source>
        <translation type="unfinished"> 可解但又未被监视的脚本已被迁移至名为 '%1' 的新钱包中。</translation>
    </message>
    <message>
        <source>Migration failed</source>
        <translation type="unfinished">迁移失败</translation>
    </message>
    <message>
        <source>Migration Successful</source>
        <translation type="unfinished">迁移成功</translation>
    </message>
</context>
<context>
    <name>OpenWalletActivity</name>
    <message>
        <source>Open wallet failed</source>
        <translation type="unfinished">打開錢包失敗</translation>
    </message>
    <message>
        <source>Open wallet warning</source>
        <translation type="unfinished">打開錢包警告</translation>
    </message>
    <message>
        <source>default wallet</source>
        <translation type="unfinished">預設錢包</translation>
    </message>
    <message>
        <source>Open Wallet</source>
        <extracomment>Title of window indicating the progress of opening of a wallet.</extracomment>
        <translation type="unfinished">開啟錢包</translation>
    </message>
>>>>>>> 44d8b13c
    </context>
<context>
    <name>WalletController</name>
<<<<<<< HEAD
    </context>
<context>
    <name>WalletFrame</name>
=======
    <message>
        <source>Close wallet</source>
        <translation type="unfinished">卸载钱包</translation>
    </message>
    <message>
        <source>Closing the wallet for too long can result in having to resync the entire chain if pruning is enabled.</source>
        <translation type="unfinished">启用修剪时，如果一个钱包被卸载太久，就必须重新同步整条区块链才能再次加载它。</translation>
    </message>
    <message>
        <source>Close all wallets</source>
        <translation type="unfinished">关闭所有钱包</translation>
    </message>
    </context>
<context>
    <name>CreateWalletDialog</name>
    <message>
        <source>Create Wallet</source>
        <translation type="unfinished">新增錢包</translation>
    </message>
    <message>
        <source>You are one step away from creating your new wallet!</source>
        <translation type="unfinished">距离创建您的新钱包只有一步之遥了！</translation>
    </message>
    <message>
        <source>Please provide a name and, if desired, enable any advanced options</source>
        <translation type="unfinished">请指定一个名字，如果需要的话还可以启用高级选项</translation>
    </message>
    <message>
        <source>Wallet Name</source>
        <translation type="unfinished">钱包名称</translation>
    </message>
    <message>
        <source>Wallet</source>
        <translation type="unfinished">錢包</translation>
    </message>
    <message>
        <source>Encrypt the wallet. The wallet will be encrypted with a passphrase of your choice.</source>
        <translation type="unfinished">加密錢包。 錢包將使用您選擇的密碼進行加密。</translation>
    </message>
    <message>
        <source>Advanced Options</source>
        <translation type="unfinished">进阶设定</translation>
    </message>
    <message>
        <source>Disable private keys for this wallet. Wallets with private keys disabled will have no private keys and cannot have an HD seed or imported private keys. This is ideal for watch-only wallets.</source>
        <translation type="unfinished">禁用此錢包的私鑰。取消了私鑰的錢包將沒有私鑰，並且不能有HD種子或匯入的私鑰。這是只能看的錢包的理想選擇。</translation>
    </message>
    <message>
        <source>Disable Private Keys</source>
        <translation type="unfinished">禁用私钥</translation>
    </message>
    <message>
        <source>Make a blank wallet. Blank wallets do not initially have private keys or scripts. Private keys and addresses can be imported, or an HD seed can be set, at a later time.</source>
        <translation type="unfinished">製作一個空白的錢包。空白錢包最初沒有私鑰或腳本。以後可以匯入私鑰和地址，或者可以設定HD種子。</translation>
    </message>
    <message>
        <source>Make Blank Wallet</source>
        <translation type="unfinished">製作空白錢包</translation>
    </message>
>>>>>>> 44d8b13c
    </context>
<context>
    <name>WalletModel</name>
    </context>
<context>
    <name>WalletView</name>
    <message>
        <source>&amp;Export</source>
        <translation>匯出 &amp;E</translation>
    </message>
    <message>
        <source>Export the data in the current tab to a file</source>
        <translation>把目前分頁的資料匯出至檔案</translation>
    </message>
    <message>
        <source>Error</source>
        <translation>錯誤</translation>
    </message>
    </context>
<context>
<<<<<<< HEAD
    <name>bitcoin-core</name>
    </context>
=======
    <name>Intro</name>
    <message numerus="yes">
        <source>%n GB of space available</source>
        <translation type="unfinished">
            <numerusform>%nGB可用</numerusform>
        </translation>
    </message>
    <message numerus="yes">
        <source>(of %n GB needed)</source>
        <translation type="unfinished">
            <numerusform>(需要 %n GB)</numerusform>
        </translation>
    </message>
    <message numerus="yes">
        <source>(%n GB needed for full chain)</source>
        <translation type="unfinished">
            <numerusform>（完整區塊鏈需要％n GB）</numerusform>
        </translation>
    </message>
    <message>
        <source>Choose data directory</source>
        <translation type="unfinished">选择数据目录</translation>
    </message>
    <message>
        <source>At least %1 GB of data will be stored in this directory, and it will grow over time.</source>
        <translation type="unfinished">此目录中至少会保存 %1 GB 的数据，并且大小还会随着时间增长。</translation>
    </message>
    <message numerus="yes">
        <source>(sufficient to restore backups %n day(s) old)</source>
        <extracomment>Explanatory text on the capability of the current prune target.</extracomment>
        <translation type="unfinished">
            <numerusform>(足以恢復%n天內的備份)</numerusform>
        </translation>
    </message>
    <message>
        <source>%1 will download and store a copy of the Bitcoin block chain.</source>
        <translation type="unfinished">%1 将会下载并存储比特币区块链。</translation>
    </message>
    <message>
        <source>The wallet will also be stored in this directory.</source>
        <translation type="unfinished">钱包也会被保存在这个目录中。</translation>
    </message>
    <message>
        <source>Error: Specified data directory "%1" cannot be created.</source>
        <translation type="unfinished">错误:无法创建指定的数据目录 "%1"</translation>
    </message>
    <message>
        <source>Error</source>
        <translation type="unfinished">錯誤</translation>
    </message>
    <message>
        <source>Welcome</source>
        <translation type="unfinished">欢迎</translation>
    </message>
    <message>
        <source>As this is the first time the program is launched, you can choose where %1 will store its data.</source>
        <translation type="unfinished">由于这是第一次启动此程序，您可以选择%1存储数据的位置</translation>
    </message>
    <message>
        <source>This initial synchronisation is very demanding, and may expose hardware problems with your computer that had previously gone unnoticed. Each time you run %1, it will continue downloading where it left off.</source>
        <translation type="unfinished">初始化同步过程是非常吃力的，同时可能会暴露您之前没有注意到的电脑硬件问题。你每次启动%1时，它都会从之前中断的地方继续下载。</translation>
    </message>
    <message>
        <source>When you click OK, %1 will begin to download and process the full %4 block chain (%2 GB) starting with the earliest transactions in %3 when %4 initially launched.</source>
        <translation type="unfinished">當你點擊「確認」，%1會開始下載，並從%3年最早的交易，處裡整個%4區塊鏈(大小:%2GB)</translation>
    </message>
    <message>
        <source>If you have chosen to limit block chain storage (pruning), the historical data must still be downloaded and processed, but will be deleted afterward to keep your disk usage low.</source>
        <translation type="unfinished">如果你选择限制区块链存储大小（区块链裁剪模式），程序依然会下载并处理全部历史数据，只是不必须的部分会在使用后被删除，以占用最少的存储空间。</translation>
    </message>
    <message>
        <source>Use the default data directory</source>
        <translation type="unfinished">使用默认的数据目录</translation>
    </message>
    <message>
        <source>Use a custom data directory:</source>
        <translation type="unfinished">使用自定义的数据目录:</translation>
    </message>
</context>
<context>
    <name>HelpMessageDialog</name>
    <message>
        <source>About %1</source>
        <translation type="unfinished">关于 %1</translation>
    </message>
    <message>
        <source>Command-line options</source>
        <translation type="unfinished">命令行选项</translation>
    </message>
</context>
<context>
    <name>ShutdownWindow</name>
    <message>
        <source>%1 is shutting down…</source>
        <translation type="unfinished">%1正在关闭...</translation>
    </message>
    </context>
<context>
    <name>ModalOverlay</name>
    <message>
        <source>Form</source>
        <translation type="unfinished">窗体</translation>
    </message>
    <message>
        <source>Unknown…</source>
        <translation type="unfinished">未知...</translation>
    </message>
    <message>
        <source>calculating…</source>
        <translation type="unfinished">计算中...</translation>
    </message>
    <message>
        <source>Progress</source>
        <translation type="unfinished">进度</translation>
    </message>
    <message>
        <source>Progress increase per hour</source>
        <translation type="unfinished">每小时进度增加</translation>
    </message>
    <message>
        <source>Hide</source>
        <translation type="unfinished">隐藏</translation>
    </message>
    <message>
        <source>%1 is currently syncing.  It will download headers and blocks from peers and validate them until reaching the tip of the block chain.</source>
        <translation type="unfinished">%1目前正在同步中。它会从其他节点下载区块头和区块数据并进行验证，直到抵达区块链尖端。</translation>
    </message>
    <message>
        <source>Unknown. Syncing Headers (%1, %2%)…</source>
        <translation type="unfinished">未知。同步区块头(%1, %2%)...</translation>
    </message>
    <message>
        <source>Unknown. Pre-syncing Headers (%1, %2%)…</source>
        <translation type="unfinished">不明。正在預先同步標頭(%1, %2%)...</translation>
    </message>
</context>
<context>
    <name>OpenURIDialog</name>
    <message>
        <source>Open bitcoin URI</source>
        <translation type="unfinished">打开比特币URI</translation>
    </message>
    </context>
<context>
    <name>OptionsDialog</name>
    <message>
        <source>Options</source>
        <translation type="unfinished">選項</translation>
    </message>
    <message>
        <source>&amp;Start %1 on system login</source>
        <translation type="unfinished">系统登入时启动 %1 (&amp;S)</translation>
    </message>
    <message>
        <source>Enabling pruning significantly reduces the disk space required to store transactions. All blocks are still fully validated. Reverting this setting requires re-downloading the entire blockchain.</source>
        <translation type="unfinished">启用区块修剪会显著减小存储交易对磁盘空间的需求。所有的区块仍然会被完整校验。取消这个设置需要重新下载整条区块链。</translation>
    </message>
    <message>
        <source>Full path to a %1 compatible script (e.g. C:\Downloads\hwi.exe or /Users/you/Downloads/hwi.py). Beware: malware can steal your coins!</source>
        <translation type="unfinished">与%1兼容的脚本文件路径（例如 C:\Downloads\hwi.exe 或者 /Users/you/Downloads/hwi.py ）。注意：恶意软件可以偷币！</translation>
    </message>
    <message>
        <source>IP address of the proxy (e.g. IPv4: 127.0.0.1 / IPv6: ::1)</source>
        <translation type="unfinished">代理服务器 IP 地址 (例如 IPv4: 127.0.0.1 / IPv6: ::1)</translation>
    </message>
    <message>
        <source>Shows if the supplied default SOCKS5 proxy is used to reach peers via this network type.</source>
        <translation type="unfinished">显示默认的SOCKS5代理是否被用于在该类型的网络下连接同伴。</translation>
    </message>
    <message>
        <source>Minimize instead of exit the application when the window is closed. When this option is enabled, the application will be closed only after selecting Exit in the menu.</source>
        <translation type="unfinished">窗口被关闭时最小化程序而不是退出。当此选项启用时，只有在菜单中选择“退出”时才会让程序退出。</translation>
    </message>
    <message>
        <source>Options set in this dialog are overridden by the command line:</source>
        <translation type="unfinished">这个对话框中的设置已被如下命令行选项覆盖:</translation>
    </message>
    <message>
        <source>Open the %1 configuration file from the working directory.</source>
        <translation type="unfinished">從工作目錄開啟設定檔 %1。</translation>
    </message>
    <message>
        <source>Open Configuration File</source>
        <translation type="unfinished">開啟設定檔</translation>
    </message>
    <message>
        <source>Reset all client options to default.</source>
        <translation type="unfinished">重設所有客戶端軟體選項成預設值。</translation>
    </message>
    <message>
        <source>&amp;Reset Options</source>
        <translation type="unfinished">重設選項(&amp;R)</translation>
    </message>
    <message>
        <source>&amp;Network</source>
        <translation type="unfinished">网络(&amp;N)</translation>
    </message>
    <message>
        <source>Reverting this setting requires re-downloading the entire blockchain.</source>
        <translation type="unfinished">警告:还原此设置需要重新下载整个区块链。</translation>
    </message>
    <message>
        <source>Maximum database cache size. A larger cache can contribute to faster sync, after which the benefit is less pronounced for most use cases. Lowering the cache size will reduce memory usage. Unused mempool memory is shared for this cache.</source>
        <extracomment>Tooltip text for Options window setting that sets the size of the database cache. Explains the corresponding effects of increasing/decreasing this value.</extracomment>
        <translation type="unfinished">数据库缓存的最大大小。加大缓存有助于加快同步，但对于大多数使用场景来说，继续加大后收效会越来越不明显。降低缓存大小将会减小内存使用量。内存池中尚未被使用的那部分内存也会被共享用于这里的数据库缓存。</translation>
    </message>
    <message>
        <source>Set the number of script verification threads. Negative values correspond to the number of cores you want to leave free to the system.</source>
        <extracomment>Tooltip text for Options window setting that sets the number of script verification threads. Explains that negative values mean to leave these many cores free to the system.</extracomment>
        <translation type="unfinished">设置脚本验证线程的数量。负值则表示你想要保留给系统的核心数量。</translation>
    </message>
    <message>
        <source>(0 = auto, &lt;0 = leave that many cores free)</source>
        <translation type="unfinished">(0 表示程式自動決定，小於 0 表示保留處理器核心不用的數目)</translation>
    </message>
    <message>
        <source>This allows you or a third party tool to communicate with the node through command-line and JSON-RPC commands.</source>
        <extracomment>Tooltip text for Options window setting that enables the RPC server.</extracomment>
        <translation type="unfinished">这允许作为用户的你或第三方工具通过命令行和JSON-RPC命令行与节点通信。</translation>
    </message>
    <message>
        <source>Enable R&amp;PC server</source>
        <extracomment>An Options window setting to enable the RPC server.</extracomment>
        <translation type="unfinished">启用R&amp;PC服务器</translation>
    </message>
    <message>
        <source>Whether to set subtract fee from amount as default or not.</source>
        <extracomment>Tooltip text for Options window setting that sets subtracting the fee from a sending amount as default.</extracomment>
        <translation type="unfinished">是否要默认从金额中减去手续费。</translation>
    </message>
    <message>
        <source>Subtract &amp;fee from amount by default</source>
        <extracomment>An Options window setting to set subtracting the fee from a sending amount as default.</extracomment>
        <translation type="unfinished">默认从金额中减去交易手续费(&amp;F)</translation>
    </message>
    <message>
        <source>If you disable the spending of unconfirmed change, the change from a transaction cannot be used until that transaction has at least one confirmation. This also affects how your balance is computed.</source>
        <translation type="unfinished">如果您禁止动用尚未确认的找零资金，则一笔交易的找零资金至少需要有1个确认后才能动用。这同时也会影响账户余额的计算。</translation>
    </message>
    <message>
        <source>Enable &amp;PSBT controls</source>
        <extracomment>An options window setting to enable PSBT controls.</extracomment>
        <translation type="unfinished">启用&amp;PSBT控件</translation>
    </message>
    <message>
        <source>Whether to show PSBT controls.</source>
        <extracomment>Tooltip text for options window setting that enables PSBT controls.</extracomment>
        <translation type="unfinished">是否要显示PSBT控件</translation>
    </message>
    <message>
        <source>&amp;External signer script path</source>
        <translation type="unfinished">外部签名器脚本路径(&amp;E)</translation>
    </message>
    <message>
        <source>Accept connections from outside.</source>
        <translation type="unfinished">接受外來連線</translation>
    </message>
    <message>
        <source>Allow incomin&amp;g connections</source>
        <translation type="unfinished">允许传入连接(&amp;G)</translation>
    </message>
    <message>
        <source>Connect to the Bitcoin network through a SOCKS5 proxy.</source>
        <translation type="unfinished">透過 SOCKS5 代理伺服器來連線到 Bitcoin 網路。</translation>
    </message>
    <message>
        <source>&amp;Connect through SOCKS5 proxy (default proxy):</source>
        <translation type="unfinished">通过 SO&amp;CKS5 代理连接(默认代理):</translation>
    </message>
    <message>
        <source>Port of the proxy (e.g. 9050)</source>
        <translation type="unfinished">代理伺服器的通訊埠(像是 9050)</translation>
    </message>
    <message>
        <source>Used for reaching peers via:</source>
        <translation type="unfinished">在走这些途径连接到节点的时候启用:</translation>
    </message>
    <message>
        <source>&amp;Window</source>
        <translation type="unfinished">窗口(&amp;W)</translation>
    </message>
    <message>
        <source>Show only a tray icon after minimizing the window.</source>
        <translation type="unfinished">視窗縮到最小後只在通知區顯示圖示。</translation>
    </message>
    <message>
        <source>&amp;Minimize to the tray instead of the taskbar</source>
        <translation type="unfinished">最小化到托盘(&amp;M)</translation>
    </message>
    <message>
        <source>M&amp;inimize on close</source>
        <translation type="unfinished">单击关闭按钮时最小化(&amp;I)</translation>
    </message>
    <message>
        <source>User Interface &amp;language:</source>
        <translation type="unfinished">使用界面語言(&amp;L):</translation>
    </message>
    <message>
        <source>The user interface language can be set here. This setting will take effect after restarting %1.</source>
        <translation type="unfinished">可以在這裡設定使用者介面的語言。這個設定在重啓 %1 後才會生效。</translation>
    </message>
    <message>
        <source>&amp;Unit to show amounts in:</source>
        <translation type="unfinished">金額顯示單位(&amp;U):</translation>
    </message>
    <message>
        <source>Choose the default subdivision unit to show in the interface and when sending coins.</source>
        <translation type="unfinished">选择显示及发送比特币时使用的最小单位。</translation>
    </message>
    <message>
        <source>Third-party URLs (e.g. a block explorer) that appear in the transactions tab as context menu items. %s in the URL is replaced by transaction hash. Multiple URLs are separated by vertical bar |.</source>
        <translation type="unfinished">这个第三方网址（比如区块浏览器）会出现在交易选项卡的右键菜单中。 网址中的%s代表交易哈希。多个网址需要用竖线 | 相互分隔。</translation>
    </message>
    <message>
        <source>&amp;Third-party transaction URLs</source>
        <translation type="unfinished">第三方交易网址(&amp;T)</translation>
    </message>
    <message>
        <source>Connect to the Bitcoin network through a separate SOCKS5 proxy for Tor onion services.</source>
        <translation type="unfinished">连接比特币网络时专门为Tor onion服务使用另一个 SOCKS5 代理。</translation>
    </message>
    <message>
        <source>Monospaced font in the Overview tab:</source>
        <translation type="unfinished">在概览标签页的等宽字体:</translation>
    </message>
    <message>
        <source>embedded "%1"</source>
        <translation type="unfinished">嵌入的 "%1"</translation>
    </message>
    <message>
        <source>default</source>
        <translation type="unfinished">預設值</translation>
    </message>
    <message>
        <source>Client restart required to activate changes.</source>
        <extracomment>Text explaining that the settings changed will not come into effect until the client is restarted.</extracomment>
        <translation type="unfinished">需要重新開始客戶端軟體來讓改變生效。</translation>
    </message>
    <message>
        <source>Current settings will be backed up at "%1".</source>
        <extracomment>Text explaining to the user that the client's current settings will be backed up at a specific location. %1 is a stand-in argument for the backup location's path.</extracomment>
        <translation type="unfinished">当前设置将会被备份到 "%1"。</translation>
    </message>
    <message>
        <source>Client will be shut down. Do you want to proceed?</source>
        <extracomment>Text asking the user to confirm if they would like to proceed with a client shutdown.</extracomment>
        <translation type="unfinished">客戶端軟體就要關掉了。繼續做下去嗎？</translation>
    </message>
    <message>
        <source>Configuration options</source>
        <extracomment>Window title text of pop-up box that allows opening up of configuration file.</extracomment>
        <translation type="unfinished">設定選項</translation>
    </message>
    <message>
        <source>The configuration file is used to specify advanced user options which override GUI settings. Additionally, any command-line options will override this configuration file.</source>
        <extracomment>Explanatory text about the priority order of instructions considered by client. The order from high to low being: command-line, configuration file, GUI settings.</extracomment>
        <translation type="unfinished">配置文件可以用来设置高级选项。配置文件会覆盖设置界面窗口中的选项。此外，命令行会覆盖配置文件指定的选项。</translation>
    </message>
    <message>
        <source>Continue</source>
        <translation type="unfinished">继续</translation>
    </message>
    <message>
        <source>Cancel</source>
        <translation type="unfinished">取消</translation>
    </message>
    <message>
        <source>Error</source>
        <translation type="unfinished">錯誤</translation>
    </message>
    <message>
        <source>The configuration file could not be opened.</source>
        <translation type="unfinished">无法打开配置文件。</translation>
    </message>
    </context>
<context>
    <name>OptionsModel</name>
    <message>
        <source>Could not read setting "%1", %2.</source>
        <translation type="unfinished">无法读取设置 "%1"，%2。</translation>
    </message>
</context>
<context>
    <name>OverviewPage</name>
    <message>
        <source>Form</source>
        <translation type="unfinished">窗体</translation>
    </message>
    <message>
        <source>The displayed information may be out of date. Your wallet automatically synchronizes with the Bitcoin network after a connection is established, but this process has not completed yet.</source>
        <translation type="unfinished">顯示的資訊可能是過期的。跟 Bitcoin 網路的連線建立後，你的錢包會自動和網路同步，但是這個步驟還沒完成。</translation>
    </message>
    <message>
        <source>Available:</source>
        <translation type="unfinished">可用金額:</translation>
    </message>
    <message>
        <source>Your current spendable balance</source>
        <translation type="unfinished">目前可用餘額</translation>
    </message>
    <message>
        <source>Pending:</source>
        <translation type="unfinished">等待中的余额:</translation>
    </message>
    <message>
        <source>Total of transactions that have yet to be confirmed, and do not yet count toward the spendable balance</source>
        <translation type="unfinished">尚未确认的交易总额，未计入当前余额</translation>
    </message>
    <message>
        <source>Immature:</source>
        <translation type="unfinished">未成熟金額:</translation>
    </message>
    <message>
        <source>Mined balance that has not yet matured</source>
        <translation type="unfinished">還沒成熟的開採金額</translation>
    </message>
    <message>
        <source>Balances</source>
        <translation type="unfinished">餘額</translation>
    </message>
    <message>
        <source>Your current total balance</source>
        <translation type="unfinished">您当前的总余额</translation>
    </message>
    <message>
        <source>Recent transactions</source>
        <translation type="unfinished">最近的交易</translation>
    </message>
    <message>
        <source>Unconfirmed transactions to watch-only addresses</source>
        <translation type="unfinished">仅观察地址的未确认交易</translation>
    </message>
    <message>
        <source>Current total balance in watch-only addresses</source>
        <translation type="unfinished">仅观察地址中的当前总余额</translation>
    </message>
    <message>
        <source>Privacy mode activated for the Overview tab. To unmask the values, uncheck Settings-&gt;Mask values.</source>
        <translation type="unfinished">“概况”标签页已启用隐私模式。要明文显示数值，请在设置中取消勾选“不明文显示数值”。</translation>
    </message>
</context>
<context>
    <name>PSBTOperationsDialog</name>
    <message>
        <source>PSBT Operations</source>
        <translation type="unfinished">PSBT操作</translation>
    </message>
    <message>
        <source>Sign Tx</source>
        <translation type="unfinished">簽名交易</translation>
    </message>
    <message>
        <source>Broadcast Tx</source>
        <translation type="unfinished">广播交易</translation>
    </message>
    <message>
        <source>Copy to Clipboard</source>
        <translation type="unfinished">複製到剪貼簿</translation>
    </message>
    <message>
        <source>Save…</source>
        <translation type="unfinished">拯救...</translation>
    </message>
    <message>
        <source>Close</source>
        <translation type="unfinished">關閉</translation>
    </message>
    <message>
        <source>Cannot sign inputs while wallet is locked.</source>
        <translation type="unfinished">钱包已锁定，无法签名交易输入项。</translation>
    </message>
    <message>
        <source>Could not sign any more inputs.</source>
        <translation type="unfinished">没有交易输入项可供签名了。</translation>
    </message>
    <message>
        <source>Signed %1 inputs, but more signatures are still required.</source>
        <translation type="unfinished">已签名 %1 个交易输入项，但是仍然还有余下的项目需要签名。</translation>
    </message>
    <message>
        <source>Partially Signed Transaction (Binary)</source>
        <extracomment>Expanded name of the binary PSBT file format. See: BIP 174.</extracomment>
        <translation type="unfinished">部分签名交易(二进制)</translation>
    </message>
    <message>
        <source>PSBT saved to disk.</source>
        <translation type="unfinished">PSBT已保存到硬盘</translation>
    </message>
    <message>
        <source>Pays transaction fee: </source>
        <translation type="unfinished">支付交易费用:</translation>
    </message>
    <message>
        <source>Total Amount</source>
        <translation type="unfinished">總金額</translation>
    </message>
    <message>
        <source>or</source>
        <translation type="unfinished">或</translation>
    </message>
    <message>
        <source>Transaction is missing some information about inputs.</source>
        <translation type="unfinished">交易中有输入项缺失某些信息。</translation>
    </message>
    <message>
        <source>Transaction still needs signature(s).</source>
        <translation type="unfinished">交易仍然需要签名。</translation>
    </message>
    <message>
        <source>(But no wallet is loaded.)</source>
        <translation type="unfinished">(但没有加载钱包。)</translation>
    </message>
    <message>
        <source>(But this wallet cannot sign transactions.)</source>
        <translation type="unfinished">(但这个钱包不能签名交易)</translation>
    </message>
    <message>
        <source>Transaction status is unknown.</source>
        <translation type="unfinished">交易状态未知。</translation>
    </message>
</context>
<context>
    <name>PaymentServer</name>
    <message>
        <source>Payment request error</source>
        <translation type="unfinished">支付请求出错</translation>
    </message>
    <message>
        <source>URI handling</source>
        <translation type="unfinished">URI 處理</translation>
    </message>
    <message>
        <source>'bitcoin://' is not a valid URI. Use 'bitcoin:' instead.</source>
        <translation type="unfinished">字首為 bitcoin:// 不是有效的 URI，請改用 bitcoin: 開頭。</translation>
    </message>
    <message>
        <source>Cannot process payment request because BIP70 is not supported.
Due to widespread security flaws in BIP70 it's strongly recommended that any merchant instructions to switch wallets be ignored.
If you are receiving this error you should request the merchant provide a BIP21 compatible URI.</source>
        <translation type="unfinished">因为不支持BIP70，无法处理付款请求。
由于BIP70具有广泛的安全缺陷，无论哪个商家指引要求您更换钱包，我们都强烈建议您不要听信。
如果您看到了这个错误，您应该要求商家提供兼容BIP21的URI。</translation>
    </message>
    <message>
        <source>URI cannot be parsed! This can be caused by an invalid Bitcoin address or malformed URI parameters.</source>
        <translation type="unfinished">无法解析 URI 地址！可能是因为比特币地址无效，或是 URI 参数格式错误。</translation>
    </message>
    <message>
        <source>Payment request file handling</source>
        <translation type="unfinished">支付请求文件处理</translation>
    </message>
</context>
<context>
    <name>PeerTableModel</name>
    <message>
        <source>User Agent</source>
        <extracomment>Title of Peers Table column which contains the peer's User Agent string.</extracomment>
        <translation type="unfinished">使用者代理</translation>
    </message>
    <message>
        <source>Peer</source>
        <extracomment>Title of Peers Table column which contains a unique number used to identify a connection.</extracomment>
        <translation type="unfinished">节点</translation>
    </message>
    <message>
        <source>Age</source>
        <extracomment>Title of Peers Table column which indicates the duration (length of time) since the peer connection started.</extracomment>
        <translation type="unfinished">连接时间</translation>
    </message>
    <message>
        <source>Direction</source>
        <extracomment>Title of Peers Table column which indicates the direction the peer connection was initiated from.</extracomment>
        <translation type="unfinished">方向</translation>
    </message>
    <message>
        <source>Sent</source>
        <extracomment>Title of Peers Table column which indicates the total amount of network information we have sent to the peer.</extracomment>
        <translation type="unfinished">已送出</translation>
    </message>
    <message>
        <source>Received</source>
        <extracomment>Title of Peers Table column which indicates the total amount of network information we have received from the peer.</extracomment>
        <translation type="unfinished">已接收</translation>
    </message>
    <message>
        <source>Address</source>
        <extracomment>Title of Peers Table column which contains the IP/Onion/I2P address of the connected peer.</extracomment>
        <translation type="unfinished">地址</translation>
    </message>
    <message>
        <source>Type</source>
        <extracomment>Title of Peers Table column which describes the type of peer connection. The "type" describes why the connection exists.</extracomment>
        <translation type="unfinished">类型</translation>
    </message>
    <message>
        <source>Network</source>
        <extracomment>Title of Peers Table column which states the network the peer connected through.</extracomment>
        <translation type="unfinished">网络</translation>
    </message>
    <message>
        <source>Inbound</source>
        <extracomment>An Inbound Connection from a Peer.</extracomment>
        <translation type="unfinished">進來</translation>
    </message>
    </context>
<context>
    <name>QRImageWidget</name>
    <message>
        <source>&amp;Save Image…</source>
        <translation type="unfinished">保存图像(&amp;S)...</translation>
    </message>
    <message>
        <source>Error encoding URI into QR Code.</source>
        <translation type="unfinished">把 URI 编码成二维码时发生错误。</translation>
    </message>
    <message>
        <source>Save QR Code</source>
        <translation type="unfinished">儲存 QR 碼</translation>
    </message>
    <message>
        <source>PNG Image</source>
        <extracomment>Expanded name of the PNG file format. See: https://en.wikipedia.org/wiki/Portable_Network_Graphics.</extracomment>
        <translation type="unfinished">PNG图像</translation>
    </message>
</context>
<context>
    <name>RPCConsole</name>
    <message>
        <source>Client version</source>
        <translation type="unfinished">客户端版本</translation>
    </message>
    <message>
        <source>&amp;Information</source>
        <translation type="unfinished">資訊 &amp;I</translation>
    </message>
    <message>
        <source>General</source>
        <translation type="unfinished">一般</translation>
    </message>
    <message>
        <source>Datadir</source>
        <translation type="unfinished">数据目录</translation>
    </message>
    <message>
        <source>To specify a non-default location of the data directory use the '%1' option.</source>
        <translation type="unfinished">如果不想用默认的数据目录位置，请用 '%1' 这个选项来指定新的位置。</translation>
    </message>
    <message>
        <source>Blocksdir</source>
        <translation type="unfinished">区块存储目录</translation>
    </message>
    <message>
        <source>Startup time</source>
        <translation type="unfinished">啓動時間</translation>
    </message>
    <message>
        <source>Network</source>
        <translation type="unfinished">网络</translation>
    </message>
    <message>
        <source>Number of connections</source>
        <translation type="unfinished">連線數</translation>
    </message>
    <message>
        <source>Block chain</source>
        <translation type="unfinished">區塊鏈</translation>
    </message>
    <message>
        <source>Memory usage</source>
        <translation type="unfinished">内存使用</translation>
    </message>
    <message>
        <source>(none)</source>
        <translation type="unfinished">(无)</translation>
    </message>
    <message>
        <source>&amp;Reset</source>
        <translation type="unfinished">重置(&amp;R)</translation>
    </message>
    <message>
        <source>Received</source>
        <translation type="unfinished">已接收</translation>
    </message>
    <message>
        <source>Sent</source>
        <translation type="unfinished">已送出</translation>
    </message>
    <message>
        <source>&amp;Peers</source>
        <translation type="unfinished">节点(&amp;P)</translation>
    </message>
    <message>
        <source>Banned peers</source>
        <translation type="unfinished">被禁節點</translation>
    </message>
    <message>
        <source>Select a peer to view detailed information.</source>
        <translation type="unfinished">选择节点查看详细信息。</translation>
    </message>
    <message>
        <source>The transport layer version: %1</source>
        <translation type="unfinished">传输层版本: %1</translation>
    </message>
    <message>
        <source>Transport</source>
        <translation type="unfinished">传输</translation>
    </message>
    <message>
        <source>The BIP324 session ID string in hex, if any.</source>
        <translation type="unfinished">十六进制格式的BIP324会话ID，如果有的话。</translation>
    </message>
    <message>
        <source>Session ID</source>
        <translation type="unfinished">会话ID</translation>
    </message>
    <message>
        <source>Version</source>
        <translation type="unfinished">版本</translation>
    </message>
    <message>
        <source>Whether we relay transactions to this peer.</source>
        <translation type="unfinished">是否要将交易转发给这个节点。</translation>
    </message>
    <message>
        <source>Transaction Relay</source>
        <translation type="unfinished">交易转发</translation>
    </message>
    <message>
        <source>Synced Headers</source>
        <translation type="unfinished">已同步前導資料</translation>
    </message>
    <message>
        <source>Last Transaction</source>
        <translation type="unfinished">最近交易</translation>
    </message>
    <message>
        <source>The mapped Autonomous System used for diversifying peer selection.</source>
        <translation type="unfinished">映射的自治系統，用於使peer選取多樣化。</translation>
    </message>
    <message>
        <source>Mapped AS</source>
        <translation type="unfinished">映射到的AS</translation>
    </message>
    <message>
        <source>Whether we relay addresses to this peer.</source>
        <extracomment>Tooltip text for the Address Relay field in the peer details area, which displays whether we relay addresses to this peer (Yes/No).</extracomment>
        <translation type="unfinished">是否把地址转发给这个节点。</translation>
    </message>
    <message>
        <source>Address Relay</source>
        <extracomment>Text title for the Address Relay field in the peer details area, which displays whether we relay addresses to this peer (Yes/No).</extracomment>
        <translation type="unfinished">地址转发</translation>
    </message>
    <message>
        <source>The total number of addresses received from this peer that were processed (excludes addresses that were dropped due to rate-limiting).</source>
        <extracomment>Tooltip text for the Addresses Processed field in the peer details area, which displays the total number of addresses received from this peer that were processed (excludes addresses that were dropped due to rate-limiting).</extracomment>
        <translation type="unfinished">从这个节点接收并处理过的地址总数（除去因频次限制而丢弃的那些地址）。</translation>
    </message>
    <message>
        <source>The total number of addresses received from this peer that were dropped (not processed) due to rate-limiting.</source>
        <extracomment>Tooltip text for the Addresses Rate-Limited field in the peer details area, which displays the total number of addresses received from this peer that were dropped (not processed) due to rate-limiting.</extracomment>
        <translation type="unfinished">从这个节点接收后又因频次限制而丢弃（未被处理）的地址总数。</translation>
    </message>
    <message>
        <source>Addresses Processed</source>
        <extracomment>Text title for the Addresses Processed field in the peer details area, which displays the total number of addresses received from this peer that were processed (excludes addresses that were dropped due to rate-limiting).</extracomment>
        <translation type="unfinished">已处理地址</translation>
    </message>
    <message>
        <source>Addresses Rate-Limited</source>
        <extracomment>Text title for the Addresses Rate-Limited field in the peer details area, which displays the total number of addresses received from this peer that were dropped (not processed) due to rate-limiting.</extracomment>
        <translation type="unfinished">被频率限制丢弃的地址</translation>
    </message>
    <message>
        <source>User Agent</source>
        <translation type="unfinished">使用者代理</translation>
    </message>
    <message>
        <source>Node window</source>
        <translation type="unfinished">节点窗口</translation>
    </message>
    <message>
        <source>Current block height</source>
        <translation type="unfinished">当前区块高度</translation>
    </message>
    <message>
        <source>Decrease font size</source>
        <translation type="unfinished">缩小字体大小</translation>
    </message>
    <message>
        <source>Increase font size</source>
        <translation type="unfinished">放大字体大小</translation>
    </message>
    <message>
        <source>Permissions</source>
        <translation type="unfinished">允許</translation>
    </message>
    <message>
        <source>The direction and type of peer connection: %1</source>
        <translation type="unfinished">节点连接的方向和类型: %1</translation>
    </message>
    <message>
        <source>Direction/Type</source>
        <translation type="unfinished">方向/类型</translation>
    </message>
    <message>
        <source>The network protocol this peer is connected through: IPv4, IPv6, Onion, I2P, or CJDNS.</source>
        <translation type="unfinished">这个节点是通过这种网络协议连接到的: IPv4, IPv6, Onion, I2P, 或 CJDNS.</translation>
    </message>
    <message>
        <source>Services</source>
        <translation type="unfinished">服務</translation>
    </message>
    <message>
        <source>High bandwidth BIP152 compact block relay: %1</source>
        <translation type="unfinished">高带宽BIP152密实区块转发: %1</translation>
    </message>
    <message>
        <source>High Bandwidth</source>
        <translation type="unfinished">高带宽</translation>
    </message>
    <message>
        <source>Last Block</source>
        <translation type="unfinished">上一个区块</translation>
    </message>
    <message>
        <source>Last Send</source>
        <translation type="unfinished">最近送出</translation>
    </message>
    <message>
        <source>Last Receive</source>
        <translation type="unfinished">上次接收</translation>
    </message>
    <message>
        <source>The duration of a currently outstanding ping.</source>
        <translation type="unfinished">目前这一次 ping 已经过去的时间。</translation>
    </message>
    <message>
        <source>Ping Wait</source>
        <translation type="unfinished">Ping 等待</translation>
    </message>
    <message>
        <source>&amp;Open</source>
        <translation type="unfinished">打开(&amp;O)</translation>
    </message>
    <message>
        <source>&amp;Console</source>
        <translation type="unfinished">控制台(&amp;C)</translation>
    </message>
    <message>
        <source>&amp;Network Traffic</source>
        <translation type="unfinished">網路流量(&amp;N)</translation>
    </message>
    <message>
        <source>Totals</source>
        <translation type="unfinished">總計</translation>
    </message>
    <message>
        <source>Clear console</source>
        <translation type="unfinished">清主控台</translation>
    </message>
    <message>
        <source>In:</source>
        <translation type="unfinished">來:</translation>
    </message>
    <message>
        <source>Out:</source>
        <translation type="unfinished">去:</translation>
    </message>
    <message>
        <source>Inbound: initiated by peer</source>
        <extracomment>Explanatory text for an inbound peer connection.</extracomment>
        <translation type="unfinished">入站: 由对端发起</translation>
    </message>
    <message>
        <source>Outbound Full Relay: default</source>
        <extracomment>Explanatory text for an outbound peer connection that relays all network information. This is the default behavior for outbound connections.</extracomment>
        <translation type="unfinished">出站完整转发: 默认</translation>
    </message>
    <message>
        <source>Outbound Block Relay: does not relay transactions or addresses</source>
        <extracomment>Explanatory text for an outbound peer connection that relays network information about blocks and not transactions or addresses.</extracomment>
        <translation type="unfinished">出站区块转发: 不转发交易和地址</translation>
    </message>
    <message>
        <source>Outbound Manual: added using RPC %1 or %2/%3 configuration options</source>
        <extracomment>Explanatory text for an outbound peer connection that was established manually through one of several methods. The numbered arguments are stand-ins for the methods available to establish manual connections.</extracomment>
        <translation type="unfinished">出站手动: 加入使用RPC %1 或 %2/%3 配置选项</translation>
    </message>
    <message>
        <source>Outbound Feeler: short-lived, for testing addresses</source>
        <extracomment>Explanatory text for a short-lived outbound peer connection that is used to test the aliveness of known addresses.</extracomment>
        <translation type="unfinished">出站触须: 短暂，用于测试地址</translation>
    </message>
    <message>
        <source>detecting: peer could be v1 or v2</source>
        <extracomment>Explanatory text for "detecting" transport type.</extracomment>
        <translation type="unfinished">检测中: 节点可能是v1或是v2</translation>
    </message>
    <message>
        <source>v1: unencrypted, plaintext transport protocol</source>
        <extracomment>Explanatory text for v1 transport type.</extracomment>
        <translation type="unfinished">v1: 未加密，明文传输协议</translation>
    </message>
    <message>
        <source>v2: BIP324 encrypted transport protocol</source>
        <extracomment>Explanatory text for v2 transport type.</extracomment>
        <translation type="unfinished">v2: BIP324加密传输协议</translation>
    </message>
    <message>
        <source>we selected the peer for high bandwidth relay</source>
        <translation type="unfinished">我们选择了用于高带宽转发的节点</translation>
    </message>
    <message>
        <source>the peer selected us for high bandwidth relay</source>
        <translation type="unfinished">对端选择了我们用于高带宽转发</translation>
    </message>
    <message>
        <source>&amp;Copy address</source>
        <extracomment>Context menu action to copy the address of a peer.</extracomment>
        <translation type="unfinished">复制地址(&amp;C)</translation>
    </message>
    <message>
        <source>1 &amp;hour</source>
        <translation type="unfinished">1 小时(&amp;H)</translation>
    </message>
    <message>
        <source>&amp;Copy IP/Netmask</source>
        <extracomment>Context menu action to copy the IP/Netmask of a banned peer. IP/Netmask is the combination of a peer's IP address and its Netmask. For IP address, see: https://en.wikipedia.org/wiki/IP_address.</extracomment>
        <translation type="unfinished">复制IP/网络掩码(&amp;C)</translation>
    </message>
    <message>
        <source>&amp;Unban</source>
        <translation type="unfinished">解封(&amp;U)</translation>
    </message>
    <message>
        <source>Welcome to the %1 RPC console.
Use up and down arrows to navigate history, and %2 to clear screen.
Use %3 and %4 to increase or decrease the font size.
Type %5 for an overview of available commands.
For more information on using this console, type %6.

%7WARNING: Scammers have been active, telling users to type commands here, stealing their wallet contents. Do not use this console without fully understanding the ramifications of a command.%8</source>
        <extracomment>RPC console welcome message. Placeholders %7 and %8 are style tags for the warning content, and they are not space separated from the rest of the text intentionally.</extracomment>
        <translation type="unfinished">欢迎来到 %1 RPC 控制台。
使用上与下箭头以进行历史导航，%2 以清除屏幕。
使用%3 和 %4 以增加或减小字体大小。
输入 %5 以显示可用命令的概览。
查看更多关于此控制台的信息，输入 %6。

%7 警告：骗子们很活跃，告诉用户在这里输入命令，偷走他们钱包中的内容。不要在不完全了解一个命令的后果的情况下使用此控制台。%8</translation>
    </message>
    <message>
        <source>Executing…</source>
        <extracomment>A console message indicating an entered command is currently being executed.</extracomment>
        <translation type="unfinished">执行中……</translation>
    </message>
    <message>
        <source>via %1</source>
        <translation type="unfinished">經由 %1</translation>
    </message>
    <message>
        <source>Yes</source>
        <translation type="unfinished">是</translation>
    </message>
    <message>
        <source>To</source>
        <translation type="unfinished">到</translation>
    </message>
    <message>
        <source>From</source>
        <translation type="unfinished">來源</translation>
    </message>
    <message>
        <source>Ban for</source>
        <translation type="unfinished">禁止連線</translation>
    </message>
    <message>
        <source>Never</source>
        <translation type="unfinished">永不</translation>
    </message>
    <message>
        <source>Unknown</source>
        <translation type="unfinished">未知</translation>
    </message>
</context>
<context>
    <name>ReceiveCoinsDialog</name>
    <message>
        <source>&amp;Amount:</source>
        <translation type="unfinished">金额(&amp;A):</translation>
    </message>
    <message>
        <source>&amp;Message:</source>
        <translation type="unfinished">訊息(&amp;M):</translation>
    </message>
    <message>
        <source>An optional message to attach to the payment request, which will be displayed when the request is opened. Note: The message will not be sent with the payment over the Bitcoin network.</source>
        <translation type="unfinished">可在支付请求上备注一条信息，在打开支付请求时可以看到。注意:该消息不是通过比特币网络传送。</translation>
    </message>
    <message>
        <source>Use this form to request payments. All fields are &lt;b&gt;optional&lt;/b&gt;.</source>
        <translation type="unfinished">使用此表单请求付款。所有字段都是&lt;b&gt;可选&lt;/b&gt;的。</translation>
    </message>
    <message>
        <source>An optional amount to request. Leave this empty or zero to not request a specific amount.</source>
        <translation type="unfinished">要求付款的金額，可以不填。不確定金額時可以留白或是填零。</translation>
    </message>
    <message>
        <source>An optional label to associate with the new receiving address (used by you to identify an invoice).  It is also attached to the payment request.</source>
        <translation type="unfinished">一个关联到新收款地址（被您用来识别发票）的可选标签。它也会被附加到付款请求中。</translation>
    </message>
    <message>
        <source>&amp;Create new receiving address</source>
        <translation type="unfinished">&amp;產生新的接收地址</translation>
    </message>
    <message>
        <source>Clear</source>
        <translation type="unfinished">清空</translation>
    </message>
    <message>
        <source>Requested payments history</source>
        <translation type="unfinished">先前要求付款的記錄</translation>
    </message>
    <message>
        <source>Show the selected request (does the same as double clicking an entry)</source>
        <translation type="unfinished">顯示選擇的要求內容(效果跟按它兩下一樣)</translation>
    </message>
    <message>
        <source>Show</source>
        <translation type="unfinished">顯示</translation>
    </message>
    <message>
        <source>Remove the selected entries from the list</source>
        <translation type="unfinished">从列表中移除选中的条目</translation>
    </message>
    <message>
        <source>Copy &amp;URI</source>
        <translation type="unfinished">複製 &amp;URI</translation>
    </message>
    <message>
        <source>&amp;Copy address</source>
        <translation type="unfinished">复制地址(&amp;C)</translation>
    </message>
    <message>
        <source>Copy &amp;label</source>
        <translation type="unfinished">复制标签(&amp;L)</translation>
    </message>
    <message>
        <source>Copy &amp;message</source>
        <translation type="unfinished">复制消息(&amp;M)</translation>
    </message>
    <message>
        <source>Copy &amp;amount</source>
        <translation type="unfinished">复制和数量</translation>
    </message>
    <message>
        <source>Base58 (Legacy)</source>
        <translation type="unfinished">Base58 (旧式)</translation>
    </message>
    <message>
        <source>Not recommended due to higher fees and less protection against typos.</source>
        <translation type="unfinished">因手续费较高，而且打字错误防护较弱，故不推荐。</translation>
    </message>
    <message>
        <source>Generates an address compatible with older wallets.</source>
        <translation type="unfinished">生成一个与旧版钱包兼容的地址。</translation>
    </message>
    <message>
        <source>Generates a native segwit address (BIP-173). Some old wallets don't support it.</source>
        <translation type="unfinished">生成一个原生隔离见证地址 (BIP-173) 。不被部分旧版本钱包所支持。</translation>
    </message>
    <message>
        <source>Bech32m (BIP-350) is an upgrade to Bech32, wallet support is still limited.</source>
        <translation type="unfinished">Bech32m (BIP-350) 是对 Bech32 的更新升级，支持它的钱包仍然比较有限。</translation>
    </message>
    <message>
        <source>Could not unlock wallet.</source>
        <translation type="unfinished">无法解锁钱包。</translation>
    </message>
    <message>
        <source>Could not generate new %1 address</source>
        <translation type="unfinished">无法生成新的%1地址</translation>
    </message>
</context>
<context>
    <name>ReceiveRequestDialog</name>
    <message>
        <source>Request payment to …</source>
        <translation type="unfinished">请求支付至...</translation>
    </message>
    <message>
        <source>Label:</source>
        <translation type="unfinished">标签：</translation>
    </message>
    <message>
        <source>Message:</source>
        <translation type="unfinished">訊息:</translation>
    </message>
    <message>
        <source>Wallet:</source>
        <translation type="unfinished">錢包:</translation>
    </message>
    <message>
        <source>Copy &amp;URI</source>
        <translation type="unfinished">複製 &amp;URI</translation>
    </message>
    <message>
        <source>Copy &amp;Address</source>
        <translation type="unfinished">複製 &amp;地址</translation>
    </message>
    <message>
        <source>&amp;Save Image…</source>
        <translation type="unfinished">保存图像(&amp;S)...</translation>
    </message>
    <message>
        <source>Request payment to %1</source>
        <translation type="unfinished">付款給 %1 的要求</translation>
    </message>
</context>
<context>
    <name>RecentRequestsTableModel</name>
    <message>
        <source>Label</source>
        <translation type="unfinished">標記</translation>
    </message>
    <message>
        <source>(no label)</source>
        <translation type="unfinished">(無標記)</translation>
    </message>
    <message>
        <source>(no amount requested)</source>
        <translation type="unfinished">(無要求金額)</translation>
    </message>
    <message>
        <source>Requested</source>
        <translation type="unfinished">请求金额</translation>
    </message>
</context>
<context>
    <name>SendCoinsDialog</name>
    <message>
        <source>Send Coins</source>
        <translation type="unfinished">付款</translation>
    </message>
    <message>
        <source>Coin Control Features</source>
        <translation type="unfinished">手动选币功能</translation>
    </message>
    <message>
        <source>automatically selected</source>
        <translation type="unfinished">自动选择</translation>
    </message>
    <message>
        <source>Insufficient funds!</source>
        <translation type="unfinished">金额不足！</translation>
    </message>
    <message>
        <source>After Fee:</source>
        <translation type="unfinished">計費後金額:</translation>
    </message>
    <message>
        <source>If this is activated, but the change address is empty or invalid, change will be sent to a newly generated address.</source>
        <translation type="unfinished">如果這項有打開，但是找零地址是空的或無效，那麼找零會送到一個產生出來的地址去。</translation>
    </message>
    <message>
        <source>Transaction Fee:</source>
        <translation type="unfinished">交易手续费:</translation>
    </message>
    <message>
        <source>Using the fallbackfee can result in sending a transaction that will take several hours or days (or never) to confirm. Consider choosing your fee manually or wait until you have validated the complete chain.</source>
        <translation type="unfinished">以備用手續費金額(fallbackfee)來付手續費可能會造成交易確認時間長達數小時、數天、或是永遠不會確認。請考慮自行指定金額，或是等到完全驗證區塊鏈後，再進行交易。</translation>
    </message>
    <message>
        <source>Warning: Fee estimation is currently not possible.</source>
        <translation type="unfinished">警告: 目前无法进行手续费估计。</translation>
    </message>
    <message>
        <source>Hide</source>
        <translation type="unfinished">隐藏</translation>
    </message>
    <message>
        <source>Recommended:</source>
        <translation type="unfinished">推荐:</translation>
    </message>
    <message>
        <source>Custom:</source>
        <translation type="unfinished">自訂:</translation>
    </message>
    <message>
        <source>Add &amp;Recipient</source>
        <translation type="unfinished">增加收款人(&amp;R)</translation>
    </message>
    <message>
        <source>Choose…</source>
        <translation type="unfinished">选择...</translation>
    </message>
    <message>
        <source>Hide transaction fee settings</source>
        <translation type="unfinished">隱藏交易手續費設定</translation>
    </message>
    <message>
        <source>A too low fee might result in a never confirming transaction (read the tooltip)</source>
        <translation type="unfinished">手續費太低的話可能會造成永遠無法確認的交易(請參考提示)</translation>
    </message>
    <message>
        <source>With Replace-By-Fee (BIP-125) you can increase a transaction's fee after it is sent. Without this, a higher fee may be recommended to compensate for increased transaction delay risk.</source>
        <translation type="unfinished">手续费追加（Replace-By-Fee，BIP-125）可以让你在送出交易后继续追加手续费。不用这个功能的话，建议付比较高的手续费来降低交易延迟的风险。</translation>
    </message>
    <message>
        <source>Balance:</source>
        <translation type="unfinished">餘額:</translation>
    </message>
    <message>
        <source>Copy quantity</source>
        <translation type="unfinished">复制数目</translation>
    </message>
    <message>
        <source>Copy amount</source>
        <translation type="unfinished">复制金额</translation>
    </message>
    <message>
        <source>Copy fee</source>
        <translation type="unfinished">複製手續費</translation>
    </message>
    <message>
        <source>Copy after fee</source>
        <translation type="unfinished">複製計費後金額</translation>
    </message>
    <message>
        <source>Copy bytes</source>
        <translation type="unfinished">复制字节数</translation>
    </message>
    <message>
        <source>Copy change</source>
        <translation type="unfinished">複製找零金額</translation>
    </message>
    <message>
        <source>%1 (%2 blocks)</source>
        <translation type="unfinished">%1 (%2个块)</translation>
    </message>
    <message>
        <source>Creates a Partially Signed Bitcoin Transaction (PSBT) for use with e.g. an offline %1 wallet, or a PSBT-compatible hardware wallet.</source>
        <translation type="unfinished">创建一个“部分签名比特币交易”（PSBT），以用于诸如离线%1钱包，或是兼容PSBT的硬件钱包这类用途。</translation>
    </message>
    <message>
        <source> from wallet '%1'</source>
        <translation type="unfinished">從錢包 %1</translation>
    </message>
    <message>
        <source>%1 to %2</source>
        <translation type="unfinished">%1 到 %2</translation>
    </message>
    <message>
        <source>Sign failed</source>
        <translation type="unfinished">簽署失敗</translation>
    </message>
    <message>
        <source>External signer failure</source>
        <extracomment>"External signer" means using devices such as hardware wallets.</extracomment>
        <translation type="unfinished">外部签名器失败</translation>
    </message>
    <message>
        <source>Partially Signed Transaction (Binary)</source>
        <extracomment>Expanded name of the binary PSBT file format. See: BIP 174.</extracomment>
        <translation type="unfinished">部分签名交易(二进制)</translation>
    </message>
    <message>
        <source>or</source>
        <translation type="unfinished">或</translation>
    </message>
    <message>
        <source>You can increase the fee later (signals Replace-By-Fee, BIP-125).</source>
        <translation type="unfinished">你可以之後再提高手續費(有 BIP-125 手續費追加的標記)</translation>
    </message>
    <message>
        <source>Do you want to create this transaction?</source>
        <extracomment>Message displayed when attempting to create a transaction. Cautionary text to prompt the user to verify that the displayed transaction details represent the transaction the user intends to create.</extracomment>
        <translation type="unfinished">要创建这笔交易吗？</translation>
    </message>
    <message>
        <source>Please, review your transaction. You can create and send this transaction or create a Partially Signed Bitcoin Transaction (PSBT), which you can save or copy and then sign with, e.g., an offline %1 wallet, or a PSBT-compatible hardware wallet.</source>
        <extracomment>Text to inform a user attempting to create a transaction of their current options. At this stage, a user can send their transaction or create a PSBT. This string is displayed when both private keys and PSBT controls are enabled.</extracomment>
        <translation type="unfinished">请务必仔细检查您的交易。你可以创建并发送这笔交易；也可以创建一个“部分签名比特币交易(PSBT)”，它可以被保存下来或被复制出去，然后就可以对它进行签名，比如用离线%1钱包，或是用兼容PSBT的硬件钱包。</translation>
    </message>
    <message>
        <source>Please, review your transaction.</source>
        <extracomment>Text to prompt a user to review the details of the transaction they are attempting to send.</extracomment>
        <translation type="unfinished">请检查您的交易。</translation>
    </message>
    <message>
        <source>Total Amount</source>
        <translation type="unfinished">總金額</translation>
    </message>
    <message>
        <source>Unsigned Transaction</source>
        <comment>PSBT copied</comment>
        <extracomment>Caption of "PSBT has been copied" messagebox</extracomment>
        <translation type="unfinished">未签名交易</translation>
    </message>
    <message>
        <source>The PSBT has been copied to the clipboard. You can also save it.</source>
        <translation type="unfinished">PSBT已被复制到剪贴板。您也可以保存它。</translation>
    </message>
    <message>
        <source>PSBT saved to disk</source>
        <translation type="unfinished">已保存PSBT到磁盘</translation>
    </message>
    <message>
        <source>Confirm send coins</source>
        <translation type="unfinished">确认发币</translation>
    </message>
    <message>
        <source>Watch-only balance:</source>
        <translation type="unfinished">只能看餘額:</translation>
    </message>
    <message>
        <source>The recipient address is not valid. Please recheck.</source>
        <translation type="unfinished">接收人地址无效。请重新检查。</translation>
    </message>
    <message>
        <source>The amount to pay must be larger than 0.</source>
        <translation type="unfinished">支付金额必须大于0。</translation>
    </message>
    <message>
        <source>A fee higher than %1 is considered an absurdly high fee.</source>
        <translation type="unfinished">超过 %1 的手续费被视为高得离谱。</translation>
    </message>
    <message numerus="yes">
        <source>Estimated to begin confirmation within %n block(s).</source>
        <translation type="unfinished">
            <numerusform>预计%n个区块内确认。</numerusform>
        </translation>
    </message>
    <message>
        <source>Warning: Invalid Bitcoin address</source>
        <translation type="unfinished">警告: 比特币地址无效</translation>
    </message>
    <message>
        <source>Confirm custom change address</source>
        <translation type="unfinished">确认自定义找零地址</translation>
    </message>
    <message>
        <source>(no label)</source>
        <translation type="unfinished">(無標記)</translation>
    </message>
</context>
<context>
    <name>SendCoinsEntry</name>
    <message>
        <source>A&amp;mount:</source>
        <translation type="unfinished">金额(&amp;M)</translation>
    </message>
    <message>
        <source>Pay &amp;To:</source>
        <translation type="unfinished">付給(&amp;T):</translation>
    </message>
    <message>
        <source>The Bitcoin address to send the payment to</source>
        <translation type="unfinished">將支付發送到的比特幣地址給</translation>
    </message>
    <message>
        <source>The amount to send in the selected unit</source>
        <translation type="unfinished">用被选单位表示的待发送金额</translation>
    </message>
    <message>
        <source>S&amp;ubtract fee from amount</source>
        <translation type="unfinished">從付款金額減去手續費(&amp;U)</translation>
    </message>
    <message>
        <source>Use available balance</source>
        <translation type="unfinished">使用全部可用余额</translation>
    </message>
    <message>
        <source>Message:</source>
        <translation type="unfinished">訊息:</translation>
    </message>
    <message>
        <source>Enter a label for this address to add it to the list of used addresses</source>
        <translation type="unfinished">請輸入這個地址的標籤，來把它加進去已使用過地址清單。</translation>
    </message>
    <message>
        <source>A message that was attached to the bitcoin: URI which will be stored with the transaction for your reference. Note: This message will not be sent over the Bitcoin network.</source>
        <translation type="unfinished">附加在 Bitcoin 付款協議的資源識別碼(URI)中的訊息，會和交易內容一起存起來，給你自己做參考。注意: 這個訊息不會送到 Bitcoin 網路上。</translation>
    </message>
</context>
<context>
    <name>SendConfirmationDialog</name>
    <message>
        <source>Send</source>
        <translation type="unfinished">发送</translation>
    </message>
    <message>
        <source>Create Unsigned</source>
        <translation type="unfinished">產生未簽名</translation>
    </message>
</context>
<context>
    <name>SignVerifyMessageDialog</name>
    <message>
        <source>Signatures - Sign / Verify a Message</source>
        <translation type="unfinished">签名 - 为消息签名/验证签名消息</translation>
    </message>
    <message>
        <source>&amp;Sign Message</source>
        <translation type="unfinished">簽署訊息(&amp;S)</translation>
    </message>
    <message>
        <source>You can sign messages/agreements with your addresses to prove you can receive bitcoins sent to them. Be careful not to sign anything vague or random, as phishing attacks may try to trick you into signing your identity over to them. Only sign fully-detailed statements you agree to.</source>
        <translation type="unfinished">您可以使用您的地址簽名訊息/協議，以證明您可以接收發送給他們的比特幣。但是請小心，不要簽名語意含糊不清，或隨機產生的內容，因為釣魚式詐騙可能會用騙你簽名的手法來冒充是你。只有簽名您同意的詳細內容。</translation>
    </message>
    <message>
        <source>Signature</source>
        <translation type="unfinished">簽章</translation>
    </message>
    <message>
        <source>Copy the current signature to the system clipboard</source>
        <translation type="unfinished">複製目前的簽章到系統剪貼簿</translation>
    </message>
    <message>
        <source>Sign the message to prove you own this Bitcoin address</source>
        <translation type="unfinished">签名消息，以证明这个地址属于您</translation>
    </message>
    <message>
        <source>Sign &amp;Message</source>
        <translation type="unfinished">簽署訊息(&amp;M)</translation>
    </message>
    <message>
        <source>Reset all sign message fields</source>
        <translation type="unfinished">清空所有签名消息栏</translation>
    </message>
    <message>
        <source>&amp;Verify Message</source>
        <translation type="unfinished">消息验证(&amp;V)</translation>
    </message>
    <message>
        <source>The Bitcoin address the message was signed with</source>
        <translation type="unfinished">用来签名消息的地址</translation>
    </message>
    <message>
        <source>The signed message to verify</source>
        <translation type="unfinished">待验证的已签名消息</translation>
    </message>
    <message>
        <source>The signature given when the message was signed</source>
        <translation type="unfinished">对消息进行签署得到的签名数据</translation>
    </message>
    <message>
        <source>Verify the message to ensure it was signed with the specified Bitcoin address</source>
        <translation type="unfinished">驗證這個訊息來確定是用指定的比特幣地址簽名的</translation>
    </message>
    <message>
        <source>Click "Sign Message" to generate signature</source>
        <translation type="unfinished">請按一下「簽署訊息」來產生簽章</translation>
    </message>
    <message>
        <source>The entered address is invalid.</source>
        <translation type="unfinished">输入的地址无效。</translation>
    </message>
    <message>
        <source>Please check the address and try again.</source>
        <translation type="unfinished">请检查地址后重试。</translation>
    </message>
    <message>
        <source>The entered address does not refer to a key.</source>
        <translation type="unfinished">找不到与输入地址相关的密钥。</translation>
    </message>
    <message>
        <source>No error</source>
        <translation type="unfinished">沒有錯誤</translation>
    </message>
    <message>
        <source>Private key for the entered address is not available.</source>
        <translation type="unfinished">沒有對應輸入地址的私鑰。</translation>
    </message>
    <message>
        <source>Message signing failed.</source>
        <translation type="unfinished">消息签名失败。</translation>
    </message>
    <message>
        <source>Please check the signature and try again.</source>
        <translation type="unfinished">请检查签名后重试。</translation>
    </message>
    <message>
        <source>The signature did not match the message digest.</source>
        <translation type="unfinished">這個簽章跟訊息的數位摘要不符。</translation>
    </message>
    <message>
        <source>Message verified.</source>
        <translation type="unfinished">消息验证成功。</translation>
    </message>
</context>
<context>
    <name>SplashScreen</name>
    <message>
        <source>(press q to shutdown and continue later)</source>
        <translation type="unfinished">(按q退出并在以后继续)</translation>
    </message>
    <message>
        <source>press q to shutdown</source>
        <translation type="unfinished">按q键关闭并退出</translation>
    </message>
</context>
<context>
    <name>TransactionDesc</name>
    <message>
        <source>conflicted with a transaction with %1 confirmations</source>
        <extracomment>Text explaining the current status of a transaction, shown in the status field of the details window for this transaction. This status represents an unconfirmed transaction that conflicts with a confirmed transaction.</extracomment>
        <translation type="unfinished">跟一個目前確認 %1 次的交易互相衝突</translation>
    </message>
    <message>
        <source>0/unconfirmed, in memory pool</source>
        <extracomment>Text explaining the current status of a transaction, shown in the status field of the details window for this transaction. This status represents an unconfirmed transaction that is in the memory pool.</extracomment>
        <translation type="unfinished">0/未确认，在内存池中</translation>
    </message>
    <message>
        <source>0/unconfirmed, not in memory pool</source>
        <extracomment>Text explaining the current status of a transaction, shown in the status field of the details window for this transaction. This status represents an unconfirmed transaction that is not in the memory pool.</extracomment>
        <translation type="unfinished">0/未确认，不在内存池中</translation>
    </message>
    <message>
        <source>%1/unconfirmed</source>
        <extracomment>Text explaining the current status of a transaction, shown in the status field of the details window for this transaction. This status represents a transaction confirmed in at least one block, but less than 6 blocks.</extracomment>
        <translation type="unfinished">%1 次/未確認</translation>
    </message>
    <message>
        <source>%1 confirmations</source>
        <extracomment>Text explaining the current status of a transaction, shown in the status field of the details window for this transaction. This status represents a transaction confirmed in 6 or more blocks.</extracomment>
        <translation type="unfinished">%1 个确认</translation>
    </message>
    <message>
        <source>Status</source>
        <translation type="unfinished">状态</translation>
    </message>
    <message>
        <source>Source</source>
        <translation type="unfinished">來源</translation>
    </message>
    <message>
        <source>From</source>
        <translation type="unfinished">來源</translation>
    </message>
    <message>
        <source>unknown</source>
        <translation type="unfinished">未知</translation>
    </message>
    <message>
        <source>To</source>
        <translation type="unfinished">到</translation>
    </message>
    <message>
        <source>watch-only</source>
        <translation type="unfinished">只能看</translation>
    </message>
    <message>
        <source>label</source>
        <translation type="unfinished">标签</translation>
    </message>
    <message numerus="yes">
        <source>matures in %n more block(s)</source>
        <translation type="unfinished">
            <numerusform>在%n个区块内成熟</numerusform>
        </translation>
    </message>
    <message>
        <source>Total debit</source>
        <translation type="unfinished">总支出</translation>
    </message>
    <message>
        <source>Net amount</source>
        <translation type="unfinished">淨額</translation>
    </message>
    <message>
        <source>Transaction ID</source>
        <translation type="unfinished">交易 ID</translation>
    </message>
    <message>
        <source>Transaction virtual size</source>
        <translation type="unfinished">交易擬真大小</translation>
    </message>
    <message>
        <source>Output index</source>
        <translation type="unfinished">输出索引</translation>
    </message>
    <message>
        <source> (Certificate was not verified)</source>
        <translation type="unfinished">（證書未驗證）</translation>
    </message>
    <message>
        <source>Merchant</source>
        <translation type="unfinished">商家</translation>
    </message>
    <message>
        <source>Inputs</source>
        <translation type="unfinished">輸入</translation>
    </message>
    <message>
        <source>Amount</source>
        <translation type="unfinished">金额</translation>
    </message>
    <message>
        <source>true</source>
        <translation type="unfinished">是</translation>
    </message>
    </context>
<context>
    <name>TransactionDescDialog</name>
    <message>
        <source>This pane shows a detailed description of the transaction</source>
        <translation type="unfinished">当前面板显示了交易的详细信息</translation>
    </message>
    <message>
        <source>Details for %1</source>
        <translation type="unfinished">%1 详情</translation>
    </message>
</context>
<context>
    <name>TransactionTableModel</name>
    <message>
        <source>Type</source>
        <translation type="unfinished">类型</translation>
    </message>
    <message>
        <source>Label</source>
        <translation type="unfinished">標記</translation>
    </message>
    <message>
        <source>Confirming (%1 of %2 recommended confirmations)</source>
        <translation type="unfinished">确认中 (推荐 %2个确认，已经有 %1个确认)</translation>
    </message>
    <message>
        <source>Confirmed (%1 confirmations)</source>
        <translation type="unfinished">已確認(%1 次)</translation>
    </message>
    <message>
        <source>Received with</source>
        <translation type="unfinished">收款</translation>
    </message>
    <message>
        <source>Received from</source>
        <translation type="unfinished">收款自</translation>
    </message>
    <message>
        <source>Sent to</source>
        <translation type="unfinished">发送到</translation>
    </message>
    <message>
        <source>Mined</source>
        <translation type="unfinished">開採所得</translation>
    </message>
    <message>
        <source>watch-only</source>
        <translation type="unfinished">只能看</translation>
    </message>
    <message>
        <source>(n/a)</source>
        <translation type="unfinished">(不可用)</translation>
    </message>
    <message>
        <source>(no label)</source>
        <translation type="unfinished">(無標記)</translation>
    </message>
    <message>
        <source>Transaction status. Hover over this field to show number of confirmations.</source>
        <translation type="unfinished">交易狀態。把游標停在欄位上會顯示確認次數。</translation>
    </message>
    <message>
        <source>Date and time that the transaction was received.</source>
        <translation type="unfinished">收到交易的日期和時間。</translation>
    </message>
    <message>
        <source>Whether or not a watch-only address is involved in this transaction.</source>
        <translation type="unfinished">该交易中是否涉及仅观察地址。</translation>
    </message>
    <message>
        <source>User-defined intent/purpose of the transaction.</source>
        <translation type="unfinished">使用者定義的交易動機或理由。</translation>
    </message>
    </context>
<context>
    <name>TransactionView</name>
    <message>
        <source>All</source>
        <translation type="unfinished">全部</translation>
    </message>
    <message>
        <source>This week</source>
        <translation type="unfinished">這星期</translation>
    </message>
    <message>
        <source>This month</source>
        <translation type="unfinished">這個月</translation>
    </message>
    <message>
        <source>Received with</source>
        <translation type="unfinished">收款</translation>
    </message>
    <message>
        <source>Sent to</source>
        <translation type="unfinished">发送到</translation>
    </message>
    <message>
        <source>Mined</source>
        <translation type="unfinished">開採所得</translation>
    </message>
    <message>
        <source>Other</source>
        <translation type="unfinished">其它</translation>
    </message>
    <message>
        <source>Enter address, transaction id, or label to search</source>
        <translation type="unfinished">输入地址、交易ID或标签进行搜索</translation>
    </message>
    <message>
        <source>Range…</source>
        <translation type="unfinished">范围...</translation>
    </message>
    <message>
        <source>&amp;Copy address</source>
        <translation type="unfinished">复制地址(&amp;C)</translation>
    </message>
    <message>
        <source>Copy &amp;label</source>
        <translation type="unfinished">复制标签(&amp;L)</translation>
    </message>
    <message>
        <source>Copy &amp;amount</source>
        <translation type="unfinished">复制和数量</translation>
    </message>
    <message>
        <source>Copy transaction &amp;ID</source>
        <translation type="unfinished">複製交易 &amp;ID</translation>
    </message>
    <message>
        <source>Copy &amp;raw transaction</source>
        <translation type="unfinished">复制原始交易(&amp;R)</translation>
    </message>
    <message>
        <source>Increase transaction &amp;fee</source>
        <translation type="unfinished">增加矿工费(&amp;F)</translation>
    </message>
    <message>
        <source>&amp;Edit address label</source>
        <translation type="unfinished">编辑地址标签(&amp;E)</translation>
    </message>
    <message>
        <source>Show in %1</source>
        <extracomment>Transactions table context menu action to show the selected transaction in a third-party block explorer. %1 is a stand-in argument for the URL of the explorer.</extracomment>
        <translation type="unfinished">在 %1中显示</translation>
    </message>
    <message>
        <source>Comma separated file</source>
        <extracomment>Expanded name of the CSV file format. See: https://en.wikipedia.org/wiki/Comma-separated_values.</extracomment>
        <translation type="unfinished">逗號分隔文件</translation>
    </message>
    <message>
        <source>Confirmed</source>
        <translation type="unfinished">已確認</translation>
    </message>
    <message>
        <source>Watch-only</source>
        <translation type="unfinished">只能觀看的</translation>
    </message>
    <message>
        <source>Type</source>
        <translation type="unfinished">类型</translation>
    </message>
    <message>
        <source>Label</source>
        <translation type="unfinished">標記</translation>
    </message>
    <message>
        <source>Address</source>
        <translation type="unfinished">地址</translation>
    </message>
    <message>
        <source>ID</source>
        <translation type="unfinished">識別碼</translation>
    </message>
    <message>
        <source>Exporting Failed</source>
        <translation type="unfinished">匯出失敗</translation>
    </message>
    <message>
        <source>There was an error trying to save the transaction history to %1.</source>
        <translation type="unfinished">儲存交易記錄到 %1 時發生錯誤。</translation>
    </message>
    <message>
        <source>Exporting Successful</source>
        <translation type="unfinished">导出成功</translation>
    </message>
    <message>
        <source>The transaction history was successfully saved to %1.</source>
        <translation type="unfinished">交易記錄已經成功儲存到 %1 了。</translation>
    </message>
    <message>
        <source>Range:</source>
        <translation type="unfinished">範圍:</translation>
    </message>
    </context>
<context>
    <name>WalletFrame</name>
    <message>
        <source>No wallet has been loaded.
Go to File &gt; Open Wallet to load a wallet.
- OR -</source>
        <translation type="unfinished">未加载钱包。
请转到“文件”菜单 &gt; “打开钱包”来加载一个钱包。
- 或者 -</translation>
    </message>
    <message>
        <source>Create a new wallet</source>
        <translation type="unfinished">新增一個錢包</translation>
    </message>
    <message>
        <source>Error</source>
        <translation type="unfinished">錯誤</translation>
    </message>
    <message>
        <source>Unable to decode PSBT from clipboard (invalid base64)</source>
        <translation type="unfinished">无法从剪贴板解码PSBT(Base64值无效)</translation>
    </message>
    <message>
        <source>Load Transaction Data</source>
        <translation type="unfinished">載入交易資料</translation>
    </message>
    <message>
        <source>Partially Signed Transaction (*.psbt)</source>
        <translation type="unfinished">部分签名交易 (*.psbt)</translation>
    </message>
    </context>
<context>
    <name>WalletModel</name>
    <message>
        <source>Send Coins</source>
        <translation type="unfinished">付款</translation>
    </message>
    <message>
        <source>Do you want to increase the fee?</source>
        <extracomment>Asks a user if they would like to manually increase the fee of a transaction that has already been created.</extracomment>
        <translation type="unfinished">想要提高手續費嗎？</translation>
    </message>
    <message>
        <source>Current fee:</source>
        <translation type="unfinished">当前手续费:</translation>
    </message>
    <message>
        <source>New fee:</source>
        <translation type="unfinished">新的費用：</translation>
    </message>
    <message>
        <source>Warning: This may pay the additional fee by reducing change outputs or adding inputs, when necessary. It may add a new change output if one does not already exist. These changes may potentially leak privacy.</source>
        <translation type="unfinished">警告: 因为在必要的时候会减少找零输出个数或增加输入个数，这可能要付出额外的费用。在没有找零输出的情况下可能会新增一个。这些变更可能会导致潜在的隐私泄露。</translation>
    </message>
    <message>
        <source>Confirm fee bump</source>
        <translation type="unfinished">确认手续费追加</translation>
    </message>
    <message>
        <source>Can't draft transaction.</source>
        <translation type="unfinished">無法草擬交易。</translation>
    </message>
    <message>
        <source>Copied to clipboard</source>
        <comment>Fee-bump PSBT saved</comment>
        <translation type="unfinished">复制到剪贴板</translation>
    </message>
    <message>
        <source>Can't sign transaction.</source>
        <translation type="unfinished">沒辦法簽署交易。</translation>
    </message>
    <message>
        <source>Could not commit transaction</source>
        <translation type="unfinished">沒辦法提交交易</translation>
    </message>
    <message>
        <source>default wallet</source>
        <translation type="unfinished">預設錢包</translation>
    </message>
</context>
<context>
    <name>WalletView</name>
    <message>
        <source>&amp;Export</source>
        <translation type="unfinished">匯出 &amp;E</translation>
    </message>
    <message>
        <source>Export the data in the current tab to a file</source>
        <translation type="unfinished">把目前分頁的資料匯出至檔案</translation>
    </message>
    <message>
        <source>Backup Wallet</source>
        <translation type="unfinished">備份錢包</translation>
    </message>
    <message>
        <source>Wallet Data</source>
        <extracomment>Name of the wallet data file format.</extracomment>
        <translation type="unfinished">錢包資料</translation>
    </message>
    <message>
        <source>Backup Failed</source>
        <translation type="unfinished">备份失败</translation>
    </message>
    <message>
        <source>There was an error trying to save the wallet data to %1.</source>
        <translation type="unfinished">儲存錢包資料到 %1 時發生錯誤。</translation>
    </message>
    <message>
        <source>Backup Successful</source>
        <translation type="unfinished">備份成功</translation>
    </message>
    <message>
        <source>The wallet data was successfully saved to %1.</source>
        <translation type="unfinished">錢包的資料已經成功儲存到 %1 了。</translation>
    </message>
    <message>
        <source>Cancel</source>
        <translation type="unfinished">取消</translation>
    </message>
</context>
<context>
    <name>bitcoin-core</name>
    <message>
        <source>The %s developers</source>
        <translation type="unfinished">%s 開發人員</translation>
    </message>
    <message>
        <source>%s failed to validate the -assumeutxo snapshot state. This indicates a hardware problem, or a bug in the software, or a bad software modification that allowed an invalid snapshot to be loaded. As a result of this, the node will shut down and stop using any state that was built on the snapshot, resetting the chain height from %d to %d. On the next restart, the node will resume syncing from %d without using any snapshot data. Please report this incident to %s, including how you obtained the snapshot. The invalid snapshot chainstate will be left on disk in case it is helpful in diagnosing the issue that caused this error.</source>
        <translation type="unfinished">%s 验证 -assumeutxo 快照状态失败。这表明硬件可能有问题，也可能是软件bug，或者还可能是软件被不当修改、从而让非法快照也能够被加载。因此，将关闭节点并停止使用从这个快照构建出的任何状态，并将链高度从 %d 重置到 %d 。下次启动时，节点将会不使用快照数据从 %d 继续同步。请将这个事件报告给 %s 并在报告中包括您是如何获得这份快照的。无效的链状态快照仍被保存至磁盘上，以供诊断问题的原因。</translation>
    </message>
    <message>
        <source>%s request to listen on port %u. This port is considered "bad" and thus it is unlikely that any peer will connect to it. See doc/p2p-bad-ports.md for details and a full list.</source>
        <translation type="unfinished">%s请求监听端口%u。此端口被认为是“坏的”，所以不太可能有其他节点会连接过来。详情以及完整的端口列表请参见 doc/p2p-bad-ports.md 。</translation>
    </message>
    <message>
        <source>Cannot downgrade wallet from version %i to version %i. Wallet version unchanged.</source>
        <translation type="unfinished">无法把钱包版本从%i降级到%i。钱包版本未改变。</translation>
    </message>
    <message>
        <source>Cannot upgrade a non HD split wallet from version %i to version %i without upgrading to support pre-split keypool. Please use version %i or no version specified.</source>
        <translation type="unfinished">无法在不支持“拆分前的密钥池”（pre split keypool）的情况下把“非拆分HD钱包”（non HD split wallet）从版本%i升级到%i。请使用版本号%i，或者压根不要指定版本号。</translation>
    </message>
    <message>
        <source>Disk space for %s may not accommodate the block files. Approximately %u GB of data will be stored in this directory.</source>
        <translation type="unfinished">%s的磁盘空间可能无法容纳区块文件。大约要在这个目录中储存 %uGB 的数据。</translation>
    </message>
    <message>
        <source>Distributed under the MIT software license, see the accompanying file %s or %s</source>
        <translation type="unfinished">依據 MIT 軟體授權條款散布，詳情請見附帶的 %s 檔案或是 %s</translation>
    </message>
    <message>
        <source>Error loading wallet. Wallet requires blocks to be downloaded, and software does not currently support loading wallets while blocks are being downloaded out of order when using assumeutxo snapshots. Wallet should be able to load successfully after node sync reaches height %s</source>
        <translation type="unfinished">加载钱包时出错。需要下载区块才能加载钱包，而且在使用assumeutxo快照时，下载区块是不按顺序的，这个时候软件不支持加载钱包。在节点同步至高度%s之后就应该可以加载钱包了。</translation>
    </message>
    <message>
        <source>Error reading %s! Transaction data may be missing or incorrect. Rescanning wallet.</source>
        <translation type="unfinished">读取%s出错！交易数据可能丢失或有误。重新扫描钱包中。</translation>
    </message>
    <message>
        <source>Error: Dumpfile format record is incorrect. Got "%s", expected "format".</source>
        <translation type="unfinished">错误: 转储文件格式不正确。得到是"%s"，而预期本应得到的是 "format"。</translation>
    </message>
    <message>
        <source>Error: Dumpfile version is not supported. This version of bitcoin-wallet only supports version 1 dumpfiles. Got dumpfile with version %s</source>
        <translation type="unfinished">错误: 转储文件版本不被支持。这个版本的 bitcoin-wallet 只支持版本为 1 的转储文件。得到的转储文件版本却是%s</translation>
    </message>
    <message>
        <source>Error: Legacy wallets only support the "legacy", "p2sh-segwit", and "bech32" address types</source>
        <translation type="unfinished">错误: 旧式钱包只支持 "legacy", "p2sh-segwit", 和 "bech32" 这三种地址类型</translation>
    </message>
    <message>
        <source>Error: Unable to produce descriptors for this legacy wallet. Make sure to provide the wallet's passphrase if it is encrypted.</source>
        <translation type="unfinished">错误: 无法为该旧式钱包生成描述符。如果钱包已被加密，请确保提供的钱包加密密码正确。</translation>
    </message>
    <message>
        <source>Invalid or corrupt peers.dat (%s). If you believe this is a bug, please report it to %s. As a workaround, you can move the file (%s) out of the way (rename, move, or delete) to have a new one created on the next start.</source>
        <translation type="unfinished">无效或损坏的peers.dat (%s)。如果你确信这是一个bug，请反馈到%s。作为变通办法，你可以把现有文件 (%s) 移开(重命名、移动或删除)，这样就可以在下次启动时创建一个新文件了。</translation>
    </message>
    <message>
        <source>No dump file provided. To use createfromdump, -dumpfile=&lt;filename&gt; must be provided.</source>
        <translation type="unfinished">没有提供转储文件。要使用 createfromdump ，必须提供 -dumpfile=&lt;filename&gt;。</translation>
    </message>
    <message>
        <source>No wallet file format provided. To use createfromdump, -format=&lt;format&gt; must be provided.</source>
        <translation type="unfinished">没有提供钱包格式。要使用 createfromdump ，必须提供 -format=&lt;format&gt;</translation>
    </message>
    <message>
        <source>Prune mode is incompatible with -reindex-chainstate. Use full -reindex instead.</source>
        <translation type="unfinished">修剪模式与 -reindex-chainstate 不兼容。请进行一次完整的 -reindex 。</translation>
    </message>
    <message>
        <source>Prune: last wallet synchronisation goes beyond pruned data. You need to -reindex (download the whole blockchain again in case of pruned node)</source>
        <translation type="unfinished">修剪:上次同步钱包的位置已经超出（落后于）现有修剪后数据的范围。你需要进行-reindex（对于已经启用修剪节点，就需要重新下载整个区块链）</translation>
    </message>
    <message>
        <source>Rename of '%s' -&gt; '%s' failed. You should resolve this by manually moving or deleting the invalid snapshot directory %s, otherwise you will encounter the same error again on the next startup.</source>
        <translation type="unfinished">重命名 '%s' -&gt; '%s' 失败。您需要手动移走或删除无效的快照目录 %s来解决这个问题，不然的话您就会在下一次启动时遇到相同的错误。</translation>
    </message>
    <message>
        <source>SQLiteDatabase: Unknown sqlite wallet schema version %d. Only version %d is supported</source>
        <translation type="unfinished">SQLiteDatabase: SQLite钱包schema版本%d未知。只支持%d版本</translation>
    </message>
    <message>
        <source>The block database contains a block which appears to be from the future. This may be due to your computer's date and time being set incorrectly. Only rebuild the block database if you are sure that your computer's date and time are correct</source>
        <translation type="unfinished">區塊資料庫中有來自未來的區塊。可能是你電腦的日期時間不對。如果確定電腦日期時間沒錯的話，就重建區塊資料庫看看。</translation>
    </message>
    <message>
        <source>The transaction amount is too small to send after the fee has been deducted</source>
        <translation type="unfinished">扣除手續費後的交易金額太少而不能傳送</translation>
    </message>
    <message>
        <source>This is a pre-release test build - use at your own risk - do not use for mining or merchant applications</source>
        <translation type="unfinished">這是個還沒發表的測試版本 - 使用請自負風險 - 請不要用來開採或做商業應用</translation>
    </message>
    <message>
        <source>This is the maximum transaction fee you pay (in addition to the normal fee) to prioritize partial spend avoidance over regular coin selection.</source>
        <translation type="unfinished">這是您支付的最高交易手續費（除了正常手續費外），優先於避免部分花費而不是定期選取幣。</translation>
    </message>
    <message>
        <source>This is the transaction fee you may discard if change is smaller than dust at this level</source>
        <translation type="unfinished">找零低于当前粉尘阈值时会被舍弃，并计入手续费，这些交易手续费就是在这种情况下产生的。</translation>
    </message>
    <message>
        <source>This is the transaction fee you may pay when fee estimates are not available.</source>
        <translation type="unfinished">這是當預估手續費還沒計算出來時，付款交易預設會付的手續費。</translation>
    </message>
    <message>
        <source>Total length of network version string (%i) exceeds maximum length (%i). Reduce the number or size of uacomments.</source>
        <translation type="unfinished">网络版本字符串的总长度 (%i) 超过最大长度 (%i) 了。请减少 uacomment 参数的数目或长度。</translation>
    </message>
    <message>
        <source>Unable to replay blocks. You will need to rebuild the database using -reindex-chainstate.</source>
        <translation type="unfinished">无法重放区块。你需要先用-reindex-chainstate参数来重建数据库。</translation>
    </message>
    <message>
        <source>Unknown wallet file format "%s" provided. Please provide one of "bdb" or "sqlite".</source>
        <translation type="unfinished">提供了未知的钱包格式 "%s" 。请使用 "bdb" 或 "sqlite" 中的一种。</translation>
    </message>
    <message>
        <source>Unsupported category-specific logging level %1$s=%2$s. Expected %1$s=&lt;category&gt;:&lt;loglevel&gt;. Valid categories: %3$s. Valid loglevels: %4$s.</source>
        <translation type="unfinished">不支持的类别限定日志等级 %1$s=%2$s 。 预期参数 %1$s=&lt;category&gt;:&lt;loglevel&gt;。 有效的类别: %3$s 。有效的日志等级: %4$s 。</translation>
    </message>
    <message>
        <source>Unsupported chainstate database format found. Please restart with -reindex-chainstate. This will rebuild the chainstate database.</source>
        <translation type="unfinished">找到了不受支持的 chainstate 数据库格式。请使用 -reindex-chainstate 参数重启。这将会重建 chainstate 数据库。</translation>
    </message>
    <message>
        <source>Wallet created successfully. The legacy wallet type is being deprecated and support for creating and opening legacy wallets will be removed in the future.</source>
        <translation type="unfinished">钱包创建成功。旧式钱包已被弃用，未来将不再支持创建或打开旧式钱包。</translation>
    </message>
    <message>
        <source>Wallet loaded successfully. The legacy wallet type is being deprecated and support for creating and opening legacy wallets will be removed in the future. Legacy wallets can be migrated to a descriptor wallet with migratewallet.</source>
        <translation type="unfinished">钱包加载成功。旧式钱包已被弃用，未来将不再支持创建或打开旧式钱包。可以使用 migratewallet 命令将旧式钱包迁移至输出描述符钱包。</translation>
    </message>
    <message>
        <source>Warning: Dumpfile wallet format "%s" does not match command line specified format "%s".</source>
        <translation type="unfinished">警告: 转储文件的钱包格式 "%s" 与命令行指定的格式 "%s" 不符。</translation>
    </message>
    <message>
        <source>Warning: Private keys detected in wallet {%s} with disabled private keys</source>
        <translation type="unfinished">警告：在已经禁用私钥的钱包 {%s} 中仍然检测到私钥</translation>
    </message>
    <message>
        <source>Witness data for blocks after height %d requires validation. Please restart with -reindex.</source>
        <translation type="unfinished">需要验证高度在%d之后的区块见证数据。请使用 -reindex 重新启动。</translation>
    </message>
    <message>
        <source>You need to rebuild the database using -reindex to go back to unpruned mode.  This will redownload the entire blockchain</source>
        <translation type="unfinished">回到非修剪的模式需要用 -reindex 參數來重建資料庫。這會導致重新下載整個區塊鏈。</translation>
    </message>
    <message>
        <source>%s is set very high!</source>
        <translation type="unfinished">%s非常高！</translation>
    </message>
    <message>
        <source>-maxmempool must be at least %d MB</source>
        <translation type="unfinished">參數 -maxmempool 至少要給 %d 百萬位元組(MB)</translation>
    </message>
    <message>
        <source>Cannot resolve -%s address: '%s'</source>
        <translation type="unfinished">沒辦法解析 -%s 參數指定的地址: '%s'</translation>
    </message>
    <message>
        <source>Cannot set -forcednsseed to true when setting -dnsseed to false.</source>
        <translation type="unfinished">在 -dnsseed 被设为 false 时无法将 -forcednsseed 设为 true 。</translation>
    </message>
    <message>
        <source>Cannot set -peerblockfilters without -blockfilterindex.</source>
        <translation type="unfinished">在沒有設定-blockfilterindex 則無法使用 -peerblockfilters</translation>
    </message>
    <message>
        <source>Cannot write to data directory '%s'; check permissions.</source>
        <translation type="unfinished">不能写入到数据目录'%s'；请检查文件权限。</translation>
    </message>
    <message>
        <source>%s is set very high! Fees this large could be paid on a single transaction.</source>
        <translation type="unfinished">%s被设置得很高! 这可是一次交易就有可能付出的手续费。</translation>
    </message>
    <message>
        <source>Cannot provide specific connections and have addrman find outgoing connections at the same time.</source>
        <translation type="unfinished">在使用地址管理器(addrman)寻找出站连接时，无法同时提供特定的连接。</translation>
    </message>
    <message>
        <source>Error loading %s: External signer wallet being loaded without external signer support compiled</source>
        <translation type="unfinished">加载%s时出错: 编译时未启用外部签名器支持，却仍然试图加载外部签名器钱包</translation>
    </message>
    <message>
        <source>Error reading %s! All keys read correctly, but transaction data or address metadata may be missing or incorrect.</source>
        <translation type="unfinished">读取 %s 时出错! 所有密钥都被正确读取，但交易数据或地址元数据可能缺失或有误。</translation>
    </message>
    <message>
        <source>Error: Address book data in wallet cannot be identified to belong to migrated wallets</source>
        <translation type="unfinished">错误：钱包中的地址簿数据无法被识别为属于迁移后的钱包</translation>
    </message>
    <message>
        <source>Error: Duplicate descriptors created during migration. Your wallet may be corrupted.</source>
        <translation type="unfinished">错误：迁移过程中创建了重复的输出描述符。你的钱包可能已损坏。</translation>
    </message>
    <message>
        <source>Error: Transaction %s in wallet cannot be identified to belong to migrated wallets</source>
        <translation type="unfinished">错误：钱包中的交易%s无法被识别为属于迁移后的钱包</translation>
    </message>
    <message>
        <source>Failed to calculate bump fees, because unconfirmed UTXOs depend on enormous cluster of unconfirmed transactions.</source>
        <translation type="unfinished">计算追加手续费失败，因为未确认UTXO依赖了大量未确认交易的簇集。</translation>
    </message>
    <message>
        <source>Failed to rename invalid peers.dat file. Please move or delete it and try again.</source>
        <translation type="unfinished">无法重命名无效的 peers.dat 文件。 请移动或删除它，然后重试。</translation>
    </message>
    <message>
        <source>Fee estimation failed. Fallbackfee is disabled. Wait a few blocks or enable %s.</source>
        <translation type="unfinished">手续费估计失败。而且备用手续费估计（fallbackfee）已被禁用。请再等几个区块，或者启用%s。</translation>
    </message>
    <message>
        <source>Incompatible options: -dnsseed=1 was explicitly specified, but -onlynet forbids connections to IPv4/IPv6</source>
        <translation type="unfinished">互不兼容的选项：-dnsseed=1 已被显式指定，但 -onlynet 禁止了IPv4/IPv6 连接</translation>
    </message>
    <message>
        <source>Invalid amount for %s=&lt;amount&gt;: '%s' (must be at least the minrelay fee of %s to prevent stuck transactions)</source>
        <translation type="unfinished">%s=&lt;amount&gt;: '%s' 中指定了非法的金额 (手续费必须至少达到最小转发费率(minrelay fee) %s 以避免交易卡着发不出去)</translation>
    </message>
    <message>
        <source>Outbound connections restricted to CJDNS (-onlynet=cjdns) but -cjdnsreachable is not provided</source>
        <translation type="unfinished">传出连接被限制为仅使用CJDNS (-onlynet=cjdns) ，但却未提供 -cjdnsreachable 参数。</translation>
    </message>
    <message>
        <source>Outbound connections restricted to Tor (-onlynet=onion) but the proxy for reaching the Tor network is explicitly forbidden: -onion=0</source>
        <translation type="unfinished">出站连接被限制为仅使用 Tor (-onlynet=onion)，但是到达 Tor 网络的代理被显式禁止： -onion=0</translation>
    </message>
    <message>
        <source>Outbound connections restricted to Tor (-onlynet=onion) but the proxy for reaching the Tor network is not provided: none of -proxy, -onion or -listenonion is given</source>
        <translation type="unfinished">出站连接被限制为仅使用 Tor (-onlynet=onion)，但是未提供到达 Tor 网络的代理：没有提供 -proxy=, -onion= 或 -listenonion 参数</translation>
    </message>
    <message>
        <source>Outbound connections restricted to i2p (-onlynet=i2p) but -i2psam is not provided</source>
        <translation type="unfinished">传出连接被限制为仅使用I2P (-onlynet=i2p) ，但却未提供 -i2psam 参数。</translation>
    </message>
    <message>
        <source>The inputs size exceeds the maximum weight. Please try sending a smaller amount or manually consolidating your wallet's UTXOs</source>
        <translation type="unfinished">输入大小超出了最大重量。请尝试减少发出的金额，或者手动整合一下钱包UTXO</translation>
    </message>
    <message>
        <source>The preselected coins total amount does not cover the transaction target. Please allow other inputs to be automatically selected or include more coins manually</source>
        <translation type="unfinished">预先选择的币总金额不能覆盖交易目标。请允许自动选择其他输入，或者手动加入更多的币</translation>
    </message>
    <message>
        <source>Transaction requires one destination of non-0 value, a non-0 feerate, or a pre-selected input</source>
        <translation type="unfinished">交易要求一个非零值目标，或是非零值手续费率，或是预选中的输入。</translation>
    </message>
    <message>
        <source>UTXO snapshot failed to validate. Restart to resume normal initial block download, or try loading a different snapshot.</source>
        <translation type="unfinished">验证UTXO快照失败。重启后，可以普通方式继续初始区块下载，或者也可以加载一个不同的快照。</translation>
    </message>
    <message>
        <source>Unconfirmed UTXOs are available, but spending them creates a chain of transactions that will be rejected by the mempool</source>
        <translation type="unfinished">未确认UTXO可用，但花掉它们将会创建一条会被内存池拒绝的交易链</translation>
    </message>
    <message>
        <source>Unexpected legacy entry in descriptor wallet found. Loading wallet %s

The wallet might have been tampered with or created with malicious intent.
</source>
        <translation type="unfinished">在描述符钱包中意料之外地找到了旧式条目。加载钱包%s

钱包可能被篡改过，或者是出于恶意而被构建的。
</translation>
    </message>
    <message>
        <source>Unrecognized descriptor found. Loading wallet %s

The wallet might had been created on a newer version.
Please try running the latest software version.
</source>
        <translation type="unfinished">找到无法识别的输出描述符。加载钱包%s

钱包可能由新版软件创建，
请尝试运行最新的软件版本。
</translation>
    </message>
    <message>
        <source>
Unable to cleanup failed migration</source>
        <translation type="unfinished">
无法清理失败的迁移</translation>
    </message>
    <message>
        <source>
Unable to restore backup of wallet.</source>
        <translation type="unfinished">
无法还原钱包备份</translation>
    </message>
    <message>
        <source>Block verification was interrupted</source>
        <translation type="unfinished">区块验证已中断</translation>
    </message>
    <message>
        <source>Config setting for %s only applied on %s network when in [%s] section.</source>
        <translation type="unfinished">对 %s 的配置设置只对 %s 网络生效，如果它位于配置的 [%s] 章节的话</translation>
    </message>
    <message>
        <source>Do you want to rebuild the block database now?</source>
        <translation type="unfinished">你想现在就重建区块数据库吗？</translation>
    </message>
    <message>
        <source>Done loading</source>
        <translation type="unfinished">載入完成</translation>
    </message>
    <message>
        <source>Dump file %s does not exist.</source>
        <translation type="unfinished">转储文件 %s 不存在</translation>
    </message>
    <message>
        <source>Error creating %s</source>
        <translation type="unfinished">创建%s时出错</translation>
    </message>
    <message>
        <source>Error initializing block database</source>
        <translation type="unfinished">初始化区块数据库时出错</translation>
    </message>
    <message>
        <source>Error loading %s</source>
        <translation type="unfinished">載入檔案 %s 時發生錯誤</translation>
    </message>
    <message>
        <source>Error loading %s: Private keys can only be disabled during creation</source>
        <translation type="unfinished">載入 %s 時發生錯誤: 只有在造新錢包時能夠指定不允許私鑰</translation>
    </message>
    <message>
        <source>Error loading %s: Wallet corrupted</source>
        <translation type="unfinished">載入檔案 %s 時發生錯誤: 錢包損毀了</translation>
    </message>
    <message>
        <source>Error loading %s: Wallet requires newer version of %s</source>
        <translation type="unfinished">載入檔案 %s 時發生錯誤: 這個錢包需要新版的 %s</translation>
    </message>
    <message>
        <source>Error reading configuration file: %s</source>
        <translation type="unfinished">读取配置文件失败: %s</translation>
    </message>
    <message>
        <source>Error reading from database, shutting down.</source>
        <translation type="unfinished">读取数据库出错，关闭中。</translation>
    </message>
    <message>
        <source>Error: Cannot extract destination from the generated scriptpubkey</source>
        <translation type="unfinished">错误: 无法从生成的scriptpubkey提取目标</translation>
    </message>
    <message>
        <source>Error: Could not add watchonly tx to watchonly wallet</source>
        <translation type="unfinished">错误：无法添加仅观察交易至仅观察钱包</translation>
    </message>
    <message>
        <source>Error: Could not delete watchonly transactions</source>
        <translation type="unfinished">错误：无法删除仅观察交易</translation>
    </message>
    <message>
        <source>Error: Couldn't create cursor into database</source>
        <translation type="unfinished">错误: 无法在数据库中创建指针</translation>
    </message>
    <message>
        <source>Error: Disk space is low for %s</source>
        <translation type="unfinished">错误： %s 所在的磁盘空间低。</translation>
    </message>
    <message>
        <source>Error: Failed to create new watchonly wallet</source>
        <translation type="unfinished">错误：创建新仅观察钱包失败</translation>
    </message>
    <message>
        <source>Error: Keypool ran out, please call keypoolrefill first</source>
        <translation type="unfinished">錯誤：keypool已用完，請先重新呼叫keypoolrefill</translation>
    </message>
    <message>
        <source>Error: Not all watchonly txs could be deleted</source>
        <translation type="unfinished">错误：有些仅观察交易无法被删除</translation>
    </message>
    <message>
        <source>Error: This wallet already uses SQLite</source>
        <translation type="unfinished">错误：此钱包已经在使用SQLite</translation>
    </message>
    <message>
        <source>Error: This wallet is already a descriptor wallet</source>
        <translation type="unfinished">错误：这个钱包已经是输出描述符钱包</translation>
    </message>
    <message>
        <source>Error: Unable to begin reading all records in the database</source>
        <translation type="unfinished">错误：无法开始读取这个数据库中的所有记录</translation>
    </message>
    <message>
        <source>Error: Unable to make a backup of your wallet</source>
        <translation type="unfinished">错误：无法为你的钱包创建备份</translation>
    </message>
    <message>
        <source>Error: Unable to parse version %u as a uint32_t</source>
        <translation type="unfinished">错误：无法把版本号%u作为unit32_t解析</translation>
    </message>
    <message>
        <source>Error: Unable to read all records in the database</source>
        <translation type="unfinished">错误：无法读取这个数据库中的所有记录</translation>
    </message>
    <message>
        <source>Error: Unable to remove watchonly address book data</source>
        <translation type="unfinished">错误：无法移除仅观察地址簿数据</translation>
    </message>
    <message>
        <source>Error: Unable to write record to new wallet</source>
        <translation type="unfinished">错误: 无法写入记录到新钱包</translation>
    </message>
    <message>
        <source>Failed to start indexes, shutting down..</source>
        <translation type="unfinished">无法启动索引，关闭中...</translation>
    </message>
    <message>
        <source>Failed to verify database</source>
        <translation type="unfinished">校验数据库失败</translation>
    </message>
    <message>
        <source>Fee rate (%s) is lower than the minimum fee rate setting (%s)</source>
        <translation type="unfinished">手续费率 (%s) 低于最大手续费率设置 (%s)</translation>
    </message>
    <message>
        <source>Ignoring duplicate -wallet %s.</source>
        <translation type="unfinished">忽略重复的 -wallet %s。</translation>
    </message>
    <message>
        <source>Importing…</source>
        <translation type="unfinished">匯入中...</translation>
    </message>
    <message>
        <source>Input not found or already spent</source>
        <translation type="unfinished">找不到交易項，或可能已經花掉了</translation>
    </message>
    <message>
        <source>Insufficient dbcache for block verification</source>
        <translation type="unfinished">dbcache不足以用于区块验证</translation>
    </message>
    <message>
        <source>Invalid -i2psam address or hostname: '%s'</source>
        <translation type="unfinished">无效的 -i2psam 地址或主机名: '%s'</translation>
    </message>
    <message>
        <source>Invalid -onion address or hostname: '%s'</source>
        <translation type="unfinished">无效的 -onion 地址: '%s'</translation>
    </message>
    <message>
        <source>Invalid -proxy address or hostname: '%s'</source>
        <translation type="unfinished">無效的 -proxy 地址或主機名稱: '%s'</translation>
    </message>
    <message>
        <source>Invalid P2P permission: '%s'</source>
        <translation type="unfinished">无效的 P2P 权限：'%s'</translation>
    </message>
    <message>
        <source>Invalid amount for %s=&lt;amount&gt;: '%s' (must be at least %s)</source>
        <translation type="unfinished">%s=&lt;amount&gt;: '%s' 中指定了非法的金额 (必须至少达到 %s)</translation>
    </message>
    <message>
        <source>Invalid amount for %s=&lt;amount&gt;: '%s'</source>
        <translation type="unfinished">%s=&lt;amount&gt;: '%s' 中指定了非法的金额</translation>
    </message>
    <message>
        <source>Invalid amount for -%s=&lt;amount&gt;: '%s'</source>
        <translation type="unfinished">参数 -%s=&lt;amount&gt;: '%s' 指定了无效的金额</translation>
    </message>
    <message>
        <source>Invalid port specified in %s: '%s'</source>
        <translation type="unfinished">%s指定了无效的端口号: '%s'</translation>
    </message>
    <message>
        <source>Invalid pre-selected input %s</source>
        <translation type="unfinished">无效的预先选择输入%s</translation>
    </message>
    <message>
        <source>Listening for incoming connections failed (listen returned error %s)</source>
        <translation type="unfinished">监听外部连接失败 (listen函数返回了错误 %s)</translation>
    </message>
    <message>
        <source>Loading banlist…</source>
        <translation type="unfinished">正在載入黑名單中...</translation>
    </message>
    <message>
        <source>Loading block index…</source>
        <translation type="unfinished">載入區塊索引中...</translation>
    </message>
    <message>
        <source>Loading wallet…</source>
        <translation type="unfinished">載入錢包中...</translation>
    </message>
    <message>
        <source>Missing amount</source>
        <translation type="unfinished">缺少金額</translation>
    </message>
    <message>
        <source>Missing solving data for estimating transaction size</source>
        <translation type="unfinished">缺少用於估計交易規模的求解數據</translation>
    </message>
    <message>
        <source>No addresses available</source>
        <translation type="unfinished">沒有可用的地址</translation>
    </message>
    <message>
        <source>Not found pre-selected input %s</source>
        <translation type="unfinished">找不到预先选择输入%s</translation>
    </message>
    <message>
        <source>Not solvable pre-selected input %s</source>
        <translation type="unfinished">无法求解的预先选择输入%s</translation>
    </message>
    <message>
        <source>Prune cannot be configured with a negative value.</source>
        <translation type="unfinished">不能把修剪配置成一个负数。</translation>
    </message>
    <message>
        <source>Prune mode is incompatible with -txindex.</source>
        <translation type="unfinished">修剪模式和 -txindex 參數不相容。</translation>
    </message>
    <message>
        <source>Pruning blockstore…</source>
        <translation type="unfinished">修剪区块存储...</translation>
    </message>
    <message>
        <source>Reducing -maxconnections from %d to %d, because of system limitations.</source>
        <translation type="unfinished">因為系統的限制，將 -maxconnections 參數從 %d 降到了 %d</translation>
    </message>
    <message>
        <source>Replaying blocks…</source>
        <translation type="unfinished">重放区块...</translation>
    </message>
    <message>
        <source>SQLiteDatabase: Failed to execute statement to verify database: %s</source>
        <translation type="unfinished">SQLiteDatabase: 执行校验数据库语句时失败: %s</translation>
    </message>
    <message>
        <source>SQLiteDatabase: Failed to prepare statement to verify database: %s</source>
        <translation type="unfinished">SQLiteDatabase: 预处理用于校验数据库的语句时失败: %s</translation>
    </message>
    <message>
        <source>SQLiteDatabase: Failed to read database verification error: %s</source>
        <translation type="unfinished">SQLiteDatabase: 读取数据库失败，校验错误: %s</translation>
    </message>
    <message>
        <source>Signing transaction failed</source>
        <translation type="unfinished">簽署交易失敗</translation>
    </message>
    <message>
        <source>Specified -walletdir "%s" does not exist</source>
        <translation type="unfinished">参数 -walletdir "%s" 指定了不存在的路径</translation>
    </message>
    <message>
        <source>Specified -walletdir "%s" is a relative path</source>
        <translation type="unfinished">以 -walletdir 指定的路徑 "%s" 是相對路徑</translation>
    </message>
    <message>
        <source>Specified blocks directory "%s" does not exist.</source>
        <translation type="unfinished">指定的區塊目錄 "%s" 不存在。</translation>
    </message>
    <message>
        <source>Specified data directory "%s" does not exist.</source>
        <translation type="unfinished">指定的数据目录 "%s" 不存在。</translation>
    </message>
    <message>
        <source>Starting network threads…</source>
        <translation type="unfinished">正在開始網路線程...</translation>
    </message>
    <message>
        <source>The source code is available from %s.</source>
        <translation type="unfinished">可以从 %s 获取源代码。</translation>
    </message>
    <message>
        <source>The specified config file %s does not exist</source>
        <translation type="unfinished">這個指定的配置檔案%s不存在</translation>
    </message>
    <message>
        <source>The transaction amount is too small to pay the fee</source>
        <translation type="unfinished">交易金額太少而付不起手續費</translation>
    </message>
    <message>
        <source>This is experimental software.</source>
        <translation type="unfinished">这是实验性的软件。</translation>
    </message>
    <message>
        <source>This is the minimum transaction fee you pay on every transaction.</source>
        <translation type="unfinished">这是你每次交易付款时最少要付的手续费。</translation>
    </message>
    <message>
        <source>Transaction amounts must not be negative</source>
        <translation type="unfinished">交易金额不不可为负数</translation>
    </message>
    <message>
        <source>Transaction change output index out of range</source>
        <translation type="unfinished">交易尋找零輸出項超出範圍</translation>
    </message>
    <message>
        <source>Transaction must have at least one recipient</source>
        <translation type="unfinished">交易必須至少有一個收款人</translation>
    </message>
    <message>
        <source>Transaction needs a change address, but we can't generate it.</source>
        <translation type="unfinished">交易需要一个找零地址，但是我们无法生成它。</translation>
    </message>
    <message>
        <source>Transaction too large</source>
        <translation type="unfinished">交易位元量太大</translation>
    </message>
    <message>
        <source>Unable to allocate memory for -maxsigcachesize: '%s' MiB</source>
        <translation type="unfinished">无法为 -maxsigcachesize: '%s' MiB 分配内存</translation>
    </message>
    <message>
        <source>Unable to bind to %s on this computer. %s is probably already running.</source>
        <translation type="unfinished">沒辦法繫結在這台電腦上的 %s 。%s 可能已經在執行了。</translation>
    </message>
    <message>
        <source>Unable to create the PID file '%s': %s</source>
        <translation type="unfinished">無法創建PID文件'%s': %s</translation>
    </message>
    <message>
        <source>Unable to find UTXO for external input</source>
        <translation type="unfinished">无法为外部输入找到UTXO</translation>
    </message>
    <message>
        <source>Unable to generate initial keys</source>
        <translation type="unfinished">无法生成初始密钥</translation>
    </message>
    <message>
        <source>Unable to generate keys</source>
        <translation type="unfinished">无法生成密钥</translation>
    </message>
    <message>
        <source>Unable to open %s for writing</source>
        <translation type="unfinished">無法開啟%s來寫入</translation>
    </message>
    <message>
        <source>Unable to parse -maxuploadtarget: '%s'</source>
        <translation type="unfinished">無法解析-最大上傳目標:'%s'</translation>
    </message>
    <message>
        <source>Unable to unload the wallet before migrating</source>
        <translation type="unfinished">在迁移前无法卸载钱包</translation>
    </message>
    <message>
        <source>Unknown -blockfilterindex value %s.</source>
        <translation type="unfinished">未知的 -blockfilterindex 数值 %s。</translation>
    </message>
    <message>
        <source>Unknown address type '%s'</source>
        <translation type="unfinished">未知的地址类型 '%s'</translation>
    </message>
    <message>
        <source>Unknown network specified in -onlynet: '%s'</source>
        <translation type="unfinished">在 -onlynet 指定了不明的網路別: '%s'</translation>
    </message>
    <message>
        <source>Unsupported global logging level %s=%s. Valid values: %s.</source>
        <translation type="unfinished">不支持的全局日志等级 %s=%s。有效数值: %s.</translation>
    </message>
    <message>
        <source>acceptstalefeeestimates is not supported on %s chain.</source>
        <translation type="unfinished">%s链上acceptstalefeeestimates 不受支持。</translation>
    </message>
    <message>
        <source>Unsupported logging category %s=%s.</source>
        <translation type="unfinished">不支持的日志分类 %s=%s。</translation>
    </message>
    <message>
        <source>User Agent comment (%s) contains unsafe characters.</source>
        <translation type="unfinished">用户代理备注(%s)包含不安全的字符。</translation>
    </message>
    <message>
        <source>Verifying blocks…</source>
        <translation type="unfinished">正在驗證區塊數據...</translation>
    </message>
    <message>
        <source>Verifying wallet(s)…</source>
        <translation type="unfinished">正在驗證錢包...</translation>
    </message>
    <message>
        <source>Wallet needed to be rewritten: restart %s to complete</source>
        <translation type="unfinished">錢包需要重寫: 請重新啓動 %s 來完成</translation>
    </message>
    <message>
        <source>Settings file could not be read</source>
        <translation type="unfinished">无法读取设置文件</translation>
    </message>
    <message>
        <source>Settings file could not be written</source>
        <translation type="unfinished">无法写入设置文件</translation>
    </message>
</context>
>>>>>>> 44d8b13c
</TS><|MERGE_RESOLUTION|>--- conflicted
+++ resolved
@@ -1,104 +1,98 @@
-<TS language="zh_HK" version="2.1">
+<TS version="2.1" language="zh_HK">
 <context>
     <name>AddressBookPage</name>
     <message>
         <source>Right-click to edit address or label</source>
-        <translation>按右擊修改位址或標記</translation>
+        <translation type="unfinished">按右擊修改位址或標記</translation>
     </message>
     <message>
         <source>Create a new address</source>
-        <translation>新增一個位址</translation>
+        <translation type="unfinished">新增一個位址</translation>
     </message>
     <message>
         <source>&amp;New</source>
-        <translation>新增 &amp;N</translation>
+        <translation type="unfinished">新增 &amp;N</translation>
     </message>
     <message>
         <source>Copy the currently selected address to the system clipboard</source>
-        <translation>複製目前選擇的位址到系統剪貼簿</translation>
+        <translation type="unfinished">複製目前選擇的位址到系統剪貼簿</translation>
     </message>
     <message>
         <source>&amp;Copy</source>
-        <translation>複製 &amp;C</translation>
+        <translation type="unfinished">複製 &amp;C</translation>
     </message>
     <message>
         <source>C&amp;lose</source>
-        <translation>關閉 &amp;l</translation>
+        <translation type="unfinished">關閉 &amp;l</translation>
     </message>
     <message>
         <source>Delete the currently selected address from the list</source>
-        <translation>把目前選擇的位址從列表中刪除</translation>
+        <translation type="unfinished">把目前選擇的位址從列表中刪除</translation>
+    </message>
+    <message>
+        <source>Enter address or label to search</source>
+        <translation type="unfinished">輸入位址或標記以作搜尋</translation>
     </message>
     <message>
         <source>Export the data in the current tab to a file</source>
-        <translation>把目前分頁的資料匯出至檔案</translation>
+        <translation type="unfinished">把目前分頁的資料匯出至檔案</translation>
     </message>
     <message>
         <source>&amp;Export</source>
-        <translation>匯出 &amp;E</translation>
+        <translation type="unfinished">匯出 &amp;E</translation>
     </message>
     <message>
         <source>&amp;Delete</source>
-        <translation>刪除 &amp;D</translation>
+        <translation type="unfinished">刪除 &amp;D</translation>
     </message>
     <message>
         <source>Choose the address to send coins to</source>
-        <translation>選擇要付錢過去的地址</translation>
+        <translation type="unfinished">選擇要付錢過去的地址</translation>
     </message>
     <message>
         <source>Choose the address to receive coins with</source>
-        <translation>選擇要收錢的地址</translation>
+        <translation type="unfinished">選擇要收錢的地址</translation>
     </message>
     <message>
         <source>C&amp;hoose</source>
-        <translation>選擇 &amp;h</translation>
-    </message>
-    <message>
-<<<<<<< HEAD
-        <source>Sending addresses</source>
-        <translation>付款地址</translation>
-    </message>
-    <message>
-        <source>Receiving addresses</source>
-        <translation>收款地址</translation>
-=======
-        <source>These are your Bitcoin addresses for sending payments. Always check the amount and the receiving address before sending coins.</source>
-        <translation type="unfinished">這些是你要付款過去的 Bitcoin 位址。在付款之前，務必要檢查金額和收款位址是否正確。</translation>
->>>>>>> 44d8b13c
+        <translation type="unfinished">選擇 &amp;h</translation>
     </message>
     <message>
         <source>These are your Particl addresses for sending payments. Always check the amount and the receiving address before sending coins.</source>
-        <translation>這些是你要付款過去的 Particl 位址。在付款之前，務必要檢查金額和收款位址是否正確。</translation>
+        <translation type="unfinished">這些是你要付款過去的 Particl 位址。在付款之前，務必要檢查金額和收款位址是否正確。</translation>
+    </message>
+    <message>
+        <source>These are your Particl addresses for receiving payments. Use the 'Create new receiving address' button in the receive tab to create new addresses.
+Signing is only possible with addresses of the type 'legacy'.</source>
+        <translation type="unfinished">這些是您的比特幣接收地址。使用“接收”標籤中的“產生新的接收地址”按鈕產生新的地址。只能使用“傳統”類型的地址進行簽名。</translation>
     </message>
     <message>
         <source>&amp;Copy Address</source>
-        <translation>複製地址 &amp;C</translation>
+        <translation type="unfinished">複製地址 &amp;C</translation>
     </message>
     <message>
         <source>Copy &amp;Label</source>
-        <translation>複製標記 &amp;L</translation>
+        <translation type="unfinished">複製標記 &amp;L</translation>
     </message>
     <message>
         <source>&amp;Edit</source>
-        <translation>編輯 &amp;E</translation>
+        <translation type="unfinished">編輯 &amp;E</translation>
     </message>
     <message>
         <source>Export Address List</source>
-        <translation>匯出地址清單</translation>
-    </message>
-    <message>
-        <source>Comma separated file (*.csv)</source>
-        <translation>逗號分隔檔 (*.csv)</translation>
-    </message>
-    <message>
-        <source>Exporting Failed</source>
-        <translation>匯出失敗</translation>
-    </message>
-    <message>
-<<<<<<< HEAD
+        <translation type="unfinished">匯出地址清單</translation>
+    </message>
+    <message>
+        <source>Comma separated file</source>
+        <extracomment>Expanded name of the CSV file format. See: https://en.wikipedia.org/wiki/Comma-separated_values.</extracomment>
+        <translation type="unfinished">逗號分隔文件</translation>
+    </message>
+    <message>
         <source>There was an error trying to save the address list to %1. Please try again.</source>
-        <translation>儲存地址列表到 %1 時發生錯誤。請再試一次。</translation>
-=======
+        <extracomment>An error message. %1 is a stand-in argument for the name of the file we attempted to save to.</extracomment>
+        <translation type="unfinished">儲存地址列表到 %1 時發生錯誤。請再試一次。</translation>
+    </message>
+    <message>
         <source>Sending addresses - %1</source>
         <translation type="unfinished">付款地址 - %1</translation>
     </message>
@@ -109,533 +103,592 @@
     <message>
         <source>Exporting Failed</source>
         <translation type="unfinished">匯出失敗</translation>
->>>>>>> 44d8b13c
     </message>
 </context>
 <context>
     <name>AddressTableModel</name>
     <message>
         <source>Label</source>
-        <translation>標記</translation>
+        <translation type="unfinished">標記</translation>
     </message>
     <message>
         <source>Address</source>
-        <translation>地址</translation>
+        <translation type="unfinished">地址</translation>
     </message>
     <message>
         <source>(no label)</source>
-        <translation>(無標記)</translation>
+        <translation type="unfinished">(無標記)</translation>
     </message>
 </context>
 <context>
     <name>AskPassphraseDialog</name>
     <message>
         <source>Passphrase Dialog</source>
-        <translation>複雜密碼對話方塊</translation>
+        <translation type="unfinished">複雜密碼對話方塊</translation>
     </message>
     <message>
         <source>Enter passphrase</source>
-        <translation>請輸入密碼</translation>
+        <translation type="unfinished">請輸入密碼</translation>
     </message>
     <message>
         <source>New passphrase</source>
-        <translation>新密碼</translation>
+        <translation type="unfinished">新密碼</translation>
     </message>
     <message>
         <source>Repeat new passphrase</source>
-        <translation>重複新密碼</translation>
+        <translation type="unfinished">重複新密碼</translation>
+    </message>
+    <message>
+        <source>Show passphrase</source>
+        <translation type="unfinished">顯示密碼</translation>
     </message>
     <message>
         <source>Encrypt wallet</source>
-        <translation>加密錢包</translation>
+        <translation type="unfinished">加密錢包</translation>
     </message>
     <message>
         <source>This operation needs your wallet passphrase to unlock the wallet.</source>
-        <translation>這個動作需要你的錢包密碼來將錢包解鎖。</translation>
+        <translation type="unfinished">這個動作需要你的錢包密碼來將錢包解鎖。</translation>
     </message>
     <message>
         <source>Unlock wallet</source>
-        <translation>解鎖錢包</translation>
-    </message>
-    <message>
-        <source>This operation needs your wallet passphrase to decrypt the wallet.</source>
-        <translation>這個動作需要你的錢包密碼來將錢包解密。</translation>
-    </message>
-    <message>
-        <source>Decrypt wallet</source>
-        <translation>解密錢包</translation>
+        <translation type="unfinished">解鎖錢包</translation>
     </message>
     <message>
         <source>Change passphrase</source>
-        <translation>更改密碼</translation>
+        <translation type="unfinished">更改密碼</translation>
     </message>
     <message>
         <source>Confirm wallet encryption</source>
-        <translation>確認錢包加密</translation>
+        <translation type="unfinished">確認錢包加密</translation>
     </message>
     <message>
         <source>Warning: If you encrypt your wallet and lose your passphrase, you will &lt;b&gt;LOSE ALL OF YOUR PARTICL&lt;/b&gt;!</source>
-        <translation>警告: 如果你將錢包加密後又忘記密碼，你就會&lt;b&gt;失去所有 Particl 了&lt;/b&gt;！</translation>
+        <translation type="unfinished">警告: 如果你將錢包加密後又忘記密碼，你就會&lt;b&gt;失去所有 Particl 了&lt;/b&gt;！</translation>
     </message>
     <message>
         <source>Are you sure you wish to encrypt your wallet?</source>
-        <translation>你確定要把錢包加密嗎？</translation>
+        <translation type="unfinished">你確定要把錢包加密嗎？</translation>
     </message>
     <message>
         <source>Wallet encrypted</source>
-        <translation>錢包已加密</translation>
+        <translation type="unfinished">錢包已加密</translation>
+    </message>
+    <message>
+        <source>Enter the new passphrase for the wallet.&lt;br/&gt;Please use a passphrase of &lt;b&gt;ten or more random characters&lt;/b&gt;, or &lt;b&gt;eight or more words&lt;/b&gt;.</source>
+        <translation type="unfinished">輸入錢包的新密碼。&lt;br/&gt;密碼請用&lt;b&gt;10 個或以上的隨機字元&lt;/b&gt;，或是&lt;b&gt;8 個或以上的字詞&lt;/b&gt;。</translation>
+    </message>
+    <message>
+        <source>Enter the old passphrase and new passphrase for the wallet.</source>
+        <translation type="unfinished">請輸入舊密碼和新密碼至錢包。</translation>
+    </message>
+    <message>
+        <source>Remember that encrypting your wallet cannot fully protect your particl from being stolen by malware infecting your computer.</source>
+        <translation type="unfinished">請記得將錢包加密不能完全防止你的 Particl 經被入侵電腦的惡意程式偷取。</translation>
+    </message>
+    <message>
+        <source>Wallet to be encrypted</source>
+        <translation type="unfinished">需要加密的錢包</translation>
+    </message>
+    <message>
+        <source>Your wallet is about to be encrypted. </source>
+        <translation type="unfinished">您的錢包將被加密</translation>
+    </message>
+    <message>
+        <source>Your wallet is now encrypted. </source>
+        <translation type="unfinished">您的錢包剛剛完成加密</translation>
     </message>
     <message>
         <source>IMPORTANT: Any previous backups you have made of your wallet file should be replaced with the newly generated, encrypted wallet file. For security reasons, previous backups of the unencrypted wallet file will become useless as soon as you start using the new, encrypted wallet.</source>
-        <translation>重要: 請改用新產生的加密錢包檔，來取代所以舊錢包檔的備份。為安全計，當你開始使用新的加密錢包檔後，舊錢包檔的備份就不能再使用了。</translation>
+        <translation type="unfinished">重要: 請改用新產生的加密錢包檔，來取代所以舊錢包檔的備份。為安全計，當你開始使用新的加密錢包檔後，舊錢包檔的備份就不能再使用了。</translation>
     </message>
     <message>
         <source>Wallet encryption failed</source>
-        <translation>錢包加密失敗</translation>
+        <translation type="unfinished">錢包加密失敗</translation>
     </message>
     <message>
         <source>Wallet encryption failed due to an internal error. Your wallet was not encrypted.</source>
-        <translation>因內部錯誤導致錢包加密失敗，你的錢包尚未加密。</translation>
+        <translation type="unfinished">因內部錯誤導致錢包加密失敗，你的錢包尚未加密。</translation>
     </message>
     <message>
         <source>The supplied passphrases do not match.</source>
-        <translation>提供的密碼不一致。</translation>
+        <translation type="unfinished">提供的密碼不一致。</translation>
     </message>
     <message>
         <source>Wallet unlock failed</source>
-        <translation>錢包解鎖失敗</translation>
+        <translation type="unfinished">錢包解鎖失敗</translation>
     </message>
     <message>
         <source>The passphrase entered for the wallet decryption was incorrect.</source>
-        <translation>用來解密錢包的密碼不對。</translation>
-    </message>
-    <message>
-        <source>Wallet decryption failed</source>
-        <translation>錢包解密失敗</translation>
+        <translation type="unfinished">用來解密錢包的密碼不對。</translation>
+    </message>
+    <message>
+        <source>The passphrase entered for the wallet decryption is incorrect. It contains a null character (ie - a zero byte). If the passphrase was set with a version of this software prior to 25.0, please try again with only the characters up to — but not including — the first null character. If this is successful, please set a new passphrase to avoid this issue in the future.</source>
+        <translation type="unfinished">输入的密码有误，无法解密钱包。输入的密码中包含空字符（例如，一个值为零的字节）。如果密码是在此软件早于25.0的版本上设置的，请只输入密码中首个空字符（不包括空字符本身）之前的部分来再尝试一次。如果这样可以成功解密，为避免未来出现问题，请设置一个新的密码。</translation>
     </message>
     <message>
         <source>Wallet passphrase was successfully changed.</source>
-        <translation>錢包密碼已成功更改。</translation>
+        <translation type="unfinished">錢包密碼已成功更改。</translation>
+    </message>
+    <message>
+        <source>Passphrase change failed</source>
+        <translation type="unfinished">修改密码失败</translation>
+    </message>
+    <message>
+        <source>The old passphrase entered for the wallet decryption is incorrect. It contains a null character (ie - a zero byte). If the passphrase was set with a version of this software prior to 25.0, please try again with only the characters up to — but not including — the first null character.</source>
+        <translation type="unfinished">输入的旧密码有误，无法解密钱包。输入的密码中包含空字符（例如，一个值为零的字节）。如果密码是在此软件早于25.0的版本上设置的，请只输入密码中首个空字符（不包括空字符本身）之前的部分来再尝试一次。</translation>
     </message>
     <message>
         <source>Warning: The Caps Lock key is on!</source>
-        <translation>警告: Caps Lock 已啟用！</translation>
+        <translation type="unfinished">警告: Caps Lock 已啟用！</translation>
     </message>
 </context>
 <context>
     <name>BanTableModel</name>
     <message>
         <source>IP/Netmask</source>
-        <translation>IP位址/遮罩</translation>
+        <translation type="unfinished">IP位址/遮罩</translation>
     </message>
     <message>
         <source>Banned Until</source>
-        <translation>封鎖至</translation>
+        <translation type="unfinished">封鎖至</translation>
     </message>
 </context>
 <context>
-    <name>BitcoinGUI</name>
-    <message>
-        <source>Sign &amp;message...</source>
-        <translation>簽署訊息... &amp;m</translation>
-    </message>
-    <message>
-        <source>Synchronizing with network...</source>
-        <translation>與網絡同步中...</translation>
-    </message>
-    <message>
-        <source>&amp;Overview</source>
-        <translation>總覽 &amp;O</translation>
-    </message>
-    <message>
-        <source>Show general overview of wallet</source>
-        <translation>顯示錢包一般總覽</translation>
-    </message>
-    <message>
-        <source>&amp;Transactions</source>
-        <translation>交易 &amp;T</translation>
-    </message>
-    <message>
-        <source>Browse transaction history</source>
-        <translation>瀏覽交易紀錄</translation>
-    </message>
-    <message>
-        <source>E&amp;xit</source>
-        <translation>結束 &amp;x</translation>
-    </message>
-    <message>
-        <source>Quit application</source>
-        <translation>結束應用程式</translation>
-    </message>
-    <message>
-        <source>&amp;About %1</source>
-        <translation>關於 %1 &amp;A</translation>
-    </message>
-    <message>
-        <source>Show information about %1</source>
-        <translation>顯示 %1 的相關資訊</translation>
-    </message>
-    <message>
-        <source>About &amp;Qt</source>
-        <translation>關於 Qt &amp;Q</translation>
-    </message>
-    <message>
-        <source>Show information about Qt</source>
-        <translation>顯示 Qt 相關資訊</translation>
-    </message>
-    <message>
-        <source>&amp;Options...</source>
-        <translation>選項... &amp;O</translation>
-    </message>
-    <message>
-        <source>Modify configuration options for %1</source>
-        <translation>修正 %1 的設定選項</translation>
-    </message>
-    <message>
-        <source>&amp;Encrypt Wallet...</source>
-        <translation>加密錢包... &amp;E</translation>
-    </message>
-    <message>
-        <source>&amp;Backup Wallet...</source>
-        <translation>備份錢包... &amp;B</translation>
-    </message>
-    <message>
-        <source>&amp;Change Passphrase...</source>
-        <translation>改變密碼... &amp;C</translation>
-    </message>
-    <message>
-        <source>Open &amp;URI...</source>
-        <translation>開啓網址... &amp;U</translation>
-    </message>
-    <message>
-        <source>Reindexing blocks on disk...</source>
-        <translation>正在為磁碟區塊重建索引...</translation>
-    </message>
-    <message>
-        <source>Send coins to a Particl address</source>
-        <translation>付款至一個 Particl 位址</translation>
-    </message>
-    <message>
-        <source>Backup wallet to another location</source>
-        <translation>把錢包備份到其它地方</translation>
-    </message>
-    <message>
-        <source>Change the passphrase used for wallet encryption</source>
-        <translation>改變錢包加密用的密碼</translation>
-    </message>
-    <message>
-        <source>&amp;Verify message...</source>
-        <translation>驗證訊息... &amp;V</translation>
-    </message>
-    <message>
-        <source>&amp;Send</source>
-        <translation>付款 &amp;S</translation>
-    </message>
-    <message>
-        <source>&amp;Receive</source>
-        <translation>收款 &amp;R</translation>
-    </message>
-    <message>
-        <source>&amp;Show / Hide</source>
-        <translation>顯示 / 隱藏 &amp;S</translation>
-    </message>
-    <message>
-        <source>Show or hide the main Window</source>
-        <translation>顯示或隱藏主視窗</translation>
-    </message>
-    <message>
-        <source>&amp;File</source>
-        <translation>檔案 &amp;F</translation>
-    </message>
-    <message>
-        <source>&amp;Settings</source>
-        <translation>設定 &amp;S</translation>
-    </message>
-    <message>
-        <source>&amp;Help</source>
-        <translation>說明 &amp;H</translation>
-    </message>
-    <message>
-        <source>Request payments (generates QR codes and particl: URIs)</source>
-        <translation>要求付款 (產生QR碼 particl: URIs)</translation>
-    </message>
-    <message>
-        <source>Indexing blocks on disk...</source>
-        <translation>正在為磁碟區塊建立索引...</translation>
-    </message>
-    <message>
-        <source>Error</source>
-        <translation>錯誤</translation>
-    </message>
-    <message>
-        <source>Warning</source>
-        <translation>警告</translation>
-    </message>
-    <message>
-        <source>Information</source>
-        <translation>資訊</translation>
-    </message>
-    <message>
-        <source>Date: %1
-</source>
-        <translation>日期: %1
-</translation>
-    </message>
-    </context>
-<context>
-    <name>CoinControlDialog</name>
-    <message>
-        <source>(no label)</source>
-        <translation>(無標記)</translation>
-    </message>
-    </context>
-<context>
-    <name>CreateWalletActivity</name>
-    </context>
-<context>
-    <name>CreateWalletDialog</name>
-    </context>
-<context>
-    <name>EditAddressDialog</name>
-    </context>
-<context>
-    <name>FreespaceChecker</name>
-    </context>
-<context>
-    <name>HelpMessageDialog</name>
-    </context>
-<context>
-    <name>Intro</name>
-    <message>
-        <source>Particl</source>
-        <translation>Particl</translation>
-    </message>
-    <message>
-        <source>Error</source>
-        <translation>錯誤</translation>
-    </message>
-    </context>
-<context>
-    <name>ModalOverlay</name>
-    </context>
-<context>
-    <name>OpenURIDialog</name>
-    </context>
-<context>
-    <name>OpenWalletActivity</name>
-    </context>
-<context>
-    <name>OptionsDialog</name>
-    <message>
-        <source>Error</source>
-        <translation>錯誤</translation>
-    </message>
-    </context>
-<context>
-    <name>OverviewPage</name>
-    </context>
-<context>
-    <name>PSBTOperationsDialog</name>
-    </context>
-<context>
-    <name>PaymentServer</name>
-    </context>
-<context>
-    <name>PeerTableModel</name>
-    <message>
-        <source>Sent</source>
-        <translation>已送出</translation>
-    </message>
-    <message>
-        <source>Received</source>
-        <translation>已接收</translation>
+    <name>BitcoinApplication</name>
+    <message>
+        <source>Settings file %1 might be corrupt or invalid.</source>
+        <translation type="unfinished">设置文件%1可能已损坏或无效。</translation>
+    </message>
+    <message>
+        <source>Runaway exception</source>
+        <translation type="unfinished">未捕获的异常</translation>
+    </message>
+    <message>
+        <source>Internal error</source>
+        <translation type="unfinished">內部錯誤</translation>
+    </message>
+    <message>
+        <source>An internal error occurred. %1 will attempt to continue safely. This is an unexpected bug which can be reported as described below.</source>
+        <translation type="unfinished">發生了內部錯誤%1 將嘗試安全地繼續。 這是一個意外錯誤，可以按如下所述進行報告。</translation>
     </message>
 </context>
 <context>
     <name>QObject</name>
     <message>
+        <source>Do you want to reset settings to default values, or to abort without making changes?</source>
+        <extracomment>Explanatory text shown on startup when the settings file cannot be read. Prompts user to make a choice between resetting or aborting.</extracomment>
+        <translation type="unfinished">要将设置重置为默认值，还是不做任何更改就中止?</translation>
+    </message>
+    <message>
+        <source>A fatal error occurred. Check that settings file is writable, or try running with -nosettings.</source>
+        <extracomment>Explanatory text shown on startup when the settings file could not be written. Prompts user to check that we have the ability to write to the file. Explains that the user has the option of running without a settings file.</extracomment>
+        <translation type="unfinished">出现致命错误。请检查设置文件是否可写，或者尝试带 -nosettings 参数运行。</translation>
+    </message>
+    <message>
+        <source>Error: %1</source>
+        <translation type="unfinished">錯誤: %1</translation>
+    </message>
+    <message>
+        <source>%1 didn't yet exit safely…</source>
+        <translation type="unfinished">%1尚未安全退出…</translation>
+    </message>
+    <message>
+        <source>unknown</source>
+        <translation type="unfinished">未知</translation>
+    </message>
+    <message>
+        <source>Amount</source>
+        <translation type="unfinished">金额</translation>
+    </message>
+    <message>
         <source>Enter a Particl address (e.g. %1)</source>
-        <translation>輸入一個 Particl 位址 (例如 %1)</translation>
+        <translation type="unfinished">輸入一個 Particl 位址 (例如 %1)</translation>
+    </message>
+    <message>
+        <source>Inbound</source>
+        <extracomment>An inbound connection from a peer. An inbound connection is a connection initiated by a peer.</extracomment>
+        <translation type="unfinished">進來</translation>
+    </message>
+    <message>
+        <source>Block Relay</source>
+        <extracomment>Peer connection type that relays network information about blocks and not transactions or addresses.</extracomment>
+        <translation type="unfinished">区块转发</translation>
+    </message>
+    <message>
+        <source>Manual</source>
+        <extracomment>Peer connection type established manually through one of several methods.</extracomment>
+        <translation type="unfinished">手册</translation>
     </message>
     <message>
         <source>%1 d</source>
-        <translation>%1 日</translation>
+        <translation type="unfinished">%1 日</translation>
     </message>
     <message>
         <source>%1 h</source>
-        <translation>%1 小時</translation>
+        <translation type="unfinished">%1 小時</translation>
     </message>
     <message>
         <source>%1 m</source>
-        <translation>%1 分</translation>
+        <translation type="unfinished">%1 分</translation>
     </message>
     <message>
         <source>%1 s</source>
-        <translation>%1 秒</translation>
+        <translation type="unfinished">%1 秒</translation>
     </message>
     <message>
         <source>None</source>
-        <translation>沒有</translation>
-    </message>
-    <message>
-        <source>N/A</source>
-        <translation>N/A</translation>
+        <translation type="unfinished">沒有</translation>
     </message>
     <message>
         <source>%1 ms</source>
-        <translation>%1 亳秒</translation>
+        <translation type="unfinished">%1 亳秒</translation>
     </message>
     <message numerus="yes">
         <source>%n second(s)</source>
-        <translation><numerusform>%n 秒</numerusform></translation>
+        <translation type="unfinished">
+            <numerusform>%n秒</numerusform>
+        </translation>
     </message>
     <message numerus="yes">
         <source>%n minute(s)</source>
-        <translation><numerusform>%n 分鐘</numerusform></translation>
+        <translation type="unfinished">
+            <numerusform>%n分钟</numerusform>
+        </translation>
     </message>
     <message numerus="yes">
         <source>%n hour(s)</source>
-        <translation><numerusform>%n 小時</numerusform></translation>
+        <translation type="unfinished">
+            <numerusform>%n 小时</numerusform>
+        </translation>
     </message>
     <message numerus="yes">
         <source>%n day(s)</source>
-        <translation><numerusform>%n 日</numerusform></translation>
+        <translation type="unfinished">
+            <numerusform>%n 天</numerusform>
+        </translation>
     </message>
     <message numerus="yes">
         <source>%n week(s)</source>
-        <translation><numerusform>%n 星期</numerusform></translation>
+        <translation type="unfinished">
+            <numerusform>%n 周</numerusform>
+        </translation>
     </message>
     <message>
         <source>%1 and %2</source>
-        <translation>%1 和 %2</translation>
+        <translation type="unfinished">%1 和 %2</translation>
     </message>
     <message numerus="yes">
         <source>%n year(s)</source>
-        <translation><numerusform>%n 年</numerusform></translation>
-    </message>
-    </context>
-<context>
-    <name>QRImageWidget</name>
-    <message>
-        <source>Save QR Code</source>
-        <translation>儲存 QR 碼</translation>
-    </message>
-    <message>
-        <source>PNG Image (*.png)</source>
-        <translation>PNG 影像(*.png)</translation>
+        <translation type="unfinished">
+            <numerusform>%n年</numerusform>
+        </translation>
+    </message>
+    <message>
+        <source>%1 B</source>
+        <translation type="unfinished">%1 B (位元組)</translation>
+    </message>
+    <message>
+        <source>%1 MB</source>
+        <translation type="unfinished">%1 MB (百萬位元組)</translation>
+    </message>
+    <message>
+        <source>%1 GB</source>
+        <translation type="unfinished">%1 GB (十億位元組)</translation>
     </message>
 </context>
 <context>
-    <name>RPCConsole</name>
-    <message>
-        <source>N/A</source>
-        <translation>N/A</translation>
-    </message>
-    <message>
-        <source>&amp;Information</source>
-        <translation>資訊 &amp;I</translation>
-    </message>
-    <message>
-        <source>General</source>
-        <translation>一般</translation>
-    </message>
-    <message>
-        <source>Received</source>
-        <translation>已接收</translation>
-    </message>
-    <message>
-        <source>Sent</source>
-        <translation>已送出</translation>
-    </message>
-    <message>
-        <source>Version</source>
-        <translation>版本</translation>
-    </message>
-    </context>
-<context>
-    <name>ReceiveCoinsDialog</name>
-    </context>
-<context>
-    <name>ReceiveRequestDialog</name>
-    </context>
-<context>
-    <name>RecentRequestsTableModel</name>
-    <message>
-        <source>Label</source>
-        <translation>標記</translation>
-    </message>
-    <message>
-        <source>(no label)</source>
-        <translation>(無標記)</translation>
-    </message>
-    </context>
-<context>
-    <name>SendCoinsDialog</name>
-    <message>
-        <source>(no label)</source>
-        <translation>(無標記)</translation>
-    </message>
-</context>
-<context>
-    <name>SendCoinsEntry</name>
-    </context>
-<context>
-    <name>ShutdownWindow</name>
-    </context>
-<context>
-    <name>SignVerifyMessageDialog</name>
-    </context>
-<context>
-    <name>TrafficGraphWidget</name>
-    </context>
-<context>
-    <name>TransactionDesc</name>
-    <message>
-        <source>Open until %1</source>
-        <translation>開放至 %1</translation>
-    </message>
-    </context>
-<context>
-    <name>TransactionDescDialog</name>
-    </context>
-<context>
-    <name>TransactionTableModel</name>
-    <message>
-        <source>Label</source>
-        <translation>標記</translation>
-    </message>
-    <message>
-        <source>Open until %1</source>
-        <translation>開放至 %1</translation>
-    </message>
-    <message>
-        <source>(no label)</source>
-        <translation>(無標記)</translation>
-    </message>
-    </context>
-<context>
-    <name>TransactionView</name>
-    <message>
-        <source>Comma separated file (*.csv)</source>
-        <translation>逗號分隔檔 (*.csv)</translation>
-    </message>
-    <message>
-        <source>Label</source>
-        <translation>標記</translation>
-    </message>
-    <message>
-        <source>Address</source>
-        <translation>地址</translation>
-    </message>
-    <message>
-<<<<<<< HEAD
-        <source>Exporting Failed</source>
-        <translation>匯出失敗</translation>
-    </message>
-    </context>
-<context>
-    <name>UnitDisplayStatusBarControl</name>
-=======
+    <name>BitcoinGUI</name>
+    <message>
+        <source>&amp;Overview</source>
+        <translation type="unfinished">總覽 &amp;O</translation>
+    </message>
+    <message>
+        <source>Show general overview of wallet</source>
+        <translation type="unfinished">顯示錢包一般總覽</translation>
+    </message>
+    <message>
+        <source>&amp;Transactions</source>
+        <translation type="unfinished">交易 &amp;T</translation>
+    </message>
+    <message>
+        <source>Browse transaction history</source>
+        <translation type="unfinished">瀏覽交易紀錄</translation>
+    </message>
+    <message>
+        <source>E&amp;xit</source>
+        <translation type="unfinished">結束 &amp;x</translation>
+    </message>
+    <message>
+        <source>Quit application</source>
+        <translation type="unfinished">結束應用程式</translation>
+    </message>
+    <message>
+        <source>&amp;About %1</source>
+        <translation type="unfinished">關於 %1 &amp;A</translation>
+    </message>
+    <message>
+        <source>Show information about %1</source>
+        <translation type="unfinished">顯示 %1 的相關資訊</translation>
+    </message>
+    <message>
+        <source>About &amp;Qt</source>
+        <translation type="unfinished">關於 Qt &amp;Q</translation>
+    </message>
+    <message>
+        <source>Show information about Qt</source>
+        <translation type="unfinished">顯示 Qt 相關資訊</translation>
+    </message>
+    <message>
+        <source>Modify configuration options for %1</source>
+        <translation type="unfinished">修正 %1 的設定選項</translation>
+    </message>
+    <message>
+        <source>Create a new wallet</source>
+        <translation type="unfinished">新增一個錢包</translation>
+    </message>
+    <message>
+        <source>&amp;Minimize</source>
+        <translation type="unfinished">最小化</translation>
+    </message>
+    <message>
+        <source>Wallet:</source>
+        <translation type="unfinished">錢包:</translation>
+    </message>
+    <message>
+        <source>Network activity disabled.</source>
+        <extracomment>A substring of the tooltip.</extracomment>
+        <translation type="unfinished">网络活动已禁用。</translation>
+    </message>
+    <message>
+        <source>Proxy is &lt;b&gt;enabled&lt;/b&gt;: %1</source>
+        <translation type="unfinished">代理服务器已&lt;b&gt;启用&lt;/b&gt;: %1</translation>
+    </message>
+    <message>
+        <source>Send coins to a Particl address</source>
+        <translation type="unfinished">付款至一個 Particl 位址</translation>
+    </message>
+    <message>
+        <source>Backup wallet to another location</source>
+        <translation type="unfinished">把錢包備份到其它地方</translation>
+    </message>
+    <message>
+        <source>Change the passphrase used for wallet encryption</source>
+        <translation type="unfinished">改變錢包加密用的密碼</translation>
+    </message>
+    <message>
+        <source>&amp;Send</source>
+        <translation type="unfinished">付款 &amp;S</translation>
+    </message>
+    <message>
+        <source>&amp;Receive</source>
+        <translation type="unfinished">收款 &amp;R</translation>
+    </message>
+    <message>
+        <source>&amp;Options…</source>
+        <translation type="unfinished">选项(&amp;O)</translation>
+    </message>
+    <message>
+        <source>&amp;Encrypt Wallet…</source>
+        <translation type="unfinished">加密钱包(&amp;E)</translation>
+    </message>
+    <message>
+        <source>Encrypt the private keys that belong to your wallet</source>
+        <translation type="unfinished">把你钱包中的私钥加密</translation>
+    </message>
+    <message>
+        <source>&amp;Backup Wallet…</source>
+        <translation type="unfinished">备份钱包(&amp;B)</translation>
+    </message>
+    <message>
+        <source>&amp;Change Passphrase…</source>
+        <translation type="unfinished">修改密码(&amp;C)</translation>
+    </message>
+    <message>
+        <source>Sign &amp;message…</source>
+        <translation type="unfinished">签名消息(&amp;M)</translation>
+    </message>
+    <message>
+        <source>Sign messages with your Particl addresses to prove you own them</source>
+        <translation type="unfinished">用比特币地址关联的私钥为消息签名，以证明您拥有这个比特币地址</translation>
+    </message>
+    <message>
+        <source>&amp;Verify message…</source>
+        <translation type="unfinished">验证消息(&amp;V)</translation>
+    </message>
+    <message>
+        <source>Verify messages to ensure they were signed with specified Particl addresses</source>
+        <translation type="unfinished">校验消息，确保该消息是由指定的比特币地址所有者签名的</translation>
+    </message>
+    <message>
+        <source>&amp;Load PSBT from file…</source>
+        <translation type="unfinished">从文件加载PSBT(&amp;L)...</translation>
+    </message>
+    <message>
+        <source>Open &amp;URI…</source>
+        <translation type="unfinished">打开&amp;URI...</translation>
+    </message>
+    <message>
+        <source>Close Wallet…</source>
+        <translation type="unfinished">关闭钱包...</translation>
+    </message>
+    <message>
+        <source>Create Wallet…</source>
+        <translation type="unfinished">创建钱包...</translation>
+    </message>
+    <message>
+        <source>Close All Wallets…</source>
+        <translation type="unfinished">关闭所有钱包...</translation>
+    </message>
+    <message>
+        <source>&amp;File</source>
+        <translation type="unfinished">檔案 &amp;F</translation>
+    </message>
+    <message>
+        <source>&amp;Settings</source>
+        <translation type="unfinished">設定 &amp;S</translation>
+    </message>
+    <message>
+        <source>&amp;Help</source>
+        <translation type="unfinished">說明 &amp;H</translation>
+    </message>
+    <message>
+        <source>Tabs toolbar</source>
+        <translation type="unfinished">标签页工具栏</translation>
+    </message>
+    <message>
+        <source>Syncing Headers (%1%)…</source>
+        <translation type="unfinished">同步区块头 (%1%)…</translation>
+    </message>
+    <message>
+        <source>Synchronizing with network…</source>
+        <translation type="unfinished">与网络同步...</translation>
+    </message>
+    <message>
+        <source>Indexing blocks on disk…</source>
+        <translation type="unfinished">对磁盘上的区块进行索引...</translation>
+    </message>
+    <message>
+        <source>Processing blocks on disk…</source>
+        <translation type="unfinished">处理磁盘上的区块...</translation>
+    </message>
+    <message>
+        <source>Connecting to peers…</source>
+        <translation type="unfinished">连到同行...</translation>
+    </message>
+    <message>
+        <source>Request payments (generates QR codes and particl: URIs)</source>
+        <translation type="unfinished">要求付款 (產生QR碼 particl: URIs)</translation>
+    </message>
+    <message>
+        <source>Show the list of used sending addresses and labels</source>
+        <translation type="unfinished">显示用过的付款地址和标签的列表</translation>
+    </message>
+    <message>
+        <source>Show the list of used receiving addresses and labels</source>
+        <translation type="unfinished">显示用过的收款地址和标签的列表</translation>
+    </message>
+    <message>
+        <source>&amp;Command-line options</source>
+        <translation type="unfinished">命令行选项(&amp;C)</translation>
+    </message>
+    <message numerus="yes">
+        <source>Processed %n block(s) of transaction history.</source>
+        <translation type="unfinished">
+            <numerusform>已處裡%n個區塊的交易紀錄</numerusform>
+        </translation>
+    </message>
+    <message>
+        <source>%1 behind</source>
+        <translation type="unfinished">落后 %1</translation>
+    </message>
+    <message>
+        <source>Catching up…</source>
+        <translation type="unfinished">赶上...</translation>
+    </message>
+    <message>
+        <source>Last received block was generated %1 ago.</source>
+        <translation type="unfinished">最新接收到的区块是在%1之前生成的。</translation>
+    </message>
+    <message>
+        <source>Transactions after this will not yet be visible.</source>
+        <translation type="unfinished">在此之后的交易尚不可见。</translation>
+    </message>
+    <message>
+        <source>Error</source>
+        <translation type="unfinished">錯誤</translation>
+    </message>
+    <message>
+        <source>Warning</source>
+        <translation type="unfinished">警告</translation>
+    </message>
+    <message>
+        <source>Information</source>
+        <translation type="unfinished">資訊</translation>
+    </message>
+    <message>
+        <source>Up to date</source>
+        <translation type="unfinished">已更新至最新版本</translation>
+    </message>
+    <message>
+        <source>Load Partially Signed Particl Transaction</source>
+        <translation type="unfinished">加载部分签名比特币交易（PSBT）</translation>
+    </message>
+    <message>
+        <source>Load PSBT from &amp;clipboard…</source>
+        <translation type="unfinished">從剪貼簿載入PSBT</translation>
+    </message>
+    <message>
+        <source>Load Partially Signed Particl Transaction from clipboard</source>
+        <translation type="unfinished">从剪贴板中加载部分签名比特币交易（PSBT）</translation>
+    </message>
+    <message>
+        <source>Node window</source>
+        <translation type="unfinished">节点窗口</translation>
+    </message>
+    <message>
+        <source>Open node debugging and diagnostic console</source>
+        <translation type="unfinished">打开节点调试与诊断控制台</translation>
+    </message>
+    <message>
+        <source>&amp;Sending addresses</source>
+        <translation type="unfinished">付款地址(&amp;S)</translation>
+    </message>
+    <message>
+        <source>&amp;Receiving addresses</source>
+        <translation type="unfinished">收款地址(&amp;R)</translation>
+    </message>
+    <message>
+        <source>Open a particl: URI</source>
+        <translation type="unfinished">打开particl:开头的URI</translation>
+    </message>
+    <message>
+        <source>Open Wallet</source>
+        <translation type="unfinished">開啟錢包</translation>
+    </message>
+    <message>
+        <source>Open a wallet</source>
+        <translation type="unfinished">開啟一個錢包</translation>
+    </message>
+    <message>
+        <source>Close wallet</source>
+        <translation type="unfinished">卸载钱包</translation>
+    </message>
+    <message>
+        <source>Restore Wallet…</source>
+        <extracomment>Name of the menu item that restores wallet from a backup file.</extracomment>
+        <translation type="unfinished">恢復錢包...</translation>
+    </message>
+    <message>
+        <source>Restore a wallet from a backup file</source>
+        <extracomment>Status tip for Restore Wallet menu item</extracomment>
+        <translation type="unfinished">從備份檔案中恢復錢包</translation>
+    </message>
+    <message>
+        <source>Close all wallets</source>
+        <translation type="unfinished">关闭所有钱包</translation>
+    </message>
+    <message>
         <source>Migrate Wallet</source>
         <translation type="unfinished">迁移钱包</translation>
     </message>
@@ -644,7 +697,7 @@
         <translation type="unfinished">迁移一个钱包</translation>
     </message>
     <message>
-        <source>Show the %1 help message to get a list with possible Bitcoin command-line options</source>
+        <source>Show the %1 help message to get a list with possible Particl command-line options</source>
         <translation type="unfinished">显示 %1 帮助信息，获取可用命令行选项列表</translation>
     </message>
     <message>
@@ -708,7 +761,7 @@
         <translation type="unfinished">&amp;顯示</translation>
     </message>
     <message numerus="yes">
-        <source>%n active connection(s) to Bitcoin network.</source>
+        <source>%n active connection(s) to Particl network.</source>
         <extracomment>A substring of the tooltip.</extracomment>
         <translation type="unfinished">
             <numerusform> %n 与比特币网络接。</numerusform>
@@ -1012,15 +1065,37 @@
         <extracomment>Title of window indicating the progress of opening of a wallet.</extracomment>
         <translation type="unfinished">開啟錢包</translation>
     </message>
->>>>>>> 44d8b13c
     </context>
 <context>
+    <name>RestoreWalletActivity</name>
+    <message>
+        <source>Restore Wallet</source>
+        <extracomment>Title of progress window which is displayed when wallets are being restored.</extracomment>
+        <translation type="unfinished">恢復錢包</translation>
+    </message>
+    <message>
+        <source>Restoring Wallet &lt;b&gt;%1&lt;/b&gt;…</source>
+        <extracomment>Descriptive text of the restore wallets progress window which indicates to the user that wallets are currently being restored.</extracomment>
+        <translation type="unfinished">正在恢復錢包&lt;b&gt;%1&lt;/b&gt;...</translation>
+    </message>
+    <message>
+        <source>Restore wallet failed</source>
+        <extracomment>Title of message box which is displayed when the wallet could not be restored.</extracomment>
+        <translation type="unfinished">恢復錢包失敗</translation>
+    </message>
+    <message>
+        <source>Restore wallet warning</source>
+        <extracomment>Title of message box which is displayed when the wallet is restored with some warning.</extracomment>
+        <translation type="unfinished">恢復錢包警告</translation>
+    </message>
+    <message>
+        <source>Restore wallet message</source>
+        <extracomment>Title of message box which is displayed when the wallet is successfully restored.</extracomment>
+        <translation type="unfinished">恢復錢包訊息</translation>
+    </message>
+</context>
+<context>
     <name>WalletController</name>
-<<<<<<< HEAD
-    </context>
-<context>
-    <name>WalletFrame</name>
-=======
     <message>
         <source>Close wallet</source>
         <translation type="unfinished">卸载钱包</translation>
@@ -1080,31 +1155,66 @@
         <source>Make Blank Wallet</source>
         <translation type="unfinished">製作空白錢包</translation>
     </message>
->>>>>>> 44d8b13c
     </context>
 <context>
-    <name>WalletModel</name>
-    </context>
-<context>
-    <name>WalletView</name>
-    <message>
-        <source>&amp;Export</source>
-        <translation>匯出 &amp;E</translation>
-    </message>
-    <message>
-        <source>Export the data in the current tab to a file</source>
-        <translation>把目前分頁的資料匯出至檔案</translation>
-    </message>
-    <message>
-        <source>Error</source>
-        <translation>錯誤</translation>
-    </message>
-    </context>
-<context>
-<<<<<<< HEAD
-    <name>bitcoin-core</name>
-    </context>
-=======
+    <name>EditAddressDialog</name>
+    <message>
+        <source>Edit Address</source>
+        <translation type="unfinished">编辑地址</translation>
+    </message>
+    <message>
+        <source>&amp;Label</source>
+        <translation type="unfinished">标签(&amp;L)</translation>
+    </message>
+    <message>
+        <source>The label associated with this address list entry</source>
+        <translation type="unfinished">与此地址关联的标签</translation>
+    </message>
+    <message>
+        <source>The address associated with this address list entry. This can only be modified for sending addresses.</source>
+        <translation type="unfinished">跟這個地址清單關聯的地址。只有發送地址能被修改。</translation>
+    </message>
+    <message>
+        <source>New sending address</source>
+        <translation type="unfinished">新建付款地址</translation>
+    </message>
+    <message>
+        <source>Edit receiving address</source>
+        <translation type="unfinished">編輯接收地址</translation>
+    </message>
+    <message>
+        <source>Edit sending address</source>
+        <translation type="unfinished">编辑付款地址</translation>
+    </message>
+    <message>
+        <source>The entered address "%1" is already in the address book with label "%2".</source>
+        <translation type="unfinished">输入的地址“%1”已经存在于地址簿中，标签为“%2”。</translation>
+    </message>
+    <message>
+        <source>Could not unlock wallet.</source>
+        <translation type="unfinished">无法解锁钱包。</translation>
+    </message>
+    <message>
+        <source>New key generation failed.</source>
+        <translation type="unfinished">產生新的密鑰失敗了。</translation>
+    </message>
+</context>
+<context>
+    <name>FreespaceChecker</name>
+    <message>
+        <source>A new data directory will be created.</source>
+        <translation type="unfinished">就要產生新的資料目錄。</translation>
+    </message>
+    <message>
+        <source>Directory already exists. Add %1 if you intend to create a new directory here.</source>
+        <translation type="unfinished">已經有這個目錄了。如果你要在裡面造出新的目錄的話，請加上 %1.</translation>
+    </message>
+    <message>
+        <source>Cannot create data directory here.</source>
+        <translation type="unfinished">无法在此创建数据目录。</translation>
+    </message>
+</context>
+<context>
     <name>Intro</name>
     <message numerus="yes">
         <source>%n GB of space available</source>
@@ -1140,7 +1250,7 @@
         </translation>
     </message>
     <message>
-        <source>%1 will download and store a copy of the Bitcoin block chain.</source>
+        <source>%1 will download and store a copy of the Particl block chain.</source>
         <translation type="unfinished">%1 将会下载并存储比特币区块链。</translation>
     </message>
     <message>
@@ -1244,7 +1354,7 @@
 <context>
     <name>OpenURIDialog</name>
     <message>
-        <source>Open bitcoin URI</source>
+        <source>Open particl URI</source>
         <translation type="unfinished">打开比特币URI</translation>
     </message>
     </context>
@@ -1367,8 +1477,8 @@
         <translation type="unfinished">允许传入连接(&amp;G)</translation>
     </message>
     <message>
-        <source>Connect to the Bitcoin network through a SOCKS5 proxy.</source>
-        <translation type="unfinished">透過 SOCKS5 代理伺服器來連線到 Bitcoin 網路。</translation>
+        <source>Connect to the Particl network through a SOCKS5 proxy.</source>
+        <translation type="unfinished">透過 SOCKS5 代理伺服器來連線到 Particl 網路。</translation>
     </message>
     <message>
         <source>&amp;Connect through SOCKS5 proxy (default proxy):</source>
@@ -1423,7 +1533,7 @@
         <translation type="unfinished">第三方交易网址(&amp;T)</translation>
     </message>
     <message>
-        <source>Connect to the Bitcoin network through a separate SOCKS5 proxy for Tor onion services.</source>
+        <source>Connect to the Particl network through a separate SOCKS5 proxy for Tor onion services.</source>
         <translation type="unfinished">连接比特币网络时专门为Tor onion服务使用另一个 SOCKS5 代理。</translation>
     </message>
     <message>
@@ -1494,8 +1604,8 @@
         <translation type="unfinished">窗体</translation>
     </message>
     <message>
-        <source>The displayed information may be out of date. Your wallet automatically synchronizes with the Bitcoin network after a connection is established, but this process has not completed yet.</source>
-        <translation type="unfinished">顯示的資訊可能是過期的。跟 Bitcoin 網路的連線建立後，你的錢包會自動和網路同步，但是這個步驟還沒完成。</translation>
+        <source>The displayed information may be out of date. Your wallet automatically synchronizes with the Particl network after a connection is established, but this process has not completed yet.</source>
+        <translation type="unfinished">顯示的資訊可能是過期的。跟 Particl 網路的連線建立後，你的錢包會自動和網路同步，但是這個步驟還沒完成。</translation>
     </message>
     <message>
         <source>Available:</source>
@@ -1637,8 +1747,8 @@
         <translation type="unfinished">URI 處理</translation>
     </message>
     <message>
-        <source>'bitcoin://' is not a valid URI. Use 'bitcoin:' instead.</source>
-        <translation type="unfinished">字首為 bitcoin:// 不是有效的 URI，請改用 bitcoin: 開頭。</translation>
+        <source>'particl://' is not a valid URI. Use 'particl:' instead.</source>
+        <translation type="unfinished">字首為 particl:// 不是有效的 URI，請改用 particl: 開頭。</translation>
     </message>
     <message>
         <source>Cannot process payment request because BIP70 is not supported.
@@ -1649,7 +1759,7 @@
 如果您看到了这个错误，您应该要求商家提供兼容BIP21的URI。</translation>
     </message>
     <message>
-        <source>URI cannot be parsed! This can be caused by an invalid Bitcoin address or malformed URI parameters.</source>
+        <source>URI cannot be parsed! This can be caused by an invalid Particl address or malformed URI parameters.</source>
         <translation type="unfinished">无法解析 URI 地址！可能是因为比特币地址无效，或是 URI 参数格式错误。</translation>
     </message>
     <message>
@@ -2102,7 +2212,7 @@
         <translation type="unfinished">訊息(&amp;M):</translation>
     </message>
     <message>
-        <source>An optional message to attach to the payment request, which will be displayed when the request is opened. Note: The message will not be sent with the payment over the Bitcoin network.</source>
+        <source>An optional message to attach to the payment request, which will be displayed when the request is opened. Note: The message will not be sent with the payment over the Particl network.</source>
         <translation type="unfinished">可在支付请求上备注一条信息，在打开支付请求时可以看到。注意:该消息不是通过比特币网络传送。</translation>
     </message>
     <message>
@@ -2347,7 +2457,7 @@
         <translation type="unfinished">%1 (%2个块)</translation>
     </message>
     <message>
-        <source>Creates a Partially Signed Bitcoin Transaction (PSBT) for use with e.g. an offline %1 wallet, or a PSBT-compatible hardware wallet.</source>
+        <source>Creates a Partially Signed Particl Transaction (PSBT) for use with e.g. an offline %1 wallet, or a PSBT-compatible hardware wallet.</source>
         <translation type="unfinished">创建一个“部分签名比特币交易”（PSBT），以用于诸如离线%1钱包，或是兼容PSBT的硬件钱包这类用途。</translation>
     </message>
     <message>
@@ -2386,7 +2496,7 @@
         <translation type="unfinished">要创建这笔交易吗？</translation>
     </message>
     <message>
-        <source>Please, review your transaction. You can create and send this transaction or create a Partially Signed Bitcoin Transaction (PSBT), which you can save or copy and then sign with, e.g., an offline %1 wallet, or a PSBT-compatible hardware wallet.</source>
+        <source>Please, review your transaction. You can create and send this transaction or create a Partially Signed Particl Transaction (PSBT), which you can save or copy and then sign with, e.g., an offline %1 wallet, or a PSBT-compatible hardware wallet.</source>
         <extracomment>Text to inform a user attempting to create a transaction of their current options. At this stage, a user can send their transaction or create a PSBT. This string is displayed when both private keys and PSBT controls are enabled.</extracomment>
         <translation type="unfinished">请务必仔细检查您的交易。你可以创建并发送这笔交易；也可以创建一个“部分签名比特币交易(PSBT)”，它可以被保存下来或被复制出去，然后就可以对它进行签名，比如用离线%1钱包，或是用兼容PSBT的硬件钱包。</translation>
     </message>
@@ -2440,7 +2550,7 @@
         </translation>
     </message>
     <message>
-        <source>Warning: Invalid Bitcoin address</source>
+        <source>Warning: Invalid Particl address</source>
         <translation type="unfinished">警告: 比特币地址无效</translation>
     </message>
     <message>
@@ -2463,7 +2573,7 @@
         <translation type="unfinished">付給(&amp;T):</translation>
     </message>
     <message>
-        <source>The Bitcoin address to send the payment to</source>
+        <source>The Particl address to send the payment to</source>
         <translation type="unfinished">將支付發送到的比特幣地址給</translation>
     </message>
     <message>
@@ -2487,8 +2597,8 @@
         <translation type="unfinished">請輸入這個地址的標籤，來把它加進去已使用過地址清單。</translation>
     </message>
     <message>
-        <source>A message that was attached to the bitcoin: URI which will be stored with the transaction for your reference. Note: This message will not be sent over the Bitcoin network.</source>
-        <translation type="unfinished">附加在 Bitcoin 付款協議的資源識別碼(URI)中的訊息，會和交易內容一起存起來，給你自己做參考。注意: 這個訊息不會送到 Bitcoin 網路上。</translation>
+        <source>A message that was attached to the particl: URI which will be stored with the transaction for your reference. Note: This message will not be sent over the Particl network.</source>
+        <translation type="unfinished">附加在 Particl 付款協議的資源識別碼(URI)中的訊息，會和交易內容一起存起來，給你自己做參考。注意: 這個訊息不會送到 Particl 網路上。</translation>
     </message>
 </context>
 <context>
@@ -2513,7 +2623,7 @@
         <translation type="unfinished">簽署訊息(&amp;S)</translation>
     </message>
     <message>
-        <source>You can sign messages/agreements with your addresses to prove you can receive bitcoins sent to them. Be careful not to sign anything vague or random, as phishing attacks may try to trick you into signing your identity over to them. Only sign fully-detailed statements you agree to.</source>
+        <source>You can sign messages/agreements with your addresses to prove you can receive particl sent to them. Be careful not to sign anything vague or random, as phishing attacks may try to trick you into signing your identity over to them. Only sign fully-detailed statements you agree to.</source>
         <translation type="unfinished">您可以使用您的地址簽名訊息/協議，以證明您可以接收發送給他們的比特幣。但是請小心，不要簽名語意含糊不清，或隨機產生的內容，因為釣魚式詐騙可能會用騙你簽名的手法來冒充是你。只有簽名您同意的詳細內容。</translation>
     </message>
     <message>
@@ -2525,7 +2635,7 @@
         <translation type="unfinished">複製目前的簽章到系統剪貼簿</translation>
     </message>
     <message>
-        <source>Sign the message to prove you own this Bitcoin address</source>
+        <source>Sign the message to prove you own this Particl address</source>
         <translation type="unfinished">签名消息，以证明这个地址属于您</translation>
     </message>
     <message>
@@ -2541,7 +2651,7 @@
         <translation type="unfinished">消息验证(&amp;V)</translation>
     </message>
     <message>
-        <source>The Bitcoin address the message was signed with</source>
+        <source>The Particl address the message was signed with</source>
         <translation type="unfinished">用来签名消息的地址</translation>
     </message>
     <message>
@@ -2553,7 +2663,7 @@
         <translation type="unfinished">对消息进行签署得到的签名数据</translation>
     </message>
     <message>
-        <source>Verify the message to ensure it was signed with the specified Bitcoin address</source>
+        <source>Verify the message to ensure it was signed with the specified Particl address</source>
         <translation type="unfinished">驗證這個訊息來確定是用指定的比特幣地址簽名的</translation>
     </message>
     <message>
@@ -3068,8 +3178,8 @@
         <translation type="unfinished">错误: 转储文件格式不正确。得到是"%s"，而预期本应得到的是 "format"。</translation>
     </message>
     <message>
-        <source>Error: Dumpfile version is not supported. This version of bitcoin-wallet only supports version 1 dumpfiles. Got dumpfile with version %s</source>
-        <translation type="unfinished">错误: 转储文件版本不被支持。这个版本的 bitcoin-wallet 只支持版本为 1 的转储文件。得到的转储文件版本却是%s</translation>
+        <source>Error: Dumpfile version is not supported. This version of particl-wallet only supports version 1 dumpfiles. Got dumpfile with version %s</source>
+        <translation type="unfinished">错误: 转储文件版本不被支持。这个版本的 particl-wallet 只支持版本为 1 的转储文件。得到的转储文件版本却是%s</translation>
     </message>
     <message>
         <source>Error: Legacy wallets only support the "legacy", "p2sh-segwit", and "bech32" address types</source>
@@ -3714,5 +3824,4 @@
         <translation type="unfinished">无法写入设置文件</translation>
     </message>
 </context>
->>>>>>> 44d8b13c
 </TS>