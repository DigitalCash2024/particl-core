<TS version="2.1" language="hr">
<context>
    <name>AddressBookPage</name>
    <message>
        <source>Right-click to edit address or label</source>
        <translation type="unfinished">Desni klik za uređivanje adrese ili oznake</translation>
    </message>
    <message>
        <source>Create a new address</source>
        <translation>Stvoriti  novu adresu</translation>
    </message>
    <message>
        <source>&amp;New</source>
        <translation type="unfinished">&amp;Nova</translation>
    </message>
    <message>
        <source>Copy the currently selected address to the system clipboard</source>
        <translation>Kopirajte trenutno odabranu adresu u međuspremnik</translation>
    </message>
    <message>
        <source>&amp;Copy</source>
        <translation type="unfinished">&amp;Kopirajte</translation>
    </message>
    <message>
        <source>C&amp;lose</source>
        <translation type="unfinished">&amp;Zatvorite</translation>
    </message>
    <message>
        <source>Delete the currently selected address from the list</source>
        <translation>Obrišite trenutno odabranu adresu s popisa.</translation>
    </message>
    <message>
        <source>Enter address or label to search</source>
        <translation type="unfinished">Unesite adresu ili oznaku za pretraživanje</translation>
    </message>
    <message>
        <source>Export the data in the current tab to a file</source>
        <translation>Izvezite podatke iz trenutne kartice u datoteku</translation>
    </message>
    <message>
        <source>&amp;Export</source>
        <translation>&amp;Izvozi</translation>
    </message>
    <message>
        <source>&amp;Delete</source>
        <translation>Iz&amp;brišite</translation>
    </message>
    <message>
        <source>Choose the address to send coins to</source>
        <translation type="unfinished">Odaberite adresu na koju ćete poslati novac</translation>
    </message>
    <message>
        <source>Choose the address to receive coins with</source>
        <translation type="unfinished">Odaberite adresu na koju ćete primiti novac</translation>
    </message>
    <message>
        <source>C&amp;hoose</source>
        <translation type="unfinished">&amp;Odaberite</translation>
    </message>
    <message>
        <source>Sending addresses</source>
        <translation type="unfinished">Adrese pošiljatelja</translation>
    </message>
    <message>
        <source>Receiving addresses</source>
        <translation type="unfinished">Adrese primatelja</translation>
    </message>
    <message>
        <source>These are your Particl addresses for sending payments. Always check the amount and the receiving address before sending coins.</source>
        <translation type="unfinished">Ovo su vaše Particl adrese za slanje novca. Uvijek provjerite iznos i adresu primatelja prije slanja novca.</translation>
    </message>
    <message>
        <source>These are your Bitcoin addresses for receiving payments. Use the 'Create new receiving address' button in the receive tab to create new addresses.
Signing is only possible with addresses of the type 'legacy'.</source>
        <translation type="unfinished">Ovo su vaše Bitcoin adrese za primanje sredstava. Koristite 'Kreiraj novu adresu za primanje' u tabu Primite kako biste kreirali nove adrese.
Potpisivanje je moguće samo sa 'legacy' adresama. </translation>
    </message>
    <message>
        <source>&amp;Copy Address</source>
        <translation type="unfinished">&amp;Kopirajte adresu</translation>
    </message>
    <message>
        <source>Copy &amp;Label</source>
        <translation type="unfinished">Kopirajte &amp;oznaku</translation>
    </message>
    <message>
        <source>&amp;Edit</source>
        <translation type="unfinished">&amp;Uredite</translation>
    </message>
    <message>
        <source>Export Address List</source>
        <translation type="unfinished">Izvezite listu adresa</translation>
    </message>
    <message>
        <source>Comma separated file</source>
        <extracomment>Expanded name of the CSV file format. See https://en.wikipedia.org/wiki/Comma-separated_values</extracomment>
        <translation type="unfinished">Datoteka podataka odvojenih zarezima (*.csv)</translation>
    </message>
    <message>
        <source>There was an error trying to save the address list to %1. Please try again.</source>
        <extracomment>An error message. %1 is a stand-in argument for the name of the file we attempted to save to.</extracomment>
        <translation type="unfinished">Došlo je do pogreške kod spremanja liste adresa na %1. Molimo pokušajte ponovno.</translation>
    </message>
    <message>
        <source>Exporting Failed</source>
        <translation type="unfinished">Izvoz neuspješan</translation>
    </message>
</context>
<context>
    <name>AddressTableModel</name>
    <message>
        <source>Label</source>
        <translation type="unfinished">Oznaka</translation>
    </message>
    <message>
        <source>Address</source>
        <translation type="unfinished">Adresa</translation>
    </message>
    <message>
        <source>(no label)</source>
        <translation type="unfinished">(nema oznake)</translation>
    </message>
</context>
<context>
    <name>AskPassphraseDialog</name>
    <message>
        <source>Passphrase Dialog</source>
        <translation>Dijalog lozinke</translation>
    </message>
    <message>
        <source>Enter passphrase</source>
        <translation>Unesite lozinku</translation>
    </message>
    <message>
        <source>New passphrase</source>
        <translation>Nova lozinka</translation>
    </message>
    <message>
        <source>Repeat new passphrase</source>
        <translation>Ponovite novu lozinku</translation>
    </message>
    <message>
        <source>Show passphrase</source>
        <translation type="unfinished">Pokažite lozinku</translation>
    </message>
    <message>
        <source>Encrypt wallet</source>
        <translation type="unfinished">Šifrirajte novčanik</translation>
    </message>
    <message>
        <source>This operation needs your wallet passphrase to unlock the wallet.</source>
        <translation type="unfinished">Ova operacija treba lozinku vašeg novčanika kako bi se novčanik otključao.</translation>
    </message>
    <message>
        <source>Unlock wallet</source>
        <translation type="unfinished">Otključajte novčanik</translation>
    </message>
    <message>
        <source>Change passphrase</source>
        <translation type="unfinished">Promijenite lozinku</translation>
    </message>
    <message>
        <source>Confirm wallet encryption</source>
        <translation type="unfinished">Potvrdite šifriranje novčanika</translation>
    </message>
    <message>
        <source>Warning: If you encrypt your wallet and lose your passphrase, you will &lt;b&gt;LOSE ALL OF YOUR PARTICL&lt;/b&gt;!</source>
        <translation type="unfinished">Upozorenje: Ako šifrirate vaš novčanik i izgubite lozinku, &lt;b&gt;IZGUBIT ĆETE SVE SVOJE PARTICLE!&lt;/b&gt;</translation>
    </message>
    <message>
        <source>Are you sure you wish to encrypt your wallet?</source>
        <translation type="unfinished">Jeste li sigurni da želite šifrirati svoj novčanik?</translation>
    </message>
    <message>
        <source>Wallet encrypted</source>
        <translation type="unfinished">Novčanik šifriran</translation>
    </message>
    <message>
        <source>Enter the new passphrase for the wallet.&lt;br/&gt;Please use a passphrase of &lt;b&gt;ten or more random characters&lt;/b&gt;, or &lt;b&gt;eight or more words&lt;/b&gt;.</source>
        <translation type="unfinished">Unesite novu lozinku za novčanik. &lt;br/&gt;Molimo vas da koristite zaporku od &lt;b&gt;deset ili više slučajnih znakova&lt;/b&gt;, ili &lt;b&gt;osam ili više riječi.&lt;/b&gt;</translation>
    </message>
    <message>
        <source>Enter the old passphrase and new passphrase for the wallet.</source>
        <translation type="unfinished">Unesite staru i novu lozinku za novčanik.</translation>
    </message>
    <message>
        <source>Remember that encrypting your wallet cannot fully protect your particl from being stolen by malware infecting your computer.</source>
        <translation type="unfinished">Zapamtite da šifriranje vašeg novčanika ne može u potpunosti zaštititi vaše particlove od zloćudnog softvera kojim se zarazi vaše računalo.</translation>
    </message>
    <message>
        <source>Wallet to be encrypted</source>
        <translation type="unfinished">Novčanik koji treba šifrirati</translation>
    </message>
    <message>
        <source>Your wallet is about to be encrypted. </source>
        <translation type="unfinished">Vaš novčanik će biti šifriran.</translation>
    </message>
    <message>
        <source>Your wallet is now encrypted. </source>
        <translation type="unfinished">Vaš novčanik je sad šifriran.</translation>
    </message>
    <message>
        <source>IMPORTANT: Any previous backups you have made of your wallet file should be replaced with the newly generated, encrypted wallet file. For security reasons, previous backups of the unencrypted wallet file will become useless as soon as you start using the new, encrypted wallet.</source>
        <translation type="unfinished">VAŽNO: Sve prethodne pričuve vašeg novčanika trebale bi biti zamijenjene novo stvorenom, šifriranom datotekom novčanika. Zbog sigurnosnih razloga, prethodne pričuve nešifriranog novčanika će postati beskorisne čim počnete koristiti novi, šifrirani novčanik.</translation>
    </message>
    <message>
        <source>Wallet encryption failed</source>
        <translation type="unfinished">Šifriranje novčanika nije uspjelo</translation>
    </message>
    <message>
        <source>Wallet encryption failed due to an internal error. Your wallet was not encrypted.</source>
        <translation type="unfinished">Šifriranje novčanika nije uspjelo zbog interne pogreške. Vaš novčanik nije šifriran.</translation>
    </message>
    <message>
        <source>The supplied passphrases do not match.</source>
        <translation type="unfinished">Priložene lozinke se ne podudaraju.</translation>
    </message>
    <message>
        <source>Wallet unlock failed</source>
        <translation type="unfinished">Otključavanje novčanika nije uspjelo</translation>
    </message>
    <message>
        <source>The passphrase entered for the wallet decryption was incorrect.</source>
        <translation type="unfinished">Lozinka za dešifriranje novčanika nije točna.</translation>
    </message>
    <message>
        <source>Wallet passphrase was successfully changed.</source>
        <translation type="unfinished">Lozinka novčanika je uspješno promijenjena.</translation>
    </message>
    <message>
        <source>Warning: The Caps Lock key is on!</source>
        <translation type="unfinished">Upozorenje: Caps Lock je uključen!</translation>
    </message>
</context>
<context>
    <name>BanTableModel</name>
    <message>
        <source>IP/Netmask</source>
        <translation type="unfinished">IP/Mrežna maska</translation>
    </message>
    <message>
        <source>Banned Until</source>
        <translation type="unfinished">Zabranjen do</translation>
    </message>
</context>
<context>
    <name>BitcoinApplication</name>
    <message>
        <source>Runaway exception</source>
        <translation type="unfinished">Runaway iznimka</translation>
    </message>
    <message>
        <source>A fatal error occurred. %1 can no longer continue safely and will quit.</source>
        <translation type="unfinished">Dogodila se greška. %1 ne može sigurno nastaviti te će se zatvoriti.</translation>
    </message>
    <message>
        <source>Internal error</source>
        <translation type="unfinished">Interna greška</translation>
    </message>
    <message>
        <source>An internal error occurred. %1 will attempt to continue safely. This is an unexpected bug which can be reported as described below.</source>
        <translation type="unfinished">Dogodila se interna greška. %1 će pokušati sigurno nastaviti. Ovo je neočekivani bug koji se može prijaviti kao što je objašnjeno ispod.</translation>
    </message>
</context>
<context>
    <name>QObject</name>
    <message>
        <source>Error: Specified data directory "%1" does not exist.</source>
        <translation type="unfinished">Greška: Zadana podatkovna mapa "%1" ne postoji.</translation>
    </message>
    <message>
        <source>Error: Cannot parse configuration file: %1.</source>
        <translation type="unfinished">Greška: Ne može se parsirati konfiguracijska datoteka: %1.</translation>
    </message>
    <message>
        <source>Error: %1</source>
        <translation type="unfinished">Greška: %1</translation>
    </message>
    <message>
        <source>Error initializing settings: %1</source>
        <translation type="unfinished">Greška pri inicijalizaciji postavki: %1</translation>
    </message>
    <message>
        <source>%1 didn't yet exit safely…</source>
        <translation type="unfinished">%1 se nije još zatvorio na siguran način.</translation>
    </message>
    <message>
        <source>unknown</source>
        <translation type="unfinished">nepoznato</translation>
    </message>
    <message>
        <source>Amount</source>
        <translation type="unfinished">Iznos</translation>
    </message>
    <message>
        <source>Enter a Particl address (e.g. %1)</source>
        <translation type="unfinished">Unesite Particl adresu (npr. %1)</translation>
    </message>
    <message>
        <source>Unroutable</source>
        <translation type="unfinished">Neusmjeriv</translation>
    </message>
    <message>
        <source>Internal</source>
        <translation type="unfinished">Interni</translation>
    </message>
    <message>
        <source>Inbound</source>
        <translation type="unfinished">Dolazni</translation>
    </message>
    <message>
        <source>Outbound</source>
        <translation type="unfinished">Izlazni</translation>
    </message>
    <message>
        <source>Full Relay</source>
        <translation type="unfinished">Potpuni prijenos</translation>
    </message>
    <message>
        <source>Block Relay</source>
        <translation type="unfinished">Blok prijenos</translation>
    </message>
    <message>
        <source>Manual</source>
        <translation type="unfinished">Priručnik</translation>
    </message>
    <message>
        <source>Feeler</source>
        <translation type="unfinished">Ispipavač</translation>
    </message>
    <message>
        <source>Address Fetch</source>
        <translation type="unfinished">Dohvaćanje adrese</translation>
    </message>
    <message>
        <source>None</source>
        <translation type="unfinished">Ništa</translation>
    </message>
    <message numerus="yes">
        <source>%n second(s)</source>
        <translation>
            <numerusform>%n second</numerusform>
            <numerusform>%n seconds</numerusform>
            <numerusform>%n sekundi</numerusform>
        </translation>
    </message>
    <message numerus="yes">
        <source>%n minute(s)</source>
        <translation>
            <numerusform>%n minute</numerusform>
            <numerusform>%n minutes</numerusform>
            <numerusform>%n minuta</numerusform>
        </translation>
    </message>
    <message numerus="yes">
        <source>%n hour(s)</source>
        <translation type="unfinished">
            <numerusform>%n hour</numerusform>
            <numerusform>%n hours</numerusform>
            <numerusform>%n sati</numerusform>
        </translation>
    </message>
    <message numerus="yes">
        <source>%n day(s)</source>
        <translation type="unfinished">
            <numerusform>%n day</numerusform>
            <numerusform>%n days</numerusform>
            <numerusform>%n dana</numerusform>
        </translation>
    </message>
    <message numerus="yes">
        <source>%n week(s)</source>
        <translation type="unfinished">
            <numerusform>%n week</numerusform>
            <numerusform>%n weeks</numerusform>
            <numerusform>%n tjedana</numerusform>
        </translation>
    </message>
    <message>
        <source>%1 and %2</source>
        <translation type="unfinished">%1 i %2</translation>
    </message>
    <message numerus="yes">
        <source>%n year(s)</source>
        <translation type="unfinished">
            <numerusform>%n year</numerusform>
            <numerusform>%n years</numerusform>
            <numerusform>%n godina</numerusform>
        </translation>
    </message>
    </context>
<context>
    <name>BitcoinGUI</name>
    <message>
        <source>&amp;Overview</source>
        <translation>&amp;Pregled</translation>
    </message>
    <message>
        <source>Show general overview of wallet</source>
        <translation>Prikaži opći pregled novčanika</translation>
    </message>
    <message>
        <source>&amp;Transactions</source>
        <translation>&amp;Transakcije</translation>
    </message>
    <message>
        <source>Browse transaction history</source>
        <translation>Pretražite povijest transakcija</translation>
    </message>
    <message>
        <source>E&amp;xit</source>
        <translation>&amp;Izlaz</translation>
    </message>
    <message>
        <source>Quit application</source>
        <translation>Zatvorite aplikaciju</translation>
    </message>
    <message>
        <source>&amp;About %1</source>
        <translation type="unfinished">&amp;Više o %1</translation>
    </message>
    <message>
        <source>Show information about %1</source>
        <translation type="unfinished">Prikažite informacije o programu %1</translation>
    </message>
    <message>
        <source>About &amp;Qt</source>
        <translation>Više o &amp;Qt</translation>
    </message>
    <message>
        <source>Show information about Qt</source>
        <translation>Prikažite informacije o Qt</translation>
    </message>
    <message>
        <source>Modify configuration options for %1</source>
        <translation type="unfinished">Promijeni konfiguraciju opcija za %1</translation>
    </message>
    <message>
        <source>Create a new wallet</source>
        <translation type="unfinished">Stvorite novi novčanik</translation>
    </message>
    <message>
        <source>Wallet:</source>
        <translation type="unfinished">Novčanik:</translation>
    </message>
    <message>
        <source>Network activity disabled.</source>
        <extracomment>A substring of the tooltip.</extracomment>
        <translation type="unfinished">Mrežna aktivnost isključena.</translation>
    </message>
    <message>
        <source>Proxy is &lt;b&gt;enabled&lt;/b&gt;: %1</source>
        <translation type="unfinished">Proxy je &lt;b&gt;uključen&lt;/b&gt;: %1</translation>
    </message>
    <message>
<<<<<<< HEAD
        <source>Send coins to a Particl address</source>
        <translation>Pošaljite novac na Particl adresu</translation>
=======
        <source>Send coins to a Bitcoin address</source>
        <translation>Pošaljite sredstva na Bitcoin adresu</translation>
>>>>>>> a46e1783
    </message>
    <message>
        <source>Backup wallet to another location</source>
        <translation>Napravite sigurnosnu kopiju novčanika na drugoj lokaciji</translation>
    </message>
    <message>
        <source>Change the passphrase used for wallet encryption</source>
        <translation>Promijenite lozinku za šifriranje novčanika</translation>
    </message>
    <message>
        <source>&amp;Send</source>
        <translation>&amp;Pošaljite</translation>
    </message>
    <message>
        <source>&amp;Receive</source>
        <translation>&amp;Primite</translation>
    </message>
    <message>
        <source>&amp;Options…</source>
        <translation type="unfinished">&amp;Opcije</translation>
    </message>
    <message>
        <source>&amp;Show / Hide</source>
        <translation>&amp;Prikaži / Sakrij</translation>
    </message>
    <message>
        <source>Show or hide the main Window</source>
        <translation>Prikaži ili sakrij glavni prozor</translation>
    </message>
    <message>
        <source>&amp;Encrypt Wallet…</source>
        <translation type="unfinished">&amp;Šifriraj novčanik</translation>
    </message>
    <message>
        <source>Encrypt the private keys that belong to your wallet</source>
        <translation>Šifrirajte privatne ključeve u novčaniku</translation>
    </message>
    <message>
<<<<<<< HEAD
        <source>Sign messages with your Particl addresses to prove you own them</source>
        <translation>Poruku potpišemo s Particl adresom, kako bi dokazali vlasništvo nad tom adresom</translation>
    </message>
    <message>
        <source>Verify messages to ensure they were signed with specified Particl addresses</source>
        <translation>Provjerite poruku da je potpisana s navedenom Particl adresom</translation>
=======
        <source>&amp;Backup Wallet…</source>
        <translation type="unfinished">&amp;Kreiraj sigurnosnu kopiju novčanika</translation>
    </message>
    <message>
        <source>&amp;Change Passphrase…</source>
        <translation type="unfinished">&amp;Promijeni lozinku</translation>
    </message>
    <message>
        <source>Sign &amp;message…</source>
        <translation type="unfinished">Potpiši &amp;poruku</translation>
    </message>
    <message>
        <source>Sign messages with your Bitcoin addresses to prove you own them</source>
        <translation>Poruku potpišemo s Bitcoin adresom, kako bi dokazali vlasništvo nad tom adresom</translation>
    </message>
    <message>
        <source>&amp;Verify message…</source>
        <translation type="unfinished">&amp;Potvrdi poruku</translation>
    </message>
    <message>
        <source>Verify messages to ensure they were signed with specified Bitcoin addresses</source>
        <translation>Provjerite poruku da je potpisana s navedenom Bitcoin adresom</translation>
>>>>>>> a46e1783
    </message>
    <message>
        <source>&amp;Load PSBT from file…</source>
        <translation type="unfinished">&amp;Učitaj PSBT iz datoteke...</translation>
    </message>
    <message>
        <source>Load PSBT from clipboard…</source>
        <translation type="unfinished">Učitaj PSBT iz međuspremnika...</translation>
    </message>
    <message>
        <source>Open &amp;URI…</source>
        <translation type="unfinished">Otvori &amp;URI adresu...</translation>
    </message>
    <message>
        <source>Close Wallet…</source>
        <translation type="unfinished">Zatvori novčanik...</translation>
    </message>
    <message>
        <source>Create Wallet…</source>
        <translation type="unfinished">Kreiraj novčanik...</translation>
    </message>
    <message>
        <source>Close All Wallets…</source>
        <translation type="unfinished">Zatvori sve novčanike...</translation>
    </message>
    <message>
        <source>&amp;File</source>
        <translation>&amp;Datoteka</translation>
    </message>
    <message>
        <source>&amp;Settings</source>
        <translation>&amp;Postavke</translation>
    </message>
    <message>
        <source>&amp;Help</source>
        <translation>&amp;Pomoć</translation>
    </message>
    <message>
        <source>Tabs toolbar</source>
        <translation>Traka kartica</translation>
    </message>
    <message>
<<<<<<< HEAD
        <source>Request payments (generates QR codes and particl: URIs)</source>
        <translation type="unfinished">Zatražite uplatu (stvara QR kod i particl: URI adresu)</translation>
=======
        <source>Syncing Headers (%1%)…</source>
        <translation type="unfinished">Sinkronizacija zaglavlja bloka (%1%)...</translation>
    </message>
    <message>
        <source>Synchronizing with network…</source>
        <translation type="unfinished">Sinkronizacija s mrežom...</translation>
    </message>
    <message>
        <source>Indexing blocks on disk…</source>
        <translation type="unfinished">Indeksiranje blokova na disku...</translation>
    </message>
    <message>
        <source>Processing blocks on disk…</source>
        <translation type="unfinished">Obrađivanje blokova na disku...</translation>
    </message>
    <message>
        <source>Reindexing blocks on disk…</source>
        <translation type="unfinished">Reindeksiranje blokova na disku...</translation>
    </message>
    <message>
        <source>Connecting to peers…</source>
        <translation type="unfinished">Povezivanje sa peer-ovima...</translation>
    </message>
    <message>
        <source>Request payments (generates QR codes and bitcoin: URIs)</source>
        <translation type="unfinished">Zatražite uplatu (stvara QR kod i bitcoin: URI adresu)</translation>
>>>>>>> a46e1783
    </message>
    <message>
        <source>Show the list of used sending addresses and labels</source>
        <translation type="unfinished">Prikažite popis korištenih adresa i oznaka za slanje novca</translation>
    </message>
    <message>
        <source>Show the list of used receiving addresses and labels</source>
        <translation type="unfinished">Prikažite popis korištenih adresa i oznaka za primanje novca</translation>
    </message>
    <message>
        <source>&amp;Command-line options</source>
        <translation type="unfinished">Opcije &amp;naredbene linije</translation>
    </message>
    <message numerus="yes">
        <source>Processed %n block(s) of transaction history.</source>
        <translation>
            <numerusform>Processed %n block of transaction history.</numerusform>
            <numerusform>Processed %n blocks of transaction history.</numerusform>
            <numerusform>Obrađeno %n blokova povijesti transakcije.</numerusform>
        </translation>
    </message>
    <message>
        <source>%1 behind</source>
        <translation>%1 iza</translation>
    </message>
    <message>
        <source>Catching up…</source>
        <translation type="unfinished">Ažuriranje...</translation>
    </message>
    <message>
        <source>Last received block was generated %1 ago.</source>
        <translation>Zadnji primljeni blok je bio ustvaren prije %1.</translation>
    </message>
    <message>
        <source>Transactions after this will not yet be visible.</source>
        <translation>Transakcije izvršene za tim blokom nisu još prikazane.</translation>
    </message>
    <message>
        <source>Error</source>
        <translation>Greška</translation>
    </message>
    <message>
        <source>Warning</source>
        <translation>Upozorenje</translation>
    </message>
    <message>
        <source>Information</source>
        <translation>Informacija</translation>
    </message>
    <message>
        <source>Up to date</source>
        <translation>Ažurno</translation>
    </message>
    <message>
        <source>Load Partially Signed Particl Transaction</source>
        <translation type="unfinished">Učitaj djelomično potpisanu particl transakciju</translation>
    </message>
    <message>
        <source>Load Partially Signed Particl Transaction from clipboard</source>
        <translation type="unfinished">Učitaj djelomično potpisanu particl transakciju iz međuspremnika</translation>
    </message>
    <message>
        <source>Node window</source>
        <translation type="unfinished">Konzola za čvor</translation>
    </message>
    <message>
        <source>Open node debugging and diagnostic console</source>
        <translation type="unfinished">Otvori konzolu za dijagnostiku i otklanjanje pogrešaka čvora.</translation>
    </message>
    <message>
        <source>&amp;Sending addresses</source>
        <translation type="unfinished">Adrese za &amp;slanje</translation>
    </message>
    <message>
        <source>&amp;Receiving addresses</source>
        <translation type="unfinished">Adrese za &amp;primanje</translation>
    </message>
    <message>
        <source>Open a particl: URI</source>
        <translation type="unfinished">Otvori particl: URI</translation>
    </message>
    <message>
        <source>Open Wallet</source>
        <translation type="unfinished">Otvorite novčanik</translation>
    </message>
    <message>
        <source>Open a wallet</source>
        <translation type="unfinished">Otvorite neki novčanik</translation>
    </message>
    <message>
        <source>Close wallet</source>
        <translation type="unfinished">Zatvorite novčanik</translation>
    </message>
    <message>
        <source>Close all wallets</source>
        <translation type="unfinished">Zatvori sve novčanike</translation>
    </message>
    <message>
        <source>Show the %1 help message to get a list with possible Particl command-line options</source>
        <translation type="unfinished">Prikažite pomoć programa %1 kako biste ispisali moguće opcije preko terminala</translation>
    </message>
    <message>
        <source>&amp;Mask values</source>
        <translation type="unfinished">&amp;Sakrij vrijednosti</translation>
    </message>
    <message>
        <source>Mask the values in the Overview tab</source>
        <translation type="unfinished">Sakrij vrijednost u tabu Pregled </translation>
    </message>
    <message>
        <source>default wallet</source>
        <translation type="unfinished">uobičajeni novčanik</translation>
    </message>
    <message>
        <source>No wallets available</source>
        <translation type="unfinished">Nema dostupnih novčanika</translation>
    </message>
    <message>
        <source>&amp;Window</source>
        <translation type="unfinished">&amp;Prozor</translation>
    </message>
    <message>
        <source>Minimize</source>
        <translation type="unfinished">Minimizirajte</translation>
    </message>
    <message>
        <source>Zoom</source>
        <translation type="unfinished">Povećajte</translation>
    </message>
    <message>
        <source>Main Window</source>
        <translation type="unfinished">Glavni prozor</translation>
    </message>
    <message>
        <source>%1 client</source>
        <translation type="unfinished">%1 klijent</translation>
    </message>
    <message numerus="yes">
        <source>%n active connection(s) to Particl network.</source>
        <extracomment>A substring of the tooltip.</extracomment>
        <translation type="unfinished">
            <numerusform>%n active connection(s) to Bitcoin network.</numerusform>
            <numerusform>%n active connection(s) to Bitcoin network.</numerusform>
            <numerusform>%n aktivnih veza s Bitcoin mrežom.</numerusform>
        </translation>
    </message>
    <message>
        <source>Click for more actions.</source>
        <extracomment>A substring of the tooltip. "More actions" are available via the context menu.</extracomment>
        <translation type="unfinished">Klikni za više radnji.</translation>
    </message>
    <message>
        <source>Show Peers tab</source>
        <extracomment>A context menu item. The "Peers tab" is an element of the "Node window".</extracomment>
        <translation type="unfinished">Pokaži Peers tab </translation>
    </message>
    <message>
        <source>Disable network activity</source>
        <extracomment>A context menu item.</extracomment>
        <translation type="unfinished">Onemogući mrežnu aktivnost</translation>
    </message>
    <message>
        <source>Enable network activity</source>
        <extracomment>A context menu item. The network activity was disabled previously.</extracomment>
        <translation type="unfinished">Omogući mrežnu aktivnost</translation>
    </message>
    <message>
        <source>Error: %1</source>
        <translation type="unfinished">Greška: %1</translation>
    </message>
    <message>
        <source>Warning: %1</source>
        <translation type="unfinished">Upozorenje: %1</translation>
    </message>
    <message>
        <source>Date: %1
</source>
        <translation type="unfinished">Datum: %1
</translation>
    </message>
    <message>
        <source>Amount: %1
</source>
        <translation type="unfinished">Iznos: %1
</translation>
    </message>
    <message>
        <source>Wallet: %1
</source>
        <translation type="unfinished">Novčanik: %1
</translation>
    </message>
    <message>
        <source>Type: %1
</source>
        <translation type="unfinished">Vrsta: %1
</translation>
    </message>
    <message>
        <source>Label: %1
</source>
        <translation type="unfinished">Oznaka: %1
</translation>
    </message>
    <message>
        <source>Address: %1
</source>
        <translation type="unfinished">Adresa: %1
</translation>
    </message>
    <message>
        <source>Sent transaction</source>
        <translation>Poslana transakcija</translation>
    </message>
    <message>
        <source>Incoming transaction</source>
        <translation>Dolazna transakcija</translation>
    </message>
    <message>
        <source>HD key generation is &lt;b&gt;enabled&lt;/b&gt;</source>
        <translation type="unfinished">Generiranje HD ključeva je &lt;b&gt;uključeno&lt;/b&gt;</translation>
    </message>
    <message>
        <source>HD key generation is &lt;b&gt;disabled&lt;/b&gt;</source>
        <translation type="unfinished">Generiranje HD ključeva je &lt;b&gt;isključeno&lt;/b&gt;</translation>
    </message>
    <message>
        <source>Private key &lt;b&gt;disabled&lt;/b&gt;</source>
        <translation type="unfinished">Privatni ključ &lt;b&gt;onemogućen&lt;/b&gt;</translation>
    </message>
    <message>
        <source>Wallet is &lt;b&gt;encrypted&lt;/b&gt; and currently &lt;b&gt;unlocked&lt;/b&gt;</source>
        <translation>Novčanik je &lt;b&gt;šifriran&lt;/b&gt; i trenutno &lt;b&gt;otključan&lt;/b&gt;</translation>
    </message>
    <message>
        <source>Wallet is &lt;b&gt;encrypted&lt;/b&gt; and currently &lt;b&gt;locked&lt;/b&gt;</source>
        <translation>Novčanik je &lt;b&gt;šifriran&lt;/b&gt; i trenutno &lt;b&gt;zaključan&lt;/b&gt;</translation>
    </message>
    <message>
        <source>Original message:</source>
        <translation type="unfinished">Originalna poruka:</translation>
    </message>
</context>
<context>
    <name>UnitDisplayStatusBarControl</name>
    <message>
        <source>Unit to show amounts in. Click to select another unit.</source>
        <translation type="unfinished">Jedinica u kojoj ćete prikazati iznose. Kliknite da izabrate drugu jedinicu.</translation>
    </message>
</context>
<context>
    <name>CoinControlDialog</name>
    <message>
        <source>Coin Selection</source>
        <translation type="unfinished">Izbor ulaza transakcije</translation>
    </message>
    <message>
        <source>Quantity:</source>
        <translation type="unfinished">Količina:</translation>
    </message>
    <message>
        <source>Bytes:</source>
        <translation type="unfinished">Bajtova:</translation>
    </message>
    <message>
        <source>Amount:</source>
        <translation type="unfinished">Iznos:</translation>
    </message>
    <message>
        <source>Fee:</source>
        <translation type="unfinished">Naknada:</translation>
    </message>
    <message>
        <source>Dust:</source>
        <translation type="unfinished">Prah:</translation>
    </message>
    <message>
        <source>After Fee:</source>
        <translation type="unfinished">Nakon naknade:</translation>
    </message>
    <message>
        <source>Change:</source>
        <translation type="unfinished">Vraćeno:</translation>
    </message>
    <message>
        <source>(un)select all</source>
        <translation type="unfinished">Izaberi sve/ništa</translation>
    </message>
    <message>
        <source>Tree mode</source>
        <translation type="unfinished">Prikažite kao stablo</translation>
    </message>
    <message>
        <source>List mode</source>
        <translation type="unfinished">Prikažite kao listu</translation>
    </message>
    <message>
        <source>Amount</source>
        <translation type="unfinished">Iznos</translation>
    </message>
    <message>
        <source>Received with label</source>
        <translation type="unfinished">Primljeno pod oznakom</translation>
    </message>
    <message>
        <source>Received with address</source>
        <translation type="unfinished">Primljeno na adresu</translation>
    </message>
    <message>
        <source>Date</source>
        <translation type="unfinished">Datum</translation>
    </message>
    <message>
        <source>Confirmations</source>
        <translation type="unfinished">Broj potvrda</translation>
    </message>
    <message>
        <source>Confirmed</source>
        <translation type="unfinished">Potvrđeno</translation>
    </message>
    <message>
        <source>Copy amount</source>
        <translation type="unfinished">Kopirajte iznos</translation>
    </message>
    <message>
        <source>&amp;Copy address</source>
        <translation type="unfinished">&amp;Kopiraj adresu</translation>
    </message>
    <message>
        <source>Copy &amp;label</source>
        <translation type="unfinished">Kopiraj &amp;oznaku</translation>
    </message>
    <message>
        <source>Copy &amp;amount</source>
        <translation type="unfinished">Kopiraj &amp;iznos</translation>
    </message>
    <message>
        <source>Copy transaction &amp;ID</source>
        <translation type="unfinished">Kopiraj &amp;ID transakcije</translation>
    </message>
    <message>
        <source>L&amp;ock unspent</source>
        <translation type="unfinished">&amp;Zaključaj nepotrošen input</translation>
    </message>
    <message>
        <source>&amp;Unlock unspent</source>
        <translation type="unfinished">&amp;Otključaj nepotrošen input</translation>
    </message>
    <message>
        <source>Copy quantity</source>
        <translation type="unfinished">Kopirajte iznos</translation>
    </message>
    <message>
        <source>Copy fee</source>
        <translation type="unfinished">Kopirajte naknadu</translation>
    </message>
    <message>
        <source>Copy after fee</source>
        <translation type="unfinished">Kopirajte iznos nakon naknade</translation>
    </message>
    <message>
        <source>Copy bytes</source>
        <translation type="unfinished">Kopirajte količinu bajtova</translation>
    </message>
    <message>
        <source>Copy dust</source>
        <translation type="unfinished">Kopirajte sićušne iznose ("prašinu")</translation>
    </message>
    <message>
        <source>Copy change</source>
        <translation type="unfinished">Kopirajte ostatak</translation>
    </message>
    <message>
        <source>(%1 locked)</source>
        <translation type="unfinished">(%1 zaključen)</translation>
    </message>
    <message>
        <source>yes</source>
        <translation type="unfinished">da</translation>
    </message>
    <message>
        <source>no</source>
        <translation type="unfinished">ne</translation>
    </message>
    <message>
        <source>This label turns red if any recipient receives an amount smaller than the current dust threshold.</source>
        <translation type="unfinished">Oznaka postane crvene boje ako bilo koji primatelj dobije iznos manji od trenutnog praga "prašine" (sićušnog iznosa).</translation>
    </message>
    <message>
        <source>Can vary +/- %1 satoshi(s) per input.</source>
        <translation type="unfinished">Može varirati +/- %1 satoši(ja) po inputu.</translation>
    </message>
    <message>
        <source>(no label)</source>
        <translation type="unfinished">(nema oznake)</translation>
    </message>
    <message>
        <source>change from %1 (%2)</source>
        <translation type="unfinished">ostatak od %1 (%2)</translation>
    </message>
    <message>
        <source>(change)</source>
        <translation type="unfinished">(ostatak)</translation>
    </message>
</context>
<context>
    <name>CreateWalletActivity</name>
    <message>
        <source>Creating Wallet &lt;b&gt;%1&lt;/b&gt;…</source>
        <translation type="unfinished">Kreiranje novčanika &lt;b&gt;%1&lt;/b&gt;...</translation>
    </message>
    <message>
        <source>Create wallet failed</source>
        <translation type="unfinished">Neuspješno stvaranje novčanika</translation>
    </message>
    <message>
        <source>Create wallet warning</source>
        <translation type="unfinished">Upozorenje kod stvaranja novčanika</translation>
    </message>
    <message>
        <source>Can't list signers</source>
        <translation type="unfinished">Nije moguće izlistati potpisnike</translation>
    </message>
</context>
<context>
    <name>OpenWalletActivity</name>
    <message>
        <source>Open wallet failed</source>
        <translation type="unfinished">Neuspješno otvaranje novčanika</translation>
    </message>
    <message>
        <source>Open wallet warning</source>
        <translation type="unfinished">Upozorenje kod otvaranja novčanika</translation>
    </message>
    <message>
        <source>default wallet</source>
        <translation type="unfinished">uobičajeni novčanik</translation>
    </message>
    <message>
        <source>Opening Wallet &lt;b&gt;%1&lt;/b&gt;…</source>
        <translation type="unfinished">Otvaranje novčanika &lt;b&gt;%1&lt;/b&gt;...</translation>
    </message>
</context>
<context>
    <name>WalletController</name>
    <message>
        <source>Close wallet</source>
        <translation type="unfinished">Zatvorite novčanik</translation>
    </message>
    <message>
        <source>Are you sure you wish to close the wallet &lt;i&gt;%1&lt;/i&gt;?</source>
        <translation type="unfinished">Jeste li sigurni da želite zatvoriti novčanik &lt;i&gt;%1&lt;/i&gt;?</translation>
    </message>
    <message>
        <source>Closing the wallet for too long can result in having to resync the entire chain if pruning is enabled.</source>
        <translation type="unfinished">Držanje novčanik zatvorenim predugo može rezultirati ponovnom sinkronizacijom cijelog lanca ako je uključen pruning (odbacivanje dijela podataka).</translation>
    </message>
    <message>
        <source>Close all wallets</source>
        <translation type="unfinished">Zatvori sve novčanike</translation>
    </message>
    <message>
        <source>Are you sure you wish to close all wallets?</source>
        <translation type="unfinished">Jeste li sigurni da želite zatvoriti sve novčanike?</translation>
    </message>
</context>
<context>
    <name>CreateWalletDialog</name>
    <message>
        <source>Create Wallet</source>
        <translation type="unfinished">Stvorite novčanik</translation>
    </message>
    <message>
        <source>Wallet Name</source>
        <translation type="unfinished">Ime novčanika</translation>
    </message>
    <message>
        <source>Wallet</source>
        <translation type="unfinished">Novčanik</translation>
    </message>
    <message>
        <source>Encrypt the wallet. The wallet will be encrypted with a passphrase of your choice.</source>
        <translation type="unfinished">Šifrirajte novčanik. Novčanik bit će šifriran lozinkom po vašem izboru.</translation>
    </message>
    <message>
        <source>Encrypt Wallet</source>
        <translation type="unfinished">Šifrirajte novčanik</translation>
    </message>
    <message>
        <source>Advanced Options</source>
        <translation type="unfinished">Napredne opcije</translation>
    </message>
    <message>
        <source>Disable private keys for this wallet. Wallets with private keys disabled will have no private keys and cannot have an HD seed or imported private keys. This is ideal for watch-only wallets.</source>
        <translation type="unfinished">Isključite privatne ključeve za ovaj novčanik. Novčanici gdje su privatni ključevi isključeni neće sadržati privatne ključeve te ne mogu imati HD sjeme ili uvezene privatne ključeve. Ova postavka je idealna za novčanike koje su isključivo za promatranje.</translation>
    </message>
    <message>
        <source>Disable Private Keys</source>
        <translation type="unfinished">Isključite privatne ključeve</translation>
    </message>
    <message>
        <source>Make a blank wallet. Blank wallets do not initially have private keys or scripts. Private keys and addresses can be imported, or an HD seed can be set, at a later time.</source>
        <translation type="unfinished">Stvorite prazni novčanik. Prazni novčanici nemaju privatnih ključeva ili skripta. Mogu se naknadno uvesti privatne ključeve i adrese ili postaviti HD sjeme.</translation>
    </message>
    <message>
        <source>Make Blank Wallet</source>
        <translation type="unfinished">Stvorite prazni novčanik</translation>
    </message>
    <message>
        <source>Use descriptors for scriptPubKey management</source>
        <translation type="unfinished">Koristi deskriptore za upravljanje scriptPubKey-a</translation>
    </message>
    <message>
        <source>Descriptor Wallet</source>
        <translation type="unfinished">Deskriptor novčanik</translation>
    </message>
    <message>
        <source>Use an external signing device such as a hardware wallet. Configure the external signer script in wallet preferences first.</source>
        <translation type="unfinished">Koristi vanjski potpisni uređaj kao što je hardverski novčanik.  Prije korištenja konfiguriraj vanjski potpisni skript u postavkama novčanika.</translation>
    </message>
    <message>
        <source>External signer</source>
        <translation type="unfinished">Vanjski potpisnik</translation>
    </message>
    <message>
        <source>Create</source>
        <translation type="unfinished">Stvorite</translation>
    </message>
    <message>
        <source>Compiled without sqlite support (required for descriptor wallets)</source>
        <translation type="unfinished">Kompajlirano bez sqlite mogućnosti (potrebno za deskriptor novčanike)</translation>
    </message>
    <message>
        <source>Compiled without external signing support (required for external signing)</source>
        <extracomment>"External signing" means using devices such as hardware wallets.</extracomment>
        <translation type="unfinished">Kompajlirano bez mogućnosti vanjskog potpisivanje (potrebno za vanjsko potpisivanje)</translation>
    </message>
</context>
<context>
    <name>EditAddressDialog</name>
    <message>
        <source>Edit Address</source>
        <translation>Uredite adresu</translation>
    </message>
    <message>
        <source>&amp;Label</source>
        <translation>&amp;Oznaka</translation>
    </message>
    <message>
        <source>The label associated with this address list entry</source>
        <translation type="unfinished">Oznaka ovog zapisa u adresaru</translation>
    </message>
    <message>
        <source>The address associated with this address list entry. This can only be modified for sending addresses.</source>
        <translation type="unfinished">Adresa ovog zapisa u adresaru. Može se mijenjati samo kod adresa za slanje.</translation>
    </message>
    <message>
        <source>&amp;Address</source>
        <translation>&amp;Adresa</translation>
    </message>
    <message>
        <source>New sending address</source>
        <translation type="unfinished">Nova adresa za slanje</translation>
    </message>
    <message>
        <source>Edit receiving address</source>
        <translation type="unfinished">Uredi adresu za primanje</translation>
    </message>
    <message>
        <source>Edit sending address</source>
        <translation type="unfinished">Uredi adresu za slanje</translation>
    </message>
    <message>
        <source>The entered address "%1" is not a valid Particl address.</source>
        <translation type="unfinished">Upisana adresa "%1" nije valjana Particl adresa.</translation>
    </message>
    <message>
        <source>Address "%1" already exists as a receiving address with label "%2" and so cannot be added as a sending address.</source>
        <translation type="unfinished">Adresa "%1" već postoji kao primateljska adresa s oznakom "%2" te se ne može dodati kao pošiljateljska adresa.</translation>
    </message>
    <message>
        <source>The entered address "%1" is already in the address book with label "%2".</source>
        <translation type="unfinished">Unesena adresa "%1" postoji već u imeniku pod oznakom "%2".</translation>
    </message>
    <message>
        <source>Could not unlock wallet.</source>
        <translation type="unfinished">Ne može se otključati novčanik.</translation>
    </message>
    <message>
        <source>New key generation failed.</source>
        <translation type="unfinished">Stvaranje novog ključa nije uspjelo.</translation>
    </message>
</context>
<context>
    <name>FreespaceChecker</name>
    <message>
        <source>A new data directory will be created.</source>
        <translation>Biti će stvorena nova podatkovna mapa.</translation>
    </message>
    <message>
        <source>name</source>
        <translation>ime</translation>
    </message>
    <message>
        <source>Directory already exists. Add %1 if you intend to create a new directory here.</source>
        <translation>Mapa već postoji. Dodajte %1 ako namjeravate stvoriti novu mapu ovdje.</translation>
    </message>
    <message>
        <source>Path already exists, and is not a directory.</source>
        <translation>Put već postoji i nije mapa.</translation>
    </message>
    <message>
        <source>Cannot create data directory here.</source>
        <translation>Nije moguće stvoriti direktorij za podatke na tom mjestu.</translation>
    </message>
</context>
<context>
    <name>Intro</name>
    <message>
        <source>%1 GB of free space available</source>
        <translation type="unfinished">Dostupno je %1 GB slobodnog prostora</translation>
    </message>
    <message>
        <source>(of %1 GB needed)</source>
        <translation type="unfinished">(od potrebnih %1 GB)</translation>
    </message>
    <message>
        <source>(%1 GB needed for full chain)</source>
        <translation type="unfinished">(potrebno je %1 GB-a za cijeli lanac)</translation>
    </message>
    <message>
        <source>At least %1 GB of data will be stored in this directory, and it will grow over time.</source>
        <translation type="unfinished">Bit će spremljeno barem %1 GB podataka u ovoj mapi te će se povećati tijekom vremena.</translation>
    </message>
    <message>
        <source>Approximately %1 GB of data will be stored in this directory.</source>
        <translation type="unfinished">Otprilike %1 GB podataka bit će spremljeno u ovoj mapi.</translation>
    </message>
    <message numerus="yes">
        <source>(sufficient to restore backups %n day(s) old)</source>
        <extracomment>Explanatory text on the capability of the current prune target.</extracomment>
        <translation type="unfinished">
            <numerusform>(sufficient to restore backups %n day(s) old)</numerusform>
            <numerusform>(sufficient to restore backups %n day(s) old)</numerusform>
            <numerusform>(dovoljno za vraćanje sigurnosne kopije stare %n dan(a))</numerusform>
        </translation>
    </message>
    <message>
        <source>%1 will download and store a copy of the Particl block chain.</source>
        <translation type="unfinished">%1 preuzet će i pohraniti kopiju Particlovog lanca blokova.</translation>
    </message>
    <message>
        <source>The wallet will also be stored in this directory.</source>
        <translation type="unfinished">Novčanik bit će pohranjen u ovoj mapi.</translation>
    </message>
    <message>
        <source>Error: Specified data directory "%1" cannot be created.</source>
        <translation type="unfinished">Greška: Zadana podatkovna mapa "%1" ne može biti stvorena.</translation>
    </message>
    <message>
        <source>Error</source>
        <translation>Greška</translation>
    </message>
    <message>
        <source>Welcome</source>
        <translation>Dobrodošli</translation>
    </message>
    <message>
        <source>Welcome to %1.</source>
        <translation type="unfinished">Dobrodošli u %1.</translation>
    </message>
    <message>
        <source>As this is the first time the program is launched, you can choose where %1 will store its data.</source>
        <translation type="unfinished">Kako je ovo prvi put da je ova aplikacija pokrenuta, možete izabrati gdje će %1 spremati svoje podatke.</translation>
    </message>
    <message>
        <source>When you click OK, %1 will begin to download and process the full %4 block chain (%2GB) starting with the earliest transactions in %3 when %4 initially launched.</source>
        <translation type="unfinished">Kada kliknete OK, %1 počet će preuzimati i procesirati cijeli lanac blokova (%2GB) počevši s najranijim transakcijama u %3 kad je %4 prvi put pokrenut.</translation>
    </message>
    <message>
        <source>Limit block chain storage to</source>
        <translation type="unfinished">Ograniči pohranu u blockchain na:</translation>
    </message>
    <message>
        <source>Reverting this setting requires re-downloading the entire blockchain. It is faster to download the full chain first and prune it later. Disables some advanced features.</source>
        <translation type="unfinished">Vraćanje na ovu postavku zahtijeva ponovno preuzimanje cijelog lanca blokova. Brže je najprije preuzeti cijeli lanac pa ga kasnije obrezati. Isključuje napredne mogućnosti.</translation>
    </message>
    <message>
        <source>This initial synchronisation is very demanding, and may expose hardware problems with your computer that had previously gone unnoticed. Each time you run %1, it will continue downloading where it left off.</source>
        <translation type="unfinished">Početna sinkronizacija je vrlo zahtjevna i može otkriti hardverske probleme kod vašeg računala koji su prije prošli nezamijećeno. Svaki put kad pokrenete %1, nastavit će preuzimati odakle je stao.</translation>
    </message>
    <message>
        <source>If you have chosen to limit block chain storage (pruning), the historical data must still be downloaded and processed, but will be deleted afterward to keep your disk usage low.</source>
        <translation type="unfinished">Ako odlučite ograničiti spremanje lanca blokova pomoću pruninga, treba preuzeti i procesirati povijesne podatke. Bit će obrisani naknadno kako bi se smanjila količina zauzetog prostora na disku.</translation>
    </message>
    <message>
        <source>Use the default data directory</source>
        <translation>Koristite uobičajenu podatkovnu mapu</translation>
    </message>
    <message>
        <source>Use a custom data directory:</source>
        <translation>Odaberite različitu podatkovnu mapu:</translation>
    </message>
</context>
<context>
    <name>HelpMessageDialog</name>
    <message>
        <source>version</source>
        <translation type="unfinished">verzija</translation>
    </message>
    <message>
        <source>About %1</source>
        <translation type="unfinished">O programu %1</translation>
    </message>
    <message>
        <source>Command-line options</source>
        <translation type="unfinished">Opcije programa u naredbenoj liniji</translation>
    </message>
</context>
<context>
    <name>ShutdownWindow</name>
    <message>
        <source>%1 is shutting down…</source>
        <translation type="unfinished">%1 do zatvaranja...</translation>
    </message>
    <message>
        <source>Do not shut down the computer until this window disappears.</source>
        <translation type="unfinished">Ne ugasite računalo dok ovaj prozor ne nestane.</translation>
    </message>
</context>
<context>
    <name>ModalOverlay</name>
    <message>
        <source>Form</source>
        <translation type="unfinished">Oblik</translation>
    </message>
    <message>
        <source>Recent transactions may not yet be visible, and therefore your wallet's balance might be incorrect. This information will be correct once your wallet has finished synchronizing with the particl network, as detailed below.</source>
        <translation type="unfinished">Nedavne transakcije možda još nisu vidljive pa vam stanje novčanika može biti netočno. Ove informacije bit će točne nakon što vaš novčanik dovrši sinkronizaciju s Particlovom mrežom, kako je opisano dolje.</translation>
    </message>
    <message>
        <source>Attempting to spend particl that are affected by not-yet-displayed transactions will not be accepted by the network.</source>
        <translation type="unfinished">Mreža neće prihvatiti pokušaje trošenja particla koji su utjecani sa strane transakcija koje još nisu vidljive.</translation>
    </message>
    <message>
        <source>Number of blocks left</source>
        <translation type="unfinished">Broj preostalih blokova</translation>
    </message>
    <message>
        <source>Unknown…</source>
        <translation type="unfinished">Nepoznato...</translation>
    </message>
    <message>
        <source>calculating…</source>
        <translation type="unfinished">računam...</translation>
    </message>
    <message>
        <source>Last block time</source>
        <translation type="unfinished">Posljednje vrijeme bloka</translation>
    </message>
    <message>
        <source>Progress</source>
        <translation type="unfinished">Napredak</translation>
    </message>
    <message>
        <source>Progress increase per hour</source>
        <translation type="unfinished">Postotak povećanja napretka na sat</translation>
    </message>
    <message>
        <source>Estimated time left until synced</source>
        <translation type="unfinished">Preostalo vrijeme do završetka sinkronizacije</translation>
    </message>
    <message>
        <source>Hide</source>
        <translation type="unfinished">Sakrijte</translation>
    </message>
    <message>
        <source>Unknown. Syncing Headers (%1, %2%)…</source>
        <translation type="unfinished">Nepoznato. Sinkroniziranje zaglavlja blokova (%1, %2%)...</translation>
    </message>
</context>
<context>
    <name>OpenURIDialog</name>
    <message>
        <source>Open particl URI</source>
        <translation type="unfinished">Otvori particl: URI</translation>
    </message>
    </context>
<context>
    <name>OptionsDialog</name>
    <message>
        <source>Options</source>
        <translation>Opcije</translation>
    </message>
    <message>
        <source>&amp;Main</source>
        <translation>&amp;Glavno</translation>
    </message>
    <message>
        <source>Automatically start %1 after logging in to the system.</source>
        <translation type="unfinished">Automatski pokrenite %1 nakon prijave u sustav.</translation>
    </message>
    <message>
        <source>&amp;Start %1 on system login</source>
        <translation type="unfinished">&amp;Pokrenite %1 kod prijave u sustav</translation>
    </message>
    <message>
        <source>Enabling pruning significantly reduces the disk space required to store transactions. All blocks are still fully validated. Reverting this setting requires re-downloading the entire blockchain.</source>
        <translation type="unfinished">Omogućavanje pruninga smanjuje prostor na disku potreban za pohranu transakcija. Svi blokovi su još uvijek potpuno potvrđeni. Poništavanje ove postavke uzrokuje ponovno skidanje cijelog blockchaina.</translation>
    </message>
    <message>
        <source>Size of &amp;database cache</source>
        <translation type="unfinished">Veličina predmemorije baze podataka</translation>
    </message>
    <message>
        <source>Number of script &amp;verification threads</source>
        <translation type="unfinished">Broj CPU niti za verifikaciju transakcija</translation>
    </message>
    <message>
        <source>IP address of the proxy (e.g. IPv4: 127.0.0.1 / IPv6: ::1)</source>
        <translation type="unfinished">IP adresa proxy servera (npr. IPv4: 127.0.0.1 / IPv6: ::1)</translation>
    </message>
    <message>
        <source>Shows if the supplied default SOCKS5 proxy is used to reach peers via this network type.</source>
        <translation type="unfinished">Prikazuje se ako je isporučeni uobičajeni SOCKS5 proxy korišten radi dohvaćanja klijenata preko ovog tipa mreže.</translation>
    </message>
    <message>
        <source>Minimize instead of exit the application when the window is closed. When this option is enabled, the application will be closed only after selecting Exit in the menu.</source>
        <translation type="unfinished">Minimizirati aplikaciju umjesto zatvoriti, kada se zatvori prozor. Kada je ova opcija omogućena, aplikacija će biti zatvorena tek nakon odabira naredbe Izlaz u izborniku.</translation>
    </message>
    <message>
        <source>Third party URLs (e.g. a block explorer) that appear in the transactions tab as context menu items. %s in the URL is replaced by transaction hash. Multiple URLs are separated by vertical bar |.</source>
        <translation type="unfinished">URL-ovi treće stranke (npr. preglednik blokova) koji se javljaju u kartici transakcija kao elementi kontekstnog izbornika. %s u URL-u zamijenjen je hashom transakcije. Višestruki URL-ovi su odvojeni vertikalnom crtom |.</translation>
    </message>
    <message>
        <source>Open the %1 configuration file from the working directory.</source>
        <translation type="unfinished">Otvorite konfiguracijsku datoteku programa %1 s radne mape.</translation>
    </message>
    <message>
        <source>Open Configuration File</source>
        <translation type="unfinished">Otvorite konfiguracijsku datoteku</translation>
    </message>
    <message>
        <source>Reset all client options to default.</source>
        <translation>Resetiraj sve opcije programa na početne vrijednosti.</translation>
    </message>
    <message>
        <source>&amp;Reset Options</source>
        <translation>&amp;Resetiraj opcije</translation>
    </message>
    <message>
        <source>&amp;Network</source>
        <translation>&amp;Mreža</translation>
    </message>
    <message>
        <source>Prune &amp;block storage to</source>
        <translation type="unfinished">Obrezujte pohranu &amp;blokova na</translation>
    </message>
    <message>
        <source>Reverting this setting requires re-downloading the entire blockchain.</source>
        <translation type="unfinished">Vraćanje na prijašnje stanje zahtijeva ponovo preuzimanje cijelog lanca blokova.</translation>
    </message>
    <message>
        <source>(0 = auto, &lt;0 = leave that many cores free)</source>
        <translation type="unfinished">(0 = automatski odredite, &lt;0 = ostavite slobodno upravo toliko jezgri)</translation>
    </message>
    <message>
        <source>W&amp;allet</source>
        <translation type="unfinished">&amp;Novčanik</translation>
    </message>
    <message>
        <source>Expert</source>
        <translation type="unfinished">Stručne postavke</translation>
    </message>
    <message>
        <source>Enable coin &amp;control features</source>
        <translation type="unfinished">Uključite postavke kontroliranja inputa</translation>
    </message>
    <message>
        <source>If you disable the spending of unconfirmed change, the change from a transaction cannot be used until that transaction has at least one confirmation. This also affects how your balance is computed.</source>
        <translation type="unfinished">Ako isključite trošenje nepotvrđenog ostatka, ostatak transakcije ne može biti korišten dok ta transakcija ne dobije barem jednu potvrdu. Također utječe na to kako je vaše stanje računato.</translation>
    </message>
    <message>
        <source>&amp;Spend unconfirmed change</source>
        <translation type="unfinished">&amp;Trošenje nepotvrđenih vraćenih iznosa</translation>
    </message>
    <message>
<<<<<<< HEAD
        <source>Automatically open the Particl client port on the router. This only works when your router supports UPnP and it is enabled.</source>
        <translation>Automatski otvori port Particl klijenta na ruteru. To radi samo ako ruter podržava UPnP i ako je omogućen.</translation>
=======
        <source>External Signer (e.g. hardware wallet)</source>
        <translation type="unfinished">Vanjski potpisnik (npr. hardverski novčanik)</translation>
    </message>
    <message>
        <source>&amp;External signer script path</source>
        <translation type="unfinished">&amp;Put za vanjsku skriptu potpisnika</translation>
    </message>
    <message>
        <source>Full path to a Bitcoin Core compatible script (e.g. C:\Downloads\hwi.exe or /Users/you/Downloads/hwi.py). Beware: malware can steal your coins!</source>
        <translation type="unfinished">Cijeli put do Bitcoin Core kompatibilnog skripta (npr. C:\Downloads\hwi.exe ili /Users/you/Downloads/hwi.py). Upozerenje: malware može ukrasti vaša sredstva!</translation>
    </message>
    <message>
        <source>Automatically open the Bitcoin client port on the router. This only works when your router supports UPnP and it is enabled.</source>
        <translation>Automatski otvori port Bitcoin klijenta na ruteru. To radi samo ako ruter podržava UPnP i ako je omogućen.</translation>
>>>>>>> a46e1783
    </message>
    <message>
        <source>Map port using &amp;UPnP</source>
        <translation>Mapiraj port koristeći &amp;UPnP</translation>
    </message>
    <message>
        <source>Automatically open the Bitcoin client port on the router. This only works when your router supports NAT-PMP and it is enabled. The external port could be random.</source>
        <translation type="unfinished">Automatski otvori port Bitcoin klijenta na ruteru. Ovo radi samo ako ruter podržava UPnP i ako je omogućen. Vanjski port može biti nasumičan.</translation>
    </message>
    <message>
        <source>Map port using NA&amp;T-PMP</source>
        <translation type="unfinished">Mapiraj port koristeći &amp;UPnP</translation>
    </message>
    <message>
        <source>Accept connections from outside.</source>
        <translation type="unfinished">Prihvatite veze izvana.</translation>
    </message>
    <message>
        <source>Allow incomin&amp;g connections</source>
        <translation type="unfinished">Dozvolite dolazeće veze</translation>
    </message>
    <message>
        <source>Connect to the Particl network through a SOCKS5 proxy.</source>
        <translation type="unfinished">Spojite se na Particl mrežu kroz SOCKS5 proxy.</translation>
    </message>
    <message>
        <source>&amp;Connect through SOCKS5 proxy (default proxy):</source>
        <translation type="unfinished">&amp;Spojite se kroz SOCKS5 proxy (uobičajeni proxy)</translation>
    </message>
    <message>
        <source>&amp;Port:</source>
        <translation>&amp;Vrata:</translation>
    </message>
    <message>
        <source>Port of the proxy (e.g. 9050)</source>
        <translation>Proxy vrata (npr. 9050)</translation>
    </message>
    <message>
        <source>Used for reaching peers via:</source>
        <translation type="unfinished">Korišten za dohvaćanje klijenata preko:</translation>
    </message>
    <message>
        <source>IPv4</source>
        <translation type="unfinished">IPv4-a</translation>
    </message>
    <message>
        <source>IPv6</source>
        <translation type="unfinished">IPv6-a</translation>
    </message>
    <message>
        <source>Tor</source>
        <translation type="unfinished">Tora</translation>
    </message>
    <message>
        <source>&amp;Window</source>
        <translation>&amp;Prozor</translation>
    </message>
    <message>
        <source>Show the icon in the system tray.</source>
        <translation type="unfinished">Pokaži ikonu sa sustavne trake.</translation>
    </message>
    <message>
        <source>&amp;Show tray icon</source>
        <translation type="unfinished">&amp;Pokaži ikonu</translation>
    </message>
    <message>
        <source>Show only a tray icon after minimizing the window.</source>
        <translation>Prikaži samo ikonu u sistemskoj traci nakon minimiziranja prozora</translation>
    </message>
    <message>
        <source>&amp;Minimize to the tray instead of the taskbar</source>
        <translation>&amp;Minimiziraj u sistemsku traku umjesto u traku programa</translation>
    </message>
    <message>
        <source>M&amp;inimize on close</source>
        <translation>M&amp;inimiziraj kod zatvaranja</translation>
    </message>
    <message>
        <source>&amp;Display</source>
        <translation>&amp;Prikaz</translation>
    </message>
    <message>
        <source>User Interface &amp;language:</source>
        <translation>Jezi&amp;k sučelja:</translation>
    </message>
    <message>
        <source>The user interface language can be set here. This setting will take effect after restarting %1.</source>
        <translation type="unfinished">Jezik korisničkog sučelja može se postaviti ovdje. Postavka će vrijediti nakon ponovnog pokretanja programa %1.</translation>
    </message>
    <message>
        <source>&amp;Unit to show amounts in:</source>
        <translation>&amp;Jedinica za prikaz iznosa:</translation>
    </message>
    <message>
        <source>Choose the default subdivision unit to show in the interface and when sending coins.</source>
        <translation>Izaberite željeni najmanji dio particla koji će biti prikazan u sučelju i koji će se koristiti za plaćanje.</translation>
    </message>
    <message>
        <source>Whether to show coin control features or not.</source>
        <translation type="unfinished">Ovisi želite li prikazati mogućnosti kontroliranja inputa ili ne.</translation>
    </message>
    <message>
        <source>Connect to the Bitcoin network through a separate SOCKS5 proxy for Tor onion services.</source>
        <translation type="unfinished">Spojite se na Bitcoin mrežu kroz zaseban SOCKS5 proxy za povezivanje na Tor onion usluge.</translation>
    </message>
    <message>
        <source>Use separate SOCKS&amp;5 proxy to reach peers via Tor onion services:</source>
        <translation type="unfinished">Koristite zaseban SOCKS&amp;5 proxy kako biste dohvatili klijente preko Tora:</translation>
    </message>
    <message>
        <source>&amp;Third party transaction URLs</source>
        <translation type="unfinished">&amp;URL-ovi treće stranke o transakciji</translation>
    </message>
    <message>
        <source>Monospaced font in the Overview tab:</source>
        <translation type="unfinished">Font fiksne širine u tabu Pregled:</translation>
    </message>
    <message>
        <source>embedded "%1"</source>
        <translation type="unfinished">ugrađen "%1"</translation>
    </message>
    <message>
        <source>closest matching "%1"</source>
        <translation type="unfinished">najbliže poklapanje "%1"</translation>
    </message>
    <message>
        <source>Options set in this dialog are overridden by the command line or in the configuration file:</source>
        <translation type="unfinished">Opcije postavljene u ovom dijalogu nadglašene su naredbenom linijom ili konfiguracijskom datotekom:</translation>
    </message>
    <message>
        <source>&amp;OK</source>
        <translation>&amp;U redu</translation>
    </message>
    <message>
        <source>&amp;Cancel</source>
        <translation>&amp;Odustani</translation>
    </message>
    <message>
        <source>Compiled without external signing support (required for external signing)</source>
        <extracomment>"External signing" means using devices such as hardware wallets.</extracomment>
        <translation type="unfinished">Kompajlirano bez mogućnosti vanjskog potpisivanje (potrebno za vanjsko potpisivanje)</translation>
    </message>
    <message>
        <source>default</source>
        <translation>standardne vrijednosti</translation>
    </message>
    <message>
        <source>none</source>
        <translation type="unfinished">ništa</translation>
    </message>
    <message>
        <source>Confirm options reset</source>
        <translation>Potvrdite resetiranje opcija</translation>
    </message>
    <message>
        <source>Client restart required to activate changes.</source>
        <translation type="unfinished">Potrebno je ponovno pokretanje klijenta kako bi se promjene aktivirale.</translation>
    </message>
    <message>
        <source>Client will be shut down. Do you want to proceed?</source>
        <translation type="unfinished">Zatvorit će se klijent. Želite li nastaviti?</translation>
    </message>
    <message>
        <source>Configuration options</source>
        <translation type="unfinished">Konfiguracijske opcije</translation>
    </message>
    <message>
        <source>The configuration file is used to specify advanced user options which override GUI settings. Additionally, any command-line options will override this configuration file.</source>
        <translation type="unfinished">Ova konfiguracijska datoteka je korištena za specificiranje napredne korisničke opcije koje će poništiti postavke GUI-a. Također će bilo koje opcije navedene preko terminala poništiti ovu konfiguracijsku datoteku.</translation>
    </message>
    <message>
        <source>Error</source>
        <translation type="unfinished">Greška</translation>
    </message>
    <message>
        <source>The configuration file could not be opened.</source>
        <translation type="unfinished">Konfiguracijska datoteka nije se mogla otvoriti.</translation>
    </message>
    <message>
        <source>This change would require a client restart.</source>
        <translation type="unfinished">Ova promjena zahtijeva da se klijent ponovo pokrene.</translation>
    </message>
    <message>
        <source>The supplied proxy address is invalid.</source>
        <translation>Priložena proxy adresa je nevažeća.</translation>
    </message>
</context>
<context>
    <name>OverviewPage</name>
    <message>
        <source>Form</source>
        <translation>Oblik</translation>
    </message>
    <message>
        <source>The displayed information may be out of date. Your wallet automatically synchronizes with the Particl network after a connection is established, but this process has not completed yet.</source>
        <translation>Prikazani podatci mogu biti zastarjeli. Vaš novčanik se automatski sinkronizira s Particl mrežom kada je veza uspostavljena, ali taj proces još nije završen.</translation>
    </message>
    <message>
        <source>Watch-only:</source>
        <translation type="unfinished">Isključivno promatrane adrese:</translation>
    </message>
    <message>
        <source>Available:</source>
        <translation type="unfinished">Dostupno:</translation>
    </message>
    <message>
        <source>Your current spendable balance</source>
        <translation>Trenutno stanje koje možete trošiti</translation>
    </message>
    <message>
        <source>Pending:</source>
        <translation type="unfinished">Neriješeno:</translation>
    </message>
    <message>
        <source>Total of transactions that have yet to be confirmed, and do not yet count toward the spendable balance</source>
        <translation>Ukupan iznos transakcija koje se još moraju potvrditi te se ne računa kao stanje koje se može trošiti</translation>
    </message>
    <message>
        <source>Immature:</source>
        <translation>Nezrelo:</translation>
    </message>
    <message>
        <source>Mined balance that has not yet matured</source>
        <translation>Izrudareno stanje koje još nije dozrijevalo</translation>
    </message>
    <message>
        <source>Balances</source>
        <translation type="unfinished">Stanja</translation>
    </message>
    <message>
        <source>Total:</source>
        <translation>Ukupno:</translation>
    </message>
    <message>
        <source>Your current total balance</source>
        <translation>Vaše trenutno svekupno stanje</translation>
    </message>
    <message>
        <source>Your current balance in watch-only addresses</source>
        <translation type="unfinished">Vaše trenutno stanje kod eksluzivno promatranih (watch-only) adresa</translation>
    </message>
    <message>
        <source>Spendable:</source>
        <translation type="unfinished">Stanje koje se može trošiti:</translation>
    </message>
    <message>
        <source>Recent transactions</source>
        <translation type="unfinished">Nedavne transakcije</translation>
    </message>
    <message>
        <source>Unconfirmed transactions to watch-only addresses</source>
        <translation type="unfinished">Nepotvrđene transakcije isključivo promatranim adresama</translation>
    </message>
    <message>
        <source>Mined balance in watch-only addresses that has not yet matured</source>
        <translation type="unfinished">Izrudareno stanje na isključivo promatranim adresama koje još nije dozrijevalo</translation>
    </message>
    <message>
        <source>Current total balance in watch-only addresses</source>
        <translation type="unfinished">Trenutno ukupno stanje na isključivo promatranim adresama</translation>
    </message>
    <message>
        <source>Privacy mode activated for the Overview tab. To unmask the values, uncheck Settings-&gt;Mask values.</source>
        <translation type="unfinished">Privatni način aktiviran za tab Pregled. Za prikaz vrijednosti, odznači Postavke -&gt; Sakrij vrijednosti.</translation>
    </message>
</context>
<context>
    <name>PSBTOperationsDialog</name>
    <message>
        <source>Dialog</source>
        <translation type="unfinished">Dijalog</translation>
    </message>
    <message>
        <source>Sign Tx</source>
        <translation type="unfinished">Potpiši Tx</translation>
    </message>
    <message>
        <source>Broadcast Tx</source>
        <translation type="unfinished">Objavi Tx</translation>
    </message>
    <message>
        <source>Copy to Clipboard</source>
        <translation type="unfinished">Kopiraj u međuspremnik</translation>
    </message>
    <message>
        <source>Save…</source>
        <translation type="unfinished">Spremi...</translation>
    </message>
    <message>
        <source>Close</source>
        <translation type="unfinished">Zatvori</translation>
    </message>
    <message>
        <source>Failed to load transaction: %1</source>
        <translation type="unfinished">Neuspješno dohvaćanje transakcije: %1</translation>
    </message>
    <message>
        <source>Failed to sign transaction: %1</source>
        <translation type="unfinished">Neuspješno potpisivanje transakcije: %1</translation>
    </message>
    <message>
        <source>Could not sign any more inputs.</source>
        <translation type="unfinished">Nije bilo moguće potpisati više inputa. </translation>
    </message>
    <message>
        <source>Signed %1 inputs, but more signatures are still required.</source>
        <translation type="unfinished">Potpisano %1 inputa, ali potrebno je još potpisa. </translation>
    </message>
    <message>
        <source>Signed transaction successfully. Transaction is ready to broadcast.</source>
        <translation type="unfinished">Transakcija uspješno potpisana. Transakcija je spremna za objavu.</translation>
    </message>
    <message>
        <source>Unknown error processing transaction.</source>
        <translation type="unfinished">Nepoznata greška pri obradi transakcije.</translation>
    </message>
    <message>
        <source>Transaction broadcast successfully! Transaction ID: %1</source>
        <translation type="unfinished">Uspješna objava transakcije! ID transakcije: %1</translation>
    </message>
    <message>
        <source>Transaction broadcast failed: %1</source>
        <translation type="unfinished">Neuspješna objava transakcije: %1</translation>
    </message>
    <message>
        <source>PSBT copied to clipboard.</source>
        <translation type="unfinished">PBST kopiran u meduspremnik.</translation>
    </message>
    <message>
        <source>Save Transaction Data</source>
        <translation type="unfinished">Spremi podatke transakcije</translation>
    </message>
    <message>
        <source>Partially Signed Transaction (Binary)</source>
        <extracomment>Expanded name of the binary PSBT file format. See: BIP 174.</extracomment>
        <translation type="unfinished">Djelomično potpisana transakcija (binarno)</translation>
    </message>
    <message>
        <source>PSBT saved to disk.</source>
        <translation type="unfinished">PBST spremljen na disk.</translation>
    </message>
    <message>
        <source> * Sends %1 to %2</source>
        <translation type="unfinished">* Šalje %1 %2</translation>
    </message>
    <message>
        <source>Unable to calculate transaction fee or total transaction amount.</source>
        <translation type="unfinished">Ne mogu izračunati naknadu za transakciju niti totalni iznos transakcije.</translation>
    </message>
    <message>
        <source>Pays transaction fee: </source>
        <translation type="unfinished">Plaća naknadu za transakciju:</translation>
    </message>
    <message>
        <source>Total Amount</source>
        <translation type="unfinished">Ukupni iznos</translation>
    </message>
    <message>
        <source>or</source>
        <translation type="unfinished">ili</translation>
    </message>
    <message>
        <source>Transaction has %1 unsigned inputs.</source>
        <translation type="unfinished">Transakcija ima %1 nepotpisanih inputa.</translation>
    </message>
    <message>
        <source>Transaction is missing some information about inputs.</source>
        <translation type="unfinished">Transakciji nedostaje informacija o inputima.</translation>
    </message>
    <message>
        <source>Transaction still needs signature(s).</source>
        <translation type="unfinished">Transakcija još uvijek treba potpis(e).</translation>
    </message>
    <message>
        <source>(But this wallet cannot sign transactions.)</source>
        <translation type="unfinished">(Ali ovaj novčanik ne može potpisati transakcije.)</translation>
    </message>
    <message>
        <source>(But this wallet does not have the right keys.)</source>
        <translation type="unfinished">(Ali ovaj novčanik nema odgovarajuće ključeve.)</translation>
    </message>
    <message>
        <source>Transaction is fully signed and ready for broadcast.</source>
        <translation type="unfinished">Transakcija je cjelovito potpisana i spremna za objavu.</translation>
    </message>
    <message>
        <source>Transaction status is unknown.</source>
        <translation type="unfinished">Status transakcije je nepoznat.</translation>
    </message>
</context>
<context>
    <name>PaymentServer</name>
    <message>
        <source>Payment request error</source>
        <translation type="unfinished">Greška kod zahtjeva za plaćanje</translation>
    </message>
    <message>
        <source>Cannot start particl: click-to-pay handler</source>
        <translation type="unfinished">Ne može se pokrenuti klijent: rukovatelj "kliknite da platite"</translation>
    </message>
    <message>
        <source>URI handling</source>
        <translation type="unfinished">URI upravljanje</translation>
    </message>
    <message>
        <source>'particl://' is not a valid URI. Use 'particl:' instead.</source>
        <translation type="unfinished">'particl://' nije ispravan URI. Koristite 'particl:' umjesto toga.</translation>
    </message>
    <message>
<<<<<<< HEAD
        <source>URI cannot be parsed! This can be caused by an invalid Particl address or malformed URI parameters.</source>
        <translation type="unfinished">Ne može se parsirati URI! Uzrok tomu može biti nevažeća Particl adresa ili neispravni parametri kod URI-a.</translation>
=======
        <source>Cannot process payment request because BIP70 is not supported.
Due to widespread security flaws in BIP70 it's strongly recommended that any merchant instructions to switch wallets be ignored.
If you are receiving this error you should request the merchant provide a BIP21 compatible URI.</source>
        <translation type="unfinished">Nemoguće obraditi zahtjev za plaćanje zato što BIP70 nije podržan.
S obzirom na široko rasprostranjene sigurnosne nedostatke u BIP70, preporučljivo je da zanemarite preporuke trgovca u  vezi promjene novčanika.
Ako imate ovu grešku, od trgovca zatražite URI koji je kompatibilan sa BIP21.</translation>
    </message>
    <message>
        <source>URI cannot be parsed! This can be caused by an invalid Bitcoin address or malformed URI parameters.</source>
        <translation type="unfinished">Ne može se parsirati URI! Uzrok tomu može biti nevažeća Bitcoin adresa ili neispravni parametri kod URI-a.</translation>
>>>>>>> a46e1783
    </message>
    <message>
        <source>Payment request file handling</source>
        <translation type="unfinished">Rukovanje datotekom zahtjeva za plaćanje</translation>
    </message>
</context>
<context>
    <name>PeerTableModel</name>
    <message>
        <source>User Agent</source>
        <extracomment>Title of Peers Table column which contains the peer's User Agent string.</extracomment>
        <translation type="unfinished">Korisnički agent</translation>
    </message>
    <message>
        <source>Sent</source>
        <extracomment>Title of Peers Table column which indicates the total amount of network information we have sent to the peer.</extracomment>
        <translation type="unfinished">Poslano</translation>
    </message>
    <message>
        <source>Received</source>
        <extracomment>Title of Peers Table column which indicates the total amount of network information we have received from the peer.</extracomment>
        <translation type="unfinished">Primljeno</translation>
    </message>
    <message>
        <source>Address</source>
        <extracomment>Title of Peers Table column which contains the IP/Onion/I2P address of the connected peer.</extracomment>
        <translation type="unfinished">Adresa</translation>
    </message>
    <message>
        <source>Type</source>
        <extracomment>Title of Peers Table column which describes the type of peer connection. The "type" describes why the connection exists.</extracomment>
        <translation type="unfinished">Tip</translation>
    </message>
    <message>
        <source>Network</source>
        <extracomment>Title of Peers Table column which states the network the peer connected through.</extracomment>
        <translation type="unfinished">Mreža</translation>
    </message>
</context>
<context>
    <name>QRImageWidget</name>
    <message>
        <source>&amp;Save Image…</source>
        <translation type="unfinished">&amp;Spremi sliku...</translation>
    </message>
    <message>
        <source>&amp;Copy Image</source>
        <translation type="unfinished">&amp;Kopirajte sliku</translation>
    </message>
    <message>
        <source>Resulting URI too long, try to reduce the text for label / message.</source>
        <translation type="unfinished">URI je predug, probajte skratiti tekst za naslov / poruku.</translation>
    </message>
    <message>
        <source>Error encoding URI into QR Code.</source>
        <translation type="unfinished">Greška kod kodiranja URI adrese u QR kod.</translation>
    </message>
    <message>
        <source>QR code support not available.</source>
        <translation type="unfinished">Podrška za QR kodove je nedostupna.</translation>
    </message>
    <message>
        <source>Save QR Code</source>
        <translation type="unfinished">Spremi QR kod</translation>
    </message>
    <message>
        <source>PNG Image</source>
        <extracomment>Expanded name of the PNG file format. See https://en.wikipedia.org/wiki/Portable_Network_Graphics</extracomment>
        <translation type="unfinished">PNG slika</translation>
    </message>
</context>
<context>
    <name>RPCConsole</name>
    <message>
        <source>Client version</source>
        <translation>Verzija klijenta</translation>
    </message>
    <message>
        <source>&amp;Information</source>
        <translation>&amp;Informacije</translation>
    </message>
    <message>
        <source>General</source>
        <translation type="unfinished">Općenito</translation>
    </message>
    <message>
        <source>Datadir</source>
        <translation type="unfinished">Datadir (podatkovna mapa)</translation>
    </message>
    <message>
        <source>To specify a non-default location of the data directory use the '%1' option.</source>
        <translation type="unfinished">Koristite opciju '%1' ako želite zadati drugu lokaciju podatkovnoj mapi.</translation>
    </message>
    <message>
        <source>To specify a non-default location of the blocks directory use the '%1' option.</source>
        <translation type="unfinished">Koristite opciju '%1' ako želite zadati drugu lokaciju mapi u kojoj se nalaze blokovi.</translation>
    </message>
    <message>
        <source>Startup time</source>
        <translation>Vrijeme pokretanja</translation>
    </message>
    <message>
        <source>Network</source>
        <translation>Mreža</translation>
    </message>
    <message>
        <source>Name</source>
        <translation type="unfinished">Ime</translation>
    </message>
    <message>
        <source>Number of connections</source>
        <translation>Broj veza</translation>
    </message>
    <message>
        <source>Block chain</source>
        <translation>Lanac blokova</translation>
    </message>
    <message>
        <source>Memory Pool</source>
        <translation type="unfinished">Memorijski bazen</translation>
    </message>
    <message>
        <source>Current number of transactions</source>
        <translation type="unfinished">Trenutan broj transakcija</translation>
    </message>
    <message>
        <source>Memory usage</source>
        <translation type="unfinished">Korištena memorija</translation>
    </message>
    <message>
        <source>Wallet: </source>
        <translation type="unfinished">Novčanik:</translation>
    </message>
    <message>
        <source>(none)</source>
        <translation type="unfinished">(ništa)</translation>
    </message>
    <message>
        <source>&amp;Reset</source>
        <translation type="unfinished">&amp;Resetirajte</translation>
    </message>
    <message>
        <source>Received</source>
        <translation type="unfinished">Primljeno</translation>
    </message>
    <message>
        <source>Sent</source>
        <translation type="unfinished">Poslano</translation>
    </message>
    <message>
        <source>&amp;Peers</source>
        <translation type="unfinished">&amp;Klijenti</translation>
    </message>
    <message>
        <source>Banned peers</source>
        <translation type="unfinished">Zabranjeni klijenti</translation>
    </message>
    <message>
        <source>Select a peer to view detailed information.</source>
        <translation type="unfinished">Odaberite klijent kako biste vidjeli detaljne informacije.</translation>
    </message>
    <message>
        <source>Version</source>
        <translation type="unfinished">Verzija</translation>
    </message>
    <message>
        <source>Starting Block</source>
        <translation type="unfinished">Početni blok</translation>
    </message>
    <message>
        <source>Synced Headers</source>
        <translation type="unfinished">Broj sinkroniziranih zaglavlja</translation>
    </message>
    <message>
        <source>Synced Blocks</source>
        <translation type="unfinished">Broj sinkronizranih blokova</translation>
    </message>
    <message>
        <source>The mapped Autonomous System used for diversifying peer selection.</source>
        <translation type="unfinished">Mapirani Autonomni sustav koji se koristi za diverzifikaciju odabira peer-ova.</translation>
    </message>
    <message>
        <source>Mapped AS</source>
        <translation type="unfinished">Mapirano kao</translation>
    </message>
    <message>
        <source>User Agent</source>
        <translation type="unfinished">Korisnički agent</translation>
    </message>
    <message>
        <source>Node window</source>
        <translation type="unfinished">Konzola za čvor</translation>
    </message>
    <message>
        <source>Current block height</source>
        <translation type="unfinished">Trenutna visina bloka</translation>
    </message>
    <message>
        <source>Open the %1 debug log file from the current data directory. This can take a few seconds for large log files.</source>
        <translation type="unfinished">Otvorite datoteku zapisa programa %1 iz trenutne podatkovne mape. Može potrajati nekoliko sekundi za velike datoteke zapisa.</translation>
    </message>
    <message>
        <source>Decrease font size</source>
        <translation type="unfinished">Smanjite veličinu fonta</translation>
    </message>
    <message>
        <source>Increase font size</source>
        <translation type="unfinished">Povećajte veličinu fonta</translation>
    </message>
    <message>
        <source>Permissions</source>
        <translation type="unfinished">Dopuštenja</translation>
    </message>
    <message>
        <source>The direction and type of peer connection: %1</source>
        <translation type="unfinished">Smjer i tip peer konekcije: %1</translation>
    </message>
    <message>
        <source>Direction/Type</source>
        <translation type="unfinished">Smjer/tip</translation>
    </message>
    <message>
        <source>The network protocol this peer is connected through: IPv4, IPv6, Onion, I2P, or CJDNS.</source>
        <translation type="unfinished">Mrežni protokoli kroz koje je spojen ovaj peer: IPv4, IPv6, Onion, I2P, ili CJDNS.</translation>
    </message>
    <message>
        <source>Services</source>
        <translation type="unfinished">Usluge</translation>
    </message>
    <message>
        <source>Whether the peer requested us to relay transactions.</source>
        <translation type="unfinished">Je li peer od nas zatražio prijenos transakcija.</translation>
    </message>
    <message>
        <source>Wants Tx Relay</source>
        <translation type="unfinished">Želi Tx prijenos</translation>
    </message>
    <message>
        <source>High bandwidth BIP152 compact block relay: %1</source>
        <translation type="unfinished">Visoka razina BIP152 kompaktnog blok prijenosa: %1</translation>
    </message>
    <message>
        <source>High Bandwidth</source>
        <translation type="unfinished">Visoka razina prijenosa podataka</translation>
    </message>
    <message>
        <source>Connection Time</source>
        <translation type="unfinished">Trajanje veze</translation>
    </message>
    <message>
        <source>Elapsed time since a novel block passing initial validity checks was received from this peer.</source>
        <translation type="unfinished">Vrijeme prošlo od kada je ovaj peer primio novi bloka koji je prošao osnovne provjere validnosti.</translation>
    </message>
    <message>
        <source>Last Block</source>
        <translation type="unfinished">Zadnji blok</translation>
    </message>
    <message>
        <source>Elapsed time since a novel transaction accepted into our mempool was received from this peer.</source>
        <translation type="unfinished">Vrijeme prošlo od kada je ovaj peer primio novu transakciju koja je prihvaćena u naš mempool.</translation>
    </message>
    <message>
        <source>Last Tx</source>
        <translation type="unfinished">Zadnja Tx</translation>
    </message>
    <message>
        <source>Last Send</source>
        <translation type="unfinished">Zadnja pošiljka</translation>
    </message>
    <message>
        <source>Last Receive</source>
        <translation type="unfinished">Zadnji primitak</translation>
    </message>
    <message>
        <source>Ping Time</source>
        <translation type="unfinished">Vrijeme pinga</translation>
    </message>
    <message>
        <source>The duration of a currently outstanding ping.</source>
        <translation type="unfinished">Trajanje trenutno izvanrednog pinga</translation>
    </message>
    <message>
        <source>Ping Wait</source>
        <translation type="unfinished">Zakašnjenje pinga</translation>
    </message>
    <message>
        <source>Min Ping</source>
        <translation type="unfinished">Min ping</translation>
    </message>
    <message>
        <source>Time Offset</source>
        <translation type="unfinished">Vremenski ofset</translation>
    </message>
    <message>
        <source>Last block time</source>
        <translation>Posljednje vrijeme bloka</translation>
    </message>
    <message>
        <source>&amp;Open</source>
        <translation>&amp;Otvori</translation>
    </message>
    <message>
        <source>&amp;Console</source>
        <translation>&amp;Konzola</translation>
    </message>
    <message>
        <source>&amp;Network Traffic</source>
        <translation type="unfinished">&amp;Mrežni promet</translation>
    </message>
    <message>
        <source>Totals</source>
        <translation type="unfinished">Ukupno:</translation>
    </message>
    <message>
        <source>Debug log file</source>
        <translation>Datoteka ispisa za debagiranje</translation>
    </message>
    <message>
        <source>Clear console</source>
        <translation>Očisti konzolu</translation>
    </message>
    <message>
        <source>In:</source>
        <translation type="unfinished">Dolazne:</translation>
    </message>
    <message>
        <source>Out:</source>
        <translation type="unfinished">Izlazne:</translation>
    </message>
    <message>
        <source>Inbound: initiated by peer</source>
        <translation type="unfinished">Ulazna: pokrenuo peer</translation>
    </message>
    <message>
        <source>Outbound Full Relay: default</source>
        <translation type="unfinished">Izlazni potpuni prijenos: zadano</translation>
    </message>
    <message>
        <source>Outbound Block Relay: does not relay transactions or addresses</source>
        <translation type="unfinished">Izlazni blok prijenos: ne prenosi transakcije ili adrese</translation>
    </message>
    <message>
        <source>Outbound Manual: added using RPC %1 or %2/%3 configuration options</source>
        <translation type="unfinished">Priručnik za izlazeće (?): dodano koristeći RPC %1 ili %2/%3 konfiguracijske opcije</translation>
    </message>
    <message>
        <source>Outbound Feeler: short-lived, for testing addresses</source>
        <translation type="unfinished">Izlazni ispipavač: kratkotrajan, za testiranje adresa</translation>
    </message>
    <message>
        <source>Outbound Address Fetch: short-lived, for soliciting addresses</source>
        <translation type="unfinished">Dohvaćanje izlaznih adresa: kratkotrajno, za traženje adresa</translation>
    </message>
    <message>
        <source>we selected the peer for high bandwidth relay</source>
        <translation type="unfinished">odabrali smo peera za brzopodatkovni prijenos</translation>
    </message>
    <message>
        <source>the peer selected us for high bandwidth relay</source>
        <translation type="unfinished">peer odabran za brzopodatkovni prijenos</translation>
    </message>
    <message>
        <source>no high bandwidth relay selected</source>
        <translation type="unfinished">brzopodatkovni prijenos nije odabran</translation>
    </message>
    <message>
        <source>&amp;Disconnect</source>
        <translation type="unfinished">&amp;Odspojite</translation>
    </message>
    <message>
        <source>1 &amp;hour</source>
        <translation type="unfinished">1 &amp;sat</translation>
    </message>
    <message>
        <source>1 d&amp;ay</source>
        <translation type="unfinished">1 d&amp;an</translation>
    </message>
    <message>
        <source>1 &amp;week</source>
        <translation type="unfinished">1 &amp;tjedan</translation>
    </message>
    <message>
        <source>1 &amp;year</source>
        <translation type="unfinished">1 &amp;godinu</translation>
    </message>
    <message>
        <source>&amp;Unban</source>
        <translation type="unfinished">&amp;Ukinite zabranu</translation>
    </message>
    <message>
        <source>Network activity disabled</source>
        <translation type="unfinished">Mrežna aktivnost isključena</translation>
    </message>
    <message>
        <source>Executing command without any wallet</source>
        <translation type="unfinished">Izvršava se naredba bez bilo kakvog novčanika</translation>
    </message>
    <message>
        <source>Executing command using "%1" wallet</source>
        <translation type="unfinished">Izvršava se naredba koristeći novčanik "%1"</translation>
    </message>
    <message>
        <source>Welcome to the %1 RPC console.
Use up and down arrows to navigate history, and %2 to clear screen.
Use %3 and %4 to increase or decrease the font size.
Type %5 for an overview of available commands.
For more information on using this console, type %6.

%7WARNING: Scammers have been active, telling users to type commands here, stealing their wallet contents. Do not use this console without fully understanding the ramifications of a command.%8</source>
        <extracomment>RPC console welcome message. Placeholders %7 and %8 are style tags for the warning content, and they are not space separated from the rest of the text intentionally.</extracomment>
        <translation type="unfinished">Dobrodošli u %1 RPC konzolu.
Koristite strelice za gore i dolje kako biste navigirali kroz povijest, i %2 za micanje svega sa zaslona.
Koristite %3 i %4 za smanjivanje i povećavanje veličine fonta.
Utipkajte %5 za pregled svih dosrupnih komandi.
Za više informacija o korištenju ove konzile, utipkajte %6.

%7UPOZORENJE: Prevaranti su uvijek aktivni te kradu sadržaj novčanika korisnika tako što im daju upute koje komande upisati. Nemojte koristiti ovu konzolu bez potpunog razumijevanja posljedica upisivanja komande.%8</translation>
    </message>
    <message>
        <source>Executing…</source>
        <extracomment>A console message indicating an entered command is currently being executed.</extracomment>
        <translation type="unfinished">Izvršavam...</translation>
    </message>
    <message>
        <source>via %1</source>
        <translation type="unfinished">preko %1</translation>
    </message>
    <message>
        <source>Yes</source>
        <translation type="unfinished">Da</translation>
    </message>
    <message>
        <source>No</source>
        <translation type="unfinished">Ne</translation>
    </message>
    <message>
        <source>To</source>
        <translation type="unfinished">Za</translation>
    </message>
    <message>
        <source>From</source>
        <translation type="unfinished">Od</translation>
    </message>
    <message>
        <source>Ban for</source>
        <translation type="unfinished">Zabranite za</translation>
    </message>
    <message>
        <source>Never</source>
        <translation type="unfinished">Nikada</translation>
    </message>
    <message>
        <source>Unknown</source>
        <translation type="unfinished">Nepoznato</translation>
    </message>
</context>
<context>
    <name>ReceiveCoinsDialog</name>
    <message>
        <source>&amp;Amount:</source>
        <translation type="unfinished">&amp;Iznos:</translation>
    </message>
    <message>
        <source>&amp;Label:</source>
        <translation type="unfinished">&amp;Oznaka:</translation>
    </message>
    <message>
        <source>&amp;Message:</source>
        <translation type="unfinished">&amp;Poruka:</translation>
    </message>
    <message>
        <source>An optional message to attach to the payment request, which will be displayed when the request is opened. Note: The message will not be sent with the payment over the Particl network.</source>
        <translation type="unfinished">Opcionalna poruka koja se može dodati kao privitak zahtjevu za plaćanje. Bit će prikazana kad je zahtjev otvoren. Napomena: Ova poruka neće biti poslana zajedno s uplatom preko Particl mreže.</translation>
    </message>
    <message>
        <source>An optional label to associate with the new receiving address.</source>
        <translation type="unfinished">Opcionalna oznaka koja će se povezati s novom primateljskom adresom.</translation>
    </message>
    <message>
        <source>Use this form to request payments. All fields are &lt;b&gt;optional&lt;/b&gt;.</source>
        <translation type="unfinished">Koristite ovaj formular kako biste zahtijevali uplate. Sva su polja &lt;b&gt;opcionalna&lt;/b&gt;.</translation>
    </message>
    <message>
        <source>An optional amount to request. Leave this empty or zero to not request a specific amount.</source>
        <translation type="unfinished">Opcionalan iznos koji možete zahtijevati. Ostavite ovo prazno ili unesite nulu ako ne želite zahtijevati specifičan iznos.</translation>
    </message>
    <message>
        <source>An optional label to associate with the new receiving address (used by you to identify an invoice).  It is also attached to the payment request.</source>
        <translation type="unfinished">Neobvezna oznaka za označavanje nove primateljske adrese (koristi se za identifikaciju računa). Također je pridružena zahtjevu za plaćanje.</translation>
    </message>
    <message>
        <source>An optional message that is attached to the payment request and may be displayed to the sender.</source>
        <translation type="unfinished">Izborna poruka je priložena zahtjevu za plaćanje i može se prikazati pošiljatelju.</translation>
    </message>
    <message>
        <source>&amp;Create new receiving address</source>
        <translation type="unfinished">&amp;Stvorite novu primateljsku adresu</translation>
    </message>
    <message>
        <source>Clear all fields of the form.</source>
        <translation type="unfinished">Obriši sva polja</translation>
    </message>
    <message>
        <source>Clear</source>
        <translation type="unfinished">Obrišite</translation>
    </message>
    <message>
        <source>Native segwit addresses (aka Bech32 or BIP-173) reduce your transaction fees later on and offer better protection against typos, but old wallets don't support them. When unchecked, an address compatible with older wallets will be created instead.</source>
        <translation type="unfinished">Izvorne SegWit adrese (tzv. Bech32 ili BIP-173) smanjuju vaše transakcijske naknade ubuduće i nude bolju zaštitu protiv tipfelera, ali stari novčanici ih ne podržavaju. Kada je ova opcija isključena, bit će umjesto toga stvorena adresa koja je kompatibilna sa starijim novčanicima.</translation>
    </message>
    <message>
        <source>Generate native segwit (Bech32) address</source>
        <translation type="unfinished">Generirajte izvornu SegWit (Bech32) adresu</translation>
    </message>
    <message>
        <source>Requested payments history</source>
        <translation type="unfinished">Povijest zahtjeva za plaćanje</translation>
    </message>
    <message>
        <source>Show the selected request (does the same as double clicking an entry)</source>
        <translation type="unfinished">Prikazuje izabran zahtjev (isto učini dvostruki klik na zapis)</translation>
    </message>
    <message>
        <source>Show</source>
        <translation type="unfinished">Pokaži</translation>
    </message>
    <message>
        <source>Remove the selected entries from the list</source>
        <translation type="unfinished">Uklonite odabrane zapise s popisa</translation>
    </message>
    <message>
        <source>Remove</source>
        <translation type="unfinished">Uklonite</translation>
    </message>
    <message>
        <source>Copy &amp;URI</source>
        <translation type="unfinished">Kopiraj &amp;URI</translation>
    </message>
    <message>
        <source>&amp;Copy address</source>
        <translation type="unfinished">&amp;Kopiraj adresu</translation>
    </message>
    <message>
        <source>Copy &amp;label</source>
        <translation type="unfinished">Kopiraj &amp;oznaku</translation>
    </message>
    <message>
        <source>Copy &amp;message</source>
        <translation type="unfinished">Kopiraj &amp;poruku</translation>
    </message>
    <message>
        <source>Copy &amp;amount</source>
        <translation type="unfinished">Kopiraj &amp;iznos</translation>
    </message>
    <message>
        <source>Could not unlock wallet.</source>
        <translation type="unfinished">Ne može se otključati novčanik.</translation>
    </message>
    <message>
        <source>Could not generate new %1 address</source>
        <translation type="unfinished">Ne mogu generirati novu %1 adresu</translation>
    </message>
</context>
<context>
    <name>ReceiveRequestDialog</name>
    <message>
        <source>Request payment to …</source>
        <translation type="unfinished">Zatraži plaćanje na...</translation>
    </message>
    <message>
        <source>Address:</source>
        <translation type="unfinished">Adresa:</translation>
    </message>
    <message>
        <source>Amount:</source>
        <translation type="unfinished">Iznos:</translation>
    </message>
    <message>
        <source>Label:</source>
        <translation type="unfinished">Oznaka</translation>
    </message>
    <message>
        <source>Message:</source>
        <translation type="unfinished">Poruka:</translation>
    </message>
    <message>
        <source>Wallet:</source>
        <translation type="unfinished">Novčanik:</translation>
    </message>
    <message>
        <source>Copy &amp;URI</source>
        <translation type="unfinished">Kopiraj &amp;URI</translation>
    </message>
    <message>
        <source>Copy &amp;Address</source>
        <translation type="unfinished">Kopiraj &amp;adresu</translation>
    </message>
    <message>
        <source>&amp;Verify</source>
        <translation type="unfinished">&amp;Verificiraj</translation>
    </message>
    <message>
        <source>Verify this address on e.g. a hardware wallet screen</source>
        <translation type="unfinished">Verificiraj ovu adresu na npr. zaslonu hardverskog novčanika</translation>
    </message>
    <message>
        <source>&amp;Save Image…</source>
        <translation type="unfinished">&amp;Spremi sliku...</translation>
    </message>
    <message>
        <source>Payment information</source>
        <translation type="unfinished">Informacije o uplati</translation>
    </message>
    <message>
        <source>Request payment to %1</source>
        <translation type="unfinished">&amp;Zatražite plaćanje na adresu %1</translation>
    </message>
</context>
<context>
    <name>RecentRequestsTableModel</name>
    <message>
        <source>Date</source>
        <translation type="unfinished">Datum</translation>
    </message>
    <message>
        <source>Label</source>
        <translation type="unfinished">Oznaka</translation>
    </message>
    <message>
        <source>Message</source>
        <translation type="unfinished">Poruka</translation>
    </message>
    <message>
        <source>(no label)</source>
        <translation type="unfinished">(nema oznake)</translation>
    </message>
    <message>
        <source>(no message)</source>
        <translation type="unfinished">(bez poruke)</translation>
    </message>
    <message>
        <source>(no amount requested)</source>
        <translation type="unfinished">(nikakav iznos zahtijevan)</translation>
    </message>
    <message>
        <source>Requested</source>
        <translation type="unfinished">Zatraženo</translation>
    </message>
</context>
<context>
    <name>SendCoinsDialog</name>
    <message>
        <source>Send Coins</source>
        <translation>Slanje novca</translation>
    </message>
    <message>
        <source>Coin Control Features</source>
        <translation type="unfinished">Mogućnosti kontroliranja inputa</translation>
    </message>
    <message>
        <source>automatically selected</source>
        <translation type="unfinished">automatski izabrano</translation>
    </message>
    <message>
        <source>Insufficient funds!</source>
        <translation type="unfinished">Nedovoljna sredstva</translation>
    </message>
    <message>
        <source>Quantity:</source>
        <translation type="unfinished">Količina:</translation>
    </message>
    <message>
        <source>Bytes:</source>
        <translation type="unfinished">Bajtova:</translation>
    </message>
    <message>
        <source>Amount:</source>
        <translation type="unfinished">Iznos:</translation>
    </message>
    <message>
        <source>Fee:</source>
        <translation type="unfinished">Naknada:</translation>
    </message>
    <message>
        <source>After Fee:</source>
        <translation type="unfinished">Nakon naknade:</translation>
    </message>
    <message>
        <source>Change:</source>
        <translation type="unfinished">Vraćeno:</translation>
    </message>
    <message>
        <source>If this is activated, but the change address is empty or invalid, change will be sent to a newly generated address.</source>
        <translation type="unfinished">Ako je ovo aktivirano, ali adresa u koju treba poslati ostatak je prazna ili nevažeća, onda će ostatak biti poslan u novo generiranu adresu.</translation>
    </message>
    <message>
        <source>Custom change address</source>
        <translation type="unfinished">Zadana adresa u koju će ostatak biti poslan</translation>
    </message>
    <message>
        <source>Transaction Fee:</source>
        <translation type="unfinished">Naknada za transakciju:</translation>
    </message>
    <message>
        <source>Using the fallbackfee can result in sending a transaction that will take several hours or days (or never) to confirm. Consider choosing your fee manually or wait until you have validated the complete chain.</source>
        <translation type="unfinished">Korištenje rezervnu naknadu može rezultirati slanjem transakcije kojoj može trebati nekoliko sati ili dana (ili pak nikad) da se potvrdi. Uzmite u obzir ručno biranje naknade ili pričekajte da se cijeli lanac validira.</translation>
    </message>
    <message>
        <source>Warning: Fee estimation is currently not possible.</source>
        <translation type="unfinished">Upozorenje: Procjena naknada trenutno nije moguća.</translation>
    </message>
    <message>
        <source>per kilobyte</source>
        <translation type="unfinished">po kilobajtu</translation>
    </message>
    <message>
        <source>Hide</source>
        <translation type="unfinished">Sakrijte</translation>
    </message>
    <message>
        <source>Recommended:</source>
        <translation type="unfinished">Preporučeno:</translation>
    </message>
    <message>
        <source>Custom:</source>
        <translation type="unfinished">Zadano:</translation>
    </message>
    <message>
        <source>Send to multiple recipients at once</source>
        <translation>Pošalji novce većem broju primatelja u jednoj transakciji</translation>
    </message>
    <message>
        <source>Add &amp;Recipient</source>
        <translation>&amp;Dodaj primatelja</translation>
    </message>
    <message>
        <source>Clear all fields of the form.</source>
        <translation type="unfinished">Obriši sva polja</translation>
    </message>
    <message>
        <source>Inputs…</source>
        <translation type="unfinished">Inputi...</translation>
    </message>
    <message>
        <source>Dust:</source>
        <translation type="unfinished">Prah:</translation>
    </message>
    <message>
        <source>Choose…</source>
        <translation type="unfinished">Odaberi...</translation>
    </message>
    <message>
        <source>Hide transaction fee settings</source>
        <translation type="unfinished">Sakrijte postavke za transakcijske provizije
</translation>
    </message>
    <message>
<<<<<<< HEAD
        <source>When there is less transaction volume than space in the blocks, miners as well as relaying nodes may enforce a minimum fee. Paying only this minimum fee is just fine, but be aware that this can result in a never confirming transaction once there is more demand for particl transactions than the network can process.</source>
        <translation type="unfinished">Kada je kapacitet transakcija manja od prostora u blokovima, rudari i čvorovi prenositelji mogu zatražiti minimalnu naknadu. Prihvatljivo je platiti samo ovu minimalnu naknadu, ali budite svjesni da ovime može nastati transakcija koja se nikad ne potvrđuje čim je potražnja za korištenjem Particla veća nego što mreža može obraditi.</translation>
=======
        <source>Specify a custom fee per kB (1,000 bytes) of the transaction's virtual size.

Note:  Since the fee is calculated on a per-byte basis, a fee rate of "100 satoshis per kvB" for a transaction size of 500 virtual bytes (half of 1 kvB) would ultimately yield a fee of only 50 satoshis.</source>
        <translation type="unfinished">Zadajte prilagodenu naknadu po kB (1000 bajtova) virtualne veličine transakcije.

Napomena: Budući da se naknada računa po bajtu, naknada od "100 satošija po kB" za transakciju veličine 500 bajtova (polovica od 1 kB) rezultirala bi ultimativno naknadom od samo 50 satošija.</translation>
    </message>
    <message>
        <source>When there is less transaction volume than space in the blocks, miners as well as relaying nodes may enforce a minimum fee. Paying only this minimum fee is just fine, but be aware that this can result in a never confirming transaction once there is more demand for bitcoin transactions than the network can process.</source>
        <translation type="unfinished">Kada je kapacitet transakcija manja od prostora u blokovima, rudari i čvorovi prenositelji mogu zatražiti minimalnu naknadu. Prihvatljivo je platiti samo ovu minimalnu naknadu, ali budite svjesni da ovime može nastati transakcija koja se nikad ne potvrđuje čim je potražnja za korištenjem Bitcoina veća nego što mreža može obraditi.</translation>
>>>>>>> a46e1783
    </message>
    <message>
        <source>A too low fee might result in a never confirming transaction (read the tooltip)</source>
        <translation type="unfinished">Preniska naknada može rezultirati transakcijom koja se nikad ne potvrđuje (vidite oblačić)</translation>
    </message>
    <message>
        <source>(Smart fee not initialized yet. This usually takes a few blocks…)</source>
        <translation type="unfinished">(Pametna procjena naknada još nije inicijalizirana. Inače traje nekoliko blokova...)</translation>
    </message>
    <message>
        <source>Confirmation time target:</source>
        <translation type="unfinished">Ciljno vrijeme potvrde:</translation>
    </message>
    <message>
        <source>Enable Replace-By-Fee</source>
        <translation type="unfinished">Uključite Replace-By-Fee</translation>
    </message>
    <message>
        <source>With Replace-By-Fee (BIP-125) you can increase a transaction's fee after it is sent. Without this, a higher fee may be recommended to compensate for increased transaction delay risk.</source>
        <translation type="unfinished">Pomoću mogućnosti Replace-By-Fee (BIP-125) možete povećati naknadu transakcije nakon što je poslana. Bez ovoga može biti preporučena veća naknada kako bi nadoknadila povećani rizik zakašnjenja transakcije.</translation>
    </message>
    <message>
        <source>Clear &amp;All</source>
        <translation>Obriši &amp;sve</translation>
    </message>
    <message>
        <source>Balance:</source>
        <translation>Stanje:</translation>
    </message>
    <message>
        <source>Confirm the send action</source>
        <translation>Potvrdi akciju slanja</translation>
    </message>
    <message>
        <source>S&amp;end</source>
        <translation>&amp;Pošalji</translation>
    </message>
    <message>
        <source>Copy quantity</source>
        <translation type="unfinished">Kopirajte iznos</translation>
    </message>
    <message>
        <source>Copy amount</source>
        <translation type="unfinished">Kopirajte iznos</translation>
    </message>
    <message>
        <source>Copy fee</source>
        <translation type="unfinished">Kopirajte naknadu</translation>
    </message>
    <message>
        <source>Copy after fee</source>
        <translation type="unfinished">Kopirajte iznos nakon naknade</translation>
    </message>
    <message>
        <source>Copy bytes</source>
        <translation type="unfinished">Kopirajte količinu bajtova</translation>
    </message>
    <message>
        <source>Copy dust</source>
        <translation type="unfinished">Kopirajte sićušne iznose ("prašinu")</translation>
    </message>
    <message>
        <source>Copy change</source>
        <translation type="unfinished">Kopirajte ostatak</translation>
    </message>
    <message>
        <source>%1 (%2 blocks)</source>
        <translation type="unfinished">%1 (%2 blokova)</translation>
    </message>
    <message>
        <source>Sign on device</source>
        <extracomment>"device" usually means a hardware wallet</extracomment>
        <translation type="unfinished">Potpiši na uređaju</translation>
    </message>
    <message>
        <source>Connect your hardware wallet first.</source>
        <translation type="unfinished">Prvo poveži svoj hardverski novčanik.</translation>
    </message>
    <message>
        <source>Set external signer script path in Options -&gt; Wallet</source>
        <extracomment>"External signer" means using devices such as hardware wallets.</extracomment>
        <translation type="unfinished">Postavi put za vanjsku skriptu potpisnika u Opcije -&gt; Novčanik</translation>
    </message>
    <message>
        <source>Cr&amp;eate Unsigned</source>
        <translation type="unfinished">Cr&amp;eate nije potpisan</translation>
    </message>
    <message>
        <source>Creates a Partially Signed Bitcoin Transaction (PSBT) for use with e.g. an offline %1 wallet, or a PSBT-compatible hardware wallet.</source>
        <translation type="unfinished">Stvara djelomično potpisanu Bitcoin transakciju (Partially Signed Bitcoin Transaction - PSBT) za upotrebu sa npr. novčanikom %1 koji nije povezan s mrežom ili sa PSBT kompatibilnim hardverskim novčanikom.</translation>
    </message>
    <message>
        <source> from wallet '%1'</source>
        <translation type="unfinished">iz novčanika '%1'</translation>
    </message>
    <message>
        <source>%1 to '%2'</source>
        <translation type="unfinished">od %1 do '%2'</translation>
    </message>
    <message>
        <source>%1 to %2</source>
        <translation type="unfinished">%1 na %2</translation>
    </message>
    <message>
        <source>Do you want to draft this transaction?</source>
        <translation type="unfinished">Želite li kreirati nacrt transakcije?</translation>
    </message>
    <message>
        <source>Are you sure you want to send?</source>
        <translation type="unfinished">Jeste li sigurni da želite poslati transakciju?</translation>
    </message>
    <message>
        <source>To review recipient list click "Show Details…"</source>
        <translation type="unfinished">Kliknite "Prikažite detalje..." kako biste pregledali popis primatelja</translation>
    </message>
    <message>
        <source>Create Unsigned</source>
        <translation type="unfinished">Kreiraj nepotpisano</translation>
    </message>
    <message>
        <source>Sign and send</source>
        <translation type="unfinished">Potpiši i pošalji</translation>
    </message>
    <message>
        <source>Sign failed</source>
        <translation type="unfinished">Potpis nije uspio</translation>
    </message>
    <message>
        <source>External signer not found</source>
        <extracomment>"External signer" means using devices such as hardware wallets.</extracomment>
        <translation type="unfinished">Vanjski potpisnik nije pronađen</translation>
    </message>
    <message>
        <source>External signer failure</source>
        <extracomment>"External signer" means using devices such as hardware wallets.</extracomment>
        <translation type="unfinished">Neuspješno vanjsko potpisivanje</translation>
    </message>
    <message>
        <source>Save Transaction Data</source>
        <translation type="unfinished">Spremi podatke transakcije</translation>
    </message>
    <message>
        <source>Partially Signed Transaction (Binary)</source>
        <extracomment>Expanded name of the binary PSBT file format. See: BIP 174.</extracomment>
        <translation type="unfinished">Djelomično potpisana transakcija (binarno)</translation>
    </message>
    <message>
        <source>PSBT saved</source>
        <translation type="unfinished">PSBT spremljen</translation>
    </message>
    <message>
        <source>External balance:</source>
        <translation type="unfinished">Vanjski balans:</translation>
    </message>
    <message>
        <source>or</source>
        <translation type="unfinished">ili</translation>
    </message>
    <message>
        <source>You can increase the fee later (signals Replace-By-Fee, BIP-125).</source>
        <translation type="unfinished">Možete kasnije povećati naknadu (javlja Replace-By-Fee, BIP-125).</translation>
    </message>
    <message>
        <source>Please, review your transaction proposal. This will produce a Partially Signed Bitcoin Transaction (PSBT) which you can save or copy and then sign with e.g. an offline %1 wallet, or a PSBT-compatible hardware wallet.</source>
        <translation type="unfinished">Molimo pregledajte svoj prijedlog transakcije. Ovo će stvoriti djelomično potpisanu Bitcoin transakciju (PBST) koju možete spremiti ili kopirati i zatim potpisati sa npr. novčanikom %1 koji nije povezan s mrežom ili sa PSBT kompatibilnim hardverskim novčanikom.</translation>
    </message>
    <message>
        <source>Please, review your transaction.</source>
        <translation type="unfinished">Molim vas, pregledajte svoju transakciju.</translation>
    </message>
    <message>
        <source>Transaction fee</source>
        <translation type="unfinished">Naknada za transakciju</translation>
    </message>
    <message>
        <source>Not signalling Replace-By-Fee, BIP-125.</source>
        <translation type="unfinished">Ne javlja Replace-By-Fee, BIP-125.</translation>
    </message>
    <message>
        <source>Total Amount</source>
        <translation type="unfinished">Ukupni iznos</translation>
    </message>
    <message>
        <source>Confirm send coins</source>
        <translation type="unfinished">Potvrdi slanje novca</translation>
    </message>
    <message>
        <source>Confirm transaction proposal</source>
        <translation type="unfinished">Potvrdi predloženu transakciju </translation>
    </message>
    <message>
        <source>Watch-only balance:</source>
        <translation type="unfinished">Saldo samo za gledanje:</translation>
    </message>
    <message>
        <source>The recipient address is not valid. Please recheck.</source>
        <translation type="unfinished">Adresa primatelja je nevažeća. Provjerite ponovno, molim vas.</translation>
    </message>
    <message>
        <source>The amount to pay must be larger than 0.</source>
        <translation type="unfinished">Iznos mora biti veći od 0.</translation>
    </message>
    <message>
        <source>The amount exceeds your balance.</source>
        <translation type="unfinished">Iznos je veći od raspoložljivog stanja novčanika.</translation>
    </message>
    <message>
        <source>The total exceeds your balance when the %1 transaction fee is included.</source>
        <translation type="unfinished">Iznos je veći od stanja novčanika kad se doda naknada za transakcije od %1.</translation>
    </message>
    <message>
        <source>Duplicate address found: addresses should only be used once each.</source>
        <translation type="unfinished">Duplikatna adresa pronađena: adrese trebaju biti korištene samo jedanput.</translation>
    </message>
    <message>
        <source>Transaction creation failed!</source>
        <translation type="unfinished">Neuspješno stvorenje transakcije!</translation>
    </message>
    <message>
        <source>A fee higher than %1 is considered an absurdly high fee.</source>
        <translation type="unfinished">Naknada veća od %1 smatra se apsurdno visokim naknadom.</translation>
    </message>
    <message>
        <source>Payment request expired.</source>
        <translation type="unfinished">Zahtjev za plaćanje istekao.</translation>
    </message>
    <message numerus="yes">
        <source>Estimated to begin confirmation within %n block(s).</source>
        <translation>
            <numerusform>Estimated to begin confirmation within %n block.</numerusform>
            <numerusform>Estimated to begin confirmation within %n blocks.</numerusform>
            <numerusform>Procijenjeno je da će potvrđivanje početi unutar %n blokova.</numerusform>
        </translation>
    </message>
    <message>
        <source>Warning: Invalid Particl address</source>
        <translation type="unfinished">Upozorenje: Nevažeća Particl adresa</translation>
    </message>
    <message>
        <source>Warning: Unknown change address</source>
        <translation type="unfinished">Upozorenje: Nepoznata adresa u koju će ostatak biti poslan</translation>
    </message>
    <message>
        <source>Confirm custom change address</source>
        <translation type="unfinished">Potvrdite zadanu adresu u koju će ostatak biti poslan</translation>
    </message>
    <message>
        <source>The address you selected for change is not part of this wallet. Any or all funds in your wallet may be sent to this address. Are you sure?</source>
        <translation type="unfinished">Adresa koju ste izabrali kamo ćete poslati ostatak nije dio ovog novčanika. Bilo koji iznosi u vašem novčaniku mogu biti poslani na ovu adresu. Jeste li sigurni?</translation>
    </message>
    <message>
        <source>(no label)</source>
        <translation type="unfinished">(nema oznake)</translation>
    </message>
</context>
<context>
    <name>SendCoinsEntry</name>
    <message>
        <source>A&amp;mount:</source>
        <translation>&amp;Iznos:</translation>
    </message>
    <message>
        <source>Pay &amp;To:</source>
        <translation>&amp;Primatelj plaćanja:</translation>
    </message>
    <message>
        <source>&amp;Label:</source>
        <translation>&amp;Oznaka:</translation>
    </message>
    <message>
        <source>Choose previously used address</source>
        <translation type="unfinished">Odaberite prethodno korištenu adresu</translation>
    </message>
    <message>
        <source>The Particl address to send the payment to</source>
        <translation type="unfinished">Particl adresa na koju ćete poslati uplatu</translation>
    </message>
    <message>
        <source>Paste address from clipboard</source>
        <translation>Zalijepi adresu iz međuspremnika</translation>
    </message>
    <message>
        <source>Remove this entry</source>
        <translation type="unfinished">Obrišite ovaj zapis</translation>
    </message>
    <message>
        <source>The amount to send in the selected unit</source>
        <translation type="unfinished">Iznos za slanje u odabranoj valuti </translation>
    </message>
    <message>
        <source>The fee will be deducted from the amount being sent. The recipient will receive less particl than you enter in the amount field. If multiple recipients are selected, the fee is split equally.</source>
        <translation type="unfinished">Naknada će biti oduzeta od poslanog iznosa. Primatelj će primiti manji iznos od onoga koji unesete u polje iznosa. Ako je odabrano više primatelja, onda će naknada biti podjednako raspodijeljena.</translation>
    </message>
    <message>
        <source>S&amp;ubtract fee from amount</source>
        <translation type="unfinished">Oduzmite naknadu od iznosa</translation>
    </message>
    <message>
        <source>Use available balance</source>
        <translation type="unfinished">Koristite dostupno stanje</translation>
    </message>
    <message>
        <source>Message:</source>
        <translation type="unfinished">Poruka:</translation>
    </message>
    <message>
        <source>This is an unauthenticated payment request.</source>
        <translation type="unfinished">Ovo je neautenticiran zahtjev za plaćanje.</translation>
    </message>
    <message>
        <source>This is an authenticated payment request.</source>
        <translation type="unfinished">Ovo je autenticiran zahtjev za plaćanje.</translation>
    </message>
    <message>
        <source>Enter a label for this address to add it to the list of used addresses</source>
        <translation type="unfinished">Unesite oznaku za ovu adresu kako bi ju dodali u vaš adresar</translation>
    </message>
    <message>
        <source>A message that was attached to the particl: URI which will be stored with the transaction for your reference. Note: This message will not be sent over the Particl network.</source>
        <translation type="unfinished">Poruka koja je dodana uplati: URI koji će biti spremljen s transakcijom za referencu. Napomena: Ova poruka neće biti poslana preko Particl mreže.</translation>
    </message>
    <message>
        <source>Pay To:</source>
        <translation type="unfinished">Primatelj plaćanja:</translation>
    </message>
    <message>
        <source>Memo:</source>
        <translation type="unfinished">Zapis:</translation>
    </message>
</context>
<context>
    <name>SignVerifyMessageDialog</name>
    <message>
        <source>Signatures - Sign / Verify a Message</source>
        <translation>Potpisi - Potpisujte / Provjerite poruku</translation>
    </message>
    <message>
        <source>&amp;Sign Message</source>
        <translation>&amp;Potpišite poruku</translation>
    </message>
    <message>
        <source>You can sign messages/agreements with your addresses to prove you can receive particl sent to them. Be careful not to sign anything vague or random, as phishing attacks may try to trick you into signing your identity over to them. Only sign fully-detailed statements you agree to.</source>
        <translation type="unfinished">Možete potpisati poruke/dogovore svojim adresama kako biste dokazali da možete pristupiti particlima poslanim na te adrese. Budite oprezni da ne potpisujte ništa nejasno ili nasumično, jer napadi phishingom vas mogu prevariti da prepišite svoj identitet njima. Potpisujte samo detaljno objašnjene izjave s kojima se slažete.</translation>
    </message>
    <message>
        <source>The Particl address to sign the message with</source>
        <translation type="unfinished">Particl adresa pomoću koje ćete potpisati poruku</translation>
    </message>
    <message>
        <source>Choose previously used address</source>
        <translation type="unfinished">Odaberite prethodno korištenu adresu</translation>
    </message>
    <message>
        <source>Paste address from clipboard</source>
        <translation>Zalijepi adresu iz međuspremnika</translation>
    </message>
    <message>
        <source>Enter the message you want to sign here</source>
        <translation>Upišite poruku koju želite potpisati ovdje</translation>
    </message>
    <message>
        <source>Signature</source>
        <translation>Potpis</translation>
    </message>
    <message>
        <source>Copy the current signature to the system clipboard</source>
        <translation>Kopirajte trenutni potpis u međuspremnik</translation>
    </message>
    <message>
        <source>Sign the message to prove you own this Particl address</source>
        <translation>Potpišite poruku kako biste dokazali da posjedujete ovu Particl adresu</translation>
    </message>
    <message>
        <source>Sign &amp;Message</source>
        <translation>&amp;Potpišite poruku</translation>
    </message>
    <message>
        <source>Reset all sign message fields</source>
        <translation>Resetirajte sva polja formulara</translation>
    </message>
    <message>
        <source>Clear &amp;All</source>
        <translation>Obriši &amp;sve</translation>
    </message>
    <message>
        <source>&amp;Verify Message</source>
        <translation>&amp;Potvrdite poruku</translation>
    </message>
    <message>
        <source>Enter the receiver's address, message (ensure you copy line breaks, spaces, tabs, etc. exactly) and signature below to verify the message. Be careful not to read more into the signature than what is in the signed message itself, to avoid being tricked by a man-in-the-middle attack. Note that this only proves the signing party receives with the address, it cannot prove sendership of any transaction!</source>
        <translation type="unfinished">Unesite primateljevu adresu, poruku (provjerite da kopirate prekide crta, razmake, tabove, itd. točno) i potpis ispod da provjerite poruku. Pazite da ne pridodate veće značenje potpisu nego što je sadržano u samoj poruci kako biste izbjegli napad posrednika (MITM attack). Primijetite da ovo samo dokazuje da stranka koja potpisuje prima na adresu. Ne može dokažati da je neka stranka poslala transakciju!</translation>
    </message>
    <message>
        <source>The Particl address the message was signed with</source>
        <translation type="unfinished">Particl adresa kojom je poruka potpisana</translation>
    </message>
    <message>
        <source>The signed message to verify</source>
        <translation type="unfinished">Potpisana poruka za provjeru</translation>
    </message>
    <message>
        <source>The signature given when the message was signed</source>
        <translation type="unfinished">Potpis predan kad je poruka bila potpisana</translation>
    </message>
    <message>
        <source>Verify the message to ensure it was signed with the specified Particl address</source>
        <translation>Provjerite poruku da budete sigurni da je potpisana zadanom Particl adresom</translation>
    </message>
    <message>
        <source>Verify &amp;Message</source>
        <translation>&amp;Potvrdite poruku</translation>
    </message>
    <message>
        <source>Reset all verify message fields</source>
        <translation>Resetirajte sva polja provjeravanja poruke</translation>
    </message>
    <message>
        <source>Click "Sign Message" to generate signature</source>
        <translation type="unfinished">Kliknite "Potpišite poruku" da generirate potpis</translation>
    </message>
    <message>
        <source>The entered address is invalid.</source>
        <translation type="unfinished">Unesena adresa je neispravna.</translation>
    </message>
    <message>
        <source>Please check the address and try again.</source>
        <translation type="unfinished">Molim provjerite adresu i pokušajte ponovo.</translation>
    </message>
    <message>
        <source>The entered address does not refer to a key.</source>
        <translation type="unfinished">Unesena adresa ne odnosi se na ključ.</translation>
    </message>
    <message>
        <source>Wallet unlock was cancelled.</source>
        <translation type="unfinished">Otključavanje novčanika je otkazano.</translation>
    </message>
    <message>
        <source>No error</source>
        <translation type="unfinished">Bez greške</translation>
    </message>
    <message>
        <source>Private key for the entered address is not available.</source>
        <translation type="unfinished">Privatni ključ za unesenu adresu nije dostupan.</translation>
    </message>
    <message>
        <source>Message signing failed.</source>
        <translation type="unfinished">Potpisivanje poruke neuspješno.</translation>
    </message>
    <message>
        <source>Message signed.</source>
        <translation type="unfinished">Poruka je potpisana.</translation>
    </message>
    <message>
        <source>The signature could not be decoded.</source>
        <translation type="unfinished">Potpis nije mogao biti dešifriran.</translation>
    </message>
    <message>
        <source>Please check the signature and try again.</source>
        <translation type="unfinished">Molim provjerite potpis i pokušajte ponovo.</translation>
    </message>
    <message>
        <source>The signature did not match the message digest.</source>
        <translation type="unfinished">Potpis se ne poklapa sa sažetkom poruke (message digest).</translation>
    </message>
    <message>
        <source>Message verification failed.</source>
        <translation type="unfinished">Provjera poruke neuspješna.</translation>
    </message>
    <message>
        <source>Message verified.</source>
        <translation type="unfinished">Poruka provjerena.</translation>
    </message>
</context>
<context>
    <name>TransactionDesc</name>
    <message numerus="yes">
        <source>Open for %n more block(s)</source>
        <translation>
            <numerusform>Open for %n more block</numerusform>
            <numerusform>Open for %n more blocks</numerusform>
            <numerusform>Otvori za još %n blokova</numerusform>
        </translation>
    </message>
    <message>
        <source>Open until %1</source>
        <translation type="unfinished">Otvoren do %1</translation>
    </message>
    <message>
        <source>conflicted with a transaction with %1 confirmations</source>
        <translation type="unfinished">subokljen s transakcijom broja potvrde %1</translation>
    </message>
    <message>
        <source>0/unconfirmed, %1</source>
        <translation type="unfinished">0/nepotvrđeno, %1</translation>
    </message>
    <message>
        <source>in memory pool</source>
        <translation type="unfinished">u memorijskom bazenu</translation>
    </message>
    <message>
        <source>not in memory pool</source>
        <translation type="unfinished">nije u memorijskom bazenu</translation>
    </message>
    <message>
        <source>abandoned</source>
        <translation type="unfinished">napušteno</translation>
    </message>
    <message>
        <source>%1/unconfirmed</source>
        <translation type="unfinished">%1/nepotvrđeno</translation>
    </message>
    <message>
        <source>%1 confirmations</source>
        <translation type="unfinished">%1 potvrda</translation>
    </message>
    <message>
        <source>Date</source>
        <translation type="unfinished">Datum</translation>
    </message>
    <message>
        <source>Source</source>
        <translation type="unfinished">Izvor</translation>
    </message>
    <message>
        <source>Generated</source>
        <translation type="unfinished">Generiran</translation>
    </message>
    <message>
        <source>From</source>
        <translation type="unfinished">Od</translation>
    </message>
    <message>
        <source>unknown</source>
        <translation type="unfinished">nepoznato</translation>
    </message>
    <message>
        <source>To</source>
        <translation type="unfinished">Za</translation>
    </message>
    <message>
        <source>own address</source>
        <translation type="unfinished">vlastita adresa</translation>
    </message>
    <message>
        <source>watch-only</source>
        <translation type="unfinished">isključivo promatrano</translation>
    </message>
    <message>
        <source>label</source>
        <translation type="unfinished">oznaka</translation>
    </message>
    <message>
        <source>Credit</source>
        <translation type="unfinished">Uplaćeno</translation>
    </message>
    <message numerus="yes">
        <source>matures in %n more block(s)</source>
        <translation>
            <numerusform>matures in %n more block</numerusform>
            <numerusform>matures in %n more blocks</numerusform>
            <numerusform>dozrijeva za još %n blokova</numerusform>
        </translation>
    </message>
    <message>
        <source>not accepted</source>
        <translation type="unfinished">Nije prihvaćeno</translation>
    </message>
    <message>
        <source>Debit</source>
        <translation type="unfinished">Zaduženje</translation>
    </message>
    <message>
        <source>Total debit</source>
        <translation type="unfinished">Ukupni debit</translation>
    </message>
    <message>
        <source>Total credit</source>
        <translation type="unfinished">Ukupni kredit</translation>
    </message>
    <message>
        <source>Transaction fee</source>
        <translation type="unfinished">Naknada za transakciju</translation>
    </message>
    <message>
        <source>Net amount</source>
        <translation type="unfinished">Neto iznos</translation>
    </message>
    <message>
        <source>Message</source>
        <translation type="unfinished">Poruka</translation>
    </message>
    <message>
        <source>Comment</source>
        <translation type="unfinished">Komentar</translation>
    </message>
    <message>
        <source>Transaction ID</source>
        <translation type="unfinished">ID transakcije</translation>
    </message>
    <message>
        <source>Transaction total size</source>
        <translation type="unfinished">Ukupna veličina transakcije</translation>
    </message>
    <message>
        <source>Transaction virtual size</source>
        <translation type="unfinished">Virtualna veličina transakcije</translation>
    </message>
    <message>
        <source>Output index</source>
        <translation type="unfinished">Indeks outputa</translation>
    </message>
    <message>
        <source> (Certificate was not verified)</source>
        <translation type="unfinished">(Certifikat nije bio ovjeren)</translation>
    </message>
    <message>
        <source>Merchant</source>
        <translation type="unfinished">Trgovac</translation>
    </message>
    <message>
        <source>Generated coins must mature %1 blocks before they can be spent. When you generated this block, it was broadcast to the network to be added to the block chain. If it fails to get into the chain, its state will change to "not accepted" and it won't be spendable. This may occasionally happen if another node generates a block within a few seconds of yours.</source>
        <translation type="unfinished">Generirani novčići moraju dozrijeti %1 blokova prije nego što mogu biti potrošeni. Kada ste generirali ovaj blok, bio je emitiran na mreži kako bi bio dodan lancu blokova. Ako ne uspije ući u lanac, stanje će mu promijeniti na "neprihvaćeno" i neće se moći trošiti. Ovo se može dogoditi povremeno ako drugi čvor generira blok u roku od nekoliko sekundi od vas.</translation>
    </message>
    <message>
        <source>Debug information</source>
        <translation type="unfinished">Informacije za debugiranje</translation>
    </message>
    <message>
        <source>Transaction</source>
        <translation type="unfinished">Transakcija</translation>
    </message>
    <message>
        <source>Inputs</source>
        <translation type="unfinished">Unosi</translation>
    </message>
    <message>
        <source>Amount</source>
        <translation type="unfinished">Iznos</translation>
    </message>
    <message>
        <source>true</source>
        <translation type="unfinished">istina</translation>
    </message>
    <message>
        <source>false</source>
        <translation type="unfinished">laž</translation>
    </message>
</context>
<context>
    <name>TransactionDescDialog</name>
    <message>
        <source>This pane shows a detailed description of the transaction</source>
        <translation>Ovaj prozor prikazuje detaljni opis transakcije</translation>
    </message>
    <message>
        <source>Details for %1</source>
        <translation type="unfinished">Detalji za %1</translation>
    </message>
</context>
<context>
    <name>TransactionTableModel</name>
    <message>
        <source>Date</source>
        <translation type="unfinished">Datum</translation>
    </message>
    <message>
        <source>Type</source>
        <translation type="unfinished">Tip</translation>
    </message>
    <message>
        <source>Label</source>
        <translation type="unfinished">Oznaka</translation>
    </message>
    <message numerus="yes">
        <source>Open for %n more block(s)</source>
        <translation>
            <numerusform>Open for %n more block</numerusform>
            <numerusform>Open for %n more blocks</numerusform>
            <numerusform>Otvori za još %n blokova</numerusform>
        </translation>
    </message>
    <message>
        <source>Open until %1</source>
        <translation type="unfinished">Otvoren do %1</translation>
    </message>
    <message>
        <source>Unconfirmed</source>
        <translation type="unfinished">Nepotvrđeno</translation>
    </message>
    <message>
        <source>Abandoned</source>
        <translation type="unfinished">Napušteno</translation>
    </message>
    <message>
        <source>Confirming (%1 of %2 recommended confirmations)</source>
        <translation type="unfinished">Potvrđuje se (%1 od %2 preporučenih potvrda)</translation>
    </message>
    <message>
        <source>Confirmed (%1 confirmations)</source>
        <translation type="unfinished">Potvrđen (%1 potvrda)</translation>
    </message>
    <message>
        <source>Conflicted</source>
        <translation type="unfinished">Sukobljeno</translation>
    </message>
    <message>
        <source>Immature (%1 confirmations, will be available after %2)</source>
        <translation type="unfinished">Nezrelo (%1 potvrda/e, bit će dostupno nakon %2)</translation>
    </message>
    <message>
        <source>Generated but not accepted</source>
        <translation type="unfinished">Generirano, ali nije prihvaćeno</translation>
    </message>
    <message>
        <source>Received with</source>
        <translation type="unfinished">Primljeno s</translation>
    </message>
    <message>
        <source>Received from</source>
        <translation type="unfinished">Primljeno od</translation>
    </message>
    <message>
        <source>Sent to</source>
        <translation type="unfinished">Poslano za</translation>
    </message>
    <message>
        <source>Payment to yourself</source>
        <translation type="unfinished">Plaćanje samom sebi</translation>
    </message>
    <message>
        <source>Mined</source>
        <translation type="unfinished">Rudareno</translation>
    </message>
    <message>
        <source>watch-only</source>
        <translation type="unfinished">isključivo promatrano</translation>
    </message>
    <message>
        <source>(n/a)</source>
        <translation type="unfinished">(n/d)</translation>
    </message>
    <message>
        <source>(no label)</source>
        <translation type="unfinished">(nema oznake)</translation>
    </message>
    <message>
        <source>Transaction status. Hover over this field to show number of confirmations.</source>
        <translation type="unfinished">Status transakcije</translation>
    </message>
    <message>
        <source>Date and time that the transaction was received.</source>
        <translation type="unfinished">Datum i vrijeme kad je transakcija primljena</translation>
    </message>
    <message>
        <source>Type of transaction.</source>
        <translation type="unfinished">Vrsta transakcije.</translation>
    </message>
    <message>
        <source>Whether or not a watch-only address is involved in this transaction.</source>
        <translation type="unfinished">Ovisi je li isključivo promatrana adresa povezana s ovom transakcijom ili ne.</translation>
    </message>
    <message>
        <source>User-defined intent/purpose of the transaction.</source>
        <translation type="unfinished">Korisničko definirana namjera transakcije.</translation>
    </message>
    <message>
        <source>Amount removed from or added to balance.</source>
        <translation type="unfinished">Iznos odbijen od ili dodan k saldu.</translation>
    </message>
</context>
<context>
    <name>TransactionView</name>
    <message>
        <source>All</source>
        <translation type="unfinished">Sve</translation>
    </message>
    <message>
        <source>Today</source>
        <translation type="unfinished">Danas</translation>
    </message>
    <message>
        <source>This week</source>
        <translation type="unfinished">Ovaj tjedan</translation>
    </message>
    <message>
        <source>This month</source>
        <translation type="unfinished">Ovaj mjesec</translation>
    </message>
    <message>
        <source>Last month</source>
        <translation type="unfinished">Prošli mjesec</translation>
    </message>
    <message>
        <source>This year</source>
        <translation type="unfinished">Ove godine</translation>
    </message>
    <message>
        <source>Received with</source>
        <translation type="unfinished">Primljeno s</translation>
    </message>
    <message>
        <source>Sent to</source>
        <translation type="unfinished">Poslano za</translation>
    </message>
    <message>
        <source>To yourself</source>
        <translation type="unfinished">Samom sebi</translation>
    </message>
    <message>
        <source>Mined</source>
        <translation type="unfinished">Rudareno</translation>
    </message>
    <message>
        <source>Other</source>
        <translation type="unfinished">Ostalo</translation>
    </message>
    <message>
        <source>Enter address, transaction id, or label to search</source>
        <translation type="unfinished">Unesite adresu, ID transakcije ili oznaku za pretragu</translation>
    </message>
    <message>
        <source>Min amount</source>
        <translation type="unfinished">Min iznos</translation>
    </message>
    <message>
        <source>Range…</source>
        <translation type="unfinished">Raspon...</translation>
    </message>
    <message>
        <source>&amp;Copy address</source>
        <translation type="unfinished">&amp;Kopiraj adresu</translation>
    </message>
    <message>
        <source>Copy &amp;label</source>
        <translation type="unfinished">Kopiraj &amp;oznaku</translation>
    </message>
    <message>
        <source>Copy &amp;amount</source>
        <translation type="unfinished">Kopiraj &amp;iznos</translation>
    </message>
    <message>
        <source>Copy transaction &amp;ID</source>
        <translation type="unfinished">Kopiraj &amp;ID transakcije</translation>
    </message>
    <message>
        <source>Copy &amp;raw transaction</source>
        <translation type="unfinished">Kopiraj &amp;sirovu transakciju</translation>
    </message>
    <message>
        <source>Copy full transaction &amp;details</source>
        <translation type="unfinished">Kopiraj sve transakcijske &amp;detalje</translation>
    </message>
    <message>
        <source>&amp;Show transaction details</source>
        <translation type="unfinished">&amp;Prikaži detalje transakcije</translation>
    </message>
    <message>
        <source>Increase transaction &amp;fee</source>
        <translation type="unfinished">Povećaj transakcijsku &amp;naknadu</translation>
    </message>
    <message>
        <source>A&amp;bandon transaction</source>
        <translation type="unfinished">&amp;Napusti transakciju</translation>
    </message>
    <message>
        <source>&amp;Edit address label</source>
        <translation type="unfinished">&amp;Izmjeni oznaku adrese</translation>
    </message>
    <message>
        <source>Export Transaction History</source>
        <translation type="unfinished">Izvozite povijest transakcija</translation>
    </message>
    <message>
        <source>Comma separated file</source>
        <extracomment>Expanded name of the CSV file format. See https://en.wikipedia.org/wiki/Comma-separated_values</extracomment>
        <translation type="unfinished">Datoteka podataka odvojenih zarezima (*.csv)</translation>
    </message>
    <message>
        <source>Confirmed</source>
        <translation type="unfinished">Potvrđeno</translation>
    </message>
    <message>
        <source>Watch-only</source>
        <translation type="unfinished">Isključivo promatrano</translation>
    </message>
    <message>
        <source>Date</source>
        <translation type="unfinished">Datum</translation>
    </message>
    <message>
        <source>Type</source>
        <translation type="unfinished">Tip</translation>
    </message>
    <message>
        <source>Label</source>
        <translation type="unfinished">Oznaka</translation>
    </message>
    <message>
        <source>Address</source>
        <translation type="unfinished">Adresa</translation>
    </message>
    <message>
        <source>Exporting Failed</source>
        <translation type="unfinished">Izvoz neuspješan</translation>
    </message>
    <message>
        <source>There was an error trying to save the transaction history to %1.</source>
        <translation type="unfinished">Nastala je greška pokušavajući snimiti povijest transakcija na %1.</translation>
    </message>
    <message>
        <source>Exporting Successful</source>
        <translation type="unfinished">Izvoz uspješan</translation>
    </message>
    <message>
        <source>The transaction history was successfully saved to %1.</source>
        <translation type="unfinished">Povijest transakcija je bila uspješno snimljena na %1.</translation>
    </message>
    <message>
        <source>Range:</source>
        <translation type="unfinished">Raspon:</translation>
    </message>
    <message>
        <source>to</source>
        <translation type="unfinished">za</translation>
    </message>
</context>
<context>
    <name>WalletFrame</name>
    <message>
        <source>No wallet has been loaded.
Go to File &gt; Open Wallet to load a wallet.
- OR -</source>
        <translation type="unfinished">Nijedan novčanik nije učitan.
Idi na Datoteka &gt;  Otvori novčanik za učitanje novčanika.
- ILI -</translation>
    </message>
    <message>
        <source>Create a new wallet</source>
        <translation type="unfinished">Stvorite novi novčanik</translation>
    </message>
</context>
<context>
    <name>WalletModel</name>
    <message>
        <source>Send Coins</source>
        <translation type="unfinished">Slanje novca</translation>
    </message>
    <message>
        <source>Fee bump error</source>
        <translation type="unfinished">Greška kod povećanja naknade</translation>
    </message>
    <message>
        <source>Increasing transaction fee failed</source>
        <translation type="unfinished">Povećavanje transakcijske naknade neuspješno</translation>
    </message>
    <message>
        <source>Do you want to increase the fee?</source>
        <translation type="unfinished">Želite li povećati naknadu?</translation>
    </message>
    <message>
        <source>Do you want to draft a transaction with fee increase?</source>
        <translation type="unfinished">Želite li pripremiti nacrt transakcije s povećanom naknadom?</translation>
    </message>
    <message>
        <source>Current fee:</source>
        <translation type="unfinished">Trenutna naknada:</translation>
    </message>
    <message>
        <source>Increase:</source>
        <translation type="unfinished">Povećanje:</translation>
    </message>
    <message>
        <source>New fee:</source>
        <translation type="unfinished">Nova naknada:</translation>
    </message>
    <message>
        <source>Warning: This may pay the additional fee by reducing change outputs or adding inputs, when necessary. It may add a new change output if one does not already exist. These changes may potentially leak privacy.</source>
        <translation type="unfinished">Upozorenje: Ovo može platiti dodatnu naknadu smanjenjem change outputa ili dodavanjem inputa, po potrebi. Može dodati novi change output ako jedan već ne postoji. Ove promjene bi mogle smanjiti privatnost.</translation>
    </message>
    <message>
        <source>Confirm fee bump</source>
        <translation type="unfinished">Potvrdite povećanje naknade</translation>
    </message>
    <message>
        <source>Can't draft transaction.</source>
        <translation type="unfinished">Nije moguće pripremiti nacrt transakcije</translation>
    </message>
    <message>
        <source>PSBT copied</source>
        <translation type="unfinished">PSBT kopiran</translation>
    </message>
    <message>
        <source>Can't sign transaction.</source>
        <translation type="unfinished">Transakcija ne može biti potpisana.</translation>
    </message>
    <message>
        <source>Could not commit transaction</source>
        <translation type="unfinished">Transakcija ne može biti izvršena.</translation>
    </message>
    <message>
        <source>Can't display address</source>
        <translation type="unfinished">Ne mogu prikazati adresu</translation>
    </message>
    <message>
        <source>default wallet</source>
        <translation type="unfinished">uobičajeni novčanik</translation>
    </message>
</context>
<context>
    <name>WalletView</name>
    <message>
        <source>&amp;Export</source>
        <translation type="unfinished">&amp;Izvozi</translation>
    </message>
    <message>
        <source>Export the data in the current tab to a file</source>
        <translation type="unfinished">Izvezite podatke iz trenutne kartice u datoteku</translation>
    </message>
    <message>
        <source>Error</source>
        <translation type="unfinished">Greška</translation>
    </message>
    <message>
        <source>Unable to decode PSBT from clipboard (invalid base64)</source>
        <translation type="unfinished">Nije moguće dekodirati PSBT iz međuspremnika (nevažeći base64)</translation>
    </message>
    <message>
        <source>Load Transaction Data</source>
        <translation type="unfinished">Učitaj podatke transakcije</translation>
    </message>
    <message>
        <source>Partially Signed Transaction (*.psbt)</source>
        <translation type="unfinished">Djelomično potpisana transakcija (*.psbt)</translation>
    </message>
    <message>
        <source>PSBT file must be smaller than 100 MiB</source>
        <translation type="unfinished">PSBT datoteka mora biti manja od 100 MB</translation>
    </message>
    <message>
        <source>Unable to decode PSBT</source>
        <translation type="unfinished">Nije moguće dekodirati PSBT</translation>
    </message>
    <message>
        <source>Backup Wallet</source>
        <translation type="unfinished">Arhiviranje novčanika</translation>
    </message>
    <message>
        <source>Wallet Data</source>
        <extracomment>Name of the wallet data file format.</extracomment>
        <translation type="unfinished">Podaci novčanika</translation>
    </message>
    <message>
        <source>Backup Failed</source>
        <translation type="unfinished">Arhiviranje nije uspjelo</translation>
    </message>
    <message>
        <source>There was an error trying to save the wallet data to %1.</source>
        <translation type="unfinished">Nastala je greška pokušavajući snimiti podatke novčanika na %1.</translation>
    </message>
    <message>
        <source>Backup Successful</source>
        <translation type="unfinished">Sigurnosna kopija uspješna</translation>
    </message>
    <message>
        <source>The wallet data was successfully saved to %1.</source>
        <translation type="unfinished">Podaci novčanika su bili uspješno snimljeni na %1.</translation>
    </message>
    <message>
        <source>Cancel</source>
        <translation type="unfinished">Odustanite</translation>
    </message>
</context>
<context>
    <name>bitcoin-core</name>
    <message>
        <source>The %s developers</source>
        <translation type="unfinished">Ekipa %s</translation>
    </message>
    <message>
        <source>%s corrupt. Try using the wallet tool bitcoin-wallet to salvage or restoring a backup.</source>
        <translation type="unfinished">%s korumpirano. Pokušajte koristiti bitcoin-wallet alat za novčanike kako biste ga spasili ili pokrenuti sigurnosnu kopiju.</translation>
    </message>
    <message>
        <source>-maxtxfee is set very high! Fees this large could be paid on a single transaction.</source>
        <translation type="unfinished">-maxtxfee je postavljen preveliko. Naknade ove veličine će biti plaćene na individualnoj transakciji.</translation>
    </message>
    <message>
        <source>Cannot downgrade wallet from version %i to version %i. Wallet version unchanged.</source>
        <translation type="unfinished">Nije moguće unazaditi novčanik s verzije %i na verziju %i. Verzija novčanika nepromijenjena.</translation>
    </message>
    <message>
        <source>Cannot obtain a lock on data directory %s. %s is probably already running.</source>
        <translation type="unfinished">Program ne može pristupiti podatkovnoj mapi %s. %s je vjerojatno već pokrenut.</translation>
    </message>
    <message>
        <source>Cannot provide specific connections and have addrman find outgoing connections at the same.</source>
        <translation type="unfinished">Ne može ponuditi specifične veze i dati addrman da traži izlazne veze istovremeno.</translation>
    </message>
    <message>
        <source>Cannot upgrade a non HD split wallet from version %i to version %i without upgrading to support pre-split keypool. Please use version %i or no version specified.</source>
        <translation type="unfinished">Nije moguće unaprijediti podijeljeni novčanik bez HD-a s verzije %i na verziju %i bez unaprijeđenja na potporu pred-podjelnog bazena ključeva. Molimo koristite verziju %i ili neku drugu.</translation>
    </message>
    <message>
        <source>Distributed under the MIT software license, see the accompanying file %s or %s</source>
        <translation type="unfinished">Distribuirano pod MIT licencom softvera. Vidite pripadajuću datoteku %s ili %s.</translation>
    </message>
    <message>
        <source>Error reading %s! All keys read correctly, but transaction data or address book entries might be missing or incorrect.</source>
        <translation type="unfinished">Greška kod iščitanja %s! Svi ključevi su ispravno učitani, ali transakcijski podaci ili zapisi u adresaru mogu biti nepotpuni ili netočni.</translation>
    </message>
    <message>
        <source>Error: Dumpfile format record is incorrect. Got "%s", expected "format".</source>
        <translation type="unfinished">Greška: Format dumpfile zapisa je netočan. Dobiven "%s" očekivani "format".</translation>
    </message>
    <message>
        <source>Error: Dumpfile identifier record is incorrect. Got "%s", expected "%s".</source>
        <translation type="unfinished">Greška: Identifikator dumpfile zapisa je netočan. Dobiven "%s", očekivan "%s".</translation>
    </message>
    <message>
        <source>Error: Dumpfile version is not supported. This version of bitcoin-wallet only supports version 1 dumpfiles. Got dumpfile with version %s</source>
        <translation type="unfinished">Greška: Dumpfile verzija nije podržana. Ova bitcoin-wallet  verzija podržava  samo dumpfile verziju 1. Dobiven dumpfile s verzijom %s</translation>
    </message>
    <message>
        <source>Error: Legacy wallets only support the "legacy", "p2sh-segwit", and "bech32" address types</source>
        <translation type="unfinished">Greška: Legacy novčanici podržavaju samo "legacy", "p2sh-segwit", i "bech32" tipove adresa</translation>
    </message>
    <message>
        <source>Error: Listening for incoming connections failed (listen returned error %s)</source>
        <translation type="unfinished">Greška: Neuspješno slušanje dolažećih veza (listen je izbacio grešku %s)</translation>
    </message>
    <message>
        <source>Fee estimation failed. Fallbackfee is disabled. Wait a few blocks or enable -fallbackfee.</source>
        <translation type="unfinished">Neuspješno procjenjivanje naknada. Fallbackfee je isključena. Pričekajte nekoliko blokova ili uključite -fallbackfee.</translation>
    </message>
    <message>
        <source>File %s already exists. If you are sure this is what you want, move it out of the way first.</source>
        <translation type="unfinished">Datoteka %s već postoji. Ako ste sigurni da ovo želite, prvo ju maknite, </translation>
    </message>
    <message>
        <source>Invalid amount for -maxtxfee=&lt;amount&gt;: '%s' (must be at least the minrelay fee of %s to prevent stuck transactions)</source>
        <translation type="unfinished">Neispravan iznos za -maxtxfee=&lt;amount&gt;: '%s' (mora biti barem minimalnu naknadu za proslijeđivanje od %s kako se ne bi zapela transakcija)</translation>
    </message>
    <message>
        <source>More than one onion bind address is provided. Using %s for the automatically created Tor onion service.</source>
        <translation type="unfinished">Pruženo je više od jedne onion bind adrese. Koristim %s za automatski stvorenu Tor onion uslugu.</translation>
    </message>
    <message>
        <source>No dump file provided. To use createfromdump, -dumpfile=&lt;filename&gt; must be provided.</source>
        <translation type="unfinished">Dump datoteka nije automatski dostupna. Kako biste koristili createfromdump, -dumpfile=&lt;filename&gt; mora biti osiguran. </translation>
    </message>
    <message>
        <source>No dump file provided. To use dump, -dumpfile=&lt;filename&gt; must be provided.</source>
        <translation type="unfinished">Dump datoteka nije automatski dostupna. Kako biste koristili dump, -dumpfile=&lt;filename&gt; mora biti osiguran. </translation>
    </message>
    <message>
        <source>No wallet file format provided. To use createfromdump, -format=&lt;format&gt; must be provided.</source>
        <translation type="unfinished">Format datoteke novčanika nije dostupan. Kako biste koristili reatefromdump, -format=&lt;format&gt; mora biti osiguran.</translation>
    </message>
    <message>
        <source>Please check that your computer's date and time are correct! If your clock is wrong, %s will not work properly.</source>
        <translation type="unfinished">Molimo provjerite jesu li datum i vrijeme na vašem računalu točni. Ako je vaš sat krivo namješten, %s neće raditi ispravno.</translation>
    </message>
    <message>
        <source>Please contribute if you find %s useful. Visit %s for further information about the software.</source>
        <translation type="unfinished">Molimo vas da doprinijete programu %s ako ga smatrate korisnim. Posjetite %s za više informacija.</translation>
    </message>
    <message>
        <source>Prune configured below the minimum of %d MiB.  Please use a higher number.</source>
        <translation type="unfinished">Obrezivanje postavljeno ispod minimuma od %d MiB. Molim koristite veći broj.</translation>
    </message>
    <message>
        <source>Prune: last wallet synchronisation goes beyond pruned data. You need to -reindex (download the whole blockchain again in case of pruned node)</source>
        <translation type="unfinished">Obrezivanje: zadnja sinkronizacija novčanika ide dalje od obrezivanih podataka. Morate koristiti -reindex (ponovo preuzeti cijeli lanac blokova u slučaju obrezivanog čvora)</translation>
    </message>
    <message>
        <source>SQLiteDatabase: Unknown sqlite wallet schema version %d. Only version %d is supported</source>
        <translation type="unfinished">SQLiteDatabase: Nepoznata sqlite shema novčanika verzija %d. Podržana je samo verzija %d.</translation>
    </message>
    <message>
        <source>The block database contains a block which appears to be from the future. This may be due to your computer's date and time being set incorrectly. Only rebuild the block database if you are sure that your computer's date and time are correct</source>
        <translation type="unfinished">Baza blokova sadrži blok koji je naizgled iz budućnosti. Može to biti posljedica krivo namještenog datuma i vremena na vašem računalu. Obnovite bazu blokova samo ako ste sigurni da su točni datum i vrijeme na vašem računalu.</translation>
    </message>
    <message>
        <source>The transaction amount is too small to send after the fee has been deducted</source>
        <translation type="unfinished">Iznos transakcije je premalen za poslati nakon naknade</translation>
    </message>
    <message>
        <source>This error could occur if this wallet was not shutdown cleanly and was last loaded using a build with a newer version of Berkeley DB. If so, please use the software that last loaded this wallet</source>
        <translation type="unfinished">Ova greška bi se mogla dogoditi kada se ovaj novčanik ne ugasi pravilno i ako je posljednji put bio podignut koristeći noviju verziju Berkeley DB. Ako je tako, molimo koristite softver kojim je novčanik podignut zadnji put.</translation>
    </message>
    <message>
        <source>This is a pre-release test build - use at your own risk - do not use for mining or merchant applications</source>
        <translation type="unfinished">Ovo je eksperimentalna verzija za testiranje - koristite je na vlastitu odgovornost - ne koristite je za rudarenje ili trgovačke primjene</translation>
    </message>
    <message>
        <source>This is the maximum transaction fee you pay (in addition to the normal fee) to prioritize partial spend avoidance over regular coin selection.</source>
        <translation type="unfinished">Ovo je najveća transakcijska naknada koju plaćate (uz normalnu naknadu) kako biste prioritizirali izbjegavanje djelomične potrošnje nad uobičajenom selekcijom sredstava.</translation>
    </message>
    <message>
        <source>This is the transaction fee you may discard if change is smaller than dust at this level</source>
        <translation type="unfinished">Ovo je transakcijska naknada koju možete odbaciti ako je ostatak manji od "prašine" (sićušnih iznosa) po ovoj stopi</translation>
    </message>
    <message>
        <source>This is the transaction fee you may pay when fee estimates are not available.</source>
        <translation type="unfinished">Ovo je transakcijska naknada koju ćete možda platiti kada su nedostupne procjene naknada.</translation>
    </message>
    <message>
        <source>Total length of network version string (%i) exceeds maximum length (%i). Reduce the number or size of uacomments.</source>
        <translation type="unfinished">Ukupna duljina stringa verzije mreže (%i) prelazi maksimalnu duljinu (%i). Smanjite broj ili veličinu komentara o korisničkom agentu (uacomments).</translation>
    </message>
    <message>
        <source>Unable to replay blocks. You will need to rebuild the database using -reindex-chainstate.</source>
        <translation type="unfinished">Ne mogu se ponovo odigrati blokovi. Morat ćete ponovo složiti bazu koristeći -reindex-chainstate.</translation>
    </message>
    <message>
        <source>Unknown wallet file format "%s" provided. Please provide one of "bdb" or "sqlite".</source>
        <translation type="unfinished">Nepoznati formant novčanika "%s" pružen. Molimo dostavite "bdb" ili "sqlite".</translation>
    </message>
    <message>
        <source>Warning: Dumpfile wallet format "%s" does not match command line specified format "%s".</source>
        <translation type="unfinished">Upozorenje: Dumpfile format novčanika "%s" se ne poklapa sa formatom komandne linije "%s".</translation>
    </message>
    <message>
        <source>Warning: Private keys detected in wallet {%s} with disabled private keys</source>
        <translation type="unfinished">Upozorenje: Privatni ključevi pronađeni u novčaniku {%s} s isključenim privatnim ključevima</translation>
    </message>
    <message>
        <source>Warning: We do not appear to fully agree with our peers! You may need to upgrade, or other nodes may need to upgrade.</source>
        <translation type="unfinished">Upozorenje: Izgleda da se ne slažemo u potpunosti s našim klijentima! Možda ćete se vi ili ostali čvorovi morati ažurirati.</translation>
    </message>
    <message>
        <source>Witness data for blocks after height %d requires validation. Please restart with -reindex.</source>
        <translation type="unfinished">Podaci svjedoka za blokove poslije visine %d zahtijevaju validaciju. Molimo restartirajte sa -reindex.</translation>
    </message>
    <message>
        <source>You need to rebuild the database using -reindex to go back to unpruned mode.  This will redownload the entire blockchain</source>
        <translation type="unfinished">Morat ćete ponovno složiti bazu koristeći -reindex kako biste se vratili na neobrezivan način (unpruned mode). Ovo će ponovno preuzeti cijeli lanac blokova.</translation>
    </message>
    <message>
        <source>%s is set very high!</source>
        <translation type="unfinished">%s je postavljen preveliko!</translation>
    </message>
    <message>
        <source>-maxmempool must be at least %d MB</source>
        <translation type="unfinished">-maxmempool mora biti barem %d MB</translation>
    </message>
    <message>
        <source>A fatal internal error occurred, see debug.log for details</source>
        <translation type="unfinished">Dogodila se kobna greška, vidi detalje u debug.log.</translation>
    </message>
    <message>
        <source>Cannot resolve -%s address: '%s'</source>
        <translation type="unfinished">Ne može se razriješiti adresa -%s: '%s'</translation>
    </message>
    <message>
        <source>Cannot set -peerblockfilters without -blockfilterindex.</source>
        <translation type="unfinished">Nije moguće postaviti -peerblockfilters bez -blockfilterindex.</translation>
    </message>
    <message>
        <source>Cannot write to data directory '%s'; check permissions.</source>
        <translation type="unfinished">Nije moguće pisati u podatkovnu mapu '%s'; provjerite dozvole.</translation>
    </message>
    <message>
        <source>Change index out of range</source>
        <translation type="unfinished">Indeks ostatka izvan dosega</translation>
    </message>
    <message>
        <source>Config setting for %s only applied on %s network when in [%s] section.</source>
        <translation type="unfinished">Konfiguriranje postavki za %s primijenjeno je samo na %s mreži u odjeljku [%s].</translation>
    </message>
    <message>
        <source>Corrupted block database detected</source>
        <translation type="unfinished">Pokvarena baza blokova otkrivena</translation>
    </message>
    <message>
        <source>Could not find asmap file %s</source>
        <translation type="unfinished">Nije pronađena asmap datoteka %s</translation>
    </message>
    <message>
        <source>Could not parse asmap file %s</source>
        <translation type="unfinished">Nije moguće pročitati asmap datoteku %s</translation>
    </message>
    <message>
        <source>Disk space is too low!</source>
        <translation type="unfinished">Nema dovoljno prostora na disku!</translation>
    </message>
    <message>
        <source>Do you want to rebuild the block database now?</source>
        <translation type="unfinished">Želite li sada obnoviti bazu blokova?</translation>
    </message>
    <message>
        <source>Done loading</source>
        <translation type="unfinished">Učitavanje gotovo</translation>
    </message>
    <message>
        <source>Dump file %s does not exist.</source>
        <translation type="unfinished">Dump datoteka %s ne postoji.</translation>
    </message>
    <message>
        <source>Error creating %s</source>
        <translation type="unfinished">Greška pri stvaranju %s</translation>
    </message>
    <message>
        <source>Error initializing block database</source>
        <translation type="unfinished">Greška kod inicijaliziranja baze blokova</translation>
    </message>
    <message>
        <source>Error initializing wallet database environment %s!</source>
        <translation type="unfinished">Greška kod inicijaliziranja okoline baze novčanika %s!</translation>
    </message>
    <message>
        <source>Error loading %s</source>
        <translation type="unfinished">Greška kod pokretanja programa %s!</translation>
    </message>
    <message>
        <source>Error loading %s: Private keys can only be disabled during creation</source>
        <translation type="unfinished">Greška kod učitavanja %s: Privatni ključevi mogu biti isključeni samo tijekom stvaranja</translation>
    </message>
    <message>
        <source>Error loading %s: Wallet corrupted</source>
        <translation type="unfinished">Greška kod učitavanja %s: Novčanik pokvaren</translation>
    </message>
    <message>
        <source>Error loading %s: Wallet requires newer version of %s</source>
        <translation type="unfinished">Greška kod učitavanja %s: Novčanik zahtijeva noviju verziju softvera %s.</translation>
    </message>
    <message>
        <source>Error loading block database</source>
        <translation type="unfinished">Greška kod pokretanja baze blokova</translation>
    </message>
    <message>
        <source>Error opening block database</source>
        <translation type="unfinished">Greška kod otvaranja baze blokova</translation>
    </message>
    <message>
        <source>Error reading from database, shutting down.</source>
        <translation type="unfinished">Greška kod iščitanja baze. Zatvara se klijent.</translation>
    </message>
    <message>
        <source>Error reading next record from wallet database</source>
        <translation type="unfinished">Greška pri očitavanju idućeg zapisa iz baza podataka novčanika</translation>
    </message>
    <message>
        <source>Error upgrading chainstate database</source>
        <translation type="unfinished">Greška kod ažuriranja baze stanja lanca</translation>
    </message>
    <message>
        <source>Error: Couldn't create cursor into database</source>
        <translation type="unfinished">Greška: Nije moguće kreirati cursor u batu podataka</translation>
    </message>
    <message>
        <source>Error: Disk space is low for %s</source>
        <translation type="unfinished">Pogreška: Malo diskovnog prostora za %s</translation>
    </message>
    <message>
        <source>Error: Dumpfile checksum does not match. Computed %s, expected %s</source>
        <translation type="unfinished">Greška: Dumpfile checksum se ne poklapa. Izračunao %s, očekivano %s</translation>
    </message>
    <message>
        <source>Error: Got key that was not hex: %s</source>
        <translation type="unfinished">Greška: Dobiven ključ koji nije hex: %s</translation>
    </message>
    <message>
        <source>Error: Got value that was not hex: %s</source>
        <translation type="unfinished">Greška: Dobivena vrijednost koja nije hex: %s</translation>
    </message>
    <message>
        <source>Error: Keypool ran out, please call keypoolrefill first</source>
        <translation type="unfinished">Greška: Ispraznio se bazen ključeva, molimo prvo pozovite keypoolrefill</translation>
    </message>
    <message>
        <source>Error: Missing checksum</source>
        <translation type="unfinished">Greška: Nedostaje checksum</translation>
    </message>
    <message>
        <source>Error: No %s addresses available.</source>
        <translation type="unfinished">Greška: Nema %s adresa raspoloživo.</translation>
    </message>
    <message>
        <source>Error: Unable to parse version %u as a uint32_t</source>
        <translation type="unfinished">Greška: Nije moguće parsirati verziju %u kao uint32_t</translation>
    </message>
    <message>
        <source>Error: Unable to write record to new wallet</source>
        <translation type="unfinished">Greška: Nije moguće unijeti zapis u novi novčanik</translation>
    </message>
    <message>
        <source>Failed to listen on any port. Use -listen=0 if you want this.</source>
        <translation type="unfinished">Neuspješno slušanje na svim portovima. Koristite -listen=0 ako to želite.</translation>
    </message>
    <message>
        <source>Failed to rescan the wallet during initialization</source>
        <translation type="unfinished">Neuspješno ponovo skeniranje novčanika tijekom inicijalizacije</translation>
    </message>
    <message>
        <source>Failed to verify database</source>
        <translation type="unfinished">Verifikacija baze podataka neuspješna</translation>
    </message>
    <message>
        <source>Fee rate (%s) is lower than the minimum fee rate setting (%s)</source>
        <translation type="unfinished">Naknada (%s) je niža od postavke minimalne visine naknade (%s)</translation>
    </message>
    <message>
        <source>Ignoring duplicate -wallet %s.</source>
        <translation type="unfinished">Zanemarujem duplicirani -wallet %s.</translation>
    </message>
    <message>
        <source>Importing…</source>
        <translation type="unfinished">Uvozim...</translation>
    </message>
    <message>
        <source>Incorrect or no genesis block found. Wrong datadir for network?</source>
        <translation type="unfinished">Neispravan ili nepostojeći blok geneze. Možda je kriva podatkovna mapa za mrežu?</translation>
    </message>
    <message>
        <source>Initialization sanity check failed. %s is shutting down.</source>
        <translation type="unfinished">Brzinska provjera inicijalizacije neuspješna. %s se zatvara.</translation>
    </message>
    <message>
        <source>Insufficient funds</source>
        <translation type="unfinished">Nedovoljna sredstva</translation>
    </message>
    <message>
        <source>Invalid -i2psam address or hostname: '%s'</source>
        <translation type="unfinished">Neispravna -i2psam adresa ili ime računala: '%s'</translation>
    </message>
    <message>
        <source>Invalid -onion address or hostname: '%s'</source>
        <translation type="unfinished">Neispravna -onion adresa ili ime računala: '%s'</translation>
    </message>
    <message>
        <source>Invalid -proxy address or hostname: '%s'</source>
        <translation type="unfinished">Neispravna -proxy adresa ili ime računala: '%s'</translation>
    </message>
    <message>
        <source>Invalid P2P permission: '%s'</source>
        <translation type="unfinished">Nevaljana dozvola za P2P: '%s'</translation>
    </message>
    <message>
        <source>Invalid amount for -%s=&lt;amount&gt;: '%s'</source>
        <translation type="unfinished">Neispravan iznos za  -%s=&lt;amount&gt;: '%s'</translation>
    </message>
    <message>
        <source>Invalid amount for -discardfee=&lt;amount&gt;: '%s'</source>
        <translation type="unfinished">Neispravan iznos za -discardfee=&lt;amount&gt;: '%s'</translation>
    </message>
    <message>
        <source>Invalid amount for -fallbackfee=&lt;amount&gt;: '%s'</source>
        <translation type="unfinished">Neispravan iznos za -fallbackfee=&lt;amount&gt;: '%s'</translation>
    </message>
    <message>
        <source>Invalid amount for -paytxfee=&lt;amount&gt;: '%s' (must be at least %s)</source>
        <translation type="unfinished">Neispravan iznos za -paytxfee=&lt;amount&gt;: '%s' (mora biti barem %s)</translation>
    </message>
    <message>
        <source>Invalid netmask specified in -whitelist: '%s'</source>
        <translation type="unfinished">Neispravna mrežna maska zadana u -whitelist: '%s'</translation>
    </message>
    <message>
        <source>Loading P2P addresses…</source>
        <translation type="unfinished">Pokreće se popis P2P adresa...</translation>
    </message>
    <message>
        <source>Loading banlist…</source>
        <translation type="unfinished">Pokreće se popis zabrana...</translation>
    </message>
    <message>
        <source>Loading block index…</source>
        <translation type="unfinished">Učitavanje indeksa blokova...</translation>
    </message>
    <message>
        <source>Loading wallet…</source>
        <translation type="unfinished">Učitavanje novčanika...</translation>
    </message>
    <message>
        <source>Need to specify a port with -whitebind: '%s'</source>
        <translation type="unfinished">Treba zadati port pomoću -whitebind: '%s'</translation>
    </message>
    <message>
        <source>No proxy server specified. Use -proxy=&lt;ip&gt; or -proxy=&lt;ip:port&gt;.</source>
        <translation type="unfinished">Proxy server nije određen. Koristi -proxy=&lt;ip&gt; ili -proxy=&lt;ip:port&gt;.</translation>
    </message>
    <message>
        <source>Not enough file descriptors available.</source>
        <translation type="unfinished">Nema dovoljno dostupnih datotečnih opisivača.</translation>
    </message>
    <message>
        <source>Prune cannot be configured with a negative value.</source>
        <translation type="unfinished">Obrezivanje (prune) ne može biti postavljeno na negativnu vrijednost.</translation>
    </message>
    <message>
        <source>Prune mode is incompatible with -coinstatsindex.</source>
        <translation type="unfinished">Pruning način nije kompatibilan s parametrom coinstatsindex.</translation>
    </message>
    <message>
        <source>Prune mode is incompatible with -txindex.</source>
        <translation type="unfinished">Način obreživanja (pruning) nekompatibilan je s parametrom -txindex.</translation>
    </message>
    <message>
        <source>Pruning blockstore…</source>
        <translation type="unfinished">Pruning blockstore-a...</translation>
    </message>
    <message>
        <source>Reducing -maxconnections from %d to %d, because of system limitations.</source>
        <translation type="unfinished">Smanjuje se -maxconnections sa %d na %d zbog sustavnih ograničenja.</translation>
    </message>
    <message>
        <source>Replaying blocks…</source>
        <translation type="unfinished">Premotavam blokove...</translation>
    </message>
    <message>
        <source>Rescanning…</source>
        <translation type="unfinished">Ponovno pretraživanje...</translation>
    </message>
    <message>
        <source>SQLiteDatabase: Failed to execute statement to verify database: %s</source>
        <translation type="unfinished">SQLiteDatabase: Neuspješno izvršenje izjave za verifikaciju baze podataka: %s</translation>
    </message>
    <message>
        <source>SQLiteDatabase: Failed to prepare statement to verify database: %s</source>
        <translation type="unfinished">SQLiteDatabase: Neuspješno pripremanje izjave za verifikaciju baze: %s</translation>
    </message>
    <message>
        <source>SQLiteDatabase: Failed to read database verification error: %s</source>
        <translation type="unfinished">SQLiteDatabase: Neuspješno čitanje greške verifikacije baze podataka %s</translation>
    </message>
    <message>
        <source>SQLiteDatabase: Unexpected application id. Expected %u, got %u</source>
        <translation type="unfinished">SQLiteDatabase: Neočekivani id aplikacije. Očekvano %u, pronađeno %u</translation>
    </message>
    <message>
        <source>Section [%s] is not recognized.</source>
        <translation type="unfinished">Odjeljak [%s] nije prepoznat.</translation>
    </message>
    <message>
        <source>Signing transaction failed</source>
        <translation type="unfinished">Potpisivanje transakcije neuspješno</translation>
    </message>
    <message>
        <source>Specified -walletdir "%s" does not exist</source>
        <translation type="unfinished">Zadan -walletdir "%s" ne postoji</translation>
    </message>
    <message>
        <source>Specified -walletdir "%s" is a relative path</source>
        <translation type="unfinished">Zadan -walletdir "%s" je relativan put</translation>
    </message>
    <message>
        <source>Specified -walletdir "%s" is not a directory</source>
        <translation type="unfinished">Zadan -walletdir "%s" nije mapa</translation>
    </message>
    <message>
        <source>Specified blocks directory "%s" does not exist.</source>
        <translation type="unfinished">Zadana mapa blokova "%s" ne postoji.</translation>
    </message>
    <message>
        <source>Starting network threads…</source>
        <translation type="unfinished">Pokreću se mrežne niti...</translation>
    </message>
    <message>
        <source>The source code is available from %s.</source>
        <translation type="unfinished">Izvorni kod je dostupan na %s.</translation>
    </message>
    <message>
        <source>The specified config file %s does not exist</source>
        <translation type="unfinished">Navedena konfiguracijska datoteka %s ne postoji</translation>
    </message>
    <message>
        <source>The transaction amount is too small to pay the fee</source>
        <translation type="unfinished">Transakcijiski iznos je premalen da plati naknadu</translation>
    </message>
    <message>
        <source>The wallet will avoid paying less than the minimum relay fee.</source>
        <translation type="unfinished">Ovaj novčanik će izbjegavati plaćanje manje od minimalne naknade prijenosa.</translation>
    </message>
    <message>
        <source>This is experimental software.</source>
        <translation type="unfinished">Ovo je eksperimentalni softver.</translation>
    </message>
    <message>
        <source>This is the minimum transaction fee you pay on every transaction.</source>
        <translation type="unfinished">Ovo je minimalna transakcijska naknada koju plaćate za svaku transakciju.</translation>
    </message>
    <message>
        <source>This is the transaction fee you will pay if you send a transaction.</source>
        <translation type="unfinished">Ovo je transakcijska naknada koju ćete platiti ako pošaljete transakciju.</translation>
    </message>
    <message>
        <source>Transaction amount too small</source>
        <translation type="unfinished">Transakcijski iznos premalen</translation>
    </message>
    <message>
        <source>Transaction amounts must not be negative</source>
        <translation type="unfinished">Iznosi transakcije ne smiju biti negativni</translation>
    </message>
    <message>
        <source>Transaction has too long of a mempool chain</source>
        <translation type="unfinished">Transakcija ima prevelik lanac memorijskog bazena</translation>
    </message>
    <message>
        <source>Transaction must have at least one recipient</source>
        <translation type="unfinished">Transakcija mora imati barem jednog primatelja</translation>
    </message>
    <message>
        <source>Transaction needs a change address, but we can't generate it. %s</source>
        <translation type="unfinished">Transakciji je potrebna change adresa, ali ju ne možemo generirati. %s</translation>
    </message>
    <message>
        <source>Transaction too large</source>
        <translation type="unfinished">Transakcija prevelika</translation>
    </message>
    <message>
        <source>Unable to bind to %s on this computer (bind returned error %s)</source>
        <translation type="unfinished">Ne može se povezati na %s na ovom računalu. (povezivanje je vratilo grešku %s)</translation>
    </message>
    <message>
        <source>Unable to bind to %s on this computer. %s is probably already running.</source>
        <translation type="unfinished">Ne može se povezati na %s na ovom računalu.  %s je vjerojatno već pokrenut.</translation>
    </message>
    <message>
        <source>Unable to create the PID file '%s': %s</source>
        <translation type="unfinished">Nije moguće stvoriti PID datoteku '%s': %s</translation>
    </message>
    <message>
        <source>Unable to generate initial keys</source>
        <translation type="unfinished">Ne mogu se generirati početni ključevi</translation>
    </message>
    <message>
        <source>Unable to generate keys</source>
        <translation type="unfinished">Ne mogu se generirati ključevi</translation>
    </message>
    <message>
        <source>Unable to open %s for writing</source>
        <translation type="unfinished">Ne mogu otvoriti %s za upisivanje</translation>
    </message>
    <message>
        <source>Unable to start HTTP server. See debug log for details.</source>
        <translation type="unfinished">Ne može se pokrenuti HTTP server. Vidite debug.log za više detalja.</translation>
    </message>
    <message>
        <source>Unknown -blockfilterindex value %s.</source>
        <translation type="unfinished">Nepoznata vrijednost parametra -blockfilterindex %s.</translation>
    </message>
    <message>
        <source>Unknown address type '%s'</source>
        <translation type="unfinished">Nepoznat tip adrese '%s'</translation>
    </message>
    <message>
        <source>Unknown change type '%s'</source>
        <translation type="unfinished">Nepoznat tip adrese za vraćanje ostatka '%s'</translation>
    </message>
    <message>
        <source>Unknown network specified in -onlynet: '%s'</source>
        <translation type="unfinished">Nepoznata mreža zadana kod -onlynet: '%s'</translation>
    </message>
    <message>
        <source>Unknown new rules activated (versionbit %i)</source>
        <translation type="unfinished"> Nepoznata nova pravila aktivirana (versionbit %i)</translation>
    </message>
    <message>
        <source>Unsupported logging category %s=%s.</source>
        <translation type="unfinished">Nepodržana kategorija zapisa %s=%s.</translation>
    </message>
    <message>
        <source>Upgrading UTXO database</source>
        <translation type="unfinished">Ažurira se UTXO baza</translation>
    </message>
    <message>
        <source>Upgrading txindex database</source>
        <translation type="unfinished">Ažurira se txindex baza</translation>
    </message>
    <message>
        <source>User Agent comment (%s) contains unsafe characters.</source>
        <translation type="unfinished">Komentar pod "Korisnički agent" (%s) sadrži nesigurne znakove.</translation>
    </message>
    <message>
        <source>Verifying blocks…</source>
        <translation type="unfinished">Provjervanje blokova...</translation>
    </message>
    <message>
        <source>Verifying wallet(s)…</source>
        <translation type="unfinished">Provjeravanje novčanika...</translation>
    </message>
    <message>
        <source>Wallet needed to be rewritten: restart %s to complete</source>
        <translation type="unfinished">Novčanik je trebao prepravak: ponovo pokrenite %s</translation>
    </message>
</context>
</TS><|MERGE_RESOLUTION|>--- conflicted
+++ resolved
@@ -70,9 +70,9 @@
         <translation type="unfinished">Ovo su vaše Particl adrese za slanje novca. Uvijek provjerite iznos i adresu primatelja prije slanja novca.</translation>
     </message>
     <message>
-        <source>These are your Bitcoin addresses for receiving payments. Use the 'Create new receiving address' button in the receive tab to create new addresses.
+        <source>These are your Particl addresses for receiving payments. Use the 'Create new receiving address' button in the receive tab to create new addresses.
 Signing is only possible with addresses of the type 'legacy'.</source>
-        <translation type="unfinished">Ovo su vaše Bitcoin adrese za primanje sredstava. Koristite 'Kreiraj novu adresu za primanje' u tabu Primite kako biste kreirali nove adrese.
+        <translation type="unfinished">Ovo su vaše Particl adrese za primanje sredstava. Koristite 'Kreiraj novu adresu za primanje' u tabu Primite kako biste kreirali nove adrese.
 Potpisivanje je moguće samo sa 'legacy' adresama. </translation>
     </message>
     <message>
@@ -453,13 +453,8 @@
         <translation type="unfinished">Proxy je &lt;b&gt;uključen&lt;/b&gt;: %1</translation>
     </message>
     <message>
-<<<<<<< HEAD
         <source>Send coins to a Particl address</source>
-        <translation>Pošaljite novac na Particl adresu</translation>
-=======
-        <source>Send coins to a Bitcoin address</source>
-        <translation>Pošaljite sredstva na Bitcoin adresu</translation>
->>>>>>> a46e1783
+        <translation>Pošaljite sredstva na Particl adresu</translation>
     </message>
     <message>
         <source>Backup wallet to another location</source>
@@ -498,37 +493,28 @@
         <translation>Šifrirajte privatne ključeve u novčaniku</translation>
     </message>
     <message>
-<<<<<<< HEAD
+        <source>&amp;Backup Wallet…</source>
+        <translation type="unfinished">&amp;Kreiraj sigurnosnu kopiju novčanika</translation>
+    </message>
+    <message>
+        <source>&amp;Change Passphrase…</source>
+        <translation type="unfinished">&amp;Promijeni lozinku</translation>
+    </message>
+    <message>
+        <source>Sign &amp;message…</source>
+        <translation type="unfinished">Potpiši &amp;poruku</translation>
+    </message>
+    <message>
         <source>Sign messages with your Particl addresses to prove you own them</source>
         <translation>Poruku potpišemo s Particl adresom, kako bi dokazali vlasništvo nad tom adresom</translation>
     </message>
     <message>
+        <source>&amp;Verify message…</source>
+        <translation type="unfinished">&amp;Potvrdi poruku</translation>
+    </message>
+    <message>
         <source>Verify messages to ensure they were signed with specified Particl addresses</source>
         <translation>Provjerite poruku da je potpisana s navedenom Particl adresom</translation>
-=======
-        <source>&amp;Backup Wallet…</source>
-        <translation type="unfinished">&amp;Kreiraj sigurnosnu kopiju novčanika</translation>
-    </message>
-    <message>
-        <source>&amp;Change Passphrase…</source>
-        <translation type="unfinished">&amp;Promijeni lozinku</translation>
-    </message>
-    <message>
-        <source>Sign &amp;message…</source>
-        <translation type="unfinished">Potpiši &amp;poruku</translation>
-    </message>
-    <message>
-        <source>Sign messages with your Bitcoin addresses to prove you own them</source>
-        <translation>Poruku potpišemo s Bitcoin adresom, kako bi dokazali vlasništvo nad tom adresom</translation>
-    </message>
-    <message>
-        <source>&amp;Verify message…</source>
-        <translation type="unfinished">&amp;Potvrdi poruku</translation>
-    </message>
-    <message>
-        <source>Verify messages to ensure they were signed with specified Bitcoin addresses</source>
-        <translation>Provjerite poruku da je potpisana s navedenom Bitcoin adresom</translation>
->>>>>>> a46e1783
     </message>
     <message>
         <source>&amp;Load PSBT from file…</source>
@@ -571,37 +557,32 @@
         <translation>Traka kartica</translation>
     </message>
     <message>
-<<<<<<< HEAD
+        <source>Syncing Headers (%1%)…</source>
+        <translation type="unfinished">Sinkronizacija zaglavlja bloka (%1%)...</translation>
+    </message>
+    <message>
+        <source>Synchronizing with network…</source>
+        <translation type="unfinished">Sinkronizacija s mrežom...</translation>
+    </message>
+    <message>
+        <source>Indexing blocks on disk…</source>
+        <translation type="unfinished">Indeksiranje blokova na disku...</translation>
+    </message>
+    <message>
+        <source>Processing blocks on disk…</source>
+        <translation type="unfinished">Obrađivanje blokova na disku...</translation>
+    </message>
+    <message>
+        <source>Reindexing blocks on disk…</source>
+        <translation type="unfinished">Reindeksiranje blokova na disku...</translation>
+    </message>
+    <message>
+        <source>Connecting to peers…</source>
+        <translation type="unfinished">Povezivanje sa peer-ovima...</translation>
+    </message>
+    <message>
         <source>Request payments (generates QR codes and particl: URIs)</source>
         <translation type="unfinished">Zatražite uplatu (stvara QR kod i particl: URI adresu)</translation>
-=======
-        <source>Syncing Headers (%1%)…</source>
-        <translation type="unfinished">Sinkronizacija zaglavlja bloka (%1%)...</translation>
-    </message>
-    <message>
-        <source>Synchronizing with network…</source>
-        <translation type="unfinished">Sinkronizacija s mrežom...</translation>
-    </message>
-    <message>
-        <source>Indexing blocks on disk…</source>
-        <translation type="unfinished">Indeksiranje blokova na disku...</translation>
-    </message>
-    <message>
-        <source>Processing blocks on disk…</source>
-        <translation type="unfinished">Obrađivanje blokova na disku...</translation>
-    </message>
-    <message>
-        <source>Reindexing blocks on disk…</source>
-        <translation type="unfinished">Reindeksiranje blokova na disku...</translation>
-    </message>
-    <message>
-        <source>Connecting to peers…</source>
-        <translation type="unfinished">Povezivanje sa peer-ovima...</translation>
-    </message>
-    <message>
-        <source>Request payments (generates QR codes and bitcoin: URIs)</source>
-        <translation type="unfinished">Zatražite uplatu (stvara QR kod i bitcoin: URI adresu)</translation>
->>>>>>> a46e1783
     </message>
     <message>
         <source>Show the list of used sending addresses and labels</source>
@@ -743,9 +724,9 @@
         <source>%n active connection(s) to Particl network.</source>
         <extracomment>A substring of the tooltip.</extracomment>
         <translation type="unfinished">
-            <numerusform>%n active connection(s) to Bitcoin network.</numerusform>
-            <numerusform>%n active connection(s) to Bitcoin network.</numerusform>
-            <numerusform>%n aktivnih veza s Bitcoin mrežom.</numerusform>
+            <numerusform>%n active connection(s) to Particl network.</numerusform>
+            <numerusform>%n active connection(s) to Particl network.</numerusform>
+            <numerusform>%n aktivnih veza s Particl mrežom.</numerusform>
         </translation>
     </message>
     <message>
@@ -1489,33 +1470,28 @@
         <translation type="unfinished">&amp;Trošenje nepotvrđenih vraćenih iznosa</translation>
     </message>
     <message>
-<<<<<<< HEAD
+        <source>External Signer (e.g. hardware wallet)</source>
+        <translation type="unfinished">Vanjski potpisnik (npr. hardverski novčanik)</translation>
+    </message>
+    <message>
+        <source>&amp;External signer script path</source>
+        <translation type="unfinished">&amp;Put za vanjsku skriptu potpisnika</translation>
+    </message>
+    <message>
+        <source>Full path to a Particl Core compatible script (e.g. C:\Downloads\hwi.exe or /Users/you/Downloads/hwi.py). Beware: malware can steal your coins!</source>
+        <translation type="unfinished">Cijeli put do Particl Core kompatibilnog skripta (npr. C:\Downloads\hwi.exe ili /Users/you/Downloads/hwi.py). Upozerenje: malware može ukrasti vaša sredstva!</translation>
+    </message>
+    <message>
         <source>Automatically open the Particl client port on the router. This only works when your router supports UPnP and it is enabled.</source>
         <translation>Automatski otvori port Particl klijenta na ruteru. To radi samo ako ruter podržava UPnP i ako je omogućen.</translation>
-=======
-        <source>External Signer (e.g. hardware wallet)</source>
-        <translation type="unfinished">Vanjski potpisnik (npr. hardverski novčanik)</translation>
-    </message>
-    <message>
-        <source>&amp;External signer script path</source>
-        <translation type="unfinished">&amp;Put za vanjsku skriptu potpisnika</translation>
-    </message>
-    <message>
-        <source>Full path to a Bitcoin Core compatible script (e.g. C:\Downloads\hwi.exe or /Users/you/Downloads/hwi.py). Beware: malware can steal your coins!</source>
-        <translation type="unfinished">Cijeli put do Bitcoin Core kompatibilnog skripta (npr. C:\Downloads\hwi.exe ili /Users/you/Downloads/hwi.py). Upozerenje: malware može ukrasti vaša sredstva!</translation>
-    </message>
-    <message>
-        <source>Automatically open the Bitcoin client port on the router. This only works when your router supports UPnP and it is enabled.</source>
-        <translation>Automatski otvori port Bitcoin klijenta na ruteru. To radi samo ako ruter podržava UPnP i ako je omogućen.</translation>
->>>>>>> a46e1783
     </message>
     <message>
         <source>Map port using &amp;UPnP</source>
         <translation>Mapiraj port koristeći &amp;UPnP</translation>
     </message>
     <message>
-        <source>Automatically open the Bitcoin client port on the router. This only works when your router supports NAT-PMP and it is enabled. The external port could be random.</source>
-        <translation type="unfinished">Automatski otvori port Bitcoin klijenta na ruteru. Ovo radi samo ako ruter podržava UPnP i ako je omogućen. Vanjski port može biti nasumičan.</translation>
+        <source>Automatically open the Particl client port on the router. This only works when your router supports NAT-PMP and it is enabled. The external port could be random.</source>
+        <translation type="unfinished">Automatski otvori port Particl klijenta na ruteru. Ovo radi samo ako ruter podržava UPnP i ako je omogućen. Vanjski port može biti nasumičan.</translation>
     </message>
     <message>
         <source>Map port using NA&amp;T-PMP</source>
@@ -1610,8 +1586,8 @@
         <translation type="unfinished">Ovisi želite li prikazati mogućnosti kontroliranja inputa ili ne.</translation>
     </message>
     <message>
-        <source>Connect to the Bitcoin network through a separate SOCKS5 proxy for Tor onion services.</source>
-        <translation type="unfinished">Spojite se na Bitcoin mrežu kroz zaseban SOCKS5 proxy za povezivanje na Tor onion usluge.</translation>
+        <source>Connect to the Particl network through a separate SOCKS5 proxy for Tor onion services.</source>
+        <translation type="unfinished">Spojite se na Particl mrežu kroz zaseban SOCKS5 proxy za povezivanje na Tor onion usluge.</translation>
     </message>
     <message>
         <source>Use separate SOCKS&amp;5 proxy to reach peers via Tor onion services:</source>
@@ -1917,10 +1893,6 @@
         <translation type="unfinished">'particl://' nije ispravan URI. Koristite 'particl:' umjesto toga.</translation>
     </message>
     <message>
-<<<<<<< HEAD
-        <source>URI cannot be parsed! This can be caused by an invalid Particl address or malformed URI parameters.</source>
-        <translation type="unfinished">Ne može se parsirati URI! Uzrok tomu može biti nevažeća Particl adresa ili neispravni parametri kod URI-a.</translation>
-=======
         <source>Cannot process payment request because BIP70 is not supported.
 Due to widespread security flaws in BIP70 it's strongly recommended that any merchant instructions to switch wallets be ignored.
 If you are receiving this error you should request the merchant provide a BIP21 compatible URI.</source>
@@ -1929,9 +1901,8 @@
 Ako imate ovu grešku, od trgovca zatražite URI koji je kompatibilan sa BIP21.</translation>
     </message>
     <message>
-        <source>URI cannot be parsed! This can be caused by an invalid Bitcoin address or malformed URI parameters.</source>
-        <translation type="unfinished">Ne može se parsirati URI! Uzrok tomu može biti nevažeća Bitcoin adresa ili neispravni parametri kod URI-a.</translation>
->>>>>>> a46e1783
+        <source>URI cannot be parsed! This can be caused by an invalid Particl address or malformed URI parameters.</source>
+        <translation type="unfinished">Ne može se parsirati URI! Uzrok tomu može biti nevažeća Particl adresa ili neispravni parametri kod URI-a.</translation>
     </message>
     <message>
         <source>Payment request file handling</source>
@@ -2689,10 +2660,6 @@
 </translation>
     </message>
     <message>
-<<<<<<< HEAD
-        <source>When there is less transaction volume than space in the blocks, miners as well as relaying nodes may enforce a minimum fee. Paying only this minimum fee is just fine, but be aware that this can result in a never confirming transaction once there is more demand for particl transactions than the network can process.</source>
-        <translation type="unfinished">Kada je kapacitet transakcija manja od prostora u blokovima, rudari i čvorovi prenositelji mogu zatražiti minimalnu naknadu. Prihvatljivo je platiti samo ovu minimalnu naknadu, ali budite svjesni da ovime može nastati transakcija koja se nikad ne potvrđuje čim je potražnja za korištenjem Particla veća nego što mreža može obraditi.</translation>
-=======
         <source>Specify a custom fee per kB (1,000 bytes) of the transaction's virtual size.
 
 Note:  Since the fee is calculated on a per-byte basis, a fee rate of "100 satoshis per kvB" for a transaction size of 500 virtual bytes (half of 1 kvB) would ultimately yield a fee of only 50 satoshis.</source>
@@ -2701,9 +2668,8 @@
 Napomena: Budući da se naknada računa po bajtu, naknada od "100 satošija po kB" za transakciju veličine 500 bajtova (polovica od 1 kB) rezultirala bi ultimativno naknadom od samo 50 satošija.</translation>
     </message>
     <message>
-        <source>When there is less transaction volume than space in the blocks, miners as well as relaying nodes may enforce a minimum fee. Paying only this minimum fee is just fine, but be aware that this can result in a never confirming transaction once there is more demand for bitcoin transactions than the network can process.</source>
-        <translation type="unfinished">Kada je kapacitet transakcija manja od prostora u blokovima, rudari i čvorovi prenositelji mogu zatražiti minimalnu naknadu. Prihvatljivo je platiti samo ovu minimalnu naknadu, ali budite svjesni da ovime može nastati transakcija koja se nikad ne potvrđuje čim je potražnja za korištenjem Bitcoina veća nego što mreža može obraditi.</translation>
->>>>>>> a46e1783
+        <source>When there is less transaction volume than space in the blocks, miners as well as relaying nodes may enforce a minimum fee. Paying only this minimum fee is just fine, but be aware that this can result in a never confirming transaction once there is more demand for particl transactions than the network can process.</source>
+        <translation type="unfinished">Kada je kapacitet transakcija manja od prostora u blokovima, rudari i čvorovi prenositelji mogu zatražiti minimalnu naknadu. Prihvatljivo je platiti samo ovu minimalnu naknadu, ali budite svjesni da ovime može nastati transakcija koja se nikad ne potvrđuje čim je potražnja za korištenjem Particla veća nego što mreža može obraditi.</translation>
     </message>
     <message>
         <source>A too low fee might result in a never confirming transaction (read the tooltip)</source>
@@ -2792,8 +2758,8 @@
         <translation type="unfinished">Cr&amp;eate nije potpisan</translation>
     </message>
     <message>
-        <source>Creates a Partially Signed Bitcoin Transaction (PSBT) for use with e.g. an offline %1 wallet, or a PSBT-compatible hardware wallet.</source>
-        <translation type="unfinished">Stvara djelomično potpisanu Bitcoin transakciju (Partially Signed Bitcoin Transaction - PSBT) za upotrebu sa npr. novčanikom %1 koji nije povezan s mrežom ili sa PSBT kompatibilnim hardverskim novčanikom.</translation>
+        <source>Creates a Partially Signed Particl Transaction (PSBT) for use with e.g. an offline %1 wallet, or a PSBT-compatible hardware wallet.</source>
+        <translation type="unfinished">Stvara djelomično potpisanu Particl transakciju (Partially Signed Particl Transaction - PSBT) za upotrebu sa npr. novčanikom %1 koji nije povezan s mrežom ili sa PSBT kompatibilnim hardverskim novčanikom.</translation>
     </message>
     <message>
         <source> from wallet '%1'</source>
@@ -2867,8 +2833,8 @@
         <translation type="unfinished">Možete kasnije povećati naknadu (javlja Replace-By-Fee, BIP-125).</translation>
     </message>
     <message>
-        <source>Please, review your transaction proposal. This will produce a Partially Signed Bitcoin Transaction (PSBT) which you can save or copy and then sign with e.g. an offline %1 wallet, or a PSBT-compatible hardware wallet.</source>
-        <translation type="unfinished">Molimo pregledajte svoj prijedlog transakcije. Ovo će stvoriti djelomično potpisanu Bitcoin transakciju (PBST) koju možete spremiti ili kopirati i zatim potpisati sa npr. novčanikom %1 koji nije povezan s mrežom ili sa PSBT kompatibilnim hardverskim novčanikom.</translation>
+        <source>Please, review your transaction proposal. This will produce a Partially Signed Particl Transaction (PSBT) which you can save or copy and then sign with e.g. an offline %1 wallet, or a PSBT-compatible hardware wallet.</source>
+        <translation type="unfinished">Molimo pregledajte svoj prijedlog transakcije. Ovo će stvoriti djelomično potpisanu Particl transakciju (PBST) koju možete spremiti ili kopirati i zatim potpisati sa npr. novčanikom %1 koji nije povezan s mrežom ili sa PSBT kompatibilnim hardverskim novčanikom.</translation>
     </message>
     <message>
         <source>Please, review your transaction.</source>
@@ -3783,8 +3749,8 @@
         <translation type="unfinished">Ekipa %s</translation>
     </message>
     <message>
-        <source>%s corrupt. Try using the wallet tool bitcoin-wallet to salvage or restoring a backup.</source>
-        <translation type="unfinished">%s korumpirano. Pokušajte koristiti bitcoin-wallet alat za novčanike kako biste ga spasili ili pokrenuti sigurnosnu kopiju.</translation>
+        <source>%s corrupt. Try using the wallet tool particl-wallet to salvage or restoring a backup.</source>
+        <translation type="unfinished">%s korumpirano. Pokušajte koristiti particl-wallet alat za novčanike kako biste ga spasili ili pokrenuti sigurnosnu kopiju.</translation>
     </message>
     <message>
         <source>-maxtxfee is set very high! Fees this large could be paid on a single transaction.</source>
@@ -3823,8 +3789,8 @@
         <translation type="unfinished">Greška: Identifikator dumpfile zapisa je netočan. Dobiven "%s", očekivan "%s".</translation>
     </message>
     <message>
-        <source>Error: Dumpfile version is not supported. This version of bitcoin-wallet only supports version 1 dumpfiles. Got dumpfile with version %s</source>
-        <translation type="unfinished">Greška: Dumpfile verzija nije podržana. Ova bitcoin-wallet  verzija podržava  samo dumpfile verziju 1. Dobiven dumpfile s verzijom %s</translation>
+        <source>Error: Dumpfile version is not supported. This version of particl-wallet only supports version 1 dumpfiles. Got dumpfile with version %s</source>
+        <translation type="unfinished">Greška: Dumpfile verzija nije podržana. Ova particl-wallet  verzija podržava  samo dumpfile verziju 1. Dobiven dumpfile s verzijom %s</translation>
     </message>
     <message>
         <source>Error: Legacy wallets only support the "legacy", "p2sh-segwit", and "bech32" address types</source>
