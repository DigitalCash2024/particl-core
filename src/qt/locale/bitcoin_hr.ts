<TS language="hr" version="2.1">
<context>
    <name>AddressBookPage</name>
    <message>
        <source>Right-click to edit address or label</source>
        <translation>Desni klik za uređivanje adrese ili oznake</translation>
    </message>
    <message>
        <source>Create a new address</source>
        <translation>Dodajte novu adresu</translation>
    </message>
    <message>
        <source>&amp;New</source>
        <translation>&amp;Nova</translation>
    </message>
    <message>
        <source>Copy the currently selected address to the system clipboard</source>
        <translation>Kopirajte trenutno odabranu adresu u međuspremnik</translation>
    </message>
    <message>
        <source>&amp;Copy</source>
        <translation>&amp;Kopirajte</translation>
    </message>
    <message>
        <source>C&amp;lose</source>
        <translation>&amp;Zatvorite</translation>
    </message>
    <message>
        <source>Delete the currently selected address from the list</source>
        <translation>Obrišite trenutno odabranu adresu s popisa.</translation>
    </message>
    <message>
        <source>Enter address or label to search</source>
        <translation>Unesite adresu ili oznaku za pretraživanje</translation>
    </message>
    <message>
        <source>Export the data in the current tab to a file</source>
        <translation>Izvezite podatke iz trenutne kartice u datoteku</translation>
    </message>
    <message>
        <source>&amp;Export</source>
        <translation>&amp;Izvezite</translation>
    </message>
    <message>
        <source>&amp;Delete</source>
        <translation>Iz&amp;brišite</translation>
    </message>
    <message>
        <source>Choose the address to send coins to</source>
        <translation>Odaberite adresu na koju ćete poslati novac</translation>
    </message>
    <message>
        <source>Choose the address to receive coins with</source>
        <translation>Odaberite adresu na koju ćete primiti novac</translation>
    </message>
    <message>
        <source>C&amp;hoose</source>
        <translation>&amp;Odaberite</translation>
    </message>
    <message>
        <source>Sending addresses</source>
        <translation>Adrese pošiljatelja</translation>
    </message>
    <message>
        <source>Receiving addresses</source>
        <translation>Adrese primatelja</translation>
    </message>
    <message>
        <source>These are your Particl addresses for sending payments. Always check the amount and the receiving address before sending coins.</source>
        <translation>Ovo su vaše Particl adrese za slanje novca. Uvijek provjerite iznos i adresu primatelja prije slanja novca.</translation>
    </message>
    <message>
        <source>These are your Bitcoin addresses for receiving payments. Use the 'Create new receiving address' button in the receive tab to create new addresses.</source>
        <translation>Ovo su vaše bitcoin adrese za primanje novca. Preporučeno je da koristite novu primateljsku adresu za svaku transakciju.</translation>
    </message>
    <message>
        <source>&amp;Copy Address</source>
        <translation>&amp;Kopirajte adresu</translation>
    </message>
    <message>
        <source>Copy &amp;Label</source>
        <translation>Kopirajte &amp;oznaku</translation>
    </message>
    <message>
        <source>&amp;Edit</source>
        <translation>&amp;Uredite</translation>
    </message>
    <message>
        <source>Export Address List</source>
        <translation>Izvezite listu adresa</translation>
    </message>
    <message>
        <source>Comma separated file (*.csv)</source>
        <translation>Datoteka podataka odvojenih zarezima (*.csv)</translation>
    </message>
    <message>
        <source>Exporting Failed</source>
        <translation>Izvoz neuspješan</translation>
    </message>
    <message>
        <source>There was an error trying to save the address list to %1. Please try again.</source>
        <translation>Došlo je do pogreške kod spremanja liste adresa na %1. Molimo pokušajte ponovno.</translation>
    </message>
</context>
<context>
    <name>AddressTableModel</name>
    <message>
        <source>Label</source>
        <translation>Oznaka</translation>
    </message>
    <message>
        <source>Address</source>
        <translation>Adresa</translation>
    </message>
    <message>
        <source>(no label)</source>
        <translation>(nema oznake)</translation>
    </message>
</context>
<context>
    <name>AskPassphraseDialog</name>
    <message>
        <source>Passphrase Dialog</source>
        <translation>Dijalog lozinke</translation>
    </message>
    <message>
        <source>Enter passphrase</source>
        <translation>Unesite lozinku</translation>
    </message>
    <message>
        <source>New passphrase</source>
        <translation>Nova lozinka</translation>
    </message>
    <message>
        <source>Repeat new passphrase</source>
        <translation>Ponovite novu lozinku</translation>
    </message>
    <message>
        <source>Show passphrase</source>
        <translation>Pokažite lozinku</translation>
    </message>
    <message>
        <source>Encrypt wallet</source>
        <translation>Šifrirajte novčanik</translation>
    </message>
    <message>
        <source>This operation needs your wallet passphrase to unlock the wallet.</source>
        <translation>Ova operacija treba lozinku vašeg novčanika kako bi se novčanik otključao.</translation>
    </message>
    <message>
        <source>Unlock wallet</source>
        <translation>Otključajte novčanik</translation>
    </message>
    <message>
        <source>This operation needs your wallet passphrase to decrypt the wallet.</source>
        <translation>Ova operacija treba lozinku vašeg novčanika kako bi se novčanik dešifrirao.</translation>
    </message>
    <message>
        <source>Decrypt wallet</source>
        <translation>Dešifrirajte novčanik</translation>
    </message>
    <message>
        <source>Change passphrase</source>
        <translation>Promijenite lozinku</translation>
    </message>
    <message>
        <source>Confirm wallet encryption</source>
        <translation>Potvrdite šifriranje novčanika</translation>
    </message>
    <message>
        <source>Warning: If you encrypt your wallet and lose your passphrase, you will &lt;b&gt;LOSE ALL OF YOUR PARTICL&lt;/b&gt;!</source>
        <translation>Upozorenje: Ako šifrirate vaš novčanik i izgubite lozinku, &lt;b&gt;IZGUBIT ĆETE SVE SVOJE PARTICLE!&lt;/b&gt;</translation>
    </message>
    <message>
        <source>Are you sure you wish to encrypt your wallet?</source>
        <translation>Jeste li sigurni da želite šifrirati svoj novčanik?</translation>
    </message>
    <message>
        <source>Wallet encrypted</source>
        <translation>Novčanik šifriran</translation>
    </message>
    <message>
<<<<<<< HEAD
        <source>Remember that encrypting your wallet cannot fully protect your particl from being stolen by malware infecting your computer.</source>
        <translation>Zapamtite da šifriranje vašeg novčanika ne može u potpunosti zaštititi vaše particlove od zloćudnog softvera kojim se zarazi vaše računalo.</translation>
=======
        <source>Enter the new passphrase for the wallet.&lt;br/&gt;Please use a passphrase of &lt;b&gt;ten or more random characters&lt;/b&gt;, or &lt;b&gt;eight or more words&lt;/b&gt;.</source>
        <translation>Unesite novu lozinku za novčanik. &lt;br/&gt;Molimo vas da koristite zaporku od &lt;b&gt;deset ili više slučajnih znakova&lt;/b&gt;, ili &lt;b&gt;osam ili više riječi.&lt;/b&gt;</translation>
    </message>
    <message>
        <source>Enter the old passphrase and new passphrase for the wallet.</source>
        <translation>Unesite staru i novu lozinku za novčanik.</translation>
    </message>
    <message>
        <source>Remember that encrypting your wallet cannot fully protect your bitcoins from being stolen by malware infecting your computer.</source>
        <translation>Zapamtite da šifriranje vašeg novčanika ne može u potpunosti zaštititi vaše bitcoinove od zloćudnog softvera kojim se zarazi vaše računalo.</translation>
>>>>>>> 7358ae6d
    </message>
    <message>
        <source>Wallet to be encrypted</source>
        <translation>Novčanik koji treba šifrirati</translation>
    </message>
    <message>
        <source>Your wallet is about to be encrypted. </source>
        <translation>Vaš novčanik će biti šifriran.</translation>
    </message>
    <message>
        <source>Your wallet is now encrypted. </source>
        <translation>Vaš novčanik je sad šifriran.</translation>
    </message>
    <message>
        <source>IMPORTANT: Any previous backups you have made of your wallet file should be replaced with the newly generated, encrypted wallet file. For security reasons, previous backups of the unencrypted wallet file will become useless as soon as you start using the new, encrypted wallet.</source>
        <translation>VAŽNO: Sve prethodne pričuve vašeg novčanika trebale bi biti zamijenjene novo stvorenom, šifriranom datotekom novčanika. Zbog sigurnosnih razloga, prethodne pričuve nešifriranog novčanika će postati beskorisne čim počnete koristiti novi, šifrirani novčanik.</translation>
    </message>
    <message>
        <source>Wallet encryption failed</source>
        <translation>Šifriranje novčanika nije uspjelo</translation>
    </message>
    <message>
        <source>Wallet encryption failed due to an internal error. Your wallet was not encrypted.</source>
        <translation>Šifriranje novčanika nije uspjelo zbog interne pogreške. Vaš novčanik nije šifriran.</translation>
    </message>
    <message>
        <source>The supplied passphrases do not match.</source>
        <translation>Priložene lozinke se ne podudaraju.</translation>
    </message>
    <message>
        <source>Wallet unlock failed</source>
        <translation>Otključavanje novčanika nije uspjelo</translation>
    </message>
    <message>
        <source>The passphrase entered for the wallet decryption was incorrect.</source>
        <translation>Lozinka za dešifriranje novčanika nije točna.</translation>
    </message>
    <message>
        <source>Wallet decryption failed</source>
        <translation>Dešifriranje novčanika nije uspjelo</translation>
    </message>
    <message>
        <source>Wallet passphrase was successfully changed.</source>
        <translation>Lozinka novčanika je uspješno promijenjena.</translation>
    </message>
    <message>
        <source>Warning: The Caps Lock key is on!</source>
        <translation>Upozorenje: Caps Lock je uključen!</translation>
    </message>
</context>
<context>
    <name>BanTableModel</name>
    <message>
        <source>IP/Netmask</source>
        <translation>IP/Mrežna maska</translation>
    </message>
    <message>
        <source>Banned Until</source>
        <translation>Zabranjen do</translation>
    </message>
</context>
<context>
    <name>BitcoinGUI</name>
    <message>
        <source>Sign &amp;message...</source>
        <translation>P&amp;otpišite poruku...</translation>
    </message>
    <message>
        <source>Synchronizing with network...</source>
        <translation>Sinkronizira se s mrežom...</translation>
    </message>
    <message>
        <source>&amp;Overview</source>
        <translation>&amp;Pregled</translation>
    </message>
    <message>
        <source>Show general overview of wallet</source>
        <translation>Prikaži opći pregled novčanika</translation>
    </message>
    <message>
        <source>&amp;Transactions</source>
        <translation>&amp;Transakcije</translation>
    </message>
    <message>
        <source>Browse transaction history</source>
        <translation>Pretražite povijest transakcija</translation>
    </message>
    <message>
        <source>E&amp;xit</source>
        <translation>&amp;Izlaz</translation>
    </message>
    <message>
        <source>Quit application</source>
        <translation>Zatvorite aplikaciju</translation>
    </message>
    <message>
        <source>&amp;About %1</source>
        <translation>&amp;Više o %1</translation>
    </message>
    <message>
        <source>Show information about %1</source>
        <translation>Prikažite informacije o programu %1</translation>
    </message>
    <message>
        <source>About &amp;Qt</source>
        <translation>Više o &amp;Qt</translation>
    </message>
    <message>
        <source>Show information about Qt</source>
        <translation>Prikažite informacije o Qt</translation>
    </message>
    <message>
        <source>&amp;Options...</source>
        <translation>Pos&amp;tavke...</translation>
    </message>
    <message>
        <source>Modify configuration options for %1</source>
        <translation>Promijenite postavke za %1</translation>
    </message>
    <message>
        <source>&amp;Encrypt Wallet...</source>
        <translation>Ši&amp;frirajte novčanik...</translation>
    </message>
    <message>
        <source>&amp;Backup Wallet...</source>
        <translation>Spremite &amp;kopiju novčanika...</translation>
    </message>
    <message>
        <source>&amp;Change Passphrase...</source>
        <translation>Promijenite &amp;lozinku...</translation>
    </message>
    <message>
        <source>Open &amp;URI...</source>
        <translation>Otvorite &amp;URI...</translation>
    </message>
    <message>
        <source>Create Wallet...</source>
        <translation>Stvorite novčanik...</translation>
    </message>
    <message>
        <source>Create a new wallet</source>
        <translation>Stvorite novi novčanik</translation>
    </message>
    <message>
        <source>Wallet:</source>
        <translation>Novčanik:</translation>
    </message>
    <message>
        <source>Click to disable network activity.</source>
        <translation>Kliknite da isključite mrežnu aktivnost.</translation>
    </message>
    <message>
        <source>Network activity disabled.</source>
        <translation>Mrežna aktivnost isključena.</translation>
    </message>
    <message>
        <source>Click to enable network activity again.</source>
        <translation>Kliknite da ponovo uključite mrežnu aktivnost.</translation>
    </message>
    <message>
        <source>Syncing Headers (%1%)...</source>
        <translation>Sinkroniziraju se zaglavlja (%1%)...</translation>
    </message>
    <message>
        <source>Reindexing blocks on disk...</source>
        <translation>Re-indeksiranje blokova na disku...</translation>
    </message>
    <message>
        <source>Proxy is &lt;b&gt;enabled&lt;/b&gt;: %1</source>
        <translation>Proxy je &lt;b&gt;uključen&lt;/b&gt;: %1</translation>
    </message>
    <message>
        <source>Send coins to a Particl address</source>
        <translation>Pošaljite novac na Particl adresu</translation>
    </message>
    <message>
        <source>Backup wallet to another location</source>
        <translation>Napravite sigurnosnu kopiju novčanika na drugoj lokaciji</translation>
    </message>
    <message>
        <source>Change the passphrase used for wallet encryption</source>
        <translation>Promijenite lozinku za šifriranje novčanika</translation>
    </message>
    <message>
        <source>&amp;Debug window</source>
        <translation>Konzola za dijagnostiku</translation>
    </message>
    <message>
        <source>Open debugging and diagnostic console</source>
        <translation>Otvorite konzolu za dijagnostiku</translation>
    </message>
    <message>
        <source>&amp;Verify message...</source>
        <translation>&amp;Potvrdite poruku...</translation>
    </message>
    <message>
        <source>&amp;Send</source>
        <translation>&amp;Pošaljite</translation>
    </message>
    <message>
        <source>&amp;Receive</source>
        <translation>Pri&amp;mite</translation>
    </message>
    <message>
        <source>&amp;Show / Hide</source>
        <translation>Po&amp;kažite / Sakrijte</translation>
    </message>
    <message>
        <source>Show or hide the main Window</source>
        <translation>Prikažite ili sakrijte glavni prozor</translation>
    </message>
    <message>
        <source>Encrypt the private keys that belong to your wallet</source>
        <translation>Šifrirajte privatne ključeve u novčaniku</translation>
    </message>
    <message>
        <source>Sign messages with your Particl addresses to prove you own them</source>
        <translation>Poruku potpišemo s Particl adresom, kako bi dokazali vlasništvo nad tom adresom</translation>
    </message>
    <message>
        <source>Verify messages to ensure they were signed with specified Particl addresses</source>
        <translation>Provjerite poruku da je potpisana s navedenom Particl adresom</translation>
    </message>
    <message>
        <source>&amp;File</source>
        <translation>&amp;Datoteka</translation>
    </message>
    <message>
        <source>&amp;Settings</source>
        <translation>&amp;Postavke</translation>
    </message>
    <message>
        <source>&amp;Help</source>
        <translation>&amp;Pomoć</translation>
    </message>
    <message>
        <source>Tabs toolbar</source>
        <translation>Traka kartica</translation>
    </message>
    <message>
        <source>Request payments (generates QR codes and particl: URIs)</source>
        <translation>Zatražite uplatu (stvara QR kod i particl: URI adresu)</translation>
    </message>
    <message>
        <source>Show the list of used sending addresses and labels</source>
        <translation>Prikažite popis korištenih adresa i oznaka za slanje novca</translation>
    </message>
    <message>
        <source>Show the list of used receiving addresses and labels</source>
        <translation>Prikažite popis korištenih adresa i oznaka za primanje novca</translation>
    </message>
    <message>
        <source>Open a particl: URI or payment request</source>
        <translation>Otvorite particl: URI adresu ili zahtjev za uplatu</translation>
    </message>
    <message>
        <source>&amp;Command-line options</source>
        <translation>Opcije &amp;naredbene linije</translation>
    </message>
    <message numerus="yes">
        <source>%n active connection(s) to Particl network</source>
        <translation><numerusform>%n aktivna veza na Particl mrežu</numerusform><numerusform>%n aktivnih veza na Particl mrežu</numerusform><numerusform>%n aktivnih veza na Particl mrežu</numerusform></translation>
    </message>
    <message>
        <source>Indexing blocks on disk...</source>
        <translation>Indeksiraju se blokovi na disku...</translation>
    </message>
    <message>
        <source>Processing blocks on disk...</source>
        <translation>Procesiraju se blokovi na disku...</translation>
    </message>
    <message numerus="yes">
        <source>Processed %n block(s) of transaction history.</source>
        <translation><numerusform>Obrađen %n blok povijesti transakcije.</numerusform><numerusform>Obrađeno %n bloka povijesti transakcije.</numerusform><numerusform>Obrađeno %n blokova povijesti transakcije.</numerusform></translation>
    </message>
    <message>
        <source>%1 behind</source>
        <translation>%1 iza</translation>
    </message>
    <message>
        <source>Last received block was generated %1 ago.</source>
        <translation>Zadnji primljeni blok je bio ustvaren prije %1.</translation>
    </message>
    <message>
        <source>Transactions after this will not yet be visible.</source>
        <translation>Transakcije izvršene za tim blokom nisu još prikazane.</translation>
    </message>
    <message>
        <source>Error</source>
        <translation>Greška</translation>
    </message>
    <message>
        <source>Warning</source>
        <translation>Upozorenje</translation>
    </message>
    <message>
        <source>Information</source>
        <translation>Informacija</translation>
    </message>
    <message>
        <source>Up to date</source>
        <translation>Ažurno</translation>
    </message>
    <message>
        <source>&amp;Sending addresses</source>
        <translation>Adrese za &amp;slanje</translation>
    </message>
    <message>
        <source>&amp;Receiving addresses</source>
        <translation>Adrese za &amp;primanje</translation>
    </message>
    <message>
        <source>Open Wallet</source>
        <translation>Otvorite novčanik</translation>
    </message>
    <message>
        <source>Open a wallet</source>
        <translation>Otvorite neki novčanik</translation>
    </message>
    <message>
        <source>Close Wallet...</source>
        <translation>Zatvorite novčanik...</translation>
    </message>
    <message>
        <source>Close wallet</source>
        <translation>Zatvorite novčanik</translation>
    </message>
    <message>
        <source>Show the %1 help message to get a list with possible Particl command-line options</source>
        <translation>Prikažite pomoć programa %1 kako biste ispisali moguće opcije preko terminala</translation>
    </message>
    <message>
        <source>default wallet</source>
        <translation>uobičajeni novčanik</translation>
    </message>
    <message>
        <source>No wallets available</source>
        <translation>Nema dostupnih novčanika</translation>
    </message>
    <message>
        <source>&amp;Window</source>
        <translation>&amp;Prozor</translation>
    </message>
    <message>
        <source>Minimize</source>
        <translation>Minimizirajte</translation>
    </message>
    <message>
        <source>Zoom</source>
        <translation>Povećajte</translation>
    </message>
    <message>
        <source>Main Window</source>
        <translation>Glavni prozor</translation>
    </message>
    <message>
        <source>%1 client</source>
        <translation>%1 klijent</translation>
    </message>
    <message>
        <source>Connecting to peers...</source>
        <translation>Spaja se na klijente...</translation>
    </message>
    <message>
        <source>Catching up...</source>
        <translation>Ažuriranje...</translation>
    </message>
    <message>
        <source>Error: %1</source>
        <translation>Greška: %1</translation>
    </message>
    <message>
        <source>Warning: %1</source>
        <translation>Upozorenje: %1</translation>
    </message>
    <message>
        <source>Date: %1
</source>
        <translation>Datum: %1
</translation>
    </message>
    <message>
        <source>Amount: %1
</source>
        <translation>Iznos: %1
</translation>
    </message>
    <message>
        <source>Wallet: %1
</source>
        <translation>Novčanik: %1</translation>
    </message>
    <message>
        <source>Type: %1
</source>
        <translation>Vrsta: %1
</translation>
    </message>
    <message>
        <source>Label: %1
</source>
        <translation>Oznaka: %1
</translation>
    </message>
    <message>
        <source>Address: %1
</source>
        <translation>Adresa: %1
</translation>
    </message>
    <message>
        <source>Sent transaction</source>
        <translation>Poslana transakcija</translation>
    </message>
    <message>
        <source>Incoming transaction</source>
        <translation>Dolazna transakcija</translation>
    </message>
    <message>
        <source>HD key generation is &lt;b&gt;enabled&lt;/b&gt;</source>
        <translation>Generiranje HD ključeva je &lt;b&gt;uključeno&lt;/b&gt;</translation>
    </message>
    <message>
        <source>HD key generation is &lt;b&gt;disabled&lt;/b&gt;</source>
        <translation>Generiranje HD ključeva je &lt;b&gt;isključeno&lt;/b&gt;</translation>
    </message>
    <message>
        <source>Private key &lt;b&gt;disabled&lt;/b&gt;</source>
        <translation>Privatni ključ &lt;b&gt;onemogućen&lt;/b&gt;</translation>
    </message>
    <message>
        <source>Wallet is &lt;b&gt;encrypted&lt;/b&gt; and currently &lt;b&gt;unlocked&lt;/b&gt;</source>
        <translation>Novčanik je &lt;b&gt;šifriran&lt;/b&gt; i trenutno &lt;b&gt;otključan&lt;/b&gt;</translation>
    </message>
    <message>
        <source>Wallet is &lt;b&gt;encrypted&lt;/b&gt; and currently &lt;b&gt;locked&lt;/b&gt;</source>
        <translation>Novčanik je &lt;b&gt;šifriran&lt;/b&gt; i trenutno &lt;b&gt;zaključan&lt;/b&gt;</translation>
    </message>
    <message>
        <source>A fatal error occurred. Particl can no longer continue safely and will quit.</source>
        <translation>Dogodila se kobna greška. Particl ne može više sigurno nastaviti te će se zatvoriti.</translation>
    </message>
</context>
<context>
    <name>CoinControlDialog</name>
    <message>
        <source>Coin Selection</source>
        <translation>Izbor ulaza transakcije</translation>
    </message>
    <message>
        <source>Quantity:</source>
        <translation>Količina:</translation>
    </message>
    <message>
        <source>Bytes:</source>
        <translation>Bajtova:</translation>
    </message>
    <message>
        <source>Amount:</source>
        <translation>Iznos:</translation>
    </message>
    <message>
        <source>Fee:</source>
        <translation>Naknada:</translation>
    </message>
    <message>
        <source>Dust:</source>
        <translation>Prašina:</translation>
    </message>
    <message>
        <source>After Fee:</source>
        <translation>Nakon naknade:</translation>
    </message>
    <message>
        <source>Change:</source>
        <translation>Vraćeno:</translation>
    </message>
    <message>
        <source>(un)select all</source>
        <translation>Izaberi sve/ništa</translation>
    </message>
    <message>
        <source>Tree mode</source>
        <translation>Prikažite kao stablo</translation>
    </message>
    <message>
        <source>List mode</source>
        <translation>Prikažite kao listu</translation>
    </message>
    <message>
        <source>Amount</source>
        <translation>Iznos</translation>
    </message>
    <message>
        <source>Received with label</source>
        <translation>Primljeno pod oznakom</translation>
    </message>
    <message>
        <source>Received with address</source>
        <translation>Primljeno na adresu</translation>
    </message>
    <message>
        <source>Date</source>
        <translation>Datum</translation>
    </message>
    <message>
        <source>Confirmations</source>
        <translation>Broj potvrda</translation>
    </message>
    <message>
        <source>Confirmed</source>
        <translation>Potvrđeno</translation>
    </message>
    <message>
        <source>Copy address</source>
        <translation>Kopirajte adresu</translation>
    </message>
    <message>
        <source>Copy label</source>
        <translation>Kopirajte oznaku</translation>
    </message>
    <message>
        <source>Copy amount</source>
        <translation>Kopirajte iznos</translation>
    </message>
    <message>
        <source>Copy transaction ID</source>
        <translation>Kopirajte ID transakcije</translation>
    </message>
    <message>
        <source>Lock unspent</source>
        <translation>Zaključajte nepotrošen input</translation>
    </message>
    <message>
        <source>Unlock unspent</source>
        <translation>Otključajte nepotrošen input</translation>
    </message>
    <message>
        <source>Copy quantity</source>
        <translation>Kopirajte iznos</translation>
    </message>
    <message>
        <source>Copy fee</source>
        <translation>Kopirajte naknadu</translation>
    </message>
    <message>
        <source>Copy after fee</source>
        <translation>Kopirajte iznos nakon naknade</translation>
    </message>
    <message>
        <source>Copy bytes</source>
        <translation>Kopirajte količinu bajtova</translation>
    </message>
    <message>
        <source>Copy dust</source>
        <translation>Kopirajte prašinu</translation>
    </message>
    <message>
        <source>Copy change</source>
        <translation>Kopirajte ostatak</translation>
    </message>
    <message>
        <source>(%1 locked)</source>
        <translation>(%1 zaključen)</translation>
    </message>
    <message>
        <source>yes</source>
        <translation>da</translation>
    </message>
    <message>
        <source>no</source>
        <translation>ne</translation>
    </message>
    <message>
        <source>This label turns red if any recipient receives an amount smaller than the current dust threshold.</source>
        <translation>Oznaka postane crvene boje ako bilo koji primatelj dobije iznos manji od trenutnog praga "prašine" (sićušnog iznosa).</translation>
    </message>
    <message>
        <source>Can vary +/- %1 satoshi(s) per input.</source>
        <translation>Može varirati +/- %1 satoši(ja) po inputu.</translation>
    </message>
    <message>
        <source>(no label)</source>
        <translation>(nema oznake)</translation>
    </message>
    <message>
        <source>change from %1 (%2)</source>
        <translation>ostatak od %1 (%2)</translation>
    </message>
    <message>
        <source>(change)</source>
        <translation>(ostatak)</translation>
    </message>
</context>
<context>
    <name>CreateWalletActivity</name>
    <message>
        <source>Creating Wallet &lt;b&gt;%1&lt;/b&gt;...</source>
        <translation>Stvara se novčanik &lt;b&gt;%1&lt;/b&gt;...</translation>
    </message>
    <message>
        <source>Create wallet failed</source>
        <translation>Neuspješno stvaranje novčanika</translation>
    </message>
    <message>
        <source>Create wallet warning</source>
        <translation>Upozorenje kod stvaranja novčanika</translation>
    </message>
</context>
<context>
    <name>CreateWalletDialog</name>
    <message>
        <source>Create Wallet</source>
        <translation>Stvorite novčanik</translation>
    </message>
    <message>
        <source>Wallet Name</source>
        <translation>Ime novčanika</translation>
    </message>
    <message>
        <source>Encrypt the wallet. The wallet will be encrypted with a passphrase of your choice.</source>
        <translation>Šifrirajte novčanik. Novčanik bit će šifriran lozinkom po vašem izboru.</translation>
    </message>
    <message>
        <source>Encrypt Wallet</source>
        <translation>Šifrirajte novčanik</translation>
    </message>
    <message>
        <source>Disable private keys for this wallet. Wallets with private keys disabled will have no private keys and cannot have an HD seed or imported private keys. This is ideal for watch-only wallets.</source>
        <translation>Isključite privatne ključeve za ovaj novčanik. Novčanici gdje su privatni ključevi isključeni neće sadržati privatne ključeve te ne mogu imati HD sjeme ili uvezene privatne ključeve. Ova postavka je idealna za novčanike koje su isključivo za promatranje.</translation>
    </message>
    <message>
        <source>Disable Private Keys</source>
        <translation>Isključite privatne ključeve</translation>
    </message>
    <message>
        <source>Make a blank wallet. Blank wallets do not initially have private keys or scripts. Private keys and addresses can be imported, or an HD seed can be set, at a later time.</source>
        <translation>Stvorite prazni novčanik. Prazni novčanici nemaju privatnih ključeva ili skripta. Mogu se naknadno uvesti privatne ključeve i adrese ili postaviti HD sjeme.</translation>
    </message>
    <message>
        <source>Make Blank Wallet</source>
        <translation>Stvorite prazni novčanik</translation>
    </message>
    <message>
        <source>Create</source>
        <translation>Stvorite</translation>
    </message>
</context>
<context>
    <name>EditAddressDialog</name>
    <message>
        <source>Edit Address</source>
        <translation>Uredite adresu</translation>
    </message>
    <message>
        <source>&amp;Label</source>
        <translation>&amp;Oznaka</translation>
    </message>
    <message>
        <source>The label associated with this address list entry</source>
        <translation>Oznaka ovog zapisa u adresaru</translation>
    </message>
    <message>
        <source>The address associated with this address list entry. This can only be modified for sending addresses.</source>
        <translation>Adresa ovog zapisa u adresaru. Može se mijenjati samo kod adresa za slanje.</translation>
    </message>
    <message>
        <source>&amp;Address</source>
        <translation>&amp;Adresa</translation>
    </message>
    <message>
        <source>New sending address</source>
        <translation>Nova adresa za slanje</translation>
    </message>
    <message>
        <source>Edit receiving address</source>
        <translation>Uredi adresu za primanje</translation>
    </message>
    <message>
        <source>Edit sending address</source>
        <translation>Uredi adresu za slanje</translation>
    </message>
    <message>
        <source>The entered address "%1" is not a valid Particl address.</source>
        <translation>Upisana adresa "%1" nije valjana Particl adresa.</translation>
    </message>
    <message>
        <source>Address "%1" already exists as a receiving address with label "%2" and so cannot be added as a sending address.</source>
        <translation>Adresa "%1" već postoji kao primateljska adresa s oznakom "%2" te se ne može dodati kao pošiljateljska adresa.</translation>
    </message>
    <message>
        <source>The entered address "%1" is already in the address book with label "%2".</source>
        <translation>Unesena adresa "%1" postoji već u imeniku pod oznakom "%2".</translation>
    </message>
    <message>
        <source>Could not unlock wallet.</source>
        <translation>Ne može se otključati novčanik.</translation>
    </message>
    <message>
        <source>New key generation failed.</source>
        <translation>Stvaranje novog ključa nije uspjelo.</translation>
    </message>
</context>
<context>
    <name>FreespaceChecker</name>
    <message>
        <source>A new data directory will be created.</source>
        <translation>Bit će stvorena nova podatkovna mapa.</translation>
    </message>
    <message>
        <source>name</source>
        <translation>ime</translation>
    </message>
    <message>
        <source>Directory already exists. Add %1 if you intend to create a new directory here.</source>
        <translation>Mapa već postoji. Dodajte %1 ako namjeravate stvoriti novu mapu ovdje.</translation>
    </message>
    <message>
        <source>Path already exists, and is not a directory.</source>
        <translation>Put već postoji i nije mapa.</translation>
    </message>
    <message>
        <source>Cannot create data directory here.</source>
        <translation>Nije moguće stvoriti direktorij za podatke na tom mjestu.</translation>
    </message>
</context>
<context>
    <name>HelpMessageDialog</name>
    <message>
        <source>version</source>
        <translation>verzija</translation>
    </message>
    <message>
        <source>(%1-bit)</source>
        <translation>(%1-bit)</translation>
    </message>
    <message>
        <source>About %1</source>
        <translation>O programu %1</translation>
    </message>
    <message>
        <source>Command-line options</source>
        <translation>Opcije programa u naredbenoj liniji</translation>
    </message>
</context>
<context>
    <name>Intro</name>
    <message>
        <source>Welcome</source>
        <translation>Dobrodošli</translation>
    </message>
    <message>
        <source>Welcome to %1.</source>
        <translation>Dobrodošli u %1.</translation>
    </message>
    <message>
        <source>As this is the first time the program is launched, you can choose where %1 will store its data.</source>
        <translation>Kako je ovo prvi put da je ova aplikacija pokrenuta, možete izabrati gdje će %1 spremati svoje podatke.</translation>
    </message>
    <message>
        <source>When you click OK, %1 will begin to download and process the full %4 block chain (%2GB) starting with the earliest transactions in %3 when %4 initially launched.</source>
        <translation>Kada kliknete OK, %1 počet će preuzimati i procesirati cijeli lanac blokova (%2GB) počevši s najranijim transakcijama u %3 kad je %4 prvi put pokrenut.</translation>
    </message>
    <message>
        <source>Reverting this setting requires re-downloading the entire blockchain. It is faster to download the full chain first and prune it later. Disables some advanced features.</source>
        <translation>Vraćanje na ovu postavku zahtijeva ponovno preuzimanje cijelog lanca blokova. Brže je najprije preuzeti cijeli lanac pa ga kasnije obrezati. Isključuje napredne mogućnosti.</translation>
    </message>
    <message>
        <source>This initial synchronisation is very demanding, and may expose hardware problems with your computer that had previously gone unnoticed. Each time you run %1, it will continue downloading where it left off.</source>
        <translation>Početna sinkronizacija je vrlo zahtjevna i može otkriti hardverske probleme kod vašeg računala koji su prije prošli nezamijećeno. Svaki put kad pokrenete %1, nastavit će preuzimati odakle je stao.</translation>
    </message>
    <message>
        <source>If you have chosen to limit block chain storage (pruning), the historical data must still be downloaded and processed, but will be deleted afterward to keep your disk usage low.</source>
        <translation>Ako odlučite ograničiti spremanje lanca blokova pomoću pruninga (obrezivanja), treba preuzeti i procesirati povijesne podatke. Bit će obrisani naknadno kako bi se smanjila količina zauzetog prostora na disku.</translation>
    </message>
    <message>
        <source>Use the default data directory</source>
        <translation>Koristite uobičajenu podatkovnu mapu</translation>
    </message>
    <message>
        <source>Use a custom data directory:</source>
        <translation>Odaberite različitu podatkovnu mapu:</translation>
    </message>
    <message>
        <source>Particl</source>
        <translation>Particl</translation>
    </message>
    <message>
        <source>Discard blocks after verification, except most recent %1 GB (prune)</source>
        <translation>Odbacite blokove nakon provjere osim one najnovije do %1 GB-a (obrezujte)</translation>
    </message>
    <message>
        <source>At least %1 GB of data will be stored in this directory, and it will grow over time.</source>
        <translation>Bit će spremljeno barem %1 GB podataka u ovoj mapi te će se povećati tijekom vremena.</translation>
    </message>
    <message>
        <source>Approximately %1 GB of data will be stored in this directory.</source>
        <translation>Otprilike %1 GB podataka bit će spremljeno u ovoj mapi.</translation>
    </message>
    <message>
        <source>%1 will download and store a copy of the Particl block chain.</source>
        <translation>%1 preuzet će i pohraniti kopiju Particlovog lanca blokova.</translation>
    </message>
    <message>
        <source>The wallet will also be stored in this directory.</source>
        <translation>Novčanik bit će pohranjen u ovoj mapi.</translation>
    </message>
    <message>
        <source>Error: Specified data directory "%1" cannot be created.</source>
        <translation>Greška: Zadana podatkovna mapa "%1" ne može biti stvorena.</translation>
    </message>
    <message>
        <source>Error</source>
        <translation>Greška</translation>
    </message>
    <message numerus="yes">
        <source>%n GB of free space available</source>
        <translation><numerusform>Dostupno %n GB slobodnog prostora</numerusform><numerusform>Dostupno %n GB slobodnog prostora</numerusform><numerusform>Dostupno %n GB slobodnog prostora</numerusform></translation>
    </message>
    <message numerus="yes">
        <source>(of %n GB needed)</source>
        <translation><numerusform>(od potrebnog prostora od %n GB)</numerusform><numerusform>(od potrebnog prostora od %n GB)</numerusform><numerusform>(od potrebnog %n GB)</numerusform></translation>
    </message>
    <message numerus="yes">
        <source>(%n GB needed for full chain)</source>
        <translation><numerusform>(potreban je %n GB za cijeli lanac)</numerusform><numerusform>(potrebna su %n GB-a za cijeli lanac)</numerusform><numerusform>(potrebno je %n GB-a za cijeli lanac)</numerusform></translation>
    </message>
</context>
<context>
    <name>ModalOverlay</name>
    <message>
        <source>Form</source>
        <translation>Oblik</translation>
    </message>
    <message>
        <source>Recent transactions may not yet be visible, and therefore your wallet's balance might be incorrect. This information will be correct once your wallet has finished synchronizing with the particl network, as detailed below.</source>
        <translation>Nedavne transakcije možda još nisu vidljive pa vam stanje novčanika može biti netočno. Ove informacije bit će točne nakon što vaš novčanik dovrši sinkronizaciju s Particlovom mrežom, kako je opisano dolje.</translation>
    </message>
    <message>
        <source>Attempting to spend particl that are affected by not-yet-displayed transactions will not be accepted by the network.</source>
        <translation>Mreža neće prihvatiti pokušaje trošenja particla koji su utjecani sa strane transakcija koje još nisu vidljive.</translation>
    </message>
    <message>
        <source>Number of blocks left</source>
        <translation>Broj preostalih blokova</translation>
    </message>
    <message>
        <source>Unknown...</source>
        <translation>Nepoznato...</translation>
    </message>
    <message>
        <source>Last block time</source>
        <translation>Posljednje vrijeme bloka</translation>
    </message>
    <message>
        <source>Progress</source>
        <translation>Napredak</translation>
    </message>
    <message>
        <source>Progress increase per hour</source>
        <translation>Postotak povećanja napretka na sat</translation>
    </message>
    <message>
        <source>calculating...</source>
        <translation>računa...</translation>
    </message>
    <message>
        <source>Estimated time left until synced</source>
        <translation>Preostalo vrijeme do završetka sinkronizacije</translation>
    </message>
    <message>
        <source>Hide</source>
        <translation>Sakrijte</translation>
    </message>
    <message>
        <source>Unknown. Syncing Headers (%1, %2%)...</source>
        <translation>Nepoznato. Sinkroniziranje zaglavlja (%1, %2%)...</translation>
    </message>
</context>
<context>
    <name>OpenURIDialog</name>
    <message>
        <source>Open URI</source>
        <translation>Otvori URI adresu</translation>
    </message>
    <message>
        <source>Open payment request from URI or file</source>
        <translation>Otvori zahtjev za plaćanje iz URI adrese ili datoteke</translation>
    </message>
    <message>
        <source>URI:</source>
        <translation>URI:</translation>
    </message>
    <message>
        <source>Select payment request file</source>
        <translation>Izaberi datoteku zahtjeva za plaćanje</translation>
    </message>
    <message>
        <source>Select payment request file to open</source>
        <translation>Izaberi datoteku zahtjeva za plaćanje</translation>
    </message>
</context>
<context>
    <name>OpenWalletActivity</name>
    <message>
        <source>Open wallet failed</source>
        <translation>Neuspješno otvaranje novčanika</translation>
    </message>
    <message>
        <source>Open wallet warning</source>
        <translation>Upozorenje kod otvaranja novčanika</translation>
    </message>
    <message>
        <source>default wallet</source>
        <translation>uobičajeni novčanik</translation>
    </message>
    <message>
        <source>Opening Wallet &lt;b&gt;%1&lt;/b&gt;...</source>
        <translation>Otvaranje novčanik &lt;b&gt;%1&lt;/b&gt;...</translation>
    </message>
</context>
<context>
    <name>OptionsDialog</name>
    <message>
        <source>Options</source>
        <translation>Postavke</translation>
    </message>
    <message>
        <source>&amp;Main</source>
        <translation>&amp;Glavno</translation>
    </message>
    <message>
        <source>Automatically start %1 after logging in to the system.</source>
        <translation>Automatski pokrenite %1 nakon prijave u sustav.</translation>
    </message>
    <message>
        <source>&amp;Start %1 on system login</source>
        <translation>&amp;Pokrenite %1 kod prijave u sustav</translation>
    </message>
    <message>
        <source>Size of &amp;database cache</source>
        <translation>Veličina predmemorije baze podataka</translation>
    </message>
    <message>
        <source>Number of script &amp;verification threads</source>
        <translation>Broj CPU niti za verifikaciju transakcija</translation>
    </message>
    <message>
        <source>IP address of the proxy (e.g. IPv4: 127.0.0.1 / IPv6: ::1)</source>
        <translation>IP adresa proxy servera (npr. IPv4: 127.0.0.1 / IPv6: ::1)</translation>
    </message>
    <message>
        <source>Shows if the supplied default SOCKS5 proxy is used to reach peers via this network type.</source>
        <translation>Prikazuje se ako je isporučeni uobičajeni SOCKS5 proxy korišten radi dohvaćanja klijenata preko ovog tipa mreže.</translation>
    </message>
    <message>
        <source>Use separate SOCKS&amp;5 proxy to reach peers via Tor hidden services:</source>
        <translation>Koristite zaseban SOCKS&amp;5 proxy kako biste dohvatili klijente preko Tora:</translation>
    </message>
    <message>
        <source>Hide the icon from the system tray.</source>
        <translation>Sakrijte ikonu sa sustavne trake.</translation>
    </message>
    <message>
        <source>&amp;Hide tray icon</source>
        <translation>&amp;Sakrijte ikonu</translation>
    </message>
    <message>
        <source>Minimize instead of exit the application when the window is closed. When this option is enabled, the application will be closed only after selecting Exit in the menu.</source>
        <translation>Minimizirati aplikaciju umjesto zatvoriti, kada se zatvori prozor. Kada je ova opcija omogućena, aplikacija će biti zatvorena tek nakon odabira naredbe Izlaz u izborniku.</translation>
    </message>
    <message>
        <source>Third party URLs (e.g. a block explorer) that appear in the transactions tab as context menu items. %s in the URL is replaced by transaction hash. Multiple URLs are separated by vertical bar |.</source>
        <translation>URL-ovi treće stranke (npr. preglednik blokova) koji se javljaju u kartici transakcija kao elementi kontekstnog izbornika. %s u URL-u zamijenjen je hashom transakcije. Višestruki URL-ovi su odvojeni vertikalnom crtom |.</translation>
    </message>
    <message>
        <source>Open the %1 configuration file from the working directory.</source>
        <translation>Otvorite konfiguracijsku datoteku programa %1 s radne mape.</translation>
    </message>
    <message>
        <source>Open Configuration File</source>
        <translation>Otvorite konfiguracijsku datoteku</translation>
    </message>
    <message>
        <source>Reset all client options to default.</source>
        <translation>Nastavi sve postavke programa na početne vrijednosti.</translation>
    </message>
    <message>
        <source>&amp;Reset Options</source>
        <translation>Po&amp;nastavi postavke</translation>
    </message>
    <message>
        <source>&amp;Network</source>
        <translation>&amp;Mreža</translation>
    </message>
    <message>
        <source>Disables some advanced features but all blocks will still be fully validated. Reverting this setting requires re-downloading the entire blockchain. Actual disk usage may be somewhat higher.</source>
        <translation>Isključuje napredne mogućnosti ali će svi blokovi ipak biti potpuno validirani. Vraćanje na prijašnje stanje zahtijeva ponovo preuzimanje cijelog lanca blokova. Realna količina zauzetog prostora na disku može biti ponešto veća.</translation>
    </message>
    <message>
        <source>Prune &amp;block storage to</source>
        <translation>Obrezujte pohranu &amp;blokova na</translation>
    </message>
    <message>
        <source>GB</source>
        <translation>GB</translation>
    </message>
    <message>
        <source>Reverting this setting requires re-downloading the entire blockchain.</source>
        <translation>Vraćanje na prijašnje stanje zahtijeva ponovo preuzimanje cijelog lanca blokova.</translation>
    </message>
    <message>
        <source>MiB</source>
        <translation>MiB</translation>
    </message>
    <message>
        <source>(0 = auto, &lt;0 = leave that many cores free)</source>
        <translation>(0 = automatski odredite, &lt;0 = ostavite slobodno upravo toliko jezgri)</translation>
    </message>
    <message>
        <source>W&amp;allet</source>
        <translation>&amp;Novčanik</translation>
    </message>
    <message>
        <source>Expert</source>
        <translation>Stručne postavke</translation>
    </message>
    <message>
        <source>Enable coin &amp;control features</source>
        <translation>Uključite postavke kontroliranja inputa</translation>
    </message>
    <message>
        <source>If you disable the spending of unconfirmed change, the change from a transaction cannot be used until that transaction has at least one confirmation. This also affects how your balance is computed.</source>
        <translation>Ako isključite trošenje nepotvrđenog ostatka, ostatak transakcije ne može biti korišten dok ta transakcija ne dobije barem jednu potvrdu. Također utječe na to kako je vaše stanje računato.</translation>
    </message>
    <message>
        <source>&amp;Spend unconfirmed change</source>
        <translation>&amp;Trošenje nepotvrđenih vraćenih iznosa</translation>
    </message>
    <message>
        <source>Automatically open the Particl client port on the router. This only works when your router supports UPnP and it is enabled.</source>
        <translation>Automatski otvori port Particl klijenta na ruteru. To radi samo ako ruter podržava UPnP i ako je omogućen.</translation>
    </message>
    <message>
        <source>Map port using &amp;UPnP</source>
        <translation>Mapiraj port koristeći &amp;UPnP</translation>
    </message>
    <message>
        <source>Accept connections from outside.</source>
        <translation>Prihvatite veze izvana.</translation>
    </message>
    <message>
        <source>Allow incomin&amp;g connections</source>
        <translation>Dozvolite dolazeće veze</translation>
    </message>
    <message>
        <source>Connect to the Particl network through a SOCKS5 proxy.</source>
        <translation>Spojite se na Particl mrežu kroz SOCKS5 proxy.</translation>
    </message>
    <message>
        <source>&amp;Connect through SOCKS5 proxy (default proxy):</source>
        <translation>&amp;Spojite se kroz SOCKS5 proxy (uobičajeni proxy)</translation>
    </message>
    <message>
        <source>Proxy &amp;IP:</source>
        <translation>Proxy &amp;IP:</translation>
    </message>
    <message>
        <source>&amp;Port:</source>
        <translation>&amp;Vrata:</translation>
    </message>
    <message>
        <source>Port of the proxy (e.g. 9050)</source>
        <translation>Proxy vrata (npr. 9050)</translation>
    </message>
    <message>
        <source>Used for reaching peers via:</source>
        <translation>Korišten za dohvaćanje klijenata preko:</translation>
    </message>
    <message>
        <source>IPv4</source>
        <translation>IPv4-a</translation>
    </message>
    <message>
        <source>IPv6</source>
        <translation>IPv6-a</translation>
    </message>
    <message>
        <source>Tor</source>
        <translation>Tora</translation>
    </message>
    <message>
        <source>Connect to the Particl network through a separate SOCKS5 proxy for Tor hidden services.</source>
        <translation>Spojite se na Particl mrežu kroz zaseban SOCKS5 proxy za povezivanje na Tor.</translation>
    </message>
    <message>
        <source>&amp;Window</source>
        <translation>&amp;Prozor</translation>
    </message>
    <message>
        <source>Show only a tray icon after minimizing the window.</source>
        <translation>Prikaži samo ikonu u sistemskoj traci nakon minimiziranja prozora</translation>
    </message>
    <message>
        <source>&amp;Minimize to the tray instead of the taskbar</source>
        <translation>&amp;Minimiziraj u sistemsku traku umjesto u traku programa</translation>
    </message>
    <message>
        <source>M&amp;inimize on close</source>
        <translation>M&amp;inimiziraj kod zatvaranja</translation>
    </message>
    <message>
        <source>&amp;Display</source>
        <translation>&amp;Prikaz</translation>
    </message>
    <message>
        <source>User Interface &amp;language:</source>
        <translation>Jezi&amp;k sučelja:</translation>
    </message>
    <message>
        <source>The user interface language can be set here. This setting will take effect after restarting %1.</source>
        <translation>Jezik korisničkog sučelja može se postaviti ovdje. Postavka će vrijediti nakon ponovnog pokretanja programa %1.</translation>
    </message>
    <message>
        <source>&amp;Unit to show amounts in:</source>
        <translation>&amp;Jedinica za prikaz iznosa:</translation>
    </message>
    <message>
        <source>Choose the default subdivision unit to show in the interface and when sending coins.</source>
        <translation>Izaberite željeni najmanji dio particla koji će biti prikazan u sučelju i koji će se koristiti za plaćanje.</translation>
    </message>
    <message>
        <source>Whether to show coin control features or not.</source>
        <translation>Ovisi želite li prikazati mogućnosti kontroliranja inputa ili ne.</translation>
    </message>
    <message>
        <source>&amp;Third party transaction URLs</source>
        <translation>&amp;URL-ovi treće stranke o transakciji</translation>
    </message>
    <message>
        <source>Options set in this dialog are overridden by the command line or in the configuration file:</source>
        <translation>Opcije postavljene u ovom dijalogu nadglašene su naredbenom linijom ili konfiguracijskom datotekom:</translation>
    </message>
    <message>
        <source>&amp;OK</source>
        <translation>&amp;U redu</translation>
    </message>
    <message>
        <source>&amp;Cancel</source>
        <translation>&amp;Odustani</translation>
    </message>
    <message>
        <source>default</source>
        <translation>standardne vrijednosti</translation>
    </message>
    <message>
        <source>none</source>
        <translation>ništa</translation>
    </message>
    <message>
        <source>Confirm options reset</source>
        <translation>Potvrdite resetiranje opcija</translation>
    </message>
    <message>
        <source>Client restart required to activate changes.</source>
        <translation>Potrebno je ponovno pokretanje klijenta kako bi se promjene aktivirale.</translation>
    </message>
    <message>
        <source>Client will be shut down. Do you want to proceed?</source>
        <translation>Zatvorit će se klijent. Želite li nastaviti?</translation>
    </message>
    <message>
        <source>Configuration options</source>
        <translation>Konfiguracijske postavke</translation>
    </message>
    <message>
        <source>The configuration file is used to specify advanced user options which override GUI settings. Additionally, any command-line options will override this configuration file.</source>
        <translation>Ova konfiguracijska datoteka je korištena za specificiranje napredne korisničke opcije koje će poništiti postavke GUI-a. Također će bilo koje opcije navedene preko terminala poništiti ovu konfiguracijsku datoteku.</translation>
    </message>
    <message>
        <source>Error</source>
        <translation>Greška</translation>
    </message>
    <message>
        <source>The configuration file could not be opened.</source>
        <translation>Konfiguracijska datoteka nije se mogla otvoriti.</translation>
    </message>
    <message>
        <source>This change would require a client restart.</source>
        <translation>Ova promjena zahtijeva da se klijent ponovo pokrene.</translation>
    </message>
    <message>
        <source>The supplied proxy address is invalid.</source>
        <translation>Priložena proxy adresa je nevažeća.</translation>
    </message>
</context>
<context>
    <name>OverviewPage</name>
    <message>
        <source>Form</source>
        <translation>Oblik</translation>
    </message>
    <message>
        <source>The displayed information may be out of date. Your wallet automatically synchronizes with the Particl network after a connection is established, but this process has not completed yet.</source>
        <translation>Prikazani podatci mogu biti zastarjeli. Vaš novčanik se automatski sinkronizira s Particl mrežom kada je veza uspostavljena, ali taj proces još nije završen.</translation>
    </message>
    <message>
        <source>Watch-only:</source>
        <translation>Isključivno promatrane adrese:</translation>
    </message>
    <message>
        <source>Available:</source>
        <translation>Dostupno:</translation>
    </message>
    <message>
        <source>Your current spendable balance</source>
        <translation>Trenutno stanje koje možete trošiti</translation>
    </message>
    <message>
        <source>Pending:</source>
        <translation>Neriješeno:</translation>
    </message>
    <message>
        <source>Total of transactions that have yet to be confirmed, and do not yet count toward the spendable balance</source>
        <translation>Ukupan iznos transakcija koje se još moraju potvrditi te se ne računa kao stanje koje se može trošiti</translation>
    </message>
    <message>
        <source>Immature:</source>
        <translation>Nezrelo:</translation>
    </message>
    <message>
        <source>Mined balance that has not yet matured</source>
        <translation>Izrudareno stanje koje još nije dozrijevalo</translation>
    </message>
    <message>
        <source>Balances</source>
        <translation>Stanja</translation>
    </message>
    <message>
        <source>Total:</source>
        <translation>Ukupno:</translation>
    </message>
    <message>
        <source>Your current total balance</source>
        <translation>Vaše trenutno svekupno stanje</translation>
    </message>
    <message>
        <source>Your current balance in watch-only addresses</source>
        <translation>Vaše trenutno stanje kod eksluzivno promatranih (watch-only) adresa</translation>
    </message>
    <message>
        <source>Spendable:</source>
        <translation>Stanje koje se može trošiti:</translation>
    </message>
    <message>
        <source>Recent transactions</source>
        <translation>Nedavne transakcije</translation>
    </message>
    <message>
        <source>Unconfirmed transactions to watch-only addresses</source>
        <translation>Nepotvrđene transakcije isključivo promatranim adresama</translation>
    </message>
    <message>
        <source>Mined balance in watch-only addresses that has not yet matured</source>
        <translation>Izrudareno stanje na isključivo promatranim adresama koje još nije dozrijevalo</translation>
    </message>
    <message>
        <source>Current total balance in watch-only addresses</source>
        <translation>Trenutno ukupno stanje na isključivo promatranim adresama</translation>
    </message>
</context>
<context>
    <name>PaymentServer</name>
    <message>
        <source>Payment request error</source>
        <translation>Greška kod zahtjeva za plaćanje</translation>
    </message>
    <message>
        <source>Cannot start particl: click-to-pay handler</source>
        <translation>Ne može se pokrenuti klijent: rukovatelj "kliknite da platite"</translation>
    </message>
    <message>
        <source>URI handling</source>
        <translation>URI upravljanje</translation>
    </message>
    <message>
        <source>'particl://' is not a valid URI. Use 'particl:' instead.</source>
        <translation>'particl://' nije ispravan URI. Koristite 'particl:' umjesto toga.</translation>
    </message>
    <message>
        <source>You are using a BIP70 URL which will be unsupported in the future.</source>
        <translation>Koristite BIP70 URL koji će ubuduće biti nepodržan.</translation>
    </message>
    <message>
        <source>Payment request fetch URL is invalid: %1</source>
        <translation>URL za dohvatu zahtjeva za plaćanje neispravan: %1</translation>
    </message>
    <message>
        <source>Cannot process payment request because BIP70 support was not compiled in.</source>
        <translation>Ne može se obraditi zahtjev uplate jer podrška za BIP70 nije bila uključena tijekom prevođenja.</translation>
    </message>
    <message>
        <source>Due to widespread security flaws in BIP70 it's strongly recommended that any merchant instructions to switch wallets be ignored.</source>
        <translation>Zbog rasprostranjenih sigurnosnih mana u BIP70-u, strogo se preporučuje da se ignoriraju bilo kakve naredbe o zamjeni novčanika sa strane trgovca.</translation>
    </message>
    <message>
        <source>If you are receiving this error you should request the merchant provide a BIP21 compatible URI.</source>
        <translation>Ako dobivate ovu grešku, trebali biste zatražiti od trgovca BIP21 kompatibilan URI.</translation>
    </message>
    <message>
        <source>Invalid payment address %1</source>
        <translation>Nevažeća adresa za plaćanje %1</translation>
    </message>
    <message>
        <source>URI cannot be parsed! This can be caused by an invalid Particl address or malformed URI parameters.</source>
        <translation>Ne može se parsirati URI! Uzrok tomu može biti nevažeća Particl adresa ili neispravni parametri kod URI-a.</translation>
    </message>
    <message>
        <source>Payment request file handling</source>
        <translation>Rukovanje datotekom zahtjeva za plaćanje</translation>
    </message>
    <message>
        <source>Payment request file cannot be read! This can be caused by an invalid payment request file.</source>
        <translation>Nije moguće iščitati datoteku zahtjeva za plaćanje! Uzrok tomu može biti nevažeća datoteka zahtjeva za plaćanje.</translation>
    </message>
    <message>
        <source>Payment request rejected</source>
        <translation>Zahtjev za plaćanje odbijen</translation>
    </message>
    <message>
        <source>Payment request network doesn't match client network.</source>
        <translation>Mreža zahtjeva za plaćanje ne poklapa se s mrežom klijenta.</translation>
    </message>
    <message>
        <source>Payment request expired.</source>
        <translation>Zahtjev za plaćanje istekao.</translation>
    </message>
    <message>
        <source>Payment request is not initialized.</source>
        <translation>Zahtjev za plaćanje nije inicijaliziran.</translation>
    </message>
    <message>
        <source>Unverified payment requests to custom payment scripts are unsupported.</source>
        <translation>Neprovjereni zahtjevi za plaćanje prilagođenim skriptima za plaćanje su nepodržani.</translation>
    </message>
    <message>
        <source>Invalid payment request.</source>
        <translation>Nevažeći zahtjev za plaćanje.</translation>
    </message>
    <message>
        <source>Requested payment amount of %1 is too small (considered dust).</source>
        <translation>Traženi iznos plaćanja %1 je premalen (smatra se "prašinom", sićušnim iznosom).</translation>
    </message>
    <message>
        <source>Refund from %1</source>
        <translation>Povrat iz %1</translation>
    </message>
    <message>
        <source>Payment request %1 is too large (%2 bytes, allowed %3 bytes).</source>
        <translation>Zahtjev za plaćanje %1 je prevelik (%2 bajt(ov)a, dozvoljeno %3 bajt(ov)a).</translation>
    </message>
    <message>
        <source>Error communicating with %1: %2</source>
        <translation>Greška kod komuniciranja s %1: %2</translation>
    </message>
    <message>
        <source>Payment request cannot be parsed!</source>
        <translation>Zahtjev za plaćanje ne može se parsirati!</translation>
    </message>
    <message>
        <source>Bad response from server %1</source>
        <translation>Neispravan odgovor sa strane servera %1</translation>
    </message>
    <message>
        <source>Network request error</source>
        <translation>Greška kod mrežnog zahtjeva</translation>
    </message>
    <message>
        <source>Payment acknowledged</source>
        <translation>Plaćanje priznato</translation>
    </message>
</context>
<context>
    <name>PeerTableModel</name>
    <message>
        <source>User Agent</source>
        <translation>Korisnički agent</translation>
    </message>
    <message>
        <source>Node/Service</source>
        <translation>Čvor/Servis</translation>
    </message>
    <message>
        <source>NodeId</source>
        <translation>NodeId (ID čvora)</translation>
    </message>
    <message>
        <source>Ping</source>
        <translation>Ping</translation>
    </message>
    <message>
        <source>Sent</source>
        <translation>Poslano</translation>
    </message>
    <message>
        <source>Received</source>
        <translation>Primljeno</translation>
    </message>
</context>
<context>
    <name>QObject</name>
    <message>
        <source>Amount</source>
        <translation>Iznos</translation>
    </message>
    <message>
        <source>Enter a Particl address (e.g. %1)</source>
        <translation>Unesite Particl adresu (npr. %1)</translation>
    </message>
    <message>
        <source>%1 d</source>
        <translation>%1 d</translation>
    </message>
    <message>
        <source>%1 h</source>
        <translation>%1 h</translation>
    </message>
    <message>
        <source>%1 m</source>
        <translation>%1 m</translation>
    </message>
    <message>
        <source>%1 s</source>
        <translation>%1 s</translation>
    </message>
    <message>
        <source>None</source>
        <translation>Ništa</translation>
    </message>
    <message>
        <source>N/A</source>
        <translation>N/A</translation>
    </message>
    <message>
        <source>%1 ms</source>
        <translation>%1 ms</translation>
    </message>
    <message numerus="yes">
        <source>%n second(s)</source>
        <translation><numerusform>%n sekund</numerusform><numerusform>%n sekundi</numerusform><numerusform>%n sekundi</numerusform></translation>
    </message>
    <message numerus="yes">
        <source>%n minute(s)</source>
        <translation><numerusform>%n minut</numerusform><numerusform>%n minuta</numerusform><numerusform>%n minuta</numerusform></translation>
    </message>
    <message numerus="yes">
        <source>%n hour(s)</source>
        <translation><numerusform>%n sat</numerusform><numerusform>%n sata</numerusform><numerusform>%n sati</numerusform></translation>
    </message>
    <message numerus="yes">
        <source>%n day(s)</source>
        <translation><numerusform>%n dan</numerusform><numerusform>%n dana</numerusform><numerusform>%n dana</numerusform></translation>
    </message>
    <message numerus="yes">
        <source>%n week(s)</source>
        <translation><numerusform>%n tjedan</numerusform><numerusform>%n tjedna</numerusform><numerusform>%n tjedana</numerusform></translation>
    </message>
    <message>
        <source>%1 and %2</source>
        <translation>%1 i %2</translation>
    </message>
    <message numerus="yes">
        <source>%n year(s)</source>
        <translation><numerusform>%n godina</numerusform><numerusform>%n godine</numerusform><numerusform>%n godina</numerusform></translation>
    </message>
    <message>
        <source>%1 B</source>
        <translation>%1 B</translation>
    </message>
    <message>
        <source>%1 KB</source>
        <translation>%1 KB</translation>
    </message>
    <message>
        <source>%1 MB</source>
        <translation>%1 MB</translation>
    </message>
    <message>
        <source>%1 GB</source>
        <translation>%1 GB</translation>
    </message>
    <message>
        <source>Error: Specified data directory "%1" does not exist.</source>
        <translation>Greška: Zadana podatkovna mapa "%1" ne postoji.</translation>
    </message>
    <message>
        <source>Error: Cannot parse configuration file: %1.</source>
        <translation>Greška: Ne može se parsirati konfiguracijska datoteka: %1.</translation>
    </message>
    <message>
        <source>Error: %1</source>
        <translation>Greška: %1</translation>
    </message>
    <message>
        <source>%1 didn't yet exit safely...</source>
        <translation>%1 se još nije sigurno zatvorio.</translation>
    </message>
    <message>
        <source>unknown</source>
        <translation>nepoznato</translation>
    </message>
</context>
<context>
    <name>QRImageWidget</name>
    <message>
        <source>&amp;Save Image...</source>
        <translation>&amp;Spremi sliku...</translation>
    </message>
    <message>
        <source>&amp;Copy Image</source>
        <translation>&amp;Kopirajte sliku</translation>
    </message>
    <message>
        <source>Resulting URI too long, try to reduce the text for label / message.</source>
        <translation>URI je predug, probajte skratiti tekst za naslov / poruku.</translation>
    </message>
    <message>
        <source>Error encoding URI into QR Code.</source>
        <translation>Greška kod kodiranja URI adrese u QR kod.</translation>
    </message>
    <message>
        <source>QR code support not available.</source>
        <translation>Podrška za QR kodove je nedostupna.</translation>
    </message>
    <message>
        <source>Save QR Code</source>
        <translation>Spremi QR kod</translation>
    </message>
    <message>
        <source>PNG Image (*.png)</source>
        <translation>PNG slika (*.png)</translation>
    </message>
</context>
<context>
    <name>RPCConsole</name>
    <message>
        <source>N/A</source>
        <translation>N/A</translation>
    </message>
    <message>
        <source>Client version</source>
        <translation>Verzija klijenta</translation>
    </message>
    <message>
        <source>&amp;Information</source>
        <translation>&amp;Informacije</translation>
    </message>
    <message>
        <source>Debug window</source>
        <translation>Konzola za dijagnostiku</translation>
    </message>
    <message>
        <source>General</source>
        <translation>Općenito</translation>
    </message>
    <message>
        <source>Using BerkeleyDB version</source>
        <translation>Verzija BerkeleyDB-a</translation>
    </message>
    <message>
        <source>Datadir</source>
        <translation>Datadir (podatkovna mapa)</translation>
    </message>
    <message>
        <source>To specify a non-default location of the data directory use the '%1' option.</source>
        <translation>Koristite opciju '%1' ako želite zadati drugu lokaciju podatkovnoj mapi.</translation>
    </message>
    <message>
        <source>Blocksdir</source>
        <translation>Blocksdir</translation>
    </message>
    <message>
        <source>To specify a non-default location of the blocks directory use the '%1' option.</source>
        <translation>Koristite opciju '%1' ako želite zadati drugu lokaciju mapi u kojoj se nalaze blokovi.</translation>
    </message>
    <message>
        <source>Startup time</source>
        <translation>Vrijeme pokretanja</translation>
    </message>
    <message>
        <source>Network</source>
        <translation>Mreža</translation>
    </message>
    <message>
        <source>Name</source>
        <translation>Ime</translation>
    </message>
    <message>
        <source>Number of connections</source>
        <translation>Broj veza</translation>
    </message>
    <message>
        <source>Block chain</source>
        <translation>Lanac blokova</translation>
    </message>
    <message>
        <source>Current number of blocks</source>
        <translation>Trenutni broj blokova</translation>
    </message>
    <message>
        <source>Memory Pool</source>
        <translation>Memorijski bazen</translation>
    </message>
    <message>
        <source>Current number of transactions</source>
        <translation>Trenutan broj transakcija</translation>
    </message>
    <message>
        <source>Memory usage</source>
        <translation>Korištena memorija</translation>
    </message>
    <message>
        <source>Wallet: </source>
        <translation>Novčanik:</translation>
    </message>
    <message>
        <source>(none)</source>
        <translation>(ništa)</translation>
    </message>
    <message>
        <source>&amp;Reset</source>
        <translation>&amp;Resetirajte</translation>
    </message>
    <message>
        <source>Received</source>
        <translation>Primljeno</translation>
    </message>
    <message>
        <source>Sent</source>
        <translation>Poslano</translation>
    </message>
    <message>
        <source>&amp;Peers</source>
        <translation>&amp;Klijenti</translation>
    </message>
    <message>
        <source>Banned peers</source>
        <translation>Zabranjeni klijenti</translation>
    </message>
    <message>
        <source>Select a peer to view detailed information.</source>
        <translation>Odaberite klijent kako biste vidjeli detaljne informacije.</translation>
    </message>
    <message>
        <source>Whitelisted</source>
        <translation>Na bijeloj listi</translation>
    </message>
    <message>
        <source>Direction</source>
        <translation>Smjer</translation>
    </message>
    <message>
        <source>Version</source>
        <translation>Verzija</translation>
    </message>
    <message>
        <source>Starting Block</source>
        <translation>Početni blok</translation>
    </message>
    <message>
        <source>Synced Headers</source>
        <translation>Broj sinkroniziranih zaglavlja</translation>
    </message>
    <message>
        <source>Synced Blocks</source>
        <translation>Broj sinkronizranih blokova</translation>
    </message>
    <message>
        <source>User Agent</source>
        <translation>Korisnički agent</translation>
    </message>
    <message>
        <source>Open the %1 debug log file from the current data directory. This can take a few seconds for large log files.</source>
        <translation>Otvorite datoteku zapisa programa %1 iz trenutne podatkovne mape. Može potrajati nekoliko sekundi za velike datoteke zapisa.</translation>
    </message>
    <message>
        <source>Decrease font size</source>
        <translation>Smanjite veličinu fonta</translation>
    </message>
    <message>
        <source>Increase font size</source>
        <translation>Povećajte veličinu fonta</translation>
    </message>
    <message>
        <source>Services</source>
        <translation>Usluge</translation>
    </message>
    <message>
        <source>Ban Score</source>
        <translation>Broj zabrana</translation>
    </message>
    <message>
        <source>Connection Time</source>
        <translation>Trajanje veze</translation>
    </message>
    <message>
        <source>Last Send</source>
        <translation>Zadnja pošiljka</translation>
    </message>
    <message>
        <source>Last Receive</source>
        <translation>Zadnji primitak</translation>
    </message>
    <message>
        <source>Ping Time</source>
        <translation>Vrijeme pinga</translation>
    </message>
    <message>
        <source>The duration of a currently outstanding ping.</source>
        <translation>Trajanje trenutno izvanrednog pinga</translation>
    </message>
    <message>
        <source>Ping Wait</source>
        <translation>Zakašnjenje pinga</translation>
    </message>
    <message>
        <source>Min Ping</source>
        <translation>Min ping</translation>
    </message>
    <message>
        <source>Time Offset</source>
        <translation>Vremenski ofset</translation>
    </message>
    <message>
        <source>Last block time</source>
        <translation>Posljednje vrijeme bloka</translation>
    </message>
    <message>
        <source>&amp;Open</source>
        <translation>&amp;Otvori</translation>
    </message>
    <message>
        <source>&amp;Console</source>
        <translation>&amp;Konzola</translation>
    </message>
    <message>
        <source>&amp;Network Traffic</source>
        <translation>&amp;Mrežni promet</translation>
    </message>
    <message>
        <source>Totals</source>
        <translation>Ukupno:</translation>
    </message>
    <message>
        <source>In:</source>
        <translation>Dolazne:</translation>
    </message>
    <message>
        <source>Out:</source>
        <translation>Izlazne:</translation>
    </message>
    <message>
        <source>Debug log file</source>
        <translation>Datoteka ispisa za debagiranje</translation>
    </message>
    <message>
        <source>Clear console</source>
        <translation>Očisti konzolu</translation>
    </message>
    <message>
        <source>1 &amp;hour</source>
        <translation>1 &amp;sat</translation>
    </message>
    <message>
        <source>1 &amp;day</source>
        <translation>1 &amp;dan</translation>
    </message>
    <message>
        <source>1 &amp;week</source>
        <translation>1 &amp;tjedan</translation>
    </message>
    <message>
        <source>1 &amp;year</source>
        <translation>1 &amp;godinu</translation>
    </message>
    <message>
        <source>&amp;Disconnect</source>
        <translation>&amp;Odspojite</translation>
    </message>
    <message>
        <source>Ban for</source>
        <translation>Zabranite za</translation>
    </message>
    <message>
        <source>&amp;Unban</source>
        <translation>&amp;Ukinite zabranu</translation>
    </message>
    <message>
        <source>Welcome to the %1 RPC console.</source>
        <translation>Dobrodošli u %1 RPC konzolu.</translation>
    </message>
    <message>
        <source>Use up and down arrows to navigate history, and %1 to clear screen.</source>
        <translation>Koristite tipke gore i dolje za izbor već korištenih naredbi. %1 kako biste očistili ekran i povijest naredbi.</translation>
    </message>
    <message>
        <source>Type %1 for an overview of available commands.</source>
        <translation>Utipkajte %1 za pregled dostupnih naredbi.</translation>
    </message>
    <message>
        <source>For more information on using this console type %1.</source>
        <translation>Za više informacija o korištenju ove konzole utipkajte %1.</translation>
    </message>
    <message>
        <source>WARNING: Scammers have been active, telling users to type commands here, stealing their wallet contents. Do not use this console without fully understanding the ramifications of a command.</source>
        <translation>UPOZORENJE: Prevaranti su aktivni i govore korisnicima da utipkaju naredbe ovdje kako bi ispraznili sadržaje njihovih novčanika. Ne koristite ovu konzolu bez da u potpunosti razumijete posljedice naredbe.</translation>
    </message>
    <message>
        <source>Network activity disabled</source>
        <translation>Mrežna aktivnost isključena</translation>
    </message>
    <message>
        <source>Executing command without any wallet</source>
        <translation>Izvršava se naredba bez bilo kakvog novčanika</translation>
    </message>
    <message>
        <source>Executing command using "%1" wallet</source>
        <translation>Izvršava se naredba koristeći novčanik "%1"</translation>
    </message>
    <message>
        <source>(node id: %1)</source>
        <translation>(ID čvora: %1)</translation>
    </message>
    <message>
        <source>via %1</source>
        <translation>preko %1</translation>
    </message>
    <message>
        <source>never</source>
        <translation>nikad</translation>
    </message>
    <message>
        <source>Inbound</source>
        <translation>Dolazni</translation>
    </message>
    <message>
        <source>Outbound</source>
        <translation>Izlazni</translation>
    </message>
    <message>
        <source>Yes</source>
        <translation>Da</translation>
    </message>
    <message>
        <source>No</source>
        <translation>Ne</translation>
    </message>
    <message>
        <source>Unknown</source>
        <translation>Nepoznato</translation>
    </message>
</context>
<context>
    <name>ReceiveCoinsDialog</name>
    <message>
        <source>&amp;Amount:</source>
        <translation>&amp;Iznos:</translation>
    </message>
    <message>
        <source>&amp;Label:</source>
        <translation>&amp;Oznaka:</translation>
    </message>
    <message>
        <source>&amp;Message:</source>
        <translation>&amp;Poruka:</translation>
    </message>
    <message>
        <source>An optional message to attach to the payment request, which will be displayed when the request is opened. Note: The message will not be sent with the payment over the Particl network.</source>
        <translation>Opcionalna poruka koja se može dodati kao privitak zahtjevu za plaćanje. Bit će prikazana kad je zahtjev otvoren. Napomena: Ova poruka neće biti poslana zajedno s uplatom preko Particl mreže.</translation>
    </message>
    <message>
        <source>An optional label to associate with the new receiving address.</source>
        <translation>Opcionalna oznaka koja će se povezati s novom primateljskom adresom.</translation>
    </message>
    <message>
        <source>Use this form to request payments. All fields are &lt;b&gt;optional&lt;/b&gt;.</source>
        <translation>Koristite ovaj formular kako biste zahtijevali uplate. Sva su polja &lt;b&gt;opcionalna&lt;/b&gt;.</translation>
    </message>
    <message>
        <source>An optional amount to request. Leave this empty or zero to not request a specific amount.</source>
        <translation>Opcionalan iznos koji možete zahtijevati. Ostavite ovo prazno ili unesite nulu ako ne želite zahtijevati specifičan iznos.</translation>
    </message>
    <message>
        <source>&amp;Create new receiving address</source>
        <translation>&amp;Stvorite novu primateljsku adresu</translation>
    </message>
    <message>
        <source>Clear all fields of the form.</source>
        <translation>Obriši sva polja</translation>
    </message>
    <message>
        <source>Clear</source>
        <translation>Obrišite</translation>
    </message>
    <message>
        <source>Native segwit addresses (aka Bech32 or BIP-173) reduce your transaction fees later on and offer better protection against typos, but old wallets don't support them. When unchecked, an address compatible with older wallets will be created instead.</source>
        <translation>Izvorne SegWit adrese (tzv. Bech32 ili BIP-173) smanjuju vaše transakcijske naknade ubuduće i nude bolju zaštitu protiv tipfelera, ali stari novčanici ih ne podržavaju. Kada je ova opcija isključena, bit će umjesto toga stvorena adresa koja je kompatibilna sa starijim novčanicima.</translation>
    </message>
    <message>
        <source>Generate native segwit (Bech32) address</source>
        <translation>Generirajte izvornu SegWit (Bech32) adresu</translation>
    </message>
    <message>
        <source>Requested payments history</source>
        <translation>Povijest zahtjeva za plaćanje</translation>
    </message>
    <message>
        <source>Show the selected request (does the same as double clicking an entry)</source>
        <translation>Prikazuje izabran zahtjev (isto učini dvostruki klik na zapis)</translation>
    </message>
    <message>
        <source>Show</source>
        <translation>Pokaži</translation>
    </message>
    <message>
        <source>Remove the selected entries from the list</source>
        <translation>Uklonite odabrane zapise s popisa</translation>
    </message>
    <message>
        <source>Remove</source>
        <translation>Uklonite</translation>
    </message>
    <message>
        <source>Copy URI</source>
        <translation>Kopirajte URI</translation>
    </message>
    <message>
        <source>Copy label</source>
        <translation>Kopiraj oznaku</translation>
    </message>
    <message>
        <source>Copy message</source>
        <translation>Kopirajte poruku</translation>
    </message>
    <message>
        <source>Copy amount</source>
        <translation>Kopiraj iznos</translation>
    </message>
</context>
<context>
    <name>ReceiveRequestDialog</name>
    <message>
        <source>QR Code</source>
        <translation>QR kôd</translation>
    </message>
    <message>
        <source>Copy &amp;URI</source>
        <translation>Kopiraj &amp;URI</translation>
    </message>
    <message>
        <source>Copy &amp;Address</source>
        <translation>Kopiraj &amp;adresu</translation>
    </message>
    <message>
        <source>&amp;Save Image...</source>
        <translation>&amp;Spremi sliku...</translation>
    </message>
    <message>
        <source>Request payment to %1</source>
        <translation>&amp;Zatražite plaćanje na adresu %1</translation>
    </message>
    <message>
        <source>Payment information</source>
        <translation>Informacije o uplati</translation>
    </message>
    <message>
        <source>URI</source>
        <translation>URI</translation>
    </message>
    <message>
        <source>Address</source>
        <translation>Adresa</translation>
    </message>
    <message>
        <source>Amount</source>
        <translation>Iznos</translation>
    </message>
    <message>
        <source>Label</source>
        <translation>Oznaka</translation>
    </message>
    <message>
        <source>Message</source>
        <translation>Poruka</translation>
    </message>
    <message>
        <source>Wallet</source>
        <translation>Novčanik</translation>
    </message>
</context>
<context>
    <name>RecentRequestsTableModel</name>
    <message>
        <source>Date</source>
        <translation>Datum</translation>
    </message>
    <message>
        <source>Label</source>
        <translation>Oznaka</translation>
    </message>
    <message>
        <source>Message</source>
        <translation>Poruka</translation>
    </message>
    <message>
        <source>(no label)</source>
        <translation>(nema oznake)</translation>
    </message>
    <message>
        <source>(no message)</source>
        <translation>(bez poruke)</translation>
    </message>
    <message>
        <source>(no amount requested)</source>
        <translation>(nikakav iznos zahtijevan)</translation>
    </message>
    <message>
        <source>Requested</source>
        <translation>Zatraženo</translation>
    </message>
</context>
<context>
    <name>SendCoinsDialog</name>
    <message>
        <source>Send Coins</source>
        <translation>Slanje novca</translation>
    </message>
    <message>
        <source>Coin Control Features</source>
        <translation>Mogućnosti kontroliranja inputa</translation>
    </message>
    <message>
        <source>Inputs...</source>
        <translation>Inputi...</translation>
    </message>
    <message>
        <source>automatically selected</source>
        <translation>automatski izabrano</translation>
    </message>
    <message>
        <source>Insufficient funds!</source>
        <translation>Nedovoljna sredstva</translation>
    </message>
    <message>
        <source>Quantity:</source>
        <translation>Količina:</translation>
    </message>
    <message>
        <source>Bytes:</source>
        <translation>Bajtova:</translation>
    </message>
    <message>
        <source>Amount:</source>
        <translation>Iznos:</translation>
    </message>
    <message>
        <source>Fee:</source>
        <translation>Naknada:</translation>
    </message>
    <message>
        <source>After Fee:</source>
        <translation>Nakon naknade:</translation>
    </message>
    <message>
        <source>Change:</source>
        <translation>Vraćeno:</translation>
    </message>
    <message>
        <source>If this is activated, but the change address is empty or invalid, change will be sent to a newly generated address.</source>
        <translation>Ako je ovo aktivirano, ali adresa u koju treba poslati ostatak je prazna ili nevažeća, onda će ostatak biti poslan u novo generiranu adresu.</translation>
    </message>
    <message>
        <source>Custom change address</source>
        <translation>Zadana adresa u koju će ostatak biti poslan</translation>
    </message>
    <message>
        <source>Transaction Fee:</source>
        <translation>Naknada za transakciju:</translation>
    </message>
    <message>
        <source>Choose...</source>
        <translation>Birajte...</translation>
    </message>
    <message>
        <source>Using the fallbackfee can result in sending a transaction that will take several hours or days (or never) to confirm. Consider choosing your fee manually or wait until you have validated the complete chain.</source>
        <translation>Korištenje rezervnu naknadu može rezultirati slanjem transakcije kojoj može trebati nekoliko sati ili dana (ili pak nikad) da se potvrdi. Uzmite u obzir ručno biranje naknade ili pričekajte da se cijeli lanac validira.</translation>
    </message>
    <message>
        <source>Warning: Fee estimation is currently not possible.</source>
        <translation>Upozorenje: Procjena naknada trenutno nije moguća.</translation>
    </message>
    <message>
        <source>collapse fee-settings</source>
        <translation>Sažimajte opcije naknade</translation>
    </message>
    <message>
        <source>Specify a custom fee per kB (1,000 bytes) of the transaction's virtual size.

Note:  Since the fee is calculated on a per-byte basis, a fee of "100 satoshis per kB" for a transaction size of 500 bytes (half of 1 kB) would ultimately yield a fee of only 50 satoshis.</source>
        <translation>Zadajte prilagođeu naknadu po kB (1000 bajtova) virtualne veličine transakcije.

Napomena: Budući da se naknada računa po bajtu, naknada od "100 satošija po kB" za transakciju veličine 500 bajtova (polovica od 1 kB) rezultirala bi ultimativno naknadom od samo 50 satošija.</translation>
    </message>
    <message>
        <source>per kilobyte</source>
        <translation>po kilobajtu</translation>
    </message>
    <message>
        <source>Hide</source>
        <translation>Sakrijte</translation>
    </message>
    <message>
        <source>Recommended:</source>
        <translation>Preporučeno:</translation>
    </message>
    <message>
        <source>Custom:</source>
        <translation>Zadano:</translation>
    </message>
    <message>
        <source>(Smart fee not initialized yet. This usually takes a few blocks...)</source>
        <translation>(Pametna procjena naknada još nije inicijalizirana. Uobičajeno traje nekoliko blokova...)</translation>
    </message>
    <message>
        <source>Send to multiple recipients at once</source>
        <translation>Pošalji novce većem broju primatelja u jednoj transakciji</translation>
    </message>
    <message>
        <source>Add &amp;Recipient</source>
        <translation>&amp;Dodaj primatelja</translation>
    </message>
    <message>
        <source>Clear all fields of the form.</source>
        <translation>Obriši sva polja</translation>
    </message>
    <message>
        <source>Dust:</source>
        <translation>Prah:</translation>
    </message>
    <message>
        <source>When there is less transaction volume than space in the blocks, miners as well as relaying nodes may enforce a minimum fee. Paying only this minimum fee is just fine, but be aware that this can result in a never confirming transaction once there is more demand for particl transactions than the network can process.</source>
        <translation>Kada je kapacitet transakcija manja od prostora u blokovima, rudari i čvorovi prenositelji mogu zatražiti minimalnu naknadu. Prihvatljivo je platiti samo ovu minimalnu naknadu, ali budite svjesni da ovime može nastati transakcija koja se nikad ne potvrđuje čim je potražnja za korištenjem Particla veća nego što mreža može obraditi.</translation>
    </message>
    <message>
        <source>A too low fee might result in a never confirming transaction (read the tooltip)</source>
        <translation>Preniska naknada može rezultirati transakcijom koja se nikad ne potvrđuje (vidite oblačić)</translation>
    </message>
    <message>
        <source>Confirmation time target:</source>
        <translation>Ciljno vrijeme potvrde:</translation>
    </message>
    <message>
        <source>Enable Replace-By-Fee</source>
        <translation>Uključite Replace-By-Fee</translation>
    </message>
    <message>
        <source>With Replace-By-Fee (BIP-125) you can increase a transaction's fee after it is sent. Without this, a higher fee may be recommended to compensate for increased transaction delay risk.</source>
        <translation>Pomoću mogućnosti Replace-By-Fee (BIP-125) možete povećati naknadu transakcije nakon što je poslana. Bez ovoga može biti preporučena veća naknada kako bi nadoknadila povećani rizik zakašnjenja transakcije.</translation>
    </message>
    <message>
        <source>Clear &amp;All</source>
        <translation>Obriši &amp;sve</translation>
    </message>
    <message>
        <source>Balance:</source>
        <translation>Stanje:</translation>
    </message>
    <message>
        <source>Confirm the send action</source>
        <translation>Potvrdi akciju slanja</translation>
    </message>
    <message>
        <source>S&amp;end</source>
        <translation>&amp;Pošalji</translation>
    </message>
    <message>
        <source>Copy quantity</source>
        <translation>Kopiraj iznos</translation>
    </message>
    <message>
        <source>Copy amount</source>
        <translation>Kopiraj iznos</translation>
    </message>
    <message>
        <source>Copy fee</source>
        <translation>Kopirajte naknadu</translation>
    </message>
    <message>
        <source>Copy after fee</source>
        <translation>Kopirajte iznos nakon naknade</translation>
    </message>
    <message>
        <source>Copy bytes</source>
        <translation>Kopirajte količinu bajtova</translation>
    </message>
    <message>
        <source>Copy dust</source>
        <translation>Kopirajte sićušne iznose ("prašinu")</translation>
    </message>
    <message>
        <source>Copy change</source>
        <translation>Kopirajte ostatak</translation>
    </message>
    <message>
        <source>%1 (%2 blocks)</source>
        <translation>%1 (%2 blokova)</translation>
    </message>
    <message>
        <source> from wallet '%1'</source>
        <translation>iz novčanika '%1'</translation>
    </message>
    <message>
        <source>%1 to '%2'</source>
        <translation>od %1 do '%2'</translation>
    </message>
    <message>
        <source>%1 to %2</source>
        <translation>%1 na %2</translation>
    </message>
    <message>
        <source>Are you sure you want to send?</source>
        <translation>Jeste li sigurni da želite poslati transakciju?</translation>
    </message>
    <message>
        <source>or</source>
        <translation>ili</translation>
    </message>
    <message>
        <source>You can increase the fee later (signals Replace-By-Fee, BIP-125).</source>
        <translation>Možete kasnije povećati naknadu (javlja Replace-By-Fee, BIP-125).</translation>
    </message>
    <message>
        <source>Please, review your transaction.</source>
        <translation>Molim vas, pregledajte svoju transakciju.</translation>
    </message>
    <message>
        <source>Transaction fee</source>
        <translation>Naknada za transakciju</translation>
    </message>
    <message>
        <source>Not signalling Replace-By-Fee, BIP-125.</source>
        <translation>Ne javlja Replace-By-Fee, BIP-125.</translation>
    </message>
    <message>
        <source>Total Amount</source>
        <translation>Ukupni iznos</translation>
    </message>
    <message>
        <source>To review recipient list click "Show Details..."</source>
        <translation>Kliknite "Prikažite detalje..." kako biste pregledali popis primatelja</translation>
    </message>
    <message>
        <source>Confirm send coins</source>
        <translation>Potvrdi slanje novca</translation>
    </message>
    <message>
        <source>The recipient address is not valid. Please recheck.</source>
        <translation>Adresa primatelja je nevažeća. Provjerite ponovno, molim vas.</translation>
    </message>
    <message>
        <source>The amount to pay must be larger than 0.</source>
        <translation>Iznos mora biti veći od 0.</translation>
    </message>
    <message>
        <source>The amount exceeds your balance.</source>
        <translation>Iznos je veći od raspoložljivog stanja novčanika.</translation>
    </message>
    <message>
        <source>The total exceeds your balance when the %1 transaction fee is included.</source>
        <translation>Iznos je veći od stanja novčanika kad se doda naknada za transakcije od %1.</translation>
    </message>
    <message>
        <source>Duplicate address found: addresses should only be used once each.</source>
        <translation>Duplikatna adresa pronađena: adrese trebaju biti korištene samo jedanput.</translation>
    </message>
    <message>
        <source>Transaction creation failed!</source>
        <translation>Neuspješno stvorenje transakcije!</translation>
    </message>
    <message>
        <source>The transaction was rejected with the following reason: %1</source>
        <translation>Transakcija je bila odbijena zbog sljedećeg razloga: %1</translation>
    </message>
    <message>
        <source>A fee higher than %1 is considered an absurdly high fee.</source>
        <translation>Naknada veća od %1 smatra se apsurdno visokim naknadom.</translation>
    </message>
    <message>
        <source>Payment request expired.</source>
        <translation>Zahtjev za plaćanje istekao.</translation>
    </message>
    <message numerus="yes">
        <source>Estimated to begin confirmation within %n block(s).</source>
        <translation><numerusform>Procijenjeno je da će početi potvrđivanje unutar %n bloka.</numerusform><numerusform>Procijenjeno je da će početi potvrđivanje unutar %n bloka.</numerusform><numerusform>Procijenjeno je da će početi potvrđivanje unutar %n blokova.</numerusform></translation>
    </message>
    <message>
        <source>Warning: Invalid Particl address</source>
        <translation>Upozorenje: Nevažeća Particl adresa</translation>
    </message>
    <message>
        <source>Warning: Unknown change address</source>
        <translation>Upozorenje: Nepoznata adresa u koju će ostatak biti poslan</translation>
    </message>
    <message>
        <source>Confirm custom change address</source>
        <translation>Potvrdite zadanu adresu u koju će ostatak biti poslan</translation>
    </message>
    <message>
        <source>The address you selected for change is not part of this wallet. Any or all funds in your wallet may be sent to this address. Are you sure?</source>
        <translation>Adresa koju ste izabrali kamo ćete poslati ostatak nije dio ovog novčanika. Bilo koji iznosi u vašem novčaniku mogu biti poslani na ovu adresu. Jeste li sigurni?</translation>
    </message>
    <message>
        <source>(no label)</source>
        <translation>(nema oznake)</translation>
    </message>
</context>
<context>
    <name>SendCoinsEntry</name>
    <message>
        <source>A&amp;mount:</source>
        <translation>&amp;Iznos:</translation>
    </message>
    <message>
        <source>Pay &amp;To:</source>
        <translation>&amp;Primatelj plaćanja:</translation>
    </message>
    <message>
        <source>&amp;Label:</source>
        <translation>&amp;Oznaka:</translation>
    </message>
    <message>
        <source>Choose previously used address</source>
        <translation>Odaberite prethodno korištenu adresu</translation>
    </message>
    <message>
        <source>This is a normal payment.</source>
        <translation>Ovo je normalna uplata.</translation>
    </message>
    <message>
        <source>The Particl address to send the payment to</source>
        <translation>Particl adresa na koju ćete poslati uplatu</translation>
    </message>
    <message>
        <source>Alt+A</source>
        <translation>Alt+A</translation>
    </message>
    <message>
        <source>Paste address from clipboard</source>
        <translation>Zalijepi adresu iz međuspremnika</translation>
    </message>
    <message>
        <source>Alt+P</source>
        <translation>Alt+P</translation>
    </message>
    <message>
        <source>Remove this entry</source>
        <translation>Obrišite ovaj zapis</translation>
    </message>
    <message>
        <source>The fee will be deducted from the amount being sent. The recipient will receive less particl than you enter in the amount field. If multiple recipients are selected, the fee is split equally.</source>
        <translation>Naknada će biti oduzeta od poslanog iznosa. Primatelj će primiti manji iznos od onoga koji unesete u polje iznosa. Ako je odabrano više primatelja, onda će naknada biti podjednako raspodijeljena.</translation>
    </message>
    <message>
        <source>S&amp;ubtract fee from amount</source>
        <translation>Oduzmite naknadu od iznosa</translation>
    </message>
    <message>
        <source>Use available balance</source>
        <translation>Koristite dostupno stanje</translation>
    </message>
    <message>
        <source>Message:</source>
        <translation>Poruka:</translation>
    </message>
    <message>
        <source>This is an unauthenticated payment request.</source>
        <translation>Ovo je neautenticiran zahtjev za plaćanje.</translation>
    </message>
    <message>
        <source>This is an authenticated payment request.</source>
        <translation>Ovo je autenticiran zahtjev za plaćanje.</translation>
    </message>
    <message>
        <source>Enter a label for this address to add it to the list of used addresses</source>
        <translation>Unesite oznaku za ovu adresu kako bi ju dodali u vaš adresar</translation>
    </message>
    <message>
        <source>A message that was attached to the particl: URI which will be stored with the transaction for your reference. Note: This message will not be sent over the Particl network.</source>
        <translation>Poruka koja je dodana uplati: URI koji će biti spremljen s transakcijom za referencu. Napomena: Ova poruka neće biti poslana preko Particl mreže.</translation>
    </message>
    <message>
        <source>Pay To:</source>
        <translation>Primatelj plaćanja:</translation>
    </message>
    <message>
        <source>Memo:</source>
        <translation>Zapis:</translation>
    </message>
    <message>
        <source>Enter a label for this address to add it to your address book</source>
        <translation>Unesite oznaku za ovu adresu kako bi ju dodali u vaš adresar</translation>
    </message>
</context>
<context>
    <name>SendConfirmationDialog</name>
    <message>
        <source>Yes</source>
        <translation>Da</translation>
    </message>
</context>
<context>
    <name>ShutdownWindow</name>
    <message>
        <source>%1 is shutting down...</source>
        <translation>Zatvara se %1...</translation>
    </message>
    <message>
        <source>Do not shut down the computer until this window disappears.</source>
        <translation>Ne ugasite računalo dok ovaj prozor ne nestane.</translation>
    </message>
</context>
<context>
    <name>SignVerifyMessageDialog</name>
    <message>
        <source>Signatures - Sign / Verify a Message</source>
        <translation>Potpisi - Potpisujte / Provjerite poruku</translation>
    </message>
    <message>
        <source>&amp;Sign Message</source>
        <translation>&amp;Potpišite poruku</translation>
    </message>
    <message>
        <source>You can sign messages/agreements with your addresses to prove you can receive particl sent to them. Be careful not to sign anything vague or random, as phishing attacks may try to trick you into signing your identity over to them. Only sign fully-detailed statements you agree to.</source>
        <translation>Možete potpisati poruke/dogovore svojim adresama kako biste dokazali da možete pristupiti particlima poslanim na te adrese. Budite oprezni da ne potpisujte ništa nejasno ili nasumično, jer napadi phishingom vas mogu prevariti da prepišite svoj identitet njima. Potpisujte samo detaljno objašnjene izjave s kojima se slažete.</translation>
    </message>
    <message>
        <source>The Particl address to sign the message with</source>
        <translation>Particl adresa pomoću koje ćete potpisati poruku</translation>
    </message>
    <message>
        <source>Choose previously used address</source>
        <translation>Odaberite prethodno korištenu adresu</translation>
    </message>
    <message>
        <source>Alt+A</source>
        <translation>Alt+A</translation>
    </message>
    <message>
        <source>Paste address from clipboard</source>
        <translation>Zalijepi adresu iz međuspremnika</translation>
    </message>
    <message>
        <source>Alt+P</source>
        <translation>Alt+P</translation>
    </message>
    <message>
        <source>Enter the message you want to sign here</source>
        <translation>Upišite poruku koju želite potpisati ovdje</translation>
    </message>
    <message>
        <source>Signature</source>
        <translation>Potpis</translation>
    </message>
    <message>
        <source>Copy the current signature to the system clipboard</source>
        <translation>Kopirajte trenutni potpis u međuspremnik</translation>
    </message>
    <message>
        <source>Sign the message to prove you own this Particl address</source>
        <translation>Potpišite poruku kako biste dokazali da posjedujete ovu Particl adresu</translation>
    </message>
    <message>
        <source>Sign &amp;Message</source>
        <translation>&amp;Potpišite poruku</translation>
    </message>
    <message>
        <source>Reset all sign message fields</source>
        <translation>Resetirajte sva polja formulara</translation>
    </message>
    <message>
        <source>Clear &amp;All</source>
        <translation>Obriši &amp;sve</translation>
    </message>
    <message>
        <source>&amp;Verify Message</source>
        <translation>&amp;Potvrdite poruku</translation>
    </message>
    <message>
        <source>Enter the receiver's address, message (ensure you copy line breaks, spaces, tabs, etc. exactly) and signature below to verify the message. Be careful not to read more into the signature than what is in the signed message itself, to avoid being tricked by a man-in-the-middle attack. Note that this only proves the signing party receives with the address, it cannot prove sendership of any transaction!</source>
        <translation>Unesite primateljevu adresu, poruku (provjerite da kopirate prekide crta, razmake, tabove, itd. točno) i potpis ispod da provjerite poruku. Pazite da ne pridodate veće značenje potpisu nego što je sadržano u samoj poruci kako biste izbjegli napad posrednika (MITM attack). Primijetite da ovo samo dokazuje da stranka koja potpisuje prima na adresu. Ne može dokažati da je neka stranka poslala transakciju!</translation>
    </message>
    <message>
        <source>The Particl address the message was signed with</source>
        <translation>Particl adresa kojom je poruka potpisana</translation>
    </message>
    <message>
        <source>Verify the message to ensure it was signed with the specified Particl address</source>
        <translation>Provjerite poruku da budete sigurni da je potpisana zadanom Particl adresom</translation>
    </message>
    <message>
        <source>Verify &amp;Message</source>
        <translation>&amp;Potvrdite poruku</translation>
    </message>
    <message>
        <source>Reset all verify message fields</source>
        <translation>Resetirajte sva polja provjeravanja poruke</translation>
    </message>
    <message>
        <source>Click "Sign Message" to generate signature</source>
        <translation>Kliknite "Potpišite poruku" da generirate potpis</translation>
    </message>
    <message>
        <source>The entered address is invalid.</source>
        <translation>Unesena adresa je neispravna.</translation>
    </message>
    <message>
        <source>Please check the address and try again.</source>
        <translation>Molim provjerite adresu i pokušajte ponovo.</translation>
    </message>
    <message>
        <source>The entered address does not refer to a key.</source>
        <translation>Unesena adresa ne odnosi se na ključ.</translation>
    </message>
    <message>
        <source>Wallet unlock was cancelled.</source>
        <translation>Otključavanje novčanika je otkazano.</translation>
    </message>
    <message>
        <source>Private key for the entered address is not available.</source>
        <translation>Privatni ključ za unesenu adresu nije dostupan.</translation>
    </message>
    <message>
        <source>Message signing failed.</source>
        <translation>Potpisivanje poruke neuspješno.</translation>
    </message>
    <message>
        <source>Message signed.</source>
        <translation>Poruka je potpisana.</translation>
    </message>
    <message>
        <source>The signature could not be decoded.</source>
        <translation>Potpis nije mogao biti dešifriran.</translation>
    </message>
    <message>
        <source>Please check the signature and try again.</source>
        <translation>Molim provjerite potpis i pokušajte ponovo.</translation>
    </message>
    <message>
        <source>The signature did not match the message digest.</source>
        <translation>Potpis se ne poklapa sa sažetkom poruke (message digest).</translation>
    </message>
    <message>
        <source>Message verification failed.</source>
        <translation>Provjera poruke neuspješna.</translation>
    </message>
    <message>
        <source>Message verified.</source>
        <translation>Poruka provjerena.</translation>
    </message>
</context>
<context>
    <name>TrafficGraphWidget</name>
    <message>
        <source>KB/s</source>
        <translation>KB/s</translation>
    </message>
</context>
<context>
    <name>TransactionDesc</name>
    <message numerus="yes">
        <source>Open for %n more block(s)</source>
        <translation><numerusform>Otvoren za još %n blok</numerusform><numerusform>Otvoren za još %n bloka</numerusform><numerusform>Otvoren za još %n blokova</numerusform></translation>
    </message>
    <message>
        <source>Open until %1</source>
        <translation>Otvoren do %1</translation>
    </message>
    <message>
        <source>conflicted with a transaction with %1 confirmations</source>
        <translation>subokljen s transakcijom broja potvrde %1</translation>
    </message>
    <message>
        <source>0/unconfirmed, %1</source>
        <translation>0/nepotvrđeno, %1</translation>
    </message>
    <message>
        <source>in memory pool</source>
        <translation>u memorijskom bazenu</translation>
    </message>
    <message>
        <source>not in memory pool</source>
        <translation>nije u memorijskom bazenu</translation>
    </message>
    <message>
        <source>abandoned</source>
        <translation>napušteno</translation>
    </message>
    <message>
        <source>%1/unconfirmed</source>
        <translation>%1/nepotvrđeno</translation>
    </message>
    <message>
        <source>%1 confirmations</source>
        <translation>%1 potvrda</translation>
    </message>
    <message>
        <source>Status</source>
        <translation>Status</translation>
    </message>
    <message>
        <source>Date</source>
        <translation>Datum</translation>
    </message>
    <message>
        <source>Source</source>
        <translation>Izvor</translation>
    </message>
    <message>
        <source>Generated</source>
        <translation>Generiran</translation>
    </message>
    <message>
        <source>From</source>
        <translation>Od</translation>
    </message>
    <message>
        <source>unknown</source>
        <translation>nepoznato</translation>
    </message>
    <message>
        <source>To</source>
        <translation>Za</translation>
    </message>
    <message>
        <source>own address</source>
        <translation>vlastita adresa</translation>
    </message>
    <message>
        <source>watch-only</source>
        <translation>isključivo promatrano</translation>
    </message>
    <message>
        <source>label</source>
        <translation>oznaka</translation>
    </message>
    <message>
        <source>Credit</source>
        <translation>Uplaćeno</translation>
    </message>
    <message numerus="yes">
        <source>matures in %n more block(s)</source>
        <translation><numerusform>dozrije za još %n blok</numerusform><numerusform>dozrije za još %n bloka</numerusform><numerusform>dozrije za još %n blokova</numerusform></translation>
    </message>
    <message>
        <source>not accepted</source>
        <translation>Nije prihvaćeno</translation>
    </message>
    <message>
        <source>Debit</source>
        <translation>Zaduženje</translation>
    </message>
    <message>
        <source>Total debit</source>
        <translation>Ukupni debit</translation>
    </message>
    <message>
        <source>Total credit</source>
        <translation>Ukupni kredit</translation>
    </message>
    <message>
        <source>Transaction fee</source>
        <translation>Naknada za transakciju</translation>
    </message>
    <message>
        <source>Net amount</source>
        <translation>Neto iznos</translation>
    </message>
    <message>
        <source>Message</source>
        <translation>Poruka</translation>
    </message>
    <message>
        <source>Comment</source>
        <translation>Komentar</translation>
    </message>
    <message>
        <source>Transaction ID</source>
        <translation>ID transakcije</translation>
    </message>
    <message>
        <source>Transaction total size</source>
        <translation>Ukupna veličina transakcije</translation>
    </message>
    <message>
        <source>Transaction virtual size</source>
        <translation>Virtualna veličina transakcije</translation>
    </message>
    <message>
        <source>Output index</source>
        <translation>Indeks outputa</translation>
    </message>
    <message>
        <source>Merchant</source>
        <translation>Trgovac</translation>
    </message>
    <message>
        <source>Generated coins must mature %1 blocks before they can be spent. When you generated this block, it was broadcast to the network to be added to the block chain. If it fails to get into the chain, its state will change to "not accepted" and it won't be spendable. This may occasionally happen if another node generates a block within a few seconds of yours.</source>
        <translation>Generirani novčići moraju dozrijeti %1 blokova prije nego što mogu biti potrošeni. Kada ste generirali ovaj blok, bio je emitiran na mreži kako bi bio dodan lancu blokova. Ako ne uspije ući u lanac, stanje će mu promijeniti na "neprihvaćeno" i neće se moći trošiti. Ovo se može dogoditi povremeno ako drugi čvor generira blok u roku od nekoliko sekundi od vas.</translation>
    </message>
    <message>
        <source>Debug information</source>
        <translation>Informacije za debugiranje</translation>
    </message>
    <message>
        <source>Transaction</source>
        <translation>Transakcija</translation>
    </message>
    <message>
        <source>Inputs</source>
        <translation>Unosi</translation>
    </message>
    <message>
        <source>Amount</source>
        <translation>Iznos</translation>
    </message>
    <message>
        <source>true</source>
        <translation>istina</translation>
    </message>
    <message>
        <source>false</source>
        <translation>laž</translation>
    </message>
</context>
<context>
    <name>TransactionDescDialog</name>
    <message>
        <source>This pane shows a detailed description of the transaction</source>
        <translation>Ovaj prozor prikazuje detaljni opis transakcije</translation>
    </message>
    <message>
        <source>Details for %1</source>
        <translation>Detalji za %1</translation>
    </message>
</context>
<context>
    <name>TransactionTableModel</name>
    <message>
        <source>Date</source>
        <translation>Datum</translation>
    </message>
    <message>
        <source>Type</source>
        <translation>Tip</translation>
    </message>
    <message>
        <source>Label</source>
        <translation>Oznaka</translation>
    </message>
    <message numerus="yes">
        <source>Open for %n more block(s)</source>
        <translation><numerusform>Otvoren za još %n blok</numerusform><numerusform>Otvoren za još %n bloka</numerusform><numerusform>Otvoren za još %n blokova</numerusform></translation>
    </message>
    <message>
        <source>Open until %1</source>
        <translation>Otvoren do %1</translation>
    </message>
    <message>
        <source>Unconfirmed</source>
        <translation>Nepotvrđeno</translation>
    </message>
    <message>
        <source>Abandoned</source>
        <translation>Napušteno</translation>
    </message>
    <message>
        <source>Confirming (%1 of %2 recommended confirmations)</source>
        <translation>Potvrđuje se (%1 od %2 preporučenih potvrda)</translation>
    </message>
    <message>
        <source>Confirmed (%1 confirmations)</source>
        <translation>Potvrđen (%1 potvrda)</translation>
    </message>
    <message>
        <source>Conflicted</source>
        <translation>Sukobljeno</translation>
    </message>
    <message>
        <source>Immature (%1 confirmations, will be available after %2)</source>
        <translation>Nezrelo (%1 potvrda/e, bit će dostupno nakon %2)</translation>
    </message>
    <message>
        <source>Generated but not accepted</source>
        <translation>Generirano, ali nije prihvaćeno</translation>
    </message>
    <message>
        <source>Received with</source>
        <translation>Primljeno s</translation>
    </message>
    <message>
        <source>Received from</source>
        <translation>Primljeno od</translation>
    </message>
    <message>
        <source>Sent to</source>
        <translation>Poslano za</translation>
    </message>
    <message>
        <source>Payment to yourself</source>
        <translation>Plaćanje samom sebi</translation>
    </message>
    <message>
        <source>Mined</source>
        <translation>Rudareno</translation>
    </message>
    <message>
        <source>watch-only</source>
        <translation>isključivo promatrano</translation>
    </message>
    <message>
        <source>(n/a)</source>
        <translation>(n/d)</translation>
    </message>
    <message>
        <source>(no label)</source>
        <translation>(nema oznake)</translation>
    </message>
    <message>
        <source>Transaction status. Hover over this field to show number of confirmations.</source>
        <translation>Status transakcije</translation>
    </message>
    <message>
        <source>Date and time that the transaction was received.</source>
        <translation>Datum i vrijeme kad je transakcija primljena</translation>
    </message>
    <message>
        <source>Type of transaction.</source>
        <translation>Vrsta transakcije.</translation>
    </message>
    <message>
        <source>Whether or not a watch-only address is involved in this transaction.</source>
        <translation>Ovisi je li isključivo promatrana adresa povezana s ovom transakcijom ili ne.</translation>
    </message>
    <message>
        <source>User-defined intent/purpose of the transaction.</source>
        <translation>Korisničko definirana namjera transakcije.</translation>
    </message>
    <message>
        <source>Amount removed from or added to balance.</source>
        <translation>Iznos odbijen od ili dodan k saldu.</translation>
    </message>
</context>
<context>
    <name>TransactionView</name>
    <message>
        <source>All</source>
        <translation>Sve</translation>
    </message>
    <message>
        <source>Today</source>
        <translation>Danas</translation>
    </message>
    <message>
        <source>This week</source>
        <translation>Ovaj tjedan</translation>
    </message>
    <message>
        <source>This month</source>
        <translation>Ovaj mjesec</translation>
    </message>
    <message>
        <source>Last month</source>
        <translation>Prošli mjesec</translation>
    </message>
    <message>
        <source>This year</source>
        <translation>Ove godine</translation>
    </message>
    <message>
        <source>Range...</source>
        <translation>Raspon...</translation>
    </message>
    <message>
        <source>Received with</source>
        <translation>Primljeno s</translation>
    </message>
    <message>
        <source>Sent to</source>
        <translation>Poslano za</translation>
    </message>
    <message>
        <source>To yourself</source>
        <translation>Samom sebi</translation>
    </message>
    <message>
        <source>Mined</source>
        <translation>Rudareno</translation>
    </message>
    <message>
        <source>Other</source>
        <translation>Ostalo</translation>
    </message>
    <message>
        <source>Enter address, transaction id, or label to search</source>
        <translation>Unesite adresu, ID transakcije ili oznaku za pretragu</translation>
    </message>
    <message>
        <source>Min amount</source>
        <translation>Min iznos</translation>
    </message>
    <message>
        <source>Abandon transaction</source>
        <translation>Napustite transakciju</translation>
    </message>
    <message>
        <source>Increase transaction fee</source>
        <translation>Povećajte transakcijsku naknadu</translation>
    </message>
    <message>
        <source>Copy address</source>
        <translation>Kopiraj adresu</translation>
    </message>
    <message>
        <source>Copy label</source>
        <translation>Kopiraj oznaku</translation>
    </message>
    <message>
        <source>Copy amount</source>
        <translation>Kopiraj iznos</translation>
    </message>
    <message>
        <source>Copy transaction ID</source>
        <translation>Kopiraj ID transakcije</translation>
    </message>
    <message>
        <source>Copy raw transaction</source>
        <translation>Kopirajte sirovu transakciju</translation>
    </message>
    <message>
        <source>Copy full transaction details</source>
        <translation>Kopirajte potpune transakcijske detalje</translation>
    </message>
    <message>
        <source>Edit label</source>
        <translation>Izmjeni oznaku</translation>
    </message>
    <message>
        <source>Show transaction details</source>
        <translation>Prikaži detalje transakcije</translation>
    </message>
    <message>
        <source>Export Transaction History</source>
        <translation>Izvozite povijest transakcija</translation>
    </message>
    <message>
        <source>Comma separated file (*.csv)</source>
        <translation>Datoteka podataka odvojenih zarezima (*.csv)</translation>
    </message>
    <message>
        <source>Confirmed</source>
        <translation>Potvrđeno</translation>
    </message>
    <message>
        <source>Watch-only</source>
        <translation>Isključivo promatrano</translation>
    </message>
    <message>
        <source>Date</source>
        <translation>Datum</translation>
    </message>
    <message>
        <source>Type</source>
        <translation>Tip</translation>
    </message>
    <message>
        <source>Label</source>
        <translation>Oznaka</translation>
    </message>
    <message>
        <source>Address</source>
        <translation>Adresa</translation>
    </message>
    <message>
        <source>ID</source>
        <translation>ID</translation>
    </message>
    <message>
        <source>Exporting Failed</source>
        <translation>Izvoz neuspješan</translation>
    </message>
    <message>
        <source>There was an error trying to save the transaction history to %1.</source>
        <translation>Nastala je greška pokušavajući snimiti povijest transakcija na %1.</translation>
    </message>
    <message>
        <source>Exporting Successful</source>
        <translation>Izvoz uspješan</translation>
    </message>
    <message>
        <source>The transaction history was successfully saved to %1.</source>
        <translation>Povijest transakcija je bila uspješno snimljena na %1.</translation>
    </message>
    <message>
        <source>Range:</source>
        <translation>Raspon:</translation>
    </message>
    <message>
        <source>to</source>
        <translation>za</translation>
    </message>
</context>
<context>
    <name>UnitDisplayStatusBarControl</name>
    <message>
        <source>Unit to show amounts in. Click to select another unit.</source>
        <translation>Jedinica u kojoj ćete prikazati iznose. Kliknite da izabrate drugu jedinicu.</translation>
    </message>
</context>
<context>
    <name>WalletController</name>
    <message>
        <source>Close wallet</source>
        <translation>Zatvorite novčanik</translation>
    </message>
    <message>
        <source>Are you sure you wish to close the wallet &lt;i&gt;%1&lt;/i&gt;?</source>
        <translation>Jeste li sigurni da želite zatvoriti novčanik &lt;i&gt;%1&lt;/i&gt;?</translation>
    </message>
    <message>
        <source>Closing the wallet for too long can result in having to resync the entire chain if pruning is enabled.</source>
        <translation>Držanje novčanik zatvorenim predugo može rezultirati ponovnom sinkronizacijom cijelog lanca ako je obrezivanje uključeno.</translation>
    </message>
</context>
<context>
    <name>WalletFrame</name>
    <message>
        <source>No wallet has been loaded.</source>
        <translation>Nije pokrenut nikakav novčanik.</translation>
    </message>
</context>
<context>
    <name>WalletModel</name>
    <message>
        <source>Send Coins</source>
        <translation>Slanje novca</translation>
    </message>
    <message>
        <source>Fee bump error</source>
        <translation>Greška kod povećanja naknade</translation>
    </message>
    <message>
        <source>Increasing transaction fee failed</source>
        <translation>Povećavanje transakcijske naknade neuspješno</translation>
    </message>
    <message>
        <source>Do you want to increase the fee?</source>
        <translation>Želite li povećati naknadu?</translation>
    </message>
    <message>
        <source>Current fee:</source>
        <translation>Trenutna naknada:</translation>
    </message>
    <message>
        <source>Increase:</source>
        <translation>Povećanje:</translation>
    </message>
    <message>
        <source>New fee:</source>
        <translation>Nova naknada:</translation>
    </message>
    <message>
        <source>Confirm fee bump</source>
        <translation>Potvrdite povećanje naknade</translation>
    </message>
    <message>
        <source>Can't sign transaction.</source>
        <translation>Transakcija ne može biti potpisana.</translation>
    </message>
    <message>
        <source>Could not commit transaction</source>
        <translation>Transakcija ne može biti izvršena.</translation>
    </message>
    <message>
        <source>default wallet</source>
        <translation>uobičajeni novčanik</translation>
    </message>
</context>
<context>
    <name>WalletView</name>
    <message>
        <source>&amp;Export</source>
        <translation>&amp;Izvozi</translation>
    </message>
    <message>
        <source>Export the data in the current tab to a file</source>
        <translation>Izvoz podataka iz trenutnog lista u datoteku</translation>
    </message>
    <message>
        <source>Backup Wallet</source>
        <translation>Arhiviranje novčanika</translation>
    </message>
    <message>
        <source>Wallet Data (*.dat)</source>
        <translation>Podaci novčanika (*.dat)</translation>
    </message>
    <message>
        <source>Backup Failed</source>
        <translation>Arhiviranje nije uspjelo</translation>
    </message>
    <message>
        <source>There was an error trying to save the wallet data to %1.</source>
        <translation>Nastala je greška pokušavajući snimiti podatke novčanika na %1.</translation>
    </message>
    <message>
        <source>Backup Successful</source>
        <translation>Sigurnosna kopija uspješna</translation>
    </message>
    <message>
        <source>The wallet data was successfully saved to %1.</source>
        <translation>Podaci novčanika su bili uspješno snimljeni na %1.</translation>
    </message>
    <message>
        <source>Cancel</source>
        <translation>Odustanite</translation>
    </message>
</context>
<context>
    <name>bitcoin-core</name>
    <message>
        <source>Distributed under the MIT software license, see the accompanying file %s or %s</source>
        <translation>Distribuirano pod MIT licencom softvera. Vidite pripadajuću datoteku %s ili %s.</translation>
    </message>
    <message>
        <source>Prune configured below the minimum of %d MiB.  Please use a higher number.</source>
        <translation>Obrezivanje postavljeno ispod minimuma od %d MiB. Molim koristite veći broj.</translation>
    </message>
    <message>
        <source>Prune: last wallet synchronisation goes beyond pruned data. You need to -reindex (download the whole blockchain again in case of pruned node)</source>
        <translation>Obrezivanje: zadnja sinkronizacija novčanika ide dalje od obrezivanih podataka. Morate koristiti -reindex (ponovo preuzeti cijeli lanac blokova u slučaju obrezivanog čvora)</translation>
    </message>
    <message>
        <source>Rescans are not possible in pruned mode. You will need to use -reindex which will download the whole blockchain again.</source>
        <translation>Ponovno skeniranje nije moguće u obrezanim načinu (pruned mode). Morat ćete koristiti -reindex, što će ponovno preuzeti cijeli lanac blokova.</translation>
    </message>
    <message>
        <source>Error: A fatal internal error occurred, see debug.log for details</source>
        <translation>Greška: Dogodila se kobna interna greška. Vidite debug.log za detalje</translation>
    </message>
    <message>
        <source>Pruning blockstore...</source>
        <translation>Obrezuje se blockstore...</translation>
    </message>
    <message>
        <source>Unable to start HTTP server. See debug log for details.</source>
        <translation>Ne može se pokrenuti HTTP server. Vidite debug.log za više detalja.</translation>
    </message>
    <message>
        <source>The %s developers</source>
        <translation>Ekipa %s</translation>
    </message>
    <message>
        <source>Can't generate a change-address key. No keys in the internal keypool and can't generate any keys.</source>
        <translation>Ne može se generirati ključ adrese za ostatak. Nema ključeva u unutarnjem bazenu ključeva i ne mogu se generirati nikakvi ključevi.</translation>
    </message>
    <message>
        <source>Cannot obtain a lock on data directory %s. %s is probably already running.</source>
        <translation>Program ne može pristupiti podatkovnoj mapi %s. %s je vjerojatno već pokrenut.</translation>
    </message>
    <message>
        <source>Cannot provide specific connections and have addrman find outgoing connections at the same.</source>
        <translation>Ne može ponuditi specifične veze i dati addrman da traži izlazne veze istovremeno.</translation>
    </message>
    <message>
        <source>Error reading %s! All keys read correctly, but transaction data or address book entries might be missing or incorrect.</source>
        <translation>Greška kod iščitanja %s! Svi ključevi su ispravno učitani, ali transakcijski podaci ili zapisi u adresaru mogu biti nepotpuni ili netočni.</translation>
    </message>
    <message>
        <source>Please check that your computer's date and time are correct! If your clock is wrong, %s will not work properly.</source>
        <translation>Molimo provjerite jesu li datum i vrijeme na vašem računalu točni. Ako je vaš sat krivo namješten, %s neće raditi ispravno.</translation>
    </message>
    <message>
        <source>Please contribute if you find %s useful. Visit %s for further information about the software.</source>
        <translation>Molimo vas da doprinijete programu %s ako ga smatrate korisnim. Posjetite %s za više informacija.</translation>
    </message>
    <message>
        <source>The block database contains a block which appears to be from the future. This may be due to your computer's date and time being set incorrectly. Only rebuild the block database if you are sure that your computer's date and time are correct</source>
        <translation>Baza blokova sadrži blok koji je naizgled iz budućnosti. Može to biti posljedica krivo namještenog datuma i vremena na vašem računalu. Obnovite bazu blokova samo ako ste sigurni da su točni datum i vrijeme na vašem računalu.</translation>
    </message>
    <message>
        <source>This is a pre-release test build - use at your own risk - do not use for mining or merchant applications</source>
        <translation>Ovo je eksperimentalna verzija za testiranje - koristite je na vlastitu odgovornost - ne koristite je za rudarenje ili trgovačke primjene</translation>
    </message>
    <message>
        <source>This is the transaction fee you may discard if change is smaller than dust at this level</source>
        <translation>Ovo je transakcijska naknada koju možete odbaciti ako je ostatak manji od "prašine" (sićušnih iznosa) po ovoj stopi</translation>
    </message>
    <message>
        <source>Unable to replay blocks. You will need to rebuild the database using -reindex-chainstate.</source>
        <translation>Ne mogu se ponovo odigrati blokovi. Morat ćete ponovo složiti bazu koristeći -reindex-chainstate.</translation>
    </message>
    <message>
        <source>Unable to rewind the database to a pre-fork state. You will need to redownload the blockchain</source>
        <translation>Baza se ne može povratiti na stanje prije raskola. Morat ćete ponovno preuzeti lanac blokova</translation>
    </message>
    <message>
        <source>Warning: The network does not appear to fully agree! Some miners appear to be experiencing issues.</source>
        <translation>Upozorenje: Čini se da se mreža ne slaže u potpunosti! Izgleda da su neki rudari suočeni s poteškoćama.</translation>
    </message>
    <message>
        <source>Warning: We do not appear to fully agree with our peers! You may need to upgrade, or other nodes may need to upgrade.</source>
        <translation>Upozorenje: Izgleda da se ne slažemo u potpunosti s našim klijentima! Možda ćete se vi ili ostali čvorovi morati ažurirati.</translation>
    </message>
    <message>
        <source>%d of last 100 blocks have unexpected version</source>
        <translation>%d od zadnjih 100 blokova ima neočekivanu verziju</translation>
    </message>
    <message>
        <source>%s corrupt, salvage failed</source>
        <translation>%s pokvaren, spašavanje neuspješno</translation>
    </message>
    <message>
        <source>-maxmempool must be at least %d MB</source>
        <translation>-maxmempool mora biti barem %d MB</translation>
    </message>
    <message>
        <source>Cannot resolve -%s address: '%s'</source>
        <translation>Ne može se razriješiti adresa -%s: '%s'</translation>
    </message>
    <message>
        <source>Change index out of range</source>
        <translation>Indeks ostatka izvan dosega</translation>
    </message>
    <message>
        <source>Config setting for %s only applied on %s network when in [%s] section.</source>
        <translation>Konfiguriranje postavki za %s primijenjeno je samo na %s mreži u odjeljku [%s].</translation>
    </message>
    <message>
        <source>Copyright (C) %i-%i</source>
        <translation>Copyright (C) %i-%i</translation>
    </message>
    <message>
        <source>Corrupted block database detected</source>
        <translation>Pokvarena baza blokova otkrivena</translation>
    </message>
    <message>
        <source>Do you want to rebuild the block database now?</source>
        <translation>Želite li sada obnoviti bazu blokova?</translation>
    </message>
    <message>
        <source>Error initializing block database</source>
        <translation>Greška kod inicijaliziranja baze blokova</translation>
    </message>
    <message>
        <source>Error initializing wallet database environment %s!</source>
        <translation>Greška kod inicijaliziranja okoline baze novčanika %s!</translation>
    </message>
    <message>
        <source>Error loading %s</source>
        <translation>Greška kod pokretanja programa %s!</translation>
    </message>
    <message>
        <source>Error loading %s: Private keys can only be disabled during creation</source>
        <translation>Greška kod učitavanja %s: Privatni ključevi mogu biti isključeni samo tijekom stvaranja</translation>
    </message>
    <message>
        <source>Error loading %s: Wallet corrupted</source>
        <translation>Greška kod učitavanja %s: Novčanik pokvaren</translation>
    </message>
    <message>
        <source>Error loading %s: Wallet requires newer version of %s</source>
        <translation>Greška kod učitavanja %s: Novčanik zahtijeva noviju verziju softvera %s.</translation>
    </message>
    <message>
        <source>Error loading block database</source>
        <translation>Greška kod pokretanja baze blokova</translation>
    </message>
    <message>
        <source>Error opening block database</source>
        <translation>Greška kod otvaranja baze blokova</translation>
    </message>
    <message>
        <source>Failed to listen on any port. Use -listen=0 if you want this.</source>
        <translation>Neuspješno slušanje na svim portovima. Koristite -listen=0 ako to želite.</translation>
    </message>
    <message>
        <source>Failed to rescan the wallet during initialization</source>
        <translation>Neuspješno ponovo skeniranje novčanika tijekom inicijalizacije</translation>
    </message>
    <message>
        <source>Importing...</source>
        <translation>Uvozi se...</translation>
    </message>
    <message>
        <source>Incorrect or no genesis block found. Wrong datadir for network?</source>
        <translation>Neispravan ili nepostojeći blok geneze. Možda je kriva podatkovna mapa za mrežu?</translation>
    </message>
    <message>
        <source>Initialization sanity check failed. %s is shutting down.</source>
        <translation>Brzinska provjera inicijalizacije neuspješna. %s se zatvara.</translation>
    </message>
    <message>
        <source>Invalid P2P permission: '%s'</source>
        <translation>Nevaljana dozvola za P2P: '%s'</translation>
    </message>
    <message>
        <source>Invalid amount for -%s=&lt;amount&gt;: '%s'</source>
        <translation>Neispravan iznos za  -%s=&lt;amount&gt;: '%s'</translation>
    </message>
    <message>
        <source>Invalid amount for -discardfee=&lt;amount&gt;: '%s'</source>
        <translation>Neispravan iznos za -discardfee=&lt;amount&gt;: '%s'</translation>
    </message>
    <message>
        <source>Invalid amount for -fallbackfee=&lt;amount&gt;: '%s'</source>
        <translation>Neispravan iznos za -fallbackfee=&lt;amount&gt;: '%s'</translation>
    </message>
    <message>
        <source>Specified blocks directory "%s" does not exist.</source>
        <translation>Zadana mapa blokova "%s" ne postoji.</translation>
    </message>
    <message>
        <source>Unknown address type '%s'</source>
        <translation>Nepoznat tip adrese '%s'</translation>
    </message>
    <message>
        <source>Unknown change type '%s'</source>
        <translation>Nepoznat tip adrese za vraćanje ostatka '%s'</translation>
    </message>
    <message>
        <source>Upgrading txindex database</source>
        <translation>Ažurira se txindex baza</translation>
    </message>
    <message>
        <source>Loading P2P addresses...</source>
        <translation>Pokreće se popis P2P adresa...</translation>
    </message>
    <message>
        <source>Error: Disk space is too low!</source>
        <translation>Pogreška: Nema dovoljno prostora na disku!</translation>
    </message>
    <message>
        <source>Loading banlist...</source>
        <translation>Pokreće se popis zabrana...</translation>
    </message>
    <message>
        <source>Not enough file descriptors available.</source>
        <translation>Nema dovoljno dostupnih datotečnih opisivača.</translation>
    </message>
    <message>
        <source>Prune cannot be configured with a negative value.</source>
        <translation>Obrezivanje (prune) ne može biti postavljeno na negativnu vrijednost.</translation>
    </message>
    <message>
        <source>Prune mode is incompatible with -txindex.</source>
        <translation>Način obreživanja (pruning) nekompatibilan je s parametrom -txindex.</translation>
    </message>
    <message>
        <source>Replaying blocks...</source>
        <translation>Odigraju se ponovno blokovi...</translation>
    </message>
    <message>
        <source>Rewinding blocks...</source>
        <translation>Premotavaju se blokovi...</translation>
    </message>
    <message>
        <source>The source code is available from %s.</source>
        <translation>Izvorni kod je dostupan na %s.</translation>
    </message>
    <message>
        <source>Transaction fee and change calculation failed</source>
        <translation>Neuspješno računanje ostatka i transakcijske naknade</translation>
    </message>
    <message>
        <source>Unable to bind to %s on this computer. %s is probably already running.</source>
        <translation>Ne može se povezati na %s na ovom računalu.  %s je vjerojatno već pokrenut.</translation>
    </message>
    <message>
        <source>Unable to generate keys</source>
        <translation>Ne mogu se generirati ključevi</translation>
    </message>
    <message>
        <source>Unsupported logging category %s=%s.</source>
        <translation>Nepodržana kategorija zapisa %s=%s.</translation>
    </message>
    <message>
        <source>Upgrading UTXO database</source>
        <translation>Ažurira se UTXO baza</translation>
    </message>
    <message>
        <source>User Agent comment (%s) contains unsafe characters.</source>
        <translation>Komentar pod "Korisnički agent" (%s) sadrži nesigurne znakove.</translation>
    </message>
    <message>
        <source>Verifying blocks...</source>
        <translation>Provjeravaju se blokovi...</translation>
    </message>
    <message>
        <source>Wallet needed to be rewritten: restart %s to complete</source>
        <translation>Novčanik je trebao prepravak: ponovo pokrenite %s</translation>
    </message>
    <message>
        <source>Error: Listening for incoming connections failed (listen returned error %s)</source>
        <translation>Greška: Neuspješno slušanje dolažećih veza (listen je izbacio grešku %s)</translation>
    </message>
    <message>
        <source>Invalid amount for -maxtxfee=&lt;amount&gt;: '%s' (must be at least the minrelay fee of %s to prevent stuck transactions)</source>
        <translation>Neispravan iznos za -maxtxfee=&lt;amount&gt;: '%s' (mora biti barem minimalnu naknadu za proslijeđivanje od %s kako se ne bi zapela transakcija)</translation>
    </message>
    <message>
        <source>The transaction amount is too small to send after the fee has been deducted</source>
        <translation>Iznos transakcije je premalen za poslati nakon naknade</translation>
    </message>
    <message>
        <source>You need to rebuild the database using -reindex to go back to unpruned mode.  This will redownload the entire blockchain</source>
        <translation>Morat ćete ponovno složiti bazu koristeći -reindex kako biste se vratili na neobrezivan način (unpruned mode). Ovo će ponovno preuzeti cijeli lanac blokova.</translation>
    </message>
    <message>
        <source>Error reading from database, shutting down.</source>
        <translation>Greška kod iščitanja baze. Zatvara se klijent.</translation>
    </message>
    <message>
        <source>Error upgrading chainstate database</source>
        <translation>Greška kod ažuriranja baze stanja lanca</translation>
    </message>
    <message>
        <source>Error: Disk space is low for %s</source>
        <translation>Pogreška: Malo diskovnog prostora za %s</translation>
    </message>
    <message>
        <source>Invalid -onion address or hostname: '%s'</source>
        <translation>Neispravna -onion adresa ili ime računala: '%s'</translation>
    </message>
    <message>
        <source>Invalid -proxy address or hostname: '%s'</source>
        <translation>Neispravna -proxy adresa ili ime računala: '%s'</translation>
    </message>
    <message>
        <source>Invalid amount for -paytxfee=&lt;amount&gt;: '%s' (must be at least %s)</source>
        <translation>Neispravan iznos za -paytxfee=&lt;amount&gt;: '%s' (mora biti barem %s)</translation>
    </message>
    <message>
        <source>Invalid netmask specified in -whitelist: '%s'</source>
        <translation>Neispravna mrežna maska zadana u -whitelist: '%s'</translation>
    </message>
    <message>
        <source>Need to specify a port with -whitebind: '%s'</source>
        <translation>Treba zadati port pomoću -whitebind: '%s'</translation>
    </message>
    <message>
        <source>Prune mode is incompatible with -blockfilterindex.</source>
        <translation>Obrezan način rada nije u skladu s parametrom -blockfilterindex.</translation>
    </message>
    <message>
        <source>Reducing -maxconnections from %d to %d, because of system limitations.</source>
        <translation>Smanjuje se -maxconnections sa %d na %d zbog sustavnih ograničenja.</translation>
    </message>
    <message>
        <source>Section [%s] is not recognized.</source>
        <translation>Odjeljak [%s] nije prepoznat.</translation>
    </message>
    <message>
        <source>Signing transaction failed</source>
        <translation>Potpisivanje transakcije neuspješno</translation>
    </message>
    <message>
        <source>Specified -walletdir "%s" does not exist</source>
        <translation>Zadan -walletdir "%s" ne postoji</translation>
    </message>
    <message>
        <source>Specified -walletdir "%s" is a relative path</source>
        <translation>Zadan -walletdir "%s" je relativan put</translation>
    </message>
    <message>
        <source>Specified -walletdir "%s" is not a directory</source>
        <translation>Zadan -walletdir "%s" nije mapa</translation>
    </message>
    <message>
        <source>The specified config file %s does not exist
</source>
        <translation>Navedena konfiguracijska datoteka %s ne postoji
</translation>
    </message>
    <message>
        <source>The transaction amount is too small to pay the fee</source>
        <translation>Transakcijiski iznos je premalen da plati naknadu</translation>
    </message>
    <message>
        <source>This is experimental software.</source>
        <translation>Ovo je eksperimentalni softver.</translation>
    </message>
    <message>
        <source>Transaction amount too small</source>
        <translation>Transakcijski iznos premalen</translation>
    </message>
    <message>
        <source>Transaction too large</source>
        <translation>Transakcija prevelika</translation>
    </message>
    <message>
        <source>Unable to bind to %s on this computer (bind returned error %s)</source>
        <translation>Ne može se povezati na %s na ovom računalu. (povezivanje je vratilo grešku %s)</translation>
    </message>
    <message>
        <source>Unable to create the PID file '%s': %s</source>
        <translation>Nije moguće stvoriti PID datoteku '%s': %s</translation>
    </message>
    <message>
        <source>Unable to generate initial keys</source>
        <translation>Ne mogu se generirati početni ključevi</translation>
    </message>
    <message>
        <source>Unknown -blockfilterindex value %s.</source>
        <translation>Nepoznata vrijednost parametra -blockfilterindex %s.</translation>
    </message>
    <message>
        <source>Verifying wallet(s)...</source>
        <translation>Provjerava(ju) se novčanik/(ci)...</translation>
    </message>
    <message>
        <source>Warning: unknown new rules activated (versionbit %i)</source>
        <translation>Upozorenje: nepoznata nova pravila aktivirana (versionbit %i)</translation>
    </message>
    <message>
        <source>Zapping all transactions from wallet...</source>
        <translation>Brišu se sve transakcije iz novčanika...</translation>
    </message>
    <message>
        <source>-maxtxfee is set very high! Fees this large could be paid on a single transaction.</source>
        <translation>-maxtxfee je postavljen preveliko. Naknade ove veličine će biti plaćene na individualnoj transakciji.</translation>
    </message>
    <message>
        <source>This is the transaction fee you may pay when fee estimates are not available.</source>
        <translation>Ovo je transakcijska naknada koju ćete možda platiti kada su nedostupne procjene naknada.</translation>
    </message>
    <message>
        <source>This product includes software developed by the OpenSSL Project for use in the OpenSSL Toolkit %s and cryptographic software written by Eric Young and UPnP software written by Thomas Bernard.</source>
        <translation>Ovaj proizvod sadrži softver razvijen sa strane OpenSSL Projecta za upotrebu u OpenSSL Toolkitu %s, kriptografski softver koji je napisao Eric Young te UPnP softver koji je napisao Thomas Bernard.</translation>
    </message>
    <message>
        <source>Total length of network version string (%i) exceeds maximum length (%i). Reduce the number or size of uacomments.</source>
        <translation>Ukupna duljina stringa verzije mreže (%i) prelazi maksimalnu duljinu (%i). Smanjite broj ili veličinu komentara o korisničkom agentu (uacomments).</translation>
    </message>
    <message>
        <source>Warning: Wallet file corrupt, data salvaged! Original %s saved as %s in %s; if your balance or transactions are incorrect you should restore from a backup.</source>
        <translation>Upozorenje: Datoteka novčanika je pokvarena, ali su podaci spašeni! Original %s snimljen je kao %s u %s; ako su transakcije ili stanje neispravni, onda biste trebali restorirati sa sigurnosne kopije (backupa).</translation>
    </message>
    <message>
        <source>%s is set very high!</source>
        <translation>%s je postavljen preveliko!</translation>
    </message>
    <message>
        <source>Error loading wallet %s. Duplicate -wallet filename specified.</source>
        <translation>Greška kod učitavanja novčanika %s. Duplikat imena novčanika zadan.</translation>
    </message>
    <message>
        <source>Starting network threads...</source>
        <translation>Pokreću se mrežne niti...</translation>
    </message>
    <message>
        <source>The wallet will avoid paying less than the minimum relay fee.</source>
        <translation>Ovaj novčanik će izbjegavati plaćanje manje od minimalne naknade prijenosa.</translation>
    </message>
    <message>
        <source>This is the minimum transaction fee you pay on every transaction.</source>
        <translation>Ovo je minimalna transakcijska naknada koju plaćate za svaku transakciju.</translation>
    </message>
    <message>
        <source>This is the transaction fee you will pay if you send a transaction.</source>
        <translation>Ovo je transakcijska naknada koju ćete platiti ako pošaljete transakciju.</translation>
    </message>
    <message>
        <source>Transaction amounts must not be negative</source>
        <translation>Iznosi transakcije ne smiju biti negativni</translation>
    </message>
    <message>
        <source>Transaction has too long of a mempool chain</source>
        <translation>Transakcija ima prevelik lanac memorijskog bazena</translation>
    </message>
    <message>
        <source>Transaction must have at least one recipient</source>
        <translation>Transakcija mora imati barem jednog primatelja</translation>
    </message>
    <message>
        <source>Unknown network specified in -onlynet: '%s'</source>
        <translation>Nepoznata mreža zadana kod -onlynet: '%s'</translation>
    </message>
    <message>
        <source>Insufficient funds</source>
        <translation>Nedovoljna sredstva</translation>
    </message>
    <message>
        <source>Cannot upgrade a non HD split wallet without upgrading to support pre split keypool. Please use -upgradewallet=169900 or -upgradewallet with no version specified.</source>
        <translation>Ne može se ažurirati novčanik koji nije HD bez ažuriranja radi podrške za bazen ključeva prije raskola. Molim koristite -upgradewallet=169900 ili -upgradewallet bez zadane verzije.</translation>
    </message>
    <message>
        <source>Fee estimation failed. Fallbackfee is disabled. Wait a few blocks or enable -fallbackfee.</source>
        <translation>Neuspješno procjenjivanje naknada. Fallbackfee je isključena. Pričekajte nekoliko blokova ili uključite -fallbackfee.</translation>
    </message>
    <message>
        <source>Warning: Private keys detected in wallet {%s} with disabled private keys</source>
        <translation>Upozorenje: Privatni ključevi pronađeni u novčaniku {%s} s isključenim privatnim ključevima</translation>
    </message>
    <message>
        <source>Cannot write to data directory '%s'; check permissions.</source>
        <translation>Nije moguće pisati u podatkovnu mapu '%s'; provjerite dozvole.</translation>
    </message>
    <message>
        <source>Loading block index...</source>
        <translation>Učitavanje indeksa blokova...</translation>
    </message>
    <message>
        <source>Loading wallet...</source>
        <translation>Učitavanje novčanika...</translation>
    </message>
    <message>
        <source>Cannot downgrade wallet</source>
        <translation>Nije moguće novčanik vratiti na prijašnju verziju.</translation>
    </message>
    <message>
        <source>Rescanning...</source>
        <translation>Ponovno pretraživanje...</translation>
    </message>
    <message>
        <source>Done loading</source>
        <translation>Učitavanje gotovo</translation>
    </message>
</context>
</TS><|MERGE_RESOLUTION|>--- conflicted
+++ resolved
@@ -180,21 +180,16 @@
         <translation>Novčanik šifriran</translation>
     </message>
     <message>
-<<<<<<< HEAD
+        <source>Enter the new passphrase for the wallet.&lt;br/&gt;Please use a passphrase of &lt;b&gt;ten or more random characters&lt;/b&gt;, or &lt;b&gt;eight or more words&lt;/b&gt;.</source>
+        <translation>Unesite novu lozinku za novčanik. &lt;br/&gt;Molimo vas da koristite zaporku od &lt;b&gt;deset ili više slučajnih znakova&lt;/b&gt;, ili &lt;b&gt;osam ili više riječi.&lt;/b&gt;</translation>
+    </message>
+    <message>
+        <source>Enter the old passphrase and new passphrase for the wallet.</source>
+        <translation>Unesite staru i novu lozinku za novčanik.</translation>
+    </message>
+    <message>
         <source>Remember that encrypting your wallet cannot fully protect your particl from being stolen by malware infecting your computer.</source>
         <translation>Zapamtite da šifriranje vašeg novčanika ne može u potpunosti zaštititi vaše particlove od zloćudnog softvera kojim se zarazi vaše računalo.</translation>
-=======
-        <source>Enter the new passphrase for the wallet.&lt;br/&gt;Please use a passphrase of &lt;b&gt;ten or more random characters&lt;/b&gt;, or &lt;b&gt;eight or more words&lt;/b&gt;.</source>
-        <translation>Unesite novu lozinku za novčanik. &lt;br/&gt;Molimo vas da koristite zaporku od &lt;b&gt;deset ili više slučajnih znakova&lt;/b&gt;, ili &lt;b&gt;osam ili više riječi.&lt;/b&gt;</translation>
-    </message>
-    <message>
-        <source>Enter the old passphrase and new passphrase for the wallet.</source>
-        <translation>Unesite staru i novu lozinku za novčanik.</translation>
-    </message>
-    <message>
-        <source>Remember that encrypting your wallet cannot fully protect your bitcoins from being stolen by malware infecting your computer.</source>
-        <translation>Zapamtite da šifriranje vašeg novčanika ne može u potpunosti zaštititi vaše bitcoinove od zloćudnog softvera kojim se zarazi vaše računalo.</translation>
->>>>>>> 7358ae6d
     </message>
     <message>
         <source>Wallet to be encrypted</source>
