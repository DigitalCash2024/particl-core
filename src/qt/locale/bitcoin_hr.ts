<TS language="hr" version="2.1">
<context>
    <name>AddressBookPage</name>
    <message>
        <source>Right-click to edit address or label</source>
        <translation>Desni klik za uređivanje adrese ili oznake</translation>
    </message>
    <message>
        <source>Create a new address</source>
        <translation>Stvoriti  novu adresu</translation>
    </message>
    <message>
        <source>&amp;New</source>
        <translation>&amp;Nova</translation>
    </message>
    <message>
        <source>Copy the currently selected address to the system clipboard</source>
        <translation>Kopirajte trenutno odabranu adresu u međuspremnik</translation>
    </message>
    <message>
        <source>&amp;Copy</source>
        <translation>&amp;Kopirajte</translation>
    </message>
    <message>
        <source>C&amp;lose</source>
        <translation>&amp;Zatvorite</translation>
    </message>
    <message>
        <source>Delete the currently selected address from the list</source>
        <translation>Obrišite trenutno odabranu adresu s popisa.</translation>
    </message>
    <message>
        <source>Enter address or label to search</source>
        <translation>Unesite adresu ili oznaku za pretraživanje</translation>
    </message>
    <message>
        <source>Export the data in the current tab to a file</source>
        <translation>Izvezite podatke iz trenutne kartice u datoteku</translation>
    </message>
    <message>
        <source>&amp;Export</source>
        <translation>&amp;Izvezite</translation>
    </message>
    <message>
        <source>&amp;Delete</source>
        <translation>Iz&amp;brišite</translation>
    </message>
    <message>
        <source>Choose the address to send coins to</source>
        <translation>Odaberite adresu na koju ćete poslati novac</translation>
    </message>
    <message>
        <source>Choose the address to receive coins with</source>
        <translation>Odaberite adresu na koju ćete primiti novac</translation>
    </message>
    <message>
        <source>C&amp;hoose</source>
        <translation>&amp;Odaberite</translation>
    </message>
    <message>
        <source>Sending addresses</source>
        <translation>Adrese pošiljatelja</translation>
    </message>
    <message>
        <source>Receiving addresses</source>
        <translation>Adrese primatelja</translation>
    </message>
    <message>
        <source>These are your Particl addresses for sending payments. Always check the amount and the receiving address before sending coins.</source>
        <translation>Ovo su vaše Particl adrese za slanje novca. Uvijek provjerite iznos i adresu primatelja prije slanja novca.</translation>
    </message>
    <message>
        <source>&amp;Copy Address</source>
        <translation>&amp;Kopirajte adresu</translation>
    </message>
    <message>
        <source>Copy &amp;Label</source>
        <translation>Kopirajte &amp;oznaku</translation>
    </message>
    <message>
        <source>&amp;Edit</source>
        <translation>&amp;Uredite</translation>
    </message>
    <message>
        <source>Export Address List</source>
        <translation>Izvezite listu adresa</translation>
    </message>
    <message>
        <source>Comma separated file (*.csv)</source>
        <translation>Datoteka podataka odvojenih zarezima (*.csv)</translation>
    </message>
    <message>
        <source>Exporting Failed</source>
        <translation>Izvoz neuspješan</translation>
    </message>
    <message>
        <source>There was an error trying to save the address list to %1. Please try again.</source>
        <translation>Došlo je do pogreške kod spremanja liste adresa na %1. Molimo pokušajte ponovno.</translation>
    </message>
</context>
<context>
    <name>AddressTableModel</name>
    <message>
        <source>Label</source>
        <translation>Oznaka</translation>
    </message>
    <message>
        <source>Address</source>
        <translation>Adresa</translation>
    </message>
    <message>
        <source>(no label)</source>
        <translation>(nema oznake)</translation>
    </message>
</context>
<context>
    <name>AskPassphraseDialog</name>
    <message>
        <source>Passphrase Dialog</source>
        <translation>Dijalog lozinke</translation>
    </message>
    <message>
        <source>Enter passphrase</source>
        <translation>Unesite lozinku</translation>
    </message>
    <message>
        <source>New passphrase</source>
        <translation>Nova lozinka</translation>
    </message>
    <message>
        <source>Repeat new passphrase</source>
        <translation>Ponovite novu lozinku</translation>
    </message>
    <message>
        <source>Show passphrase</source>
        <translation>Pokažite lozinku</translation>
    </message>
    <message>
        <source>Encrypt wallet</source>
        <translation>Šifrirajte novčanik</translation>
    </message>
    <message>
        <source>This operation needs your wallet passphrase to unlock the wallet.</source>
        <translation>Ova operacija treba lozinku vašeg novčanika kako bi se novčanik otključao.</translation>
    </message>
    <message>
        <source>Unlock wallet</source>
        <translation>Otključajte novčanik</translation>
    </message>
    <message>
        <source>This operation needs your wallet passphrase to decrypt the wallet.</source>
        <translation>Ova operacija treba lozinku vašeg novčanika kako bi se novčanik dešifrirao.</translation>
    </message>
    <message>
        <source>Decrypt wallet</source>
        <translation>Dešifrirajte novčanik</translation>
    </message>
    <message>
        <source>Change passphrase</source>
        <translation>Promijenite lozinku</translation>
    </message>
    <message>
        <source>Confirm wallet encryption</source>
        <translation>Potvrdite šifriranje novčanika</translation>
    </message>
    <message>
        <source>Warning: If you encrypt your wallet and lose your passphrase, you will &lt;b&gt;LOSE ALL OF YOUR PARTICL&lt;/b&gt;!</source>
        <translation>Upozorenje: Ako šifrirate vaš novčanik i izgubite lozinku, &lt;b&gt;IZGUBIT ĆETE SVE SVOJE PARTICLE!&lt;/b&gt;</translation>
    </message>
    <message>
        <source>Are you sure you wish to encrypt your wallet?</source>
        <translation>Jeste li sigurni da želite šifrirati svoj novčanik?</translation>
    </message>
    <message>
        <source>Wallet encrypted</source>
        <translation>Novčanik šifriran</translation>
    </message>
    <message>
        <source>Enter the new passphrase for the wallet.&lt;br/&gt;Please use a passphrase of &lt;b&gt;ten or more random characters&lt;/b&gt;, or &lt;b&gt;eight or more words&lt;/b&gt;.</source>
        <translation>Unesite novu lozinku za novčanik. &lt;br/&gt;Molimo vas da koristite zaporku od &lt;b&gt;deset ili više slučajnih znakova&lt;/b&gt;, ili &lt;b&gt;osam ili više riječi.&lt;/b&gt;</translation>
    </message>
    <message>
        <source>Enter the old passphrase and new passphrase for the wallet.</source>
        <translation>Unesite staru i novu lozinku za novčanik.</translation>
    </message>
    <message>
        <source>Remember that encrypting your wallet cannot fully protect your particl from being stolen by malware infecting your computer.</source>
        <translation>Zapamtite da šifriranje vašeg novčanika ne može u potpunosti zaštititi vaše particlove od zloćudnog softvera kojim se zarazi vaše računalo.</translation>
    </message>
    <message>
        <source>Wallet to be encrypted</source>
        <translation>Novčanik koji treba šifrirati</translation>
    </message>
    <message>
        <source>Your wallet is about to be encrypted. </source>
        <translation>Vaš novčanik će biti šifriran.</translation>
    </message>
    <message>
        <source>Your wallet is now encrypted. </source>
        <translation>Vaš novčanik je sad šifriran.</translation>
    </message>
    <message>
        <source>IMPORTANT: Any previous backups you have made of your wallet file should be replaced with the newly generated, encrypted wallet file. For security reasons, previous backups of the unencrypted wallet file will become useless as soon as you start using the new, encrypted wallet.</source>
        <translation>VAŽNO: Sve prethodne pričuve vašeg novčanika trebale bi biti zamijenjene novo stvorenom, šifriranom datotekom novčanika. Zbog sigurnosnih razloga, prethodne pričuve nešifriranog novčanika će postati beskorisne čim počnete koristiti novi, šifrirani novčanik.</translation>
    </message>
    <message>
        <source>Wallet encryption failed</source>
        <translation>Šifriranje novčanika nije uspjelo</translation>
    </message>
    <message>
        <source>Wallet encryption failed due to an internal error. Your wallet was not encrypted.</source>
        <translation>Šifriranje novčanika nije uspjelo zbog interne pogreške. Vaš novčanik nije šifriran.</translation>
    </message>
    <message>
        <source>The supplied passphrases do not match.</source>
        <translation>Priložene lozinke se ne podudaraju.</translation>
    </message>
    <message>
        <source>Wallet unlock failed</source>
        <translation>Otključavanje novčanika nije uspjelo</translation>
    </message>
    <message>
        <source>The passphrase entered for the wallet decryption was incorrect.</source>
        <translation>Lozinka za dešifriranje novčanika nije točna.</translation>
    </message>
    <message>
        <source>Wallet decryption failed</source>
        <translation>Dešifriranje novčanika nije uspjelo</translation>
    </message>
    <message>
        <source>Wallet passphrase was successfully changed.</source>
        <translation>Lozinka novčanika je uspješno promijenjena.</translation>
    </message>
    <message>
        <source>Warning: The Caps Lock key is on!</source>
        <translation>Upozorenje: Caps Lock je uključen!</translation>
    </message>
</context>
<context>
    <name>BanTableModel</name>
    <message>
        <source>IP/Netmask</source>
        <translation>IP/Mrežna maska</translation>
    </message>
    <message>
        <source>Banned Until</source>
        <translation>Zabranjen do</translation>
    </message>
</context>
<context>
    <name>BitcoinGUI</name>
    <message>
        <source>Sign &amp;message...</source>
        <translation>P&amp;otpišite poruku...</translation>
    </message>
    <message>
        <source>Synchronizing with network...</source>
        <translation>Sinkronizira se s mrežom...</translation>
    </message>
    <message>
        <source>&amp;Overview</source>
        <translation>&amp;Pregled</translation>
    </message>
    <message>
        <source>Show general overview of wallet</source>
        <translation>Prikaži opći pregled novčanika</translation>
    </message>
    <message>
        <source>&amp;Transactions</source>
        <translation>&amp;Transakcije</translation>
    </message>
    <message>
        <source>Browse transaction history</source>
        <translation>Pretražite povijest transakcija</translation>
    </message>
    <message>
        <source>E&amp;xit</source>
        <translation>&amp;Izlaz</translation>
    </message>
    <message>
        <source>Quit application</source>
        <translation>Zatvorite aplikaciju</translation>
    </message>
    <message>
        <source>&amp;About %1</source>
        <translation>&amp;Više o %1</translation>
    </message>
    <message>
        <source>Show information about %1</source>
        <translation>Prikažite informacije o programu %1</translation>
    </message>
    <message>
        <source>About &amp;Qt</source>
        <translation>Više o &amp;Qt</translation>
    </message>
    <message>
        <source>Show information about Qt</source>
        <translation>Prikažite informacije o Qt</translation>
    </message>
    <message>
        <source>&amp;Options...</source>
        <translation>Pos&amp;tavke...</translation>
    </message>
    <message>
        <source>Modify configuration options for %1</source>
        <translation>Promijenite postavke za %1</translation>
    </message>
    <message>
        <source>&amp;Encrypt Wallet...</source>
        <translation>Ši&amp;frirajte novčanik...</translation>
    </message>
    <message>
        <source>&amp;Backup Wallet...</source>
        <translation>Spremite &amp;kopiju novčanika...</translation>
    </message>
    <message>
        <source>&amp;Change Passphrase...</source>
        <translation>Promijenite &amp;lozinku...</translation>
    </message>
    <message>
        <source>Open &amp;URI...</source>
        <translation>Otvorite &amp;URI...</translation>
    </message>
    <message>
        <source>Create Wallet...</source>
        <translation>Stvorite novčanik...</translation>
    </message>
    <message>
        <source>Create a new wallet</source>
        <translation>Stvorite novi novčanik</translation>
    </message>
    <message>
        <source>Wallet:</source>
        <translation>Novčanik:</translation>
    </message>
    <message>
        <source>Click to disable network activity.</source>
        <translation>Kliknite da isključite mrežnu aktivnost.</translation>
    </message>
    <message>
        <source>Network activity disabled.</source>
        <translation>Mrežna aktivnost isključena.</translation>
    </message>
    <message>
        <source>Click to enable network activity again.</source>
        <translation>Kliknite da ponovo uključite mrežnu aktivnost.</translation>
    </message>
    <message>
        <source>Syncing Headers (%1%)...</source>
        <translation>Sinkroniziraju se zaglavlja (%1%)...</translation>
    </message>
    <message>
        <source>Reindexing blocks on disk...</source>
        <translation>Re-indeksiranje blokova na disku...</translation>
    </message>
    <message>
        <source>Proxy is &lt;b&gt;enabled&lt;/b&gt;: %1</source>
        <translation>Proxy je &lt;b&gt;uključen&lt;/b&gt;: %1</translation>
    </message>
    <message>
        <source>Send coins to a Particl address</source>
        <translation>Pošaljite novac na Particl adresu</translation>
    </message>
    <message>
        <source>Backup wallet to another location</source>
        <translation>Napravite sigurnosnu kopiju novčanika na drugoj lokaciji</translation>
    </message>
    <message>
        <source>Change the passphrase used for wallet encryption</source>
        <translation>Promijenite lozinku za šifriranje novčanika</translation>
    </message>
    <message>
        <source>&amp;Verify message...</source>
        <translation>&amp;Potvrdite poruku...</translation>
    </message>
    <message>
        <source>&amp;Send</source>
        <translation>&amp;Pošaljite</translation>
    </message>
    <message>
        <source>&amp;Receive</source>
        <translation>Pri&amp;mite</translation>
    </message>
    <message>
        <source>&amp;Show / Hide</source>
        <translation>Po&amp;kažite / Sakrijte</translation>
    </message>
    <message>
        <source>Show or hide the main Window</source>
        <translation>Prikažite ili sakrijte glavni prozor</translation>
    </message>
    <message>
        <source>Encrypt the private keys that belong to your wallet</source>
        <translation>Šifrirajte privatne ključeve u novčaniku</translation>
    </message>
    <message>
        <source>Sign messages with your Particl addresses to prove you own them</source>
        <translation>Poruku potpišemo s Particl adresom, kako bi dokazali vlasništvo nad tom adresom</translation>
    </message>
    <message>
        <source>Verify messages to ensure they were signed with specified Particl addresses</source>
        <translation>Provjerite poruku da je potpisana s navedenom Particl adresom</translation>
    </message>
    <message>
        <source>&amp;File</source>
        <translation>&amp;Datoteka</translation>
    </message>
    <message>
        <source>&amp;Settings</source>
        <translation>&amp;Postavke</translation>
    </message>
    <message>
        <source>&amp;Help</source>
        <translation>&amp;Pomoć</translation>
    </message>
    <message>
        <source>Tabs toolbar</source>
        <translation>Traka kartica</translation>
    </message>
    <message>
        <source>Request payments (generates QR codes and particl: URIs)</source>
        <translation>Zatražite uplatu (stvara QR kod i particl: URI adresu)</translation>
    </message>
    <message>
        <source>Show the list of used sending addresses and labels</source>
        <translation>Prikažite popis korištenih adresa i oznaka za slanje novca</translation>
    </message>
    <message>
        <source>Show the list of used receiving addresses and labels</source>
        <translation>Prikažite popis korištenih adresa i oznaka za primanje novca</translation>
    </message>
    <message>
        <source>&amp;Command-line options</source>
        <translation>Opcije &amp;naredbene linije</translation>
    </message>
    <message numerus="yes">
        <source>%n active connection(s) to Particl network</source>
        <translation><numerusform>%n aktivna veza na Particl mrežu</numerusform><numerusform>%n aktivnih veza na Particl mrežu</numerusform><numerusform>%n aktivnih veza na Particl mrežu</numerusform></translation>
    </message>
    <message>
        <source>Indexing blocks on disk...</source>
        <translation>Indeksiraju se blokovi na disku...</translation>
    </message>
    <message>
        <source>Processing blocks on disk...</source>
        <translation>Procesiraju se blokovi na disku...</translation>
    </message>
    <message numerus="yes">
        <source>Processed %n block(s) of transaction history.</source>
        <translation><numerusform>Obrađen %n blok povijesti transakcije.</numerusform><numerusform>Obrađeno %n bloka povijesti transakcije.</numerusform><numerusform>Obrađeno %n blokova povijesti transakcije.</numerusform></translation>
    </message>
    <message>
        <source>%1 behind</source>
        <translation>%1 iza</translation>
    </message>
    <message>
        <source>Last received block was generated %1 ago.</source>
        <translation>Zadnji primljeni blok je bio ustvaren prije %1.</translation>
    </message>
    <message>
        <source>Transactions after this will not yet be visible.</source>
        <translation>Transakcije izvršene za tim blokom nisu još prikazane.</translation>
    </message>
    <message>
        <source>Error</source>
        <translation>Greška</translation>
    </message>
    <message>
        <source>Warning</source>
        <translation>Upozorenje</translation>
    </message>
    <message>
        <source>Information</source>
        <translation>Informacija</translation>
    </message>
    <message>
        <source>Up to date</source>
        <translation>Ažurno</translation>
    </message>
    <message>
        <source>&amp;Load PSBT from file...</source>
        <translation>&amp;Učitaj PSBT iz datoteke</translation>
    </message>
    <message>
        <source>Load Partially Signed Particl Transaction</source>
        <translation>Učitaj djelomično potpisanu particl transakciju</translation>
    </message>
    <message>
        <source>Load PSBT from clipboard...</source>
        <translation>Učitaj PSBT iz međuspremnika</translation>
    </message>
    <message>
        <source>Load Partially Signed Particl Transaction from clipboard</source>
        <translation>Učitaj djelomično potpisanu particl transakciju iz međuspremnika</translation>
    </message>
    <message>
        <source>Node window</source>
        <translation>Konzola za čvor</translation>
    </message>
    <message>
        <source>Open node debugging and diagnostic console</source>
        <translation>Otvori konzolu za dijagnostiku i otklanjanje pogrešaka čvora.</translation>
    </message>
    <message>
        <source>&amp;Sending addresses</source>
        <translation>Adrese za &amp;slanje</translation>
    </message>
    <message>
        <source>&amp;Receiving addresses</source>
        <translation>Adrese za &amp;primanje</translation>
    </message>
    <message>
        <source>Open a particl: URI</source>
        <translation>Otvori particl: URI</translation>
    </message>
    <message>
        <source>Open Wallet</source>
        <translation>Otvorite novčanik</translation>
    </message>
    <message>
        <source>Open a wallet</source>
        <translation>Otvorite neki novčanik</translation>
    </message>
    <message>
        <source>Close Wallet...</source>
        <translation>Zatvorite novčanik...</translation>
    </message>
    <message>
        <source>Close wallet</source>
        <translation>Zatvorite novčanik</translation>
    </message>
    <message>
        <source>Close All Wallets...</source>
        <translation>Zatvori sve novčanike...</translation>
    </message>
    <message>
        <source>Close all wallets</source>
        <translation>Zatvori sve novčanike</translation>
    </message>
    <message>
        <source>Show the %1 help message to get a list with possible Particl command-line options</source>
        <translation>Prikažite pomoć programa %1 kako biste ispisali moguće opcije preko terminala</translation>
    </message>
    <message>
        <source>default wallet</source>
        <translation>uobičajeni novčanik</translation>
    </message>
    <message>
        <source>No wallets available</source>
        <translation>Nema dostupnih novčanika</translation>
    </message>
    <message>
        <source>&amp;Window</source>
        <translation>&amp;Prozor</translation>
    </message>
    <message>
        <source>Minimize</source>
        <translation>Minimizirajte</translation>
    </message>
    <message>
        <source>Zoom</source>
        <translation>Povećajte</translation>
    </message>
    <message>
        <source>Main Window</source>
        <translation>Glavni prozor</translation>
    </message>
    <message>
        <source>%1 client</source>
        <translation>%1 klijent</translation>
    </message>
    <message>
        <source>Connecting to peers...</source>
        <translation>Spaja se na klijente...</translation>
    </message>
    <message>
        <source>Catching up...</source>
        <translation>Ažuriranje...</translation>
    </message>
    <message>
        <source>Error: %1</source>
        <translation>Greška: %1</translation>
    </message>
    <message>
        <source>Warning: %1</source>
        <translation>Upozorenje: %1</translation>
    </message>
    <message>
        <source>Date: %1
</source>
        <translation>Datum: %1
</translation>
    </message>
    <message>
        <source>Amount: %1
</source>
        <translation>Iznos: %1
</translation>
    </message>
    <message>
        <source>Wallet: %1
</source>
        <translation>Novčanik: %1</translation>
    </message>
    <message>
        <source>Type: %1
</source>
        <translation>Vrsta: %1
</translation>
    </message>
    <message>
        <source>Label: %1
</source>
        <translation>Oznaka: %1
</translation>
    </message>
    <message>
        <source>Address: %1
</source>
        <translation>Adresa: %1
</translation>
    </message>
    <message>
        <source>Sent transaction</source>
        <translation>Poslana transakcija</translation>
    </message>
    <message>
        <source>Incoming transaction</source>
        <translation>Dolazna transakcija</translation>
    </message>
    <message>
        <source>HD key generation is &lt;b&gt;enabled&lt;/b&gt;</source>
        <translation>Generiranje HD ključeva je &lt;b&gt;uključeno&lt;/b&gt;</translation>
    </message>
    <message>
        <source>HD key generation is &lt;b&gt;disabled&lt;/b&gt;</source>
        <translation>Generiranje HD ključeva je &lt;b&gt;isključeno&lt;/b&gt;</translation>
    </message>
    <message>
        <source>Private key &lt;b&gt;disabled&lt;/b&gt;</source>
        <translation>Privatni ključ &lt;b&gt;onemogućen&lt;/b&gt;</translation>
    </message>
    <message>
        <source>Wallet is &lt;b&gt;encrypted&lt;/b&gt; and currently &lt;b&gt;unlocked&lt;/b&gt;</source>
        <translation>Novčanik je &lt;b&gt;šifriran&lt;/b&gt; i trenutno &lt;b&gt;otključan&lt;/b&gt;</translation>
    </message>
    <message>
        <source>Wallet is &lt;b&gt;encrypted&lt;/b&gt; and currently &lt;b&gt;locked&lt;/b&gt;</source>
        <translation>Novčanik je &lt;b&gt;šifriran&lt;/b&gt; i trenutno &lt;b&gt;zaključan&lt;/b&gt;</translation>
    </message>
    </context>
<context>
    <name>CoinControlDialog</name>
    <message>
        <source>Coin Selection</source>
        <translation>Izbor ulaza transakcije</translation>
    </message>
    <message>
        <source>Quantity:</source>
        <translation>Količina:</translation>
    </message>
    <message>
        <source>Bytes:</source>
        <translation>Bajtova:</translation>
    </message>
    <message>
        <source>Amount:</source>
        <translation>Iznos:</translation>
    </message>
    <message>
        <source>Fee:</source>
        <translation>Naknada:</translation>
    </message>
    <message>
        <source>Dust:</source>
        <translation>Prašina:</translation>
    </message>
    <message>
        <source>After Fee:</source>
        <translation>Nakon naknade:</translation>
    </message>
    <message>
        <source>Change:</source>
        <translation>Vraćeno:</translation>
    </message>
    <message>
        <source>(un)select all</source>
        <translation>Izaberi sve/ništa</translation>
    </message>
    <message>
        <source>Tree mode</source>
        <translation>Prikažite kao stablo</translation>
    </message>
    <message>
        <source>List mode</source>
        <translation>Prikažite kao listu</translation>
    </message>
    <message>
        <source>Amount</source>
        <translation>Iznos</translation>
    </message>
    <message>
        <source>Received with label</source>
        <translation>Primljeno pod oznakom</translation>
    </message>
    <message>
        <source>Received with address</source>
        <translation>Primljeno na adresu</translation>
    </message>
    <message>
        <source>Date</source>
        <translation>Datum</translation>
    </message>
    <message>
        <source>Confirmations</source>
        <translation>Broj potvrda</translation>
    </message>
    <message>
        <source>Confirmed</source>
        <translation>Potvrđeno</translation>
    </message>
    <message>
        <source>Copy address</source>
        <translation>Kopirajte adresu</translation>
    </message>
    <message>
        <source>Copy label</source>
        <translation>Kopirajte oznaku</translation>
    </message>
    <message>
        <source>Copy amount</source>
        <translation>Kopirajte iznos</translation>
    </message>
    <message>
        <source>Copy transaction ID</source>
        <translation>Kopirajte ID transakcije</translation>
    </message>
    <message>
        <source>Lock unspent</source>
        <translation>Zaključajte nepotrošen input</translation>
    </message>
    <message>
        <source>Unlock unspent</source>
        <translation>Otključajte nepotrošen input</translation>
    </message>
    <message>
        <source>Copy quantity</source>
        <translation>Kopirajte iznos</translation>
    </message>
    <message>
        <source>Copy fee</source>
        <translation>Kopirajte naknadu</translation>
    </message>
    <message>
        <source>Copy after fee</source>
        <translation>Kopirajte iznos nakon naknade</translation>
    </message>
    <message>
        <source>Copy bytes</source>
        <translation>Kopirajte količinu bajtova</translation>
    </message>
    <message>
        <source>Copy dust</source>
        <translation>Kopirajte prašinu</translation>
    </message>
    <message>
        <source>Copy change</source>
        <translation>Kopirajte ostatak</translation>
    </message>
    <message>
        <source>(%1 locked)</source>
        <translation>(%1 zaključen)</translation>
    </message>
    <message>
        <source>yes</source>
        <translation>da</translation>
    </message>
    <message>
        <source>no</source>
        <translation>ne</translation>
    </message>
    <message>
        <source>This label turns red if any recipient receives an amount smaller than the current dust threshold.</source>
        <translation>Oznaka postane crvene boje ako bilo koji primatelj dobije iznos manji od trenutnog praga "prašine" (sićušnog iznosa).</translation>
    </message>
    <message>
        <source>Can vary +/- %1 satoshi(s) per input.</source>
        <translation>Može varirati +/- %1 satoši(ja) po inputu.</translation>
    </message>
    <message>
        <source>(no label)</source>
        <translation>(nema oznake)</translation>
    </message>
    <message>
        <source>change from %1 (%2)</source>
        <translation>ostatak od %1 (%2)</translation>
    </message>
    <message>
        <source>(change)</source>
        <translation>(ostatak)</translation>
    </message>
</context>
<context>
    <name>CreateWalletActivity</name>
    <message>
        <source>Creating Wallet &lt;b&gt;%1&lt;/b&gt;...</source>
        <translation>Stvara se novčanik &lt;b&gt;%1&lt;/b&gt;...</translation>
    </message>
    <message>
        <source>Create wallet failed</source>
        <translation>Neuspješno stvaranje novčanika</translation>
    </message>
    <message>
        <source>Create wallet warning</source>
        <translation>Upozorenje kod stvaranja novčanika</translation>
    </message>
</context>
<context>
    <name>CreateWalletDialog</name>
    <message>
        <source>Create Wallet</source>
        <translation>Stvorite novčanik</translation>
    </message>
    <message>
        <source>Wallet Name</source>
        <translation>Ime novčanika</translation>
    </message>
    <message>
        <source>Encrypt the wallet. The wallet will be encrypted with a passphrase of your choice.</source>
        <translation>Šifrirajte novčanik. Novčanik bit će šifriran lozinkom po vašem izboru.</translation>
    </message>
    <message>
        <source>Encrypt Wallet</source>
        <translation>Šifrirajte novčanik</translation>
    </message>
    <message>
        <source>Disable private keys for this wallet. Wallets with private keys disabled will have no private keys and cannot have an HD seed or imported private keys. This is ideal for watch-only wallets.</source>
        <translation>Isključite privatne ključeve za ovaj novčanik. Novčanici gdje su privatni ključevi isključeni neće sadržati privatne ključeve te ne mogu imati HD sjeme ili uvezene privatne ključeve. Ova postavka je idealna za novčanike koje su isključivo za promatranje.</translation>
    </message>
    <message>
        <source>Disable Private Keys</source>
        <translation>Isključite privatne ključeve</translation>
    </message>
    <message>
        <source>Make a blank wallet. Blank wallets do not initially have private keys or scripts. Private keys and addresses can be imported, or an HD seed can be set, at a later time.</source>
        <translation>Stvorite prazni novčanik. Prazni novčanici nemaju privatnih ključeva ili skripta. Mogu se naknadno uvesti privatne ključeve i adrese ili postaviti HD sjeme.</translation>
    </message>
    <message>
        <source>Make Blank Wallet</source>
        <translation>Stvorite prazni novčanik</translation>
    </message>
    <message>
        <source>Create</source>
        <translation>Stvorite</translation>
    </message>
    </context>
<context>
    <name>EditAddressDialog</name>
    <message>
        <source>Edit Address</source>
        <translation>Uredite adresu</translation>
    </message>
    <message>
        <source>&amp;Label</source>
        <translation>&amp;Oznaka</translation>
    </message>
    <message>
        <source>The label associated with this address list entry</source>
        <translation>Oznaka ovog zapisa u adresaru</translation>
    </message>
    <message>
        <source>The address associated with this address list entry. This can only be modified for sending addresses.</source>
        <translation>Adresa ovog zapisa u adresaru. Može se mijenjati samo kod adresa za slanje.</translation>
    </message>
    <message>
        <source>&amp;Address</source>
        <translation>&amp;Adresa</translation>
    </message>
    <message>
        <source>New sending address</source>
        <translation>Nova adresa za slanje</translation>
    </message>
    <message>
        <source>Edit receiving address</source>
        <translation>Uredi adresu za primanje</translation>
    </message>
    <message>
        <source>Edit sending address</source>
        <translation>Uredi adresu za slanje</translation>
    </message>
    <message>
        <source>The entered address "%1" is not a valid Particl address.</source>
        <translation>Upisana adresa "%1" nije valjana Particl adresa.</translation>
    </message>
    <message>
        <source>Address "%1" already exists as a receiving address with label "%2" and so cannot be added as a sending address.</source>
        <translation>Adresa "%1" već postoji kao primateljska adresa s oznakom "%2" te se ne može dodati kao pošiljateljska adresa.</translation>
    </message>
    <message>
        <source>The entered address "%1" is already in the address book with label "%2".</source>
        <translation>Unesena adresa "%1" postoji već u imeniku pod oznakom "%2".</translation>
    </message>
    <message>
        <source>Could not unlock wallet.</source>
        <translation>Ne može se otključati novčanik.</translation>
    </message>
    <message>
        <source>New key generation failed.</source>
        <translation>Stvaranje novog ključa nije uspjelo.</translation>
    </message>
</context>
<context>
    <name>FreespaceChecker</name>
    <message>
        <source>A new data directory will be created.</source>
        <translation>Bit će stvorena nova podatkovna mapa.</translation>
    </message>
    <message>
        <source>name</source>
        <translation>ime</translation>
    </message>
    <message>
        <source>Directory already exists. Add %1 if you intend to create a new directory here.</source>
        <translation>Mapa već postoji. Dodajte %1 ako namjeravate stvoriti novu mapu ovdje.</translation>
    </message>
    <message>
        <source>Path already exists, and is not a directory.</source>
        <translation>Put već postoji i nije mapa.</translation>
    </message>
    <message>
        <source>Cannot create data directory here.</source>
        <translation>Nije moguće stvoriti direktorij za podatke na tom mjestu.</translation>
    </message>
</context>
<context>
    <name>HelpMessageDialog</name>
    <message>
        <source>version</source>
        <translation>verzija</translation>
    </message>
    <message>
        <source>About %1</source>
        <translation>O programu %1</translation>
    </message>
    <message>
        <source>Command-line options</source>
        <translation>Opcije programa u naredbenoj liniji</translation>
    </message>
</context>
<context>
    <name>Intro</name>
    <message>
        <source>Welcome</source>
        <translation>Dobrodošli</translation>
    </message>
    <message>
        <source>Welcome to %1.</source>
        <translation>Dobrodošli u %1.</translation>
    </message>
    <message>
        <source>As this is the first time the program is launched, you can choose where %1 will store its data.</source>
        <translation>Kako je ovo prvi put da je ova aplikacija pokrenuta, možete izabrati gdje će %1 spremati svoje podatke.</translation>
    </message>
    <message>
        <source>When you click OK, %1 will begin to download and process the full %4 block chain (%2GB) starting with the earliest transactions in %3 when %4 initially launched.</source>
        <translation>Kada kliknete OK, %1 počet će preuzimati i procesirati cijeli lanac blokova (%2GB) počevši s najranijim transakcijama u %3 kad je %4 prvi put pokrenut.</translation>
    </message>
    <message>
        <source>Reverting this setting requires re-downloading the entire blockchain. It is faster to download the full chain first and prune it later. Disables some advanced features.</source>
        <translation>Vraćanje na ovu postavku zahtijeva ponovno preuzimanje cijelog lanca blokova. Brže je najprije preuzeti cijeli lanac pa ga kasnije obrezati. Isključuje napredne mogućnosti.</translation>
    </message>
    <message>
        <source>This initial synchronisation is very demanding, and may expose hardware problems with your computer that had previously gone unnoticed. Each time you run %1, it will continue downloading where it left off.</source>
        <translation>Početna sinkronizacija je vrlo zahtjevna i može otkriti hardverske probleme kod vašeg računala koji su prije prošli nezamijećeno. Svaki put kad pokrenete %1, nastavit će preuzimati odakle je stao.</translation>
    </message>
    <message>
        <source>If you have chosen to limit block chain storage (pruning), the historical data must still be downloaded and processed, but will be deleted afterward to keep your disk usage low.</source>
        <translation>Ako odlučite ograničiti spremanje lanca blokova pomoću pruninga (obrezivanja), treba preuzeti i procesirati povijesne podatke. Bit će obrisani naknadno kako bi se smanjila količina zauzetog prostora na disku.</translation>
    </message>
    <message>
        <source>Use the default data directory</source>
        <translation>Koristite uobičajenu podatkovnu mapu</translation>
    </message>
    <message>
        <source>Use a custom data directory:</source>
        <translation>Odaberite različitu podatkovnu mapu:</translation>
    </message>
    <message>
        <source>Particl</source>
        <translation>Particl</translation>
    </message>
    <message>
        <source>Discard blocks after verification, except most recent %1 GB (prune)</source>
        <translation>Odbacite blokove nakon provjere osim one najnovije do %1 GB-a (obrezujte)</translation>
    </message>
    <message>
        <source>At least %1 GB of data will be stored in this directory, and it will grow over time.</source>
        <translation>Bit će spremljeno barem %1 GB podataka u ovoj mapi te će se povećati tijekom vremena.</translation>
    </message>
    <message>
        <source>Approximately %1 GB of data will be stored in this directory.</source>
        <translation>Otprilike %1 GB podataka bit će spremljeno u ovoj mapi.</translation>
    </message>
    <message>
        <source>%1 will download and store a copy of the Particl block chain.</source>
        <translation>%1 preuzet će i pohraniti kopiju Particlovog lanca blokova.</translation>
    </message>
    <message>
        <source>The wallet will also be stored in this directory.</source>
        <translation>Novčanik bit će pohranjen u ovoj mapi.</translation>
    </message>
    <message>
        <source>Error: Specified data directory "%1" cannot be created.</source>
        <translation>Greška: Zadana podatkovna mapa "%1" ne može biti stvorena.</translation>
    </message>
    <message>
        <source>Error</source>
        <translation>Greška</translation>
    </message>
    <message numerus="yes">
        <source>%n GB of free space available</source>
        <translation><numerusform>Dostupno %n GB slobodnog prostora</numerusform><numerusform>Dostupno %n GB slobodnog prostora</numerusform><numerusform>Dostupno %n GB slobodnog prostora</numerusform></translation>
    </message>
    <message numerus="yes">
        <source>(of %n GB needed)</source>
        <translation><numerusform>(od potrebnog prostora od %n GB)</numerusform><numerusform>(od potrebnog prostora od %n GB)</numerusform><numerusform>(od potrebnog %n GB)</numerusform></translation>
    </message>
    <message numerus="yes">
        <source>(%n GB needed for full chain)</source>
        <translation><numerusform>(potreban je %n GB za cijeli lanac)</numerusform><numerusform>(potrebna su %n GB-a za cijeli lanac)</numerusform><numerusform>(potrebno je %n GB-a za cijeli lanac)</numerusform></translation>
    </message>
</context>
<context>
    <name>ModalOverlay</name>
    <message>
        <source>Form</source>
        <translation>Oblik</translation>
    </message>
    <message>
        <source>Recent transactions may not yet be visible, and therefore your wallet's balance might be incorrect. This information will be correct once your wallet has finished synchronizing with the particl network, as detailed below.</source>
        <translation>Nedavne transakcije možda još nisu vidljive pa vam stanje novčanika može biti netočno. Ove informacije bit će točne nakon što vaš novčanik dovrši sinkronizaciju s Particlovom mrežom, kako je opisano dolje.</translation>
    </message>
    <message>
        <source>Attempting to spend particl that are affected by not-yet-displayed transactions will not be accepted by the network.</source>
        <translation>Mreža neće prihvatiti pokušaje trošenja particla koji su utjecani sa strane transakcija koje još nisu vidljive.</translation>
    </message>
    <message>
        <source>Number of blocks left</source>
        <translation>Broj preostalih blokova</translation>
    </message>
    <message>
        <source>Unknown...</source>
        <translation>Nepoznato...</translation>
    </message>
    <message>
        <source>Last block time</source>
        <translation>Posljednje vrijeme bloka</translation>
    </message>
    <message>
        <source>Progress</source>
        <translation>Napredak</translation>
    </message>
    <message>
        <source>Progress increase per hour</source>
        <translation>Postotak povećanja napretka na sat</translation>
    </message>
    <message>
        <source>calculating...</source>
        <translation>računa...</translation>
    </message>
    <message>
        <source>Estimated time left until synced</source>
        <translation>Preostalo vrijeme do završetka sinkronizacije</translation>
    </message>
    <message>
        <source>Hide</source>
        <translation>Sakrijte</translation>
    </message>
    <message>
        <source>Esc</source>
        <translation>Esc</translation>
    </message>
    <message>
        <source>%1 is currently syncing.  It will download headers and blocks from peers and validate them until reaching the tip of the block chain.</source>
        <translation>%1 is currently syncing.  It will download headers and blocks from peers and validate them until reaching the tip of the block chain.</translation>
    </message>
    <message>
        <source>Unknown. Syncing Headers (%1, %2%)...</source>
        <translation>Nepoznato. Sinkroniziranje zaglavlja (%1, %2%)...</translation>
    </message>
</context>
<context>
    <name>OpenURIDialog</name>
    <message>
        <source>Open bitcoin URI</source>
        <translation>Otvori bitcoin: URI</translation>
    </message>
    <message>
        <source>URI:</source>
        <translation>URI:</translation>
    </message>
</context>
<context>
    <name>OpenWalletActivity</name>
    <message>
        <source>Open wallet failed</source>
        <translation>Neuspješno otvaranje novčanika</translation>
    </message>
    <message>
        <source>Open wallet warning</source>
        <translation>Upozorenje kod otvaranja novčanika</translation>
    </message>
    <message>
        <source>default wallet</source>
        <translation>uobičajeni novčanik</translation>
    </message>
    <message>
        <source>Opening Wallet &lt;b&gt;%1&lt;/b&gt;...</source>
        <translation>Otvaranje novčanik &lt;b&gt;%1&lt;/b&gt;...</translation>
    </message>
</context>
<context>
    <name>OptionsDialog</name>
    <message>
        <source>Options</source>
        <translation>Postavke</translation>
    </message>
    <message>
        <source>&amp;Main</source>
        <translation>&amp;Glavno</translation>
    </message>
    <message>
        <source>Automatically start %1 after logging in to the system.</source>
        <translation>Automatski pokrenite %1 nakon prijave u sustav.</translation>
    </message>
    <message>
        <source>&amp;Start %1 on system login</source>
        <translation>&amp;Pokrenite %1 kod prijave u sustav</translation>
    </message>
    <message>
        <source>Size of &amp;database cache</source>
        <translation>Veličina predmemorije baze podataka</translation>
    </message>
    <message>
        <source>Number of script &amp;verification threads</source>
        <translation>Broj CPU niti za verifikaciju transakcija</translation>
    </message>
    <message>
        <source>IP address of the proxy (e.g. IPv4: 127.0.0.1 / IPv6: ::1)</source>
        <translation>IP adresa proxy servera (npr. IPv4: 127.0.0.1 / IPv6: ::1)</translation>
    </message>
    <message>
        <source>Shows if the supplied default SOCKS5 proxy is used to reach peers via this network type.</source>
        <translation>Prikazuje se ako je isporučeni uobičajeni SOCKS5 proxy korišten radi dohvaćanja klijenata preko ovog tipa mreže.</translation>
    </message>
    <message>
        <source>Hide the icon from the system tray.</source>
        <translation>Sakrijte ikonu sa sustavne trake.</translation>
    </message>
    <message>
        <source>&amp;Hide tray icon</source>
        <translation>&amp;Sakrijte ikonu</translation>
    </message>
    <message>
        <source>Minimize instead of exit the application when the window is closed. When this option is enabled, the application will be closed only after selecting Exit in the menu.</source>
        <translation>Minimizirati aplikaciju umjesto zatvoriti, kada se zatvori prozor. Kada je ova opcija omogućena, aplikacija će biti zatvorena tek nakon odabira naredbe Izlaz u izborniku.</translation>
    </message>
    <message>
        <source>Third party URLs (e.g. a block explorer) that appear in the transactions tab as context menu items. %s in the URL is replaced by transaction hash. Multiple URLs are separated by vertical bar |.</source>
        <translation>URL-ovi treće stranke (npr. preglednik blokova) koji se javljaju u kartici transakcija kao elementi kontekstnog izbornika. %s u URL-u zamijenjen je hashom transakcije. Višestruki URL-ovi su odvojeni vertikalnom crtom |.</translation>
    </message>
    <message>
        <source>Open the %1 configuration file from the working directory.</source>
        <translation>Otvorite konfiguracijsku datoteku programa %1 s radne mape.</translation>
    </message>
    <message>
        <source>Open Configuration File</source>
        <translation>Otvorite konfiguracijsku datoteku</translation>
    </message>
    <message>
        <source>Reset all client options to default.</source>
        <translation>Nastavi sve postavke programa na početne vrijednosti.</translation>
    </message>
    <message>
        <source>&amp;Reset Options</source>
        <translation>Po&amp;nastavi postavke</translation>
    </message>
    <message>
        <source>&amp;Network</source>
        <translation>&amp;Mreža</translation>
    </message>
    <message>
        <source>Disables some advanced features but all blocks will still be fully validated. Reverting this setting requires re-downloading the entire blockchain. Actual disk usage may be somewhat higher.</source>
        <translation>Isključuje napredne mogućnosti ali će svi blokovi ipak biti potpuno validirani. Vraćanje na prijašnje stanje zahtijeva ponovo preuzimanje cijelog lanca blokova. Realna količina zauzetog prostora na disku može biti ponešto veća.</translation>
    </message>
    <message>
        <source>Prune &amp;block storage to</source>
        <translation>Obrezujte pohranu &amp;blokova na</translation>
    </message>
    <message>
        <source>GB</source>
        <translation>GB</translation>
    </message>
    <message>
        <source>Reverting this setting requires re-downloading the entire blockchain.</source>
        <translation>Vraćanje na prijašnje stanje zahtijeva ponovo preuzimanje cijelog lanca blokova.</translation>
    </message>
    <message>
        <source>MiB</source>
        <translation>MiB</translation>
    </message>
    <message>
        <source>(0 = auto, &lt;0 = leave that many cores free)</source>
        <translation>(0 = automatski odredite, &lt;0 = ostavite slobodno upravo toliko jezgri)</translation>
    </message>
    <message>
        <source>W&amp;allet</source>
        <translation>&amp;Novčanik</translation>
    </message>
    <message>
        <source>Expert</source>
        <translation>Stručne postavke</translation>
    </message>
    <message>
        <source>Enable coin &amp;control features</source>
        <translation>Uključite postavke kontroliranja inputa</translation>
    </message>
    <message>
        <source>If you disable the spending of unconfirmed change, the change from a transaction cannot be used until that transaction has at least one confirmation. This also affects how your balance is computed.</source>
        <translation>Ako isključite trošenje nepotvrđenog ostatka, ostatak transakcije ne može biti korišten dok ta transakcija ne dobije barem jednu potvrdu. Također utječe na to kako je vaše stanje računato.</translation>
    </message>
    <message>
        <source>&amp;Spend unconfirmed change</source>
        <translation>&amp;Trošenje nepotvrđenih vraćenih iznosa</translation>
    </message>
    <message>
        <source>Automatically open the Particl client port on the router. This only works when your router supports UPnP and it is enabled.</source>
        <translation>Automatski otvori port Particl klijenta na ruteru. To radi samo ako ruter podržava UPnP i ako je omogućen.</translation>
    </message>
    <message>
        <source>Map port using &amp;UPnP</source>
        <translation>Mapiraj port koristeći &amp;UPnP</translation>
    </message>
    <message>
        <source>Accept connections from outside.</source>
        <translation>Prihvatite veze izvana.</translation>
    </message>
    <message>
        <source>Allow incomin&amp;g connections</source>
        <translation>Dozvolite dolazeće veze</translation>
    </message>
    <message>
        <source>Connect to the Particl network through a SOCKS5 proxy.</source>
        <translation>Spojite se na Particl mrežu kroz SOCKS5 proxy.</translation>
    </message>
    <message>
        <source>&amp;Connect through SOCKS5 proxy (default proxy):</source>
        <translation>&amp;Spojite se kroz SOCKS5 proxy (uobičajeni proxy)</translation>
    </message>
    <message>
        <source>Proxy &amp;IP:</source>
        <translation>Proxy &amp;IP:</translation>
    </message>
    <message>
        <source>&amp;Port:</source>
        <translation>&amp;Vrata:</translation>
    </message>
    <message>
        <source>Port of the proxy (e.g. 9050)</source>
        <translation>Proxy vrata (npr. 9050)</translation>
    </message>
    <message>
        <source>Used for reaching peers via:</source>
        <translation>Korišten za dohvaćanje klijenata preko:</translation>
    </message>
    <message>
        <source>IPv4</source>
        <translation>IPv4-a</translation>
    </message>
    <message>
        <source>IPv6</source>
        <translation>IPv6-a</translation>
    </message>
    <message>
        <source>Tor</source>
        <translation>Tora</translation>
    </message>
    <message>
        <source>&amp;Window</source>
        <translation>&amp;Prozor</translation>
    </message>
    <message>
        <source>Show only a tray icon after minimizing the window.</source>
        <translation>Prikaži samo ikonu u sistemskoj traci nakon minimiziranja prozora</translation>
    </message>
    <message>
        <source>&amp;Minimize to the tray instead of the taskbar</source>
        <translation>&amp;Minimiziraj u sistemsku traku umjesto u traku programa</translation>
    </message>
    <message>
        <source>M&amp;inimize on close</source>
        <translation>M&amp;inimiziraj kod zatvaranja</translation>
    </message>
    <message>
        <source>&amp;Display</source>
        <translation>&amp;Prikaz</translation>
    </message>
    <message>
        <source>User Interface &amp;language:</source>
        <translation>Jezi&amp;k sučelja:</translation>
    </message>
    <message>
        <source>The user interface language can be set here. This setting will take effect after restarting %1.</source>
        <translation>Jezik korisničkog sučelja može se postaviti ovdje. Postavka će vrijediti nakon ponovnog pokretanja programa %1.</translation>
    </message>
    <message>
        <source>&amp;Unit to show amounts in:</source>
        <translation>&amp;Jedinica za prikaz iznosa:</translation>
    </message>
    <message>
        <source>Choose the default subdivision unit to show in the interface and when sending coins.</source>
        <translation>Izaberite željeni najmanji dio particla koji će biti prikazan u sučelju i koji će se koristiti za plaćanje.</translation>
    </message>
    <message>
        <source>Whether to show coin control features or not.</source>
        <translation>Ovisi želite li prikazati mogućnosti kontroliranja inputa ili ne.</translation>
    </message>
    <message>
        <source>&amp;Third party transaction URLs</source>
        <translation>&amp;URL-ovi treće stranke o transakciji</translation>
    </message>
    <message>
        <source>Options set in this dialog are overridden by the command line or in the configuration file:</source>
        <translation>Opcije postavljene u ovom dijalogu nadglašene su naredbenom linijom ili konfiguracijskom datotekom:</translation>
    </message>
    <message>
        <source>&amp;OK</source>
        <translation>&amp;U redu</translation>
    </message>
    <message>
        <source>&amp;Cancel</source>
        <translation>&amp;Odustani</translation>
    </message>
    <message>
        <source>default</source>
        <translation>standardne vrijednosti</translation>
    </message>
    <message>
        <source>none</source>
        <translation>ništa</translation>
    </message>
    <message>
        <source>Confirm options reset</source>
        <translation>Potvrdite resetiranje opcija</translation>
    </message>
    <message>
        <source>Client restart required to activate changes.</source>
        <translation>Potrebno je ponovno pokretanje klijenta kako bi se promjene aktivirale.</translation>
    </message>
    <message>
        <source>Client will be shut down. Do you want to proceed?</source>
        <translation>Zatvorit će se klijent. Želite li nastaviti?</translation>
    </message>
    <message>
        <source>Configuration options</source>
        <translation>Konfiguracijske postavke</translation>
    </message>
    <message>
        <source>The configuration file is used to specify advanced user options which override GUI settings. Additionally, any command-line options will override this configuration file.</source>
        <translation>Ova konfiguracijska datoteka je korištena za specificiranje napredne korisničke opcije koje će poništiti postavke GUI-a. Također će bilo koje opcije navedene preko terminala poništiti ovu konfiguracijsku datoteku.</translation>
    </message>
    <message>
        <source>Error</source>
        <translation>Greška</translation>
    </message>
    <message>
        <source>The configuration file could not be opened.</source>
        <translation>Konfiguracijska datoteka nije se mogla otvoriti.</translation>
    </message>
    <message>
        <source>This change would require a client restart.</source>
        <translation>Ova promjena zahtijeva da se klijent ponovo pokrene.</translation>
    </message>
    <message>
        <source>The supplied proxy address is invalid.</source>
        <translation>Priložena proxy adresa je nevažeća.</translation>
    </message>
</context>
<context>
    <name>OverviewPage</name>
    <message>
        <source>Form</source>
        <translation>Oblik</translation>
    </message>
    <message>
        <source>The displayed information may be out of date. Your wallet automatically synchronizes with the Particl network after a connection is established, but this process has not completed yet.</source>
        <translation>Prikazani podatci mogu biti zastarjeli. Vaš novčanik se automatski sinkronizira s Particl mrežom kada je veza uspostavljena, ali taj proces još nije završen.</translation>
    </message>
    <message>
        <source>Watch-only:</source>
        <translation>Isključivno promatrane adrese:</translation>
    </message>
    <message>
        <source>Available:</source>
        <translation>Dostupno:</translation>
    </message>
    <message>
        <source>Your current spendable balance</source>
        <translation>Trenutno stanje koje možete trošiti</translation>
    </message>
    <message>
        <source>Pending:</source>
        <translation>Neriješeno:</translation>
    </message>
    <message>
        <source>Total of transactions that have yet to be confirmed, and do not yet count toward the spendable balance</source>
        <translation>Ukupan iznos transakcija koje se još moraju potvrditi te se ne računa kao stanje koje se može trošiti</translation>
    </message>
    <message>
        <source>Immature:</source>
        <translation>Nezrelo:</translation>
    </message>
    <message>
        <source>Mined balance that has not yet matured</source>
        <translation>Izrudareno stanje koje još nije dozrijevalo</translation>
    </message>
    <message>
        <source>Balances</source>
        <translation>Stanja</translation>
    </message>
    <message>
        <source>Total:</source>
        <translation>Ukupno:</translation>
    </message>
    <message>
        <source>Your current total balance</source>
        <translation>Vaše trenutno svekupno stanje</translation>
    </message>
    <message>
        <source>Your current balance in watch-only addresses</source>
        <translation>Vaše trenutno stanje kod eksluzivno promatranih (watch-only) adresa</translation>
    </message>
    <message>
        <source>Spendable:</source>
        <translation>Stanje koje se može trošiti:</translation>
    </message>
    <message>
        <source>Recent transactions</source>
        <translation>Nedavne transakcije</translation>
    </message>
    <message>
        <source>Unconfirmed transactions to watch-only addresses</source>
        <translation>Nepotvrđene transakcije isključivo promatranim adresama</translation>
    </message>
    <message>
        <source>Mined balance in watch-only addresses that has not yet matured</source>
        <translation>Izrudareno stanje na isključivo promatranim adresama koje još nije dozrijevalo</translation>
    </message>
    <message>
        <source>Current total balance in watch-only addresses</source>
        <translation>Trenutno ukupno stanje na isključivo promatranim adresama</translation>
    </message>
    </context>
<context>
    <name>PSBTOperationsDialog</name>
    <message>
        <source>Dialog</source>
        <translation>Dijalog</translation>
    </message>
    <message>
        <source>Total Amount</source>
        <translation>Ukupni iznos</translation>
    </message>
    <message>
        <source>or</source>
        <translation>ili</translation>
    </message>
    </context>
<context>
    <name>PaymentServer</name>
    <message>
        <source>Payment request error</source>
        <translation>Greška kod zahtjeva za plaćanje</translation>
    </message>
    <message>
        <source>Cannot start particl: click-to-pay handler</source>
        <translation>Ne može se pokrenuti klijent: rukovatelj "kliknite da platite"</translation>
    </message>
    <message>
        <source>URI handling</source>
        <translation>URI upravljanje</translation>
    </message>
    <message>
        <source>'particl://' is not a valid URI. Use 'particl:' instead.</source>
        <translation>'particl://' nije ispravan URI. Koristite 'particl:' umjesto toga.</translation>
    </message>
    <message>
        <source>Cannot process payment request because BIP70 is not supported.</source>
        <translation>Ne može se obraditi zahtjev jer BIP70 nije podržan</translation>
    </message>
    <message>
        <source>Due to widespread security flaws in BIP70 it's strongly recommended that any merchant instructions to switch wallets be ignored.</source>
        <translation>Zbog rasprostranjenih sigurnosnih mana u BIP70-u, strogo se preporučuje da se ignoriraju bilo kakve naredbe o zamjeni novčanika sa strane trgovca.</translation>
    </message>
    <message>
        <source>If you are receiving this error you should request the merchant provide a BIP21 compatible URI.</source>
        <translation>Ako dobivate ovu grešku, trebali biste zatražiti od trgovca BIP21 kompatibilan URI.</translation>
    </message>
    <message>
        <source>Invalid payment address %1</source>
        <translation>Nevažeća adresa za plaćanje %1</translation>
    </message>
    <message>
        <source>URI cannot be parsed! This can be caused by an invalid Particl address or malformed URI parameters.</source>
        <translation>Ne može se parsirati URI! Uzrok tomu može biti nevažeća Particl adresa ili neispravni parametri kod URI-a.</translation>
    </message>
    <message>
        <source>Payment request file handling</source>
        <translation>Rukovanje datotekom zahtjeva za plaćanje</translation>
    </message>
</context>
<context>
    <name>PeerTableModel</name>
    <message>
        <source>User Agent</source>
        <translation>Korisnički agent</translation>
    </message>
    <message>
        <source>Node/Service</source>
        <translation>Čvor/Servis</translation>
    </message>
    <message>
        <source>NodeId</source>
        <translation>NodeId (ID čvora)</translation>
    </message>
    <message>
        <source>Ping</source>
        <translation>Ping</translation>
    </message>
    <message>
        <source>Sent</source>
        <translation>Poslano</translation>
    </message>
    <message>
        <source>Received</source>
        <translation>Primljeno</translation>
    </message>
</context>
<context>
    <name>QObject</name>
    <message>
        <source>Amount</source>
        <translation>Iznos</translation>
    </message>
    <message>
        <source>Enter a Particl address (e.g. %1)</source>
        <translation>Unesite Particl adresu (npr. %1)</translation>
    </message>
    <message>
        <source>%1 d</source>
        <translation>%1 d</translation>
    </message>
    <message>
        <source>%1 h</source>
        <translation>%1 h</translation>
    </message>
    <message>
        <source>%1 m</source>
        <translation>%1 m</translation>
    </message>
    <message>
        <source>%1 s</source>
        <translation>%1 s</translation>
    </message>
    <message>
        <source>None</source>
        <translation>Ništa</translation>
    </message>
    <message>
        <source>N/A</source>
        <translation>N/A</translation>
    </message>
    <message>
        <source>%1 ms</source>
        <translation>%1 ms</translation>
    </message>
    <message numerus="yes">
        <source>%n second(s)</source>
        <translation><numerusform>%n sekund</numerusform><numerusform>%n sekundi</numerusform><numerusform>%n sekundi</numerusform></translation>
    </message>
    <message numerus="yes">
        <source>%n minute(s)</source>
        <translation><numerusform>%n minut</numerusform><numerusform>%n minuta</numerusform><numerusform>%n minuta</numerusform></translation>
    </message>
    <message numerus="yes">
        <source>%n hour(s)</source>
        <translation><numerusform>%n sat</numerusform><numerusform>%n sata</numerusform><numerusform>%n sati</numerusform></translation>
    </message>
    <message numerus="yes">
        <source>%n day(s)</source>
        <translation><numerusform>%n dan</numerusform><numerusform>%n dana</numerusform><numerusform>%n dana</numerusform></translation>
    </message>
    <message numerus="yes">
        <source>%n week(s)</source>
        <translation><numerusform>%n tjedan</numerusform><numerusform>%n tjedna</numerusform><numerusform>%n tjedana</numerusform></translation>
    </message>
    <message>
        <source>%1 and %2</source>
        <translation>%1 i %2</translation>
    </message>
    <message numerus="yes">
        <source>%n year(s)</source>
        <translation><numerusform>%n godina</numerusform><numerusform>%n godine</numerusform><numerusform>%n godina</numerusform></translation>
    </message>
    <message>
        <source>%1 B</source>
        <translation>%1 B</translation>
    </message>
    <message>
        <source>%1 KB</source>
        <translation>%1 KB</translation>
    </message>
    <message>
        <source>%1 MB</source>
        <translation>%1 MB</translation>
    </message>
    <message>
        <source>%1 GB</source>
        <translation>%1 GB</translation>
    </message>
    <message>
        <source>Error: Specified data directory "%1" does not exist.</source>
        <translation>Greška: Zadana podatkovna mapa "%1" ne postoji.</translation>
    </message>
    <message>
        <source>Error: Cannot parse configuration file: %1.</source>
        <translation>Greška: Ne može se parsirati konfiguracijska datoteka: %1.</translation>
    </message>
    <message>
        <source>Error: %1</source>
        <translation>Greška: %1</translation>
    </message>
    <message>
        <source>%1 didn't yet exit safely...</source>
        <translation>%1 se još nije sigurno zatvorio.</translation>
    </message>
    <message>
        <source>unknown</source>
        <translation>nepoznato</translation>
    </message>
</context>
<context>
    <name>QRImageWidget</name>
    <message>
        <source>&amp;Save Image...</source>
        <translation>&amp;Spremi sliku...</translation>
    </message>
    <message>
        <source>&amp;Copy Image</source>
        <translation>&amp;Kopirajte sliku</translation>
    </message>
    <message>
        <source>Resulting URI too long, try to reduce the text for label / message.</source>
        <translation>URI je predug, probajte skratiti tekst za naslov / poruku.</translation>
    </message>
    <message>
        <source>Error encoding URI into QR Code.</source>
        <translation>Greška kod kodiranja URI adrese u QR kod.</translation>
    </message>
    <message>
        <source>QR code support not available.</source>
        <translation>Podrška za QR kodove je nedostupna.</translation>
    </message>
    <message>
        <source>Save QR Code</source>
        <translation>Spremi QR kod</translation>
    </message>
    <message>
        <source>PNG Image (*.png)</source>
        <translation>PNG slika (*.png)</translation>
    </message>
</context>
<context>
    <name>RPCConsole</name>
    <message>
        <source>N/A</source>
        <translation>N/A</translation>
    </message>
    <message>
        <source>Client version</source>
        <translation>Verzija klijenta</translation>
    </message>
    <message>
        <source>&amp;Information</source>
        <translation>&amp;Informacije</translation>
    </message>
    <message>
        <source>General</source>
        <translation>Općenito</translation>
    </message>
    <message>
        <source>Using BerkeleyDB version</source>
        <translation>Verzija BerkeleyDB-a</translation>
    </message>
    <message>
        <source>Datadir</source>
        <translation>Datadir (podatkovna mapa)</translation>
    </message>
    <message>
        <source>To specify a non-default location of the data directory use the '%1' option.</source>
        <translation>Koristite opciju '%1' ako želite zadati drugu lokaciju podatkovnoj mapi.</translation>
    </message>
    <message>
        <source>Blocksdir</source>
        <translation>Blocksdir</translation>
    </message>
    <message>
        <source>To specify a non-default location of the blocks directory use the '%1' option.</source>
        <translation>Koristite opciju '%1' ako želite zadati drugu lokaciju mapi u kojoj se nalaze blokovi.</translation>
    </message>
    <message>
        <source>Startup time</source>
        <translation>Vrijeme pokretanja</translation>
    </message>
    <message>
        <source>Network</source>
        <translation>Mreža</translation>
    </message>
    <message>
        <source>Name</source>
        <translation>Ime</translation>
    </message>
    <message>
        <source>Number of connections</source>
        <translation>Broj veza</translation>
    </message>
    <message>
        <source>Block chain</source>
        <translation>Lanac blokova</translation>
    </message>
    <message>
        <source>Memory Pool</source>
        <translation>Memorijski bazen</translation>
    </message>
    <message>
        <source>Current number of transactions</source>
        <translation>Trenutan broj transakcija</translation>
    </message>
    <message>
        <source>Memory usage</source>
        <translation>Korištena memorija</translation>
    </message>
    <message>
        <source>Wallet: </source>
        <translation>Novčanik:</translation>
    </message>
    <message>
        <source>(none)</source>
        <translation>(ništa)</translation>
    </message>
    <message>
        <source>&amp;Reset</source>
        <translation>&amp;Resetirajte</translation>
    </message>
    <message>
        <source>Received</source>
        <translation>Primljeno</translation>
    </message>
    <message>
        <source>Sent</source>
        <translation>Poslano</translation>
    </message>
    <message>
        <source>&amp;Peers</source>
        <translation>&amp;Klijenti</translation>
    </message>
    <message>
        <source>Banned peers</source>
        <translation>Zabranjeni klijenti</translation>
    </message>
    <message>
        <source>Select a peer to view detailed information.</source>
        <translation>Odaberite klijent kako biste vidjeli detaljne informacije.</translation>
    </message>
    <message>
        <source>Direction</source>
        <translation>Smjer</translation>
    </message>
    <message>
        <source>Version</source>
        <translation>Verzija</translation>
    </message>
    <message>
        <source>Starting Block</source>
        <translation>Početni blok</translation>
    </message>
    <message>
        <source>Synced Headers</source>
        <translation>Broj sinkroniziranih zaglavlja</translation>
    </message>
    <message>
        <source>Synced Blocks</source>
        <translation>Broj sinkronizranih blokova</translation>
    </message>
    <message>
        <source>Mapped AS</source>
        <translation>Mapirano kao</translation>
    </message>
    <message>
        <source>User Agent</source>
        <translation>Korisnički agent</translation>
    </message>
    <message>
        <source>Node window</source>
        <translation>Konzola za čvor</translation>
    </message>
    <message>
        <source>Open the %1 debug log file from the current data directory. This can take a few seconds for large log files.</source>
        <translation>Otvorite datoteku zapisa programa %1 iz trenutne podatkovne mape. Može potrajati nekoliko sekundi za velike datoteke zapisa.</translation>
    </message>
    <message>
        <source>Decrease font size</source>
        <translation>Smanjite veličinu fonta</translation>
    </message>
    <message>
        <source>Increase font size</source>
        <translation>Povećajte veličinu fonta</translation>
    </message>
    <message>
        <source>Services</source>
        <translation>Usluge</translation>
    </message>
    <message>
        <source>Connection Time</source>
        <translation>Trajanje veze</translation>
    </message>
    <message>
        <source>Last Send</source>
        <translation>Zadnja pošiljka</translation>
    </message>
    <message>
        <source>Last Receive</source>
        <translation>Zadnji primitak</translation>
    </message>
    <message>
        <source>Ping Time</source>
        <translation>Vrijeme pinga</translation>
    </message>
    <message>
        <source>The duration of a currently outstanding ping.</source>
        <translation>Trajanje trenutno izvanrednog pinga</translation>
    </message>
    <message>
        <source>Ping Wait</source>
        <translation>Zakašnjenje pinga</translation>
    </message>
    <message>
        <source>Min Ping</source>
        <translation>Min ping</translation>
    </message>
    <message>
        <source>Time Offset</source>
        <translation>Vremenski ofset</translation>
    </message>
    <message>
        <source>Last block time</source>
        <translation>Posljednje vrijeme bloka</translation>
    </message>
    <message>
        <source>&amp;Open</source>
        <translation>&amp;Otvori</translation>
    </message>
    <message>
        <source>&amp;Console</source>
        <translation>&amp;Konzola</translation>
    </message>
    <message>
        <source>&amp;Network Traffic</source>
        <translation>&amp;Mrežni promet</translation>
    </message>
    <message>
        <source>Totals</source>
        <translation>Ukupno:</translation>
    </message>
    <message>
        <source>In:</source>
        <translation>Dolazne:</translation>
    </message>
    <message>
        <source>Out:</source>
        <translation>Izlazne:</translation>
    </message>
    <message>
        <source>Debug log file</source>
        <translation>Datoteka ispisa za debagiranje</translation>
    </message>
    <message>
        <source>Clear console</source>
        <translation>Očisti konzolu</translation>
    </message>
    <message>
        <source>1 &amp;hour</source>
        <translation>1 &amp;sat</translation>
    </message>
    <message>
        <source>1 &amp;day</source>
        <translation>1 &amp;dan</translation>
    </message>
    <message>
        <source>1 &amp;week</source>
        <translation>1 &amp;tjedan</translation>
    </message>
    <message>
        <source>1 &amp;year</source>
        <translation>1 &amp;godinu</translation>
    </message>
    <message>
        <source>&amp;Disconnect</source>
        <translation>&amp;Odspojite</translation>
    </message>
    <message>
        <source>Ban for</source>
        <translation>Zabranite za</translation>
    </message>
    <message>
        <source>&amp;Unban</source>
        <translation>&amp;Ukinite zabranu</translation>
    </message>
    <message>
        <source>Welcome to the %1 RPC console.</source>
        <translation>Dobrodošli u %1 RPC konzolu.</translation>
    </message>
    <message>
        <source>Use up and down arrows to navigate history, and %1 to clear screen.</source>
        <translation>Koristite tipke gore i dolje za izbor već korištenih naredbi. %1 kako biste očistili ekran i povijest naredbi.</translation>
    </message>
    <message>
        <source>Type %1 for an overview of available commands.</source>
        <translation>Utipkajte %1 za pregled dostupnih naredbi.</translation>
    </message>
    <message>
        <source>For more information on using this console type %1.</source>
        <translation>Za više informacija o korištenju ove konzole utipkajte %1.</translation>
    </message>
    <message>
        <source>WARNING: Scammers have been active, telling users to type commands here, stealing their wallet contents. Do not use this console without fully understanding the ramifications of a command.</source>
        <translation>UPOZORENJE: Prevaranti su aktivni i govore korisnicima da utipkaju naredbe ovdje kako bi ispraznili sadržaje njihovih novčanika. Ne koristite ovu konzolu bez da u potpunosti razumijete posljedice naredbe.</translation>
    </message>
    <message>
        <source>Network activity disabled</source>
        <translation>Mrežna aktivnost isključena</translation>
    </message>
    <message>
        <source>Executing command without any wallet</source>
        <translation>Izvršava se naredba bez bilo kakvog novčanika</translation>
    </message>
    <message>
        <source>Executing command using "%1" wallet</source>
        <translation>Izvršava se naredba koristeći novčanik "%1"</translation>
    </message>
    <message>
        <source>(node id: %1)</source>
        <translation>(ID čvora: %1)</translation>
    </message>
    <message>
        <source>via %1</source>
        <translation>preko %1</translation>
    </message>
    <message>
        <source>never</source>
        <translation>nikad</translation>
    </message>
    <message>
        <source>Inbound</source>
        <translation>Dolazni</translation>
    </message>
    <message>
        <source>Outbound</source>
        <translation>Izlazni</translation>
    </message>
    <message>
        <source>Unknown</source>
        <translation>Nepoznato</translation>
    </message>
</context>
<context>
    <name>ReceiveCoinsDialog</name>
    <message>
        <source>&amp;Amount:</source>
        <translation>&amp;Iznos:</translation>
    </message>
    <message>
        <source>&amp;Label:</source>
        <translation>&amp;Oznaka:</translation>
    </message>
    <message>
        <source>&amp;Message:</source>
        <translation>&amp;Poruka:</translation>
    </message>
    <message>
        <source>An optional message to attach to the payment request, which will be displayed when the request is opened. Note: The message will not be sent with the payment over the Particl network.</source>
        <translation>Opcionalna poruka koja se može dodati kao privitak zahtjevu za plaćanje. Bit će prikazana kad je zahtjev otvoren. Napomena: Ova poruka neće biti poslana zajedno s uplatom preko Particl mreže.</translation>
    </message>
    <message>
        <source>An optional label to associate with the new receiving address.</source>
        <translation>Opcionalna oznaka koja će se povezati s novom primateljskom adresom.</translation>
    </message>
    <message>
        <source>Use this form to request payments. All fields are &lt;b&gt;optional&lt;/b&gt;.</source>
        <translation>Koristite ovaj formular kako biste zahtijevali uplate. Sva su polja &lt;b&gt;opcionalna&lt;/b&gt;.</translation>
    </message>
    <message>
        <source>An optional amount to request. Leave this empty or zero to not request a specific amount.</source>
        <translation>Opcionalan iznos koji možete zahtijevati. Ostavite ovo prazno ili unesite nulu ako ne želite zahtijevati specifičan iznos.</translation>
    </message>
    <message>
        <source>An optional message that is attached to the payment request and may be displayed to the sender.</source>
        <translation>Izborna poruka je priložena zahtjevu za plaćanje i može se prikazati pošiljatelju.</translation>
    </message>
    <message>
        <source>&amp;Create new receiving address</source>
        <translation>&amp;Stvorite novu primateljsku adresu</translation>
    </message>
    <message>
        <source>Clear all fields of the form.</source>
        <translation>Obriši sva polja</translation>
    </message>
    <message>
        <source>Clear</source>
        <translation>Obrišite</translation>
    </message>
    <message>
        <source>Native segwit addresses (aka Bech32 or BIP-173) reduce your transaction fees later on and offer better protection against typos, but old wallets don't support them. When unchecked, an address compatible with older wallets will be created instead.</source>
        <translation>Izvorne SegWit adrese (tzv. Bech32 ili BIP-173) smanjuju vaše transakcijske naknade ubuduće i nude bolju zaštitu protiv tipfelera, ali stari novčanici ih ne podržavaju. Kada je ova opcija isključena, bit će umjesto toga stvorena adresa koja je kompatibilna sa starijim novčanicima.</translation>
    </message>
    <message>
        <source>Generate native segwit (Bech32) address</source>
        <translation>Generirajte izvornu SegWit (Bech32) adresu</translation>
    </message>
    <message>
        <source>Requested payments history</source>
        <translation>Povijest zahtjeva za plaćanje</translation>
    </message>
    <message>
        <source>Show the selected request (does the same as double clicking an entry)</source>
        <translation>Prikazuje izabran zahtjev (isto učini dvostruki klik na zapis)</translation>
    </message>
    <message>
        <source>Show</source>
        <translation>Pokaži</translation>
    </message>
    <message>
        <source>Remove the selected entries from the list</source>
        <translation>Uklonite odabrane zapise s popisa</translation>
    </message>
    <message>
        <source>Remove</source>
        <translation>Uklonite</translation>
    </message>
    <message>
        <source>Copy URI</source>
        <translation>Kopirajte URI</translation>
    </message>
    <message>
        <source>Copy label</source>
        <translation>Kopiraj oznaku</translation>
    </message>
    <message>
        <source>Copy message</source>
        <translation>Kopirajte poruku</translation>
    </message>
    <message>
        <source>Copy amount</source>
        <translation>Kopiraj iznos</translation>
    </message>
    <message>
        <source>Could not unlock wallet.</source>
        <translation>Ne može se otključati novčanik.</translation>
    </message>
    </context>
<context>
    <name>ReceiveRequestDialog</name>
    <message>
        <source>Amount:</source>
        <translation>Iznos:</translation>
    </message>
    <message>
        <source>Label:</source>
        <translation>Oznaka</translation>
    </message>
    <message>
        <source>Message:</source>
        <translation>Poruka:</translation>
    </message>
    <message>
        <source>Wallet:</source>
        <translation>Novčanik:</translation>
    </message>
    <message>
        <source>Copy &amp;URI</source>
        <translation>Kopiraj &amp;URI</translation>
    </message>
    <message>
        <source>Copy &amp;Address</source>
        <translation>Kopiraj &amp;adresu</translation>
    </message>
    <message>
        <source>&amp;Save Image...</source>
        <translation>&amp;Spremi sliku...</translation>
    </message>
    <message>
        <source>Request payment to %1</source>
        <translation>&amp;Zatražite plaćanje na adresu %1</translation>
    </message>
    <message>
        <source>Payment information</source>
        <translation>Informacije o uplati</translation>
    </message>
</context>
<context>
    <name>RecentRequestsTableModel</name>
    <message>
        <source>Date</source>
        <translation>Datum</translation>
    </message>
    <message>
        <source>Label</source>
        <translation>Oznaka</translation>
    </message>
    <message>
        <source>Message</source>
        <translation>Poruka</translation>
    </message>
    <message>
        <source>(no label)</source>
        <translation>(nema oznake)</translation>
    </message>
    <message>
        <source>(no message)</source>
        <translation>(bez poruke)</translation>
    </message>
    <message>
        <source>(no amount requested)</source>
        <translation>(nikakav iznos zahtijevan)</translation>
    </message>
    <message>
        <source>Requested</source>
        <translation>Zatraženo</translation>
    </message>
</context>
<context>
    <name>SendCoinsDialog</name>
    <message>
        <source>Send Coins</source>
        <translation>Slanje novca</translation>
    </message>
    <message>
        <source>Coin Control Features</source>
        <translation>Mogućnosti kontroliranja inputa</translation>
    </message>
    <message>
        <source>Inputs...</source>
        <translation>Inputi...</translation>
    </message>
    <message>
        <source>automatically selected</source>
        <translation>automatski izabrano</translation>
    </message>
    <message>
        <source>Insufficient funds!</source>
        <translation>Nedovoljna sredstva</translation>
    </message>
    <message>
        <source>Quantity:</source>
        <translation>Količina:</translation>
    </message>
    <message>
        <source>Bytes:</source>
        <translation>Bajtova:</translation>
    </message>
    <message>
        <source>Amount:</source>
        <translation>Iznos:</translation>
    </message>
    <message>
        <source>Fee:</source>
        <translation>Naknada:</translation>
    </message>
    <message>
        <source>After Fee:</source>
        <translation>Nakon naknade:</translation>
    </message>
    <message>
        <source>Change:</source>
        <translation>Vraćeno:</translation>
    </message>
    <message>
        <source>If this is activated, but the change address is empty or invalid, change will be sent to a newly generated address.</source>
        <translation>Ako je ovo aktivirano, ali adresa u koju treba poslati ostatak je prazna ili nevažeća, onda će ostatak biti poslan u novo generiranu adresu.</translation>
    </message>
    <message>
        <source>Custom change address</source>
        <translation>Zadana adresa u koju će ostatak biti poslan</translation>
    </message>
    <message>
        <source>Transaction Fee:</source>
        <translation>Naknada za transakciju:</translation>
    </message>
    <message>
        <source>Choose...</source>
        <translation>Birajte...</translation>
    </message>
    <message>
        <source>Using the fallbackfee can result in sending a transaction that will take several hours or days (or never) to confirm. Consider choosing your fee manually or wait until you have validated the complete chain.</source>
        <translation>Korištenje rezervnu naknadu može rezultirati slanjem transakcije kojoj može trebati nekoliko sati ili dana (ili pak nikad) da se potvrdi. Uzmite u obzir ručno biranje naknade ili pričekajte da se cijeli lanac validira.</translation>
    </message>
    <message>
        <source>Warning: Fee estimation is currently not possible.</source>
        <translation>Upozorenje: Procjena naknada trenutno nije moguća.</translation>
    </message>
    <message>
        <source>Specify a custom fee per kB (1,000 bytes) of the transaction's virtual size.

Note:  Since the fee is calculated on a per-byte basis, a fee of "100 satoshis per kB" for a transaction size of 500 bytes (half of 1 kB) would ultimately yield a fee of only 50 satoshis.</source>
        <translation>Zadajte prilagođeu naknadu po kB (1000 bajtova) virtualne veličine transakcije.

Napomena: Budući da se naknada računa po bajtu, naknada od "100 satošija po kB" za transakciju veličine 500 bajtova (polovica od 1 kB) rezultirala bi ultimativno naknadom od samo 50 satošija.</translation>
    </message>
    <message>
        <source>per kilobyte</source>
        <translation>po kilobajtu</translation>
    </message>
    <message>
        <source>Hide</source>
        <translation>Sakrijte</translation>
    </message>
    <message>
        <source>Recommended:</source>
        <translation>Preporučeno:</translation>
    </message>
    <message>
        <source>Custom:</source>
        <translation>Zadano:</translation>
    </message>
    <message>
        <source>(Smart fee not initialized yet. This usually takes a few blocks...)</source>
        <translation>(Pametna procjena naknada još nije inicijalizirana. Uobičajeno traje nekoliko blokova...)</translation>
    </message>
    <message>
        <source>Send to multiple recipients at once</source>
        <translation>Pošalji novce većem broju primatelja u jednoj transakciji</translation>
    </message>
    <message>
        <source>Add &amp;Recipient</source>
        <translation>&amp;Dodaj primatelja</translation>
    </message>
    <message>
        <source>Clear all fields of the form.</source>
        <translation>Obriši sva polja</translation>
    </message>
    <message>
        <source>Dust:</source>
        <translation>Prah:</translation>
    </message>
    <message>
        <source>Hide transaction fee settings</source>
        <translation>Sakrijte postavke za transakcijske provizije
</translation>
    </message>
    <message>
        <source>When there is less transaction volume than space in the blocks, miners as well as relaying nodes may enforce a minimum fee. Paying only this minimum fee is just fine, but be aware that this can result in a never confirming transaction once there is more demand for particl transactions than the network can process.</source>
        <translation>Kada je kapacitet transakcija manja od prostora u blokovima, rudari i čvorovi prenositelji mogu zatražiti minimalnu naknadu. Prihvatljivo je platiti samo ovu minimalnu naknadu, ali budite svjesni da ovime može nastati transakcija koja se nikad ne potvrđuje čim je potražnja za korištenjem Particla veća nego što mreža može obraditi.</translation>
    </message>
    <message>
        <source>A too low fee might result in a never confirming transaction (read the tooltip)</source>
        <translation>Preniska naknada može rezultirati transakcijom koja se nikad ne potvrđuje (vidite oblačić)</translation>
    </message>
    <message>
        <source>Confirmation time target:</source>
        <translation>Ciljno vrijeme potvrde:</translation>
    </message>
    <message>
        <source>Enable Replace-By-Fee</source>
        <translation>Uključite Replace-By-Fee</translation>
    </message>
    <message>
        <source>With Replace-By-Fee (BIP-125) you can increase a transaction's fee after it is sent. Without this, a higher fee may be recommended to compensate for increased transaction delay risk.</source>
        <translation>Pomoću mogućnosti Replace-By-Fee (BIP-125) možete povećati naknadu transakcije nakon što je poslana. Bez ovoga može biti preporučena veća naknada kako bi nadoknadila povećani rizik zakašnjenja transakcije.</translation>
    </message>
    <message>
        <source>Clear &amp;All</source>
        <translation>Obriši &amp;sve</translation>
    </message>
    <message>
        <source>Balance:</source>
        <translation>Stanje:</translation>
    </message>
    <message>
        <source>Confirm the send action</source>
        <translation>Potvrdi akciju slanja</translation>
    </message>
    <message>
        <source>S&amp;end</source>
        <translation>&amp;Pošalji</translation>
    </message>
    <message>
        <source>Copy quantity</source>
        <translation>Kopiraj iznos</translation>
    </message>
    <message>
        <source>Copy amount</source>
        <translation>Kopiraj iznos</translation>
    </message>
    <message>
        <source>Copy fee</source>
        <translation>Kopirajte naknadu</translation>
    </message>
    <message>
        <source>Copy after fee</source>
        <translation>Kopirajte iznos nakon naknade</translation>
    </message>
    <message>
        <source>Copy bytes</source>
        <translation>Kopirajte količinu bajtova</translation>
    </message>
    <message>
        <source>Copy dust</source>
        <translation>Kopirajte sićušne iznose ("prašinu")</translation>
    </message>
    <message>
        <source>Copy change</source>
        <translation>Kopirajte ostatak</translation>
    </message>
    <message>
        <source>%1 (%2 blocks)</source>
        <translation>%1 (%2 blokova)</translation>
    </message>
    <message>
        <source>Cr&amp;eate Unsigned</source>
        <translation>Cr&amp;eate nije potpisan</translation>
    </message>
    <message>
        <source> from wallet '%1'</source>
        <translation>iz novčanika '%1'</translation>
    </message>
    <message>
        <source>%1 to '%2'</source>
        <translation>od %1 do '%2'</translation>
    </message>
    <message>
        <source>%1 to %2</source>
        <translation>%1 na %2</translation>
    </message>
    <message>
        <source>Do you want to draft this transaction?</source>
        <translation>Želite li kreirati nacrt transakcije?</translation>
    </message>
    <message>
        <source>Are you sure you want to send?</source>
        <translation>Jeste li sigurni da želite poslati transakciju?</translation>
    </message>
    <message>
        <source>or</source>
        <translation>ili</translation>
    </message>
    <message>
        <source>You can increase the fee later (signals Replace-By-Fee, BIP-125).</source>
        <translation>Možete kasnije povećati naknadu (javlja Replace-By-Fee, BIP-125).</translation>
    </message>
    <message>
        <source>Please, review your transaction.</source>
        <translation>Molim vas, pregledajte svoju transakciju.</translation>
    </message>
    <message>
        <source>Transaction fee</source>
        <translation>Naknada za transakciju</translation>
    </message>
    <message>
        <source>Not signalling Replace-By-Fee, BIP-125.</source>
        <translation>Ne javlja Replace-By-Fee, BIP-125.</translation>
    </message>
    <message>
        <source>Total Amount</source>
        <translation>Ukupni iznos</translation>
    </message>
    <message>
        <source>To review recipient list click "Show Details..."</source>
        <translation>Kliknite "Prikažite detalje..." kako biste pregledali popis primatelja</translation>
    </message>
    <message>
        <source>Confirm send coins</source>
        <translation>Potvrdi slanje novca</translation>
    </message>
    <message>
        <source>Confirm transaction proposal</source>
        <translation>Potvrdi predloženu transakciju </translation>
    </message>
    <message>
        <source>Send</source>
        <translation>Pošalji</translation>
    </message>
    <message>
        <source>Watch-only balance:</source>
        <translation>Saldo samo za gledanje:</translation>
    </message>
    <message>
        <source>The recipient address is not valid. Please recheck.</source>
        <translation>Adresa primatelja je nevažeća. Provjerite ponovno, molim vas.</translation>
    </message>
    <message>
        <source>The amount to pay must be larger than 0.</source>
        <translation>Iznos mora biti veći od 0.</translation>
    </message>
    <message>
        <source>The amount exceeds your balance.</source>
        <translation>Iznos je veći od raspoložljivog stanja novčanika.</translation>
    </message>
    <message>
        <source>The total exceeds your balance when the %1 transaction fee is included.</source>
        <translation>Iznos je veći od stanja novčanika kad se doda naknada za transakcije od %1.</translation>
    </message>
    <message>
        <source>Duplicate address found: addresses should only be used once each.</source>
        <translation>Duplikatna adresa pronađena: adrese trebaju biti korištene samo jedanput.</translation>
    </message>
    <message>
        <source>Transaction creation failed!</source>
        <translation>Neuspješno stvorenje transakcije!</translation>
    </message>
    <message>
        <source>A fee higher than %1 is considered an absurdly high fee.</source>
        <translation>Naknada veća od %1 smatra se apsurdno visokim naknadom.</translation>
    </message>
    <message>
        <source>Payment request expired.</source>
        <translation>Zahtjev za plaćanje istekao.</translation>
    </message>
    <message numerus="yes">
        <source>Estimated to begin confirmation within %n block(s).</source>
        <translation><numerusform>Procijenjeno je da će početi potvrđivanje unutar %n bloka.</numerusform><numerusform>Procijenjeno je da će početi potvrđivanje unutar %n bloka.</numerusform><numerusform>Procijenjeno je da će početi potvrđivanje unutar %n blokova.</numerusform></translation>
    </message>
    <message>
        <source>Warning: Invalid Particl address</source>
        <translation>Upozorenje: Nevažeća Particl adresa</translation>
    </message>
    <message>
        <source>Warning: Unknown change address</source>
        <translation>Upozorenje: Nepoznata adresa u koju će ostatak biti poslan</translation>
    </message>
    <message>
        <source>Confirm custom change address</source>
        <translation>Potvrdite zadanu adresu u koju će ostatak biti poslan</translation>
    </message>
    <message>
        <source>The address you selected for change is not part of this wallet. Any or all funds in your wallet may be sent to this address. Are you sure?</source>
        <translation>Adresa koju ste izabrali kamo ćete poslati ostatak nije dio ovog novčanika. Bilo koji iznosi u vašem novčaniku mogu biti poslani na ovu adresu. Jeste li sigurni?</translation>
    </message>
    <message>
        <source>(no label)</source>
        <translation>(nema oznake)</translation>
    </message>
</context>
<context>
    <name>SendCoinsEntry</name>
    <message>
        <source>A&amp;mount:</source>
        <translation>&amp;Iznos:</translation>
    </message>
    <message>
        <source>Pay &amp;To:</source>
        <translation>&amp;Primatelj plaćanja:</translation>
    </message>
    <message>
        <source>&amp;Label:</source>
        <translation>&amp;Oznaka:</translation>
    </message>
    <message>
        <source>Choose previously used address</source>
        <translation>Odaberite prethodno korištenu adresu</translation>
    </message>
    <message>
        <source>The Particl address to send the payment to</source>
        <translation>Particl adresa na koju ćete poslati uplatu</translation>
    </message>
    <message>
        <source>Alt+A</source>
        <translation>Alt+A</translation>
    </message>
    <message>
        <source>Paste address from clipboard</source>
        <translation>Zalijepi adresu iz međuspremnika</translation>
    </message>
    <message>
        <source>Alt+P</source>
        <translation>Alt+P</translation>
    </message>
    <message>
        <source>Remove this entry</source>
        <translation>Obrišite ovaj zapis</translation>
    </message>
    <message>
        <source>The amount to send in the selected unit</source>
        <translation>Iznos za slanje u odabranoj valuti </translation>
    </message>
    <message>
        <source>The fee will be deducted from the amount being sent. The recipient will receive less particl than you enter in the amount field. If multiple recipients are selected, the fee is split equally.</source>
        <translation>Naknada će biti oduzeta od poslanog iznosa. Primatelj će primiti manji iznos od onoga koji unesete u polje iznosa. Ako je odabrano više primatelja, onda će naknada biti podjednako raspodijeljena.</translation>
    </message>
    <message>
        <source>S&amp;ubtract fee from amount</source>
        <translation>Oduzmite naknadu od iznosa</translation>
    </message>
    <message>
        <source>Use available balance</source>
        <translation>Koristite dostupno stanje</translation>
    </message>
    <message>
        <source>Message:</source>
        <translation>Poruka:</translation>
    </message>
    <message>
        <source>This is an unauthenticated payment request.</source>
        <translation>Ovo je neautenticiran zahtjev za plaćanje.</translation>
    </message>
    <message>
        <source>This is an authenticated payment request.</source>
        <translation>Ovo je autenticiran zahtjev za plaćanje.</translation>
    </message>
    <message>
        <source>Enter a label for this address to add it to the list of used addresses</source>
        <translation>Unesite oznaku za ovu adresu kako bi ju dodali u vaš adresar</translation>
    </message>
    <message>
        <source>A message that was attached to the particl: URI which will be stored with the transaction for your reference. Note: This message will not be sent over the Particl network.</source>
        <translation>Poruka koja je dodana uplati: URI koji će biti spremljen s transakcijom za referencu. Napomena: Ova poruka neće biti poslana preko Particl mreže.</translation>
    </message>
    <message>
        <source>Pay To:</source>
        <translation>Primatelj plaćanja:</translation>
    </message>
    <message>
        <source>Memo:</source>
        <translation>Zapis:</translation>
    </message>
</context>
<context>
    <name>ShutdownWindow</name>
    <message>
        <source>%1 is shutting down...</source>
        <translation>Zatvara se %1...</translation>
    </message>
    <message>
        <source>Do not shut down the computer until this window disappears.</source>
        <translation>Ne ugasite računalo dok ovaj prozor ne nestane.</translation>
    </message>
</context>
<context>
    <name>SignVerifyMessageDialog</name>
    <message>
        <source>Signatures - Sign / Verify a Message</source>
        <translation>Potpisi - Potpisujte / Provjerite poruku</translation>
    </message>
    <message>
        <source>&amp;Sign Message</source>
        <translation>&amp;Potpišite poruku</translation>
    </message>
    <message>
        <source>You can sign messages/agreements with your addresses to prove you can receive particl sent to them. Be careful not to sign anything vague or random, as phishing attacks may try to trick you into signing your identity over to them. Only sign fully-detailed statements you agree to.</source>
        <translation>Možete potpisati poruke/dogovore svojim adresama kako biste dokazali da možete pristupiti particlima poslanim na te adrese. Budite oprezni da ne potpisujte ništa nejasno ili nasumično, jer napadi phishingom vas mogu prevariti da prepišite svoj identitet njima. Potpisujte samo detaljno objašnjene izjave s kojima se slažete.</translation>
    </message>
    <message>
        <source>The Particl address to sign the message with</source>
        <translation>Particl adresa pomoću koje ćete potpisati poruku</translation>
    </message>
    <message>
        <source>Choose previously used address</source>
        <translation>Odaberite prethodno korištenu adresu</translation>
    </message>
    <message>
        <source>Alt+A</source>
        <translation>Alt+A</translation>
    </message>
    <message>
        <source>Paste address from clipboard</source>
        <translation>Zalijepi adresu iz međuspremnika</translation>
    </message>
    <message>
        <source>Alt+P</source>
        <translation>Alt+P</translation>
    </message>
    <message>
        <source>Enter the message you want to sign here</source>
        <translation>Upišite poruku koju želite potpisati ovdje</translation>
    </message>
    <message>
        <source>Signature</source>
        <translation>Potpis</translation>
    </message>
    <message>
        <source>Copy the current signature to the system clipboard</source>
        <translation>Kopirajte trenutni potpis u međuspremnik</translation>
    </message>
    <message>
        <source>Sign the message to prove you own this Particl address</source>
        <translation>Potpišite poruku kako biste dokazali da posjedujete ovu Particl adresu</translation>
    </message>
    <message>
        <source>Sign &amp;Message</source>
        <translation>&amp;Potpišite poruku</translation>
    </message>
    <message>
        <source>Reset all sign message fields</source>
        <translation>Resetirajte sva polja formulara</translation>
    </message>
    <message>
        <source>Clear &amp;All</source>
        <translation>Obriši &amp;sve</translation>
    </message>
    <message>
        <source>&amp;Verify Message</source>
        <translation>&amp;Potvrdite poruku</translation>
    </message>
    <message>
        <source>Enter the receiver's address, message (ensure you copy line breaks, spaces, tabs, etc. exactly) and signature below to verify the message. Be careful not to read more into the signature than what is in the signed message itself, to avoid being tricked by a man-in-the-middle attack. Note that this only proves the signing party receives with the address, it cannot prove sendership of any transaction!</source>
        <translation>Unesite primateljevu adresu, poruku (provjerite da kopirate prekide crta, razmake, tabove, itd. točno) i potpis ispod da provjerite poruku. Pazite da ne pridodate veće značenje potpisu nego što je sadržano u samoj poruci kako biste izbjegli napad posrednika (MITM attack). Primijetite da ovo samo dokazuje da stranka koja potpisuje prima na adresu. Ne može dokažati da je neka stranka poslala transakciju!</translation>
    </message>
    <message>
        <source>The Particl address the message was signed with</source>
        <translation>Particl adresa kojom je poruka potpisana</translation>
    </message>
    <message>
<<<<<<< HEAD
        <source>Verify the message to ensure it was signed with the specified Particl address</source>
        <translation>Provjerite poruku da budete sigurni da je potpisana zadanom Particl adresom</translation>
=======
        <source>The signed message to verify</source>
        <translation>Potpisana poruka za provjeru</translation>
    </message>
    <message>
        <source>The signature given when the message was signed</source>
        <translation>Potpis predan kad je poruka bila potpisana</translation>
    </message>
    <message>
        <source>Verify the message to ensure it was signed with the specified Bitcoin address</source>
        <translation>Provjerite poruku da budete sigurni da je potpisana zadanom Bitcoin adresom</translation>
>>>>>>> 926f76cb
    </message>
    <message>
        <source>Verify &amp;Message</source>
        <translation>&amp;Potvrdite poruku</translation>
    </message>
    <message>
        <source>Reset all verify message fields</source>
        <translation>Resetirajte sva polja provjeravanja poruke</translation>
    </message>
    <message>
        <source>Click "Sign Message" to generate signature</source>
        <translation>Kliknite "Potpišite poruku" da generirate potpis</translation>
    </message>
    <message>
        <source>The entered address is invalid.</source>
        <translation>Unesena adresa je neispravna.</translation>
    </message>
    <message>
        <source>Please check the address and try again.</source>
        <translation>Molim provjerite adresu i pokušajte ponovo.</translation>
    </message>
    <message>
        <source>The entered address does not refer to a key.</source>
        <translation>Unesena adresa ne odnosi se na ključ.</translation>
    </message>
    <message>
        <source>Wallet unlock was cancelled.</source>
        <translation>Otključavanje novčanika je otkazano.</translation>
    </message>
    <message>
        <source>No error</source>
        <translation>Bez greške</translation>
    </message>
    <message>
        <source>Private key for the entered address is not available.</source>
        <translation>Privatni ključ za unesenu adresu nije dostupan.</translation>
    </message>
    <message>
        <source>Message signing failed.</source>
        <translation>Potpisivanje poruke neuspješno.</translation>
    </message>
    <message>
        <source>Message signed.</source>
        <translation>Poruka je potpisana.</translation>
    </message>
    <message>
        <source>The signature could not be decoded.</source>
        <translation>Potpis nije mogao biti dešifriran.</translation>
    </message>
    <message>
        <source>Please check the signature and try again.</source>
        <translation>Molim provjerite potpis i pokušajte ponovo.</translation>
    </message>
    <message>
        <source>The signature did not match the message digest.</source>
        <translation>Potpis se ne poklapa sa sažetkom poruke (message digest).</translation>
    </message>
    <message>
        <source>Message verification failed.</source>
        <translation>Provjera poruke neuspješna.</translation>
    </message>
    <message>
        <source>Message verified.</source>
        <translation>Poruka provjerena.</translation>
    </message>
</context>
<context>
    <name>TrafficGraphWidget</name>
    <message>
        <source>KB/s</source>
        <translation>KB/s</translation>
    </message>
</context>
<context>
    <name>TransactionDesc</name>
    <message numerus="yes">
        <source>Open for %n more block(s)</source>
        <translation><numerusform>Otvoren za još %n blok</numerusform><numerusform>Otvoren za još %n bloka</numerusform><numerusform>Otvoren za još %n blokova</numerusform></translation>
    </message>
    <message>
        <source>Open until %1</source>
        <translation>Otvoren do %1</translation>
    </message>
    <message>
        <source>conflicted with a transaction with %1 confirmations</source>
        <translation>subokljen s transakcijom broja potvrde %1</translation>
    </message>
    <message>
        <source>0/unconfirmed, %1</source>
        <translation>0/nepotvrđeno, %1</translation>
    </message>
    <message>
        <source>in memory pool</source>
        <translation>u memorijskom bazenu</translation>
    </message>
    <message>
        <source>not in memory pool</source>
        <translation>nije u memorijskom bazenu</translation>
    </message>
    <message>
        <source>abandoned</source>
        <translation>napušteno</translation>
    </message>
    <message>
        <source>%1/unconfirmed</source>
        <translation>%1/nepotvrđeno</translation>
    </message>
    <message>
        <source>%1 confirmations</source>
        <translation>%1 potvrda</translation>
    </message>
    <message>
        <source>Status</source>
        <translation>Status</translation>
    </message>
    <message>
        <source>Date</source>
        <translation>Datum</translation>
    </message>
    <message>
        <source>Source</source>
        <translation>Izvor</translation>
    </message>
    <message>
        <source>Generated</source>
        <translation>Generiran</translation>
    </message>
    <message>
        <source>From</source>
        <translation>Od</translation>
    </message>
    <message>
        <source>unknown</source>
        <translation>nepoznato</translation>
    </message>
    <message>
        <source>To</source>
        <translation>Za</translation>
    </message>
    <message>
        <source>own address</source>
        <translation>vlastita adresa</translation>
    </message>
    <message>
        <source>watch-only</source>
        <translation>isključivo promatrano</translation>
    </message>
    <message>
        <source>label</source>
        <translation>oznaka</translation>
    </message>
    <message>
        <source>Credit</source>
        <translation>Uplaćeno</translation>
    </message>
    <message numerus="yes">
        <source>matures in %n more block(s)</source>
        <translation><numerusform>dozrije za još %n blok</numerusform><numerusform>dozrije za još %n bloka</numerusform><numerusform>dozrije za još %n blokova</numerusform></translation>
    </message>
    <message>
        <source>not accepted</source>
        <translation>Nije prihvaćeno</translation>
    </message>
    <message>
        <source>Debit</source>
        <translation>Zaduženje</translation>
    </message>
    <message>
        <source>Total debit</source>
        <translation>Ukupni debit</translation>
    </message>
    <message>
        <source>Total credit</source>
        <translation>Ukupni kredit</translation>
    </message>
    <message>
        <source>Transaction fee</source>
        <translation>Naknada za transakciju</translation>
    </message>
    <message>
        <source>Net amount</source>
        <translation>Neto iznos</translation>
    </message>
    <message>
        <source>Message</source>
        <translation>Poruka</translation>
    </message>
    <message>
        <source>Comment</source>
        <translation>Komentar</translation>
    </message>
    <message>
        <source>Transaction ID</source>
        <translation>ID transakcije</translation>
    </message>
    <message>
        <source>Transaction total size</source>
        <translation>Ukupna veličina transakcije</translation>
    </message>
    <message>
        <source>Transaction virtual size</source>
        <translation>Virtualna veličina transakcije</translation>
    </message>
    <message>
        <source>Output index</source>
        <translation>Indeks outputa</translation>
    </message>
    <message>
        <source> (Certificate was not verified)</source>
        <translation>(Certifikat nije bio ovjeren)</translation>
    </message>
    <message>
        <source>Merchant</source>
        <translation>Trgovac</translation>
    </message>
    <message>
        <source>Generated coins must mature %1 blocks before they can be spent. When you generated this block, it was broadcast to the network to be added to the block chain. If it fails to get into the chain, its state will change to "not accepted" and it won't be spendable. This may occasionally happen if another node generates a block within a few seconds of yours.</source>
        <translation>Generirani novčići moraju dozrijeti %1 blokova prije nego što mogu biti potrošeni. Kada ste generirali ovaj blok, bio je emitiran na mreži kako bi bio dodan lancu blokova. Ako ne uspije ući u lanac, stanje će mu promijeniti na "neprihvaćeno" i neće se moći trošiti. Ovo se može dogoditi povremeno ako drugi čvor generira blok u roku od nekoliko sekundi od vas.</translation>
    </message>
    <message>
        <source>Debug information</source>
        <translation>Informacije za debugiranje</translation>
    </message>
    <message>
        <source>Transaction</source>
        <translation>Transakcija</translation>
    </message>
    <message>
        <source>Inputs</source>
        <translation>Unosi</translation>
    </message>
    <message>
        <source>Amount</source>
        <translation>Iznos</translation>
    </message>
    <message>
        <source>true</source>
        <translation>istina</translation>
    </message>
    <message>
        <source>false</source>
        <translation>laž</translation>
    </message>
</context>
<context>
    <name>TransactionDescDialog</name>
    <message>
        <source>This pane shows a detailed description of the transaction</source>
        <translation>Ovaj prozor prikazuje detaljni opis transakcije</translation>
    </message>
    <message>
        <source>Details for %1</source>
        <translation>Detalji za %1</translation>
    </message>
</context>
<context>
    <name>TransactionTableModel</name>
    <message>
        <source>Date</source>
        <translation>Datum</translation>
    </message>
    <message>
        <source>Type</source>
        <translation>Tip</translation>
    </message>
    <message>
        <source>Label</source>
        <translation>Oznaka</translation>
    </message>
    <message numerus="yes">
        <source>Open for %n more block(s)</source>
        <translation><numerusform>Otvoren za još %n blok</numerusform><numerusform>Otvoren za još %n bloka</numerusform><numerusform>Otvoren za još %n blokova</numerusform></translation>
    </message>
    <message>
        <source>Open until %1</source>
        <translation>Otvoren do %1</translation>
    </message>
    <message>
        <source>Unconfirmed</source>
        <translation>Nepotvrđeno</translation>
    </message>
    <message>
        <source>Abandoned</source>
        <translation>Napušteno</translation>
    </message>
    <message>
        <source>Confirming (%1 of %2 recommended confirmations)</source>
        <translation>Potvrđuje se (%1 od %2 preporučenih potvrda)</translation>
    </message>
    <message>
        <source>Confirmed (%1 confirmations)</source>
        <translation>Potvrđen (%1 potvrda)</translation>
    </message>
    <message>
        <source>Conflicted</source>
        <translation>Sukobljeno</translation>
    </message>
    <message>
        <source>Immature (%1 confirmations, will be available after %2)</source>
        <translation>Nezrelo (%1 potvrda/e, bit će dostupno nakon %2)</translation>
    </message>
    <message>
        <source>Generated but not accepted</source>
        <translation>Generirano, ali nije prihvaćeno</translation>
    </message>
    <message>
        <source>Received with</source>
        <translation>Primljeno s</translation>
    </message>
    <message>
        <source>Received from</source>
        <translation>Primljeno od</translation>
    </message>
    <message>
        <source>Sent to</source>
        <translation>Poslano za</translation>
    </message>
    <message>
        <source>Payment to yourself</source>
        <translation>Plaćanje samom sebi</translation>
    </message>
    <message>
        <source>Mined</source>
        <translation>Rudareno</translation>
    </message>
    <message>
        <source>watch-only</source>
        <translation>isključivo promatrano</translation>
    </message>
    <message>
        <source>(n/a)</source>
        <translation>(n/d)</translation>
    </message>
    <message>
        <source>(no label)</source>
        <translation>(nema oznake)</translation>
    </message>
    <message>
        <source>Transaction status. Hover over this field to show number of confirmations.</source>
        <translation>Status transakcije</translation>
    </message>
    <message>
        <source>Date and time that the transaction was received.</source>
        <translation>Datum i vrijeme kad je transakcija primljena</translation>
    </message>
    <message>
        <source>Type of transaction.</source>
        <translation>Vrsta transakcije.</translation>
    </message>
    <message>
        <source>Whether or not a watch-only address is involved in this transaction.</source>
        <translation>Ovisi je li isključivo promatrana adresa povezana s ovom transakcijom ili ne.</translation>
    </message>
    <message>
        <source>User-defined intent/purpose of the transaction.</source>
        <translation>Korisničko definirana namjera transakcije.</translation>
    </message>
    <message>
        <source>Amount removed from or added to balance.</source>
        <translation>Iznos odbijen od ili dodan k saldu.</translation>
    </message>
</context>
<context>
    <name>TransactionView</name>
    <message>
        <source>All</source>
        <translation>Sve</translation>
    </message>
    <message>
        <source>Today</source>
        <translation>Danas</translation>
    </message>
    <message>
        <source>This week</source>
        <translation>Ovaj tjedan</translation>
    </message>
    <message>
        <source>This month</source>
        <translation>Ovaj mjesec</translation>
    </message>
    <message>
        <source>Last month</source>
        <translation>Prošli mjesec</translation>
    </message>
    <message>
        <source>This year</source>
        <translation>Ove godine</translation>
    </message>
    <message>
        <source>Range...</source>
        <translation>Raspon...</translation>
    </message>
    <message>
        <source>Received with</source>
        <translation>Primljeno s</translation>
    </message>
    <message>
        <source>Sent to</source>
        <translation>Poslano za</translation>
    </message>
    <message>
        <source>To yourself</source>
        <translation>Samom sebi</translation>
    </message>
    <message>
        <source>Mined</source>
        <translation>Rudareno</translation>
    </message>
    <message>
        <source>Other</source>
        <translation>Ostalo</translation>
    </message>
    <message>
        <source>Enter address, transaction id, or label to search</source>
        <translation>Unesite adresu, ID transakcije ili oznaku za pretragu</translation>
    </message>
    <message>
        <source>Min amount</source>
        <translation>Min iznos</translation>
    </message>
    <message>
        <source>Abandon transaction</source>
        <translation>Napustite transakciju</translation>
    </message>
    <message>
        <source>Increase transaction fee</source>
        <translation>Povećajte transakcijsku naknadu</translation>
    </message>
    <message>
        <source>Copy address</source>
        <translation>Kopiraj adresu</translation>
    </message>
    <message>
        <source>Copy label</source>
        <translation>Kopiraj oznaku</translation>
    </message>
    <message>
        <source>Copy amount</source>
        <translation>Kopiraj iznos</translation>
    </message>
    <message>
        <source>Copy transaction ID</source>
        <translation>Kopiraj ID transakcije</translation>
    </message>
    <message>
        <source>Copy raw transaction</source>
        <translation>Kopirajte sirovu transakciju</translation>
    </message>
    <message>
        <source>Copy full transaction details</source>
        <translation>Kopirajte potpune transakcijske detalje</translation>
    </message>
    <message>
        <source>Edit label</source>
        <translation>Izmjeni oznaku</translation>
    </message>
    <message>
        <source>Show transaction details</source>
        <translation>Prikaži detalje transakcije</translation>
    </message>
    <message>
        <source>Export Transaction History</source>
        <translation>Izvozite povijest transakcija</translation>
    </message>
    <message>
        <source>Comma separated file (*.csv)</source>
        <translation>Datoteka podataka odvojenih zarezima (*.csv)</translation>
    </message>
    <message>
        <source>Confirmed</source>
        <translation>Potvrđeno</translation>
    </message>
    <message>
        <source>Watch-only</source>
        <translation>Isključivo promatrano</translation>
    </message>
    <message>
        <source>Date</source>
        <translation>Datum</translation>
    </message>
    <message>
        <source>Type</source>
        <translation>Tip</translation>
    </message>
    <message>
        <source>Label</source>
        <translation>Oznaka</translation>
    </message>
    <message>
        <source>Address</source>
        <translation>Adresa</translation>
    </message>
    <message>
        <source>ID</source>
        <translation>ID</translation>
    </message>
    <message>
        <source>Exporting Failed</source>
        <translation>Izvoz neuspješan</translation>
    </message>
    <message>
        <source>There was an error trying to save the transaction history to %1.</source>
        <translation>Nastala je greška pokušavajući snimiti povijest transakcija na %1.</translation>
    </message>
    <message>
        <source>Exporting Successful</source>
        <translation>Izvoz uspješan</translation>
    </message>
    <message>
        <source>The transaction history was successfully saved to %1.</source>
        <translation>Povijest transakcija je bila uspješno snimljena na %1.</translation>
    </message>
    <message>
        <source>Range:</source>
        <translation>Raspon:</translation>
    </message>
    <message>
        <source>to</source>
        <translation>za</translation>
    </message>
</context>
<context>
    <name>UnitDisplayStatusBarControl</name>
    <message>
        <source>Unit to show amounts in. Click to select another unit.</source>
        <translation>Jedinica u kojoj ćete prikazati iznose. Kliknite da izabrate drugu jedinicu.</translation>
    </message>
</context>
<context>
    <name>WalletController</name>
    <message>
        <source>Close wallet</source>
        <translation>Zatvorite novčanik</translation>
    </message>
    <message>
        <source>Are you sure you wish to close the wallet &lt;i&gt;%1&lt;/i&gt;?</source>
        <translation>Jeste li sigurni da želite zatvoriti novčanik &lt;i&gt;%1&lt;/i&gt;?</translation>
    </message>
    <message>
        <source>Closing the wallet for too long can result in having to resync the entire chain if pruning is enabled.</source>
        <translation>Držanje novčanik zatvorenim predugo može rezultirati ponovnom sinkronizacijom cijelog lanca ako je obrezivanje uključeno.</translation>
    </message>
    <message>
        <source>Close all wallets</source>
        <translation>Zatvori sve novčanike</translation>
    </message>
    </context>
<context>
    <name>WalletFrame</name>
    <message>
        <source>Create a new wallet</source>
        <translation>Stvorite novi novčanik</translation>
    </message>
</context>
<context>
    <name>WalletModel</name>
    <message>
        <source>Send Coins</source>
        <translation>Slanje novca</translation>
    </message>
    <message>
        <source>Fee bump error</source>
        <translation>Greška kod povećanja naknade</translation>
    </message>
    <message>
        <source>Increasing transaction fee failed</source>
        <translation>Povećavanje transakcijske naknade neuspješno</translation>
    </message>
    <message>
        <source>Do you want to increase the fee?</source>
        <translation>Želite li povećati naknadu?</translation>
    </message>
    <message>
        <source>Current fee:</source>
        <translation>Trenutna naknada:</translation>
    </message>
    <message>
        <source>Increase:</source>
        <translation>Povećanje:</translation>
    </message>
    <message>
        <source>New fee:</source>
        <translation>Nova naknada:</translation>
    </message>
    <message>
        <source>Confirm fee bump</source>
        <translation>Potvrdite povećanje naknade</translation>
    </message>
    <message>
        <source>Can't draft transaction.</source>
        <translation>Nije moguće pripremiti nacrt transakcije</translation>
    </message>
    <message>
        <source>PSBT copied</source>
        <translation>PSBT kopiran</translation>
    </message>
    <message>
        <source>Can't sign transaction.</source>
        <translation>Transakcija ne može biti potpisana.</translation>
    </message>
    <message>
        <source>Could not commit transaction</source>
        <translation>Transakcija ne može biti izvršena.</translation>
    </message>
    <message>
        <source>default wallet</source>
        <translation>uobičajeni novčanik</translation>
    </message>
</context>
<context>
    <name>WalletView</name>
    <message>
        <source>&amp;Export</source>
        <translation>&amp;Izvozi</translation>
    </message>
    <message>
        <source>Export the data in the current tab to a file</source>
        <translation>Izvoz podataka iz trenutnog lista u datoteku</translation>
    </message>
    <message>
        <source>Error</source>
        <translation>Greška</translation>
    </message>
    <message>
        <source>Backup Wallet</source>
        <translation>Arhiviranje novčanika</translation>
    </message>
    <message>
        <source>Wallet Data (*.dat)</source>
        <translation>Podaci novčanika (*.dat)</translation>
    </message>
    <message>
        <source>Backup Failed</source>
        <translation>Arhiviranje nije uspjelo</translation>
    </message>
    <message>
        <source>There was an error trying to save the wallet data to %1.</source>
        <translation>Nastala je greška pokušavajući snimiti podatke novčanika na %1.</translation>
    </message>
    <message>
        <source>Backup Successful</source>
        <translation>Sigurnosna kopija uspješna</translation>
    </message>
    <message>
        <source>The wallet data was successfully saved to %1.</source>
        <translation>Podaci novčanika su bili uspješno snimljeni na %1.</translation>
    </message>
    <message>
        <source>Cancel</source>
        <translation>Odustanite</translation>
    </message>
</context>
<context>
    <name>bitcoin-core</name>
    <message>
        <source>Distributed under the MIT software license, see the accompanying file %s or %s</source>
        <translation>Distribuirano pod MIT licencom softvera. Vidite pripadajuću datoteku %s ili %s.</translation>
    </message>
    <message>
        <source>Prune configured below the minimum of %d MiB.  Please use a higher number.</source>
        <translation>Obrezivanje postavljeno ispod minimuma od %d MiB. Molim koristite veći broj.</translation>
    </message>
    <message>
        <source>Prune: last wallet synchronisation goes beyond pruned data. You need to -reindex (download the whole blockchain again in case of pruned node)</source>
        <translation>Obrezivanje: zadnja sinkronizacija novčanika ide dalje od obrezivanih podataka. Morate koristiti -reindex (ponovo preuzeti cijeli lanac blokova u slučaju obrezivanog čvora)</translation>
    </message>
    <message>
        <source>Pruning blockstore...</source>
        <translation>Obrezuje se blockstore...</translation>
    </message>
    <message>
        <source>Unable to start HTTP server. See debug log for details.</source>
        <translation>Ne može se pokrenuti HTTP server. Vidite debug.log za više detalja.</translation>
    </message>
    <message>
        <source>The %s developers</source>
        <translation>Ekipa %s</translation>
    </message>
    <message>
        <source>Cannot obtain a lock on data directory %s. %s is probably already running.</source>
        <translation>Program ne može pristupiti podatkovnoj mapi %s. %s je vjerojatno već pokrenut.</translation>
    </message>
    <message>
        <source>Cannot provide specific connections and have addrman find outgoing connections at the same.</source>
        <translation>Ne može ponuditi specifične veze i dati addrman da traži izlazne veze istovremeno.</translation>
    </message>
    <message>
        <source>Error reading %s! All keys read correctly, but transaction data or address book entries might be missing or incorrect.</source>
        <translation>Greška kod iščitanja %s! Svi ključevi su ispravno učitani, ali transakcijski podaci ili zapisi u adresaru mogu biti nepotpuni ili netočni.</translation>
    </message>
    <message>
        <source>Please check that your computer's date and time are correct! If your clock is wrong, %s will not work properly.</source>
        <translation>Molimo provjerite jesu li datum i vrijeme na vašem računalu točni. Ako je vaš sat krivo namješten, %s neće raditi ispravno.</translation>
    </message>
    <message>
        <source>Please contribute if you find %s useful. Visit %s for further information about the software.</source>
        <translation>Molimo vas da doprinijete programu %s ako ga smatrate korisnim. Posjetite %s za više informacija.</translation>
    </message>
    <message>
        <source>The block database contains a block which appears to be from the future. This may be due to your computer's date and time being set incorrectly. Only rebuild the block database if you are sure that your computer's date and time are correct</source>
        <translation>Baza blokova sadrži blok koji je naizgled iz budućnosti. Može to biti posljedica krivo namještenog datuma i vremena na vašem računalu. Obnovite bazu blokova samo ako ste sigurni da su točni datum i vrijeme na vašem računalu.</translation>
    </message>
    <message>
        <source>This is a pre-release test build - use at your own risk - do not use for mining or merchant applications</source>
        <translation>Ovo je eksperimentalna verzija za testiranje - koristite je na vlastitu odgovornost - ne koristite je za rudarenje ili trgovačke primjene</translation>
    </message>
    <message>
        <source>This is the transaction fee you may discard if change is smaller than dust at this level</source>
        <translation>Ovo je transakcijska naknada koju možete odbaciti ako je ostatak manji od "prašine" (sićušnih iznosa) po ovoj stopi</translation>
    </message>
    <message>
        <source>Unable to replay blocks. You will need to rebuild the database using -reindex-chainstate.</source>
        <translation>Ne mogu se ponovo odigrati blokovi. Morat ćete ponovo složiti bazu koristeći -reindex-chainstate.</translation>
    </message>
    <message>
        <source>Unable to rewind the database to a pre-fork state. You will need to redownload the blockchain</source>
        <translation>Baza se ne može povratiti na stanje prije raskola. Morat ćete ponovno preuzeti lanac blokova</translation>
    </message>
    <message>
        <source>Warning: The network does not appear to fully agree! Some miners appear to be experiencing issues.</source>
        <translation>Upozorenje: Čini se da se mreža ne slaže u potpunosti! Izgleda da su neki rudari suočeni s poteškoćama.</translation>
    </message>
    <message>
        <source>Warning: We do not appear to fully agree with our peers! You may need to upgrade, or other nodes may need to upgrade.</source>
        <translation>Upozorenje: Izgleda da se ne slažemo u potpunosti s našim klijentima! Možda ćete se vi ili ostali čvorovi morati ažurirati.</translation>
    </message>
    <message>
        <source>-maxmempool must be at least %d MB</source>
        <translation>-maxmempool mora biti barem %d MB</translation>
    </message>
    <message>
        <source>Cannot resolve -%s address: '%s'</source>
        <translation>Ne može se razriješiti adresa -%s: '%s'</translation>
    </message>
    <message>
        <source>Change index out of range</source>
        <translation>Indeks ostatka izvan dosega</translation>
    </message>
    <message>
        <source>Config setting for %s only applied on %s network when in [%s] section.</source>
        <translation>Konfiguriranje postavki za %s primijenjeno je samo na %s mreži u odjeljku [%s].</translation>
    </message>
    <message>
        <source>Copyright (C) %i-%i</source>
        <translation>Copyright (C) %i-%i</translation>
    </message>
    <message>
        <source>Corrupted block database detected</source>
        <translation>Pokvarena baza blokova otkrivena</translation>
    </message>
    <message>
        <source>Could not find asmap file %s</source>
        <translation>Nije pronađena asmap datoteka %s</translation>
    </message>
    <message>
        <source>Could not parse asmap file %s</source>
        <translation>Nije moguće pročitati asmap datoteku %s</translation>
    </message>
    <message>
        <source>Do you want to rebuild the block database now?</source>
        <translation>Želite li sada obnoviti bazu blokova?</translation>
    </message>
    <message>
        <source>Error initializing block database</source>
        <translation>Greška kod inicijaliziranja baze blokova</translation>
    </message>
    <message>
        <source>Error initializing wallet database environment %s!</source>
        <translation>Greška kod inicijaliziranja okoline baze novčanika %s!</translation>
    </message>
    <message>
        <source>Error loading %s</source>
        <translation>Greška kod pokretanja programa %s!</translation>
    </message>
    <message>
        <source>Error loading %s: Private keys can only be disabled during creation</source>
        <translation>Greška kod učitavanja %s: Privatni ključevi mogu biti isključeni samo tijekom stvaranja</translation>
    </message>
    <message>
        <source>Error loading %s: Wallet corrupted</source>
        <translation>Greška kod učitavanja %s: Novčanik pokvaren</translation>
    </message>
    <message>
        <source>Error loading %s: Wallet requires newer version of %s</source>
        <translation>Greška kod učitavanja %s: Novčanik zahtijeva noviju verziju softvera %s.</translation>
    </message>
    <message>
        <source>Error loading block database</source>
        <translation>Greška kod pokretanja baze blokova</translation>
    </message>
    <message>
        <source>Error opening block database</source>
        <translation>Greška kod otvaranja baze blokova</translation>
    </message>
    <message>
        <source>Failed to listen on any port. Use -listen=0 if you want this.</source>
        <translation>Neuspješno slušanje na svim portovima. Koristite -listen=0 ako to želite.</translation>
    </message>
    <message>
        <source>Failed to rescan the wallet during initialization</source>
        <translation>Neuspješno ponovo skeniranje novčanika tijekom inicijalizacije</translation>
    </message>
    <message>
        <source>Importing...</source>
        <translation>Uvozi se...</translation>
    </message>
    <message>
        <source>Incorrect or no genesis block found. Wrong datadir for network?</source>
        <translation>Neispravan ili nepostojeći blok geneze. Možda je kriva podatkovna mapa za mrežu?</translation>
    </message>
    <message>
        <source>Initialization sanity check failed. %s is shutting down.</source>
        <translation>Brzinska provjera inicijalizacije neuspješna. %s se zatvara.</translation>
    </message>
    <message>
        <source>Invalid P2P permission: '%s'</source>
        <translation>Nevaljana dozvola za P2P: '%s'</translation>
    </message>
    <message>
        <source>Invalid amount for -%s=&lt;amount&gt;: '%s'</source>
        <translation>Neispravan iznos za  -%s=&lt;amount&gt;: '%s'</translation>
    </message>
    <message>
        <source>Invalid amount for -discardfee=&lt;amount&gt;: '%s'</source>
        <translation>Neispravan iznos za -discardfee=&lt;amount&gt;: '%s'</translation>
    </message>
    <message>
        <source>Invalid amount for -fallbackfee=&lt;amount&gt;: '%s'</source>
        <translation>Neispravan iznos za -fallbackfee=&lt;amount&gt;: '%s'</translation>
    </message>
    <message>
        <source>Specified blocks directory "%s" does not exist.</source>
        <translation>Zadana mapa blokova "%s" ne postoji.</translation>
    </message>
    <message>
        <source>Unknown address type '%s'</source>
        <translation>Nepoznat tip adrese '%s'</translation>
    </message>
    <message>
        <source>Unknown change type '%s'</source>
        <translation>Nepoznat tip adrese za vraćanje ostatka '%s'</translation>
    </message>
    <message>
        <source>Upgrading txindex database</source>
        <translation>Ažurira se txindex baza</translation>
    </message>
    <message>
        <source>Loading P2P addresses...</source>
        <translation>Pokreće se popis P2P adresa...</translation>
    </message>
    <message>
        <source>Loading banlist...</source>
        <translation>Pokreće se popis zabrana...</translation>
    </message>
    <message>
        <source>Not enough file descriptors available.</source>
        <translation>Nema dovoljno dostupnih datotečnih opisivača.</translation>
    </message>
    <message>
        <source>Prune cannot be configured with a negative value.</source>
        <translation>Obrezivanje (prune) ne može biti postavljeno na negativnu vrijednost.</translation>
    </message>
    <message>
        <source>Prune mode is incompatible with -txindex.</source>
        <translation>Način obreživanja (pruning) nekompatibilan je s parametrom -txindex.</translation>
    </message>
    <message>
        <source>Replaying blocks...</source>
        <translation>Odigraju se ponovno blokovi...</translation>
    </message>
    <message>
        <source>Rewinding blocks...</source>
        <translation>Premotavaju se blokovi...</translation>
    </message>
    <message>
        <source>The source code is available from %s.</source>
        <translation>Izvorni kod je dostupan na %s.</translation>
    </message>
    <message>
        <source>Transaction fee and change calculation failed</source>
        <translation>Neuspješno računanje ostatka i transakcijske naknade</translation>
    </message>
    <message>
        <source>Unable to bind to %s on this computer. %s is probably already running.</source>
        <translation>Ne može se povezati na %s na ovom računalu.  %s je vjerojatno već pokrenut.</translation>
    </message>
    <message>
        <source>Unable to generate keys</source>
        <translation>Ne mogu se generirati ključevi</translation>
    </message>
    <message>
        <source>Unsupported logging category %s=%s.</source>
        <translation>Nepodržana kategorija zapisa %s=%s.</translation>
    </message>
    <message>
        <source>Upgrading UTXO database</source>
        <translation>Ažurira se UTXO baza</translation>
    </message>
    <message>
        <source>User Agent comment (%s) contains unsafe characters.</source>
        <translation>Komentar pod "Korisnički agent" (%s) sadrži nesigurne znakove.</translation>
    </message>
    <message>
        <source>Verifying blocks...</source>
        <translation>Provjeravaju se blokovi...</translation>
    </message>
    <message>
        <source>Wallet needed to be rewritten: restart %s to complete</source>
        <translation>Novčanik je trebao prepravak: ponovo pokrenite %s</translation>
    </message>
    <message>
        <source>Error: Listening for incoming connections failed (listen returned error %s)</source>
        <translation>Greška: Neuspješno slušanje dolažećih veza (listen je izbacio grešku %s)</translation>
    </message>
    <message>
        <source>Invalid amount for -maxtxfee=&lt;amount&gt;: '%s' (must be at least the minrelay fee of %s to prevent stuck transactions)</source>
        <translation>Neispravan iznos za -maxtxfee=&lt;amount&gt;: '%s' (mora biti barem minimalnu naknadu za proslijeđivanje od %s kako se ne bi zapela transakcija)</translation>
    </message>
    <message>
        <source>The transaction amount is too small to send after the fee has been deducted</source>
        <translation>Iznos transakcije je premalen za poslati nakon naknade</translation>
    </message>
    <message>
        <source>You need to rebuild the database using -reindex to go back to unpruned mode.  This will redownload the entire blockchain</source>
        <translation>Morat ćete ponovno složiti bazu koristeći -reindex kako biste se vratili na neobrezivan način (unpruned mode). Ovo će ponovno preuzeti cijeli lanac blokova.</translation>
    </message>
    <message>
        <source>Error reading from database, shutting down.</source>
        <translation>Greška kod iščitanja baze. Zatvara se klijent.</translation>
    </message>
    <message>
        <source>Error upgrading chainstate database</source>
        <translation>Greška kod ažuriranja baze stanja lanca</translation>
    </message>
    <message>
        <source>Error: Disk space is low for %s</source>
        <translation>Pogreška: Malo diskovnog prostora za %s</translation>
    </message>
    <message>
        <source>Invalid -onion address or hostname: '%s'</source>
        <translation>Neispravna -onion adresa ili ime računala: '%s'</translation>
    </message>
    <message>
        <source>Invalid -proxy address or hostname: '%s'</source>
        <translation>Neispravna -proxy adresa ili ime računala: '%s'</translation>
    </message>
    <message>
        <source>Invalid amount for -paytxfee=&lt;amount&gt;: '%s' (must be at least %s)</source>
        <translation>Neispravan iznos za -paytxfee=&lt;amount&gt;: '%s' (mora biti barem %s)</translation>
    </message>
    <message>
        <source>Invalid netmask specified in -whitelist: '%s'</source>
        <translation>Neispravna mrežna maska zadana u -whitelist: '%s'</translation>
    </message>
    <message>
        <source>Need to specify a port with -whitebind: '%s'</source>
        <translation>Treba zadati port pomoću -whitebind: '%s'</translation>
    </message>
    <message>
        <source>Prune mode is incompatible with -blockfilterindex.</source>
        <translation>Obrezan način rada nije u skladu s parametrom -blockfilterindex.</translation>
    </message>
    <message>
        <source>Reducing -maxconnections from %d to %d, because of system limitations.</source>
        <translation>Smanjuje se -maxconnections sa %d na %d zbog sustavnih ograničenja.</translation>
    </message>
    <message>
        <source>Section [%s] is not recognized.</source>
        <translation>Odjeljak [%s] nije prepoznat.</translation>
    </message>
    <message>
        <source>Signing transaction failed</source>
        <translation>Potpisivanje transakcije neuspješno</translation>
    </message>
    <message>
        <source>Specified -walletdir "%s" does not exist</source>
        <translation>Zadan -walletdir "%s" ne postoji</translation>
    </message>
    <message>
        <source>Specified -walletdir "%s" is a relative path</source>
        <translation>Zadan -walletdir "%s" je relativan put</translation>
    </message>
    <message>
        <source>Specified -walletdir "%s" is not a directory</source>
        <translation>Zadan -walletdir "%s" nije mapa</translation>
    </message>
    <message>
        <source>The specified config file %s does not exist
</source>
        <translation>Navedena konfiguracijska datoteka %s ne postoji
</translation>
    </message>
    <message>
        <source>The transaction amount is too small to pay the fee</source>
        <translation>Transakcijiski iznos je premalen da plati naknadu</translation>
    </message>
    <message>
        <source>This is experimental software.</source>
        <translation>Ovo je eksperimentalni softver.</translation>
    </message>
    <message>
        <source>Transaction amount too small</source>
        <translation>Transakcijski iznos premalen</translation>
    </message>
    <message>
        <source>Transaction too large</source>
        <translation>Transakcija prevelika</translation>
    </message>
    <message>
        <source>Unable to bind to %s on this computer (bind returned error %s)</source>
        <translation>Ne može se povezati na %s na ovom računalu. (povezivanje je vratilo grešku %s)</translation>
    </message>
    <message>
        <source>Unable to create the PID file '%s': %s</source>
        <translation>Nije moguće stvoriti PID datoteku '%s': %s</translation>
    </message>
    <message>
        <source>Unable to generate initial keys</source>
        <translation>Ne mogu se generirati početni ključevi</translation>
    </message>
    <message>
        <source>Unknown -blockfilterindex value %s.</source>
        <translation>Nepoznata vrijednost parametra -blockfilterindex %s.</translation>
    </message>
    <message>
        <source>Verifying wallet(s)...</source>
        <translation>Provjerava(ju) se novčanik/(ci)...</translation>
    </message>
    <message>
        <source>Warning: unknown new rules activated (versionbit %i)</source>
        <translation>Upozorenje: nepoznata nova pravila aktivirana (versionbit %i)</translation>
    </message>
    <message>
        <source>-maxtxfee is set very high! Fees this large could be paid on a single transaction.</source>
        <translation>-maxtxfee je postavljen preveliko. Naknade ove veličine će biti plaćene na individualnoj transakciji.</translation>
    </message>
    <message>
        <source>This is the transaction fee you may pay when fee estimates are not available.</source>
        <translation>Ovo je transakcijska naknada koju ćete možda platiti kada su nedostupne procjene naknada.</translation>
    </message>
    <message>
        <source>Total length of network version string (%i) exceeds maximum length (%i). Reduce the number or size of uacomments.</source>
        <translation>Ukupna duljina stringa verzije mreže (%i) prelazi maksimalnu duljinu (%i). Smanjite broj ili veličinu komentara o korisničkom agentu (uacomments).</translation>
    </message>
    <message>
        <source>%s is set very high!</source>
        <translation>%s je postavljen preveliko!</translation>
    </message>
    <message>
        <source>Starting network threads...</source>
        <translation>Pokreću se mrežne niti...</translation>
    </message>
    <message>
        <source>The wallet will avoid paying less than the minimum relay fee.</source>
        <translation>Ovaj novčanik će izbjegavati plaćanje manje od minimalne naknade prijenosa.</translation>
    </message>
    <message>
        <source>This is the minimum transaction fee you pay on every transaction.</source>
        <translation>Ovo je minimalna transakcijska naknada koju plaćate za svaku transakciju.</translation>
    </message>
    <message>
        <source>This is the transaction fee you will pay if you send a transaction.</source>
        <translation>Ovo je transakcijska naknada koju ćete platiti ako pošaljete transakciju.</translation>
    </message>
    <message>
        <source>Transaction amounts must not be negative</source>
        <translation>Iznosi transakcije ne smiju biti negativni</translation>
    </message>
    <message>
        <source>Transaction has too long of a mempool chain</source>
        <translation>Transakcija ima prevelik lanac memorijskog bazena</translation>
    </message>
    <message>
        <source>Transaction must have at least one recipient</source>
        <translation>Transakcija mora imati barem jednog primatelja</translation>
    </message>
    <message>
        <source>Unknown network specified in -onlynet: '%s'</source>
        <translation>Nepoznata mreža zadana kod -onlynet: '%s'</translation>
    </message>
    <message>
        <source>Insufficient funds</source>
        <translation>Nedovoljna sredstva</translation>
    </message>
    <message>
        <source>Fee estimation failed. Fallbackfee is disabled. Wait a few blocks or enable -fallbackfee.</source>
        <translation>Neuspješno procjenjivanje naknada. Fallbackfee je isključena. Pričekajte nekoliko blokova ili uključite -fallbackfee.</translation>
    </message>
    <message>
        <source>Warning: Private keys detected in wallet {%s} with disabled private keys</source>
        <translation>Upozorenje: Privatni ključevi pronađeni u novčaniku {%s} s isključenim privatnim ključevima</translation>
    </message>
    <message>
        <source>Cannot write to data directory '%s'; check permissions.</source>
        <translation>Nije moguće pisati u podatkovnu mapu '%s'; provjerite dozvole.</translation>
    </message>
    <message>
        <source>Loading block index...</source>
        <translation>Učitavanje indeksa blokova...</translation>
    </message>
    <message>
        <source>Loading wallet...</source>
        <translation>Učitavanje novčanika...</translation>
    </message>
    <message>
        <source>Cannot downgrade wallet</source>
        <translation>Nije moguće novčanik vratiti na prijašnju verziju.</translation>
    </message>
    <message>
        <source>Rescanning...</source>
        <translation>Ponovno pretraživanje...</translation>
    </message>
    <message>
        <source>Done loading</source>
        <translation>Učitavanje gotovo</translation>
    </message>
</context>
</TS><|MERGE_RESOLUTION|>--- conflicted
+++ resolved
@@ -1092,8 +1092,8 @@
 <context>
     <name>OpenURIDialog</name>
     <message>
-        <source>Open bitcoin URI</source>
-        <translation>Otvori bitcoin: URI</translation>
+        <source>Open particl URI</source>
+        <translation>Otvori particl: URI</translation>
     </message>
     <message>
         <source>URI:</source>
@@ -2629,21 +2629,16 @@
         <translation>Particl adresa kojom je poruka potpisana</translation>
     </message>
     <message>
-<<<<<<< HEAD
+        <source>The signed message to verify</source>
+        <translation>Potpisana poruka za provjeru</translation>
+    </message>
+    <message>
+        <source>The signature given when the message was signed</source>
+        <translation>Potpis predan kad je poruka bila potpisana</translation>
+    </message>
+    <message>
         <source>Verify the message to ensure it was signed with the specified Particl address</source>
         <translation>Provjerite poruku da budete sigurni da je potpisana zadanom Particl adresom</translation>
-=======
-        <source>The signed message to verify</source>
-        <translation>Potpisana poruka za provjeru</translation>
-    </message>
-    <message>
-        <source>The signature given when the message was signed</source>
-        <translation>Potpis predan kad je poruka bila potpisana</translation>
-    </message>
-    <message>
-        <source>Verify the message to ensure it was signed with the specified Bitcoin address</source>
-        <translation>Provjerite poruku da budete sigurni da je potpisana zadanom Bitcoin adresom</translation>
->>>>>>> 926f76cb
     </message>
     <message>
         <source>Verify &amp;Message</source>
