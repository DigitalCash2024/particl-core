--- conflicted
+++ resolved
@@ -66,13 +66,8 @@
         <translation type="unfinished">Adrese primatelja</translation>
     </message>
     <message>
-<<<<<<< HEAD
         <source>These are your Particl addresses for sending payments. Always check the amount and the receiving address before sending coins.</source>
-        <translation>Ovo su vaše Particl adrese za slanje novca. Uvijek provjerite iznos i adresu primatelja prije slanja novca.</translation>
-=======
-        <source>These are your Bitcoin addresses for sending payments. Always check the amount and the receiving address before sending coins.</source>
-        <translation type="unfinished">Ovo su vaše Bitcoin adrese za slanje novca. Uvijek provjerite iznos i adresu primatelja prije slanja novca.</translation>
->>>>>>> d3bd5410
+        <translation type="unfinished">Ovo su vaše Particl adrese za slanje novca. Uvijek provjerite iznos i adresu primatelja prije slanja novca.</translation>
     </message>
     <message>
         <source>&amp;Copy Address</source>
@@ -158,13 +153,8 @@
         <translation type="unfinished">Potvrdite šifriranje novčanika</translation>
     </message>
     <message>
-<<<<<<< HEAD
         <source>Warning: If you encrypt your wallet and lose your passphrase, you will &lt;b&gt;LOSE ALL OF YOUR PARTICL&lt;/b&gt;!</source>
-        <translation>Upozorenje: Ako šifrirate vaš novčanik i izgubite lozinku, &lt;b&gt;IZGUBIT ĆETE SVE SVOJE PARTICLE!&lt;/b&gt;</translation>
-=======
-        <source>Warning: If you encrypt your wallet and lose your passphrase, you will &lt;b&gt;LOSE ALL OF YOUR BITCOINS&lt;/b&gt;!</source>
-        <translation type="unfinished">Upozorenje: Ako šifrirate vaš novčanik i izgubite lozinku, &lt;b&gt;IZGUBIT ĆETE SVE SVOJE BITCOINE!&lt;/b&gt;</translation>
->>>>>>> d3bd5410
+        <translation type="unfinished">Upozorenje: Ako šifrirate vaš novčanik i izgubite lozinku, &lt;b&gt;IZGUBIT ĆETE SVE SVOJE PARTICLE!&lt;/b&gt;</translation>
     </message>
     <message>
         <source>Are you sure you wish to encrypt your wallet?</source>
@@ -183,13 +173,8 @@
         <translation type="unfinished">Unesite staru i novu lozinku za novčanik.</translation>
     </message>
     <message>
-<<<<<<< HEAD
         <source>Remember that encrypting your wallet cannot fully protect your particl from being stolen by malware infecting your computer.</source>
-        <translation>Zapamtite da šifriranje vašeg novčanika ne može u potpunosti zaštititi vaše particlove od zloćudnog softvera kojim se zarazi vaše računalo.</translation>
-=======
-        <source>Remember that encrypting your wallet cannot fully protect your bitcoins from being stolen by malware infecting your computer.</source>
-        <translation type="unfinished">Zapamtite da šifriranje vašeg novčanika ne može u potpunosti zaštititi vaše bitcoinove od zloćudnog softvera kojim se zarazi vaše računalo.</translation>
->>>>>>> d3bd5410
+        <translation type="unfinished">Zapamtite da šifriranje vašeg novčanika ne može u potpunosti zaštititi vaše particlove od zloćudnog softvera kojim se zarazi vaše računalo.</translation>
     </message>
     <message>
         <source>Wallet to be encrypted</source>
@@ -270,8 +255,8 @@
         <translation type="unfinished">Iznos</translation>
     </message>
     <message>
-        <source>Enter a Bitcoin address (e.g. %1)</source>
-        <translation type="unfinished">Unesite Bitcoin adresu (npr. %1)</translation>
+        <source>Enter a Particl address (e.g. %1)</source>
+        <translation type="unfinished">Unesite Particl adresu (npr. %1)</translation>
     </message>
     <message>
         <source>Inbound</source>
@@ -458,13 +443,8 @@
         <translation>Traka kartica</translation>
     </message>
     <message>
-<<<<<<< HEAD
         <source>Request payments (generates QR codes and particl: URIs)</source>
-        <translation>Zatražite uplatu (stvara QR kod i particl: URI adresu)</translation>
-=======
-        <source>Request payments (generates QR codes and bitcoin: URIs)</source>
-        <translation type="unfinished">Zatražite uplatu (stvara QR kod i bitcoin: URI adresu)</translation>
->>>>>>> d3bd5410
+        <translation type="unfinished">Zatražite uplatu (stvara QR kod i particl: URI adresu)</translation>
     </message>
     <message>
         <source>Show the list of used sending addresses and labels</source>
@@ -476,23 +456,7 @@
     </message>
     <message>
         <source>&amp;Command-line options</source>
-<<<<<<< HEAD
-        <translation>Opcije &amp;naredbene linije</translation>
-    </message>
-    <message numerus="yes">
-        <source>%n active connection(s) to Particl network</source>
-        <translation><numerusform>%n aktivna veza na Particl mrežu</numerusform><numerusform>%n aktivnih veza na Particl mrežu</numerusform><numerusform>%n aktivnih veza na Particl mrežu</numerusform></translation>
-    </message>
-    <message>
-        <source>Indexing blocks on disk...</source>
-        <translation>Indeksiraju se blokovi na disku...</translation>
-    </message>
-    <message>
-        <source>Processing blocks on disk...</source>
-        <translation>Procesiraju se blokovi na disku...</translation>
-=======
         <translation type="unfinished">Opcije &amp;naredbene linije</translation>
->>>>>>> d3bd5410
     </message>
     <message numerus="yes">
         <source>Processed %n block(s) of transaction history.</source>
@@ -531,12 +495,12 @@
         <translation>Ažurno</translation>
     </message>
     <message>
-        <source>Load Partially Signed Bitcoin Transaction</source>
-        <translation type="unfinished">Učitaj djelomično potpisanu bitcoin transakciju</translation>
-    </message>
-    <message>
-        <source>Load Partially Signed Bitcoin Transaction from clipboard</source>
-        <translation type="unfinished">Učitaj djelomično potpisanu bitcoin transakciju iz međuspremnika</translation>
+        <source>Load Partially Signed Particl Transaction</source>
+        <translation type="unfinished">Učitaj djelomično potpisanu particl transakciju</translation>
+    </message>
+    <message>
+        <source>Load Partially Signed Particl Transaction from clipboard</source>
+        <translation type="unfinished">Učitaj djelomično potpisanu particl transakciju iz međuspremnika</translation>
     </message>
     <message>
         <source>Node window</source>
@@ -555,8 +519,8 @@
         <translation type="unfinished">Adrese za &amp;primanje</translation>
     </message>
     <message>
-        <source>Open a bitcoin: URI</source>
-        <translation type="unfinished">Otvori bitcoin: URI</translation>
+        <source>Open a particl: URI</source>
+        <translation type="unfinished">Otvori particl: URI</translation>
     </message>
     <message>
         <source>Open Wallet</source>
@@ -575,13 +539,8 @@
         <translation type="unfinished">Zatvori sve novčanike</translation>
     </message>
     <message>
-<<<<<<< HEAD
         <source>Show the %1 help message to get a list with possible Particl command-line options</source>
-        <translation>Prikažite pomoć programa %1 kako biste ispisali moguće opcije preko terminala</translation>
-=======
-        <source>Show the %1 help message to get a list with possible Bitcoin command-line options</source>
         <translation type="unfinished">Prikažite pomoć programa %1 kako biste ispisali moguće opcije preko terminala</translation>
->>>>>>> d3bd5410
     </message>
     <message>
         <source>default wallet</source>
@@ -612,7 +571,7 @@
         <translation type="unfinished">%1 klijent</translation>
     </message>
     <message numerus="yes">
-        <source>%n active connection(s) to Bitcoin network.</source>
+        <source>%n active connection(s) to Particl network.</source>
         <extracomment>A substring of the tooltip.</extracomment>
         <translation type="unfinished">
             <numerusform />
@@ -953,13 +912,8 @@
         <translation type="unfinished">Uredi adresu za slanje</translation>
     </message>
     <message>
-<<<<<<< HEAD
         <source>The entered address "%1" is not a valid Particl address.</source>
-        <translation>Upisana adresa "%1" nije valjana Particl adresa.</translation>
-=======
-        <source>The entered address "%1" is not a valid Bitcoin address.</source>
-        <translation type="unfinished">Upisana adresa "%1" nije valjana Bitcoin adresa.</translation>
->>>>>>> d3bd5410
+        <translation type="unfinished">Upisana adresa "%1" nije valjana Particl adresa.</translation>
     </message>
     <message>
         <source>Address "%1" already exists as a receiving address with label "%2" and so cannot be added as a sending address.</source>
@@ -1021,8 +975,8 @@
         </translation>
     </message>
     <message>
-        <source>%1 will download and store a copy of the Bitcoin block chain.</source>
-        <translation type="unfinished">%1 preuzet će i pohraniti kopiju Bitcoinovog lanca blokova.</translation>
+        <source>%1 will download and store a copy of the Particl block chain.</source>
+        <translation type="unfinished">%1 preuzet će i pohraniti kopiju Particlovog lanca blokova.</translation>
     </message>
     <message>
         <source>The wallet will also be stored in this directory.</source>
@@ -1076,29 +1030,8 @@
 <context>
     <name>HelpMessageDialog</name>
     <message>
-<<<<<<< HEAD
-        <source>Particl</source>
-        <translation>Particl</translation>
-    </message>
-    <message>
-        <source>Discard blocks after verification, except most recent %1 GB (prune)</source>
-        <translation>Odbacite blokove nakon provjere osim one najnovije do %1 GB-a (obrezujte)</translation>
-    </message>
-    <message>
-        <source>At least %1 GB of data will be stored in this directory, and it will grow over time.</source>
-        <translation>Bit će spremljeno barem %1 GB podataka u ovoj mapi te će se povećati tijekom vremena.</translation>
-    </message>
-    <message>
-        <source>Approximately %1 GB of data will be stored in this directory.</source>
-        <translation>Otprilike %1 GB podataka bit će spremljeno u ovoj mapi.</translation>
-    </message>
-    <message>
-        <source>%1 will download and store a copy of the Particl block chain.</source>
-        <translation>%1 preuzet će i pohraniti kopiju Particlovog lanca blokova.</translation>
-=======
         <source>version</source>
         <translation type="unfinished">verzija</translation>
->>>>>>> d3bd5410
     </message>
     <message>
         <source>About %1</source>
@@ -1123,21 +1056,12 @@
         <translation type="unfinished">Oblik</translation>
     </message>
     <message>
-<<<<<<< HEAD
         <source>Recent transactions may not yet be visible, and therefore your wallet's balance might be incorrect. This information will be correct once your wallet has finished synchronizing with the particl network, as detailed below.</source>
-        <translation>Nedavne transakcije možda još nisu vidljive pa vam stanje novčanika može biti netočno. Ove informacije bit će točne nakon što vaš novčanik dovrši sinkronizaciju s Particlovom mrežom, kako je opisano dolje.</translation>
+        <translation type="unfinished">Nedavne transakcije možda još nisu vidljive pa vam stanje novčanika može biti netočno. Ove informacije bit će točne nakon što vaš novčanik dovrši sinkronizaciju s Particlovom mrežom, kako je opisano dolje.</translation>
     </message>
     <message>
         <source>Attempting to spend particl that are affected by not-yet-displayed transactions will not be accepted by the network.</source>
-        <translation>Mreža neće prihvatiti pokušaje trošenja particla koji su utjecani sa strane transakcija koje još nisu vidljive.</translation>
-=======
-        <source>Recent transactions may not yet be visible, and therefore your wallet's balance might be incorrect. This information will be correct once your wallet has finished synchronizing with the bitcoin network, as detailed below.</source>
-        <translation type="unfinished">Nedavne transakcije možda još nisu vidljive pa vam stanje novčanika može biti netočno. Ove informacije bit će točne nakon što vaš novčanik dovrši sinkronizaciju s Bitcoinovom mrežom, kako je opisano dolje.</translation>
-    </message>
-    <message>
-        <source>Attempting to spend bitcoins that are affected by not-yet-displayed transactions will not be accepted by the network.</source>
-        <translation type="unfinished">Mreža neće prihvatiti pokušaje trošenja bitcoina koji su utjecani sa strane transakcija koje još nisu vidljive.</translation>
->>>>>>> d3bd5410
+        <translation type="unfinished">Mreža neće prihvatiti pokušaje trošenja particla koji su utjecani sa strane transakcija koje još nisu vidljive.</translation>
     </message>
     <message>
         <source>Number of blocks left</source>
@@ -1167,8 +1091,8 @@
 <context>
     <name>OpenURIDialog</name>
     <message>
-        <source>Open bitcoin URI</source>
-        <translation type="unfinished">Otvori bitcoin: URI</translation>
+        <source>Open particl URI</source>
+        <translation type="unfinished">Otvori particl: URI</translation>
     </message>
     </context>
 <context>
@@ -1282,13 +1206,8 @@
         <translation type="unfinished">Dozvolite dolazeće veze</translation>
     </message>
     <message>
-<<<<<<< HEAD
         <source>Connect to the Particl network through a SOCKS5 proxy.</source>
-        <translation>Spojite se na Particl mrežu kroz SOCKS5 proxy.</translation>
-=======
-        <source>Connect to the Bitcoin network through a SOCKS5 proxy.</source>
-        <translation type="unfinished">Spojite se na Bitcoin mrežu kroz SOCKS5 proxy.</translation>
->>>>>>> d3bd5410
+        <translation type="unfinished">Spojite se na Particl mrežu kroz SOCKS5 proxy.</translation>
     </message>
     <message>
         <source>&amp;Connect through SOCKS5 proxy (default proxy):</source>
@@ -1516,46 +1435,20 @@
         <translation type="unfinished">Greška kod zahtjeva za plaćanje</translation>
     </message>
     <message>
-<<<<<<< HEAD
         <source>Cannot start particl: click-to-pay handler</source>
-        <translation>Ne može se pokrenuti klijent: rukovatelj "kliknite da platite"</translation>
-=======
-        <source>Cannot start bitcoin: click-to-pay handler</source>
         <translation type="unfinished">Ne može se pokrenuti klijent: rukovatelj "kliknite da platite"</translation>
->>>>>>> d3bd5410
     </message>
     <message>
         <source>URI handling</source>
         <translation type="unfinished">URI upravljanje</translation>
     </message>
     <message>
-<<<<<<< HEAD
         <source>'particl://' is not a valid URI. Use 'particl:' instead.</source>
-        <translation>'particl://' nije ispravan URI. Koristite 'particl:' umjesto toga.</translation>
-    </message>
-    <message>
-        <source>Due to widespread security flaws in BIP70 it's strongly recommended that any merchant instructions to switch wallets be ignored.</source>
-        <translation>Zbog rasprostranjenih sigurnosnih mana u BIP70-u, strogo se preporučuje da se ignoriraju bilo kakve naredbe o zamjeni novčanika sa strane trgovca.</translation>
-    </message>
-    <message>
-        <source>If you are receiving this error you should request the merchant provide a BIP21 compatible URI.</source>
-        <translation>Ako dobivate ovu grešku, trebali biste zatražiti od trgovca BIP21 kompatibilan URI.</translation>
-    </message>
-    <message>
-        <source>Invalid payment address %1</source>
-        <translation>Nevažeća adresa za plaćanje %1</translation>
+        <translation type="unfinished">'particl://' nije ispravan URI. Koristite 'particl:' umjesto toga.</translation>
     </message>
     <message>
         <source>URI cannot be parsed! This can be caused by an invalid Particl address or malformed URI parameters.</source>
-        <translation>Ne može se parsirati URI! Uzrok tomu može biti nevažeća Particl adresa ili neispravni parametri kod URI-a.</translation>
-=======
-        <source>'bitcoin://' is not a valid URI. Use 'bitcoin:' instead.</source>
-        <translation type="unfinished">'bitcoin://' nije ispravan URI. Koristite 'bitcoin:' umjesto toga.</translation>
-    </message>
-    <message>
-        <source>URI cannot be parsed! This can be caused by an invalid Bitcoin address or malformed URI parameters.</source>
-        <translation type="unfinished">Ne može se parsirati URI! Uzrok tomu može biti nevažeća Bitcoin adresa ili neispravni parametri kod URI-a.</translation>
->>>>>>> d3bd5410
+        <translation type="unfinished">Ne može se parsirati URI! Uzrok tomu može biti nevažeća Particl adresa ili neispravni parametri kod URI-a.</translation>
     </message>
     <message>
         <source>Payment request file handling</source>
@@ -1576,103 +1469,8 @@
     </message>
     <message>
         <source>Received</source>
-<<<<<<< HEAD
-        <translation>Primljeno</translation>
-    </message>
-</context>
-<context>
-    <name>QObject</name>
-    <message>
-        <source>Amount</source>
-        <translation>Iznos</translation>
-    </message>
-    <message>
-        <source>Enter a Particl address (e.g. %1)</source>
-        <translation>Unesite Particl adresu (npr. %1)</translation>
-    </message>
-    <message>
-        <source>%1 d</source>
-        <translation>%1 d</translation>
-    </message>
-    <message>
-        <source>%1 h</source>
-        <translation>%1 h</translation>
-    </message>
-    <message>
-        <source>%1 m</source>
-        <translation>%1 m</translation>
-    </message>
-    <message>
-        <source>%1 s</source>
-        <translation>%1 s</translation>
-    </message>
-    <message>
-        <source>None</source>
-        <translation>Ništa</translation>
-    </message>
-    <message>
-        <source>N/A</source>
-        <translation>N/A</translation>
-    </message>
-    <message>
-        <source>%1 ms</source>
-        <translation>%1 ms</translation>
-    </message>
-    <message numerus="yes">
-        <source>%n second(s)</source>
-        <translation><numerusform>%n sekund</numerusform><numerusform>%n sekundi</numerusform><numerusform>%n sekundi</numerusform></translation>
-    </message>
-    <message numerus="yes">
-        <source>%n minute(s)</source>
-        <translation><numerusform>%n minut</numerusform><numerusform>%n minuta</numerusform><numerusform>%n minuta</numerusform></translation>
-    </message>
-    <message numerus="yes">
-        <source>%n hour(s)</source>
-        <translation><numerusform>%n sat</numerusform><numerusform>%n sata</numerusform><numerusform>%n sati</numerusform></translation>
-    </message>
-    <message numerus="yes">
-        <source>%n day(s)</source>
-        <translation><numerusform>%n dan</numerusform><numerusform>%n dana</numerusform><numerusform>%n dana</numerusform></translation>
-    </message>
-    <message numerus="yes">
-        <source>%n week(s)</source>
-        <translation><numerusform>%n tjedan</numerusform><numerusform>%n tjedna</numerusform><numerusform>%n tjedana</numerusform></translation>
-    </message>
-    <message>
-        <source>%1 and %2</source>
-        <translation>%1 i %2</translation>
-    </message>
-    <message numerus="yes">
-        <source>%n year(s)</source>
-        <translation><numerusform>%n godina</numerusform><numerusform>%n godine</numerusform><numerusform>%n godina</numerusform></translation>
-    </message>
-    <message>
-        <source>%1 B</source>
-        <translation>%1 B</translation>
-    </message>
-    <message>
-        <source>%1 KB</source>
-        <translation>%1 KB</translation>
-    </message>
-    <message>
-        <source>%1 MB</source>
-        <translation>%1 MB</translation>
-    </message>
-    <message>
-        <source>%1 GB</source>
-        <translation>%1 GB</translation>
-    </message>
-    <message>
-        <source>Error: Specified data directory "%1" does not exist.</source>
-        <translation>Greška: Zadana podatkovna mapa "%1" ne postoji.</translation>
-    </message>
-    <message>
-        <source>Error: Cannot parse configuration file: %1.</source>
-        <translation>Greška: Ne može se parsirati konfiguracijska datoteka: %1.</translation>
-=======
         <extracomment>Title of Peers Table column which indicates the total amount of network information we have received from the peer.</extracomment>
         <translation type="unfinished">Primljeno</translation>
->>>>>>> d3bd5410
     </message>
     <message>
         <source>Address</source>
@@ -1991,13 +1789,8 @@
         <translation type="unfinished">&amp;Poruka:</translation>
     </message>
     <message>
-<<<<<<< HEAD
         <source>An optional message to attach to the payment request, which will be displayed when the request is opened. Note: The message will not be sent with the payment over the Particl network.</source>
-        <translation>Opcionalna poruka koja se može dodati kao privitak zahtjevu za plaćanje. Bit će prikazana kad je zahtjev otvoren. Napomena: Ova poruka neće biti poslana zajedno s uplatom preko Particl mreže.</translation>
-=======
-        <source>An optional message to attach to the payment request, which will be displayed when the request is opened. Note: The message will not be sent with the payment over the Bitcoin network.</source>
-        <translation type="unfinished">Opcionalna poruka koja se može dodati kao privitak zahtjevu za plaćanje. Bit će prikazana kad je zahtjev otvoren. Napomena: Ova poruka neće biti poslana zajedno s uplatom preko Bitcoin mreže.</translation>
->>>>>>> d3bd5410
+        <translation type="unfinished">Opcionalna poruka koja se može dodati kao privitak zahtjevu za plaćanje. Bit će prikazana kad je zahtjev otvoren. Napomena: Ova poruka neće biti poslana zajedno s uplatom preko Particl mreže.</translation>
     </message>
     <message>
         <source>An optional label to associate with the new receiving address.</source>
@@ -2230,13 +2023,8 @@
 </translation>
     </message>
     <message>
-<<<<<<< HEAD
         <source>When there is less transaction volume than space in the blocks, miners as well as relaying nodes may enforce a minimum fee. Paying only this minimum fee is just fine, but be aware that this can result in a never confirming transaction once there is more demand for particl transactions than the network can process.</source>
-        <translation>Kada je kapacitet transakcija manja od prostora u blokovima, rudari i čvorovi prenositelji mogu zatražiti minimalnu naknadu. Prihvatljivo je platiti samo ovu minimalnu naknadu, ali budite svjesni da ovime može nastati transakcija koja se nikad ne potvrđuje čim je potražnja za korištenjem Particla veća nego što mreža može obraditi.</translation>
-=======
-        <source>When there is less transaction volume than space in the blocks, miners as well as relaying nodes may enforce a minimum fee. Paying only this minimum fee is just fine, but be aware that this can result in a never confirming transaction once there is more demand for bitcoin transactions than the network can process.</source>
-        <translation type="unfinished">Kada je kapacitet transakcija manja od prostora u blokovima, rudari i čvorovi prenositelji mogu zatražiti minimalnu naknadu. Prihvatljivo je platiti samo ovu minimalnu naknadu, ali budite svjesni da ovime može nastati transakcija koja se nikad ne potvrđuje čim je potražnja za korištenjem Bitcoina veća nego što mreža može obraditi.</translation>
->>>>>>> d3bd5410
+        <translation type="unfinished">Kada je kapacitet transakcija manja od prostora u blokovima, rudari i čvorovi prenositelji mogu zatražiti minimalnu naknadu. Prihvatljivo je platiti samo ovu minimalnu naknadu, ali budite svjesni da ovime može nastati transakcija koja se nikad ne potvrđuje čim je potražnja za korištenjem Particla veća nego što mreža može obraditi.</translation>
     </message>
     <message>
         <source>A too low fee might result in a never confirming transaction (read the tooltip)</source>
@@ -2407,13 +2195,8 @@
         </translation>
     </message>
     <message>
-<<<<<<< HEAD
         <source>Warning: Invalid Particl address</source>
-        <translation>Upozorenje: Nevažeća Particl adresa</translation>
-=======
-        <source>Warning: Invalid Bitcoin address</source>
-        <translation type="unfinished">Upozorenje: Nevažeća Bitcoin adresa</translation>
->>>>>>> d3bd5410
+        <translation type="unfinished">Upozorenje: Nevažeća Particl adresa</translation>
     </message>
     <message>
         <source>Warning: Unknown change address</source>
@@ -2451,17 +2234,8 @@
         <translation type="unfinished">Odaberite prethodno korištenu adresu</translation>
     </message>
     <message>
-<<<<<<< HEAD
         <source>The Particl address to send the payment to</source>
-        <translation>Particl adresa na koju ćete poslati uplatu</translation>
-    </message>
-    <message>
-        <source>Alt+A</source>
-        <translation>Alt+A</translation>
-=======
-        <source>The Bitcoin address to send the payment to</source>
-        <translation type="unfinished">Bitcoin adresa na koju ćete poslati uplatu</translation>
->>>>>>> d3bd5410
+        <translation type="unfinished">Particl adresa na koju ćete poslati uplatu</translation>
     </message>
     <message>
         <source>Paste address from clipboard</source>
@@ -2476,13 +2250,8 @@
         <translation type="unfinished">Iznos za slanje u odabranoj valuti </translation>
     </message>
     <message>
-<<<<<<< HEAD
         <source>The fee will be deducted from the amount being sent. The recipient will receive less particl than you enter in the amount field. If multiple recipients are selected, the fee is split equally.</source>
-        <translation>Naknada će biti oduzeta od poslanog iznosa. Primatelj će primiti manji iznos od onoga koji unesete u polje iznosa. Ako je odabrano više primatelja, onda će naknada biti podjednako raspodijeljena.</translation>
-=======
-        <source>The fee will be deducted from the amount being sent. The recipient will receive less bitcoins than you enter in the amount field. If multiple recipients are selected, the fee is split equally.</source>
         <translation type="unfinished">Naknada će biti oduzeta od poslanog iznosa. Primatelj će primiti manji iznos od onoga koji unesete u polje iznosa. Ako je odabrano više primatelja, onda će naknada biti podjednako raspodijeljena.</translation>
->>>>>>> d3bd5410
     </message>
     <message>
         <source>S&amp;ubtract fee from amount</source>
@@ -2509,13 +2278,8 @@
         <translation type="unfinished">Unesite oznaku za ovu adresu kako bi ju dodali u vaš adresar</translation>
     </message>
     <message>
-<<<<<<< HEAD
         <source>A message that was attached to the particl: URI which will be stored with the transaction for your reference. Note: This message will not be sent over the Particl network.</source>
-        <translation>Poruka koja je dodana uplati: URI koji će biti spremljen s transakcijom za referencu. Napomena: Ova poruka neće biti poslana preko Particl mreže.</translation>
-=======
-        <source>A message that was attached to the bitcoin: URI which will be stored with the transaction for your reference. Note: This message will not be sent over the Bitcoin network.</source>
-        <translation type="unfinished">Poruka koja je dodana uplati: URI koji će biti spremljen s transakcijom za referencu. Napomena: Ova poruka neće biti poslana preko Bitcoin mreže.</translation>
->>>>>>> d3bd5410
+        <translation type="unfinished">Poruka koja je dodana uplati: URI koji će biti spremljen s transakcijom za referencu. Napomena: Ova poruka neće biti poslana preko Particl mreže.</translation>
     </message>
     <message>
         <source>Pay To:</source>
@@ -2537,21 +2301,12 @@
         <translation>&amp;Potpišite poruku</translation>
     </message>
     <message>
-<<<<<<< HEAD
         <source>You can sign messages/agreements with your addresses to prove you can receive particl sent to them. Be careful not to sign anything vague or random, as phishing attacks may try to trick you into signing your identity over to them. Only sign fully-detailed statements you agree to.</source>
-        <translation>Možete potpisati poruke/dogovore svojim adresama kako biste dokazali da možete pristupiti particlima poslanim na te adrese. Budite oprezni da ne potpisujte ništa nejasno ili nasumično, jer napadi phishingom vas mogu prevariti da prepišite svoj identitet njima. Potpisujte samo detaljno objašnjene izjave s kojima se slažete.</translation>
+        <translation type="unfinished">Možete potpisati poruke/dogovore svojim adresama kako biste dokazali da možete pristupiti particlima poslanim na te adrese. Budite oprezni da ne potpisujte ništa nejasno ili nasumično, jer napadi phishingom vas mogu prevariti da prepišite svoj identitet njima. Potpisujte samo detaljno objašnjene izjave s kojima se slažete.</translation>
     </message>
     <message>
         <source>The Particl address to sign the message with</source>
-        <translation>Particl adresa pomoću koje ćete potpisati poruku</translation>
-=======
-        <source>You can sign messages/agreements with your addresses to prove you can receive bitcoins sent to them. Be careful not to sign anything vague or random, as phishing attacks may try to trick you into signing your identity over to them. Only sign fully-detailed statements you agree to.</source>
-        <translation type="unfinished">Možete potpisati poruke/dogovore svojim adresama kako biste dokazali da možete pristupiti bitcoinima poslanim na te adrese. Budite oprezni da ne potpisujte ništa nejasno ili nasumično, jer napadi phishingom vas mogu prevariti da prepišite svoj identitet njima. Potpisujte samo detaljno objašnjene izjave s kojima se slažete.</translation>
-    </message>
-    <message>
-        <source>The Bitcoin address to sign the message with</source>
-        <translation type="unfinished">Bitcoin adresa pomoću koje ćete potpisati poruku</translation>
->>>>>>> d3bd5410
+        <translation type="unfinished">Particl adresa pomoću koje ćete potpisati poruku</translation>
     </message>
     <message>
         <source>Choose previously used address</source>
@@ -2598,12 +2353,8 @@
         <translation type="unfinished">Unesite primateljevu adresu, poruku (provjerite da kopirate prekide crta, razmake, tabove, itd. točno) i potpis ispod da provjerite poruku. Pazite da ne pridodate veće značenje potpisu nego što je sadržano u samoj poruci kako biste izbjegli napad posrednika (MITM attack). Primijetite da ovo samo dokazuje da stranka koja potpisuje prima na adresu. Ne može dokažati da je neka stranka poslala transakciju!</translation>
     </message>
     <message>
-<<<<<<< HEAD
         <source>The Particl address the message was signed with</source>
-        <translation>Particl adresa kojom je poruka potpisana</translation>
-=======
-        <source>The Bitcoin address the message was signed with</source>
-        <translation type="unfinished">Bitcoin adresa kojom je poruka potpisana</translation>
+        <translation type="unfinished">Particl adresa kojom je poruka potpisana</translation>
     </message>
     <message>
         <source>The signed message to verify</source>
@@ -2612,7 +2363,6 @@
     <message>
         <source>The signature given when the message was signed</source>
         <translation type="unfinished">Potpis predan kad je poruka bila potpisana</translation>
->>>>>>> d3bd5410
     </message>
     <message>
         <source>Verify the message to ensure it was signed with the specified Particl address</source>
