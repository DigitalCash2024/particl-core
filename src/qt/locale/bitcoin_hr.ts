--- conflicted
+++ resolved
@@ -70,8 +70,8 @@
         <translation>Ovo su vaše Particl adrese za slanje novca. Uvijek provjerite iznos i adresu primatelja prije slanja novca.</translation>
     </message>
     <message>
-        <source>These are your Bitcoin addresses for receiving payments. Use the 'Create new receiving address' button in the receive tab to create new addresses.</source>
-        <translation>Ovo su vaše Bitcoin adrese za primanje novca. Preporučeno je da koristite novu primateljsku adresu za svaku transakciju.</translation>
+        <source>These are your Particl addresses for receiving payments. Use the 'Create new receiving address' button in the receive tab to create new addresses.</source>
+        <translation>Ovo su vaše Particl adrese za primanje novca. Preporučeno je da koristite novu primateljsku adresu za svaku transakciju.</translation>
     </message>
     <message>
         <source>&amp;Copy Address</source>
@@ -180,21 +180,16 @@
         <translation>Novčanik šifriran</translation>
     </message>
     <message>
-<<<<<<< HEAD
+        <source>Enter the new passphrase for the wallet.&lt;br/&gt;Please use a passphrase of &lt;b&gt;ten or more random characters&lt;/b&gt;, or &lt;b&gt;eight or more words&lt;/b&gt;.</source>
+        <translation>Unesite novu lozinku za novčanik. &lt;br/&gt;Molimo vas da koristite zaporku od &lt;b&gt;deset ili više slučajnih znakova&lt;/b&gt;, ili &lt;b&gt;osam ili više riječi.&lt;/b&gt;</translation>
+    </message>
+    <message>
+        <source>Enter the old passphrase and new passphrase for the wallet.</source>
+        <translation>Unesite staru i novu lozinku za novčanik.</translation>
+    </message>
+    <message>
         <source>Remember that encrypting your wallet cannot fully protect your particl from being stolen by malware infecting your computer.</source>
         <translation>Zapamtite da šifriranje vašeg novčanika ne može u potpunosti zaštititi vaše particlove od zloćudnog softvera kojim se zarazi vaše računalo.</translation>
-=======
-        <source>Enter the new passphrase for the wallet.&lt;br/&gt;Please use a passphrase of &lt;b&gt;ten or more random characters&lt;/b&gt;, or &lt;b&gt;eight or more words&lt;/b&gt;.</source>
-        <translation>Unesite novu lozinku za novčanik. &lt;br/&gt;Molimo vas da koristite zaporku od &lt;b&gt;deset ili više slučajnih znakova&lt;/b&gt;, ili &lt;b&gt;osam ili više riječi.&lt;/b&gt;</translation>
-    </message>
-    <message>
-        <source>Enter the old passphrase and new passphrase for the wallet.</source>
-        <translation>Unesite staru i novu lozinku za novčanik.</translation>
-    </message>
-    <message>
-        <source>Remember that encrypting your wallet cannot fully protect your bitcoins from being stolen by malware infecting your computer.</source>
-        <translation>Zapamtite da šifriranje vašeg novčanika ne može u potpunosti zaštititi vaše bitcoinove od zloćudnog softvera kojim se zarazi vaše računalo.</translation>
->>>>>>> ff53433f
     </message>
     <message>
         <source>Wallet to be encrypted</source>
@@ -439,13 +434,6 @@
         <translation>Prikažite popis korištenih adresa i oznaka za primanje novca</translation>
     </message>
     <message>
-<<<<<<< HEAD
-        <source>Open a particl: URI or payment request</source>
-        <translation>Otvorite particl: URI adresu ili zahtjev za uplatu</translation>
-    </message>
-    <message>
-=======
->>>>>>> ff53433f
         <source>&amp;Command-line options</source>
         <translation>Opcije &amp;naredbene linije</translation>
     </message>
@@ -2439,17 +2427,8 @@
         <translation>Odaberite prethodno korištenu adresu</translation>
     </message>
     <message>
-<<<<<<< HEAD
-        <source>This is a normal payment.</source>
-        <translation>Ovo je normalna uplata.</translation>
-    </message>
-    <message>
         <source>The Particl address to send the payment to</source>
         <translation>Particl adresa na koju ćete poslati uplatu</translation>
-=======
-        <source>The Bitcoin address to send the payment to</source>
-        <translation>Bitcoin adresa na koju ćete poslati uplatu</translation>
->>>>>>> ff53433f
     </message>
     <message>
         <source>Alt+A</source>
