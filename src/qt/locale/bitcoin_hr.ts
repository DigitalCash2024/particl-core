--- conflicted
+++ resolved
@@ -70,9 +70,9 @@
         <translation type="unfinished">Ovo su vaše Particl adrese za slanje novca. Uvijek provjerite iznos i adresu primatelja prije slanja novca.</translation>
     </message>
     <message>
-        <source>These are your Bitcoin addresses for receiving payments. Use the 'Create new receiving address' button in the receive tab to create new addresses.
+        <source>These are your Particl addresses for receiving payments. Use the 'Create new receiving address' button in the receive tab to create new addresses.
 Signing is only possible with addresses of the type 'legacy'.</source>
-        <translation type="unfinished">Ovo su vaše Bitcoin adrese za primanje sredstava. Koristite 'Kreiraj novu adresu za primanje' u tabu Primite kako biste kreirali nove adrese.
+        <translation type="unfinished">Ovo su vaše Particl adrese za primanje sredstava. Koristite 'Kreiraj novu adresu za primanje' u tabu Primite kako biste kreirali nove adrese.
 Potpisivanje je moguće samo sa 'legacy' adresama. </translation>
     </message>
     <message>
@@ -417,8 +417,8 @@
         <translation type="unfinished">Ekipa %s</translation>
     </message>
     <message>
-        <source>%s corrupt. Try using the wallet tool bitcoin-wallet to salvage or restoring a backup.</source>
-        <translation type="unfinished">%s korumpirano. Pokušajte koristiti bitcoin-wallet alat za novčanike kako biste ga spasili ili pokrenuti sigurnosnu kopiju.</translation>
+        <source>%s corrupt. Try using the wallet tool particl-wallet to salvage or restoring a backup.</source>
+        <translation type="unfinished">%s korumpirano. Pokušajte koristiti particl-wallet alat za novčanike kako biste ga spasili ili pokrenuti sigurnosnu kopiju.</translation>
     </message>
     <message>
         <source>-maxtxfee is set very high! Fees this large could be paid on a single transaction.</source>
@@ -457,8 +457,8 @@
         <translation type="unfinished">Greška: Identifikator dumpfile zapisa je netočan. Dobiven "%s", očekivan "%s".</translation>
     </message>
     <message>
-        <source>Error: Dumpfile version is not supported. This version of bitcoin-wallet only supports version 1 dumpfiles. Got dumpfile with version %s</source>
-        <translation type="unfinished">Greška: Dumpfile verzija nije podržana. Ova bitcoin-wallet  verzija podržava  samo dumpfile verziju 1. Dobiven dumpfile s verzijom %s</translation>
+        <source>Error: Dumpfile version is not supported. This version of particl-wallet only supports version 1 dumpfiles. Got dumpfile with version %s</source>
+        <translation type="unfinished">Greška: Dumpfile verzija nije podržana. Ova particl-wallet  verzija podržava  samo dumpfile verziju 1. Dobiven dumpfile s verzijom %s</translation>
     </message>
     <message>
         <source>Error: Legacy wallets only support the "legacy", "p2sh-segwit", and "bech32" address types</source>
@@ -617,8 +617,8 @@
         <translation type="unfinished">Unaprijeđenje  -txindex koje za započela prijašnja verzija nije moguće završiti. Ponovno pokrenite s prethodnom verzijom ili pokrenite potpuni -reindex.</translation>
     </message>
     <message>
-        <source>%s request to listen on port %u. This port is considered "bad" and thus it is unlikely that any Bitcoin Core peers connect to it. See doc/p2p-bad-ports.md for details and a full list.</source>
-        <translation type="unfinished">%s zahtjev za slušanje na portu %u. Ovaj port se smatra "lošim" i time nije vjerojatno da će se drugi Bitcoin Core peerovi spojiti na njega. Pogledajte doc/p2p-bad-ports.md za detalje i cijeli popis.</translation>
+        <source>%s request to listen on port %u. This port is considered "bad" and thus it is unlikely that any Particl Core peers connect to it. See doc/p2p-bad-ports.md for details and a full list.</source>
+        <translation type="unfinished">%s zahtjev za slušanje na portu %u. Ovaj port se smatra "lošim" i time nije vjerojatno da će se drugi Particl Core peerovi spojiti na njega. Pogledajte doc/p2p-bad-ports.md za detalje i cijeli popis.</translation>
     </message>
     <message>
         <source>Cannot provide specific connections and have addrman find outgoing connections at the same time.</source>
@@ -1177,37 +1177,28 @@
         <translation type="unfinished">Šifrirajte privatne ključeve u novčaniku</translation>
     </message>
     <message>
-<<<<<<< HEAD
+        <source>&amp;Backup Wallet…</source>
+        <translation type="unfinished">&amp;Kreiraj sigurnosnu kopiju novčanika</translation>
+    </message>
+    <message>
+        <source>&amp;Change Passphrase…</source>
+        <translation type="unfinished">&amp;Promijeni lozinku</translation>
+    </message>
+    <message>
+        <source>Sign &amp;message…</source>
+        <translation type="unfinished">Potpiši &amp;poruku</translation>
+    </message>
+    <message>
         <source>Sign messages with your Particl addresses to prove you own them</source>
         <translation type="unfinished">Poruku potpišemo s Particl adresom, kako bi dokazali vlasništvo nad tom adresom</translation>
     </message>
     <message>
+        <source>&amp;Verify message…</source>
+        <translation type="unfinished">&amp;Potvrdi poruku</translation>
+    </message>
+    <message>
         <source>Verify messages to ensure they were signed with specified Particl addresses</source>
         <translation type="unfinished">Provjerite poruku da je potpisana s navedenom Particl adresom</translation>
-=======
-        <source>&amp;Backup Wallet…</source>
-        <translation type="unfinished">&amp;Kreiraj sigurnosnu kopiju novčanika</translation>
-    </message>
-    <message>
-        <source>&amp;Change Passphrase…</source>
-        <translation type="unfinished">&amp;Promijeni lozinku</translation>
-    </message>
-    <message>
-        <source>Sign &amp;message…</source>
-        <translation type="unfinished">Potpiši &amp;poruku</translation>
-    </message>
-    <message>
-        <source>Sign messages with your Bitcoin addresses to prove you own them</source>
-        <translation type="unfinished">Poruku potpišemo s Bitcoin adresom, kako bi dokazali vlasništvo nad tom adresom</translation>
-    </message>
-    <message>
-        <source>&amp;Verify message…</source>
-        <translation type="unfinished">&amp;Potvrdi poruku</translation>
-    </message>
-    <message>
-        <source>Verify messages to ensure they were signed with specified Bitcoin addresses</source>
-        <translation type="unfinished">Provjerite poruku da je potpisana s navedenom Bitcoin adresom</translation>
->>>>>>> 0567787f
     </message>
     <message>
         <source>&amp;Load PSBT from file…</source>
@@ -1246,37 +1237,32 @@
         <translation type="unfinished">Traka kartica</translation>
     </message>
     <message>
-<<<<<<< HEAD
+        <source>Syncing Headers (%1%)…</source>
+        <translation type="unfinished">Sinkronizacija zaglavlja bloka (%1%)...</translation>
+    </message>
+    <message>
+        <source>Synchronizing with network…</source>
+        <translation type="unfinished">Sinkronizacija s mrežom...</translation>
+    </message>
+    <message>
+        <source>Indexing blocks on disk…</source>
+        <translation type="unfinished">Indeksiranje blokova na disku...</translation>
+    </message>
+    <message>
+        <source>Processing blocks on disk…</source>
+        <translation type="unfinished">Procesuiranje blokova na disku...</translation>
+    </message>
+    <message>
+        <source>Reindexing blocks on disk…</source>
+        <translation type="unfinished">Reindeksiranje blokova na disku...</translation>
+    </message>
+    <message>
+        <source>Connecting to peers…</source>
+        <translation type="unfinished">Povezivanje sa peer-ovima...</translation>
+    </message>
+    <message>
         <source>Request payments (generates QR codes and particl: URIs)</source>
         <translation type="unfinished">Zatražite uplatu (stvara QR kod i particl: URI adresu)</translation>
-=======
-        <source>Syncing Headers (%1%)…</source>
-        <translation type="unfinished">Sinkronizacija zaglavlja bloka (%1%)...</translation>
-    </message>
-    <message>
-        <source>Synchronizing with network…</source>
-        <translation type="unfinished">Sinkronizacija s mrežom...</translation>
-    </message>
-    <message>
-        <source>Indexing blocks on disk…</source>
-        <translation type="unfinished">Indeksiranje blokova na disku...</translation>
-    </message>
-    <message>
-        <source>Processing blocks on disk…</source>
-        <translation type="unfinished">Procesuiranje blokova na disku...</translation>
-    </message>
-    <message>
-        <source>Reindexing blocks on disk…</source>
-        <translation type="unfinished">Reindeksiranje blokova na disku...</translation>
-    </message>
-    <message>
-        <source>Connecting to peers…</source>
-        <translation type="unfinished">Povezivanje sa peer-ovima...</translation>
-    </message>
-    <message>
-        <source>Request payments (generates QR codes and bitcoin: URIs)</source>
-        <translation type="unfinished">Zatražite uplatu (stvara QR kod i bitcoin: URI adresu)</translation>
->>>>>>> 0567787f
     </message>
     <message>
         <source>Show the list of used sending addresses and labels</source>
@@ -1335,17 +1321,12 @@
         <translation type="unfinished">Učitaj djelomično potpisanu particl transakciju</translation>
     </message>
     <message>
-<<<<<<< HEAD
+        <source>Load PSBT from &amp;clipboard…</source>
+        <translation type="unfinished">Učitaj PSBT iz &amp;međuspremnika...</translation>
+    </message>
+    <message>
         <source>Load Partially Signed Particl Transaction from clipboard</source>
         <translation type="unfinished">Učitaj djelomično potpisanu particl transakciju iz međuspremnika</translation>
-=======
-        <source>Load PSBT from &amp;clipboard…</source>
-        <translation type="unfinished">Učitaj PSBT iz &amp;međuspremnika...</translation>
-    </message>
-    <message>
-        <source>Load Partially Signed Bitcoin Transaction from clipboard</source>
-        <translation type="unfinished">Učitaj djelomično potpisanu bitcoin transakciju iz međuspremnika</translation>
->>>>>>> 0567787f
     </message>
     <message>
         <source>Node window</source>
@@ -1431,9 +1412,9 @@
         <source>%n active connection(s) to Particl network.</source>
         <extracomment>A substring of the tooltip.</extracomment>
         <translation type="unfinished">
-            <numerusform>%n active connection(s) to Bitcoin network.</numerusform>
-            <numerusform>%n active connection(s) to Bitcoin network.</numerusform>
-            <numerusform>%n aktivnih veza s Bitcoin mrežom.</numerusform>
+            <numerusform>%n active connection(s) to Particl network.</numerusform>
+            <numerusform>%n active connection(s) to Particl network.</numerusform>
+            <numerusform>%n aktivnih veza s Particl mrežom.</numerusform>
         </translation>
     </message>
     <message>
@@ -2232,10 +2213,6 @@
         <translation type="unfinished">&amp;Trošenje nepotvrđenih vraćenih iznosa</translation>
     </message>
     <message>
-<<<<<<< HEAD
-        <source>Automatically open the Particl client port on the router. This only works when your router supports UPnP and it is enabled.</source>
-        <translation type="unfinished">Automatski otvori port Particl klijenta na ruteru. To radi samo ako ruter podržava UPnP i ako je omogućen.</translation>
-=======
         <source>Enable &amp;PSBT controls</source>
         <extracomment>An options window setting to enable PSBT controls.</extracomment>
         <translation type="unfinished">Uključi  &amp;PBST opcije za upravljanje</translation>
@@ -2254,21 +2231,20 @@
         <translation type="unfinished">&amp;Put za vanjsku skriptu potpisnika</translation>
     </message>
     <message>
-        <source>Full path to a Bitcoin Core compatible script (e.g. C:\Downloads\hwi.exe or /Users/you/Downloads/hwi.py). Beware: malware can steal your coins!</source>
-        <translation type="unfinished">Cijeli put do Bitcoin Core kompatibilnog skripta (npr. C:\Downloads\hwi.exe ili /Users/you/Downloads/hwi.py). Upozerenje: malware može ukrasti vaša sredstva!</translation>
-    </message>
-    <message>
-        <source>Automatically open the Bitcoin client port on the router. This only works when your router supports UPnP and it is enabled.</source>
-        <translation type="unfinished">Automatski otvori port Bitcoin klijenta na ruteru. To radi samo ako ruter podržava UPnP i ako je omogućen.</translation>
->>>>>>> 0567787f
+        <source>Full path to a Particl Core compatible script (e.g. C:\Downloads\hwi.exe or /Users/you/Downloads/hwi.py). Beware: malware can steal your coins!</source>
+        <translation type="unfinished">Cijeli put do Particl Core kompatibilnog skripta (npr. C:\Downloads\hwi.exe ili /Users/you/Downloads/hwi.py). Upozerenje: malware može ukrasti vaša sredstva!</translation>
+    </message>
+    <message>
+        <source>Automatically open the Particl client port on the router. This only works when your router supports UPnP and it is enabled.</source>
+        <translation type="unfinished">Automatski otvori port Particl klijenta na ruteru. To radi samo ako ruter podržava UPnP i ako je omogućen.</translation>
     </message>
     <message>
         <source>Map port using &amp;UPnP</source>
         <translation type="unfinished">Mapiraj port koristeći &amp;UPnP</translation>
     </message>
     <message>
-        <source>Automatically open the Bitcoin client port on the router. This only works when your router supports NAT-PMP and it is enabled. The external port could be random.</source>
-        <translation type="unfinished">Automatski otvori port Bitcoin klijenta na ruteru. Ovo radi samo ako ruter podržava UPnP i ako je omogućen. Vanjski port može biti nasumičan.</translation>
+        <source>Automatically open the Particl client port on the router. This only works when your router supports NAT-PMP and it is enabled. The external port could be random.</source>
+        <translation type="unfinished">Automatski otvori port Particl klijenta na ruteru. Ovo radi samo ako ruter podržava UPnP i ako je omogućen. Vanjski port može biti nasumičan.</translation>
     </message>
     <message>
         <source>Map port using NA&amp;T-PMP</source>
@@ -2371,8 +2347,8 @@
         <translation type="unfinished">Ovisi želite li prikazati mogućnosti kontroliranja inputa ili ne.</translation>
     </message>
     <message>
-        <source>Connect to the Bitcoin network through a separate SOCKS5 proxy for Tor onion services.</source>
-        <translation type="unfinished">Spojite se na Bitcoin mrežu kroz zaseban SOCKS5 proxy za povezivanje na Tor onion usluge.</translation>
+        <source>Connect to the Particl network through a separate SOCKS5 proxy for Tor onion services.</source>
+        <translation type="unfinished">Spojite se na Particl mrežu kroz zaseban SOCKS5 proxy za povezivanje na Tor onion usluge.</translation>
     </message>
     <message>
         <source>Use separate SOCKS&amp;5 proxy to reach peers via Tor onion services:</source>
@@ -2469,8 +2445,8 @@
         <translation type="unfinished">Oblik</translation>
     </message>
     <message>
-        <source>The displayed information may be out of date. Your wallet automatically synchronizes with the Bitcoin network after a connection is established, but this process has not completed yet.</source>
-        <translation type="unfinished">Prikazani podatci mogu biti zastarjeli. Vaš novčanik se automatski sinkronizira s Bitcoin mrežom kada je veza uspostavljena, ali taj proces još nije završen.</translation>
+        <source>The displayed information may be out of date. Your wallet automatically synchronizes with the Particl network after a connection is established, but this process has not completed yet.</source>
+        <translation type="unfinished">Prikazani podatci mogu biti zastarjeli. Vaš novčanik se automatski sinkronizira s Particl mrežom kada je veza uspostavljena, ali taj proces još nije završen.</translation>
     </message>
     <message>
         <source>Watch-only:</source>
@@ -2592,13 +2568,8 @@
         <translation type="unfinished">Transakcija uspješno potpisana. Transakcija je spremna za objavu.</translation>
     </message>
     <message>
-<<<<<<< HEAD
-        <source>The displayed information may be out of date. Your wallet automatically synchronizes with the Particl network after a connection is established, but this process has not completed yet.</source>
-        <translation type="unfinished">Prikazani podatci mogu biti zastarjeli. Vaš novčanik se automatski sinkronizira s Particl mrežom kada je veza uspostavljena, ali taj proces još nije završen.</translation>
-=======
         <source>Unknown error processing transaction.</source>
         <translation type="unfinished">Nepoznata greška pri obradi transakcije.</translation>
->>>>>>> 0567787f
     </message>
     <message>
         <source>Transaction broadcast successfully! Transaction ID: %1</source>
@@ -2697,10 +2668,6 @@
         <translation type="unfinished">'particl://' nije ispravan URI. Koristite 'particl:' umjesto toga.</translation>
     </message>
     <message>
-<<<<<<< HEAD
-        <source>URI cannot be parsed! This can be caused by an invalid Particl address or malformed URI parameters.</source>
-        <translation type="unfinished">Ne može se parsirati URI! Uzrok tomu može biti nevažeća Particl adresa ili neispravni parametri kod URI-a.</translation>
-=======
         <source>Cannot process payment request because BIP70 is not supported.
 Due to widespread security flaws in BIP70 it's strongly recommended that any merchant instructions to switch wallets be ignored.
 If you are receiving this error you should request the merchant provide a BIP21 compatible URI.</source>
@@ -2709,9 +2676,8 @@
 Ako imate ovu grešku, od trgovca zatražite URI koji je kompatibilan sa BIP21.</translation>
     </message>
     <message>
-        <source>URI cannot be parsed! This can be caused by an invalid Bitcoin address or malformed URI parameters.</source>
-        <translation type="unfinished">Ne može se parsirati URI! Uzrok tomu može biti nevažeća Bitcoin adresa ili neispravni parametri kod URI-a.</translation>
->>>>>>> 0567787f
+        <source>URI cannot be parsed! This can be caused by an invalid Particl address or malformed URI parameters.</source>
+        <translation type="unfinished">Ne može se parsirati URI! Uzrok tomu može biti nevažeća Particl adresa ili neispravni parametri kod URI-a.</translation>
     </message>
     <message>
         <source>Payment request file handling</source>
@@ -3520,10 +3486,6 @@
 </translation>
     </message>
     <message>
-<<<<<<< HEAD
-        <source>When there is less transaction volume than space in the blocks, miners as well as relaying nodes may enforce a minimum fee. Paying only this minimum fee is just fine, but be aware that this can result in a never confirming transaction once there is more demand for particl transactions than the network can process.</source>
-        <translation type="unfinished">Kada je kapacitet transakcija manja od prostora u blokovima, rudari i čvorovi prenositelji mogu zatražiti minimalnu naknadu. Prihvatljivo je platiti samo ovu minimalnu naknadu, ali budite svjesni da ovime može nastati transakcija koja se nikad ne potvrđuje čim je potražnja za korištenjem Particla veća nego što mreža može obraditi.</translation>
-=======
         <source>Specify a custom fee per kB (1,000 bytes) of the transaction's virtual size.
 
 Note:  Since the fee is calculated on a per-byte basis, a fee rate of "100 satoshis per kvB" for a transaction size of 500 virtual bytes (half of 1 kvB) would ultimately yield a fee of only 50 satoshis.</source>
@@ -3532,9 +3494,8 @@
 Napomena: Budući da se naknada računa po bajtu, naknada od "100 satošija po kB" za transakciju veličine 500 bajtova (polovica od 1 kB) rezultirala bi ultimativno naknadom od samo 50 satošija.</translation>
     </message>
     <message>
-        <source>When there is less transaction volume than space in the blocks, miners as well as relaying nodes may enforce a minimum fee. Paying only this minimum fee is just fine, but be aware that this can result in a never confirming transaction once there is more demand for bitcoin transactions than the network can process.</source>
-        <translation type="unfinished">Kada je kapacitet transakcija manja od prostora u blokovima, rudari i čvorovi prenositelji mogu zatražiti minimalnu naknadu. Prihvatljivo je platiti samo ovu minimalnu naknadu, ali budite svjesni da ovime može nastati transakcija koja se nikad ne potvrđuje čim je potražnja za korištenjem Bitcoina veća nego što mreža može obraditi.</translation>
->>>>>>> 0567787f
+        <source>When there is less transaction volume than space in the blocks, miners as well as relaying nodes may enforce a minimum fee. Paying only this minimum fee is just fine, but be aware that this can result in a never confirming transaction once there is more demand for particl transactions than the network can process.</source>
+        <translation type="unfinished">Kada je kapacitet transakcija manja od prostora u blokovima, rudari i čvorovi prenositelji mogu zatražiti minimalnu naknadu. Prihvatljivo je platiti samo ovu minimalnu naknadu, ali budite svjesni da ovime može nastati transakcija koja se nikad ne potvrđuje čim je potražnja za korištenjem Particla veća nego što mreža može obraditi.</translation>
     </message>
     <message>
         <source>A too low fee might result in a never confirming transaction (read the tooltip)</source>
@@ -3623,8 +3584,8 @@
         <translation type="unfinished">Cr&amp;eate nije potpisan</translation>
     </message>
     <message>
-        <source>Creates a Partially Signed Bitcoin Transaction (PSBT) for use with e.g. an offline %1 wallet, or a PSBT-compatible hardware wallet.</source>
-        <translation type="unfinished">Stvara djelomično potpisanu Bitcoin transakciju (Partially Signed Bitcoin Transaction - PSBT) za upotrebu sa npr. novčanikom %1 koji nije povezan s mrežom ili sa PSBT kompatibilnim hardverskim novčanikom.</translation>
+        <source>Creates a Partially Signed Particl Transaction (PSBT) for use with e.g. an offline %1 wallet, or a PSBT-compatible hardware wallet.</source>
+        <translation type="unfinished">Stvara djelomično potpisanu Particl transakciju (Partially Signed Particl Transaction - PSBT) za upotrebu sa npr. novčanikom %1 koji nije povezan s mrežom ili sa PSBT kompatibilnim hardverskim novčanikom.</translation>
     </message>
     <message>
         <source> from wallet '%1'</source>
@@ -3682,9 +3643,9 @@
         <translation type="unfinished">Možete kasnije povećati naknadu (javlja Replace-By-Fee, BIP-125).</translation>
     </message>
     <message>
-        <source>Please, review your transaction proposal. This will produce a Partially Signed Bitcoin Transaction (PSBT) which you can save or copy and then sign with e.g. an offline %1 wallet, or a PSBT-compatible hardware wallet.</source>
+        <source>Please, review your transaction proposal. This will produce a Partially Signed Particl Transaction (PSBT) which you can save or copy and then sign with e.g. an offline %1 wallet, or a PSBT-compatible hardware wallet.</source>
         <extracomment>Text to inform a user attempting to create a transaction of their current options. At this stage, a user can only create a PSBT. This string is displayed when private keys are disabled and an external signer is not available.</extracomment>
-        <translation type="unfinished">Molimo pregledajte svoj prijedlog transakcije. Ovo će stvoriti djelomično potpisanu Bitcoin transakciju (PBST) koju možete spremiti ili kopirati i zatim potpisati sa npr. novčanikom %1 koji nije povezan s mrežom ili sa PSBT kompatibilnim hardverskim novčanikom.</translation>
+        <translation type="unfinished">Molimo pregledajte svoj prijedlog transakcije. Ovo će stvoriti djelomično potpisanu Particl transakciju (PBST) koju možete spremiti ili kopirati i zatim potpisati sa npr. novčanikom %1 koji nije povezan s mrežom ili sa PSBT kompatibilnim hardverskim novčanikom.</translation>
     </message>
     <message>
         <source>Do you want to create this transaction?</source>
@@ -3692,9 +3653,9 @@
         <translation type="unfinished">Želite li kreirati ovu transakciju?</translation>
     </message>
     <message>
-        <source>Please, review your transaction. You can create and send this transaction or create a Partially Signed Bitcoin Transaction (PSBT), which you can save or copy and then sign with, e.g., an offline %1 wallet, or a PSBT-compatible hardware wallet.</source>
+        <source>Please, review your transaction. You can create and send this transaction or create a Partially Signed Particl Transaction (PSBT), which you can save or copy and then sign with, e.g., an offline %1 wallet, or a PSBT-compatible hardware wallet.</source>
         <extracomment>Text to inform a user attempting to create a transaction of their current options. At this stage, a user can send their transaction or create a PSBT. This string is displayed when both private keys and PSBT controls are enabled.</extracomment>
-        <translation type="unfinished">Molimo pregledajte svoju transakciju. Možete kreirarti i poslati ovu transakciju ili kreirati djelomično potpisanu Bitcoin transakciju (PBST) koju možete spremiti ili kopirati i zatim potpisati sa npr. novčanikom %1 koji nije povezan s mrežom ili sa PSBT kompatibilnim hardverskim novčanikom.</translation>
+        <translation type="unfinished">Molimo pregledajte svoju transakciju. Možete kreirarti i poslati ovu transakciju ili kreirati djelomično potpisanu Particl transakciju (PBST) koju možete spremiti ili kopirati i zatim potpisati sa npr. novčanikom %1 koji nije povezan s mrežom ili sa PSBT kompatibilnim hardverskim novčanikom.</translation>
     </message>
     <message>
         <source>Please, review your transaction.</source>
