<TS version="2.1" language="lb">
<context>
    <name>AddressBookPage</name>
    <message>
        <source>Right-click to edit address or label</source>
        <translation type="unfinished">Riets-drécken fir Redaktioun adress oder label</translation>
    </message>
    <message>
        <source>Create a new address</source>
        <translation type="unfinished">Eng nei Adress erstellen</translation>
    </message>
    <message>
        <source>&amp;New</source>
        <translation type="unfinished">&amp;Nei</translation>
    </message>
    <message>
        <source>Copy the currently selected address to the system clipboard</source>
        <translation type="unfinished">Kopéiert déi aktuell ausgewielte Adress an de System-Zwëschenofklaaf.</translation>
    </message>
    <message>
        <source>Delete the currently selected address from the list</source>
        <translation type="unfinished">Läscht déi aktuell ausgewielte Adress aus der Lëscht.</translation>
    </message>
    <message>
        <source>Enter address or label to search</source>
        <translation type="unfinished">Gitt d'Adress oder d'Etikett an fir ze sichen.</translation>
    </message>
    <message>
        <source>Export the data in the current tab to a file</source>
        <translation type="unfinished">Exportéiert déi Dateien op der aktueller Tabell an eng Datei.</translation>
    </message>
    <message>
        <source>Choose the address to send coins to</source>
        <translation type="unfinished">Wielt déi Adress, wou Dir d'Mënz hinschécken wëllt.</translation>
    </message>
    <message>
        <source>Choose the address to receive coins with</source>
        <translation type="unfinished">Wielt déi Adress, fir Mënz mat ze erhuelen.</translation>
    </message>
    <message>
        <source>These are your Particl addresses for sending payments. Always check the amount and the receiving address before sending coins.</source>
        <translation type="unfinished">Dat sinn är Particl-Adressen fir Bezuelungen ze schécken. Iwwerpréift ëmmer de Betrag an d'Erhaltsadress virum Mënz ze schécken.</translation>
    </message>
    <message>
        <source>These are your Particl addresses for receiving payments. Use the 'Create new receiving address' button in the receive tab to create new addresses.
Signing is only possible with addresses of the type 'legacy'.</source>
        <translation type="unfinished">Dat sinn är Particl-Adressen fir Zuelungen ze erhuelen. Benotzt de 'Nei Erhaltsadress erstellen' Knäppchen am 'Erhalts'-Tab, fir nei Adressen ze erstellen. 
D'Signatur ass nëmmen mat Adressen vum Typ 'legacy' méiglech.</translation>
    </message>
    <message>
        <source>There was an error trying to save the address list to %1. Please try again.</source>
        <extracomment>An error message. %1 is a stand-in argument for the name of the file we attempted to save to.</extracomment>
        <translation type="unfinished">Et gouf en Feeler beim Versuch, d'Adressenlëscht op %1 ze speichern. Versicht et w.e.g. nach eng Kéier.</translation>
    </message>
    </context>
<context>
    <name>AskPassphraseDialog</name>
    <message>
<<<<<<< HEAD
        <source>Warning: If you encrypt your wallet and lose your passphrase, you will &lt;b&gt;LOSE ALL OF YOUR PARTICL&lt;/b&gt;!</source>
        <translation type="unfinished">Warnung: Wann Dir Är Portemonnaie verschlësselt an Äert Passwort verléiert, da verléiert Dir 1ALLE ÄRE PARTICL1!</translation>
=======
        <source>Warning: If you encrypt your wallet and lose your passphrase, you will &lt;b&gt;LOSE ALL OF YOUR BITCOINS&lt;/b&gt;!</source>
        <translation type="unfinished">Warnung: Wann Dir Är Portemonnaie verschlësselt an Äert Passwort verléiert, &lt;b&gt;DA VERLÉIERT DIR ALLE ÄRE BITCOINS&lt;/b&gt;!</translation>
>>>>>>> 98005b6a
    </message>
    <message>
        <source>Are you sure you wish to encrypt your wallet?</source>
        <translation type="unfinished">Sidd Dir sécher, dass Dir Är Portemonnaie verschlësselen wëllt?</translation>
    </message>
    <message>
        <source>Enter the old passphrase and new passphrase for the wallet.</source>
        <translation type="unfinished">Gitt deen alten Passwort an den neien Passwort fir d'Portemonnaie an</translation>
    </message>
    <message>
        <source>Remember that encrypting your wallet cannot fully protect your particl from being stolen by malware infecting your computer.</source>
        <translation type="unfinished">Erënner Iech, dass d'Verschlësselung vun ärer Portemonnaie Är Particl net vollstänneg vir Malware schützen kann, déi Äre Computer infizéiert.</translation>
    </message>
    </context>
<context>
    <name>QObject</name>
    <message numerus="yes">
        <source>%n second(s)</source>
        <translation type="unfinished">
            <numerusform />
            <numerusform />
        </translation>
    </message>
    <message numerus="yes">
        <source>%n minute(s)</source>
        <translation type="unfinished">
            <numerusform />
            <numerusform />
        </translation>
    </message>
    <message numerus="yes">
        <source>%n hour(s)</source>
        <translation type="unfinished">
            <numerusform />
            <numerusform />
        </translation>
    </message>
    <message numerus="yes">
        <source>%n day(s)</source>
        <translation type="unfinished">
            <numerusform />
            <numerusform />
        </translation>
    </message>
    <message numerus="yes">
        <source>%n week(s)</source>
        <translation type="unfinished">
            <numerusform />
            <numerusform />
        </translation>
    </message>
    <message numerus="yes">
        <source>%n year(s)</source>
        <translation type="unfinished">
            <numerusform />
            <numerusform />
        </translation>
    </message>
    </context>
<context>
    <name>BitcoinGUI</name>
    <message numerus="yes">
        <source>Processed %n block(s) of transaction history.</source>
        <translation type="unfinished">
            <numerusform />
            <numerusform />
        </translation>
    </message>
    <message numerus="yes">
        <source>%n active connection(s) to Particl network.</source>
        <extracomment>A substring of the tooltip.</extracomment>
        <translation type="unfinished">
            <numerusform />
            <numerusform />
        </translation>
    </message>
    </context>
<context>
    <name>Intro</name>
    <message numerus="yes">
        <source>%n GB of space available</source>
        <translation type="unfinished">
            <numerusform />
            <numerusform />
        </translation>
    </message>
    <message numerus="yes">
        <source>(of %n GB needed)</source>
        <translation type="unfinished">
            <numerusform />
            <numerusform />
        </translation>
    </message>
    <message numerus="yes">
        <source>(%n GB needed for full chain)</source>
        <translation type="unfinished">
            <numerusform />
            <numerusform />
        </translation>
    </message>
    <message numerus="yes">
        <source>(sufficient to restore backups %n day(s) old)</source>
        <extracomment>Explanatory text on the capability of the current prune target.</extracomment>
        <translation type="unfinished">
            <numerusform />
            <numerusform />
        </translation>
    </message>
    </context>
<context>
    <name>SendCoinsDialog</name>
    <message numerus="yes">
        <source>Estimated to begin confirmation within %n block(s).</source>
        <translation type="unfinished">
            <numerusform />
            <numerusform />
        </translation>
    </message>
    </context>
<context>
    <name>TransactionDesc</name>
    <message numerus="yes">
        <source>matures in %n more block(s)</source>
        <translation type="unfinished">
            <numerusform />
            <numerusform />
        </translation>
    </message>
    </context>
<context>
    <name>WalletView</name>
    <message>
        <source>Export the data in the current tab to a file</source>
        <translation type="unfinished">Exportéiert déi Dateien op der aktueller Tabell an eng Datei.</translation>
    </message>
    </context>
</TS><|MERGE_RESOLUTION|>--- conflicted
+++ resolved
@@ -44,7 +44,7 @@
     <message>
         <source>These are your Particl addresses for receiving payments. Use the 'Create new receiving address' button in the receive tab to create new addresses.
 Signing is only possible with addresses of the type 'legacy'.</source>
-        <translation type="unfinished">Dat sinn är Particl-Adressen fir Zuelungen ze erhuelen. Benotzt de 'Nei Erhaltsadress erstellen' Knäppchen am 'Erhalts'-Tab, fir nei Adressen ze erstellen. 
+        <translation type="unfinished">Dat sinn är Particl-Adressen fir Zuelungen ze erhuelen. Benotzt de 'Nei Erhaltsadress erstellen' Knäppchen am 'Erhalts'-Tab, fir nei Adressen ze erstellen.
 D'Signatur ass nëmmen mat Adressen vum Typ 'legacy' méiglech.</translation>
     </message>
     <message>
@@ -56,13 +56,8 @@
 <context>
     <name>AskPassphraseDialog</name>
     <message>
-<<<<<<< HEAD
         <source>Warning: If you encrypt your wallet and lose your passphrase, you will &lt;b&gt;LOSE ALL OF YOUR PARTICL&lt;/b&gt;!</source>
-        <translation type="unfinished">Warnung: Wann Dir Är Portemonnaie verschlësselt an Äert Passwort verléiert, da verléiert Dir 1ALLE ÄRE PARTICL1!</translation>
-=======
-        <source>Warning: If you encrypt your wallet and lose your passphrase, you will &lt;b&gt;LOSE ALL OF YOUR BITCOINS&lt;/b&gt;!</source>
-        <translation type="unfinished">Warnung: Wann Dir Är Portemonnaie verschlësselt an Äert Passwort verléiert, &lt;b&gt;DA VERLÉIERT DIR ALLE ÄRE BITCOINS&lt;/b&gt;!</translation>
->>>>>>> 98005b6a
+        <translation type="unfinished">Warnung: Wann Dir Är Portemonnaie verschlësselt an Äert Passwort verléiert, &lt;b&gt;DA VERLÉIERT DIR ALLE ÄRE PARTICL&lt;/b&gt;!</translation>
     </message>
     <message>
         <source>Are you sure you wish to encrypt your wallet?</source>
