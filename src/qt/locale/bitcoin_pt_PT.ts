<TS language="pt_PT" version="2.1">
<context>
    <name>AddressBookPage</name>
    <message>
        <source>Right-click to edit address or label</source>
        <translation>Clique com o botão direito para editar o endereço ou etiqueta</translation>
    </message>
    <message>
        <source>Create a new address</source>
        <translation>Criar um novo endereço</translation>
    </message>
    <message>
        <source>&amp;New</source>
        <translation>&amp;Novo</translation>
    </message>
    <message>
        <source>Copy the currently selected address to the system clipboard</source>
        <translation>Copiar o endereço selecionado para a área de transferência do sistema</translation>
    </message>
    <message>
        <source>&amp;Copy</source>
        <translation>&amp;Copiar</translation>
    </message>
    <message>
        <source>C&amp;lose</source>
        <translation>F&amp;echar</translation>
    </message>
    <message>
        <source>Delete the currently selected address from the list</source>
        <translation>Eliminar o endereço selecionado da lista</translation>
    </message>
    <message>
        <source>Enter address or label to search</source>
        <translation>Digite o endereço ou a etiqueta para pesquisar</translation>
    </message>
    <message>
        <source>Export the data in the current tab to a file</source>
        <translation>Exportar os dados no separador atual para um ficheiro</translation>
    </message>
    <message>
        <source>&amp;Export</source>
        <translation>&amp;Exportar</translation>
    </message>
    <message>
        <source>&amp;Delete</source>
        <translation>&amp;Eliminar</translation>
    </message>
    <message>
        <source>Choose the address to send coins to</source>
        <translation>Escolha o endereço para enviar as moedas</translation>
    </message>
    <message>
        <source>Choose the address to receive coins with</source>
        <translation>Escolha o endereço para receber as moedas</translation>
    </message>
    <message>
        <source>C&amp;hoose</source>
        <translation>Escol&amp;her</translation>
    </message>
    <message>
        <source>Sending addresses</source>
        <translation>Endereços de envio</translation>
    </message>
    <message>
        <source>Receiving addresses</source>
        <translation>Endereços de receção</translation>
    </message>
    <message>
        <source>These are your Particl addresses for sending payments. Always check the amount and the receiving address before sending coins.</source>
        <translation>Estes são os seus endereços Particl para enviar pagamentos. Verifique sempre o valor e o endereço de receção antes de enviar moedas.</translation>
    </message>
    <message>
        <source>These are your Particl addresses for receiving payments. It is recommended to use a new receiving address for each transaction.</source>
        <translation>Estes são os seus endereços Particl para receber pagamentos. É recomendado que utilize um endereço de receção novo para cada transação.</translation>
    </message>
    <message>
        <source>&amp;Copy Address</source>
        <translation>&amp;Copiar Endereço</translation>
    </message>
    <message>
        <source>Copy &amp;Label</source>
        <translation>Copiar &amp;Etiqueta</translation>
    </message>
    <message>
        <source>&amp;Edit</source>
        <translation>&amp;Editar</translation>
    </message>
    <message>
        <source>Export Address List</source>
        <translation>Exportar Lista de Endereços</translation>
    </message>
    <message>
        <source>Comma separated file (*.csv)</source>
        <translation>Ficheiro separado por vírgulas (*.csv)</translation>
    </message>
    <message>
        <source>Exporting Failed</source>
        <translation>Exportação Falhou</translation>
    </message>
    <message>
        <source>There was an error trying to save the address list to %1. Please try again.</source>
        <translation>Ocorreu um erro ao tentar guardar a lista de endereços para %1. Por favor, tente novamente.</translation>
    </message>
</context>
<context>
    <name>AddressTableModel</name>
    <message>
        <source>Label</source>
        <translation>Etiqueta</translation>
    </message>
    <message>
        <source>Address</source>
        <translation>Endereço</translation>
    </message>
    <message>
        <source>(no label)</source>
        <translation>(sem etiqueta)</translation>
    </message>
</context>
<context>
    <name>AskPassphraseDialog</name>
    <message>
        <source>Passphrase Dialog</source>
        <translation>Janela da Frase de Segurança</translation>
    </message>
    <message>
        <source>Enter passphrase</source>
        <translation>Insira a frase de segurança</translation>
    </message>
    <message>
        <source>New passphrase</source>
        <translation>Nova frase de frase de segurança</translation>
    </message>
    <message>
        <source>Repeat new passphrase</source>
        <translation>Repita a nova frase de frase de segurança</translation>
    </message>
    <message>
        <source>Show password</source>
        <translation>Mostrar palavra-passe</translation>
    </message>
    <message>
        <source>Enter the new passphrase to the wallet.&lt;br/&gt;Please use a passphrase of &lt;b&gt;ten or more random characters&lt;/b&gt;, or &lt;b&gt;eight or more words&lt;/b&gt;.</source>
        <translation>Insira a nova frase de segurança para a carteira. &lt;br/&gt; Por favor, utilize uma frase de segurança de &lt;b&gt;10 ou mais carateres aleatórios,&lt;/b&gt; ou &lt;b&gt;oito ou mais palavras&lt;/b&gt;.</translation>
    </message>
    <message>
        <source>Encrypt wallet</source>
        <translation>Encriptar carteira</translation>
    </message>
    <message>
        <source>This operation needs your wallet passphrase to unlock the wallet.</source>
        <translation>Esta operação precisa da sua frase de segurança da carteira para desbloquear a mesma.</translation>
    </message>
    <message>
        <source>Unlock wallet</source>
        <translation>Desbloquear carteira</translation>
    </message>
    <message>
        <source>This operation needs your wallet passphrase to decrypt the wallet.</source>
        <translation>Esta operação precisa da sua frase de segurança da carteira para desencriptar a mesma.</translation>
    </message>
    <message>
        <source>Decrypt wallet</source>
        <translation>Desencriptar carteira</translation>
    </message>
    <message>
        <source>Change passphrase</source>
        <translation>Alterar frase de segurança</translation>
    </message>
    <message>
        <source>Enter the old passphrase and new passphrase to the wallet.</source>
        <translation>Insira a frase de segurança antiga e a nova frase de segurança para a carteira.</translation>
    </message>
    <message>
        <source>Confirm wallet encryption</source>
        <translation>Confirmar encriptação da carteira</translation>
    </message>
    <message>
        <source>Warning: If you encrypt your wallet and lose your passphrase, you will &lt;b&gt;LOSE ALL OF YOUR PARTICL&lt;/b&gt;!</source>
        <translation>Aviso: se encriptar a sua carteira e perder a sua frase de segurnça, &lt;b&gt;PERDERÁ TODOS OS SEUS PARTICL&lt;/b&gt;!</translation>
    </message>
    <message>
        <source>Are you sure you wish to encrypt your wallet?</source>
        <translation>Tem a certeza que deseja encriptar a sua carteira?</translation>
    </message>
    <message>
        <source>Wallet encrypted</source>
        <translation>Carteira encriptada</translation>
    </message>
    <message>
        <source>Your wallet is now encrypted. Remember that encrypting your wallet cannot fully protect your particl from being stolen by malware infecting your computer.</source>
        <translation>A sua carteira está agora encriptada. Lembre-se que pelo facto da sua carteira estar encriptada, isto não protege totalmente os seus particls de serem roubados por programas maliciosos se estes existirem no seu computador.</translation>
    </message>
    <message>
        <source>IMPORTANT: Any previous backups you have made of your wallet file should be replaced with the newly generated, encrypted wallet file. For security reasons, previous backups of the unencrypted wallet file will become useless as soon as you start using the new, encrypted wallet.</source>
        <translation>IMPORTANTE: qualquer cópia de segurança da carteira anterior deverá ser substituída com o novo ficheiro de carteira, agora encriptado. Por razões de segurança, as cópias de segurança não encriptadas tornar-se-ão inúteis assim que começar a usar a nova carteira encriptada.</translation>
    </message>
    <message>
        <source>Wallet encryption failed</source>
        <translation>Encriptação da carteira falhou</translation>
    </message>
    <message>
        <source>Wallet encryption failed due to an internal error. Your wallet was not encrypted.</source>
        <translation>A encriptação da carteira falhou devido a um erro interno. A carteira não foi encriptada.</translation>
    </message>
    <message>
        <source>The supplied passphrases do not match.</source>
        <translation>As frases de segurança fornecidas não coincidem.</translation>
    </message>
    <message>
        <source>Wallet unlock failed</source>
        <translation>Desbloqueio da carteira falhou</translation>
    </message>
    <message>
        <source>The passphrase entered for the wallet decryption was incorrect.</source>
        <translation>A frase de segurança introduzida para a desencriptação da carteira estava incorreta.</translation>
    </message>
    <message>
        <source>Wallet decryption failed</source>
        <translation>Desencriptação da carteira falhou</translation>
    </message>
    <message>
        <source>Wallet passphrase was successfully changed.</source>
        <translation>A frase de segurança da carteira foi alterada com sucesso.</translation>
    </message>
    <message>
        <source>Warning: The Caps Lock key is on!</source>
        <translation>Aviso: a tecla Caps Lock está ativa!</translation>
    </message>
</context>
<context>
    <name>BanTableModel</name>
    <message>
        <source>IP/Netmask</source>
        <translation>IP/Máscara de Rede</translation>
    </message>
    <message>
        <source>Banned Until</source>
        <translation>Banido Até</translation>
    </message>
</context>
<context>
    <name>BitcoinGUI</name>
    <message>
        <source>Sign &amp;message...</source>
        <translation>Assinar &amp;mensagem...</translation>
    </message>
    <message>
        <source>Synchronizing with network...</source>
        <translation>A sincronizar com a rede...</translation>
    </message>
    <message>
        <source>&amp;Overview</source>
        <translation>&amp;Resumo</translation>
    </message>
    <message>
        <source>Show general overview of wallet</source>
        <translation>Mostrar resumo geral da carteira</translation>
    </message>
    <message>
        <source>&amp;Transactions</source>
        <translation>&amp;Transações</translation>
    </message>
    <message>
        <source>Browse transaction history</source>
        <translation>Explorar histórico das transações</translation>
    </message>
    <message>
        <source>E&amp;xit</source>
        <translation>Fec&amp;har</translation>
    </message>
    <message>
        <source>Quit application</source>
        <translation>Sair da aplicação</translation>
    </message>
    <message>
        <source>&amp;About %1</source>
        <translation>&amp;Sobre o %1</translation>
    </message>
    <message>
        <source>Show information about %1</source>
        <translation>Mostrar informação sobre o %1</translation>
    </message>
    <message>
        <source>About &amp;Qt</source>
        <translation>Sobre o &amp;Qt</translation>
    </message>
    <message>
        <source>Show information about Qt</source>
        <translation>Mostrar informação sobre o Qt</translation>
    </message>
    <message>
        <source>&amp;Options...</source>
        <translation>&amp;Opções...</translation>
    </message>
    <message>
        <source>Modify configuration options for %1</source>
        <translation>Modificar opções de configuração para %1</translation>
    </message>
    <message>
        <source>&amp;Encrypt Wallet...</source>
        <translation>E&amp;ncriptar Carteira...</translation>
    </message>
    <message>
        <source>&amp;Backup Wallet...</source>
        <translation>Efetuar &amp;Cópia de Segurança da Carteira...</translation>
    </message>
    <message>
        <source>&amp;Change Passphrase...</source>
        <translation>Alterar &amp;Frase de Segurança...</translation>
    </message>
    <message>
        <source>Open &amp;URI...</source>
        <translation>Abrir &amp;URI...</translation>
    </message>
    <message>
        <source>Wallet:</source>
        <translation>Carteira:</translation>
    </message>
    <message>
        <source>Click to disable network activity.</source>
        <translation>Clique para desativar a atividade de rede.</translation>
    </message>
    <message>
        <source>Network activity disabled.</source>
        <translation>Atividade de rede desativada.</translation>
    </message>
    <message>
        <source>Click to enable network activity again.</source>
        <translation>Clique para ativar novamente a atividade de rede.</translation>
    </message>
    <message>
        <source>Syncing Headers (%1%)...</source>
        <translation>A sincronizar cabeçalhos (%1%)...</translation>
    </message>
    <message>
        <source>Reindexing blocks on disk...</source>
        <translation>A reindexar os blocos no disco...</translation>
    </message>
    <message>
        <source>Proxy is &lt;b&gt;enabled&lt;/b&gt;: %1</source>
        <translation>Proxy está &lt;b&gt;ativado&lt;/b&gt;: %1</translation>
    </message>
    <message>
        <source>Send coins to a Particl address</source>
        <translation>Enviar moedas para um endereço Particl</translation>
    </message>
    <message>
        <source>Backup wallet to another location</source>
        <translation>Efetue uma cópia de segurança da carteira para outra localização</translation>
    </message>
    <message>
        <source>Change the passphrase used for wallet encryption</source>
        <translation>Alterar a frase de segurança utilizada na encriptação da carteira</translation>
    </message>
    <message>
        <source>&amp;Debug window</source>
        <translation>Janela de &amp;Depuração</translation>
    </message>
    <message>
        <source>Open debugging and diagnostic console</source>
        <translation>Abrir consola de diagnóstico e depuração</translation>
    </message>
    <message>
        <source>&amp;Verify message...</source>
        <translation>&amp;Verificar mensagem...</translation>
    </message>
    <message>
        <source>Particl</source>
        <translation>Particl</translation>
    </message>
    <message>
        <source>&amp;Send</source>
        <translation>&amp;Enviar</translation>
    </message>
    <message>
        <source>&amp;Receive</source>
        <translation>&amp;Receber</translation>
    </message>
    <message>
        <source>&amp;Show / Hide</source>
        <translation>Mo&amp;strar / Ocultar</translation>
    </message>
    <message>
        <source>Show or hide the main Window</source>
        <translation>Mostrar ou ocultar a janela principal</translation>
    </message>
    <message>
        <source>Encrypt the private keys that belong to your wallet</source>
        <translation>Encriptar as chaves privadas que pertencem à sua carteira</translation>
    </message>
    <message>
        <source>Sign messages with your Particl addresses to prove you own them</source>
        <translation>Assine as mensagens com os seus endereços Particl para provar que é o proprietário dos mesmos</translation>
    </message>
    <message>
        <source>Verify messages to ensure they were signed with specified Particl addresses</source>
        <translation>Verifique mensagens para assegurar que foram assinadas com o endereço Particl especificado</translation>
    </message>
    <message>
        <source>&amp;File</source>
        <translation>&amp;Ficheiro</translation>
    </message>
    <message>
        <source>&amp;Settings</source>
        <translation>&amp;Configurações</translation>
    </message>
    <message>
        <source>&amp;Help</source>
        <translation>&amp;Ajuda</translation>
    </message>
    <message>
        <source>Tabs toolbar</source>
        <translation>Barra de ferramentas dos separadores</translation>
    </message>
    <message>
        <source>Request payments (generates QR codes and particl: URIs)</source>
        <translation>Solicitar pagamentos (gera códigos QR e particl: URIs)</translation>
    </message>
    <message>
        <source>Show the list of used sending addresses and labels</source>
        <translation>Mostrar a lista de etiquetas e endereços de envio usados</translation>
    </message>
    <message>
        <source>Show the list of used receiving addresses and labels</source>
        <translation>Mostrar a lista de etiquetas e endereços de receção usados</translation>
    </message>
    <message>
        <source>Open a particl: URI or payment request</source>
        <translation>Abrir URI particl: ou pedido de pagamento</translation>
    </message>
    <message>
        <source>&amp;Command-line options</source>
        <translation>&amp;Opções da linha de &amp;comando</translation>
    </message>
    <message numerus="yes">
        <source>%n active connection(s) to Particl network</source>
        <translation><numerusform>%n ligação ativa à rede Particl</numerusform><numerusform>%n ligações ativas à rede Particl</numerusform></translation>
    </message>
    <message>
        <source>Indexing blocks on disk...</source>
        <translation>A indexar blocos no disco...</translation>
    </message>
    <message>
        <source>Processing blocks on disk...</source>
        <translation>A processar blocos no disco...</translation>
    </message>
    <message numerus="yes">
        <source>Processed %n block(s) of transaction history.</source>
        <translation><numerusform>Processado %n bloco do histórico de transações.</numerusform><numerusform>Processados %n blocos do histórico de transações.</numerusform></translation>
    </message>
    <message>
        <source>%1 behind</source>
        <translation>%1 em atraso</translation>
    </message>
    <message>
        <source>Last received block was generated %1 ago.</source>
        <translation>O último bloco recebido foi gerado há %1.</translation>
    </message>
    <message>
        <source>Transactions after this will not yet be visible.</source>
        <translation>As transações depois de isto ainda não serão visíveis.</translation>
    </message>
    <message>
        <source>Error</source>
        <translation>Erro</translation>
    </message>
    <message>
        <source>Warning</source>
        <translation>Aviso</translation>
    </message>
    <message>
        <source>Information</source>
        <translation>Informação</translation>
    </message>
    <message>
        <source>Up to date</source>
        <translation>Atualizado</translation>
    </message>
    <message>
        <source>&amp;Sending addresses</source>
        <translation>&amp;Endereço de envio</translation>
    </message>
    <message>
        <source>&amp;Receiving addresses</source>
        <translation>&amp;Endereços de receção</translation>
    </message>
    <message>
<<<<<<< HEAD
        <source>Show the %1 help message to get a list with possible Particl command-line options</source>
=======
        <source>Open Wallet</source>
        <translation>Abrir Carteira</translation>
    </message>
    <message>
        <source>Open a wallet</source>
        <translation>Abrir uma carteira</translation>
    </message>
    <message>
        <source>Close Wallet...</source>
        <translation>Fechar Carteira...</translation>
    </message>
    <message>
        <source>Close wallet</source>
        <translation>Fechar a carteira</translation>
    </message>
    <message>
        <source>Show the %1 help message to get a list with possible Bitcoin command-line options</source>
>>>>>>> d3a03820
        <translation>Mostrar a mensagem de ajuda %1 para obter uma lista com possíveis opções a usar na linha de comandos.</translation>
    </message>
    <message>
        <source>default wallet</source>
        <translation>carteira predefinida</translation>
    </message>
    <message>
        <source>Opening Wallet &lt;b&gt;%1&lt;/b&gt;...</source>
        <translation>A abrir a carteira &lt;b&gt;%1&lt;/b&gt;...</translation>
    </message>
    <message>
        <source>Open Wallet Failed</source>
        <translation>A abertura da carteira falhou</translation>
    </message>
    <message>
        <source>&amp;Window</source>
        <translation>&amp;Janela</translation>
    </message>
    <message>
        <source>Minimize</source>
        <translation>Minimizar</translation>
    </message>
    <message>
        <source>Zoom</source>
        <translation>Ampliar</translation>
    </message>
    <message>
        <source>Restore</source>
        <translation>Restaurar</translation>
    </message>
    <message>
        <source>Main Window</source>
        <translation>Janela principal</translation>
    </message>
    <message>
        <source>%1 client</source>
        <translation>Cliente %1</translation>
    </message>
    <message>
        <source>Connecting to peers...</source>
        <translation>A ligar aos pontos...</translation>
    </message>
    <message>
        <source>Catching up...</source>
        <translation>Recuperando o atraso...</translation>
    </message>
    <message>
        <source>Date: %1
</source>
        <translation>Data: %1
</translation>
    </message>
    <message>
        <source>Amount: %1
</source>
        <translation>Valor: %1
</translation>
    </message>
    <message>
        <source>Wallet: %1
</source>
        <translation>Carteira: %1
</translation>
    </message>
    <message>
        <source>Type: %1
</source>
        <translation>Tipo: %1
</translation>
    </message>
    <message>
        <source>Label: %1
</source>
        <translation>Etiqueta: %1
</translation>
    </message>
    <message>
        <source>Address: %1
</source>
        <translation>Endereço: %1
</translation>
    </message>
    <message>
        <source>Sent transaction</source>
        <translation>Transação enviada</translation>
    </message>
    <message>
        <source>Incoming transaction</source>
        <translation>Transação recebida</translation>
    </message>
    <message>
        <source>HD key generation is &lt;b&gt;enabled&lt;/b&gt;</source>
        <translation>Criação de chave HD está &lt;b&gt;ativada&lt;/b&gt;</translation>
    </message>
    <message>
        <source>HD key generation is &lt;b&gt;disabled&lt;/b&gt;</source>
        <translation>Criação de chave HD está &lt;b&gt;desativada&lt;/b&gt;</translation>
    </message>
    <message>
        <source>Private key &lt;b&gt;disabled&lt;/b&gt;</source>
        <translation>Chave privada &lt;b&gt;desativada&lt;/b&gt;</translation>
    </message>
    <message>
        <source>Wallet is &lt;b&gt;encrypted&lt;/b&gt; and currently &lt;b&gt;unlocked&lt;/b&gt;</source>
        <translation>A carteira está &lt;b&gt;encriptada&lt;/b&gt; e atualmente &lt;b&gt;desbloqueada&lt;/b&gt;</translation>
    </message>
    <message>
        <source>Wallet is &lt;b&gt;encrypted&lt;/b&gt; and currently &lt;b&gt;locked&lt;/b&gt;</source>
        <translation>A carteira está &lt;b&gt;encriptada&lt;/b&gt; e atualmente &lt;b&gt;bloqueada&lt;/b&gt;</translation>
    </message>
    <message>
        <source>A fatal error occurred. Particl can no longer continue safely and will quit.</source>
        <translation>Ocorreu um erro fatal. O Particl não pode continuar com segurança e irá fechar.</translation>
    </message>
</context>
<context>
    <name>CoinControlDialog</name>
    <message>
        <source>Coin Selection</source>
        <translation>Seleção de Moeda</translation>
    </message>
    <message>
        <source>Quantity:</source>
        <translation>Quantidade:</translation>
    </message>
    <message>
        <source>Bytes:</source>
        <translation>Bytes:</translation>
    </message>
    <message>
        <source>Amount:</source>
        <translation>Valor:</translation>
    </message>
    <message>
        <source>Fee:</source>
        <translation>Taxa:</translation>
    </message>
    <message>
        <source>Dust:</source>
        <translation>Lixo:</translation>
    </message>
    <message>
        <source>After Fee:</source>
        <translation>Depois da taxa:</translation>
    </message>
    <message>
        <source>Change:</source>
        <translation>Troco:</translation>
    </message>
    <message>
        <source>(un)select all</source>
        <translation>(des)selecionar todos</translation>
    </message>
    <message>
        <source>Tree mode</source>
        <translation>Modo de árvore</translation>
    </message>
    <message>
        <source>List mode</source>
        <translation>Modo de lista</translation>
    </message>
    <message>
        <source>Amount</source>
        <translation>Valor</translation>
    </message>
    <message>
        <source>Received with label</source>
        <translation>Recebido com etiqueta</translation>
    </message>
    <message>
        <source>Received with address</source>
        <translation>Recebido com endereço</translation>
    </message>
    <message>
        <source>Date</source>
        <translation>Data</translation>
    </message>
    <message>
        <source>Confirmations</source>
        <translation>Confirmações</translation>
    </message>
    <message>
        <source>Confirmed</source>
        <translation>Confirmada</translation>
    </message>
    <message>
        <source>Copy address</source>
        <translation>Copiar endereço</translation>
    </message>
    <message>
        <source>Copy label</source>
        <translation>Copiar etiqueta</translation>
    </message>
    <message>
        <source>Copy amount</source>
        <translation>Copiar valor</translation>
    </message>
    <message>
        <source>Copy transaction ID</source>
        <translation>Copiar Id. da transação</translation>
    </message>
    <message>
        <source>Lock unspent</source>
        <translation>Bloquear não gasto</translation>
    </message>
    <message>
        <source>Unlock unspent</source>
        <translation>Desbloquear não gasto</translation>
    </message>
    <message>
        <source>Copy quantity</source>
        <translation>Copiar quantidade</translation>
    </message>
    <message>
        <source>Copy fee</source>
        <translation>Copiar taxa</translation>
    </message>
    <message>
        <source>Copy after fee</source>
        <translation>Copiar depois da taxa</translation>
    </message>
    <message>
        <source>Copy bytes</source>
        <translation>Copiar bytes</translation>
    </message>
    <message>
        <source>Copy dust</source>
        <translation>Copiar poeira</translation>
    </message>
    <message>
        <source>Copy change</source>
        <translation>Copiar troco</translation>
    </message>
    <message>
        <source>(%1 locked)</source>
        <translation>(%1 bloqueado)</translation>
    </message>
    <message>
        <source>yes</source>
        <translation>sim</translation>
    </message>
    <message>
        <source>no</source>
        <translation>não</translation>
    </message>
    <message>
        <source>This label turns red if any recipient receives an amount smaller than the current dust threshold.</source>
        <translation>Esta etiqueta fica vermelha se qualquer destinatário recebe um valor menor que o limite de dinheiro.</translation>
    </message>
    <message>
        <source>Can vary +/- %1 satoshi(s) per input.</source>
        <translation>Pode variar +/- %1 satoshi(s) por input.</translation>
    </message>
    <message>
        <source>(no label)</source>
        <translation>(sem etiqueta)</translation>
    </message>
    <message>
        <source>change from %1 (%2)</source>
        <translation>troco de %1 (%2)</translation>
    </message>
    <message>
        <source>(change)</source>
        <translation>(troco)</translation>
    </message>
</context>
<context>
    <name>EditAddressDialog</name>
    <message>
        <source>Edit Address</source>
        <translation>Editar Endereço</translation>
    </message>
    <message>
        <source>&amp;Label</source>
        <translation>&amp;Etiqueta</translation>
    </message>
    <message>
        <source>The label associated with this address list entry</source>
        <translation>A etiqueta associada com esta entrada da lista de endereços</translation>
    </message>
    <message>
        <source>The address associated with this address list entry. This can only be modified for sending addresses.</source>
        <translation>O endereço associado com o esta entrada da lista de endereços. Isto só pode ser alterado para os endereços de envio.</translation>
    </message>
    <message>
        <source>&amp;Address</source>
        <translation>E&amp;ndereço</translation>
    </message>
    <message>
        <source>New sending address</source>
        <translation>Novo endereço de envio</translation>
    </message>
    <message>
        <source>Edit receiving address</source>
        <translation>Editar endereço de receção</translation>
    </message>
    <message>
        <source>Edit sending address</source>
        <translation>Editar o endereço de envio</translation>
    </message>
    <message>
        <source>The entered address "%1" is not a valid Particl address.</source>
        <translation>O endereço introduzido "%1" não é um endereço particl válido.</translation>
    </message>
    <message>
        <source>Address "%1" already exists as a receiving address with label "%2" and so cannot be added as a sending address.</source>
        <translation>O endereço "%1" já existe como endereço de receção com a etiqueta "%2" e não pode ser adicionado como endereço de envio.</translation>
    </message>
    <message>
        <source>The entered address "%1" is already in the address book with label "%2".</source>
        <translation>O endereço inserido "%1" já está no livro de endereços com a etiqueta "%2".</translation>
    </message>
    <message>
        <source>Could not unlock wallet.</source>
        <translation>Não foi possível desbloquear a carteira.</translation>
    </message>
    <message>
        <source>New key generation failed.</source>
        <translation>A criação da nova chave falhou.</translation>
    </message>
</context>
<context>
    <name>FreespaceChecker</name>
    <message>
        <source>A new data directory will be created.</source>
        <translation>Será criada uma nova pasta de dados.</translation>
    </message>
    <message>
        <source>name</source>
        <translation>nome</translation>
    </message>
    <message>
        <source>Directory already exists. Add %1 if you intend to create a new directory here.</source>
        <translation>A pasta já existe. Adicione %1 se pretender criar aqui uma nova pasta.</translation>
    </message>
    <message>
        <source>Path already exists, and is not a directory.</source>
        <translation>O caminho já existe, e não é uma pasta.</translation>
    </message>
    <message>
        <source>Cannot create data directory here.</source>
        <translation>Não é possível criar aqui uma pasta de dados.</translation>
    </message>
</context>
<context>
    <name>HelpMessageDialog</name>
    <message>
        <source>version</source>
        <translation>versão</translation>
    </message>
    <message>
        <source>(%1-bit)</source>
        <translation>(%1-bit)</translation>
    </message>
    <message>
        <source>About %1</source>
        <translation>Sobre o %1</translation>
    </message>
    <message>
        <source>Command-line options</source>
        <translation>Opções da linha de comando</translation>
    </message>
</context>
<context>
    <name>Intro</name>
    <message>
        <source>Welcome</source>
        <translation>Bem-vindo</translation>
    </message>
    <message>
        <source>Welcome to %1.</source>
        <translation>Bem-vindo ao %1.</translation>
    </message>
    <message>
        <source>When you click OK, %1 will begin to download and process the full %4 block chain (%2GB) starting with the earliest transactions in %3 when %4 initially launched.</source>
        <translation>Quando clicar OK, %1 vai começar a descarregar e processar a cadeia de blocos %4 completa (%2GB) começando com as transações mais antigas em %3 quando a %4 foi inicialmente lançada.</translation>
    </message>
    <message>
        <source>This initial synchronisation is very demanding, and may expose hardware problems with your computer that had previously gone unnoticed. Each time you run %1, it will continue downloading where it left off.</source>
        <translation>Esta sincronização inicial é muito exigente, e pode expor problemas com o seu computador que previamente podem ter passado despercebidos. Cada vez que corre %1, este vai continuar a descarregar de onde deixou. </translation>
    </message>
    <message>
        <source>If you have chosen to limit block chain storage (pruning), the historical data must still be downloaded and processed, but will be deleted afterward to keep your disk usage low.</source>
        <translation>Se escolheu limitar o armazenamento da cadeia de blocos (poda), a data histórica ainda tem de ser descarregada e processada, mas irá ser apagada no final para manter uma utilização baixa do espaço de disco.</translation>
    </message>
    <message>
        <source>Use the default data directory</source>
        <translation>Utilizar a pasta de dados predefinida</translation>
    </message>
    <message>
        <source>Use a custom data directory:</source>
        <translation>Utilizar uma pasta de dados personalizada:</translation>
    </message>
    <message>
        <source>Particl</source>
        <translation>Particl</translation>
    </message>
    <message>
        <source>At least %1 GB of data will be stored in this directory, and it will grow over time.</source>
        <translation>No mínimo %1 GB de dados irão ser armazenados nesta pasta. </translation>
    </message>
    <message>
        <source>Approximately %1 GB of data will be stored in this directory.</source>
        <translation>Aproximadamente %1 GB de dados irão ser guardados nesta pasta. </translation>
    </message>
    <message>
        <source>%1 will download and store a copy of the Particl block chain.</source>
        <translation>%1 irá descarregar e armazenar uma cópia da cadeia de blocos da Particl.</translation>
    </message>
    <message>
        <source>The wallet will also be stored in this directory.</source>
        <translation>A carteira também será guardada nesta pasta.</translation>
    </message>
    <message>
        <source>Error: Specified data directory "%1" cannot be created.</source>
        <translation>Erro: não pode ser criada a pasta de dados especificada como "%1.</translation>
    </message>
    <message>
        <source>Error</source>
        <translation>Erro</translation>
    </message>
    <message numerus="yes">
        <source>%n GB of free space available</source>
        <translation><numerusform>%n GB de espaço livre disponível</numerusform><numerusform>%n GB de espaço livre disponível</numerusform></translation>
    </message>
    <message numerus="yes">
        <source>(of %n GB needed)</source>
        <translation><numerusform>(de %n GB necessários)</numerusform><numerusform>(de %n GB necessário)</numerusform></translation>
    </message>
</context>
<context>
    <name>ModalOverlay</name>
    <message>
        <source>Form</source>
        <translation>Formulário</translation>
    </message>
    <message>
        <source>Recent transactions may not yet be visible, and therefore your wallet's balance might be incorrect. This information will be correct once your wallet has finished synchronizing with the particl network, as detailed below.</source>
        <translation>Transações recentes podem não ser visíveis por agora, portanto o saldo da sua carteira pode estar incorreto. Esta informação será corrigida quando a sua carteira acabar de sincronizar com a rede, como está explicado em baixo.</translation>
    </message>
    <message>
        <source>Attempting to spend particl that are affected by not-yet-displayed transactions will not be accepted by the network.</source>
        <translation>Tentar enviar particls que estão afetadas por transações ainda não exibidas não será aceite pela rede.</translation>
    </message>
    <message>
        <source>Number of blocks left</source>
        <translation>Número de blocos restantes</translation>
    </message>
    <message>
        <source>Unknown...</source>
        <translation>Desconhecido...</translation>
    </message>
    <message>
        <source>Last block time</source>
        <translation>Data do último bloco</translation>
    </message>
    <message>
        <source>Progress</source>
        <translation>Progresso</translation>
    </message>
    <message>
        <source>Progress increase per hour</source>
        <translation>Aumento horário do progresso</translation>
    </message>
    <message>
        <source>calculating...</source>
        <translation>a calcular...</translation>
    </message>
    <message>
        <source>Estimated time left until synced</source>
        <translation>tempo restante estimado até à sincronização</translation>
    </message>
    <message>
        <source>Hide</source>
        <translation>Ocultar</translation>
    </message>
    <message>
        <source>Unknown. Syncing Headers (%1, %2%)...</source>
        <translation>Desconhecido. A sincronizar cabeçalhos (%1, %2%)...</translation>
    </message>
</context>
<context>
    <name>OpenURIDialog</name>
    <message>
        <source>Open URI</source>
        <translation>Abir URI</translation>
    </message>
    <message>
        <source>Open payment request from URI or file</source>
        <translation>Abrir pedido de pagamento de um URI ou ficheiro</translation>
    </message>
    <message>
        <source>URI:</source>
        <translation>URI:</translation>
    </message>
    <message>
        <source>Select payment request file</source>
        <translation>Selecione o ficheiro de pedido de pagamento</translation>
    </message>
    <message>
        <source>Select payment request file to open</source>
        <translation>Selecione o ficheiro de pedido de pagamento para abrir</translation>
    </message>
</context>
<context>
    <name>OptionsDialog</name>
    <message>
        <source>Options</source>
        <translation>Opções</translation>
    </message>
    <message>
        <source>&amp;Main</source>
        <translation>&amp;Principal</translation>
    </message>
    <message>
        <source>Automatically start %1 after logging in to the system.</source>
        <translation>Iniciar automaticamente o %1 depois de iniciar a sessão no sistema.</translation>
    </message>
    <message>
        <source>&amp;Start %1 on system login</source>
        <translation>&amp;Iniciar o %1 no início de sessão do sistema</translation>
    </message>
    <message>
        <source>Size of &amp;database cache</source>
        <translation>Tamanho da cache da base de &amp;dados</translation>
    </message>
    <message>
        <source>Number of script &amp;verification threads</source>
        <translation>Número de processos de &amp;verificação de scripts</translation>
    </message>
    <message>
        <source>IP address of the proxy (e.g. IPv4: 127.0.0.1 / IPv6: ::1)</source>
        <translation>Endereço de IP do proxy (exemplo, IPv4: 127.0.0.1 / IPv6: ::1)</translation>
    </message>
    <message>
        <source>Shows if the supplied default SOCKS5 proxy is used to reach peers via this network type.</source>
        <translation>Mostra se o padrão fornecido SOCKS5 proxy, está a ser utilizado para alcançar utilizadores participantes através deste tipo de rede. </translation>
    </message>
    <message>
        <source>Use separate SOCKS&amp;5 proxy to reach peers via Tor hidden services:</source>
        <translation>Utilize um proxy SOCKS&amp;5 separado para alcançar utilizadores participantes através dos serviços ocultos do Tor.</translation>
    </message>
    <message>
        <source>Hide the icon from the system tray.</source>
        <translation>Esconder o ícone da barra de ferramentas.</translation>
    </message>
    <message>
        <source>&amp;Hide tray icon</source>
        <translation>&amp;Ocultar ícone da bandeja</translation>
    </message>
    <message>
        <source>Minimize instead of exit the application when the window is closed. When this option is enabled, the application will be closed only after selecting Exit in the menu.</source>
        <translation>Minimize em vez de sair da aplicação quando a janela é fechada. Quando esta opção é ativada, a aplicação apenas será encerrada quando escolher Sair no menu.</translation>
    </message>
    <message>
        <source>Third party URLs (e.g. a block explorer) that appear in the transactions tab as context menu items. %s in the URL is replaced by transaction hash. Multiple URLs are separated by vertical bar |.</source>
        <translation>URLs de outrem (ex. um explorador de blocos) que aparece no separador de transações como itens do menu de contexto.
%s do URL é substituído por hash de transação. Vários URLs são separados por barra vertical |.</translation>
    </message>
    <message>
        <source>Open the %1 configuration file from the working directory.</source>
        <translation>Abrir o ficheiro de configuração %1 da pasta aberta.</translation>
    </message>
    <message>
        <source>Open Configuration File</source>
        <translation>Abrir Ficheiro de Configuração</translation>
    </message>
    <message>
        <source>Reset all client options to default.</source>
        <translation>Repor todas as opções de cliente para a predefinição.</translation>
    </message>
    <message>
        <source>&amp;Reset Options</source>
        <translation>&amp;Repor Opções</translation>
    </message>
    <message>
        <source>&amp;Network</source>
        <translation>&amp;Rede</translation>
    </message>
    <message>
        <source>Disables some advanced features but all blocks will still be fully validated. Reverting this setting requires re-downloading the entire blockchain. Actual disk usage may be somewhat higher.</source>
        <translation>Desativa alguns recursos avançados mas todos os blocos ainda serão totalmente validados. Reverter esta configuração requer descarregar de novo a cadeia de blocos inteira. Pode utilizar mais o disco.</translation>
    </message>
    <message>
        <source>Prune &amp;block storage to</source>
        <translation>Reduzir o armazenamento de &amp;bloco para</translation>
    </message>
    <message>
        <source>GB</source>
        <translation>PT</translation>
    </message>
    <message>
        <source>Reverting this setting requires re-downloading the entire blockchain.</source>
        <translation>Reverter esta configuração requer descarregar de novo a cadeia de blocos inteira.</translation>
    </message>
    <message>
        <source>MiB</source>
        <translation>MiB</translation>
    </message>
    <message>
        <source>(0 = auto, &lt;0 = leave that many cores free)</source>
        <translation>(0 = automático, &lt;0 = deixar essa quantidade de núcleos livre)</translation>
    </message>
    <message>
        <source>W&amp;allet</source>
        <translation>C&amp;arteira</translation>
    </message>
    <message>
        <source>Expert</source>
        <translation> Técnicos</translation>
    </message>
    <message>
        <source>Enable coin &amp;control features</source>
        <translation>Ativar as funcionalidades de &amp;controlo de moedas</translation>
    </message>
    <message>
        <source>If you disable the spending of unconfirmed change, the change from a transaction cannot be used until that transaction has at least one confirmation. This also affects how your balance is computed.</source>
        <translation>Se desativar o gasto de troco não confirmado, o troco de uma transação não pode ser utilizado até que essa transação tenha pelo menos uma confirmação. Isto também afeta o cálculo do seu saldo.</translation>
    </message>
    <message>
        <source>&amp;Spend unconfirmed change</source>
        <translation>&amp;Gastar troco não confirmado</translation>
    </message>
    <message>
        <source>Automatically open the Particl client port on the router. This only works when your router supports UPnP and it is enabled.</source>
        <translation>Abrir a porta do cliente particl automaticamente no seu router. Isto apenas funciona se o seu router suportar UPnP e este se encontrar ligado.</translation>
    </message>
    <message>
        <source>Map port using &amp;UPnP</source>
        <translation>Mapear porta, utilizando &amp;UPnP</translation>
    </message>
    <message>
        <source>Accept connections from outside.</source>
        <translation>Aceitar ligações externas.</translation>
    </message>
    <message>
        <source>Allow incomin&amp;g connections</source>
        <translation>Permitir ligações de "a receber"</translation>
    </message>
    <message>
        <source>Connect to the Particl network through a SOCKS5 proxy.</source>
        <translation>Conectar à rede da Particl através dum proxy SOCLS5.</translation>
    </message>
    <message>
        <source>&amp;Connect through SOCKS5 proxy (default proxy):</source>
        <translation>&amp;Ligar através dum proxy SOCKS5 (proxy por defeito):</translation>
    </message>
    <message>
        <source>Proxy &amp;IP:</source>
        <translation>&amp;IP do proxy:</translation>
    </message>
    <message>
        <source>&amp;Port:</source>
        <translation>&amp;Porta:</translation>
    </message>
    <message>
        <source>Port of the proxy (e.g. 9050)</source>
        <translation>Porta do proxy (por ex. 9050)</translation>
    </message>
    <message>
        <source>Used for reaching peers via:</source>
        <translation>Utilizado para alcançar pontos via:</translation>
    </message>
    <message>
        <source>IPv4</source>
        <translation>IPv4</translation>
    </message>
    <message>
        <source>IPv6</source>
        <translation>IPv6</translation>
    </message>
    <message>
        <source>Tor</source>
        <translation>Tor</translation>
    </message>
    <message>
        <source>Connect to the Particl network through a separate SOCKS5 proxy for Tor hidden services.</source>
        <translation>Ligar à rede Particl através de um proxy SOCKS5 separado para utilizar os serviços ocultos do Tor.</translation>
    </message>
    <message>
        <source>&amp;Window</source>
        <translation>&amp;Janela</translation>
    </message>
    <message>
        <source>Show only a tray icon after minimizing the window.</source>
        <translation>Apenas mostrar o ícone da bandeja de sistema após minimizar a janela.</translation>
    </message>
    <message>
        <source>&amp;Minimize to the tray instead of the taskbar</source>
        <translation>&amp;Minimizar para a bandeja de sistema e não para a barra de ferramentas</translation>
    </message>
    <message>
        <source>M&amp;inimize on close</source>
        <translation>M&amp;inimizar ao fechar</translation>
    </message>
    <message>
        <source>&amp;Display</source>
        <translation>&amp;Visualização</translation>
    </message>
    <message>
        <source>User Interface &amp;language:</source>
        <translation>&amp;Linguagem da interface de utilizador:</translation>
    </message>
    <message>
        <source>The user interface language can be set here. This setting will take effect after restarting %1.</source>
        <translation>A linguagem da interface do utilizador pode ser definida aqui. Esta definição entrará em efeito após reiniciar %1.</translation>
    </message>
    <message>
        <source>&amp;Unit to show amounts in:</source>
        <translation>&amp;Unidade para mostrar quantias:</translation>
    </message>
    <message>
        <source>Choose the default subdivision unit to show in the interface and when sending coins.</source>
        <translation>Escolha a unidade da subdivisão predefinida para ser mostrada na interface e quando enviar as moedas.</translation>
    </message>
    <message>
        <source>Whether to show coin control features or not.</source>
        <translation>Escolha se deve mostrar as funcionalidades de controlo de moedas ou não.</translation>
    </message>
    <message>
        <source>&amp;Third party transaction URLs</source>
        <translation>URLs de transação de &amp;terceiros</translation>
    </message>
    <message>
        <source>Options set in this dialog are overridden by the command line or in the configuration file:</source>
        <translation>As opções nesta janela são substituídas pela linha de comandos ou no ficheiro de configuração:</translation>
    </message>
    <message>
        <source>&amp;OK</source>
        <translation>&amp;OK</translation>
    </message>
    <message>
        <source>&amp;Cancel</source>
        <translation>&amp;Cancelar</translation>
    </message>
    <message>
        <source>default</source>
        <translation>predefinição</translation>
    </message>
    <message>
        <source>none</source>
        <translation>nenhum</translation>
    </message>
    <message>
        <source>Confirm options reset</source>
        <translation>Confirme a reposição das opções</translation>
    </message>
    <message>
        <source>Client restart required to activate changes.</source>
        <translation>É necessário reiniciar o cliente para ativar as alterações.</translation>
    </message>
    <message>
        <source>Client will be shut down. Do you want to proceed?</source>
        <translation>O cliente será desligado. Deseja continuar?</translation>
    </message>
    <message>
        <source>Configuration options</source>
        <translation>Opções da configuração</translation>
    </message>
    <message>
        <source>The configuration file is used to specify advanced user options which override GUI settings. Additionally, any command-line options will override this configuration file.</source>
        <translation>O ficheiro de configuração é usado para especificar opções de utilizador avançado, que sobrescrevem as configurações do interface gráfico. Adicionalmente, qualquer opção da linha de comandos vai sobrescrever este ficheiro de configuração. </translation>
    </message>
    <message>
        <source>Error</source>
        <translation>Erro</translation>
    </message>
    <message>
        <source>The configuration file could not be opened.</source>
        <translation>Não foi possível abrir o ficheiro de configuração.</translation>
    </message>
    <message>
        <source>This change would require a client restart.</source>
        <translation>Esta alteração obrigará a um reinício do cliente.</translation>
    </message>
    <message>
        <source>The supplied proxy address is invalid.</source>
        <translation>O endereço de proxy introduzido é inválido. </translation>
    </message>
</context>
<context>
    <name>OverviewPage</name>
    <message>
        <source>Form</source>
        <translation>Formulário</translation>
    </message>
    <message>
        <source>The displayed information may be out of date. Your wallet automatically synchronizes with the Particl network after a connection is established, but this process has not completed yet.</source>
        <translation>A informação mostrada poderá estar desatualizada. A sua carteira sincroniza automaticamente com a rede Particl depois de estabelecer ligação, mas este processo ainda não está completo.</translation>
    </message>
    <message>
        <source>Watch-only:</source>
        <translation>Apenas vigiar:</translation>
    </message>
    <message>
        <source>Available:</source>
        <translation>Disponível:</translation>
    </message>
    <message>
        <source>Your current spendable balance</source>
        <translation>O seu saldo (gastável) disponível</translation>
    </message>
    <message>
        <source>Pending:</source>
        <translation>Pendente:</translation>
    </message>
    <message>
        <source>Total of transactions that have yet to be confirmed, and do not yet count toward the spendable balance</source>
        <translation>Total de transações por confirmar, que ainda não estão contabilizadas no seu saldo gastável</translation>
    </message>
    <message>
        <source>Immature:</source>
        <translation>Imaturo:</translation>
    </message>
    <message>
        <source>Mined balance that has not yet matured</source>
        <translation>O saldo minado ainda não amadureceu</translation>
    </message>
    <message>
        <source>Balances</source>
        <translation>Saldos</translation>
    </message>
    <message>
        <source>Total:</source>
        <translation>Total:</translation>
    </message>
    <message>
        <source>Your current total balance</source>
        <translation>O seu saldo total atual</translation>
    </message>
    <message>
        <source>Your current balance in watch-only addresses</source>
        <translation>O seu balanço atual em endereços de apenas vigiar</translation>
    </message>
    <message>
        <source>Spendable:</source>
        <translation>Dispensável:</translation>
    </message>
    <message>
        <source>Recent transactions</source>
        <translation>transações recentes</translation>
    </message>
    <message>
        <source>Unconfirmed transactions to watch-only addresses</source>
        <translation>Transações não confirmadas para endereços de apenas vigiar</translation>
    </message>
    <message>
        <source>Mined balance in watch-only addresses that has not yet matured</source>
        <translation>Saldo minado ainda não disponível de endereços de apenas vigiar</translation>
    </message>
    <message>
        <source>Current total balance in watch-only addresses</source>
        <translation>Saldo disponível em endereços de apenas vigiar</translation>
    </message>
</context>
<context>
    <name>PaymentServer</name>
    <message>
        <source>Payment request error</source>
        <translation>Erro do pedido de pagamento</translation>
    </message>
    <message>
        <source>Cannot start particl: click-to-pay handler</source>
        <translation>Impossível iniciar o controlador de particl: click-to-pay</translation>
    </message>
    <message>
        <source>URI handling</source>
        <translation>Manuseamento de URI</translation>
    </message>
    <message>
        <source>'particl://' is not a valid URI. Use 'particl:' instead.</source>
        <translation>'particl://' não é um URI válido. Utilize 'particl:'.</translation>
    </message>
    <message>
        <source>You are using a BIP70 URL which will be unsupported in the future.</source>
        <translation>Está a usar uma URL do BIP70 que será desativado no futuro.</translation>
    </message>
    <message>
        <source>Payment request fetch URL is invalid: %1</source>
        <translation>O URL do pedido de pagamento é inválido: %1</translation>
    </message>
    <message>
        <source>Cannot process payment request because BIP70 support was not compiled in.</source>
        <translation>O pagamento não pode ser processado porque o suporte ao BIP70 foi desativado.</translation>
    </message>
    <message>
        <source>Invalid payment address %1</source>
        <translation>Endereço de pagamento inválido %1</translation>
    </message>
    <message>
        <source>URI cannot be parsed! This can be caused by an invalid Particl address or malformed URI parameters.</source>
        <translation>URI não foi lido corretamente! Isto pode ser causado por um endereço Particl inválido ou por parâmetros URI malformados.</translation>
    </message>
    <message>
        <source>Payment request file handling</source>
        <translation>Controlo de pedidos de pagamento.</translation>
    </message>
    <message>
        <source>Payment request file cannot be read! This can be caused by an invalid payment request file.</source>
        <translation>O ficheiro de pedido de pagamento não pôde ser lido! Isto pode ter sido causado por um ficheiro de pedido de pagamento inválido.</translation>
    </message>
    <message>
        <source>Payment request rejected</source>
        <translation>Pedido de pagamento rejeitado</translation>
    </message>
    <message>
        <source>Payment request network doesn't match client network.</source>
        <translation>Rede de requisição de pagamento não corresponde com a rede do cliente.</translation>
    </message>
    <message>
        <source>Payment request expired.</source>
        <translation>Pedido de pagamento expirado.</translation>
    </message>
    <message>
        <source>Payment request is not initialized.</source>
        <translation>O pedido de pagamento não foi inicializado.</translation>
    </message>
    <message>
        <source>Unverified payment requests to custom payment scripts are unsupported.</source>
        <translation>Pedidos de pagamento não-verificados para scripts de pagamento personalizados não são suportados.</translation>
    </message>
    <message>
        <source>Invalid payment request.</source>
        <translation>Pedido de pagamento inválido.</translation>
    </message>
    <message>
        <source>Requested payment amount of %1 is too small (considered dust).</source>
        <translation>Quantia solicitada para pagamento de %1 é muito pequena (considerada "pó").</translation>
    </message>
    <message>
        <source>Refund from %1</source>
        <translation>Reembolso de %1</translation>
    </message>
    <message>
        <source>Payment request %1 is too large (%2 bytes, allowed %3 bytes).</source>
        <translation>Pedido de pagamento %1 é demasiado grande (%2 bytes, permitido %3 bytes).</translation>
    </message>
    <message>
        <source>Error communicating with %1: %2</source>
        <translation>Erro ao comunicar com %1: %2</translation>
    </message>
    <message>
        <source>Payment request cannot be parsed!</source>
        <translation>O pedido de pagamento não pode ser lido ou processado!</translation>
    </message>
    <message>
        <source>Bad response from server %1</source>
        <translation>Má resposta do servidor %1</translation>
    </message>
    <message>
        <source>Network request error</source>
        <translation>Erro de pedido de rede</translation>
    </message>
    <message>
        <source>Payment acknowledged</source>
        <translation>Pagamento confirmado</translation>
    </message>
</context>
<context>
    <name>PeerTableModel</name>
    <message>
        <source>User Agent</source>
        <translation>User Agent</translation>
    </message>
    <message>
        <source>Node/Service</source>
        <translation>Nó/Serviço</translation>
    </message>
    <message>
        <source>NodeId</source>
        <translation>NodeId</translation>
    </message>
    <message>
        <source>Ping</source>
        <translation>Latência</translation>
    </message>
    <message>
        <source>Sent</source>
        <translation>Enviado</translation>
    </message>
    <message>
        <source>Received</source>
        <translation>Recebido</translation>
    </message>
</context>
<context>
    <name>QObject</name>
    <message>
        <source>Amount</source>
        <translation>Quantia</translation>
    </message>
    <message>
        <source>Enter a Particl address (e.g. %1)</source>
        <translation>Introduza um endereço Particl (ex. %1)</translation>
    </message>
    <message>
        <source>%1 d</source>
        <translation>%1 d</translation>
    </message>
    <message>
        <source>%1 h</source>
        <translation>%1 h</translation>
    </message>
    <message>
        <source>%1 m</source>
        <translation>%1 m</translation>
    </message>
    <message>
        <source>%1 s</source>
        <translation>%1 s</translation>
    </message>
    <message>
        <source>None</source>
        <translation>Nenhum</translation>
    </message>
    <message>
        <source>N/A</source>
        <translation>N/D</translation>
    </message>
    <message>
        <source>%1 ms</source>
        <translation>%1 ms</translation>
    </message>
    <message numerus="yes">
        <source>%n second(s)</source>
        <translation><numerusform>%n segundo</numerusform><numerusform>%n segundos</numerusform></translation>
    </message>
    <message numerus="yes">
        <source>%n minute(s)</source>
        <translation><numerusform>%n minuto</numerusform><numerusform>%n minutos</numerusform></translation>
    </message>
    <message numerus="yes">
        <source>%n hour(s)</source>
        <translation><numerusform>%n hora</numerusform><numerusform>%n horas</numerusform></translation>
    </message>
    <message numerus="yes">
        <source>%n day(s)</source>
        <translation><numerusform>%n dia</numerusform><numerusform>%n dias</numerusform></translation>
    </message>
    <message numerus="yes">
        <source>%n week(s)</source>
        <translation><numerusform>%n semana</numerusform><numerusform>%n semanas</numerusform></translation>
    </message>
    <message>
        <source>%1 and %2</source>
        <translation>%1 e %2</translation>
    </message>
    <message numerus="yes">
        <source>%n year(s)</source>
        <translation><numerusform>%n anos</numerusform><numerusform>%n anos</numerusform></translation>
    </message>
    <message>
        <source>%1 B</source>
        <translation>%1 B</translation>
    </message>
    <message>
        <source>%1 KB</source>
        <translation>%1 KB</translation>
    </message>
    <message>
        <source>%1 MB</source>
        <translation>%1 MB</translation>
    </message>
    <message>
        <source>%1 GB</source>
        <translation>%1 GB</translation>
    </message>
    <message>
        <source>%1 didn't yet exit safely...</source>
        <translation>%1 ainda não foi fechado em segurança...</translation>
    </message>
    <message>
        <source>unknown</source>
        <translation>desconhecido</translation>
    </message>
</context>
<context>
    <name>QObject::QObject</name>
    <message>
        <source>Error parsing command line arguments: %1.</source>
        <translation>Erro ao analisar os argumentos da linha de comando: %1.</translation>
    </message>
    <message>
        <source>Error: Specified data directory "%1" does not exist.</source>
        <translation>Erro: a pasta de dados especificada "%1" não existe.</translation>
    </message>
    <message>
        <source>Error: Cannot parse configuration file: %1.</source>
        <translation>Erro: não é possível analisar o ficheiro de configuração: %1.</translation>
    </message>
    <message>
        <source>Error: %1</source>
        <translation>Erro: %1</translation>
    </message>
</context>
<context>
    <name>QRImageWidget</name>
    <message>
        <source>&amp;Save Image...</source>
        <translation>&amp;Guardar Imagem...</translation>
    </message>
    <message>
        <source>&amp;Copy Image</source>
        <translation>&amp;Copiar Imagem</translation>
    </message>
    <message>
        <source>Save QR Code</source>
        <translation>Guardar o código QR</translation>
    </message>
    <message>
        <source>PNG Image (*.png)</source>
        <translation>Imagem PNG (*.png)</translation>
    </message>
</context>
<context>
    <name>RPCConsole</name>
    <message>
        <source>N/A</source>
        <translation>N/D</translation>
    </message>
    <message>
        <source>Client version</source>
        <translation>Versão do Cliente</translation>
    </message>
    <message>
        <source>&amp;Information</source>
        <translation>&amp;Informação</translation>
    </message>
    <message>
        <source>Debug window</source>
        <translation>Janela de depuração</translation>
    </message>
    <message>
        <source>General</source>
        <translation>Geral</translation>
    </message>
    <message>
        <source>Using BerkeleyDB version</source>
        <translation>A usar a versão BerkeleyDB</translation>
    </message>
    <message>
        <source>Datadir</source>
        <translation>Datadir</translation>
    </message>
    <message>
        <source>To specify a non-default location of the data directory use the '%1' option.</source>
        <translation>Para especificar um local não padrão da pasta de dados, use a opção '%1'.</translation>
    </message>
    <message>
        <source>Blocksdir</source>
        <translation>Blocksdir</translation>
    </message>
    <message>
        <source>To specify a non-default location of the blocks directory use the '%1' option.</source>
        <translation>Para especificar um local não padrão da pasta dos blocos, use a opção '%1'.</translation>
    </message>
    <message>
        <source>Startup time</source>
        <translation>Hora de Arranque</translation>
    </message>
    <message>
        <source>Network</source>
        <translation>Rede</translation>
    </message>
    <message>
        <source>Name</source>
        <translation>Nome</translation>
    </message>
    <message>
        <source>Number of connections</source>
        <translation>Número de ligações</translation>
    </message>
    <message>
        <source>Block chain</source>
        <translation>Cadeia de blocos</translation>
    </message>
    <message>
        <source>Current number of blocks</source>
        <translation>Número atual de blocos</translation>
    </message>
    <message>
        <source>Memory Pool</source>
        <translation>Banco de Memória</translation>
    </message>
    <message>
        <source>Current number of transactions</source>
        <translation>Número atual de transações</translation>
    </message>
    <message>
        <source>Memory usage</source>
        <translation>Utilização de memória</translation>
    </message>
    <message>
        <source>Wallet: </source>
        <translation>Carteira:</translation>
    </message>
    <message>
        <source>(none)</source>
        <translation>(nenhuma)</translation>
    </message>
    <message>
        <source>&amp;Reset</source>
        <translation>&amp;Reiniciar</translation>
    </message>
    <message>
        <source>Received</source>
        <translation>Recebido</translation>
    </message>
    <message>
        <source>Sent</source>
        <translation>Enviado</translation>
    </message>
    <message>
        <source>&amp;Peers</source>
        <translation>&amp;Pontos</translation>
    </message>
    <message>
        <source>Banned peers</source>
        <translation>Pontos banidos</translation>
    </message>
    <message>
        <source>Select a peer to view detailed information.</source>
        <translation>Selecione um ponto para ver informação detalhada.</translation>
    </message>
    <message>
        <source>Whitelisted</source>
        <translation>Permitido por si</translation>
    </message>
    <message>
        <source>Direction</source>
        <translation>Direção</translation>
    </message>
    <message>
        <source>Version</source>
        <translation>Versão</translation>
    </message>
    <message>
        <source>Starting Block</source>
        <translation>Bloco Inicial</translation>
    </message>
    <message>
        <source>Synced Headers</source>
        <translation>Cabeçalhos Sincronizados</translation>
    </message>
    <message>
        <source>Synced Blocks</source>
        <translation>Blocos Sincronizados</translation>
    </message>
    <message>
        <source>User Agent</source>
        <translation>User Agent</translation>
    </message>
    <message>
        <source>Open the %1 debug log file from the current data directory. This can take a few seconds for large log files.</source>
        <translation>Abrir o ficheiro de registo de depuração %1 da pasta de dados atual. Isto pode demorar alguns segundos para ficheiros de registo maiores.</translation>
    </message>
    <message>
        <source>Decrease font size</source>
        <translation>Diminuir tamanho da letra</translation>
    </message>
    <message>
        <source>Increase font size</source>
        <translation>Aumentar tamanho da letra</translation>
    </message>
    <message>
        <source>Services</source>
        <translation>Serviços</translation>
    </message>
    <message>
        <source>Ban Score</source>
        <translation>Pontuação de Banimento</translation>
    </message>
    <message>
        <source>Connection Time</source>
        <translation>Tempo de Ligação</translation>
    </message>
    <message>
        <source>Last Send</source>
        <translation>Último Envio</translation>
    </message>
    <message>
        <source>Last Receive</source>
        <translation>Último Recebimento</translation>
    </message>
    <message>
        <source>Ping Time</source>
        <translation>Tempo de Latência</translation>
    </message>
    <message>
        <source>The duration of a currently outstanding ping.</source>
        <translation>A duração de um ping atualmente pendente.</translation>
    </message>
    <message>
        <source>Ping Wait</source>
        <translation>Espera do Ping</translation>
    </message>
    <message>
        <source>Min Ping</source>
        <translation>Latência mínima</translation>
    </message>
    <message>
        <source>Time Offset</source>
        <translation>Fuso Horário</translation>
    </message>
    <message>
        <source>Last block time</source>
        <translation>Data do último bloco</translation>
    </message>
    <message>
        <source>&amp;Open</source>
        <translation>&amp;Abrir</translation>
    </message>
    <message>
        <source>&amp;Console</source>
        <translation>&amp;Consola</translation>
    </message>
    <message>
        <source>&amp;Network Traffic</source>
        <translation>&amp;Tráfego de Rede</translation>
    </message>
    <message>
        <source>Totals</source>
        <translation>Totais</translation>
    </message>
    <message>
        <source>In:</source>
        <translation>Entrada:</translation>
    </message>
    <message>
        <source>Out:</source>
        <translation>Saída:</translation>
    </message>
    <message>
        <source>Debug log file</source>
        <translation>Ficheiro de registo de depuração</translation>
    </message>
    <message>
        <source>Clear console</source>
        <translation>Limpar consola</translation>
    </message>
    <message>
        <source>1 &amp;hour</source>
        <translation>1 &amp;hora</translation>
    </message>
    <message>
        <source>1 &amp;day</source>
        <translation>1 &amp;dia</translation>
    </message>
    <message>
        <source>1 &amp;week</source>
        <translation>1 &amp;semana</translation>
    </message>
    <message>
        <source>1 &amp;year</source>
        <translation>1 &amp;ano</translation>
    </message>
    <message>
        <source>Ban for</source>
        <translation>Banir para</translation>
    </message>
    <message>
        <source>&amp;Unban</source>
        <translation>&amp;Desbanir</translation>
    </message>
    <message>
        <source>Welcome to the %1 RPC console.</source>
        <translation>Bem-vindo à consola RPC da %1.</translation>
    </message>
    <message>
        <source>Use up and down arrows to navigate history, and %1 to clear screen.</source>
        <translation>Use as setas para cima e para baixo para navegar a história e %1 para limpar o ecrã.</translation>
    </message>
    <message>
        <source>Type %1 for an overview of available commands.</source>
        <translation>Digite %1 para uma visão geral dos comandos disponíveis.</translation>
    </message>
    <message>
        <source>For more information on using this console type %1.</source>
        <translation>Para mais informação em como utilizar esta consola, digite %1.</translation>
    </message>
    <message>
        <source>WARNING: Scammers have been active, telling users to type commands here, stealing their wallet contents. Do not use this console without fully understanding the ramifications of a command.</source>
        <translation>AVISO: alguns burlões têm estado ativos, dizendo a utilizadores para digitarem comandos aqui, roubando assim os conteúdos das suas carteiras. Não utilize esta consola sem perceber perfeitamente as ramificações de um comando.</translation>
    </message>
    <message>
        <source>Network activity disabled</source>
        <translation>Atividade de rede desativada</translation>
    </message>
    <message>
        <source>Executing command without any wallet</source>
        <translation>A executar o comando sem qualquer carteira</translation>
    </message>
    <message>
        <source>Executing command using "%1" wallet</source>
        <translation>A executar o comando utilizando a carteira "%1"</translation>
    </message>
    <message>
        <source>(node id: %1)</source>
        <translation>(id nó: %1)</translation>
    </message>
    <message>
        <source>via %1</source>
        <translation>via %1</translation>
    </message>
    <message>
        <source>never</source>
        <translation>nunca</translation>
    </message>
    <message>
        <source>Inbound</source>
        <translation>Entrada</translation>
    </message>
    <message>
        <source>Outbound</source>
        <translation>Saída</translation>
    </message>
    <message>
        <source>Yes</source>
        <translation>Sim</translation>
    </message>
    <message>
        <source>No</source>
        <translation>Não</translation>
    </message>
    <message>
        <source>Unknown</source>
        <translation>Desconhecido</translation>
    </message>
</context>
<context>
    <name>ReceiveCoinsDialog</name>
    <message>
        <source>&amp;Amount:</source>
        <translation>&amp;Quantia:</translation>
    </message>
    <message>
        <source>&amp;Label:</source>
        <translation>&amp;Etiqueta:</translation>
    </message>
    <message>
        <source>&amp;Message:</source>
        <translation>&amp;Mensagem:</translation>
    </message>
    <message>
        <source>An optional message to attach to the payment request, which will be displayed when the request is opened. Note: The message will not be sent with the payment over the Particl network.</source>
        <translation>Uma mensagem opcional para anexar ao pedido de pagamento, que será exibida quando o pedido for aberto. Nota: A mensagem não será enviada com o pagamento através da rede Particl.</translation>
    </message>
    <message>
        <source>An optional label to associate with the new receiving address.</source>
        <translation>Uma etiqueta opcional a associar ao novo endereço de receção.</translation>
    </message>
    <message>
        <source>Use this form to request payments. All fields are &lt;b&gt;optional&lt;/b&gt;.</source>
        <translation>Utilize este formulário para solicitar pagamentos. Todos os campos são &lt;b&gt;opcionais&lt;/b&gt;.</translation>
    </message>
    <message>
        <source>An optional amount to request. Leave this empty or zero to not request a specific amount.</source>
        <translation>Uma quantia opcional a solicitar. Deixe em branco ou zero para não solicitar uma quantidade específica.</translation>
    </message>
    <message>
        <source>Clear all fields of the form.</source>
        <translation>Limpar todos os campos do formulário.</translation>
    </message>
    <message>
        <source>Clear</source>
        <translation>Limpar</translation>
    </message>
    <message>
        <source>Native segwit addresses (aka Bech32 or BIP-173) reduce your transaction fees later on and offer better protection against typos, but old wallets don't support them. When unchecked, an address compatible with older wallets will be created instead.</source>
        <translation>Endereços nativos SegWit (também conhecidos como Bech32 ou BIP-173) reduzem as taxas da sua transação mais tarde e oferecem melhor proteção contra erros, mas carteiras antigas não os suportam. Quando não selecionado, um endereço compatível com carteiras antigas irá ser criado em vez.</translation>
    </message>
    <message>
        <source>Generate native segwit (Bech32) address</source>
        <translation>Gerar endereço nativo SegWit (Bech32)</translation>
    </message>
    <message>
        <source>Requested payments history</source>
        <translation>Histórico de pagamentos solicitados</translation>
    </message>
    <message>
        <source>&amp;Request payment</source>
        <translation>&amp;Requisitar Pagamento</translation>
    </message>
    <message>
        <source>Show the selected request (does the same as double clicking an entry)</source>
        <translation>Mostrar o pedido selecionado (faz o mesmo que clicar 2 vezes numa entrada)</translation>
    </message>
    <message>
        <source>Show</source>
        <translation>Mostrar</translation>
    </message>
    <message>
        <source>Remove the selected entries from the list</source>
        <translation>Remover as entradas selecionadas da lista</translation>
    </message>
    <message>
        <source>Remove</source>
        <translation>Remover</translation>
    </message>
    <message>
        <source>Copy URI</source>
        <translation>Copiar URI</translation>
    </message>
    <message>
        <source>Copy label</source>
        <translation>Copiar etiqueta</translation>
    </message>
    <message>
        <source>Copy message</source>
        <translation>Copiar mensagem</translation>
    </message>
    <message>
        <source>Copy amount</source>
        <translation>Copiar valor</translation>
    </message>
</context>
<context>
    <name>ReceiveRequestDialog</name>
    <message>
        <source>QR Code</source>
        <translation>Código QR</translation>
    </message>
    <message>
        <source>Copy &amp;URI</source>
        <translation>Copiar &amp;URI</translation>
    </message>
    <message>
        <source>Copy &amp;Address</source>
        <translation>Copi&amp;ar Endereço</translation>
    </message>
    <message>
        <source>&amp;Save Image...</source>
        <translation>&amp;Guardar Imagem...</translation>
    </message>
    <message>
        <source>Request payment to %1</source>
        <translation>Requisitar Pagamento para %1</translation>
    </message>
    <message>
        <source>Payment information</source>
        <translation>Informação de Pagamento</translation>
    </message>
    <message>
        <source>URI</source>
        <translation>URI</translation>
    </message>
    <message>
        <source>Address</source>
        <translation>Endereço</translation>
    </message>
    <message>
        <source>Amount</source>
        <translation>Valor</translation>
    </message>
    <message>
        <source>Label</source>
        <translation>Etiqueta</translation>
    </message>
    <message>
        <source>Message</source>
        <translation>Mensagem</translation>
    </message>
    <message>
        <source>Wallet</source>
        <translation>Carteira</translation>
    </message>
    <message>
        <source>Resulting URI too long, try to reduce the text for label / message.</source>
        <translation>URI resultante muito longo. Tente reduzir o texto da etiqueta / mensagem.</translation>
    </message>
    <message>
        <source>Error encoding URI into QR Code.</source>
        <translation>Erro ao codificar URI em Código QR.</translation>
    </message>
</context>
<context>
    <name>RecentRequestsTableModel</name>
    <message>
        <source>Date</source>
        <translation>Data</translation>
    </message>
    <message>
        <source>Label</source>
        <translation>Etiqueta</translation>
    </message>
    <message>
        <source>Message</source>
        <translation>Mensagem </translation>
    </message>
    <message>
        <source>(no label)</source>
        <translation>(sem etiqueta)</translation>
    </message>
    <message>
        <source>(no message)</source>
        <translation>(sem mensagem)</translation>
    </message>
    <message>
        <source>(no amount requested)</source>
        <translation>(sem quantia pedida)</translation>
    </message>
    <message>
        <source>Requested</source>
        <translation>Solicitado</translation>
    </message>
</context>
<context>
    <name>SendCoinsDialog</name>
    <message>
        <source>Send Coins</source>
        <translation>Enviar Moedas</translation>
    </message>
    <message>
        <source>Coin Control Features</source>
        <translation>Funcionalidades do Controlo de Moedas:</translation>
    </message>
    <message>
        <source>Inputs...</source>
        <translation>Entradas...</translation>
    </message>
    <message>
        <source>automatically selected</source>
        <translation>selecionadas automáticamente</translation>
    </message>
    <message>
        <source>Insufficient funds!</source>
        <translation>Fundos insuficientes!</translation>
    </message>
    <message>
        <source>Quantity:</source>
        <translation>Quantidade:</translation>
    </message>
    <message>
        <source>Bytes:</source>
        <translation>Bytes:</translation>
    </message>
    <message>
        <source>Amount:</source>
        <translation>Quantia:</translation>
    </message>
    <message>
        <source>Fee:</source>
        <translation>Taxa:</translation>
    </message>
    <message>
        <source>After Fee:</source>
        <translation>Depois da taxa:</translation>
    </message>
    <message>
        <source>Change:</source>
        <translation>Troco:</translation>
    </message>
    <message>
        <source>If this is activated, but the change address is empty or invalid, change will be sent to a newly generated address.</source>
        <translation>Se isto estiver ativo, mas o endereço de troco estiver vazio ou for inválido, o troco será enviado para um novo endereço gerado.</translation>
    </message>
    <message>
        <source>Custom change address</source>
        <translation>Endereço de troco personalizado</translation>
    </message>
    <message>
        <source>Transaction Fee:</source>
        <translation>Taxa da transação:</translation>
    </message>
    <message>
        <source>Choose...</source>
        <translation>Escolher...</translation>
    </message>
    <message>
        <source>Using the fallbackfee can result in sending a transaction that will take several hours or days (or never) to confirm. Consider choosing your fee manually or wait until you have validated the complete chain.</source>
        <translation>O uso da taxa alternativa de recurso pode resultar no envio de uma transação que levará várias horas ou dias (ou nunca) para confirmar. Considere escolher a sua taxa manualmente ou aguarde até que tenha validado a cadeia completa.</translation>
    </message>
    <message>
        <source>Warning: Fee estimation is currently not possible.</source>
        <translation>Aviso: atualmente, não é possível a estimativa da taxa.</translation>
    </message>
    <message>
        <source>collapse fee-settings</source>
        <translation>ocultar configurações de taxa</translation>
    </message>
    <message>
        <source>Specify a custom fee per kB (1,000 bytes) of the transaction's virtual size.

Note:  Since the fee is calculated on a per-byte basis, a fee of "100 satoshis per kB" for a transaction size of 500 bytes (half of 1 kB) would ultimately yield a fee of only 50 satoshis.</source>
        <translation>Especifique uma taxa personalizada por kB (1.000 bytes) do tamanho virtual da transação.

Nota: como a taxa é calculada por byte, uma taxa de "100 satoshis por kB" por uma transação de 500 bytes (metade de 1 kB) teria uma taxa final de apenas 50 satoshis.</translation>
    </message>
    <message>
        <source>per kilobyte</source>
        <translation>por kilobyte</translation>
    </message>
    <message>
        <source>Hide</source>
        <translation>Esconder</translation>
    </message>
    <message>
        <source>Recommended:</source>
        <translation>Recomendado:</translation>
    </message>
    <message>
        <source>Custom:</source>
        <translation>Personalizado:</translation>
    </message>
    <message>
        <source>(Smart fee not initialized yet. This usually takes a few blocks...)</source>
        <translation>(A taxa inteligente ainda não foi inicializada. Isto normalmente demora alguns blocos...)</translation>
    </message>
    <message>
        <source>Send to multiple recipients at once</source>
        <translation>Enviar para múltiplos destinatários de uma vez</translation>
    </message>
    <message>
        <source>Add &amp;Recipient</source>
        <translation>Adicionar &amp;Destinatário</translation>
    </message>
    <message>
        <source>Clear all fields of the form.</source>
        <translation>Limpar todos os campos do formulário.</translation>
    </message>
    <message>
        <source>Dust:</source>
        <translation>Lixo:</translation>
    </message>
    <message>
        <source>When there is less transaction volume than space in the blocks, miners as well as relaying nodes may enforce a minimum fee. Paying only this minimum fee is just fine, but be aware that this can result in a never confirming transaction once there is more demand for particl transactions than the network can process.</source>
        <translation>Quando o volume de transações é maior que o espaço nos blocos, os mineradores, bem como os nós de retransmissão, podem impor uma taxa mínima. Pagar apenas esta taxa mínima é muito bom, mas esteja ciente que isso pode resultar numa transação nunca confirmada, uma vez que há mais pedidos para transações do que a rede pode processar.</translation>
    </message>
    <message>
        <source>A too low fee might result in a never confirming transaction (read the tooltip)</source>
        <translation>Uma taxa muito baixa pode resultar numa transação nunca confirmada (leia a dica)</translation>
    </message>
    <message>
        <source>Confirmation time target:</source>
        <translation>Tempo de confirmação:</translation>
    </message>
    <message>
        <source>Enable Replace-By-Fee</source>
        <translation>Ativar substituir-por-taxa</translation>
    </message>
    <message>
        <source>With Replace-By-Fee (BIP-125) you can increase a transaction's fee after it is sent. Without this, a higher fee may be recommended to compensate for increased transaction delay risk.</source>
        <translation>Com substituir-por-taxa (BIP-125) pode aumentar a taxa da transação após ela ser enviada. Sem isto, pode ser recomendável uma taxa maior para compensar o risco maior de atraso na transação.</translation>
    </message>
    <message>
        <source>Clear &amp;All</source>
        <translation>Limpar &amp;Tudo</translation>
    </message>
    <message>
        <source>Balance:</source>
        <translation>Saldo:</translation>
    </message>
    <message>
        <source>Confirm the send action</source>
        <translation>Confirme ação de envio</translation>
    </message>
    <message>
        <source>S&amp;end</source>
        <translation>E&amp;nviar</translation>
    </message>
    <message>
        <source>Copy quantity</source>
        <translation>Copiar quantidade</translation>
    </message>
    <message>
        <source>Copy amount</source>
        <translation>Copiar valor</translation>
    </message>
    <message>
        <source>Copy fee</source>
        <translation>Copiar taxa</translation>
    </message>
    <message>
        <source>Copy after fee</source>
        <translation>Copiar depois da taxa</translation>
    </message>
    <message>
        <source>Copy bytes</source>
        <translation>Copiar bytes</translation>
    </message>
    <message>
        <source>Copy dust</source>
        <translation>Copiar pó</translation>
    </message>
    <message>
        <source>Copy change</source>
        <translation>Copiar troco</translation>
    </message>
    <message>
        <source>%1 (%2 blocks)</source>
        <translation>%1 (%2 blocos)</translation>
    </message>
    <message>
        <source>%1 to %2</source>
        <translation>%1 para %2</translation>
    </message>
    <message>
        <source>Are you sure you want to send?</source>
        <translation>Tem a certeza que deseja enviar?</translation>
    </message>
    <message>
        <source>or</source>
        <translation>ou</translation>
    </message>
    <message>
        <source>You can increase the fee later (signals Replace-By-Fee, BIP-125).</source>
        <translation>Pode aumentar a taxa depois (sinaliza substituir-por-taxa, BIP-125).</translation>
    </message>
    <message>
        <source>from wallet %1</source>
        <translation>da carteira %1</translation>
    </message>
    <message>
        <source>Please, review your transaction.</source>
        <translation>Por favor, reveja a sua transação.</translation>
    </message>
    <message>
        <source>Transaction fee</source>
        <translation>Taxa de transação</translation>
    </message>
    <message>
        <source>Not signalling Replace-By-Fee, BIP-125.</source>
        <translation>Não sinalizar substituir-por-taxa, BIP-125.</translation>
    </message>
    <message>
        <source>Total Amount</source>
        <translation>Valor Total</translation>
    </message>
    <message>
        <source>Confirm send coins</source>
        <translation>Confirme envio de moedas</translation>
    </message>
    <message>
        <source>The recipient address is not valid. Please recheck.</source>
        <translation>O endereço do destinatário é inválido. Por favor, reverifique.</translation>
    </message>
    <message>
        <source>The amount to pay must be larger than 0.</source>
        <translation>O valor a pagar dever maior que 0.</translation>
    </message>
    <message>
        <source>The amount exceeds your balance.</source>
        <translation>O valor excede o seu saldo.</translation>
    </message>
    <message>
        <source>The total exceeds your balance when the %1 transaction fee is included.</source>
        <translation>O total excede o seu saldo quando a taxa de transação %1 está incluída.</translation>
    </message>
    <message>
        <source>Duplicate address found: addresses should only be used once each.</source>
        <translation>Endereço duplicado encontrado: os endereços devem ser usados ​​apenas uma vez.</translation>
    </message>
    <message>
        <source>Transaction creation failed!</source>
        <translation>A criação da transação falhou!</translation>
    </message>
    <message>
        <source>The transaction was rejected with the following reason: %1</source>
        <translation>A transação foi rejeitada pelo seguinte motivo: %1
</translation>
    </message>
    <message>
        <source>A fee higher than %1 is considered an absurdly high fee.</source>
        <translation>Uma taxa superior a %1 é considerada uma taxa altamente absurda.</translation>
    </message>
    <message>
        <source>Payment request expired.</source>
        <translation>Pedido de pagamento expirado.</translation>
    </message>
    <message>
        <source>Warning: Invalid Particl address</source>
        <translation>Aviso: endereço Particl inválido</translation>
    </message>
    <message>
        <source>Warning: Unknown change address</source>
        <translation>Aviso: endereço de troco desconhecido</translation>
    </message>
    <message>
        <source>Confirm custom change address</source>
        <translation>Confirmar endereço de troco personalizado</translation>
    </message>
    <message>
        <source>The address you selected for change is not part of this wallet. Any or all funds in your wallet may be sent to this address. Are you sure?</source>
        <translation>O endereço que selecionou para alterar não faz parte desta carteira. Qualquer ou todos os fundos na sua carteira podem ser enviados para este endereço. Tem certeza?</translation>
    </message>
    <message>
        <source>(no label)</source>
        <translation>(sem etiqueta)</translation>
    </message>
</context>
<context>
    <name>SendCoinsEntry</name>
    <message>
        <source>A&amp;mount:</source>
        <translation>Qu&amp;antia:</translation>
    </message>
    <message>
        <source>Pay &amp;To:</source>
        <translation>&amp;Pagar A:</translation>
    </message>
    <message>
        <source>&amp;Label:</source>
        <translation>&amp;Etiqueta</translation>
    </message>
    <message>
        <source>Choose previously used address</source>
        <translation>Escolha o endereço utilizado anteriormente</translation>
    </message>
    <message>
        <source>This is a normal payment.</source>
        <translation>Este é um pagamento normal.</translation>
    </message>
    <message>
        <source>The Particl address to send the payment to</source>
        <translation>O endereço Particl para enviar o pagamento</translation>
    </message>
    <message>
        <source>Alt+A</source>
        <translation>Alt+A</translation>
    </message>
    <message>
        <source>Paste address from clipboard</source>
        <translation>Cole endereço da área de transferência</translation>
    </message>
    <message>
        <source>Alt+P</source>
        <translation>Alt+P</translation>
    </message>
    <message>
        <source>Remove this entry</source>
        <translation>Remover esta entrada</translation>
    </message>
    <message>
        <source>The fee will be deducted from the amount being sent. The recipient will receive less particl than you enter in the amount field. If multiple recipients are selected, the fee is split equally.</source>
        <translation>A taxa será deduzida ao valor que está a ser enviado. O destinatário irá receber menos particls do que as que inseridas no campo do valor. Se estiverem selecionados múltiplos destinatários, a taxa será repartida equitativamente.</translation>
    </message>
    <message>
        <source>S&amp;ubtract fee from amount</source>
        <translation>S&amp;ubtrair a taxa ao montante</translation>
    </message>
    <message>
        <source>Use available balance</source>
        <translation>Utilizar saldo disponível</translation>
    </message>
    <message>
        <source>Message:</source>
        <translation>Mensagem:</translation>
    </message>
    <message>
        <source>This is an unauthenticated payment request.</source>
        <translation>Pedido de pagamento não autenticado.</translation>
    </message>
    <message>
        <source>This is an authenticated payment request.</source>
        <translation>Pedido de pagamento autenticado.</translation>
    </message>
    <message>
        <source>Enter a label for this address to add it to the list of used addresses</source>
        <translation>Introduza uma etiqueta para este endereço para o adicionar à sua lista de endereços usados</translation>
    </message>
    <message>
        <source>A message that was attached to the particl: URI which will be stored with the transaction for your reference. Note: This message will not be sent over the Particl network.</source>
        <translation>Uma mensagem que estava anexada ao URI particl: que será armazenada com a transação para sua referência. Nota: Esta mensagem não será enviada através da rede Particl.</translation>
    </message>
    <message>
        <source>Pay To:</source>
        <translation>Pagar a:</translation>
    </message>
    <message>
        <source>Memo:</source>
        <translation>Memorando:</translation>
    </message>
    <message>
        <source>Enter a label for this address to add it to your address book</source>
        <translation>Digite uma etiqueta para este endereço para adicioná-lo ao seu livro de endereços.</translation>
    </message>
</context>
<context>
    <name>SendConfirmationDialog</name>
    <message>
        <source>Yes</source>
        <translation>Sim</translation>
    </message>
</context>
<context>
    <name>ShutdownWindow</name>
    <message>
        <source>%1 is shutting down...</source>
        <translation>%1 está a encerrar...</translation>
    </message>
    <message>
        <source>Do not shut down the computer until this window disappears.</source>
        <translation>Não desligue o computador enquanto esta janela não desaparecer.</translation>
    </message>
</context>
<context>
    <name>SignVerifyMessageDialog</name>
    <message>
        <source>Signatures - Sign / Verify a Message</source>
        <translation>Assinaturas - Assinar / Verificar uma Mensagem</translation>
    </message>
    <message>
        <source>&amp;Sign Message</source>
        <translation>&amp;Assinar Mensagem</translation>
    </message>
    <message>
        <source>You can sign messages/agreements with your addresses to prove you can receive particl sent to them. Be careful not to sign anything vague or random, as phishing attacks may try to trick you into signing your identity over to them. Only sign fully-detailed statements you agree to.</source>
        <translation>Pode assinar mensagens com os seus endereços para provar que são seus. Tenha atenção ao assinar mensagens ambíguas, pois ataques de phishing podem tentar enganá-lo de modo a assinar a sua identidade para os atacantes. Apenas assine declarações detalhadas com as quais concorde.</translation>
    </message>
    <message>
        <source>The Particl address to sign the message with</source>
        <translation>O endereço Particl para designar a mensagem</translation>
    </message>
    <message>
        <source>Choose previously used address</source>
        <translation>Escolha o endereço utilizado anteriormente</translation>
    </message>
    <message>
        <source>Alt+A</source>
        <translation>Alt+A</translation>
    </message>
    <message>
        <source>Paste address from clipboard</source>
        <translation>Colar endereço da área de transferência</translation>
    </message>
    <message>
        <source>Alt+P</source>
        <translation>Alt+P</translation>
    </message>
    <message>
        <source>Enter the message you want to sign here</source>
        <translation>Escreva aqui a mensagem que deseja assinar</translation>
    </message>
    <message>
        <source>Signature</source>
        <translation>Assinatura</translation>
    </message>
    <message>
        <source>Copy the current signature to the system clipboard</source>
        <translation>Copiar a assinatura atual para a área de transferência</translation>
    </message>
    <message>
        <source>Sign the message to prove you own this Particl address</source>
        <translation>Assine uma mensagem para provar que é dono deste endereço Particl</translation>
    </message>
    <message>
        <source>Sign &amp;Message</source>
        <translation>Assinar &amp;Mensagem</translation>
    </message>
    <message>
        <source>Reset all sign message fields</source>
        <translation>Repor todos os campos de assinatura de mensagem</translation>
    </message>
    <message>
        <source>Clear &amp;All</source>
        <translation>Limpar &amp;Tudo</translation>
    </message>
    <message>
        <source>&amp;Verify Message</source>
        <translation>&amp;Verificar Mensagem</translation>
    </message>
    <message>
        <source>Enter the receiver's address, message (ensure you copy line breaks, spaces, tabs, etc. exactly) and signature below to verify the message. Be careful not to read more into the signature than what is in the signed message itself, to avoid being tricked by a man-in-the-middle attack. Note that this only proves the signing party receives with the address, it cannot prove sendership of any transaction!</source>
        <translation>Introduza o endereço de assinatura, mensagem (assegure-se que copia quebras de linha, espaços, tabulações, etc. exatamente) e assinatura abaixo para verificar a mensagem. Tenha atenção para não ler mais na assinatura do que o que estiver na mensagem assinada, para evitar ser enganado por um atacante que se encontre entre si e quem assinou a mensagem.</translation>
    </message>
    <message>
        <source>The Particl address the message was signed with</source>
        <translation>O endereço Particl com que a mensagem foi designada</translation>
    </message>
    <message>
        <source>Verify the message to ensure it was signed with the specified Particl address</source>
        <translation>Verifique a mensagem para assegurar que foi assinada com o endereço Particl especificado</translation>
    </message>
    <message>
        <source>Verify &amp;Message</source>
        <translation>Verificar &amp;Mensagem</translation>
    </message>
    <message>
        <source>Reset all verify message fields</source>
        <translation>Repor todos os campos de verificação de mensagem</translation>
    </message>
    <message>
        <source>Click "Sign Message" to generate signature</source>
        <translation>Clique "Assinar Mensagem" para gerar a assinatura</translation>
    </message>
    <message>
        <source>The entered address is invalid.</source>
        <translation>O endereço introduzido é inválido.</translation>
    </message>
    <message>
        <source>Please check the address and try again.</source>
        <translation>Por favor, verifique o endereço e tente novamente.</translation>
    </message>
    <message>
        <source>The entered address does not refer to a key.</source>
        <translation>O endereço introduzido não refere-se a nenhuma chave.</translation>
    </message>
    <message>
        <source>Wallet unlock was cancelled.</source>
        <translation>O desbloqueio da carteira foi cancelado.</translation>
    </message>
    <message>
        <source>Private key for the entered address is not available.</source>
        <translation>A chave privada para o endereço introduzido não está disponível.</translation>
    </message>
    <message>
        <source>Message signing failed.</source>
        <translation>Assinatura da mensagem falhou.</translation>
    </message>
    <message>
        <source>Message signed.</source>
        <translation>Mensagem assinada.</translation>
    </message>
    <message>
        <source>The signature could not be decoded.</source>
        <translation>Não foi possível descodificar a assinatura.</translation>
    </message>
    <message>
        <source>Please check the signature and try again.</source>
        <translation>Por favor, verifique a assinatura e tente novamente.</translation>
    </message>
    <message>
        <source>The signature did not match the message digest.</source>
        <translation>A assinatura não corresponde com o conteúdo da mensagem.</translation>
    </message>
    <message>
        <source>Message verification failed.</source>
        <translation>Verificação da mensagem falhou.</translation>
    </message>
    <message>
        <source>Message verified.</source>
        <translation>Mensagem verificada.</translation>
    </message>
</context>
<context>
    <name>SplashScreen</name>
    <message>
        <source>[testnet]</source>
        <translation>[rede de testes]</translation>
    </message>
</context>
<context>
    <name>TrafficGraphWidget</name>
    <message>
        <source>KB/s</source>
        <translation>KB/s</translation>
    </message>
</context>
<context>
    <name>TransactionDesc</name>
    <message>
        <source>Open until %1</source>
        <translation>Aberto até %1</translation>
    </message>
    <message>
        <source>0/unconfirmed, %1</source>
        <translation>0/não confirmada, %1</translation>
    </message>
    <message>
        <source>in memory pool</source>
        <translation>no banco de memória</translation>
    </message>
    <message>
        <source>not in memory pool</source>
        <translation>não está no banco de memória</translation>
    </message>
    <message>
        <source>abandoned</source>
        <translation>abandonada</translation>
    </message>
    <message>
        <source>%1/unconfirmed</source>
        <translation>%1/não confirmada</translation>
    </message>
    <message>
        <source>%1 confirmations</source>
        <translation>%1 confirmações</translation>
    </message>
    <message>
        <source>Status</source>
        <translation>Estado</translation>
    </message>
    <message>
        <source>Date</source>
        <translation>Data</translation>
    </message>
    <message>
        <source>Source</source>
        <translation>Origem</translation>
    </message>
    <message>
        <source>Generated</source>
        <translation>Gerado</translation>
    </message>
    <message>
        <source>From</source>
        <translation>De</translation>
    </message>
    <message>
        <source>unknown</source>
        <translation>desconhecido</translation>
    </message>
    <message>
        <source>To</source>
        <translation>Para</translation>
    </message>
    <message>
        <source>own address</source>
        <translation>endereço próprio</translation>
    </message>
    <message>
        <source>watch-only</source>
        <translation>apenas vigiar</translation>
    </message>
    <message>
        <source>label</source>
        <translation>etiqueta</translation>
    </message>
    <message>
        <source>Credit</source>
        <translation>Crédito</translation>
    </message>
    <message numerus="yes">
        <source>matures in %n more block(s)</source>
        <translation><numerusform>matura em %n bloco</numerusform><numerusform>matura em %n blocos</numerusform></translation>
    </message>
    <message>
        <source>not accepted</source>
        <translation>não aceite</translation>
    </message>
    <message>
        <source>Debit</source>
        <translation>Débito</translation>
    </message>
    <message>
        <source>Total debit</source>
        <translation>Débito total</translation>
    </message>
    <message>
        <source>Total credit</source>
        <translation>Crédito total</translation>
    </message>
    <message>
        <source>Transaction fee</source>
        <translation>Taxa de transação</translation>
    </message>
    <message>
        <source>Net amount</source>
        <translation>Valor líquido</translation>
    </message>
    <message>
        <source>Message</source>
        <translation>Mensagem</translation>
    </message>
    <message>
        <source>Comment</source>
        <translation>Comentário</translation>
    </message>
    <message>
        <source>Transaction ID</source>
        <translation>Id. da Transação</translation>
    </message>
    <message>
        <source>Transaction total size</source>
        <translation>Tamanho total da transição</translation>
    </message>
    <message>
        <source>Transaction virtual size</source>
        <translation>Tamanho da transação virtual</translation>
    </message>
    <message>
        <source>Output index</source>
        <translation>Índex de saída</translation>
    </message>
    <message>
        <source>Merchant</source>
        <translation>Comerciante</translation>
    </message>
    <message>
        <source>Generated coins must mature %1 blocks before they can be spent. When you generated this block, it was broadcast to the network to be added to the block chain. If it fails to get into the chain, its state will change to "not accepted" and it won't be spendable. This may occasionally happen if another node generates a block within a few seconds of yours.</source>
        <translation>As moedas geradas precisam amadurecer %1 blocos antes que possam ser gastas. Quando gerou este bloco, ele foi transmitido para a rede para ser adicionado à cadeia de blocos. Se este não conseguir entrar na cadeia, seu estado mudará para "não aceite" e não poderá ser gasto. Isto pode acontecer ocasionalmente se outro nó gerar um bloco dentro de alguns segundos do seu.</translation>
    </message>
    <message>
        <source>Debug information</source>
        <translation>Informação de depuração</translation>
    </message>
    <message>
        <source>Transaction</source>
        <translation>Transação</translation>
    </message>
    <message>
        <source>Inputs</source>
        <translation>Entradas</translation>
    </message>
    <message>
        <source>Amount</source>
        <translation>Valor</translation>
    </message>
    <message>
        <source>true</source>
        <translation>verdadeiro</translation>
    </message>
    <message>
        <source>false</source>
        <translation>falso</translation>
    </message>
</context>
<context>
    <name>TransactionDescDialog</name>
    <message>
        <source>This pane shows a detailed description of the transaction</source>
        <translation>Esta janela mostra uma descrição detalhada da transação</translation>
    </message>
    <message>
        <source>Details for %1</source>
        <translation>Detalhes para %1</translation>
    </message>
</context>
<context>
    <name>TransactionTableModel</name>
    <message>
        <source>Date</source>
        <translation>Data</translation>
    </message>
    <message>
        <source>Type</source>
        <translation>Tipo</translation>
    </message>
    <message>
        <source>Label</source>
        <translation>Etiqueta</translation>
    </message>
    <message numerus="yes">
        <source>Open for %n more block(s)</source>
        <translation><numerusform>Aberto para mais %n bloco</numerusform><numerusform>Aberto para mais %n blocos</numerusform></translation>
    </message>
    <message>
        <source>Open until %1</source>
        <translation>Aberto até %1</translation>
    </message>
    <message>
        <source>Unconfirmed</source>
        <translation>Não confirmado</translation>
    </message>
    <message>
        <source>Abandoned</source>
        <translation>Abandonada</translation>
    </message>
    <message>
        <source>Confirming (%1 of %2 recommended confirmations)</source>
        <translation>Confirmando (%1 de %2 confirmações recomendadas)</translation>
    </message>
    <message>
        <source>Confirmed (%1 confirmations)</source>
        <translation>Confirmada (%1 confirmações)</translation>
    </message>
    <message>
        <source>Conflicted</source>
        <translation>Incompatível</translation>
    </message>
    <message>
        <source>Immature (%1 confirmations, will be available after %2)</source>
        <translation>Imaturo (%1 confirmações, estarão disponível após %2)</translation>
    </message>
    <message>
        <source>Generated but not accepted</source>
        <translation>Gerada mas não aceite</translation>
    </message>
    <message>
        <source>Received with</source>
        <translation>Recebido com</translation>
    </message>
    <message>
        <source>Received from</source>
        <translation>Recebido de</translation>
    </message>
    <message>
        <source>Sent to</source>
        <translation>Enviado para</translation>
    </message>
    <message>
        <source>Payment to yourself</source>
        <translation>Pagamento para si mesmo</translation>
    </message>
    <message>
        <source>Mined</source>
        <translation>Minada</translation>
    </message>
    <message>
        <source>watch-only</source>
        <translation>apenas vigiar</translation>
    </message>
    <message>
        <source>(n/a)</source>
        <translation>(n/d)</translation>
    </message>
    <message>
        <source>(no label)</source>
        <translation>(sem etiqueta)</translation>
    </message>
    <message>
        <source>Transaction status. Hover over this field to show number of confirmations.</source>
        <translation>Estado da transação. Passar o cursor por cima deste campo para mostrar o número de confirmações.</translation>
    </message>
    <message>
        <source>Date and time that the transaction was received.</source>
        <translation>Data e hora em que a transação foi recebida.</translation>
    </message>
    <message>
        <source>Type of transaction.</source>
        <translation>Tipo de transação.</translation>
    </message>
    <message>
        <source>Whether or not a watch-only address is involved in this transaction.</source>
        <translation>Se um endereço de apenas vigiar está ou não envolvido nesta transação.</translation>
    </message>
    <message>
        <source>User-defined intent/purpose of the transaction.</source>
        <translation>Intenção do utilizador/motivo da transação</translation>
    </message>
    <message>
        <source>Amount removed from or added to balance.</source>
        <translation>Montante retirado ou adicionado ao saldo</translation>
    </message>
</context>
<context>
    <name>TransactionView</name>
    <message>
        <source>All</source>
        <translation>Todas</translation>
    </message>
    <message>
        <source>Today</source>
        <translation>Hoje</translation>
    </message>
    <message>
        <source>This week</source>
        <translation>Esta semana</translation>
    </message>
    <message>
        <source>This month</source>
        <translation>Este mês</translation>
    </message>
    <message>
        <source>Last month</source>
        <translation>Mês passado</translation>
    </message>
    <message>
        <source>This year</source>
        <translation>Este ano</translation>
    </message>
    <message>
        <source>Range...</source>
        <translation>Período...</translation>
    </message>
    <message>
        <source>Received with</source>
        <translation>Recebido com</translation>
    </message>
    <message>
        <source>Sent to</source>
        <translation>Enviado para</translation>
    </message>
    <message>
        <source>To yourself</source>
        <translation>Para si mesmo</translation>
    </message>
    <message>
        <source>Mined</source>
        <translation>Minada</translation>
    </message>
    <message>
        <source>Other</source>
        <translation>Outras</translation>
    </message>
    <message>
        <source>Enter address, transaction id, or label to search</source>
        <translation>Escreva endereço, identificação de transação ou etiqueta para procurar</translation>
    </message>
    <message>
        <source>Min amount</source>
        <translation>Valor mín.</translation>
    </message>
    <message>
        <source>Abandon transaction</source>
        <translation>Abandonar transação</translation>
    </message>
    <message>
        <source>Increase transaction fee</source>
        <translation>Aumentar taxa da transação</translation>
    </message>
    <message>
        <source>Copy address</source>
        <translation>Copiar endereço</translation>
    </message>
    <message>
        <source>Copy label</source>
        <translation>Copiar etiqueta</translation>
    </message>
    <message>
        <source>Copy amount</source>
        <translation>Copiar valor</translation>
    </message>
    <message>
        <source>Copy transaction ID</source>
        <translation>Copiar Id. da transação</translation>
    </message>
    <message>
        <source>Copy raw transaction</source>
        <translation>Copiar transação em bruto</translation>
    </message>
    <message>
        <source>Copy full transaction details</source>
        <translation>Copiar detalhes completos da transação</translation>
    </message>
    <message>
        <source>Edit label</source>
        <translation>Editar etiqueta</translation>
    </message>
    <message>
        <source>Show transaction details</source>
        <translation>Mostrar detalhes da transação</translation>
    </message>
    <message>
        <source>Export Transaction History</source>
        <translation>Exportar Histórico de Transações</translation>
    </message>
    <message>
        <source>Comma separated file (*.csv)</source>
        <translation>Ficheiro separado por vírgulas (*.csv)</translation>
    </message>
    <message>
        <source>Confirmed</source>
        <translation>Confirmada</translation>
    </message>
    <message>
        <source>Watch-only</source>
        <translation>Apenas vigiar</translation>
    </message>
    <message>
        <source>Date</source>
        <translation>Data</translation>
    </message>
    <message>
        <source>Type</source>
        <translation>Tipo</translation>
    </message>
    <message>
        <source>Label</source>
        <translation>Etiqueta</translation>
    </message>
    <message>
        <source>Address</source>
        <translation>Endereço</translation>
    </message>
    <message>
        <source>ID</source>
        <translation>Id.</translation>
    </message>
    <message>
        <source>Exporting Failed</source>
        <translation>Exportação Falhou</translation>
    </message>
    <message>
        <source>There was an error trying to save the transaction history to %1.</source>
        <translation>Ocorreu um erro ao tentar guardar o histórico de transações em %1.</translation>
    </message>
    <message>
        <source>Exporting Successful</source>
        <translation>Exportação Bem Sucedida</translation>
    </message>
    <message>
        <source>Range:</source>
        <translation>Período:</translation>
    </message>
    <message>
        <source>to</source>
        <translation>até</translation>
    </message>
</context>
<context>
    <name>UnitDisplayStatusBarControl</name>
    <message>
        <source>Unit to show amounts in. Click to select another unit.</source>
        <translation>Unidade de valores recebidos. Clique para selecionar outra unidade.</translation>
    </message>
</context>
<context>
    <name>WalletController</name>
    <message>
        <source>Close wallet</source>
        <translation>Fechar a carteira</translation>
    </message>
    <message>
        <source>Are you sure you wish to close wallet &lt;i&gt;%1&lt;/i&gt;?</source>
        <translation>Tem a certeza que quer fechar a carteira &lt;i&gt;%1&lt;/i&gt;?</translation>
    </message>
    </context>
<context>
    <name>WalletFrame</name>
    <message>
        <source>No wallet has been loaded.</source>
        <translation>Nenhuma carteira foi carregada</translation>
    </message>
</context>
<context>
    <name>WalletModel</name>
    <message>
        <source>Send Coins</source>
        <translation>Enviar Moedas</translation>
    </message>
    <message>
        <source>Fee bump error</source>
        <translation>Erro no aumento de taxa</translation>
    </message>
    <message>
        <source>Increasing transaction fee failed</source>
        <translation>Aumento da taxa de transação falhou</translation>
    </message>
    <message>
        <source>Do you want to increase the fee?</source>
        <translation>Quer aumentar a taxa?</translation>
    </message>
    <message>
        <source>Current fee:</source>
        <translation>Taxa atual:</translation>
    </message>
    <message>
        <source>Increase:</source>
        <translation>Aumentar:</translation>
    </message>
    <message>
        <source>New fee:</source>
        <translation>Nova taxa:</translation>
    </message>
    <message>
        <source>Confirm fee bump</source>
        <translation>Confirme aumento de taxa</translation>
    </message>
    <message>
        <source>Can't sign transaction.</source>
        <translation>Não é possível assinar a transação.</translation>
    </message>
    <message>
        <source>Could not commit transaction</source>
        <translation>Não foi possível cometer a transação</translation>
    </message>
    <message>
        <source>default wallet</source>
        <translation>carteira predefinida</translation>
    </message>
</context>
<context>
    <name>WalletView</name>
    <message>
        <source>&amp;Export</source>
        <translation>&amp;Exportar</translation>
    </message>
    <message>
        <source>Export the data in the current tab to a file</source>
        <translation>Exportar os dados no separador atual para um ficheiro</translation>
    </message>
    <message>
        <source>Backup Wallet</source>
        <translation>Cópia de Segurança da Carteira</translation>
    </message>
    <message>
        <source>Wallet Data (*.dat)</source>
        <translation>Dados da Carteira (*.dat)</translation>
    </message>
    <message>
        <source>Backup Failed</source>
        <translation>Cópia de Segurança Falhou</translation>
    </message>
    <message>
        <source>There was an error trying to save the wallet data to %1.</source>
        <translation>Ocorreu um erro ao tentar guardar os dados da carteira em %1.</translation>
    </message>
    <message>
        <source>Backup Successful</source>
        <translation>Cópia de Segurança Bem Sucedida</translation>
    </message>
    <message>
        <source>The wallet data was successfully saved to %1.</source>
        <translation>Os dados da carteira foram guardados com sucesso em %1.</translation>
    </message>
    <message>
        <source>Cancel</source>
        <translation>Cancelar</translation>
    </message>
</context>
<context>
    <name>bitcoin-core</name>
    <message>
        <source>Distributed under the MIT software license, see the accompanying file %s or %s</source>
        <translation>Distribuído sob licença de software MIT, veja o ficheiro %s ou %s</translation>
    </message>
    <message>
        <source>Prune configured below the minimum of %d MiB.  Please use a higher number.</source>
        <translation>Poda configurada abaixo do mínimo de %d MiB.  Por favor, utilize um valor mais elevado.</translation>
    </message>
    <message>
        <source>Prune: last wallet synchronisation goes beyond pruned data. You need to -reindex (download the whole blockchain again in case of pruned node)</source>
        <translation>Poda: a última sincronização da carteira vai além dos dados podados.  Precisa de -reindex (descarregar novamente a cadeia de blocos completa em caso de nó podado)</translation>
    </message>
    <message>
        <source>Rescans are not possible in pruned mode. You will need to use -reindex which will download the whole blockchain again.</source>
        <translation>Reanálises não são possíveis em modo poda. Terá de utilizar -reindex que irá descarregar novamente a cadeia de blocos completa</translation>
    </message>
    <message>
        <source>Error: A fatal internal error occurred, see debug.log for details</source>
        <translation>Erro: surgiu um erro fatal interno. Veja o ficheiro debug.log para mais informação</translation>
    </message>
    <message>
        <source>Pruning blockstore...</source>
        <translation>A reduzir a blockstore...</translation>
    </message>
    <message>
        <source>Unable to start HTTP server. See debug log for details.</source>
        <translation>Não é possível iniciar o servidor HTTP. Verifique o debug.log para detalhes.</translation>
    </message>
    <message>
        <source>Particl Core</source>
        <translation>Particl Core</translation>
    </message>
    <message>
        <source>The %s developers</source>
        <translation>Os programadores de %s</translation>
    </message>
    <message>
        <source>Cannot obtain a lock on data directory %s. %s is probably already running.</source>
        <translation>Não foi possível obter o bloqueio de escrita no da pasta de dados %s. %s provavelmente já está a ser executado.</translation>
    </message>
    <message>
        <source>Cannot provide specific connections and have addrman find outgoing connections at the same.</source>
        <translation>Não é possível fornecer conexões específicas e ter o addrman a procurar conexões de saída ao mesmo tempo.</translation>
    </message>
    <message>
        <source>Error reading %s! All keys read correctly, but transaction data or address book entries might be missing or incorrect.</source>
        <translation>Erro ao ler %s! Todas as chaves foram lidas corretamente, mas os dados de transação ou as entradas no livro de endereços podem não existir ou estarem incorretos.</translation>
    </message>
    <message>
        <source>Please check that your computer's date and time are correct! If your clock is wrong, %s will not work properly.</source>
        <translation>Por favor verifique que a data e hora do seu computador estão certos! Se o relógio não estiver certo, o %s não funcionará corretamente.</translation>
    </message>
    <message>
        <source>Please contribute if you find %s useful. Visit %s for further information about the software.</source>
        <translation>Por favor, contribua se achar que %s é útil. Visite %s para mais informação sobre o software.</translation>
    </message>
    <message>
        <source>The block database contains a block which appears to be from the future. This may be due to your computer's date and time being set incorrectly. Only rebuild the block database if you are sure that your computer's date and time are correct</source>
        <translation>A base de dados de blocos contém um bloco que aparenta ser do futuro. Isto pode ser causado por uma data incorreta definida no seu computador. Reconstrua apenas a base de dados de blocos caso tenha a certeza de que a data e hora do seu computador estão corretos.</translation>
    </message>
    <message>
        <source>This is a pre-release test build - use at your own risk - do not use for mining or merchant applications</source>
        <translation>Isto é uma compilação de teste de pré-lançamento - use por sua conta e risco - não use para mineração ou comércio</translation>
    </message>
    <message>
        <source>This is the transaction fee you may discard if change is smaller than dust at this level</source>
        <translation>Esta é a taxa de transação que poderá descartar, se o troco for menor que o pó a este nível</translation>
    </message>
    <message>
        <source>Unable to replay blocks. You will need to rebuild the database using -reindex-chainstate.</source>
        <translation>Não é possível reproduzir os blocos. Terá de reconstruir a base de dados utilizando -reindex-chainstate.</translation>
    </message>
    <message>
        <source>Unable to rewind the database to a pre-fork state. You will need to redownload the blockchain</source>
        <translation>Não é possível rebobinar  a base de dados para um estado antes da divisão da cadeia de blocos. Necessita descarregar novamente a cadeia de blocos </translation>
    </message>
    <message>
        <source>Warning: The network does not appear to fully agree! Some miners appear to be experiencing issues.</source>
        <translation>Aviso: a rede não parece estar completamente de acordo! Parece que alguns mineiros estão com dificuldades técnicas.</translation>
    </message>
    <message>
        <source>Warning: We do not appear to fully agree with our peers! You may need to upgrade, or other nodes may need to upgrade.</source>
        <translation>Aviso: parece que nós não estamos de acordo com os nossos pontos! Poderá ter que atualizar, ou outros pontos podem ter que ser atualizados.</translation>
    </message>
    <message>
        <source>%d of last 100 blocks have unexpected version</source>
        <translation>%d dos últimos 100 blocos têm uma versão inesperada</translation>
    </message>
    <message>
        <source>%s corrupt, salvage failed</source>
        <translation>%s corrompido, a recuperação falhou</translation>
    </message>
    <message>
        <source>-maxmempool must be at least %d MB</source>
        <translation>- máximo do banco de memória deverá ser pelo menos %d MB</translation>
    </message>
    <message>
        <source>Cannot resolve -%s address: '%s'</source>
        <translation>Não é possível resolver -%s endereço '%s'</translation>
    </message>
    <message>
        <source>Change index out of range</source>
        <translation>Índice de mudança fora do intervalo</translation>
    </message>
    <message>
        <source>Config setting for %s only applied on %s network when in [%s] section.</source>
        <translation>A configuração %s apenas é aplicada na rede %s quando na secção [%s].</translation>
    </message>
    <message>
        <source>Copyright (C) %i-%i</source>
        <translation>Direitos de Autor (C) %i-%i</translation>
    </message>
    <message>
        <source>Corrupted block database detected</source>
        <translation>Detetada cadeia de blocos corrompida</translation>
    </message>
    <message>
        <source>Do you want to rebuild the block database now?</source>
        <translation>Deseja reconstruir agora a base de dados de blocos.</translation>
    </message>
    <message>
        <source>Error initializing block database</source>
        <translation>Erro ao inicializar a cadeia de blocos</translation>
    </message>
    <message>
        <source>Error initializing wallet database environment %s!</source>
        <translation>Erro ao inicializar o ambiente %s da base de dados da carteira</translation>
    </message>
    <message>
        <source>Error loading %s</source>
        <translation>Erro ao carregar %s</translation>
    </message>
    <message>
        <source>Error loading %s: Private keys can only be disabled during creation</source>
        <translation>Erro ao carregar %s: as chaves privadas só podem ser desativadas durante a criação</translation>
    </message>
    <message>
        <source>Error loading %s: Wallet corrupted</source>
        <translation>Erro ao carregar %s: carteira corrompida</translation>
    </message>
    <message>
        <source>Error loading %s: Wallet requires newer version of %s</source>
        <translation>Erro ao carregar %s: a carteira requer a nova versão de %s</translation>
    </message>
    <message>
        <source>Error loading block database</source>
        <translation>Erro ao carregar base de dados de blocos</translation>
    </message>
    <message>
        <source>Error opening block database</source>
        <translation>Erro ao abrir a base de dados de blocos</translation>
    </message>
    <message>
        <source>Error: Disk space is low!</source>
        <translation>Erro: Pouco espaço em disco!</translation>
    </message>
    <message>
        <source>Failed to listen on any port. Use -listen=0 if you want this.</source>
        <translation>Falhou a escutar em qualquer porta. Use -listen=0 se quiser isto.</translation>
    </message>
    <message>
        <source>Failed to rescan the wallet during initialization</source>
        <translation>Reexaminação da carteira falhou durante a inicialização</translation>
    </message>
    <message>
        <source>Importing...</source>
        <translation>A importar...</translation>
    </message>
    <message>
        <source>Incorrect or no genesis block found. Wrong datadir for network?</source>
        <translation>Bloco génese incorreto ou nenhum bloco génese encontrado. Pasta de dados errada para a rede?</translation>
    </message>
    <message>
        <source>Initialization sanity check failed. %s is shutting down.</source>
        <translation>Verificação de integridade inicial falhou. O %s está a desligar-se.</translation>
    </message>
    <message>
        <source>Invalid amount for -%s=&lt;amount&gt;: '%s'</source>
        <translation>Valor inválido para -%s=&lt;amount&gt;: '%s'</translation>
    </message>
    <message>
        <source>Invalid amount for -discardfee=&lt;amount&gt;: '%s'</source>
        <translation>Quantidade inválida para -discardfee=&lt;amount&gt;: '%s'</translation>
    </message>
    <message>
        <source>Invalid amount for -fallbackfee=&lt;amount&gt;: '%s'</source>
        <translation>Valor inválido para -fallbackfee=&lt;amount&gt;: '%s'</translation>
    </message>
    <message>
        <source>Specified blocks directory "%s" does not exist.</source>
        <translation>
A pasta de blocos especificados "%s" não existe.</translation>
    </message>
    <message>
        <source>Unable to create the PID file '%s': %s</source>
        <translation>Não foi possível criar o ficheiro PID '%s': %s</translation>
    </message>
    <message>
        <source>Upgrading txindex database</source>
        <translation>A atualizar a base de dados txindex</translation>
    </message>
    <message>
        <source>Loading P2P addresses...</source>
        <translation>A carregar endereços de P2P...</translation>
    </message>
    <message>
        <source>Loading banlist...</source>
        <translation>A carregar a lista de banir...</translation>
    </message>
    <message>
        <source>Not enough file descriptors available.</source>
        <translation>Os descritores de ficheiros disponíveis são insuficientes.</translation>
    </message>
    <message>
        <source>Prune cannot be configured with a negative value.</source>
        <translation>A redução não pode ser configurada com um valor negativo.</translation>
    </message>
    <message>
        <source>Prune mode is incompatible with -txindex.</source>
        <translation>O modo de redução é incompatível com -txindex.</translation>
    </message>
    <message>
        <source>Replaying blocks...</source>
        <translation>Repetindo blocos...</translation>
    </message>
    <message>
        <source>Rewinding blocks...</source>
        <translation>A rebobinar blocos...</translation>
    </message>
    <message>
        <source>The source code is available from %s.</source>
        <translation>O código fonte está disponível pelo %s.</translation>
    </message>
    <message>
        <source>Transaction fee and change calculation failed</source>
        <translation>Cálculo da taxa de transação e de troco falhou</translation>
    </message>
    <message>
        <source>Unable to bind to %s on this computer. %s is probably already running.</source>
        <translation>Impossível associar a %s neste computador. %s provavelmente já está em execução.</translation>
    </message>
    <message>
        <source>Unable to generate keys</source>
        <translation>Não foi possível gerar chaves</translation>
    </message>
    <message>
        <source>Unsupported logging category %s=%s.</source>
        <translation>Categoria de registos desconhecida %s=%s.</translation>
    </message>
    <message>
        <source>Upgrading UTXO database</source>
        <translation>A atualizar a base de dados UTXO</translation>
    </message>
    <message>
        <source>User Agent comment (%s) contains unsafe characters.</source>
        <translation>Comentário no User Agent (%s) contém caracteres inseguros.</translation>
    </message>
    <message>
        <source>Verifying blocks...</source>
        <translation>A verificar blocos...</translation>
    </message>
    <message>
        <source>Wallet needed to be rewritten: restart %s to complete</source>
        <translation>A carteira precisou de ser reescrita: reinicie %s para completar</translation>
    </message>
    <message>
        <source>Error: Listening for incoming connections failed (listen returned error %s)</source>
        <translation>Erro: a escuta de ligações de entrada falhou (escuta devolveu o erro %s)</translation>
    </message>
    <message>
        <source>Invalid amount for -maxtxfee=&lt;amount&gt;: '%s' (must be at least the minrelay fee of %s to prevent stuck transactions)</source>
        <translation>Montante inválido para -maxtxfee=&lt;amount&gt;: '%s' (deverá ser, no mínimo, a taxa mínima de propagação de %s, de modo a evitar transações bloqueadas)</translation>
    </message>
    <message>
        <source>The transaction amount is too small to send after the fee has been deducted</source>
        <translation>O montante da transação é demasiado baixo após a dedução da taxa</translation>
    </message>
    <message>
        <source>You need to rebuild the database using -reindex to go back to unpruned mode.  This will redownload the entire blockchain</source>
        <translation>Necessita reconstruir a base de dados, utilizando -reindex para voltar ao modo sem poda. Isto irá descarregar novamente a cadeia de blocos completa</translation>
    </message>
    <message>
        <source>Error reading from database, shutting down.</source>
        <translation>Erro ao ler da base de dados. A encerrar.</translation>
    </message>
    <message>
        <source>Error upgrading chainstate database</source>
        <translation>Erro ao atualizar a base de dados do estado da cadeia (chainstate)</translation>
    </message>
    <message>
        <source>Error: Disk space is low for %s</source>
        <translation>Erro: espaço em disco demasiado baixo para %s</translation>
    </message>
    <message>
        <source>Information</source>
        <translation>Informação</translation>
    </message>
    <message>
        <source>Invalid -onion address or hostname: '%s'</source>
        <translation>Endereço -onion ou hostname inválido: '%s'</translation>
    </message>
    <message>
        <source>Invalid -proxy address or hostname: '%s'</source>
        <translation>Endereço -proxy ou nome do servidor inválido: '%s'</translation>
    </message>
    <message>
        <source>Invalid amount for -paytxfee=&lt;amount&gt;: '%s' (must be at least %s)</source>
        <translation>Montante inválido para -paytxfee=&lt;amount&gt;: '%s' (deverá ser no mínimo %s)</translation>
    </message>
    <message>
        <source>Invalid netmask specified in -whitelist: '%s'</source>
        <translation>Máscara de rede inválida especificada em -whitelist: '%s'</translation>
    </message>
    <message>
        <source>Need to specify a port with -whitebind: '%s'</source>
        <translation>Necessário especificar uma porta com -whitebind: '%s'</translation>
    </message>
    <message>
        <source>Reducing -maxconnections from %d to %d, because of system limitations.</source>
        <translation>Reduzindo -maxconnections de %d para %d, devido a limitações no sistema.</translation>
    </message>
    <message>
        <source>Section [%s] is not recognized.</source>
        <translation>A secção [%s] não é reconhecida.</translation>
    </message>
    <message>
        <source>Signing transaction failed</source>
        <translation>Falhou assinatura da transação</translation>
    </message>
    <message>
        <source>Specified -walletdir "%s" does not exist</source>
        <translation>O -walletdir "%s" especificado não existe</translation>
    </message>
    <message>
        <source>Specified -walletdir "%s" is a relative path</source>
        <translation>O -walletdir "%s" especificado é um caminho relativo</translation>
    </message>
    <message>
        <source>Specified -walletdir "%s" is not a directory</source>
        <translation>O -walletdir "%s" especificado não é uma pasta</translation>
    </message>
    <message>
        <source>The specified config file %s does not exist
</source>
        <translation>O ficheiro de configuração especificado %s não existe
</translation>
    </message>
    <message>
        <source>The transaction amount is too small to pay the fee</source>
        <translation>O montante da transação é demasiado baixo para pagar a taxa</translation>
    </message>
    <message>
        <source>This is experimental software.</source>
        <translation>Isto é software experimental.</translation>
    </message>
    <message>
        <source>Transaction amount too small</source>
        <translation>Quantia da transação é muito baixa</translation>
    </message>
    <message>
        <source>Transaction too large for fee policy</source>
        <translation>Transação demasiado grande para a política de taxas</translation>
    </message>
    <message>
        <source>Transaction too large</source>
        <translation>Transação grande demais</translation>
    </message>
    <message>
        <source>Unable to bind to %s on this computer (bind returned error %s)</source>
        <translation>Incapaz de vincular à porta %s neste computador (vínculo retornou erro %s)</translation>
    </message>
    <message>
        <source>Unable to generate initial keys</source>
        <translation>Incapaz de gerar as chaves iniciais</translation>
    </message>
    <message>
        <source>Verifying wallet(s)...</source>
        <translation>A verificar a(s) carteira(s)...</translation>
    </message>
    <message>
        <source>Wallet %s resides outside wallet directory %s</source>
        <translation>A carteira %s reside fora da pasta da carteira %s</translation>
    </message>
    <message>
        <source>Warning</source>
        <translation>Aviso</translation>
    </message>
    <message>
        <source>Warning: unknown new rules activated (versionbit %i)</source>
        <translation>Aviso: ativadas novas regras desconhecidas (versionbit %i)</translation>
    </message>
    <message>
        <source>Zapping all transactions from wallet...</source>
        <translation>A limpar todas as transações da carteira...</translation>
    </message>
    <message>
        <source>-maxtxfee is set very high! Fees this large could be paid on a single transaction.</source>
        <translation>-maxtxfee está definido com um valor muito alto! Taxas desta magnitude podem ser pagas numa única transação.</translation>
    </message>
    <message>
        <source>This is the transaction fee you may pay when fee estimates are not available.</source>
        <translation>Esta é a taxa de transação que poderá pagar quando as estimativas da taxa não estão disponíveis.</translation>
    </message>
    <message>
        <source>This product includes software developed by the OpenSSL Project for use in the OpenSSL Toolkit %s and cryptographic software written by Eric Young and UPnP software written by Thomas Bernard.</source>
        <translation>Este produto inclui software desenvolvido pelo Projeto de OpenSSL para utilização no OpenSSL Toolkit %s e software criptográfico escrito por Eric Young e software UPnP escrito por Thomas Bernard.</translation>
    </message>
    <message>
        <source>Total length of network version string (%i) exceeds maximum length (%i). Reduce the number or size of uacomments.</source>
        <translation>Comprimento total da entrada da versão de rede (%i) excede o comprimento máximo (%i). Reduzir o número ou o tamanho de uacomments.</translation>
    </message>
    <message>
        <source>Warning: Wallet file corrupt, data salvaged! Original %s saved as %s in %s; if your balance or transactions are incorrect you should restore from a backup.</source>
        <translation>Atenção: o ficheiro da carteira está corrompido, foram recuperados dados! Original %s guardado como %s em %s; se o seu saldo ou as transações estiverem incorretos, deve fazer o restauro de uma cópia de segurança.</translation>
    </message>
    <message>
        <source>%s is set very high!</source>
        <translation>%s está demasiado elevado!</translation>
    </message>
    <message>
        <source>Error loading wallet %s. Duplicate -wallet filename specified.</source>
        <translation>Erro ao carregar a carteira %s. Especificado nome de fichero -wallet em duplicado.</translation>
    </message>
    <message>
        <source>Keypool ran out, please call keypoolrefill first</source>
        <translation>A keypool esgotou-se, por favor execute primeiro keypoolrefill</translation>
    </message>
    <message>
        <source>Starting network threads...</source>
        <translation>A iniciar threads de rede...</translation>
    </message>
    <message>
        <source>The wallet will avoid paying less than the minimum relay fee.</source>
        <translation>A carteira evitará pagar menos que a taxa minima de propagação.</translation>
    </message>
    <message>
        <source>This is the minimum transaction fee you pay on every transaction.</source>
        <translation>Esta é a taxa minima de transação que paga em cada transação.</translation>
    </message>
    <message>
        <source>This is the transaction fee you will pay if you send a transaction.</source>
        <translation>Esta é a taxa de transação que irá pagar se enviar uma transação.</translation>
    </message>
    <message>
        <source>Transaction amounts must not be negative</source>
        <translation>Os valores da transação não devem ser negativos</translation>
    </message>
    <message>
        <source>Transaction has too long of a mempool chain</source>
        <translation>A transação é muito grande de uma cadeia do banco de memória</translation>
    </message>
    <message>
        <source>Transaction must have at least one recipient</source>
        <translation>A transação dever pelo menos um destinatário</translation>
    </message>
    <message>
        <source>Unknown network specified in -onlynet: '%s'</source>
        <translation>Rede desconhecida especificada em -onlynet: '%s'</translation>
    </message>
    <message>
        <source>Insufficient funds</source>
        <translation>Fundos insuficientes</translation>
    </message>
    <message>
        <source>Cannot upgrade a non HD split wallet without upgrading to support pre split keypool. Please use -upgradewallet=169900 or -upgradewallet with no version specified.</source>
        <translation>Não é possível atualizar uma carteira dividida não-HD sem atualizar para ser compatível com a keypool antes da divisão. Use -upgradewallet=169900 ou -upgradewallet sem especificar nenhuma versão.</translation>
    </message>
    <message>
        <source>Fee estimation failed. Fallbackfee is disabled. Wait a few blocks or enable -fallbackfee.</source>
        <translation>Falha na estimativa de taxa. A taxa alternativa de recurso está desativada. Espere alguns blocos ou ative -fallbackfee.</translation>
    </message>
    <message>
        <source>Warning: Private keys detected in wallet {%s} with disabled private keys</source>
        <translation>Aviso: chaves privadas detetadas na carteira {%s} com chaves privadas desativadas</translation>
    </message>
    <message>
        <source>Cannot write to data directory '%s'; check permissions.</source>
        <translation>Não foi possível escrever na pasta de dados '%s': verifique as permissões.</translation>
    </message>
    <message>
        <source>Loading block index...</source>
        <translation>A carregar o índice de blocos...</translation>
    </message>
    <message>
        <source>Loading wallet...</source>
        <translation>A carregar a carteira...</translation>
    </message>
    <message>
        <source>Cannot downgrade wallet</source>
        <translation>Impossível mudar a carteira para uma versão anterior</translation>
    </message>
    <message>
        <source>Rescanning...</source>
        <translation>Reexaminando...</translation>
    </message>
    <message>
        <source>Done loading</source>
        <translation>Carregamento concluído</translation>
    </message>
    <message>
        <source>Error</source>
        <translation>Erro</translation>
    </message>
</context>
</TS><|MERGE_RESOLUTION|>--- conflicted
+++ resolved
@@ -486,9 +486,6 @@
         <translation>&amp;Endereços de receção</translation>
     </message>
     <message>
-<<<<<<< HEAD
-        <source>Show the %1 help message to get a list with possible Particl command-line options</source>
-=======
         <source>Open Wallet</source>
         <translation>Abrir Carteira</translation>
     </message>
@@ -505,8 +502,7 @@
         <translation>Fechar a carteira</translation>
     </message>
     <message>
-        <source>Show the %1 help message to get a list with possible Bitcoin command-line options</source>
->>>>>>> d3a03820
+        <source>Show the %1 help message to get a list with possible Particl command-line options</source>
         <translation>Mostrar a mensagem de ajuda %1 para obter uma lista com possíveis opções a usar na linha de comandos.</translation>
     </message>
     <message>
