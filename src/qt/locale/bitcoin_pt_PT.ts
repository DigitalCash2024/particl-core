--- conflicted
+++ resolved
@@ -70,13 +70,8 @@
         <translation>Estes são os seus endereços Particl para enviar pagamentos. Verifique sempre o valor e o endereço de envio antes de enviar moedas.</translation>
     </message>
     <message>
-<<<<<<< HEAD
         <source>These are your Particl addresses for receiving payments. It is recommended to use a new receiving address for each transaction.</source>
-        <translation>Estes são os seus endereços Particl para receber pagamentos. É recomendado que utilize um endereço novo para cada transacção.</translation>
-=======
-        <source>These are your Bitcoin addresses for receiving payments. It is recommended to use a new receiving address for each transaction.</source>
-        <translation>Estes são os seus endereços Bitcoin para receber pagamentos. É recomendado que utilize um endereço novo para cada transação.</translation>
->>>>>>> cf8aa5c7
+        <translation>Estes são os seus endereços Particl para receber pagamentos. É recomendado que utilize um endereço novo para cada transação.</translation>
     </message>
     <message>
         <source>&amp;Copy Address</source>
@@ -193,13 +188,8 @@
         <translation>Carteira encriptada</translation>
     </message>
     <message>
-<<<<<<< HEAD
         <source>%1 will close now to finish the encryption process. Remember that encrypting your wallet cannot fully protect your particl from being stolen by malware infecting your computer.</source>
-        <translation>%1 irá agora ser fechado para terminar o processo de encriptação. Recorde que a encriptação da sua carteira não protegerá totalmente os seus particl de serem roubados por programas maliciosos que infectem o seu computador.</translation>
-=======
-        <source>%1 will close now to finish the encryption process. Remember that encrypting your wallet cannot fully protect your bitcoins from being stolen by malware infecting your computer.</source>
-        <translation>%1 irá agora ser fechado para terminar o processo de encriptação. Recorde que a encriptação da sua carteira não protegerá totalmente os seus bitcoins de serem roubados por programas maliciosos que infetem o seu computador.</translation>
->>>>>>> cf8aa5c7
+        <translation>%1 irá agora ser fechado para terminar o processo de encriptação. Recorde que a encriptação da sua carteira não protegerá totalmente os seus particl de serem roubados por programas maliciosos que infetem o seu computador.</translation>
     </message>
     <message>
         <source>IMPORTANT: Any previous backups you have made of your wallet file should be replaced with the newly generated, encrypted wallet file. For security reasons, previous backups of the unencrypted wallet file will become useless as soon as you start using the new, encrypted wallet.</source>
@@ -369,7 +359,7 @@
     </message>
     <message>
         <source>Send coins to a Particl address</source>
-        <translation>Enviar moedas para um endereço Particl</translation>
+        <translation>Enviar moedas para um endereço Particl.</translation>
     </message>
     <message>
         <source>Backup wallet to another location</source>
@@ -392,8 +382,8 @@
         <translation>&amp;Verificar mensagem...</translation>
     </message>
     <message>
-        <source>Particl</source>
-        <translation>Particl</translation>
+        <source>Particl.</source>
+        <translation>Particl.</translation>
     </message>
     <message>
         <source>Wallet</source>
@@ -465,7 +455,7 @@
     </message>
     <message numerus="yes">
         <source>%n active connection(s) to Particl network</source>
-        <translation><numerusform>%n ligação ativa à rede Particl</numerusform><numerusform>%n ligações ativas à rede Particl</numerusform></translation>
+        <translation><numerusform>%n ligação ativa à rede Particl </numerusform><numerusform>%n ligações ativas à rede Particl </numerusform></translation>
     </message>
     <message>
         <source>Indexing blocks on disk...</source>
@@ -859,8 +849,8 @@
         <translation>Utilizar uma pasta de dados personalizada:</translation>
     </message>
     <message>
-        <source>Particl</source>
-        <translation>Particl</translation>
+        <source>Particl.</source>
+        <translation>Particl.</translation>
     </message>
     <message>
         <source>At least %1 GB of data will be stored in this directory, and it will grow over time.</source>
@@ -1335,13 +1325,8 @@
         <translation>Endereço de pagamento inválido %1</translation>
     </message>
     <message>
-<<<<<<< HEAD
         <source>URI cannot be parsed! This can be caused by an invalid Particl address or malformed URI parameters.</source>
-        <translation>URI não foi lido correctamente! Isto pode ser causado por um endereço Particl inválido ou por parâmetros URI malformados.</translation>
-=======
-        <source>URI cannot be parsed! This can be caused by an invalid Bitcoin address or malformed URI parameters.</source>
-        <translation>URI não foi lido corretamente! Isto pode ser causado por um endereço Bitcoin inválido ou por parâmetros URI malformados.</translation>
->>>>>>> cf8aa5c7
+        <translation>URI não foi lido corretamente! Isto pode ser causado por um endereço Particl inválido ou por parâmetros URI malformados.</translation>
     </message>
     <message>
         <source>Payment request file handling</source>
@@ -1442,13 +1427,8 @@
         <translation>Quantia</translation>
     </message>
     <message>
-<<<<<<< HEAD
         <source>Enter a Particl address (e.g. %1)</source>
-        <translation>Entre um endereço Particl (ex. %1)</translation>
-=======
-        <source>Enter a Bitcoin address (e.g. %1)</source>
-        <translation>Introduza um endereço Bitcoin (ex. %1)</translation>
->>>>>>> cf8aa5c7
+        <translation>Introduza um endereço Particl (ex. %1)</translation>
     </message>
     <message>
         <source>%1 d</source>
@@ -1892,7 +1872,7 @@
     </message>
     <message>
         <source>An optional message to attach to the payment request, which will be displayed when the request is opened. Note: The message will not be sent with the payment over the Particl network.</source>
-        <translation>Uma mensagem opcional para anexar ao pedido de pagamento, que será exibida quando o pedido for aberto. Nota: A mensagem não será enviada com o pagamento através da rede Particl.</translation>
+        <translation>Uma mensagem opcional para anexar ao pedido de pagamento, que será exibida quando o pedido for aberto. Nota: A mensagem não será enviada com o pagamento através da rede Particl .</translation>
     </message>
     <message>
         <source>An optional label to associate with the new receiving address.</source>
@@ -2132,13 +2112,8 @@
         <translation>Esconder</translation>
     </message>
     <message>
-<<<<<<< HEAD
         <source>Paying only the minimum fee is just fine as long as there is less transaction volume than space in the blocks. But be aware that this can end up in a never confirming transaction once there is more demand for particl transactions than the network can process.</source>
-        <translation>Pode pagar somente a taxa minima desde que haja um volume de transações inferior ao espaço nos blocos. No entanto tenha em atenção que esta opção poderá acabar em uma transação nunca confirmada assim que os pedidos de transações excedam a capacidade de processamento da rede.</translation>
-=======
-        <source>Paying only the minimum fee is just fine as long as there is less transaction volume than space in the blocks. But be aware that this can end up in a never confirming transaction once there is more demand for bitcoin transactions than the network can process.</source>
         <translation>Pode pagar somente a taxa mínima desde que haja um volume de transações inferior ao espaço nos blocos. No entanto tenha em atenção que esta opção poderá acabar em uma transação nunca confirmada assim que os pedidos de transações excedam a capacidade de processamento da rede.</translation>
->>>>>>> cf8aa5c7
     </message>
     <message>
         <source>(read the tooltip)</source>
@@ -2293,18 +2268,10 @@
         <source>Payment request expired.</source>
         <translation>Pedido de pagamento expirado.</translation>
     </message>
-    <message numerus="yes">
-        <source>%n block(s)</source>
-        <translation><numerusform>%n bloco</numerusform><numerusform>%n blocos</numerusform></translation>
-    </message>
     <message>
         <source>Pay only the required fee of %1</source>
         <translation>Pague apenas a taxa obrigatória de %1</translation>
     </message>
-    <message numerus="yes">
-        <source>Estimated to begin confirmation within %n block(s).</source>
-        <translation><numerusform>Estimativa para iniciar a confirmação dentro de %n bloco.</numerusform><numerusform>Estimativa para iniciar a confirmação dentro de %n blocos.</numerusform></translation>
-    </message>
     <message>
         <source>Warning: Invalid Particl address</source>
         <translation>Aviso: endereço Particl inválido</translation>
@@ -2398,7 +2365,7 @@
     </message>
     <message>
         <source>A message that was attached to the particl: URI which will be stored with the transaction for your reference. Note: This message will not be sent over the Particl network.</source>
-        <translation>Uma mensagem que estava anexada ao URI particl: que será armazenada com a transação para sua referência. Nota: Esta mensagem não será enviada através da rede Particl.</translation>
+        <translation>Uma mensagem que estava anexada ao URI particl: que será armazenada com a transação para sua referência. Nota: Esta mensagem não será enviada através da rede Particl .</translation>
     </message>
     <message>
         <source>Pay To:</source>
@@ -2479,7 +2446,7 @@
     </message>
     <message>
         <source>Sign the message to prove you own this Particl address</source>
-        <translation>Assine uma mensagem para provar que é dono deste endereço Particl</translation>
+        <translation>Assine uma mensagem para provar que é dono deste endereço Particl.</translation>
     </message>
     <message>
         <source>Sign &amp;Message</source>
@@ -2586,10 +2553,6 @@
 </context>
 <context>
     <name>TransactionDesc</name>
-    <message numerus="yes">
-        <source>Open for %n more block(s)</source>
-        <translation><numerusform>Abrir para %n ou mais bloco</numerusform><numerusform>Abrir para %n ou mais blocos</numerusform></translation>
-    </message>
     <message>
         <source>Open until %1</source>
         <translation>Aberto até %1</translation>
