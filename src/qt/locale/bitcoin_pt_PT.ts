<TS language="pt_PT" version="2.1">
<context>
    <name>AddressBookPage</name>
    <message>
        <source>Right-click to edit address or label</source>
        <translation>Clique com o botão direito para editar o endereço ou etiqueta</translation>
    </message>
    <message>
        <source>Create a new address</source>
        <translation>Criar um novo endereço</translation>
    </message>
    <message>
        <source>&amp;New</source>
        <translation>&amp;Novo</translation>
    </message>
    <message>
        <source>Copy the currently selected address to the system clipboard</source>
        <translation>Copiar o endereço selecionado para a área de transferência do sistema</translation>
    </message>
    <message>
        <source>&amp;Copy</source>
        <translation>&amp;Copiar</translation>
    </message>
    <message>
        <source>C&amp;lose</source>
        <translation>F&amp;echar</translation>
    </message>
    <message>
        <source>Delete the currently selected address from the list</source>
        <translation>Eliminar o endereço selecionado da lista</translation>
    </message>
    <message>
        <source>Export the data in the current tab to a file</source>
        <translation>Exportar os dados no separador atual para um ficheiro</translation>
    </message>
    <message>
        <source>&amp;Export</source>
        <translation>&amp;Exportar</translation>
    </message>
    <message>
        <source>&amp;Delete</source>
        <translation>&amp;Eliminar</translation>
    </message>
    <message>
        <source>Choose the address to send coins to</source>
        <translation>Escolha o endereço para enviar as moedas</translation>
    </message>
    <message>
        <source>Choose the address to receive coins with</source>
        <translation>Escolha o endereço para receber as moedas</translation>
    </message>
    <message>
        <source>C&amp;hoose</source>
        <translation>Escol&amp;her</translation>
    </message>
    <message>
        <source>Sending addresses</source>
        <translation>A enviar endereços</translation>
    </message>
    <message>
        <source>Receiving addresses</source>
        <translation>A receber endereços</translation>
    </message>
    <message>
        <source>These are your Bitcoin addresses for sending payments. Always check the amount and the receiving address before sending coins.</source>
        <translation>Estes são os seus endereços Bitcoin para enviar pagamentos. Verifique sempre o valor e o endereço de envio antes de enviar moedas.</translation>
    </message>
    <message>
        <source>These are your Bitcoin addresses for receiving payments. It is recommended to use a new receiving address for each transaction.</source>
        <translation>Estes são os seus endereços Bitcoin para receber pagamentos. É recomendado que utilize um endereço novo para cada transacção.</translation>
    </message>
    <message>
        <source>&amp;Copy Address</source>
        <translation>&amp;Copiar Endereço</translation>
    </message>
    <message>
        <source>Copy &amp;Label</source>
        <translation>Copiar &amp;Etiqueta</translation>
    </message>
    <message>
        <source>&amp;Edit</source>
        <translation>&amp;Editar</translation>
    </message>
    <message>
        <source>Export Address List</source>
        <translation>Exportar Lista de Endereços</translation>
    </message>
    <message>
        <source>Comma separated file (*.csv)</source>
        <translation>Ficheiro separado por vírgulas (*.csv)</translation>
    </message>
    <message>
        <source>Exporting Failed</source>
        <translation>Exportação Falhou</translation>
    </message>
    <message>
        <source>There was an error trying to save the address list to %1. Please try again.</source>
        <translation>Ocorreu um erro ao tentar guardar a lista de endereços para %1. Por favor, tente novamente.</translation>
    </message>
</context>
<context>
    <name>AddressTableModel</name>
    <message>
        <source>Label</source>
        <translation>Etiqueta</translation>
    </message>
    <message>
        <source>Address</source>
        <translation>Endereço</translation>
    </message>
    <message>
        <source>(no label)</source>
        <translation>(sem etiqueta)</translation>
    </message>
</context>
<context>
    <name>AskPassphraseDialog</name>
    <message>
        <source>Passphrase Dialog</source>
        <translation>Janela da Frase de Segurança</translation>
    </message>
    <message>
        <source>Enter passphrase</source>
        <translation>Insira a frase de segurança</translation>
    </message>
    <message>
        <source>New passphrase</source>
        <translation>Nova frase de frase de segurança</translation>
    </message>
    <message>
        <source>Repeat new passphrase</source>
        <translation>Repita a nova frase de frase de segurança</translation>
    </message>
    <message>
        <source>Show password</source>
        <translation>Mostrar palavra-passe</translation>
    </message>
    <message>
        <source>Enter the new passphrase to the wallet.&lt;br/&gt;Please use a passphrase of &lt;b&gt;ten or more random characters&lt;/b&gt;, or &lt;b&gt;eight or more words&lt;/b&gt;.</source>
        <translation>Insira a nova frase de segurança para a carteira. &lt;br/&gt; Por favor, utilize uma frase de segurança de &lt;b&gt;10 ou mais carateres aleatórios,&lt;/b&gt; ou &lt;b&gt;oito ou mais palavras&lt;/b&gt;.</translation>
    </message>
    <message>
        <source>Encrypt wallet</source>
        <translation>Encriptar carteira</translation>
    </message>
    <message>
        <source>This operation needs your wallet passphrase to unlock the wallet.</source>
        <translation>Esta operação precisa da sua frase de segurança da carteira para desbloquear a mesma.</translation>
    </message>
    <message>
        <source>Unlock wallet</source>
        <translation>Desbloquear carteira</translation>
    </message>
    <message>
        <source>This operation needs your wallet passphrase to decrypt the wallet.</source>
        <translation>Esta operação precisa da sua frase de segurança da carteira para desencriptar a mesma.</translation>
    </message>
    <message>
        <source>Decrypt wallet</source>
        <translation>Desencriptar carteira</translation>
    </message>
    <message>
        <source>Change passphrase</source>
        <translation>Alterar frase de segurança</translation>
    </message>
    <message>
        <source>Enter the old passphrase and new passphrase to the wallet.</source>
        <translation>Insira a frase de segurança antiga e a nova frase de segurança para a carteira.</translation>
    </message>
    <message>
        <source>Confirm wallet encryption</source>
        <translation>Confirmar encriptação da carteira</translation>
    </message>
    <message>
        <source>Warning: If you encrypt your wallet and lose your passphrase, you will &lt;b&gt;LOSE ALL OF YOUR BITCOINS&lt;/b&gt;!</source>
        <translation>Aviso: se encriptar a sua carteira e perder a sua frase de segurnça, &lt;b&gt;PERDERÁ TODOS OS SEUS BITCOINS&lt;/b&gt;!</translation>
    </message>
    <message>
        <source>Are you sure you wish to encrypt your wallet?</source>
        <translation>Tem a certeza que deseja encriptar a sua carteira?</translation>
    </message>
    <message>
        <source>Wallet encrypted</source>
        <translation>Carteira encriptada</translation>
    </message>
    <message>
        <source>%1 will close now to finish the encryption process. Remember that encrypting your wallet cannot fully protect your bitcoins from being stolen by malware infecting your computer.</source>
        <translation>%1 irá agora ser fechado para terminar o processo de encriptação. Recorde que a encriptação da sua carteira não protegerá totalmente os seus bitcoins de serem roubados por programas maliciosos que infectem o seu computador.</translation>
    </message>
    <message>
        <source>IMPORTANT: Any previous backups you have made of your wallet file should be replaced with the newly generated, encrypted wallet file. For security reasons, previous backups of the unencrypted wallet file will become useless as soon as you start using the new, encrypted wallet.</source>
        <translation>IMPORTANTE: Qualquer cópia de segurança da carteira anterior deverá ser substituída com o novo ficheiro de carteira, agora encriptado. Por razões de segurança, cópias de segurança não encriptadas tornar-se-ão inúteis assim que começar a usar a nova carteira encriptada.</translation>
    </message>
    <message>
        <source>Wallet encryption failed</source>
        <translation>Encriptação da carteira falhou</translation>
    </message>
    <message>
        <source>Wallet encryption failed due to an internal error. Your wallet was not encrypted.</source>
        <translation>A encriptação da carteira falhou devido a um erro interno. A carteira não foi encriptada.</translation>
    </message>
    <message>
        <source>The supplied passphrases do not match.</source>
        <translation>As frases de segurança fornecidas não coincidem.</translation>
    </message>
    <message>
        <source>Wallet unlock failed</source>
        <translation>Desbloqueio da carteira falhou</translation>
    </message>
    <message>
        <source>The passphrase entered for the wallet decryption was incorrect.</source>
        <translation>A frase de segurança introduzida para a desencriptação da carteira estava incorreta.</translation>
    </message>
    <message>
        <source>Wallet decryption failed</source>
        <translation>Desencriptação da carteira falhou</translation>
    </message>
    <message>
        <source>Wallet passphrase was successfully changed.</source>
        <translation>A frase de segurança da carteira foi alterada com sucesso.</translation>
    </message>
    <message>
        <source>Warning: The Caps Lock key is on!</source>
        <translation>Aviso: a tecla Caps Lock está ligada!</translation>
    </message>
</context>
<context>
    <name>BanTableModel</name>
    <message>
        <source>IP/Netmask</source>
        <translation>IP/Máscara de Rede</translation>
    </message>
    <message>
        <source>Banned Until</source>
        <translation>Banido Até</translation>
    </message>
</context>
<context>
    <name>BitcoinGUI</name>
    <message>
        <source>Sign &amp;message...</source>
        <translation>Assinar &amp;mensagem...</translation>
    </message>
    <message>
        <source>Synchronizing with network...</source>
        <translation>A sincronizar com a rede...</translation>
    </message>
    <message>
        <source>&amp;Overview</source>
        <translation>&amp;Resumo</translation>
    </message>
    <message>
        <source>Node</source>
        <translation>Nó</translation>
    </message>
    <message>
        <source>Show general overview of wallet</source>
        <translation>Mostrar resumo geral da carteira</translation>
    </message>
    <message>
        <source>&amp;Transactions</source>
        <translation>&amp;Transações</translation>
    </message>
    <message>
        <source>Browse transaction history</source>
        <translation>Explorar histórico das transações</translation>
    </message>
    <message>
        <source>E&amp;xit</source>
        <translation>Fec&amp;har</translation>
    </message>
    <message>
        <source>Quit application</source>
        <translation>Sair da aplicação</translation>
    </message>
    <message>
        <source>&amp;About %1</source>
        <translation>&amp;Sobre o %1</translation>
    </message>
    <message>
        <source>Show information about %1</source>
        <translation>Mostrar informação sobre o %1</translation>
    </message>
    <message>
        <source>About &amp;Qt</source>
        <translation>Sobre o &amp;Qt</translation>
    </message>
    <message>
        <source>Show information about Qt</source>
        <translation>Mostrar informação sobre o Qt</translation>
    </message>
    <message>
        <source>&amp;Options...</source>
        <translation>&amp;Opções...</translation>
    </message>
    <message>
        <source>Modify configuration options for %1</source>
        <translation>Modificar opções de configuração para %1</translation>
    </message>
    <message>
        <source>&amp;Encrypt Wallet...</source>
        <translation>E&amp;ncriptar Carteira...</translation>
    </message>
    <message>
        <source>&amp;Backup Wallet...</source>
        <translation>Efetuar &amp;Cópia de Segurança da Carteira...</translation>
    </message>
    <message>
        <source>&amp;Change Passphrase...</source>
        <translation>Alterar &amp;Frase de Segurança...</translation>
    </message>
    <message>
        <source>&amp;Sending addresses...</source>
        <translation>A &amp;enviar os endereços...</translation>
    </message>
    <message>
        <source>&amp;Receiving addresses...</source>
        <translation>A &amp;receber os endereços...</translation>
    </message>
    <message>
        <source>Open &amp;URI...</source>
        <translation>Abrir &amp;URI...</translation>
    </message>
    <message>
        <source>Click to disable network activity.</source>
        <translation>Clique para desativar a atividade de rede.</translation>
    </message>
    <message>
        <source>Network activity disabled.</source>
        <translation>Atividade de rede desativada.</translation>
    </message>
    <message>
        <source>Click to enable network activity again.</source>
        <translation>Clique para ativar novamente a atividade de rede.</translation>
    </message>
    <message>
        <source>Syncing Headers (%1%)...</source>
        <translation>A sincronizar cabeçalhos (%1%)...</translation>
    </message>
    <message>
        <source>Reindexing blocks on disk...</source>
        <translation>A reindexar os blocos no disco...</translation>
    </message>
    <message>
        <source>Send coins to a Particl address</source>
        <translation>Enviar moedas para um endereço Particl</translation>
    </message>
    <message>
        <source>Backup wallet to another location</source>
        <translation>Efetue uma cópia de segurança da carteira para outra localização</translation>
    </message>
    <message>
        <source>Change the passphrase used for wallet encryption</source>
        <translation>Alterar a frase de segurança utilizada na encriptação da carteira</translation>
    </message>
    <message>
        <source>&amp;Debug window</source>
        <translation>Janela de &amp;Depuração</translation>
    </message>
    <message>
        <source>Open debugging and diagnostic console</source>
        <translation>Abrir consola de diagnóstico e depuração</translation>
    </message>
    <message>
        <source>&amp;Verify message...</source>
        <translation>&amp;Verificar mensagem...</translation>
    </message>
    <message>
        <source>Particl</source>
        <translation>Particl</translation>
    </message>
    <message>
        <source>Wallet</source>
        <translation>Carteira</translation>
    </message>
    <message>
        <source>&amp;Send</source>
        <translation>&amp;Enviar</translation>
    </message>
    <message>
        <source>&amp;Receive</source>
        <translation>&amp;Receber</translation>
    </message>
    <message>
        <source>&amp;Show / Hide</source>
        <translation>Mo&amp;strar / Ocultar</translation>
    </message>
    <message>
        <source>Show or hide the main Window</source>
        <translation>Mostrar ou ocultar a janela principal</translation>
    </message>
    <message>
        <source>Encrypt the private keys that belong to your wallet</source>
        <translation>Encriptar as chaves privadas que pertencem à sua carteira</translation>
    </message>
    <message>
        <source>Sign messages with your Particl addresses to prove you own them</source>
        <translation>Assine as mensagens com os seus endereços Particl para provar que é o proprietário dos mesmos</translation>
    </message>
    <message>
        <source>Verify messages to ensure they were signed with specified Particl addresses</source>
        <translation>Verifique mensagens para assegurar que foram assinadas com o endereço Particl especificado</translation>
    </message>
    <message>
        <source>&amp;File</source>
        <translation>&amp;Ficheiro</translation>
    </message>
    <message>
        <source>&amp;Settings</source>
        <translation>&amp;Configurações</translation>
    </message>
    <message>
        <source>&amp;Help</source>
        <translation>&amp;Ajuda</translation>
    </message>
    <message>
        <source>Tabs toolbar</source>
        <translation>Barra de ferramentas dos separadores</translation>
    </message>
    <message>
        <source>Request payments (generates QR codes and bitcoin: URIs)</source>
        <translation>Solicitar pagamentos (gera códigos QR e bitcoin: URIs)</translation>
    </message>
    <message>
        <source>Show the list of used sending addresses and labels</source>
        <translation>Mostrar a lista de rótulos e endereços de envio usados</translation>
    </message>
    <message>
        <source>Show the list of used receiving addresses and labels</source>
        <translation>Mostrar a lista de rótulos e endereços de receção usados</translation>
    </message>
    <message>
        <source>Open a bitcoin: URI or payment request</source>
        <translation>Abrir URI bitcoin: ou pedido de pagamento</translation>
    </message>
    <message>
        <source>&amp;Command-line options</source>
        <translation>&amp;Opções da linha de &amp;comando</translation>
    </message>
    <message numerus="yes">
        <source>%n active connection(s) to Particl network</source>
        <translation><numerusform>%n ligação ativa à rede Particl</numerusform><numerusform>%n ligações ativas à rede Particl</numerusform></translation>
    </message>
    <message>
        <source>Indexing blocks on disk...</source>
        <translation>A indexar blocos no disco...</translation>
    </message>
    <message>
        <source>Processing blocks on disk...</source>
        <translation>A processar blocos no disco...</translation>
    </message>
    <message numerus="yes">
        <source>Processed %n block(s) of transaction history.</source>
        <translation><numerusform>Processado %n bloco do histórico de transações.</numerusform><numerusform>Processados %n blocos do histórico de transações.</numerusform></translation>
    </message>
    <message>
        <source>%1 behind</source>
        <translation>%1 em atraso</translation>
    </message>
    <message>
        <source>Last received block was generated %1 ago.</source>
        <translation>O último bloco recebido foi gerado há %1.</translation>
    </message>
    <message>
        <source>Transactions after this will not yet be visible.</source>
        <translation>As transações depois de isto ainda não serão visíveis.</translation>
    </message>
    <message>
        <source>Error</source>
        <translation>Erro</translation>
    </message>
    <message>
        <source>Warning</source>
        <translation>Aviso</translation>
    </message>
    <message>
        <source>Information</source>
        <translation>Informação</translation>
    </message>
    <message>
        <source>Up to date</source>
        <translation>Atualizado</translation>
    </message>
    <message>
        <source>Show the %1 help message to get a list with possible Bitcoin command-line options</source>
        <translation>Mostrar a mensagem de ajuda %1 para obter uma lista com possíveis opções a usar na linha de comandos.</translation>
    </message>
    <message>
        <source>%1 client</source>
        <translation>Cliente %1</translation>
    </message>
    <message>
        <source>Connecting to peers...</source>
        <translation>A ligar aos pontos...</translation>
    </message>
    <message>
        <source>Catching up...</source>
        <translation>Recuperando o atraso...</translation>
    </message>
    <message>
        <source>Date: %1
</source>
        <translation>Data: %1
</translation>
    </message>
    <message>
        <source>Amount: %1
</source>
        <translation>Valor: %1
</translation>
    </message>
    <message>
        <source>Type: %1
</source>
        <translation>Tipo: %1
</translation>
    </message>
    <message>
        <source>Label: %1
</source>
        <translation>Etiqueta: %1
</translation>
    </message>
    <message>
        <source>Address: %1
</source>
        <translation>Endereço: %1
</translation>
    </message>
    <message>
        <source>Sent transaction</source>
        <translation>Transação enviada</translation>
    </message>
    <message>
        <source>Incoming transaction</source>
        <translation>Transação recebida</translation>
    </message>
    <message>
        <source>HD key generation is &lt;b&gt;enabled&lt;/b&gt;</source>
        <translation>Criação de chave HD está &lt;b&gt;ativada&lt;/b&gt;</translation>
    </message>
    <message>
        <source>HD key generation is &lt;b&gt;disabled&lt;/b&gt;</source>
        <translation>Criação de chave HD está &lt;b&gt;desativada&lt;/b&gt;</translation>
    </message>
    <message>
        <source>Wallet is &lt;b&gt;encrypted&lt;/b&gt; and currently &lt;b&gt;unlocked&lt;/b&gt;</source>
        <translation>A carteira está &lt;b&gt;encriptada&lt;/b&gt; e atualmente &lt;b&gt;desbloqueada&lt;/b&gt;</translation>
    </message>
    <message>
        <source>Wallet is &lt;b&gt;encrypted&lt;/b&gt; and currently &lt;b&gt;locked&lt;/b&gt;</source>
        <translation>A carteira está &lt;b&gt;encriptada&lt;/b&gt; e atualmente &lt;b&gt;bloqueada&lt;/b&gt;</translation>
    </message>
    <message>
        <source>A fatal error occurred. Bitcoin can no longer continue safely and will quit.</source>
        <translation>Ocorreu um erro fatal. O Bitcoin não pode continuar com segurança e irá fechar.</translation>
    </message>
</context>
<context>
    <name>CoinControlDialog</name>
    <message>
        <source>Coin Selection</source>
        <translation>Seleção de Moeda</translation>
    </message>
    <message>
        <source>Quantity:</source>
        <translation>Quantidade:</translation>
    </message>
    <message>
        <source>Bytes:</source>
        <translation>Bytes:</translation>
    </message>
    <message>
        <source>Amount:</source>
        <translation>Valor:</translation>
    </message>
    <message>
        <source>Fee:</source>
        <translation>Taxa:</translation>
    </message>
    <message>
        <source>Dust:</source>
        <translation>Lixo:</translation>
    </message>
    <message>
        <source>After Fee:</source>
        <translation>Depois da taxa:</translation>
    </message>
    <message>
        <source>Change:</source>
        <translation>Troco:</translation>
    </message>
    <message>
        <source>(un)select all</source>
        <translation>(des)selecionar todos</translation>
    </message>
    <message>
        <source>Tree mode</source>
        <translation>Modo de árvore</translation>
    </message>
    <message>
        <source>List mode</source>
        <translation>Modo de lista</translation>
    </message>
    <message>
        <source>Amount</source>
        <translation>Valor</translation>
    </message>
    <message>
        <source>Received with label</source>
        <translation>Recebido com etiqueta</translation>
    </message>
    <message>
        <source>Received with address</source>
        <translation>Recebido com endereço</translation>
    </message>
    <message>
        <source>Date</source>
        <translation>Data</translation>
    </message>
    <message>
        <source>Confirmations</source>
        <translation>Confirmações</translation>
    </message>
    <message>
        <source>Confirmed</source>
        <translation>Confirmada</translation>
    </message>
    <message>
        <source>Copy address</source>
        <translation>Copiar endereço</translation>
    </message>
    <message>
        <source>Copy label</source>
        <translation>Copiar etiqueta</translation>
    </message>
    <message>
        <source>Copy amount</source>
        <translation>Copiar valor</translation>
    </message>
    <message>
        <source>Copy transaction ID</source>
        <translation>Copiar Id. da transação</translation>
    </message>
    <message>
        <source>Lock unspent</source>
        <translation>Bloquear não gasto</translation>
    </message>
    <message>
        <source>Unlock unspent</source>
        <translation>Desbloquear não gasto</translation>
    </message>
    <message>
        <source>Copy quantity</source>
        <translation>Copiar quantidade</translation>
    </message>
    <message>
        <source>Copy fee</source>
        <translation>Copiar taxa</translation>
    </message>
    <message>
        <source>Copy after fee</source>
        <translation>Copiar depois da taxa</translation>
    </message>
    <message>
        <source>Copy bytes</source>
        <translation>Copiar bytes</translation>
    </message>
    <message>
        <source>Copy dust</source>
        <translation>Copiar poeira</translation>
    </message>
    <message>
        <source>Copy change</source>
        <translation>Copiar troco</translation>
    </message>
    <message>
        <source>(%1 locked)</source>
        <translation>(%1 bloqueado)</translation>
    </message>
    <message>
        <source>yes</source>
        <translation>sim</translation>
    </message>
    <message>
        <source>no</source>
        <translation>não</translation>
    </message>
    <message>
        <source>This label turns red if any recipient receives an amount smaller than the current dust threshold.</source>
        <translation>Esta etiqueta fica vermelha se qualquer destinatário recebe um valor menor que o limite de dinheiro.</translation>
    </message>
    <message>
        <source>Can vary +/- %1 satoshi(s) per input.</source>
        <translation>Pode variar +/- %1 satoshi(s) por input.</translation>
    </message>
    <message>
        <source>(no label)</source>
        <translation>(sem etiqueta)</translation>
    </message>
    <message>
        <source>change from %1 (%2)</source>
        <translation>troco de %1 (%2)</translation>
    </message>
    <message>
        <source>(change)</source>
        <translation>(troco)</translation>
    </message>
</context>
<context>
    <name>EditAddressDialog</name>
    <message>
        <source>Edit Address</source>
        <translation>Editar Endereço</translation>
    </message>
    <message>
        <source>&amp;Label</source>
        <translation>&amp;Etiqueta</translation>
    </message>
    <message>
        <source>The label associated with this address list entry</source>
        <translation>A etiqueta associada com esta entrada da lista de endereços</translation>
    </message>
    <message>
        <source>The address associated with this address list entry. This can only be modified for sending addresses.</source>
        <translation>O endereço associado com o esta entrada da lista de endereços. Isto só pode ser modificado para os endereços de envio.</translation>
    </message>
    <message>
        <source>&amp;Address</source>
        <translation>E&amp;ndereço</translation>
    </message>
    <message>
        <source>New receiving address</source>
        <translation>Novo endereço de depósito</translation>
    </message>
    <message>
        <source>New sending address</source>
        <translation>Novo endereço de envio</translation>
    </message>
    <message>
        <source>Edit receiving address</source>
        <translation>Editar o endereço de depósito</translation>
    </message>
    <message>
        <source>Edit sending address</source>
        <translation>Editar o endereço de envio</translation>
    </message>
    <message>
        <source>The entered address "%1" is not a valid Bitcoin address.</source>
        <translation>O endereço introduzido "%1" não é um endereço bitcoin válido.</translation>
    </message>
    <message>
        <source>The entered address "%1" is already in the address book.</source>
        <translation>O endereço introduzido "%1" já se encontra no livro de endereços.</translation>
    </message>
    <message>
        <source>Could not unlock wallet.</source>
        <translation>Não foi possível desbloquear a carteira.</translation>
    </message>
    <message>
        <source>New key generation failed.</source>
        <translation>A criação da nova chave falhou.</translation>
    </message>
</context>
<context>
    <name>FreespaceChecker</name>
    <message>
        <source>A new data directory will be created.</source>
        <translation>Será criada uma nova diretoria de dados.</translation>
    </message>
    <message>
        <source>name</source>
        <translation>nome</translation>
    </message>
    <message>
        <source>Directory already exists. Add %1 if you intend to create a new directory here.</source>
        <translation>A pasta já existe. Adicione %1 se pretender criar aqui uma nova pasta.</translation>
    </message>
    <message>
        <source>Path already exists, and is not a directory.</source>
        <translation>O caminho já existe, e este não é uma pasta.</translation>
    </message>
    <message>
        <source>Cannot create data directory here.</source>
        <translation>Não é possível criar aqui uma diretoria de dados.</translation>
    </message>
</context>
<context>
    <name>HelpMessageDialog</name>
    <message>
        <source>version</source>
        <translation>versão</translation>
    </message>
    <message>
        <source>(%1-bit)</source>
        <translation>(%1-bit)</translation>
    </message>
    <message>
        <source>About %1</source>
        <translation>Sobre o %1</translation>
    </message>
    <message>
        <source>Command-line options</source>
        <translation>Opções da linha de comando</translation>
    </message>
    <message>
        <source>Usage:</source>
        <translation>Utilização:</translation>
    </message>
    <message>
        <source>command-line options</source>
        <translation>opções da linha de comando</translation>
    </message>
    <message>
        <source>UI Options:</source>
        <translation>Opções da IU:</translation>
    </message>
    <message>
        <source>Choose data directory on startup (default: %u)</source>
        <translation>Escolher a pasta de dados no arranque (predefinição: %u)</translation>
    </message>
    <message>
        <source>Set language, for example "de_DE" (default: system locale)</source>
        <translation>Definir idioma, por exemplo "pt_PT" (predefinição: idioma do sistema)</translation>
    </message>
    <message>
        <source>Start minimized</source>
        <translation>Iniciar minimizado</translation>
    </message>
    <message>
        <source>Set SSL root certificates for payment request (default: -system-)</source>
        <translation>Definir certificados de raiz SSL para pedidos de pagamento (predefinição: -system-)</translation>
    </message>
    <message>
        <source>Show splash screen on startup (default: %u)</source>
        <translation>Mostrar o ecrã de abertura no arranque (predefinição: %u)</translation>
    </message>
    <message>
        <source>Reset all settings changed in the GUI</source>
        <translation>Redefinir todas as definições alteradas na GUI</translation>
    </message>
</context>
<context>
    <name>Intro</name>
    <message>
        <source>Welcome</source>
        <translation>Bem-vindo</translation>
    </message>
    <message>
        <source>Welcome to %1.</source>
        <translation>Bem-vindo ao %1.</translation>
    </message>
    <message>
        <source>Use the default data directory</source>
        <translation>Utilizar a pasta de dados predefinida</translation>
    </message>
    <message>
        <source>Use a custom data directory:</source>
        <translation>Utilizar uma pasta de dados personalizada:</translation>
    </message>
    <message>
        <source>Bitcoin</source>
        <translation>Bitcoin</translation>
    </message>
    <message>
        <source>Approximately %1 GB of data will be stored in this directory.</source>
        <translation>Aproximadamente %1 GB de dados irão ser guardados nesta directoria. </translation>
    </message>
    <message>
        <source>The wallet will also be stored in this directory.</source>
        <translation>A carteira também será guardada nesta directoria.</translation>
    </message>
    <message>
        <source>Error: Specified data directory "%1" cannot be created.</source>
        <translation>Erro: não pode ser criada a pasta de dados especificada como "%1.</translation>
    </message>
    <message>
        <source>Error</source>
        <translation>Erro</translation>
    </message>
    <message numerus="yes">
        <source>%n GB of free space available</source>
        <translation><numerusform>%n GB de espaço livre disponível</numerusform><numerusform>%n GB de espaço livre disponível</numerusform></translation>
    </message>
    <message numerus="yes">
        <source>(of %n GB needed)</source>
        <translation><numerusform>(de %n GB necessários)</numerusform><numerusform>(de %n GB necessário)</numerusform></translation>
    </message>
</context>
<context>
    <name>ModalOverlay</name>
    <message>
        <source>Form</source>
        <translation>Formulário</translation>
    </message>
    <message>
        <source>Recent transactions may not yet be visible, and therefore your wallet's balance might be incorrect. This information will be correct once your wallet has finished synchronizing with the bitcoin network, as detailed below.</source>
        <translation>Transações recentes podem não ser visíveis por agora, portanto o saldo da sua carteira pode estar incorreto. Esta informação será corrigida quando a sua carteira acabar de sincronizar com a rede, como está explicado em baixo.</translation>
    </message>
    <message>
        <source>Attempting to spend bitcoins that are affected by not-yet-displayed transactions will not be accepted by the network.</source>
        <translation>Tentar enviar bitcoins que estão afetadas por transações ainda não exibidas não será aceite pela rede.</translation>
    </message>
    <message>
        <source>Number of blocks left</source>
        <translation>Número de blocos restantes</translation>
    </message>
    <message>
        <source>Unknown...</source>
        <translation>Desconhecido...</translation>
    </message>
    <message>
        <source>Last block time</source>
        <translation>Data do último bloco</translation>
    </message>
    <message>
        <source>Progress</source>
        <translation>Progresso</translation>
    </message>
    <message>
        <source>Progress increase per hour</source>
        <translation>Aumento horário do progresso</translation>
    </message>
    <message>
        <source>calculating...</source>
        <translation>a calcular...</translation>
    </message>
    <message>
        <source>Estimated time left until synced</source>
        <translation>tempo restante estimado até à sincronização</translation>
    </message>
    <message>
        <source>Hide</source>
        <translation>Ocultar</translation>
    </message>
    <message>
        <source>Unknown. Syncing Headers (%1)...</source>
        <translation>Desconhecido. Sincronização de Cabeçalhos (%1)...</translation>
    </message>
</context>
<context>
    <name>OpenURIDialog</name>
    <message>
        <source>Open URI</source>
        <translation>Abir URI</translation>
    </message>
    <message>
        <source>Open payment request from URI or file</source>
        <translation>Abrir pedido de pagamento de um URI ou ficheiro</translation>
    </message>
    <message>
        <source>URI:</source>
        <translation>URI:</translation>
    </message>
    <message>
        <source>Select payment request file</source>
        <translation>Selecione o ficheiro de pedido de pagamento</translation>
    </message>
    <message>
        <source>Select payment request file to open</source>
        <translation>Selecione o ficheiro de pedido de pagamento para abrir</translation>
    </message>
</context>
<context>
    <name>OptionsDialog</name>
    <message>
        <source>Options</source>
        <translation>Opções</translation>
    </message>
    <message>
        <source>&amp;Main</source>
        <translation>&amp;Principal</translation>
    </message>
    <message>
        <source>Automatically start %1 after logging in to the system.</source>
        <translation>Iniciar automaticamente o %1 depois de iniciar a sessão no sistema.</translation>
    </message>
    <message>
        <source>&amp;Start %1 on system login</source>
        <translation>&amp;Iniciar o %1 no início de sessão do sistema</translation>
    </message>
    <message>
        <source>Size of &amp;database cache</source>
        <translation>Tamanho da cache da base de &amp;dados</translation>
    </message>
    <message>
        <source>MB</source>
        <translation>MB</translation>
    </message>
    <message>
        <source>Number of script &amp;verification threads</source>
        <translation>Número de processos de &amp;verificação de scripts</translation>
    </message>
    <message>
        <source>IP address of the proxy (e.g. IPv4: 127.0.0.1 / IPv6: ::1)</source>
        <translation>Endereço de IP do proxy (exemplo, IPv4: 127.0.0.1 / IPv6: ::1)</translation>
    </message>
    <message>
        <source>&amp;Hide tray icon</source>
        <translation>&amp;Ocultar ícone da bandeja</translation>
    </message>
    <message>
        <source>Minimize instead of exit the application when the window is closed. When this option is enabled, the application will be closed only after selecting Exit in the menu.</source>
        <translation>Minimize ao invés de sair da aplicação quando a janela é fechada. Com esta  opção selecionada, a aplicação apenas será encerrada quando escolher Sair da aplicação no menú.</translation>
    </message>
    <message>
        <source>Third party URLs (e.g. a block explorer) that appear in the transactions tab as context menu items. %s in the URL is replaced by transaction hash. Multiple URLs are separated by vertical bar |.</source>
        <translation>URLs de outrem (ex. um explorador de blocos) que aparece no separador de transações como itens do menu de contexto.
%s do URL é substituído por hash de transação. Vários URLs são separados por barra vertical |.</translation>
    </message>
    <message>
        <source>Active command-line options that override above options:</source>
        <translation>Ativar as opções da linha de comando que se sobrepõem às opções acima:</translation>
    </message>
    <message>
        <source>Open Configuration File</source>
        <translation>Abrir Ficheiro de Configuração</translation>
    </message>
    <message>
        <source>Reset all client options to default.</source>
        <translation>Repor todas as opções de cliente para a predefinição.</translation>
    </message>
    <message>
        <source>&amp;Reset Options</source>
        <translation>&amp;Repor Opções</translation>
    </message>
    <message>
        <source>&amp;Network</source>
        <translation>&amp;Rede</translation>
    </message>
    <message>
        <source>(0 = auto, &lt;0 = leave that many cores free)</source>
        <translation>(0 = automático, &lt;0 = deixar essa quantidade de núcleos livre)</translation>
    </message>
    <message>
        <source>W&amp;allet</source>
        <translation>C&amp;arteira</translation>
    </message>
    <message>
        <source>Expert</source>
        <translation> Técnicos</translation>
    </message>
    <message>
        <source>Enable coin &amp;control features</source>
        <translation>Ativar as funcionalidades de &amp;controlo de moedas</translation>
    </message>
    <message>
        <source>If you disable the spending of unconfirmed change, the change from a transaction cannot be used until that transaction has at least one confirmation. This also affects how your balance is computed.</source>
        <translation>Se desativar o gasto de troco não confirmado, o troco de uma transação não pode ser utilizado até que essa transação tenha pelo menos uma confirmação. Isto também afeta o cálculo do seu saldo.</translation>
    </message>
    <message>
        <source>&amp;Spend unconfirmed change</source>
        <translation>&amp;Gastar troco não confirmado</translation>
    </message>
    <message>
        <source>Automatically open the Particl client port on the router. This only works when your router supports UPnP and it is enabled.</source>
        <translation>Abrir a porta do cliente bitcoin automaticamente no seu router. Isto apenas funciona se o seu router suportar UPnP e este se encontrar ligado.</translation>
    </message>
    <message>
        <source>Map port using &amp;UPnP</source>
        <translation>Mapear porta, utilizando &amp;UPnP</translation>
    </message>
    <message>
<<<<<<< HEAD
        <source>Connect to the Particl network through a SOCKS5 proxy.</source>
        <translation>Conectar à rede da Particl através dum proxy SOCLS5.</translation>
=======
        <source>Accept connections from outside.</source>
        <translation>Aceitar ligações externas.</translation>
    </message>
    <message>
        <source>Allow incomin&amp;g connections</source>
        <translation>Permitir ligações de "a receber"</translation>
    </message>
    <message>
        <source>Connect to the Bitcoin network through a SOCKS5 proxy.</source>
        <translation>Conectar à rede da Bitcoin através dum proxy SOCLS5.</translation>
>>>>>>> f17942a3
    </message>
    <message>
        <source>&amp;Connect through SOCKS5 proxy (default proxy):</source>
        <translation>&amp;Ligar através dum proxy SOCKS5 (proxy por defeito):</translation>
    </message>
    <message>
        <source>Proxy &amp;IP:</source>
        <translation>&amp;IP do proxy:</translation>
    </message>
    <message>
        <source>&amp;Port:</source>
        <translation>&amp;Porto:</translation>
    </message>
    <message>
        <source>Port of the proxy (e.g. 9050)</source>
        <translation>Porto do proxy (p.ex. 9050)</translation>
    </message>
    <message>
        <source>Used for reaching peers via:</source>
        <translation>Utilizado para alcançar pontos via:</translation>
    </message>
    <message>
        <source>IPv4</source>
        <translation>IPv4</translation>
    </message>
    <message>
        <source>IPv6</source>
        <translation>IPv6</translation>
    </message>
    <message>
        <source>Tor</source>
        <translation>Tor</translation>
    </message>
    <message>
        <source>Connect to the Particl network through a separate SOCKS5 proxy for Tor hidden services.</source>
        <translation>Ligar à rede Particl através de um proxy SOCKS5 separado para utilizar os serviços ocultos do Tor.</translation>
    </message>
    <message>
        <source>&amp;Window</source>
        <translation>&amp;Janela</translation>
    </message>
    <message>
        <source>Show only a tray icon after minimizing the window.</source>
        <translation>Apenas mostrar o ícone da bandeja de sistema após minimizar a janela.</translation>
    </message>
    <message>
        <source>&amp;Minimize to the tray instead of the taskbar</source>
        <translation>&amp;Minimizar para a bandeja de sistema e não para a barra de ferramentas</translation>
    </message>
    <message>
        <source>M&amp;inimize on close</source>
        <translation>M&amp;inimizar ao fechar</translation>
    </message>
    <message>
        <source>&amp;Display</source>
        <translation>&amp;Visualização</translation>
    </message>
    <message>
        <source>User Interface &amp;language:</source>
        <translation>&amp;Linguagem da interface de utilizador:</translation>
    </message>
    <message>
        <source>The user interface language can be set here. This setting will take effect after restarting %1.</source>
        <translation>A linguagem da interface do utilizador pode ser definida aqui. Esta definição entrará em efeito após reiniciar %1.</translation>
    </message>
    <message>
        <source>&amp;Unit to show amounts in:</source>
        <translation>&amp;Unidade para mostrar quantias:</translation>
    </message>
    <message>
        <source>Choose the default subdivision unit to show in the interface and when sending coins.</source>
        <translation>Escolha a unidade da subdivisão predefinida para ser mostrada na interface e quando enviar as moedas.</translation>
    </message>
    <message>
        <source>Whether to show coin control features or not.</source>
        <translation>Escolha se deve mostrar as funcionalidades de controlo de moedas ou não.</translation>
    </message>
    <message>
        <source>&amp;Third party transaction URLs</source>
        <translation>URLs de transação de &amp;terceiros</translation>
    </message>
    <message>
        <source>&amp;OK</source>
        <translation>&amp;OK</translation>
    </message>
    <message>
        <source>&amp;Cancel</source>
        <translation>&amp;Cancelar</translation>
    </message>
    <message>
        <source>default</source>
        <translation>predefinição</translation>
    </message>
    <message>
        <source>none</source>
        <translation>nenhum</translation>
    </message>
    <message>
        <source>Confirm options reset</source>
        <translation>Confirme a reposição das opções</translation>
    </message>
    <message>
        <source>Client restart required to activate changes.</source>
        <translation>É necessário reiniciar o cliente para ativar as alterações.</translation>
    </message>
    <message>
        <source>Client will be shut down. Do you want to proceed?</source>
        <translation>O cliente será desligado. Deseja continuar?</translation>
    </message>
    <message>
        <source>Configuration options</source>
        <translation>Opções da configuração</translation>
    </message>
    <message>
        <source>Error</source>
        <translation>Erro</translation>
    </message>
    <message>
        <source>The configuration file could not be opened.</source>
        <translation>Não foi possível abrir o ficheiro de configuração.</translation>
    </message>
    <message>
        <source>This change would require a client restart.</source>
        <translation>Esta alteração obrigará a um reinício do cliente.</translation>
    </message>
    <message>
        <source>The supplied proxy address is invalid.</source>
        <translation>O endereço de proxy introduzido é inválido. </translation>
    </message>
</context>
<context>
    <name>OverviewPage</name>
    <message>
        <source>Form</source>
        <translation>Formulário</translation>
    </message>
    <message>
        <source>The displayed information may be out of date. Your wallet automatically synchronizes with the Particl network after a connection is established, but this process has not completed yet.</source>
        <translation>A informação mostrada poderá estar desatualizada. A sua carteira sincroniza automaticamente com a rede Particl depois de estabelecer ligação, mas este processo ainda não está completo.</translation>
    </message>
    <message>
        <source>Watch-only:</source>
        <translation>Modo-verificação:</translation>
    </message>
    <message>
        <source>Available:</source>
        <translation>Disponível:</translation>
    </message>
    <message>
        <source>Your current spendable balance</source>
        <translation>O seu saldo (gastável) disponível</translation>
    </message>
    <message>
        <source>Pending:</source>
        <translation>Pendente:</translation>
    </message>
    <message>
        <source>Total of transactions that have yet to be confirmed, and do not yet count toward the spendable balance</source>
        <translation>Total de transações por confirmar, que ainda não estão contabilizadas no seu saldo gastável</translation>
    </message>
    <message>
        <source>Immature:</source>
        <translation>Imaturo:</translation>
    </message>
    <message>
        <source>Mined balance that has not yet matured</source>
        <translation>O saldo minado ainda não amadureceu</translation>
    </message>
    <message>
        <source>Balances</source>
        <translation>Balanços</translation>
    </message>
    <message>
        <source>Total:</source>
        <translation>Total:</translation>
    </message>
    <message>
        <source>Your current total balance</source>
        <translation>O seu saldo total actual</translation>
    </message>
    <message>
        <source>Your current balance in watch-only addresses</source>
        <translation>O seu balanço atual em endereços de apenas observação</translation>
    </message>
    <message>
        <source>Spendable:</source>
        <translation>Dispensável:</translation>
    </message>
    <message>
        <source>Recent transactions</source>
        <translation>transações recentes</translation>
    </message>
    <message>
        <source>Unconfirmed transactions to watch-only addresses</source>
        <translation>Transações não confirmadas para endereços modo-verificação</translation>
    </message>
    <message>
        <source>Mined balance in watch-only addresses that has not yet matured</source>
        <translation>Saldo minado ainda não disponivél de endereços modo-verificação</translation>
    </message>
    <message>
        <source>Current total balance in watch-only addresses</source>
        <translation>Saldo disponivél em enderços modo-verificação</translation>
    </message>
</context>
<context>
    <name>PaymentServer</name>
    <message>
        <source>Payment request error</source>
        <translation>Erro do pedido de pagamento</translation>
    </message>
    <message>
        <source>Cannot start bitcoin: click-to-pay handler</source>
        <translation>Impossível iniciar o controlador de bitcoin: click-to-pay</translation>
    </message>
    <message>
        <source>URI handling</source>
        <translation>Manuseamento de URI</translation>
    </message>
    <message>
        <source>Payment request fetch URL is invalid: %1</source>
        <translation>O URL do pedido de pagamento é inválido: %1</translation>
    </message>
    <message>
        <source>Invalid payment address %1</source>
        <translation>Endereço de pagamento inválido %1</translation>
    </message>
    <message>
        <source>URI cannot be parsed! This can be caused by an invalid Bitcoin address or malformed URI parameters.</source>
        <translation>URI não foi lido correctamente! Isto pode ser causado por um endereço Bitcoin inválido ou por parâmetros URI malformados.</translation>
    </message>
    <message>
        <source>Payment request file handling</source>
        <translation>Controlo de pedidos de pagamento.</translation>
    </message>
    <message>
        <source>Payment request file cannot be read! This can be caused by an invalid payment request file.</source>
        <translation>O ficheiro de pedido de pagamento não pôde ser lido! Isto pode ter sido causado por um ficheiro de pedido de pagamento inválido.</translation>
    </message>
    <message>
        <source>Payment request rejected</source>
        <translation>Pedido de pagamento rejeitado</translation>
    </message>
    <message>
        <source>Payment request network doesn't match client network.</source>
        <translation>Rede de requisição de pagamento não corresponde com a rede do cliente.</translation>
    </message>
    <message>
        <source>Payment request expired.</source>
        <translation>Pedido de pagamento expirado.</translation>
    </message>
    <message>
        <source>Payment request is not initialized.</source>
        <translation>O pedido de pagamento não foi inicializado.</translation>
    </message>
    <message>
        <source>Unverified payment requests to custom payment scripts are unsupported.</source>
        <translation>Pedidos de pagamento não-verificados para scripts de pagamento personalizados não são suportados.</translation>
    </message>
    <message>
        <source>Invalid payment request.</source>
        <translation>Pedido de pagamento inválido.</translation>
    </message>
    <message>
        <source>Requested payment amount of %1 is too small (considered dust).</source>
        <translation>Quantia solicitada para pagamento de %1 é muito pequena (considerada "pó").</translation>
    </message>
    <message>
        <source>Refund from %1</source>
        <translation>Reembolso de %1</translation>
    </message>
    <message>
        <source>Payment request %1 is too large (%2 bytes, allowed %3 bytes).</source>
        <translation>Pedido de pagamento %1 é demasiado grande (%2 bytes, permitido %3 bytes).</translation>
    </message>
    <message>
        <source>Error communicating with %1: %2</source>
        <translation>Erro ao comunicar com %1: %2</translation>
    </message>
    <message>
        <source>Payment request cannot be parsed!</source>
        <translation>O pedido de pagamento não pode ser lido ou processado!</translation>
    </message>
    <message>
        <source>Bad response from server %1</source>
        <translation>Má resposta do servidor %1</translation>
    </message>
    <message>
        <source>Network request error</source>
        <translation>Erro de pedido de rede</translation>
    </message>
    <message>
        <source>Payment acknowledged</source>
        <translation>Pagamento confirmado</translation>
    </message>
</context>
<context>
    <name>PeerTableModel</name>
    <message>
        <source>User Agent</source>
        <translation>Agente Usuário</translation>
    </message>
    <message>
        <source>Node/Service</source>
        <translation>Nó/Serviço</translation>
    </message>
    <message>
        <source>NodeId</source>
        <translation>NodeId</translation>
    </message>
    <message>
        <source>Ping</source>
        <translation>Latência</translation>
    </message>
    <message>
        <source>Sent</source>
        <translation>Enviado</translation>
    </message>
    <message>
        <source>Received</source>
        <translation>Recebido</translation>
    </message>
</context>
<context>
    <name>QObject</name>
    <message>
        <source>Amount</source>
        <translation>Quantia</translation>
    </message>
    <message>
        <source>Enter a Particl address (e.g. %1)</source>
        <translation>Entre um endereço Particl (ex. %1)</translation>
    </message>
    <message>
        <source>%1 d</source>
        <translation>%1 d</translation>
    </message>
    <message>
        <source>%1 h</source>
        <translation>%1 h</translation>
    </message>
    <message>
        <source>%1 m</source>
        <translation>%1 m</translation>
    </message>
    <message>
        <source>%1 s</source>
        <translation>%1 s</translation>
    </message>
    <message>
        <source>None</source>
        <translation>Nenhum</translation>
    </message>
    <message>
        <source>N/A</source>
        <translation>N/D</translation>
    </message>
    <message>
        <source>%1 ms</source>
        <translation>%1 ms</translation>
    </message>
    <message numerus="yes">
        <source>%n second(s)</source>
        <translation><numerusform>%n segundo</numerusform><numerusform>%n segundos</numerusform></translation>
    </message>
    <message numerus="yes">
        <source>%n minute(s)</source>
        <translation><numerusform>%n minuto</numerusform><numerusform>%n minutos</numerusform></translation>
    </message>
    <message numerus="yes">
        <source>%n hour(s)</source>
        <translation><numerusform>%n hora</numerusform><numerusform>%n horas</numerusform></translation>
    </message>
    <message numerus="yes">
        <source>%n day(s)</source>
        <translation><numerusform>%n dia</numerusform><numerusform>%n dias</numerusform></translation>
    </message>
    <message numerus="yes">
        <source>%n week(s)</source>
        <translation><numerusform>%n semana</numerusform><numerusform>%n semanas</numerusform></translation>
    </message>
    <message>
        <source>%1 and %2</source>
        <translation>%1 e %2</translation>
    </message>
    <message numerus="yes">
        <source>%n year(s)</source>
        <translation><numerusform>%n anos</numerusform><numerusform>%n anos</numerusform></translation>
    </message>
    <message>
        <source>%1 B</source>
        <translation>%1 B</translation>
    </message>
    <message>
        <source>%1 KB</source>
        <translation>%1 KB</translation>
    </message>
    <message>
        <source>%1 MB</source>
        <translation>%1 MB</translation>
    </message>
    <message>
        <source>%1 GB</source>
        <translation>%1 GB</translation>
    </message>
    <message>
        <source>%1 didn't yet exit safely...</source>
        <translation>%1 ainda não foi fechado em segurança...</translation>
    </message>
    <message>
        <source>unknown</source>
        <translation>desconhecido</translation>
    </message>
</context>
<context>
    <name>QObject::QObject</name>
    <message>
        <source>Error: Specified data directory "%1" does not exist.</source>
        <translation>Erro: Pasta de dados especificada "%1" não existe.</translation>
    </message>
    <message>
        <source>Error: Cannot parse configuration file: %1. Only use key=value syntax.</source>
        <translation>Erro: não é possível analisar o ficheiro de configuração: %1. Utilize apenas a sintaxe key=value.</translation>
    </message>
    <message>
        <source>Error: %1</source>
        <translation>Erro: %1</translation>
    </message>
</context>
<context>
    <name>QRImageWidget</name>
    <message>
        <source>&amp;Save Image...</source>
        <translation>&amp;Guardar Imagem...</translation>
    </message>
    <message>
        <source>&amp;Copy Image</source>
        <translation>&amp;Copiar Imagem</translation>
    </message>
    <message>
        <source>Save QR Code</source>
        <translation>Guardar o código QR</translation>
    </message>
    <message>
        <source>PNG Image (*.png)</source>
        <translation>Imagem PNG (*.png)</translation>
    </message>
</context>
<context>
    <name>RPCConsole</name>
    <message>
        <source>N/A</source>
        <translation>N/D</translation>
    </message>
    <message>
        <source>Client version</source>
        <translation>Versão do Cliente</translation>
    </message>
    <message>
        <source>&amp;Information</source>
        <translation>&amp;Informação</translation>
    </message>
    <message>
        <source>Debug window</source>
        <translation>Janela de depuração</translation>
    </message>
    <message>
        <source>General</source>
        <translation>Geral</translation>
    </message>
    <message>
        <source>Using BerkeleyDB version</source>
        <translation>Versão BerkeleyDB em uso</translation>
    </message>
    <message>
        <source>Datadir</source>
        <translation>Datadir</translation>
    </message>
    <message>
        <source>Startup time</source>
        <translation>Hora de Arranque</translation>
    </message>
    <message>
        <source>Network</source>
        <translation>Rede</translation>
    </message>
    <message>
        <source>Name</source>
        <translation>Nome</translation>
    </message>
    <message>
        <source>Number of connections</source>
        <translation>Número de ligações</translation>
    </message>
    <message>
        <source>Block chain</source>
        <translation>Cadeia de blocos</translation>
    </message>
    <message>
        <source>Current number of blocks</source>
        <translation>Número actual de blocos</translation>
    </message>
    <message>
        <source>Memory Pool</source>
        <translation>Banco de Memória</translation>
    </message>
    <message>
        <source>Current number of transactions</source>
        <translation>Número actual de transacções</translation>
    </message>
    <message>
        <source>Memory usage</source>
        <translation>Utilização de memória</translation>
    </message>
    <message>
        <source>&amp;Reset</source>
        <translation>&amp;Reiniciar</translation>
    </message>
    <message>
        <source>Received</source>
        <translation>Recebido</translation>
    </message>
    <message>
        <source>Sent</source>
        <translation>Enviado</translation>
    </message>
    <message>
        <source>&amp;Peers</source>
        <translation>&amp;Pontos</translation>
    </message>
    <message>
        <source>Banned peers</source>
        <translation>Pontos banidos</translation>
    </message>
    <message>
        <source>Select a peer to view detailed information.</source>
        <translation>Selecione um ponto para ver informação detalhada.</translation>
    </message>
    <message>
        <source>Whitelisted</source>
        <translation>Permitido por si</translation>
    </message>
    <message>
        <source>Direction</source>
        <translation>Direcção</translation>
    </message>
    <message>
        <source>Version</source>
        <translation>Versão</translation>
    </message>
    <message>
        <source>Starting Block</source>
        <translation>Bloco Inicial</translation>
    </message>
    <message>
        <source>Synced Headers</source>
        <translation>Cabeçalhos Sincronizados</translation>
    </message>
    <message>
        <source>Synced Blocks</source>
        <translation>Blocos Sincronizados</translation>
    </message>
    <message>
        <source>User Agent</source>
        <translation>Agente Usuário</translation>
    </message>
    <message>
        <source>Open the %1 debug log file from the current data directory. This can take a few seconds for large log files.</source>
        <translation>Abrir o ficheiro de registo de depuração %1 da pasta de dados actual. Isto pode demorar alguns segundos para ficheiros de registo maiores.</translation>
    </message>
    <message>
        <source>Decrease font size</source>
        <translation>Diminuir tamanho da letra</translation>
    </message>
    <message>
        <source>Increase font size</source>
        <translation>Aumentar tamanho da letra</translation>
    </message>
    <message>
        <source>Services</source>
        <translation>Serviços</translation>
    </message>
    <message>
        <source>Ban Score</source>
        <translation>Resultado da Suspensão</translation>
    </message>
    <message>
        <source>Connection Time</source>
        <translation>Tempo de Ligação</translation>
    </message>
    <message>
        <source>Last Send</source>
        <translation>Ultimo Envio</translation>
    </message>
    <message>
        <source>Last Receive</source>
        <translation>Ultimo Recebimento</translation>
    </message>
    <message>
        <source>Ping Time</source>
        <translation>Tempo de Latência</translation>
    </message>
    <message>
        <source>The duration of a currently outstanding ping.</source>
        <translation>A duração de um ping atualmente pendente.</translation>
    </message>
    <message>
        <source>Ping Wait</source>
        <translation>Espera do Ping</translation>
    </message>
    <message>
        <source>Min Ping</source>
        <translation>Latência mínima</translation>
    </message>
    <message>
        <source>Time Offset</source>
        <translation>Fuso Horário</translation>
    </message>
    <message>
        <source>Last block time</source>
        <translation>Data do último bloco</translation>
    </message>
    <message>
        <source>&amp;Open</source>
        <translation>&amp;Abrir</translation>
    </message>
    <message>
        <source>&amp;Console</source>
        <translation>&amp;Consola</translation>
    </message>
    <message>
        <source>&amp;Network Traffic</source>
        <translation>&amp;Tráfego de Rede</translation>
    </message>
    <message>
        <source>Totals</source>
        <translation>Totais</translation>
    </message>
    <message>
        <source>In:</source>
        <translation>Entrada:</translation>
    </message>
    <message>
        <source>Out:</source>
        <translation>Saída:</translation>
    </message>
    <message>
        <source>Debug log file</source>
        <translation>Ficheiro de registo de depuração</translation>
    </message>
    <message>
        <source>Clear console</source>
        <translation>Limpar consola</translation>
    </message>
    <message>
        <source>1 &amp;hour</source>
        <translation>1 &amp;hora</translation>
    </message>
    <message>
        <source>1 &amp;day</source>
        <translation>1 &amp;dia</translation>
    </message>
    <message>
        <source>1 &amp;week</source>
        <translation>1 &amp;semana</translation>
    </message>
    <message>
        <source>1 &amp;year</source>
        <translation>1 &amp;ano</translation>
    </message>
    <message>
        <source>Ban for</source>
        <translation>Banir para</translation>
    </message>
    <message>
        <source>&amp;Unban</source>
        <translation>&amp;Desbanir</translation>
    </message>
    <message>
        <source>Welcome to the %1 RPC console.</source>
        <translation>Bem-vindo à consola RPC da %1.</translation>
    </message>
    <message>
        <source>For more information on using this console type %1.</source>
        <translation>Para mais informação em como utilizar esta consola, digite %1.</translation>
    </message>
    <message>
        <source>Network activity disabled</source>
        <translation>Atividade de rede desativada</translation>
    </message>
    <message>
        <source>(node id: %1)</source>
        <translation>(id nó: %1)</translation>
    </message>
    <message>
        <source>via %1</source>
        <translation>via %1</translation>
    </message>
    <message>
        <source>never</source>
        <translation>nunca</translation>
    </message>
    <message>
        <source>Inbound</source>
        <translation>Entrada</translation>
    </message>
    <message>
        <source>Outbound</source>
        <translation>Saída</translation>
    </message>
    <message>
        <source>Yes</source>
        <translation>Sim</translation>
    </message>
    <message>
        <source>No</source>
        <translation>Não</translation>
    </message>
    <message>
        <source>Unknown</source>
        <translation>Desconhecido</translation>
    </message>
</context>
<context>
    <name>ReceiveCoinsDialog</name>
    <message>
        <source>&amp;Amount:</source>
        <translation>&amp;Quantia:</translation>
    </message>
    <message>
        <source>&amp;Label:</source>
        <translation>&amp;Rótulo:</translation>
    </message>
    <message>
        <source>&amp;Message:</source>
        <translation>&amp;Mensagem:</translation>
    </message>
    <message>
<<<<<<< HEAD
        <source>Reuse one of the previously used receiving addresses. Reusing addresses has security and privacy issues. Do not use this unless re-generating a payment request made before.</source>
        <translation>Reutilize um dos endereços de entrada usados anteriormente. Reutilizar endereços pode levar a riscos de segurança e de privacidade. Não use esta função a não ser que esteja a gerar novamente uma requisição de pagamento feita anteriormente.</translation>
    </message>
    <message>
        <source>R&amp;euse an existing receiving address (not recommended)</source>
        <translation>Reutilizar um endereço de receção existente (não recomendado)</translation>
    </message>
    <message>
        <source>An optional message to attach to the payment request, which will be displayed when the request is opened. Note: The message will not be sent with the payment over the Particl network.</source>
        <translation>Uma mensagem opcional para anexar ao pedido de pagamento, que será exibida quando o pedido for aberto. Nota: A mensagem não será enviada com o pagamento através da rede Particl.</translation>
=======
        <source>An optional message to attach to the payment request, which will be displayed when the request is opened. Note: The message will not be sent with the payment over the Bitcoin network.</source>
        <translation>Uma mensagem opcional para anexar ao pedido de pagamento, que será exibida quando o pedido for aberto. Nota: A mensagem não será enviada com o pagamento através da rede Bitcoin.</translation>
>>>>>>> f17942a3
    </message>
    <message>
        <source>An optional label to associate with the new receiving address.</source>
        <translation>Um rótulo opcional a associar ao novo endereço de receção.</translation>
    </message>
    <message>
        <source>Use this form to request payments. All fields are &lt;b&gt;optional&lt;/b&gt;.</source>
        <translation>Utilize este formulário para solicitar pagamentos. Todos os campos são &lt;b&gt;opcionais&lt;/b&gt;.</translation>
    </message>
    <message>
        <source>An optional amount to request. Leave this empty or zero to not request a specific amount.</source>
        <translation>Uma quantia opcional a solicitar. Deixe em branco ou zero para não solicitar uma quantidade específica.</translation>
    </message>
    <message>
        <source>Clear all fields of the form.</source>
        <translation>Limpar todos os campos do formulário.</translation>
    </message>
    <message>
        <source>Clear</source>
        <translation>Limpar</translation>
    </message>
    <message>
        <source>Requested payments history</source>
        <translation>Histórico de pagamentos solicitados</translation>
    </message>
    <message>
        <source>&amp;Request payment</source>
        <translation>&amp;Requisitar Pagamento</translation>
    </message>
    <message>
        <source>Show the selected request (does the same as double clicking an entry)</source>
        <translation>Mostrar o pedido seleccionado (faz o mesmo que clicar 2 vezes numa entrada)</translation>
    </message>
    <message>
        <source>Show</source>
        <translation>Mostrar</translation>
    </message>
    <message>
        <source>Remove the selected entries from the list</source>
        <translation>Remover as entradas seleccionadas da lista</translation>
    </message>
    <message>
        <source>Remove</source>
        <translation>Remover</translation>
    </message>
    <message>
        <source>Copy URI</source>
        <translation>Copiar URI</translation>
    </message>
    <message>
        <source>Copy label</source>
        <translation>Copiar etiqueta</translation>
    </message>
    <message>
        <source>Copy message</source>
        <translation>Copiar mensagem</translation>
    </message>
    <message>
        <source>Copy amount</source>
        <translation>Copiar valor</translation>
    </message>
</context>
<context>
    <name>ReceiveRequestDialog</name>
    <message>
        <source>QR Code</source>
        <translation>Código QR</translation>
    </message>
    <message>
        <source>Copy &amp;URI</source>
        <translation>Copiar &amp;URI</translation>
    </message>
    <message>
        <source>Copy &amp;Address</source>
        <translation>Copi&amp;ar Endereço</translation>
    </message>
    <message>
        <source>&amp;Save Image...</source>
        <translation>&amp;Salvar Imagem...</translation>
    </message>
    <message>
        <source>Request payment to %1</source>
        <translation>Requisitar Pagamento para %1</translation>
    </message>
    <message>
        <source>Payment information</source>
        <translation>Informação de Pagamento</translation>
    </message>
    <message>
        <source>URI</source>
        <translation>URI</translation>
    </message>
    <message>
        <source>Address</source>
        <translation>Endereço</translation>
    </message>
    <message>
        <source>Amount</source>
        <translation>Valor</translation>
    </message>
    <message>
        <source>Label</source>
        <translation>Etiqueta</translation>
    </message>
    <message>
        <source>Message</source>
        <translation>Mensagem</translation>
    </message>
    <message>
        <source>Resulting URI too long, try to reduce the text for label / message.</source>
        <translation>URI resultante muito longo. Tente reduzir o texto do rótulo / mensagem.</translation>
    </message>
    <message>
        <source>Error encoding URI into QR Code.</source>
        <translation>Erro ao codificar URI em Código QR.</translation>
    </message>
</context>
<context>
    <name>RecentRequestsTableModel</name>
    <message>
        <source>Date</source>
        <translation>Data</translation>
    </message>
    <message>
        <source>Label</source>
        <translation>Etiqueta</translation>
    </message>
    <message>
        <source>Message</source>
        <translation>Mensagem </translation>
    </message>
    <message>
        <source>(no label)</source>
        <translation>(sem etiqueta)</translation>
    </message>
    <message>
        <source>(no message)</source>
        <translation>(sem mensagem)</translation>
    </message>
    <message>
        <source>(no amount requested)</source>
        <translation>(sem quantia pedida)</translation>
    </message>
    <message>
        <source>Requested</source>
        <translation>Solicitado</translation>
    </message>
</context>
<context>
    <name>SendCoinsDialog</name>
    <message>
        <source>Send Coins</source>
        <translation>Enviar Moedas</translation>
    </message>
    <message>
        <source>Coin Control Features</source>
        <translation>Funcionalidades do Controlo de Moedas:</translation>
    </message>
    <message>
        <source>Inputs...</source>
        <translation>Entradas...</translation>
    </message>
    <message>
        <source>automatically selected</source>
        <translation>selecionadas automáticamente</translation>
    </message>
    <message>
        <source>Insufficient funds!</source>
        <translation>Fundos insuficientes!</translation>
    </message>
    <message>
        <source>Quantity:</source>
        <translation>Quantidade:</translation>
    </message>
    <message>
        <source>Bytes:</source>
        <translation>Bytes:</translation>
    </message>
    <message>
        <source>Amount:</source>
        <translation>Quantia:</translation>
    </message>
    <message>
        <source>Fee:</source>
        <translation>Taxa:</translation>
    </message>
    <message>
        <source>After Fee:</source>
        <translation>Depois da taxa:</translation>
    </message>
    <message>
        <source>Change:</source>
        <translation>Troco:</translation>
    </message>
    <message>
        <source>If this is activated, but the change address is empty or invalid, change will be sent to a newly generated address.</source>
        <translation>Se isto estiver ativo, mas o endereço de troco estiver vazio ou for inválido, o troco será enviado para um novo endereço gerado.</translation>
    </message>
    <message>
        <source>Custom change address</source>
        <translation>Endereço de troco personalizado</translation>
    </message>
    <message>
        <source>Transaction Fee:</source>
        <translation>Taxa da transação:</translation>
    </message>
    <message>
        <source>Choose...</source>
        <translation>Escolher...</translation>
    </message>
    <message>
        <source>Warning: Fee estimation is currently not possible.</source>
        <translation>Aviso: atualmente, não é possível a estimativa da taxa.</translation>
    </message>
    <message>
        <source>collapse fee-settings</source>
        <translation>ocultar definições de taxa</translation>
    </message>
    <message>
        <source>per kilobyte</source>
        <translation>por kilobyte</translation>
    </message>
    <message>
        <source>If the custom fee is set to 1000 satoshis and the transaction is only 250 bytes, then "per kilobyte" only pays 250 satoshis in fee, while "total at least" pays 1000 satoshis. For transactions bigger than a kilobyte both pay by kilobyte.</source>
        <translation>Se a taxa personalizada estiver definida para 1.000 satoshis e a transação é de apenas 250 bytes, então paga apenas 250 satoshis "por kilobyte" na taxa, enquanto em "total pelo menos" paga 1.000 satoshis. Para transações superiores a um kilobyte ambos pagam por kilobyte.</translation>
    </message>
    <message>
        <source>Hide</source>
        <translation>Esconder</translation>
    </message>
    <message>
        <source>Paying only the minimum fee is just fine as long as there is less transaction volume than space in the blocks. But be aware that this can end up in a never confirming transaction once there is more demand for bitcoin transactions than the network can process.</source>
        <translation>Pode pagar somente a taxa minima desde que haja um volume de transações inferior ao espaço nos blocos. No entanto tenha em atenção que esta opção poderá acabar em uma transação nunca confirmada assim que os pedidos de transações excedam a capacidade de processamento da rede.</translation>
    </message>
    <message>
        <source>(read the tooltip)</source>
        <translation>(leia a dica)</translation>
    </message>
    <message>
        <source>Recommended:</source>
        <translation>Recomendado:</translation>
    </message>
    <message>
        <source>Custom:</source>
        <translation>Uso:</translation>
    </message>
    <message>
        <source>(Smart fee not initialized yet. This usually takes a few blocks...)</source>
        <translation>(A taxa inteligente ainda não foi inicializada. Isto normalmente demora alguns blocos...)</translation>
    </message>
    <message>
        <source>Send to multiple recipients at once</source>
        <translation>Enviar para múltiplos destinatários de uma vez</translation>
    </message>
    <message>
        <source>Add &amp;Recipient</source>
        <translation>Adicionar &amp;Destinatário</translation>
    </message>
    <message>
        <source>Clear all fields of the form.</source>
        <translation>Limpar todos os campos do formulário.</translation>
    </message>
    <message>
        <source>Dust:</source>
        <translation>Lixo:</translation>
    </message>
    <message>
        <source>Confirmation time target:</source>
        <translation>Tempo de confirmação:</translation>
    </message>
    <message>
        <source>Clear &amp;All</source>
        <translation>Limpar &amp;Tudo</translation>
    </message>
    <message>
        <source>Balance:</source>
        <translation>Saldo:</translation>
    </message>
    <message>
        <source>Confirm the send action</source>
        <translation>Confirme ação de envio</translation>
    </message>
    <message>
        <source>S&amp;end</source>
        <translation>E&amp;nviar</translation>
    </message>
    <message>
        <source>Copy quantity</source>
        <translation>Copiar quantidade</translation>
    </message>
    <message>
        <source>Copy amount</source>
        <translation>Copiar valor</translation>
    </message>
    <message>
        <source>Copy fee</source>
        <translation>Copiar taxa</translation>
    </message>
    <message>
        <source>Copy after fee</source>
        <translation>Copiar depois da taxa</translation>
    </message>
    <message>
        <source>Copy bytes</source>
        <translation>Copiar bytes</translation>
    </message>
    <message>
        <source>Copy dust</source>
        <translation>Copiar pó</translation>
    </message>
    <message>
        <source>Copy change</source>
        <translation>Copiar troco</translation>
    </message>
    <message>
        <source>%1 to %2</source>
        <translation>%1 para %2</translation>
    </message>
    <message>
        <source>Are you sure you want to send?</source>
        <translation>Tem a certeza que deseja enviar?</translation>
    </message>
    <message>
        <source>added as transaction fee</source>
        <translation>adicionado como taxa de transação</translation>
    </message>
    <message>
        <source>Total Amount %1</source>
        <translation>Quantia Total %1</translation>
    </message>
    <message>
        <source>or</source>
        <translation>ou</translation>
    </message>
    <message>
        <source>Confirm send coins</source>
        <translation>Confirme envio de moedas</translation>
    </message>
    <message>
        <source>The recipient address is not valid. Please recheck.</source>
        <translation>O endereço do destinatário é inválido. Por favor, reverifique.</translation>
    </message>
    <message>
        <source>The amount to pay must be larger than 0.</source>
        <translation>O valor a pagar dever maior que 0.</translation>
    </message>
    <message>
        <source>The amount exceeds your balance.</source>
        <translation>O valor excede o seu saldo.</translation>
    </message>
    <message>
        <source>The total exceeds your balance when the %1 transaction fee is included.</source>
        <translation>O total excede o seu saldo quando a taxa de transação %1 está incluída.</translation>
    </message>
    <message>
        <source>Duplicate address found: addresses should only be used once each.</source>
        <translation>Endereço duplicado encontrado: os endereços devem ser usados ​​apenas uma vez.</translation>
    </message>
    <message>
        <source>Transaction creation failed!</source>
        <translation>A criação da transação falhou!</translation>
    </message>
    <message>
        <source>The transaction was rejected with the following reason: %1</source>
<<<<<<< HEAD
        <translation>A transação foi rejeitada pelo seguinte motivo: %1</translation>
=======
        <translation>A transação foi rejeitada pelo seguinte motivo: %1
</translation>
>>>>>>> f17942a3
    </message>
    <message>
        <source>A fee higher than %1 is considered an absurdly high fee.</source>
        <translation>Uma taxa superior a %1 é considerada uma taxa altamente absurda.</translation>
    </message>
    <message>
        <source>Payment request expired.</source>
        <translation>Pedido de pagamento expirado.</translation>
    </message>
    <message numerus="yes">
        <source>%n block(s)</source>
        <translation><numerusform>%n bloco</numerusform><numerusform>%n blocos</numerusform></translation>
    </message>
    <message>
        <source>Pay only the required fee of %1</source>
        <translation>Pague apenas a taxa obrigatória de %1</translation>
    </message>
    <message numerus="yes">
        <source>Estimated to begin confirmation within %n block(s).</source>
        <translation><numerusform>Estimativa para iniciar a confirmação dentro de %n bloco.</numerusform><numerusform>Estimativa para iniciar a confirmação dentro de %n blocos.</numerusform></translation>
    </message>
    <message>
        <source>Warning: Invalid Bitcoin address</source>
        <translation>Aviso: endereço Bitcoin inválido</translation>
    </message>
    <message>
        <source>Warning: Unknown change address</source>
        <translation>Aviso: endereço de troco desconhecido</translation>
    </message>
    <message>
        <source>Confirm custom change address</source>
        <translation>Confirmar endereço de troco personalizado</translation>
    </message>
    <message>
        <source>The address you selected for change is not part of this wallet. Any or all funds in your wallet may be sent to this address. Are you sure?</source>
        <translation>O endereço que você selecionou para alterar não faz parte desta carteira. Qualquer ou todos os fundos em sua carteira podem ser enviados para este endereço. Você tem certeza?</translation>
    </message>
    <message>
        <source>(no label)</source>
        <translation>(sem etiqueta)</translation>
    </message>
</context>
<context>
    <name>SendCoinsEntry</name>
    <message>
        <source>A&amp;mount:</source>
        <translation>Qu&amp;antia:</translation>
    </message>
    <message>
        <source>Pay &amp;To:</source>
        <translation>&amp;Pagar A:</translation>
    </message>
    <message>
        <source>&amp;Label:</source>
        <translation>Rótu&amp;lo:</translation>
    </message>
    <message>
        <source>Choose previously used address</source>
        <translation>Escolha o endereço utilizado anteriormente</translation>
    </message>
    <message>
        <source>This is a normal payment.</source>
        <translation>Este é um pagamento normal.</translation>
    </message>
    <message>
        <source>The Particl address to send the payment to</source>
        <translation>O endereço Particl para enviar o pagamento</translation>
    </message>
    <message>
        <source>Alt+A</source>
        <translation>Alt+A</translation>
    </message>
    <message>
        <source>Paste address from clipboard</source>
        <translation>Cole endereço da área de transferência</translation>
    </message>
    <message>
        <source>Alt+P</source>
        <translation>Alt+P</translation>
    </message>
    <message>
        <source>Remove this entry</source>
        <translation>Remover esta entrada</translation>
    </message>
    <message>
        <source>The fee will be deducted from the amount being sent. The recipient will receive less bitcoins than you enter in the amount field. If multiple recipients are selected, the fee is split equally.</source>
        <translation>A taxa será deduzida ao valor que está a ser enviado. O destinatário irá receber menos bitcoins do que as que inseridas no campo do valor. Se estiverem selecionados múltiplos destinatários, a taxa será repartida equitativamente.</translation>
    </message>
    <message>
        <source>S&amp;ubtract fee from amount</source>
        <translation>S&amp;ubtrair a taxa ao montante</translation>
    </message>
    <message>
        <source>Use available balance</source>
        <translation>Utilizar saldo disponível</translation>
    </message>
    <message>
        <source>Message:</source>
        <translation>Mensagem:</translation>
    </message>
    <message>
        <source>This is an unauthenticated payment request.</source>
        <translation>Pedido de pagamento não autenticado.</translation>
    </message>
    <message>
        <source>This is an authenticated payment request.</source>
        <translation>Pedido de pagamento autenticado.</translation>
    </message>
    <message>
        <source>Enter a label for this address to add it to the list of used addresses</source>
        <translation>Introduza um rótulo para este endereço para o adicionar à sua lista de endereços usados</translation>
    </message>
    <message>
        <source>A message that was attached to the bitcoin: URI which will be stored with the transaction for your reference. Note: This message will not be sent over the Particl network.</source>
        <translation>Uma mensagem que estava anexada ao URI bitcoin: que será armazenada com a transação para sua referência. Nota: Esta mensagem não será enviada através da rede Particl.</translation>
    </message>
    <message>
        <source>Pay To:</source>
        <translation>Pagar a:</translation>
    </message>
    <message>
        <source>Memo:</source>
        <translation>Memorando:</translation>
    </message>
    <message>
        <source>Enter a label for this address to add it to your address book</source>
        <translation>Digite um rótulo para este endereço para adicioná-lo ao seu catálogo de endereços</translation>
    </message>
</context>
<context>
    <name>SendConfirmationDialog</name>
    <message>
        <source>Yes</source>
        <translation>Sim</translation>
    </message>
</context>
<context>
    <name>ShutdownWindow</name>
    <message>
        <source>%1 is shutting down...</source>
        <translation>%1 está a encerrar...</translation>
    </message>
    <message>
        <source>Do not shut down the computer until this window disappears.</source>
        <translation>Não desligue o computador enquanto esta janela não desaparecer.</translation>
    </message>
</context>
<context>
    <name>SignVerifyMessageDialog</name>
    <message>
        <source>Signatures - Sign / Verify a Message</source>
        <translation>Assinaturas - Assinar / Verificar uma Mensagem</translation>
    </message>
    <message>
        <source>&amp;Sign Message</source>
        <translation>&amp;Assinar Mensagem</translation>
    </message>
    <message>
        <source>You can sign messages/agreements with your addresses to prove you can receive bitcoins sent to them. Be careful not to sign anything vague or random, as phishing attacks may try to trick you into signing your identity over to them. Only sign fully-detailed statements you agree to.</source>
        <translation>Pode assinar mensagens com os seus endereços para provar que são seus. Tenha atenção ao assinar mensagens ambíguas, pois ataques de phishing podem tentar enganá-lo de modo a assinar a sua identidade para os atacantes. Apenas assine declarações detalhadas com as quais concorde.</translation>
    </message>
    <message>
        <source>The Particl address to sign the message with</source>
        <translation>O endereço Particl para designar a mensagem</translation>
    </message>
    <message>
        <source>Choose previously used address</source>
        <translation>Escolha o endereço utilizado anteriormente</translation>
    </message>
    <message>
        <source>Alt+A</source>
        <translation>Alt+A</translation>
    </message>
    <message>
        <source>Paste address from clipboard</source>
        <translation>Colar endereço da área de transferência</translation>
    </message>
    <message>
        <source>Alt+P</source>
        <translation>Alt+P</translation>
    </message>
    <message>
        <source>Enter the message you want to sign here</source>
        <translation>Escreva aqui a mensagem que deseja assinar</translation>
    </message>
    <message>
        <source>Signature</source>
        <translation>Assinatura</translation>
    </message>
    <message>
        <source>Copy the current signature to the system clipboard</source>
        <translation>Copiar a assinatura actual para a área de transferência</translation>
    </message>
    <message>
        <source>Sign the message to prove you own this Particl address</source>
        <translation>Assine uma mensagem para provar que é dono deste endereço Particl</translation>
    </message>
    <message>
        <source>Sign &amp;Message</source>
        <translation>Assinar &amp;Mensagem</translation>
    </message>
    <message>
        <source>Reset all sign message fields</source>
        <translation>Repor todos os campos de assinatura de mensagem</translation>
    </message>
    <message>
        <source>Clear &amp;All</source>
        <translation>Limpar &amp;Tudo</translation>
    </message>
    <message>
        <source>&amp;Verify Message</source>
        <translation>&amp;Verificar Mensagem</translation>
    </message>
    <message>
        <source>Enter the receiver's address, message (ensure you copy line breaks, spaces, tabs, etc. exactly) and signature below to verify the message. Be careful not to read more into the signature than what is in the signed message itself, to avoid being tricked by a man-in-the-middle attack. Note that this only proves the signing party receives with the address, it cannot prove sendership of any transaction!</source>
        <translation>Introduza o endereço de assinatura, mensagem (assegure-se que copia quebras de linha, espaços, tabulações, etc. exactamente) e assinatura abaixo para verificar a mensagem. Tenha atenção para não ler mais na assinatura do que o que estiver na mensagem assinada, para evitar ser enganado por um atacante que se encontre entre si e quem assinou a mensagem.</translation>
    </message>
    <message>
        <source>The Particl address the message was signed with</source>
        <translation>O endereço Particl com que a mensagem foi designada</translation>
    </message>
    <message>
        <source>Verify the message to ensure it was signed with the specified Particl address</source>
        <translation>Verifique a mensagem para assegurar que foi assinada com o endereço Particl especificado</translation>
    </message>
    <message>
        <source>Verify &amp;Message</source>
        <translation>Verificar &amp;Mensagem</translation>
    </message>
    <message>
        <source>Reset all verify message fields</source>
        <translation>Repor todos os campos de verificação de mensagem</translation>
    </message>
    <message>
        <source>Click "Sign Message" to generate signature</source>
        <translation>Clique "Assinar Mensagem" para gerar a assinatura</translation>
    </message>
    <message>
        <source>The entered address is invalid.</source>
        <translation>O endereço introduzido é inválido.</translation>
    </message>
    <message>
        <source>Please check the address and try again.</source>
        <translation>Por favor, verifique o endereço e tente novamente.</translation>
    </message>
    <message>
        <source>The entered address does not refer to a key.</source>
        <translation>O endereço introduzido não refere-se a nenhuma chave.</translation>
    </message>
    <message>
        <source>Wallet unlock was cancelled.</source>
        <translation>O desbloqueio da carteira foi cancelado.</translation>
    </message>
    <message>
        <source>Private key for the entered address is not available.</source>
        <translation>A chave privada para o endereço introduzido não está disponível.</translation>
    </message>
    <message>
        <source>Message signing failed.</source>
        <translation>Assinatura da mensagem falhou.</translation>
    </message>
    <message>
        <source>Message signed.</source>
        <translation>Mensagem assinada.</translation>
    </message>
    <message>
        <source>The signature could not be decoded.</source>
        <translation>Não foi possível descodificar a assinatura.</translation>
    </message>
    <message>
        <source>Please check the signature and try again.</source>
        <translation>Por favor, verifique a assinatura e tente novamente.</translation>
    </message>
    <message>
        <source>The signature did not match the message digest.</source>
        <translation>A assinatura não corresponde com o conteúdo da mensagem.</translation>
    </message>
    <message>
        <source>Message verification failed.</source>
        <translation>Verificação da mensagem falhou.</translation>
    </message>
    <message>
        <source>Message verified.</source>
        <translation>Mensagem verificada.</translation>
    </message>
</context>
<context>
    <name>SplashScreen</name>
    <message>
        <source>[testnet]</source>
        <translation>[rede de testes]</translation>
    </message>
</context>
<context>
    <name>TrafficGraphWidget</name>
    <message>
        <source>KB/s</source>
        <translation>KB/s</translation>
    </message>
</context>
<context>
    <name>TransactionDesc</name>
    <message numerus="yes">
        <source>Open for %n more block(s)</source>
        <translation><numerusform>Abrir para %n ou mais bloco</numerusform><numerusform>Abrir para %n ou mais blocos</numerusform></translation>
    </message>
    <message>
        <source>Open until %1</source>
        <translation>Aberto até %1</translation>
    </message>
    <message>
        <source>%1/offline</source>
        <translation>%1/off-line</translation>
    </message>
    <message>
        <source>0/unconfirmed, %1</source>
        <translation>0/não confirmada, %1</translation>
    </message>
    <message>
        <source>in memory pool</source>
        <translation>no banco de memória</translation>
    </message>
    <message>
        <source>not in memory pool</source>
        <translation>não está no banco de memória</translation>
    </message>
    <message>
        <source>abandoned</source>
        <translation>abandonada</translation>
    </message>
    <message>
        <source>%1/unconfirmed</source>
        <translation>%1/não confirmada</translation>
    </message>
    <message>
        <source>%1 confirmations</source>
        <translation>%1 confirmações</translation>
    </message>
    <message>
        <source>Status</source>
        <translation>Estado</translation>
    </message>
    <message>
        <source>, has not been successfully broadcast yet</source>
        <translation>, ainda não foi transmitido com sucesso</translation>
    </message>
    <message numerus="yes">
        <source>, broadcast through %n node(s)</source>
        <translation><numerusform>, transmitido através de %n nó</numerusform><numerusform>, transmitido através de %n nós</numerusform></translation>
    </message>
    <message>
        <source>Date</source>
        <translation>Data</translation>
    </message>
    <message>
        <source>Source</source>
        <translation>Origem</translation>
    </message>
    <message>
        <source>Generated</source>
        <translation>Gerado</translation>
    </message>
    <message>
        <source>From</source>
        <translation>De</translation>
    </message>
    <message>
        <source>unknown</source>
        <translation>desconhecido</translation>
    </message>
    <message>
        <source>To</source>
        <translation>Para</translation>
    </message>
    <message>
        <source>own address</source>
        <translation>endereço próprio</translation>
    </message>
    <message>
        <source>watch-only</source>
        <translation>vigiar apenas</translation>
    </message>
    <message>
        <source>label</source>
        <translation>etiqueta</translation>
    </message>
    <message>
        <source>Credit</source>
        <translation>Crédito</translation>
    </message>
    <message>
        <source>not accepted</source>
        <translation>não aceite</translation>
    </message>
    <message>
        <source>Debit</source>
        <translation>Débito</translation>
    </message>
    <message>
        <source>Total debit</source>
        <translation>Débito total</translation>
    </message>
    <message>
        <source>Total credit</source>
        <translation>Crédito total</translation>
    </message>
    <message>
        <source>Transaction fee</source>
        <translation>Taxa de transação</translation>
    </message>
    <message>
        <source>Net amount</source>
        <translation>Valor líquido</translation>
    </message>
    <message>
        <source>Message</source>
        <translation>Mensagem</translation>
    </message>
    <message>
        <source>Comment</source>
        <translation>Comentário</translation>
    </message>
    <message>
        <source>Transaction ID</source>
        <translation>Id. da Transação</translation>
    </message>
    <message>
        <source>Transaction total size</source>
        <translation>Tamanho total da transição</translation>
    </message>
    <message>
        <source>Output index</source>
        <translation>Índex de saída</translation>
    </message>
    <message>
        <source>Merchant</source>
        <translation>Comerciante</translation>
    </message>
    <message>
        <source>Debug information</source>
        <translation>Informação de depuração</translation>
    </message>
    <message>
        <source>Transaction</source>
        <translation>Transação</translation>
    </message>
    <message>
        <source>Inputs</source>
        <translation>Entradas</translation>
    </message>
    <message>
        <source>Amount</source>
        <translation>Valor</translation>
    </message>
    <message>
        <source>true</source>
        <translation>verdadeiro</translation>
    </message>
    <message>
        <source>false</source>
        <translation>falso</translation>
    </message>
</context>
<context>
    <name>TransactionDescDialog</name>
    <message>
        <source>This pane shows a detailed description of the transaction</source>
        <translation>Esta janela mostra uma descrição detalhada da transação</translation>
    </message>
    <message>
        <source>Details for %1</source>
        <translation>Detalhes para %1</translation>
    </message>
</context>
<context>
    <name>TransactionTableModel</name>
    <message>
        <source>Date</source>
        <translation>Data</translation>
    </message>
    <message>
        <source>Type</source>
        <translation>Tipo</translation>
    </message>
    <message>
        <source>Label</source>
        <translation>Etiqueta</translation>
    </message>
    <message numerus="yes">
        <source>Open for %n more block(s)</source>
        <translation><numerusform>Aberto para mais %n bloco</numerusform><numerusform>Aberto para mais %n blocos</numerusform></translation>
    </message>
    <message>
        <source>Open until %1</source>
        <translation>Aberto até %1</translation>
    </message>
    <message>
        <source>Offline</source>
        <translation>Off-line</translation>
    </message>
    <message>
        <source>Unconfirmed</source>
        <translation>Não confirmado</translation>
    </message>
    <message>
        <source>Abandoned</source>
        <translation>Abandonada</translation>
    </message>
    <message>
        <source>Confirmed (%1 confirmations)</source>
        <translation>Confirmada (%1 confirmações)</translation>
    </message>
    <message>
        <source>Conflicted</source>
        <translation>Incompatível</translation>
    </message>
    <message>
        <source>This block was not received by any other nodes and will probably not be accepted!</source>
        <translation>Este bloco não foi recepcionado por outro nó e provavelente não será aceite!</translation>
    </message>
    <message>
        <source>Generated but not accepted</source>
        <translation>Gerada mas não aceite</translation>
    </message>
    <message>
        <source>Received with</source>
        <translation>Recebido com</translation>
    </message>
    <message>
        <source>Received from</source>
        <translation>Recebido de</translation>
    </message>
    <message>
        <source>Sent to</source>
        <translation>Enviado para</translation>
    </message>
    <message>
        <source>Payment to yourself</source>
        <translation>Pagamento para si mesmo</translation>
    </message>
    <message>
        <source>Mined</source>
        <translation>Minada</translation>
    </message>
    <message>
        <source>watch-only</source>
        <translation>vigiar apenas</translation>
    </message>
    <message>
        <source>(n/a)</source>
        <translation>(n/d)</translation>
    </message>
    <message>
        <source>(no label)</source>
        <translation>(sem etiqueta)</translation>
    </message>
    <message>
        <source>Transaction status. Hover over this field to show number of confirmations.</source>
        <translation>Estado da transação. Passar o cursor por cima deste campo para mostrar o número de confirmações.</translation>
    </message>
    <message>
        <source>Date and time that the transaction was received.</source>
        <translation>Data e hora em que a transação foi recebida.</translation>
    </message>
    <message>
        <source>Type of transaction.</source>
        <translation>Tipo de transação.</translation>
    </message>
    <message>
        <source>Amount removed from or added to balance.</source>
        <translation>Montante retirado ou adicionado ao saldo</translation>
    </message>
</context>
<context>
    <name>TransactionView</name>
    <message>
        <source>All</source>
        <translation>Todas</translation>
    </message>
    <message>
        <source>Today</source>
        <translation>Hoje</translation>
    </message>
    <message>
        <source>This week</source>
        <translation>Esta semana</translation>
    </message>
    <message>
        <source>This month</source>
        <translation>Este mês</translation>
    </message>
    <message>
        <source>Last month</source>
        <translation>Mês passado</translation>
    </message>
    <message>
        <source>This year</source>
        <translation>Este ano</translation>
    </message>
    <message>
        <source>Range...</source>
        <translation>Período...</translation>
    </message>
    <message>
        <source>Received with</source>
        <translation>Recebido com</translation>
    </message>
    <message>
        <source>Sent to</source>
        <translation>Enviado para</translation>
    </message>
    <message>
        <source>To yourself</source>
        <translation>Para si mesmo</translation>
    </message>
    <message>
        <source>Mined</source>
        <translation>Minada</translation>
    </message>
    <message>
        <source>Other</source>
        <translation>Outras</translation>
    </message>
    <message>
        <source>Enter address or label to search</source>
        <translation>Digite o endereço ou o rótulo para pesquisar</translation>
    </message>
    <message>
        <source>Min amount</source>
        <translation>Valor mín.</translation>
    </message>
    <message>
        <source>Abandon transaction</source>
        <translation>Abandonar transação</translation>
    </message>
    <message>
        <source>Increase transaction fee</source>
        <translation>Aumentar taxa da transação</translation>
    </message>
    <message>
        <source>Copy address</source>
        <translation>Copiar endereço</translation>
    </message>
    <message>
        <source>Copy label</source>
        <translation>Copiar etiqueta</translation>
    </message>
    <message>
        <source>Copy amount</source>
        <translation>Copiar valor</translation>
    </message>
    <message>
        <source>Copy transaction ID</source>
        <translation>Copiar Id. da transação</translation>
    </message>
    <message>
        <source>Copy raw transaction</source>
        <translation>Copiar transação em bruto</translation>
    </message>
    <message>
        <source>Copy full transaction details</source>
        <translation>Copiar detalhes completos da transação</translation>
    </message>
    <message>
        <source>Edit label</source>
        <translation>Editar etiqueta</translation>
    </message>
    <message>
        <source>Show transaction details</source>
        <translation>Mostrar detalhes da transação</translation>
    </message>
    <message>
        <source>Export Transaction History</source>
        <translation>Exportar Histórico de Transações</translation>
    </message>
    <message>
        <source>Comma separated file (*.csv)</source>
        <translation>Ficheiro separado por vírgulas (*.csv)</translation>
    </message>
    <message>
        <source>Confirmed</source>
        <translation>Confirmada</translation>
    </message>
    <message>
        <source>Watch-only</source>
        <translation>Vigiar apenas</translation>
    </message>
    <message>
        <source>Date</source>
        <translation>Data</translation>
    </message>
    <message>
        <source>Type</source>
        <translation>Tipo</translation>
    </message>
    <message>
        <source>Label</source>
        <translation>Etiqueta</translation>
    </message>
    <message>
        <source>Address</source>
        <translation>Endereço</translation>
    </message>
    <message>
        <source>ID</source>
        <translation>Id.</translation>
    </message>
    <message>
        <source>Exporting Failed</source>
        <translation>Exportação Falhou</translation>
    </message>
    <message>
        <source>Exporting Successful</source>
        <translation>Exportação Bem Sucedida</translation>
    </message>
    <message>
        <source>Range:</source>
        <translation>Período:</translation>
    </message>
    <message>
        <source>to</source>
        <translation>até</translation>
    </message>
</context>
<context>
    <name>UnitDisplayStatusBarControl</name>
    <message>
        <source>Unit to show amounts in. Click to select another unit.</source>
        <translation>Unidade de valores recebidos. Clique para selecionar outra unidade.</translation>
    </message>
</context>
<context>
    <name>WalletFrame</name>
    <message>
        <source>No wallet has been loaded.</source>
        <translation>Nenhuma carteira foi carregada</translation>
    </message>
</context>
<context>
    <name>WalletModel</name>
    <message>
        <source>Send Coins</source>
        <translation>Enviar Moedas</translation>
    </message>
    <message>
        <source>Current fee:</source>
        <translation>Taxa atual:</translation>
    </message>
    <message>
        <source>Increase:</source>
        <translation>Aumentar:</translation>
    </message>
    <message>
        <source>New fee:</source>
        <translation>Nova taxa:</translation>
    </message>
    <message>
        <source>Can't sign transaction.</source>
        <translation>Não é possível assinar a transação.</translation>
    </message>
    </context>
<context>
    <name>WalletView</name>
    <message>
        <source>&amp;Export</source>
        <translation>&amp;Exportar</translation>
    </message>
    <message>
        <source>Export the data in the current tab to a file</source>
        <translation>Exportar os dados no separador atual para um ficheiro</translation>
    </message>
    <message>
        <source>Backup Wallet</source>
        <translation>Cópia de Segurança da Carteira</translation>
    </message>
    <message>
        <source>Wallet Data (*.dat)</source>
        <translation>Dados da Carteira (*.dat)</translation>
    </message>
    <message>
        <source>Backup Failed</source>
        <translation>Cópia de Segurança Falhou</translation>
    </message>
    <message>
        <source>There was an error trying to save the wallet data to %1.</source>
        <translation>Ocorreu um erro ao tentar guardar os dados da carteira em %1.</translation>
    </message>
    <message>
        <source>Backup Successful</source>
        <translation>Cópia de Segurança Bem Sucedida</translation>
    </message>
    </context>
<context>
    <name>bitcoin-core</name>
    <message>
        <source>Options:</source>
        <translation>Opções:</translation>
    </message>
    <message>
        <source>Specify data directory</source>
        <translation>Especificar pasta de dados</translation>
    </message>
    <message>
        <source>Connect to a node to retrieve peer addresses, and disconnect</source>
        <translation>Ligar a um nó para recuperar endereços de pontos, e desligar</translation>
    </message>
    <message>
        <source>Specify your own public address</source>
        <translation>Especifique o seu endereço público</translation>
    </message>
    <message>
        <source>Accept command line and JSON-RPC commands</source>
        <translation>Aceitar comandos de linha de comandos e JSON-RPC</translation>
    </message>
    <message>
        <source>If &lt;category&gt; is not supplied or if &lt;category&gt; = 1, output all debugging information.</source>
        <translation>Se &lt;category&gt; não é fornecida ou &lt;category&gt; = 1, imprimir toda a informação de depuração.</translation>
    </message>
    <message>
        <source>Prune configured below the minimum of %d MiB.  Please use a higher number.</source>
        <translation>Poda configurada abaixo do mínimo de %d MiB.  Por favor, utilize um valor mais elevado.</translation>
    </message>
    <message>
        <source>Prune: last wallet synchronisation goes beyond pruned data. You need to -reindex (download the whole blockchain again in case of pruned node)</source>
        <translation>Suprimir: a última sincronização da carteira vai além dos dados suprimidos. O que precisa para -reindex (transferir novamente toda a cadeia de blocos, no caso de nó suprimido)</translation>
    </message>
    <message>
        <source>Rescans are not possible in pruned mode. You will need to use -reindex which will download the whole blockchain again.</source>
        <translation>Reanálises não são possíveis no modo de suprimir. Para isso terá de utilizar -reindex que irá transferir novamente toda a cadeia de blocos.</translation>
    </message>
    <message>
        <source>Error: A fatal internal error occurred, see debug.log for details</source>
        <translation>Erro: Um erro fatal interno ocorreu, verificar debug.log para mais informação</translation>
    </message>
    <message>
        <source>Fee (in %s/kB) to add to transactions you send (default: %s)</source>
        <translation>Taxa (em %s/kB) para adicionar às transações que envia (predefinição: %s)</translation>
    </message>
    <message>
        <source>Pruning blockstore...</source>
        <translation>A podar a blockstore...</translation>
    </message>
    <message>
        <source>Run in the background as a daemon and accept commands</source>
        <translation>Correr o processo em segundo plano e aceitar comandos</translation>
    </message>
    <message>
        <source>Unable to start HTTP server. See debug log for details.</source>
        <translation>Não é possível iniciar o servidor HTTP. Verifique o debug.log para detalhes.</translation>
    </message>
    <message>
        <source>Particl Core</source>
        <translation>Particl Core</translation>
    </message>
    <message>
        <source>The %s developers</source>
        <translation>Os programadores de %s</translation>
    </message>
    <message>
        <source>A fee rate (in %s/kB) that will be used when fee estimation has insufficient data (default: %s)</source>
        <translation>Uma percentagem da taxa (em %s/kB) que será utilizada quando a estimativa da taxa tiver dados insuficientes (predefinição: %s)</translation>
    </message>
    <message>
        <source>Accept relayed transactions received from whitelisted peers even when not relaying transactions (default: %d)</source>
        <translation>Aceitar as transações retransmitidas recebidas dos pontos na lista branca, mesmo quando não retransmitir as transações (predefinição: %d)</translation>
    </message>
    <message>
        <source>Bind to given address and always listen on it. Use [host]:port notation for IPv6</source>
        <translation>Associar a endereço específico e escutar sempre nele. Use a notação [anfitrião]:porta para IPv6</translation>
    </message>
    <message>
        <source>Delete all wallet transactions and only recover those parts of the blockchain through -rescan on startup</source>
        <translation>Apague todas as transações da carteira e somente restore aquelas que façam parte do blockchain através de re-scan ao reiniciar o programa</translation>
    </message>
    <message>
        <source>Execute command when a wallet transaction changes (%s in cmd is replaced by TxID)</source>
        <translation>Executar o comando quando uma transação da carteira muda (no comando, %s é substituído pela Id. da Transação)</translation>
    </message>
    <message>
        <source>Please check that your computer's date and time are correct! If your clock is wrong, %s will not work properly.</source>
        <translation>Por favor verifique que a data e hora do seu computador estão certos! Se o relógio não estiver certo, o %s não funcionará corretamente.</translation>
    </message>
    <message>
<<<<<<< HEAD
=======
        <source>Query for peer addresses via DNS lookup, if low on addresses (default: 1 unless -connect used)</source>
        <translation>Consultar por endereços de ponto via procura de DNS, se tiver poucos endereços (predefinição: 1, a menos que use -connect)</translation>
    </message>
    <message>
>>>>>>> f17942a3
        <source>Set the number of script verification threads (%u to %d, 0 = auto, &lt;0 = leave that many cores free, default: %d)</source>
        <translation>Defina o número de processos de verificação (%u até %d, 0 = automático, &lt;0 = ldisponibiliza esse número de núcleos livres, por defeito: %d)</translation>
    </message>
    <message>
        <source>The block database contains a block which appears to be from the future. This may be due to your computer's date and time being set incorrectly. Only rebuild the block database if you are sure that your computer's date and time are correct</source>
        <translation>A base de dados de blocos contém um bloco que aparenta ser do futuro. Isto pode ser causado por uma data incorrecta definida no seu computador. Reconstrua apenas a base de dados de blocos caso tenha a certeza de que a data e hora do seu computador estão correctos.</translation>
    </message>
    <message>
        <source>Use UPnP to map the listening port (default: 1 when listening and no -proxy)</source>
        <translation>Utilizar UPnP para mapear a porta de escuta (predefinição: 1 quando escutar e sem -proxy)</translation>
    </message>
    <message>
        <source>Warning: The network does not appear to fully agree! Some miners appear to be experiencing issues.</source>
        <translation>Aviso: a rede não parece estar completamente de acordo! Parece que alguns mineiros estão com dificuldades técnicas.</translation>
    </message>
    <message>
        <source>Warning: We do not appear to fully agree with our peers! You may need to upgrade, or other nodes may need to upgrade.</source>
        <translation>Aviso: parece que nós não estamos de acordo com os nossos pontos! Poderá ter que atualizar, ou outros pontos podem ter que ser atualizados.</translation>
    </message>
    <message>
        <source>%d of last 100 blocks have unexpected version</source>
        <translation>%d dos últimos 100 blocos têm uma versão inesperada</translation>
    </message>
    <message>
        <source>-maxmempool must be at least %d MB</source>
        <translation>- máximo do banco de memória deverá ser pelo menos %d MB</translation>
    </message>
    <message>
        <source>&lt;category&gt; can be:</source>
        <translation>&lt;categoria&gt; pode ser:</translation>
    </message>
    <message>
        <source>Accept connections from outside (default: 1 if no -proxy or -connect)</source>
        <translation>Aceitar ligações externas (padrão: 1 sem -proxy ou -connect)</translation>
    </message>
    <message>
        <source>Append comment to the user agent string</source>
        <translation>Anexar um comentário para a entrada de agente do utilizador</translation>
    </message>
    <message>
        <source>Attempt to recover private keys from a corrupt wallet on startup</source>
        <translation>Tentar reuperar as chaves privadas de um "wallet" ao iniciar</translation>
    </message>
    <message>
        <source>Block creation options:</source>
        <translation>Opções da criação de bloco:</translation>
    </message>
    <message>
        <source>Cannot resolve -%s address: '%s'</source>
        <translation>Não é possível resolver -%s endereço '%s'</translation>
    </message>
    <message>
        <source>Chain selection options:</source>
        <translation>Opções de seleção da cadeia:</translation>
    </message>
    <message>
        <source>Connection options:</source>
        <translation>Opções de ligação:</translation>
    </message>
    <message>
        <source>Copyright (C) %i-%i</source>
        <translation>Direitos de Autor (C) %i-%i</translation>
    </message>
    <message>
        <source>Corrupted block database detected</source>
        <translation>Cadeia de blocos corrompida detectada</translation>
    </message>
    <message>
        <source>Debugging/Testing options:</source>
        <translation>Opções de Depuração/Teste:</translation>
    </message>
    <message>
        <source>Do not load the wallet and disable wallet RPC calls</source>
        <translation>Não carregar a carteira e desativar as chamadas de RPC da carteira.</translation>
    </message>
    <message>
        <source>Do you want to rebuild the block database now?</source>
        <translation>Deseja reconstruir agora a base de dados de blocos.</translation>
    </message>
    <message>
        <source>Enable publish hash block in &lt;address&gt;</source>
        <translation>Activar publicação do hash do bloco em &lt;address&gt;</translation>
    </message>
    <message>
        <source>Enable publish hash transaction in &lt;address&gt;</source>
        <translation>Activar publicação do hash da transacção em &lt;address&gt;</translation>
    </message>
    <message>
        <source>Enable publish raw block in &lt;address&gt;</source>
        <translation>Activar publicação de dados brutos do bloco em &lt;address&gt;</translation>
    </message>
    <message>
        <source>Enable publish raw transaction in &lt;address&gt;</source>
        <translation>Activar publicação de dados brutos da transacção em &lt;address&gt;</translation>
    </message>
    <message>
        <source>Enable transaction replacement in the memory pool (default: %u)</source>
        <translation>Ativar substituição da transação no banco de memória (predefinição: %u)</translation>
    </message>
    <message>
        <source>Error initializing block database</source>
        <translation>Erro ao inicializar a cadeia de blocos</translation>
    </message>
    <message>
        <source>Error initializing wallet database environment %s!</source>
        <translation>Erro ao inicializar o ambiente %s da base de dados da carteira</translation>
    </message>
    <message>
        <source>Error loading %s</source>
        <translation>Erro ao carregar %s</translation>
    </message>
    <message>
        <source>Error loading %s: Wallet corrupted</source>
        <translation>Erro ao carregar %s: carteira corrompida</translation>
    </message>
    <message>
        <source>Error loading %s: Wallet requires newer version of %s</source>
        <translation>Erro ao carregar %s: a carteira requer a nova versão de %s</translation>
    </message>
    <message>
        <source>Error loading block database</source>
        <translation>Erro ao carregar base de dados de blocos</translation>
    </message>
    <message>
        <source>Error opening block database</source>
        <translation>Erro ao abrir a base de dados de blocos</translation>
    </message>
    <message>
        <source>Error: Disk space is low!</source>
        <translation>Erro: Pouco espaço em disco!</translation>
    </message>
    <message>
        <source>Failed to listen on any port. Use -listen=0 if you want this.</source>
        <translation>Falhou a escutar em qualquer porta. Use -listen=0 se quiser isto.</translation>
    </message>
    <message>
        <source>Importing...</source>
        <translation>A importar...</translation>
    </message>
    <message>
        <source>Incorrect or no genesis block found. Wrong datadir for network?</source>
        <translation>Bloco génese incorreto ou nenhum bloco génese encontrado. Pasta de dados errada para a rede?</translation>
    </message>
    <message>
        <source>Invalid amount for -%s=&lt;amount&gt;: '%s'</source>
        <translation>Valor inválido para -%s=&lt;amount&gt;: '%s'</translation>
    </message>
    <message>
        <source>Invalid amount for -fallbackfee=&lt;amount&gt;: '%s'</source>
        <translation>Valor inválido para -fallbackfee=&lt;amount&gt;: '%s'</translation>
    </message>
    <message>
        <source>Keep the transaction memory pool below &lt;n&gt; megabytes (default: %u)</source>
        <translation>Manter o banco de memória da transação abaixo de &lt;n&gt; megabytes (predefinição: %u)</translation>
    </message>
    <message>
        <source>Loading P2P addresses...</source>
        <translation>A carregar endereços de P2P...</translation>
    </message>
    <message>
        <source>Loading banlist...</source>
        <translation>A carregar a lista de banir...</translation>
    </message>
    <message>
        <source>Location of the auth cookie (default: data dir)</source>
        <translation>Localização de cookie de autorização (predefinição: diretoria de dados)</translation>
    </message>
    <message>
        <source>Not enough file descriptors available.</source>
        <translation>Os descritores de ficheiros disponíveis são insuficientes.</translation>
    </message>
    <message>
        <source>Only connect to nodes in network &lt;net&gt; (ipv4, ipv6 or onion)</source>
        <translation>Somente conectar aos nodes na rede &lt;net&gt; (ipv4, ipv6 ou onion)</translation>
    </message>
    <message>
        <source>Print this help message and exit</source>
        <translation>Imprimir esta mensagem de ajuda e sair</translation>
    </message>
    <message>
        <source>Print version and exit</source>
        <translation>Imprimir versão e sair</translation>
    </message>
    <message>
        <source>Prune cannot be configured with a negative value.</source>
        <translation>Poda não pode ser configurada com um valor negativo.</translation>
    </message>
    <message>
        <source>Prune mode is incompatible with -txindex.</source>
        <translation>Modo poda é incompatível com -txindex.</translation>
    </message>
    <message>
        <source>Set database cache size in megabytes (%d to %d, default: %d)</source>
        <translation>Definir o tamanho da cache de base de dados em megabytes (%d a %d, padrão: %d)</translation>
    </message>
    <message>
        <source>Specify wallet file (within data directory)</source>
        <translation>Especifique ficheiro de carteira (dentro da pasta de dados)</translation>
    </message>
    <message>
        <source>Unsupported argument -benchmark ignored, use -debug=bench.</source>
        <translation>Argumento não suportado -benchmark ignorado, use -debug=bench.</translation>
    </message>
    <message>
        <source>Unsupported argument -debugnet ignored, use -debug=net.</source>
        <translation>Argumento não suportado -debugnet ignorado, use -debug=net.</translation>
    </message>
    <message>
        <source>Unsupported argument -tor found, use -onion.</source>
        <translation>Argumento não suportado -tor encontrado, use -onion.</translation>
    </message>
    <message>
        <source>Upgrading UTXO database</source>
        <translation>A atualizar a base de dados UTXO</translation>
    </message>
    <message>
        <source>Use UPnP to map the listening port (default: %u)</source>
        <translation>Utilizar UPnP para mapear a porta de escuta (predefinição: %u)</translation>
    </message>
    <message>
        <source>Use the test chain</source>
        <translation>Utilize a cadeia de testes</translation>
    </message>
    <message>
        <source>User Agent comment (%s) contains unsafe characters.</source>
        <translation>Comentário no User Agent (%s) contém caracteres inseguros.</translation>
    </message>
    <message>
        <source>Verifying blocks...</source>
        <translation>A verificar blocos...</translation>
    </message>
    <message>
        <source>Wallet debugging/testing options:</source>
        <translation>Opções de depuração/testes da carteira:</translation>
    </message>
    <message>
        <source>Wallet options:</source>
        <translation>Opções da carteira:</translation>
    </message>
    <message>
        <source>Allow JSON-RPC connections from specified source. Valid for &lt;ip&gt; are a single IP (e.g. 1.2.3.4), a network/netmask (e.g. 1.2.3.4/255.255.255.0) or a network/CIDR (e.g. 1.2.3.4/24). This option can be specified multiple times</source>
        <translation>Permitir conexções JSON-RPC de fontes especificas. Valido para &lt;ip&gt; um unico IP (ex. 1.2.3.4), uma rede/netmask (ex. 1.2.3.4/255.255.255.0) ou uma rede/CIDR (ex. 1.2.3.4/24). Esta opção pode ser especificada varias vezes</translation>
    </message>
    <message>
        <source>Bind to given address and whitelist peers connecting to it. Use [host]:port notation for IPv6</source>
        <translation>Associar ao endereço indicado e pontos da lista branca ligando-se a ele. Utilize a notação [anfitrião]:porta para IPv6</translation>
    </message>
    <message>
        <source>Create new files with system default permissions, instead of umask 077 (only effective with disabled wallet functionality)</source>
        <translation>Crie ficheiros novos com as permisões predefinidas do sistema, em vez de umask 077 (apenas eficaz caso a funcionalidade carteira esteja desactivada)</translation>
    </message>
    <message>
        <source>Discover own IP addresses (default: 1 when listening and no -externalip or -proxy)</source>
        <translation>Descobrir o próprio endereço IP (padrão: 1 ao escutar e sem -externalip ou -proxy)</translation>
    </message>
    <message>
        <source>Error: Listening for incoming connections failed (listen returned error %s)</source>
        <translation>Erro: A escuta de ligações de entrada falhou (escuta devolveu erro %s)</translation>
    </message>
    <message>
        <source>Execute command when a relevant alert is received or we see a really long fork (%s in cmd is replaced by message)</source>
        <translation>Executar comando quando um alerta relevante for recebido ou em caso de uma divisão longa da cadeia de blocos (no comando, %s é substituído pela mensagem)</translation>
    </message>
    <message>
        <source>Fees (in %s/kB) smaller than this are considered zero fee for relaying, mining and transaction creation (default: %s)</source>
        <translation>Taxas (em %s/kB) inferiores a este valor são consideradas nulas para propagação, mineração e criação de transações (predefinição: %s)</translation>
    </message>
    <message>
        <source>If paytxfee is not set, include enough fee so transactions begin confirmation on average within n blocks (default: %u)</source>
        <translation>Caso o paytxfee não seja definido, inclua uma taxa suficiente para que as transacções comecem a ser confirmadas, em média, dentro de n blocos (padrão: %u)</translation>
    </message>
    <message>
        <source>Invalid amount for -maxtxfee=&lt;amount&gt;: '%s' (must be at least the minrelay fee of %s to prevent stuck transactions)</source>
        <translation>Montante inválido para -maxtxfee=&lt;amount&gt;: '%s' (deverá ser, no mínimo , a taxa mínima de propagação de %s, de modo a evitar transações bloqueadas)</translation>
    </message>
    <message>
        <source>Maximum size of data in data carrier transactions we relay and mine (default: %u)</source>
        <translation>Tamanho máximo dos dados em transacções que incluem dados que propagamos e mineramos (padrão: %u)</translation>
    </message>
    <message>
        <source>Randomize credentials for every proxy connection. This enables Tor stream isolation (default: %u)</source>
        <translation>Usar credenciais aleatórias por cada ligação proxy. Permite que o Tor use stream isolation (padrão: %u)</translation>
    </message>
    <message>
        <source>The transaction amount is too small to send after the fee has been deducted</source>
        <translation>O montante da transacção é demasiado baixo após a dedução da taxa</translation>
    </message>
    <message>
        <source>Whitelisted peers cannot be DoS banned and their transactions are always relayed, even if they are already in the mempool, useful e.g. for a gateway</source>
        <translation>Os pontos enviados para a lista branca não podem ser DoS banidos e as suas transações são sempre retransmitidas, mesmo que já estejam no banco de memória, útil, por exemplo, para um acesso</translation>
    </message>
    <message>
        <source>You need to rebuild the database using -reindex to go back to unpruned mode.  This will redownload the entire blockchain</source>
        <translation>É necessário reconstruir a base de dados, utilizando -reindex para voltar ao modo de suprimir. Isto irá transferir novamente a cadeia de blocos completa</translation>
    </message>
    <message>
        <source>(default: %u)</source>
        <translation>(predefinição: %u)</translation>
    </message>
    <message>
        <source>Accept public REST requests (default: %u)</source>
        <translation>Aceitar pedidos REST públicos (predefinição: %u)</translation>
    </message>
    <message>
        <source>Automatically create Tor hidden service (default: %d)</source>
        <translation>Criar automaticamente o serviço Tor oculto (predefinição: %d)</translation>
    </message>
    <message>
        <source>Connect through SOCKS5 proxy</source>
        <translation>Ligar através de um proxy SOCKS5</translation>
    </message>
    <message>
        <source>Error reading from database, shutting down.</source>
        <translation>Erro ao ler da base de dados, encerrando.</translation>
    </message>
    <message>
        <source>Imports blocks from external blk000??.dat file on startup</source>
        <translation>Importar blocos de um ficheiro blk000??.dat externo ao iniciar</translation>
    </message>
    <message>
        <source>Information</source>
        <translation>Informação</translation>
    </message>
    <message>
        <source>Invalid -onion address or hostname: '%s'</source>
        <translation>Endereço -onion ou hostname inválido: '%s'</translation>
    </message>
    <message>
        <source>Invalid amount for -paytxfee=&lt;amount&gt;: '%s' (must be at least %s)</source>
        <translation>Montante inválido para -paytxfee=&lt;amount&gt;: '%s' (deverá ser no mínimo %s)</translation>
    </message>
    <message>
        <source>Invalid netmask specified in -whitelist: '%s'</source>
        <translation>Máscara de rede inválida especificada em -whitelist: '%s'</translation>
    </message>
    <message>
        <source>Keep at most &lt;n&gt; unconnectable transactions in memory (default: %u)</source>
        <translation>Manter no máximo &lt;n&gt; transacções órfãs em memória (padrão: %u)</translation>
    </message>
    <message>
        <source>Need to specify a port with -whitebind: '%s'</source>
        <translation>Necessário especificar uma porta com -whitebind: '%s'</translation>
    </message>
    <message>
        <source>Node relay options:</source>
        <translation>Opções da transmissão de nós:</translation>
    </message>
    <message>
        <source>RPC server options:</source>
        <translation>Opções do servidor RPC:</translation>
    </message>
    <message>
        <source>Reducing -maxconnections from %d to %d, because of system limitations.</source>
        <translation>Reduzindo -maxconnections de %d para %d, devido a limitações no sistema.</translation>
    </message>
    <message>
        <source>Rescan the block chain for missing wallet transactions on startup</source>
        <translation>Procurar transacções em falta na cadeia de blocos ao iniciar</translation>
    </message>
    <message>
        <source>Send trace/debug info to console instead of debug.log file</source>
        <translation>Enviar informação de rastreio/depuração para a consola e não para o ficheiro debug.log</translation>
    </message>
    <message>
        <source>Show all debugging options (usage: --help -help-debug)</source>
        <translation>Mostrar todas as opções de depuração (utilização: --help -help-debug)</translation>
    </message>
    <message>
        <source>Shrink debug.log file on client startup (default: 1 when no -debug)</source>
        <translation>Encolher ficheiro debug.log ao iniciar o cliente (por defeito: 1 sem -debug definido)</translation>
    </message>
    <message>
        <source>Signing transaction failed</source>
        <translation>Falhou assinatura da transação</translation>
    </message>
    <message>
        <source>The transaction amount is too small to pay the fee</source>
        <translation>O montante da transacção é demasiado baixo para pagar a taxa</translation>
    </message>
    <message>
        <source>This is experimental software.</source>
        <translation>Isto é software experimental.</translation>
    </message>
    <message>
        <source>Tor control port password (default: empty)</source>
        <translation>Palavra-passe da porta de controlo Tor (predefinição: vazio)</translation>
    </message>
    <message>
        <source>Tor control port to use if onion listening enabled (default: %s)</source>
        <translation>Porta de controlo Tor a utilizar se a escuta cebola estiver ativada (predefinição: %s)</translation>
    </message>
    <message>
        <source>Transaction amount too small</source>
        <translation>Quantia da transação é muito baixa</translation>
    </message>
    <message>
        <source>Transaction too large for fee policy</source>
        <translation>Transacção demasiado grande para a política de taxas</translation>
    </message>
    <message>
        <source>Transaction too large</source>
        <translation>Transação grande demais</translation>
    </message>
    <message>
        <source>Unable to bind to %s on this computer (bind returned error %s)</source>
        <translation>Incapaz de vincular à porta %s neste computador (vínculo retornou erro %s)</translation>
    </message>
    <message>
        <source>Upgrade wallet to latest format on startup</source>
        <translation>Actualizar carteira para o formato mais recente ao iniciar</translation>
    </message>
    <message>
        <source>Username for JSON-RPC connections</source>
        <translation>Nome de utilizador para ligações JSON-RPC</translation>
    </message>
    <message>
        <source>Verifying wallet(s)...</source>
        <translation>A verificar a(s) carteira(s)...</translation>
    </message>
    <message>
        <source>Warning</source>
        <translation>Aviso</translation>
    </message>
    <message>
        <source>Warning: unknown new rules activated (versionbit %i)</source>
        <translation>Aviso: ativadas novas regras desconhecidas (versionbit %i)</translation>
    </message>
    <message>
        <source>Whether to operate in a blocks only mode (default: %u)</source>
        <translation>Se operar apenas num modo de blocos (predefinição: %u)</translation>
    </message>
    <message>
        <source>Zapping all transactions from wallet...</source>
        <translation>A limpar todas as transações da carteira...</translation>
    </message>
    <message>
        <source>ZeroMQ notification options:</source>
        <translation>Opções de notificação ZeroMQ:</translation>
    </message>
    <message>
        <source>Password for JSON-RPC connections</source>
        <translation>Palavra-passe para ligações JSON-RPC</translation>
    </message>
    <message>
        <source>Execute command when the best block changes (%s in cmd is replaced by block hash)</source>
        <translation>Executar o comando quando o melhor bloco muda (no comando, %s é substituído pela hash do bloco)</translation>
    </message>
    <message>
        <source>Allow DNS lookups for -addnode, -seednode and -connect</source>
        <translation>Permitir procuras DNS para -addnode, -seednode e -connect</translation>
    </message>
    <message>
        <source>(1 = keep tx meta data e.g. account owner and payment request information, 2 = drop tx meta data)</source>
        <translation>(1 = guardar metadados da transacção ex: proprietário da conta e informação do pedido de pagamento, 2 = descartar metadados da transacção)</translation>
    </message>
    <message>
        <source>-maxtxfee is set very high! Fees this large could be paid on a single transaction.</source>
        <translation>-maxtxfee está definido com um valor muito alto! Taxas desta magnitude podem ser pagas numa única transacção.</translation>
    </message>
    <message>
        <source>Do not keep transactions in the mempool longer than &lt;n&gt; hours (default: %u)</source>
        <translation>Não guardar transações no banco de memória por mais de &lt;n&gt; horas (predefinição: %u)</translation>
    </message>
    <message>
        <source>Fees (in %s/kB) smaller than this are considered zero fee for transaction creation (default: %s)</source>
        <translation>Taxas (em %s/kB) abaixo deste valor são consideradas nulas para a criação de transacções (padrão: %s)</translation>
    </message>
    <message>
        <source>How thorough the block verification of -checkblocks is (0-4, default: %u)</source>
        <translation>Minuciosidade da verificação de blocos para -checkblocks é (0-4, padrão: %u)</translation>
    </message>
    <message>
        <source>Maintain a full transaction index, used by the getrawtransaction rpc call (default: %u)</source>
        <translation>Manter um índice de transacções completo, usado pela chamada RPC getrawtransaction (padrão: %u)</translation>
    </message>
    <message>
        <source>Number of seconds to keep misbehaving peers from reconnecting (default: %u)</source>
        <translation>Número de segundos a impedir que os pontos com mau comportamento se religuem (predefinição: %u)</translation>
    </message>
    <message>
        <source>Output debugging information (default: %u, supplying &lt;category&gt; is optional)</source>
        <translation>Informação de depuração (padrão: %u, fornecer uma &lt;category&gt; é opcional)</translation>
    </message>
    <message>
        <source>Support filtering of blocks and transaction with bloom filters (default: %u)</source>
        <translation>Suportar filtragem de blocos e transacções com fitros bloom (padrão: %u)</translation>
    </message>
    <message>
        <source>This is the transaction fee you may pay when fee estimates are not available.</source>
        <translation>Esta é a taxa de transação que poderá pagar quando as estimativas da taxa não estão disponíveis.</translation>
    </message>
    <message>
        <source>This product includes software developed by the OpenSSL Project for use in the OpenSSL Toolkit %s and cryptographic software written by Eric Young and UPnP software written by Thomas Bernard.</source>
        <translation>Este produto inclui software desenvolvido pelo Projeto de OpenSSL para utilização no OpenSSL Toolkit %s e software criptográfico escrito por Eric Young e software UPnP escrito por Thomas Bernard.</translation>
    </message>
    <message>
        <source>Total length of network version string (%i) exceeds maximum length (%i). Reduce the number or size of uacomments.</source>
        <translation>Comprimento total da entrada da versão de rede (%i) excede o comprimento máximo (%i). Reduzir o número ou o tamanho de uacomments.</translation>
    </message>
    <message>
        <source>Tries to keep outbound traffic under the given target (in MiB per 24h), 0 = no limit (default: %d)</source>
        <translation>Tenta manter o tráfego externo abaixo do limite especificado (em MiB por 24h), 0 = sem limite (padrão: %d)</translation>
    </message>
    <message>
        <source>Unsupported argument -socks found. Setting SOCKS version isn't possible anymore, only SOCKS5 proxies are supported.</source>
        <translation>Encontrado um argumento não suportado -socks. Definir a versão do SOCKS já não é possível, apenas proxies SOCKS5 são suportados.</translation>
    </message>
    <message>
        <source>Unsupported argument -whitelistalwaysrelay ignored, use -whitelistrelay and/or -whitelistforcerelay.</source>
        <translation>Argumento não suportado -whitelistalwaysrelay ignorado, utilize -whitelistrelay e/ou -whitelistforcerelay.</translation>
    </message>
    <message>
        <source>Use separate SOCKS5 proxy to reach peers via Tor hidden services (default: %s)</source>
        <translation>Utilize um proxy SOCKS5 separado para alcançar os pontos via serviços ocultos do Tor (predefinição: %s)</translation>
    </message>
    <message>
        <source>Warning: Unknown block versions being mined! It's possible unknown rules are in effect</source>
        <translation>Atenção: Versões desconhecidas de blocos estão a ser mineradas! É possível que regras desconhecias estão a ser efetuadas</translation>
    </message>
    <message>
        <source>%s is set very high!</source>
        <translation>%s está demasiado elevado!</translation>
    </message>
    <message>
        <source>(default: %s)</source>
        <translation>(predefinição: %s)</translation>
    </message>
    <message>
        <source>Always query for peer addresses via DNS lookup (default: %u)</source>
        <translation>Consultar sempre os endereços de ponto via procura de DNS (predefinição: %u)</translation>
    </message>
    <message>
        <source>How many blocks to check at startup (default: %u, 0 = all)</source>
        <translation>Quantos blocos para verificar no arranque (predefinição: %u, 0 = todos)</translation>
    </message>
    <message>
        <source>Include IP addresses in debug output (default: %u)</source>
        <translation>Incluir endereços de IP na informação de depuração (predefinição: %u)</translation>
    </message>
    <message>
        <source>Listen for JSON-RPC connections on &lt;port&gt; (default: %u or testnet: %u)</source>
        <translation>Escutar por ligações JSON-RPC na porta &lt;port&gt; (predefinição: %u ou rede de testes: %u)</translation>
    </message>
    <message>
        <source>Listen for connections on &lt;port&gt; (default: %u or testnet: %u)</source>
        <translation>Escute ligações na porta &lt;port&gt; (por defeito: %u ou testnet: %u)</translation>
    </message>
    <message>
        <source>Maintain at most &lt;n&gt; connections to peers (default: %u)</source>
        <translation>Manter no máximo &lt;n&gt; ligações para os pontos (predefinição: %u)</translation>
    </message>
    <message>
        <source>Make the wallet broadcast transactions</source>
        <translation>Colocar a carteira a transmitir transacções</translation>
    </message>
    <message>
        <source>Maximum per-connection receive buffer, &lt;n&gt;*1000 bytes (default: %u)</source>
        <translation>Maximo armazenamento intermédio de recepção por ligação, &lt;n&gt;*1000 bytes (por defeito: %u)</translation>
    </message>
    <message>
        <source>Maximum per-connection send buffer, &lt;n&gt;*1000 bytes (default: %u)</source>
        <translation>Maximo armazenamento intermédio de envio por ligação, &lt;n&gt;*1000 bytes (por defeito: %u)</translation>
    </message>
    <message>
        <source>Prepend debug output with timestamp (default: %u)</source>
        <translation>Adicionar data e hora à informação de depuração (por defeito: %u)</translation>
    </message>
    <message>
        <source>Relay and mine data carrier transactions (default: %u)</source>
        <translation>Propagar e minerar transacções que incluem dados (padrão: %u)</translation>
    </message>
    <message>
        <source>Relay non-P2SH multisig (default: %u)</source>
        <translation>Propagar não P2SH multisig (predefinição: %u)</translation>
    </message>
    <message>
        <source>Set key pool size to &lt;n&gt; (default: %u)</source>
        <translation>Definir tamanho do banco de memória da chave para &lt;n&gt; (predefinição: %u)</translation>
    </message>
    <message>
        <source>Set the number of threads to service RPC calls (default: %d)</source>
        <translation>Defina o número de processos para servir as chamadas RPC (por defeito: %d)</translation>
    </message>
    <message>
        <source>Specify configuration file (default: %s)</source>
        <translation>Especificar ficheiro de configuração (por defeito: %s)</translation>
    </message>
    <message>
        <source>Specify connection timeout in milliseconds (minimum: 1, default: %d)</source>
        <translation>Especificar tempo de espera da ligação em milissegundos (mínimo 1, por defeito: %d)</translation>
    </message>
    <message>
        <source>Specify pid file (default: %s)</source>
        <translation>Especificar ficheiro pid (padrão: %s)</translation>
    </message>
    <message>
        <source>Spend unconfirmed change when sending transactions (default: %u)</source>
        <translation>Gastar o troco não confirmado quando enviar transações (predefinição: %u)</translation>
    </message>
    <message>
        <source>This is the minimum transaction fee you pay on every transaction.</source>
        <translation>É a taxa de transação mínima que paga em cada transação.</translation>
    </message>
    <message>
        <source>This is the transaction fee you will pay if you send a transaction.</source>
        <translation>Esta é a taxa de transação que irá pagar se enviar uma transação.</translation>
    </message>
    <message>
        <source>Threshold for disconnecting misbehaving peers (default: %u)</source>
        <translation>Tolerância para desligar pontos com mau comportamento (predefinição: %u)</translation>
    </message>
    <message>
        <source>Transaction amounts must not be negative</source>
        <translation>Os valores da transação não devem ser negativos</translation>
    </message>
    <message>
        <source>Transaction has too long of a mempool chain</source>
        <translation>A transação é muito grande de uma cadeia do banco de memória</translation>
    </message>
    <message>
        <source>Transaction must have at least one recipient</source>
        <translation>A transação dever pelo menos um destinatário</translation>
    </message>
    <message>
        <source>Unknown network specified in -onlynet: '%s'</source>
        <translation>Rede desconhecida especificada em -onlynet: '%s'</translation>
    </message>
    <message>
        <source>Insufficient funds</source>
        <translation>Fundos insuficientes</translation>
    </message>
    <message>
        <source>Loading block index...</source>
        <translation>A carregar o índice de blocos...</translation>
    </message>
    <message>
        <source>Loading wallet...</source>
        <translation>A carregar a carteira...</translation>
    </message>
    <message>
        <source>Cannot downgrade wallet</source>
        <translation>Impossível mudar a carteira para uma versão anterior</translation>
    </message>
    <message>
        <source>Rescanning...</source>
        <translation>Reexaminando...</translation>
    </message>
    <message>
        <source>Done loading</source>
        <translation>Carregamento concluído</translation>
    </message>
    <message>
        <source>Error</source>
        <translation>Erro</translation>
    </message>
</context>
</TS><|MERGE_RESOLUTION|>--- conflicted
+++ resolved
@@ -1061,21 +1061,16 @@
         <translation>Mapear porta, utilizando &amp;UPnP</translation>
     </message>
     <message>
-<<<<<<< HEAD
+        <source>Accept connections from outside.</source>
+        <translation>Aceitar ligações externas.</translation>
+    </message>
+    <message>
+        <source>Allow incomin&amp;g connections</source>
+        <translation>Permitir ligações de "a receber"</translation>
+    </message>
+    <message>
         <source>Connect to the Particl network through a SOCKS5 proxy.</source>
         <translation>Conectar à rede da Particl através dum proxy SOCLS5.</translation>
-=======
-        <source>Accept connections from outside.</source>
-        <translation>Aceitar ligações externas.</translation>
-    </message>
-    <message>
-        <source>Allow incomin&amp;g connections</source>
-        <translation>Permitir ligações de "a receber"</translation>
-    </message>
-    <message>
-        <source>Connect to the Bitcoin network through a SOCKS5 proxy.</source>
-        <translation>Conectar à rede da Bitcoin através dum proxy SOCLS5.</translation>
->>>>>>> f17942a3
     </message>
     <message>
         <source>&amp;Connect through SOCKS5 proxy (default proxy):</source>
@@ -1814,21 +1809,8 @@
         <translation>&amp;Mensagem:</translation>
     </message>
     <message>
-<<<<<<< HEAD
-        <source>Reuse one of the previously used receiving addresses. Reusing addresses has security and privacy issues. Do not use this unless re-generating a payment request made before.</source>
-        <translation>Reutilize um dos endereços de entrada usados anteriormente. Reutilizar endereços pode levar a riscos de segurança e de privacidade. Não use esta função a não ser que esteja a gerar novamente uma requisição de pagamento feita anteriormente.</translation>
-    </message>
-    <message>
-        <source>R&amp;euse an existing receiving address (not recommended)</source>
-        <translation>Reutilizar um endereço de receção existente (não recomendado)</translation>
-    </message>
-    <message>
         <source>An optional message to attach to the payment request, which will be displayed when the request is opened. Note: The message will not be sent with the payment over the Particl network.</source>
         <translation>Uma mensagem opcional para anexar ao pedido de pagamento, que será exibida quando o pedido for aberto. Nota: A mensagem não será enviada com o pagamento através da rede Particl.</translation>
-=======
-        <source>An optional message to attach to the payment request, which will be displayed when the request is opened. Note: The message will not be sent with the payment over the Bitcoin network.</source>
-        <translation>Uma mensagem opcional para anexar ao pedido de pagamento, que será exibida quando o pedido for aberto. Nota: A mensagem não será enviada com o pagamento através da rede Bitcoin.</translation>
->>>>>>> f17942a3
     </message>
     <message>
         <source>An optional label to associate with the new receiving address.</source>
@@ -2193,12 +2175,8 @@
     </message>
     <message>
         <source>The transaction was rejected with the following reason: %1</source>
-<<<<<<< HEAD
-        <translation>A transação foi rejeitada pelo seguinte motivo: %1</translation>
-=======
         <translation>A transação foi rejeitada pelo seguinte motivo: %1
 </translation>
->>>>>>> f17942a3
     </message>
     <message>
         <source>A fee higher than %1 is considered an absurdly high fee.</source>
@@ -3082,13 +3060,10 @@
         <translation>Por favor verifique que a data e hora do seu computador estão certos! Se o relógio não estiver certo, o %s não funcionará corretamente.</translation>
     </message>
     <message>
-<<<<<<< HEAD
-=======
         <source>Query for peer addresses via DNS lookup, if low on addresses (default: 1 unless -connect used)</source>
         <translation>Consultar por endereços de ponto via procura de DNS, se tiver poucos endereços (predefinição: 1, a menos que use -connect)</translation>
     </message>
     <message>
->>>>>>> f17942a3
         <source>Set the number of script verification threads (%u to %d, 0 = auto, &lt;0 = leave that many cores free, default: %d)</source>
         <translation>Defina o número de processos de verificação (%u até %d, 0 = automático, &lt;0 = ldisponibiliza esse número de núcleos livres, por defeito: %d)</translation>
     </message>
