<TS version="2.1" language="fr_LU">
<context>
    <name>AddressBookPage</name>
    <message>
        <source>Right-click to edit address or label</source>
        <translation type="unfinished">Clic droit pour modifier l'adresse ou l'étiquette</translation>
    </message>
    <message>
        <source>Create a new address</source>
        <translation type="unfinished">Créer une nouvelle adresse</translation>
    </message>
    <message>
        <source>&amp;New</source>
        <translation type="unfinished">&amp;Nouvelle</translation>
    </message>
    <message>
        <source>Copy the currently selected address to the system clipboard</source>
        <translation type="unfinished">Copier l’adresse sélectionnée actuellement dans le presse-papiers</translation>
    </message>
    <message>
        <source>&amp;Copy</source>
        <translation type="unfinished">&amp;Copier</translation>
    </message>
    <message>
        <source>C&amp;lose</source>
        <translation type="unfinished">&amp;Fermer</translation>
    </message>
    <message>
        <source>Delete the currently selected address from the list</source>
        <translation type="unfinished">Supprimer l’adresse sélectionnée actuellement de la liste</translation>
    </message>
    <message>
        <source>Enter address or label to search</source>
        <translation type="unfinished">Saisir une adresse ou une étiquette à rechercher</translation>
    </message>
    <message>
        <source>Export the data in the current tab to a file</source>
        <translation type="unfinished">Exporter les données de l’onglet actuel vers un fichier</translation>
    </message>
    <message>
        <source>&amp;Export</source>
        <translation type="unfinished">&amp;Exporter</translation>
    </message>
    <message>
        <source>&amp;Delete</source>
        <translation type="unfinished">&amp;Supprimer</translation>
    </message>
    <message>
        <source>Choose the address to send coins to</source>
        <translation type="unfinished">Choisir l’adresse à laquelle envoyer des pièces</translation>
    </message>
    <message>
        <source>Choose the address to receive coins with</source>
        <translation type="unfinished">Choisir l’adresse avec laquelle recevoir des pièces</translation>
    </message>
    <message>
        <source>C&amp;hoose</source>
        <translation type="unfinished">C&amp;hoisir</translation>
    </message>
    <message>
<<<<<<< HEAD
        <source>Sending addresses</source>
        <translation type="unfinished">Adresses d’envoi</translation>
    </message>
    <message>
        <source>Receiving addresses</source>
        <translation type="unfinished">Adresses de réception</translation>
    </message>
    <message>
        <source>These are your Particl addresses for sending payments. Always check the amount and the receiving address before sending coins.</source>
        <translation type="unfinished">Ce sont vos adresses Particl pour envoyer des paiements. Vérifiez toujours le montant et l’adresse du destinataire avant d’envoyer des pièces.</translation>
=======
        <source>These are your Bitcoin addresses for sending payments. Always check the amount and the receiving address before sending coins.</source>
        <translation type="unfinished">Ce sont vos adresses Bitcoin pour envoyer des paiements. Vérifiez toujours le montant et l’adresse du destinataire avant d’envoyer des pièces.</translation>
>>>>>>> 44d8b13c
    </message>
    <message>
        <source>These are your Particl addresses for receiving payments. Use the 'Create new receiving address' button in the receive tab to create new addresses.
Signing is only possible with addresses of the type 'legacy'.</source>
        <translation type="unfinished">Il s'agit de vos adresses Particl pour la réception des paiements. Utilisez le bouton "Créer une nouvelle adresse de réception" dans l'onglet "Recevoir" pour créer de nouvelles adresses.
La signature n'est possible qu'avec les adresses de type "patrimoine".</translation>
    </message>
    <message>
        <source>&amp;Copy Address</source>
        <translation type="unfinished">&amp;Copier l’adresse</translation>
    </message>
    <message>
        <source>Copy &amp;Label</source>
        <translation type="unfinished">Copier l’é&amp;tiquette</translation>
    </message>
    <message>
        <source>&amp;Edit</source>
        <translation type="unfinished">&amp;Modifier</translation>
    </message>
    <message>
        <source>Export Address List</source>
        <translation type="unfinished">Exporter la liste d’adresses</translation>
    </message>
    <message>
        <source>Comma separated file</source>
        <extracomment>Expanded name of the CSV file format. See: https://en.wikipedia.org/wiki/Comma-separated_values.</extracomment>
        <translation type="unfinished">Fichier séparé par des virgules</translation>
    </message>
    <message>
        <source>There was an error trying to save the address list to %1. Please try again.</source>
        <extracomment>An error message. %1 is a stand-in argument for the name of the file we attempted to save to.</extracomment>
        <translation type="unfinished">Une erreur est survenue lors de l'enregistrement de la liste d'adresses vers %1. Veuillez réessayer plus tard.</translation>
    </message>
    <message>
        <source>Exporting Failed</source>
        <translation type="unfinished">Échec d’exportation</translation>
    </message>
</context>
<context>
    <name>AddressTableModel</name>
    <message>
        <source>Label</source>
        <translation type="unfinished">Étiquette</translation>
    </message>
    <message>
        <source>Address</source>
        <translation type="unfinished">Adresse</translation>
    </message>
    <message>
        <source>(no label)</source>
        <translation type="unfinished">(aucune étiquette)</translation>
    </message>
</context>
<context>
    <name>AskPassphraseDialog</name>
    <message>
        <source>Passphrase Dialog</source>
        <translation type="unfinished">Fenêtre de dialogue de la phrase de passe</translation>
    </message>
    <message>
        <source>Enter passphrase</source>
        <translation type="unfinished">Saisir la phrase de passe</translation>
    </message>
    <message>
        <source>New passphrase</source>
        <translation type="unfinished">Nouvelle phrase de passe</translation>
    </message>
    <message>
        <source>Repeat new passphrase</source>
        <translation type="unfinished">Répéter la phrase de passe</translation>
    </message>
    <message>
        <source>Show passphrase</source>
        <translation type="unfinished">Afficher la phrase de passe</translation>
    </message>
    <message>
        <source>Encrypt wallet</source>
        <translation type="unfinished">Chiffrer le porte-monnaie</translation>
    </message>
    <message>
        <source>This operation needs your wallet passphrase to unlock the wallet.</source>
        <translation type="unfinished">Cette opération nécessite votre phrase de passe pour déverrouiller le porte-monnaie.</translation>
    </message>
    <message>
        <source>Unlock wallet</source>
        <translation type="unfinished">Déverrouiller le porte-monnaie</translation>
    </message>
    <message>
        <source>Change passphrase</source>
        <translation type="unfinished">Changer la phrase de passe</translation>
    </message>
    <message>
        <source>Confirm wallet encryption</source>
        <translation type="unfinished">Confirmer le chiffrement du porte-monnaie</translation>
    </message>
    <message>
        <source>Warning: If you encrypt your wallet and lose your passphrase, you will &lt;b&gt;LOSE ALL OF YOUR PARTICL&lt;/b&gt;!</source>
        <translation type="unfinished">Avertissement : Si vous chiffrez votre porte-monnaie et perdez votre phrase de passe, vous &lt;b&gt;PERDREZ TOUS VOS PARTICL&lt;/b&gt; !</translation>
    </message>
    <message>
        <source>Are you sure you wish to encrypt your wallet?</source>
        <translation type="unfinished">Voulez-vous vraiment chiffrer votre porte-monnaie ?</translation>
    </message>
    <message>
        <source>Wallet encrypted</source>
        <translation type="unfinished">Le porte-monnaie est chiffré</translation>
    </message>
    <message>
        <source>Enter the new passphrase for the wallet.&lt;br/&gt;Please use a passphrase of &lt;b&gt;ten or more random characters&lt;/b&gt;, or &lt;b&gt;eight or more words&lt;/b&gt;.</source>
        <translation type="unfinished">Saisissez la nouvelle phrase de passe du porte-monnaie.&lt;br/&gt;Veuillez utiliser une phrase de passe composée de &lt;b&gt;dix caractères aléatoires ou plus&lt;/b&gt;, ou de &lt;b&gt;huit mots ou plus&lt;/b&gt;.</translation>
    </message>
    <message>
        <source>Enter the old passphrase and new passphrase for the wallet.</source>
        <translation type="unfinished">Saisir l’ancienne puis la nouvelle phrase de passe du porte-monnaie.</translation>
    </message>
    <message>
        <source>Remember that encrypting your wallet cannot fully protect your particl from being stolen by malware infecting your computer.</source>
        <translation type="unfinished">N’oubliez pas que le chiffrement de votre porte-monnaie ne peut pas protéger entièrement vos particl contre le vol par des programmes malveillants qui infecteraient votre ordinateur.</translation>
    </message>
    <message>
        <source>Wallet to be encrypted</source>
        <translation type="unfinished">Porte-monnaie à chiffrer</translation>
    </message>
    <message>
        <source>Your wallet is about to be encrypted. </source>
        <translation type="unfinished">Votre porte-monnaie est sur le point d’être chiffré.</translation>
    </message>
    <message>
        <source>Your wallet is now encrypted. </source>
        <translation type="unfinished">Votre porte-monnaie est désormais chiffré.</translation>
    </message>
    <message>
        <source>IMPORTANT: Any previous backups you have made of your wallet file should be replaced with the newly generated, encrypted wallet file. For security reasons, previous backups of the unencrypted wallet file will become useless as soon as you start using the new, encrypted wallet.</source>
        <translation type="unfinished">IMPORTANT : Toutes les sauvegardes précédentes du fichier de votre porte-monnaie devraient être remplacées par le fichier du porte-monnaie chiffré nouvellement généré. Pour des raisons de sécurité, les sauvegardes précédentes de votre fichier de porte-monnaie non chiffré deviendront inutilisables dès que vous commencerez à utiliser le nouveau porte-monnaie chiffré.</translation>
    </message>
    <message>
        <source>Wallet encryption failed</source>
        <translation type="unfinished">Échec de chiffrement du porte-monnaie</translation>
    </message>
    <message>
        <source>Wallet encryption failed due to an internal error. Your wallet was not encrypted.</source>
        <translation type="unfinished">Le chiffrement du porte-monnaie a échoué en raison d’une erreur interne. Votre porte-monnaie n’a pas été chiffré.</translation>
    </message>
    <message>
        <source>The supplied passphrases do not match.</source>
        <translation type="unfinished">Les phrases de passe saisies ne correspondent pas.</translation>
    </message>
    <message>
        <source>Wallet unlock failed</source>
        <translation type="unfinished">Échec de déverrouillage du porte-monnaie</translation>
    </message>
    <message>
        <source>The passphrase entered for the wallet decryption was incorrect.</source>
        <translation type="unfinished">La phrase de passe saisie pour déchiffrer le porte-monnaie était erronée.</translation>
    </message>
    <message>
        <source>The passphrase entered for the wallet decryption is incorrect. It contains a null character (ie - a zero byte). If the passphrase was set with a version of this software prior to 25.0, please try again with only the characters up to — but not including — the first null character. If this is successful, please set a new passphrase to avoid this issue in the future.</source>
        <translation type="unfinished">La phrase secrète saisie pour le décryptage du portefeuille est incorrecte. Elle contient un caractère nul (c'est-à-dire un octet de zéro). Si la phrase secrète a été définie avec une version de ce logiciel antérieure à la version 25.0, veuillez réessayer en ne saisissant que les caractères jusqu'au premier caractère nul (non compris). Si vous y parvenez, définissez une nouvelle phrase secrète afin d'éviter ce problème à l'avenir.</translation>
    </message>
    <message>
        <source>Wallet passphrase was successfully changed.</source>
        <translation type="unfinished">La phrase de passe du porte-monnaie a été modifiée avec succès.</translation>
    </message>
    <message>
        <source>Passphrase change failed</source>
        <translation type="unfinished">Le changement de phrase secrète a échoué</translation>
    </message>
    <message>
        <source>The old passphrase entered for the wallet decryption is incorrect. It contains a null character (ie - a zero byte). If the passphrase was set with a version of this software prior to 25.0, please try again with only the characters up to — but not including — the first null character.</source>
        <translation type="unfinished">L'ancienne phrase secrète introduite pour le décryptage du portefeuille est incorrecte. Elle contient un caractère nul (c'est-à-dire un octet de zéro). Si la phrase secrète a été définie avec une version de ce logiciel antérieure à la version 25.0, veuillez réessayer en ne saisissant que les caractères jusqu'au premier caractère nul (non compris).</translation>
    </message>
    <message>
        <source>Warning: The Caps Lock key is on!</source>
        <translation type="unfinished">Avertissement : La touche Verr. Maj. est activée</translation>
    </message>
</context>
<context>
    <name>BanTableModel</name>
    <message>
        <source>IP/Netmask</source>
        <translation type="unfinished">IP/masque réseau</translation>
    </message>
    <message>
        <source>Banned Until</source>
        <translation type="unfinished">Banni jusqu’au</translation>
    </message>
</context>
<context>
    <name>BitcoinApplication</name>
    <message>
        <source>Settings file %1 might be corrupt or invalid.</source>
        <translation type="unfinished">Le fichier de paramètres %1 est peut-être corrompu ou non valide.</translation>
    </message>
    <message>
        <source>Runaway exception</source>
        <translation type="unfinished">Exception excessive</translation>
    </message>
    <message>
        <source>A fatal error occurred. %1 can no longer continue safely and will quit.</source>
        <translation type="unfinished">Une erreur fatale est survenue. %1 ne peut plus poursuivre de façon sûre et va s’arrêter.</translation>
    </message>
    <message>
        <source>Internal error</source>
        <translation type="unfinished">Eurrer interne</translation>
    </message>
    <message>
        <source>An internal error occurred. %1 will attempt to continue safely. This is an unexpected bug which can be reported as described below.</source>
        <translation type="unfinished">Une erreur interne est survenue. %1 va tenter de poursuivre avec sécurité. Il s’agit d’un bogue inattendu qui peut être signalé comme décrit ci-dessous.</translation>
    </message>
</context>
<context>
    <name>QObject</name>
    <message>
        <source>Do you want to reset settings to default values, or to abort without making changes?</source>
        <extracomment>Explanatory text shown on startup when the settings file cannot be read. Prompts user to make a choice between resetting or aborting.</extracomment>
        <translation type="unfinished">Voulez-vous réinitialiser les paramètres à leur valeur par défaut ou abandonner sans aucun changement ?</translation>
    </message>
    <message>
        <source>A fatal error occurred. Check that settings file is writable, or try running with -nosettings.</source>
        <extracomment>Explanatory text shown on startup when the settings file could not be written. Prompts user to check that we have the ability to write to the file. Explains that the user has the option of running without a settings file.</extracomment>
        <translation type="unfinished">Une erreur fatale est survenue. Vérifiez que le fichier des paramètres est modifiable ou essayer d’exécuter avec -nosettings.</translation>
    </message>
    <message>
        <source>Error: %1</source>
        <translation type="unfinished">Erreur : %1</translation>
    </message>
    <message>
        <source>%1 didn't yet exit safely…</source>
        <translation type="unfinished">%1 ne s’est pas encore fermer en toute sécurité…</translation>
    </message>
    <message>
        <source>unknown</source>
        <translation type="unfinished">inconnue</translation>
    </message>
    <message>
        <source>Amount</source>
        <translation type="unfinished">Montant</translation>
    </message>
    <message>
        <source>Enter a Particl address (e.g. %1)</source>
        <translation type="unfinished">Saisir une adresse Particl (p. ex. %1)</translation>
    </message>
    <message>
        <source>Unroutable</source>
        <translation type="unfinished">Non routable</translation>
    </message>
    <message>
        <source>Inbound</source>
        <extracomment>An inbound connection from a peer. An inbound connection is a connection initiated by a peer.</extracomment>
        <translation type="unfinished">Entrant</translation>
    </message>
    <message>
        <source>Outbound</source>
        <extracomment>An outbound connection to a peer. An outbound connection is a connection initiated by us.</extracomment>
        <translation type="unfinished">Sortant</translation>
    </message>
    <message>
        <source>Full Relay</source>
        <extracomment>Peer connection type that relays all network information.</extracomment>
        <translation type="unfinished">Relais intégral</translation>
    </message>
    <message>
        <source>Block Relay</source>
        <extracomment>Peer connection type that relays network information about blocks and not transactions or addresses.</extracomment>
        <translation type="unfinished">Relais de blocs</translation>
    </message>
    <message>
        <source>Manual</source>
        <extracomment>Peer connection type established manually through one of several methods.</extracomment>
        <translation type="unfinished">Manuelle</translation>
    </message>
    <message>
        <source>Feeler</source>
        <extracomment>Short-lived peer connection type that tests the aliveness of known addresses.</extracomment>
        <translation type="unfinished">Palpeur</translation>
    </message>
    <message>
        <source>Address Fetch</source>
        <extracomment>Short-lived peer connection type that solicits known addresses from a peer.</extracomment>
        <translation type="unfinished">Récupération d’adresses</translation>
    </message>
    <message>
        <source>%1 d</source>
        <translation type="unfinished">%1 j</translation>
    </message>
    <message>
        <source>%1 m</source>
        <translation type="unfinished">%1 min</translation>
    </message>
    <message>
        <source>None</source>
        <translation type="unfinished">Aucun</translation>
    </message>
    <message>
        <source>N/A</source>
        <translation type="unfinished">N.D.</translation>
    </message>
    <message numerus="yes">
        <source>%n second(s)</source>
        <translation type="unfinished">
            <numerusform>%n seconde</numerusform>
            <numerusform>%n secondes</numerusform>
        </translation>
    </message>
    <message numerus="yes">
        <source>%n minute(s)</source>
        <translation type="unfinished">
            <numerusform>%n minute</numerusform>
            <numerusform>%n minutes</numerusform>
        </translation>
    </message>
    <message numerus="yes">
        <source>%n hour(s)</source>
        <translation type="unfinished">
            <numerusform>%n heure</numerusform>
            <numerusform>%n heures</numerusform>
        </translation>
    </message>
    <message numerus="yes">
        <source>%n day(s)</source>
        <translation type="unfinished">
            <numerusform>%n jour</numerusform>
            <numerusform>%n jours</numerusform>
        </translation>
    </message>
    <message numerus="yes">
        <source>%n week(s)</source>
        <translation type="unfinished">
            <numerusform>%n semaine</numerusform>
            <numerusform>%n semaines</numerusform>
        </translation>
    </message>
    <message>
        <source>%1 and %2</source>
        <translation type="unfinished">%1 et %2</translation>
    </message>
    <message numerus="yes">
        <source>%n year(s)</source>
        <translation type="unfinished">
            <numerusform>%n an</numerusform>
            <numerusform>%n ans</numerusform>
        </translation>
    </message>
    <message>
        <source>%1 B</source>
        <translation type="unfinished">%1 o</translation>
    </message>
    <message>
        <source>%1 kB</source>
        <translation type="unfinished">%1 ko</translation>
    </message>
    <message>
        <source>%1 MB</source>
        <translation type="unfinished">%1 Mo</translation>
    </message>
    <message>
        <source>%1 GB</source>
        <translation type="unfinished">%1 Go</translation>
    </message>
</context>
<context>
    <name>BitcoinGUI</name>
    <message>
        <source>&amp;Overview</source>
        <translation type="unfinished">&amp;Vue d’ensemble</translation>
    </message>
    <message>
        <source>Show general overview of wallet</source>
        <translation type="unfinished">Afficher une vue d’ensemble du porte-monnaie</translation>
    </message>
    <message>
        <source>Browse transaction history</source>
        <translation type="unfinished">Parcourir l’historique transactionnel</translation>
    </message>
    <message>
        <source>E&amp;xit</source>
        <translation type="unfinished">Q&amp;uitter</translation>
    </message>
    <message>
        <source>Quit application</source>
        <translation type="unfinished">Fermer l’application</translation>
    </message>
    <message>
        <source>&amp;About %1</source>
        <translation type="unfinished">À &amp;propos de %1</translation>
    </message>
    <message>
        <source>Show information about %1</source>
        <translation type="unfinished">Afficher des renseignements à propos de %1</translation>
    </message>
    <message>
        <source>About &amp;Qt</source>
        <translation type="unfinished">À propos de &amp;Qt</translation>
    </message>
    <message>
        <source>Show information about Qt</source>
        <translation type="unfinished">Afficher des renseignements sur Qt</translation>
    </message>
    <message>
        <source>Modify configuration options for %1</source>
        <translation type="unfinished">Modifier les options de configuration de %1</translation>
    </message>
    <message>
        <source>Create a new wallet</source>
        <translation type="unfinished">Créer un nouveau porte-monnaie</translation>
    </message>
    <message>
        <source>&amp;Minimize</source>
        <translation type="unfinished">&amp;Réduire</translation>
    </message>
    <message>
        <source>Wallet:</source>
        <translation type="unfinished">Porte-monnaie :</translation>
    </message>
    <message>
        <source>Network activity disabled.</source>
        <extracomment>A substring of the tooltip.</extracomment>
        <translation type="unfinished">L’activité réseau est désactivée.</translation>
    </message>
    <message>
        <source>Proxy is &lt;b&gt;enabled&lt;/b&gt;: %1</source>
        <translation type="unfinished">Le serveur mandataire est &lt;b&gt;activé&lt;/b&gt; : %1</translation>
    </message>
    <message>
        <source>Send coins to a Particl address</source>
        <translation type="unfinished">Envoyer des pièces à une adresse Particl</translation>
    </message>
    <message>
        <source>Backup wallet to another location</source>
        <translation type="unfinished">Sauvegarder le porte-monnaie dans un autre emplacement</translation>
    </message>
    <message>
        <source>Change the passphrase used for wallet encryption</source>
        <translation type="unfinished">Modifier la phrase de passe utilisée pour le chiffrement du porte-monnaie</translation>
    </message>
    <message>
        <source>&amp;Send</source>
        <translation type="unfinished">&amp;Envoyer</translation>
    </message>
    <message>
        <source>&amp;Receive</source>
        <translation type="unfinished">&amp;Recevoir</translation>
    </message>
    <message>
        <source>&amp;Encrypt Wallet…</source>
        <translation type="unfinished">&amp;Chiffrer le porte-monnaie…</translation>
    </message>
    <message>
        <source>Encrypt the private keys that belong to your wallet</source>
        <translation type="unfinished">Chiffrer les clés privées qui appartiennent à votre porte-monnaie</translation>
    </message>
    <message>
        <source>&amp;Backup Wallet…</source>
        <translation type="unfinished">&amp;Sauvegarder le porte-monnaie…</translation>
    </message>
    <message>
        <source>&amp;Change Passphrase…</source>
        <translation type="unfinished">&amp;Changer la phrase de passe…</translation>
    </message>
    <message>
        <source>Sign &amp;message…</source>
        <translation type="unfinished">Signer un &amp;message…</translation>
    </message>
    <message>
        <source>Sign messages with your Particl addresses to prove you own them</source>
        <translation type="unfinished">Signer les messages avec vos adresses Particl pour prouver que vous les détenez</translation>
    </message>
    <message>
        <source>&amp;Verify message…</source>
        <translation type="unfinished">&amp;Vérifier un message…</translation>
    </message>
    <message>
        <source>Verify messages to ensure they were signed with specified Particl addresses</source>
        <translation type="unfinished">Vérifier les messages pour s’assurer qu’ils ont été signés avec les adresses Particl indiquées</translation>
    </message>
    <message>
        <source>&amp;Load PSBT from file…</source>
        <translation type="unfinished">&amp;Charger la TBSP d’un fichier…</translation>
    </message>
    <message>
        <source>Open &amp;URI…</source>
        <translation type="unfinished">Ouvrir une &amp;URI…</translation>
    </message>
    <message>
        <source>Close Wallet…</source>
        <translation type="unfinished">Fermer le porte-monnaie…</translation>
    </message>
    <message>
        <source>Create Wallet…</source>
        <translation type="unfinished">Créer un porte-monnaie…</translation>
    </message>
    <message>
        <source>Close All Wallets…</source>
        <translation type="unfinished">Fermer tous les porte-monnaie…</translation>
    </message>
    <message>
        <source>&amp;File</source>
        <translation type="unfinished">&amp;Fichier</translation>
    </message>
    <message>
        <source>&amp;Settings</source>
        <translation type="unfinished">&amp;Paramètres</translation>
    </message>
    <message>
        <source>&amp;Help</source>
        <translation type="unfinished">&amp;Aide</translation>
    </message>
    <message>
        <source>Tabs toolbar</source>
        <translation type="unfinished">Barre d’outils des onglets</translation>
    </message>
    <message>
        <source>Syncing Headers (%1%)…</source>
        <translation type="unfinished">Synchronisation des en-têtes (%1 %)…</translation>
    </message>
    <message>
        <source>Synchronizing with network…</source>
        <translation type="unfinished">Synchronisation avec le réseau…</translation>
    </message>
    <message>
        <source>Indexing blocks on disk…</source>
        <translation type="unfinished">Indexation des blocs sur le disque…</translation>
    </message>
    <message>
        <source>Processing blocks on disk…</source>
        <translation type="unfinished">Traitement des blocs sur le disque…</translation>
    </message>
    <message>
        <source>Connecting to peers…</source>
        <translation type="unfinished">Connexion aux pairs…</translation>
    </message>
    <message>
        <source>Request payments (generates QR codes and particl: URIs)</source>
        <translation type="unfinished">Demander des paiements (génère des codes QR et des URI particl:)</translation>
    </message>
    <message>
        <source>Show the list of used sending addresses and labels</source>
        <translation type="unfinished">Afficher la liste d’adresses d’envoi et d’étiquettes utilisées</translation>
    </message>
    <message>
        <source>Show the list of used receiving addresses and labels</source>
        <translation type="unfinished">Afficher la liste d’adresses de réception et d’étiquettes utilisées</translation>
    </message>
    <message>
        <source>&amp;Command-line options</source>
        <translation type="unfinished">Options de ligne de &amp;commande</translation>
    </message>
    <message numerus="yes">
        <source>Processed %n block(s) of transaction history.</source>
        <translation type="unfinished">
            <numerusform>%n bloc d’historique transactionnel a été traité.</numerusform>
            <numerusform>%n blocs d’historique transactionnel ont été traités.</numerusform>
        </translation>
    </message>
    <message>
        <source>%1 behind</source>
        <translation type="unfinished">en retard de %1</translation>
    </message>
    <message>
        <source>Catching up…</source>
        <translation type="unfinished">Rattrapage en cours…</translation>
    </message>
    <message>
        <source>Last received block was generated %1 ago.</source>
        <translation type="unfinished">Le dernier bloc reçu avait été généré il y a %1.</translation>
    </message>
    <message>
        <source>Transactions after this will not yet be visible.</source>
        <translation type="unfinished">Les transactions suivantes ne seront pas déjà visibles.</translation>
    </message>
    <message>
        <source>Error</source>
        <translation type="unfinished">Erreur</translation>
    </message>
    <message>
        <source>Warning</source>
        <translation type="unfinished">Avertissement</translation>
    </message>
    <message>
        <source>Information</source>
        <translation type="unfinished">Informations</translation>
    </message>
    <message>
        <source>Up to date</source>
        <translation type="unfinished">À jour</translation>
    </message>
    <message>
        <source>Load Partially Signed Particl Transaction</source>
        <translation type="unfinished">Charger une transaction Particl signée partiellement</translation>
    </message>
    <message>
        <source>Load PSBT from &amp;clipboard…</source>
        <translation type="unfinished">Charger la TBSP du &amp;presse-papiers…</translation>
    </message>
    <message>
        <source>Load Partially Signed Particl Transaction from clipboard</source>
        <translation type="unfinished">Charger du presse-papiers une transaction Particl signée partiellement</translation>
    </message>
    <message>
        <source>Node window</source>
        <translation type="unfinished">Fenêtre des nœuds</translation>
    </message>
    <message>
        <source>Open node debugging and diagnostic console</source>
        <translation type="unfinished">Ouvrir une console de débogage des nœuds et de diagnostic</translation>
    </message>
    <message>
        <source>&amp;Sending addresses</source>
        <translation type="unfinished">&amp;Adresses d’envoi</translation>
    </message>
    <message>
        <source>&amp;Receiving addresses</source>
        <translation type="unfinished">&amp;Adresses de réception</translation>
    </message>
    <message>
        <source>Open a particl: URI</source>
        <translation type="unfinished">Ouvrir une URI particl:</translation>
    </message>
    <message>
        <source>Open Wallet</source>
        <translation type="unfinished">Ouvrir un porte-monnaie</translation>
    </message>
    <message>
        <source>Open a wallet</source>
        <translation type="unfinished">Ouvrir un porte-monnaie</translation>
    </message>
    <message>
        <source>Close wallet</source>
        <translation type="unfinished">Fermer le porte-monnaie</translation>
    </message>
    <message>
        <source>Restore Wallet…</source>
        <extracomment>Name of the menu item that restores wallet from a backup file.</extracomment>
        <translation type="unfinished">Restaurer le Portefeuille...</translation>
    </message>
    <message>
        <source>Restore a wallet from a backup file</source>
        <extracomment>Status tip for Restore Wallet menu item</extracomment>
        <translation type="unfinished">Restaurer le Portefeuille depuis un fichier de sauvegarde</translation>
    </message>
    <message>
        <source>Close all wallets</source>
        <translation type="unfinished">Fermer tous les porte-monnaie</translation>
    </message>
    <message>
<<<<<<< HEAD
        <source>Show the %1 help message to get a list with possible Particl command-line options</source>
        <translation type="unfinished">Afficher le message d’aide de %1 pour obtenir la liste des options possibles de ligne de commande Particl</translation>
=======
        <source>Show the %1 help message to get a list with possible Bitcoin command-line options</source>
        <translation type="unfinished">Afficher le message d’aide de %1 pour obtenir la liste des options possibles en ligne de commande Bitcoin</translation>
>>>>>>> 44d8b13c
    </message>
    <message>
        <source>&amp;Mask values</source>
        <translation type="unfinished">&amp;Masquer les montants</translation>
    </message>
    <message>
        <source>Mask the values in the Overview tab</source>
        <translation type="unfinished">Masquer les montants dans l’onglet Vue d’ensemble</translation>
    </message>
    <message>
        <source>default wallet</source>
        <translation type="unfinished">porte-monnaie par défaut</translation>
    </message>
    <message>
        <source>No wallets available</source>
        <translation type="unfinished">Aucun porte-monnaie n’est disponible</translation>
    </message>
    <message>
        <source>Wallet Data</source>
        <extracomment>Name of the wallet data file format.</extracomment>
        <translation type="unfinished">Données du porte-monnaie</translation>
    </message>
    <message>
        <source>Load Wallet Backup</source>
        <extracomment>The title for Restore Wallet File Windows</extracomment>
        <translation type="unfinished">Lancer un Portefeuille de sauvegarde</translation>
    </message>
    <message>
        <source>Restore Wallet</source>
        <extracomment>Title of pop-up window shown when the user is attempting to restore a wallet.</extracomment>
        <translation type="unfinished">Restaurer le portefeuille</translation>
    </message>
    <message>
        <source>Wallet Name</source>
        <extracomment>Label of the input field where the name of the wallet is entered.</extracomment>
        <translation type="unfinished">Nom du porte-monnaie</translation>
    </message>
    <message>
        <source>&amp;Window</source>
        <translation type="unfinished">&amp;Fenêtre</translation>
    </message>
    <message>
        <source>Zoom</source>
        <translation type="unfinished">Zoomer</translation>
    </message>
    <message>
        <source>Main Window</source>
        <translation type="unfinished">Fenêtre principale</translation>
    </message>
    <message>
        <source>%1 client</source>
        <translation type="unfinished">Client %1</translation>
    </message>
    <message>
        <source>&amp;Hide</source>
        <translation type="unfinished">&amp;Cacher</translation>
    </message>
    <message>
        <source>S&amp;how</source>
        <translation type="unfinished">A&amp;fficher</translation>
    </message>
    <message numerus="yes">
        <source>%n active connection(s) to Particl network.</source>
        <extracomment>A substring of the tooltip.</extracomment>
        <translation type="unfinished">
            <numerusform>%n connexion active avec le réseau Particl.</numerusform>
            <numerusform>%n connexions actives avec le réseau Particl.</numerusform>
        </translation>
    </message>
    <message>
        <source>Click for more actions.</source>
        <extracomment>A substring of the tooltip. "More actions" are available via the context menu.</extracomment>
        <translation type="unfinished">Cliquez pour afficher plus d’actions.</translation>
    </message>
    <message>
        <source>Show Peers tab</source>
        <extracomment>A context menu item. The "Peers tab" is an element of the "Node window".</extracomment>
        <translation type="unfinished">Afficher l’onglet Pairs</translation>
    </message>
    <message>
        <source>Disable network activity</source>
        <extracomment>A context menu item.</extracomment>
        <translation type="unfinished">Désactiver l’activité réseau</translation>
    </message>
    <message>
        <source>Enable network activity</source>
        <extracomment>A context menu item. The network activity was disabled previously.</extracomment>
        <translation type="unfinished">Activer l’activité réseau</translation>
    </message>
    <message>
        <source>Pre-syncing Headers (%1%)…</source>
        <translation type="unfinished">En-têtes de pré-synchronisation (%1%)...</translation>
    </message>
    <message>
        <source>Error: %1</source>
        <translation type="unfinished">Erreur : %1</translation>
    </message>
    <message>
        <source>Warning: %1</source>
        <translation type="unfinished">Avertissement : %1</translation>
    </message>
    <message>
        <source>Date: %1
</source>
        <translation type="unfinished">Date : %1
</translation>
    </message>
    <message>
        <source>Amount: %1
</source>
        <translation type="unfinished">Montant : %1
</translation>
    </message>
    <message>
        <source>Wallet: %1
</source>
        <translation type="unfinished">Porte-monnaie : %1
</translation>
    </message>
    <message>
        <source>Type: %1
</source>
        <translation type="unfinished">Type  : %1
</translation>
    </message>
    <message>
        <source>Label: %1
</source>
        <translation type="unfinished">Étiquette : %1
</translation>
    </message>
    <message>
        <source>Address: %1
</source>
        <translation type="unfinished">Adresse : %1
</translation>
    </message>
    <message>
        <source>Sent transaction</source>
        <translation type="unfinished">Transaction envoyée</translation>
    </message>
    <message>
        <source>Incoming transaction</source>
        <translation type="unfinished">Transaction entrante</translation>
    </message>
    <message>
        <source>HD key generation is &lt;b&gt;enabled&lt;/b&gt;</source>
        <translation type="unfinished">La génération de clé HD est &lt;b&gt;activée&lt;/b&gt;</translation>
    </message>
    <message>
        <source>HD key generation is &lt;b&gt;disabled&lt;/b&gt;</source>
        <translation type="unfinished">La génération de clé HD est &lt;b&gt;désactivée&lt;/b&gt;</translation>
    </message>
    <message>
        <source>Private key &lt;b&gt;disabled&lt;/b&gt;</source>
        <translation type="unfinished">La clé privée est &lt;b&gt;désactivée&lt;/b&gt;</translation>
    </message>
    <message>
        <source>Wallet is &lt;b&gt;encrypted&lt;/b&gt; and currently &lt;b&gt;unlocked&lt;/b&gt;</source>
        <translation type="unfinished">Le porte-monnaie est &lt;b&gt;chiffré&lt;/b&gt; et est actuellement &lt;b&gt;déverrouillé&lt;/b&gt;</translation>
    </message>
    <message>
        <source>Wallet is &lt;b&gt;encrypted&lt;/b&gt; and currently &lt;b&gt;locked&lt;/b&gt;</source>
        <translation type="unfinished">Le porte-monnaie est &lt;b&gt;chiffré&lt;/b&gt; et actuellement &lt;b&gt;verrouillé&lt;/b&gt;</translation>
    </message>
    <message>
        <source>Original message:</source>
        <translation type="unfinished">Message original :</translation>
    </message>
</context>
<context>
    <name>UnitDisplayStatusBarControl</name>
    <message>
        <source>Unit to show amounts in. Click to select another unit.</source>
        <translation type="unfinished">Unité d’affichage des montants. Cliquez pour sélectionner une autre unité.</translation>
    </message>
</context>
<context>
    <name>CoinControlDialog</name>
    <message>
        <source>Coin Selection</source>
        <translation type="unfinished">Sélection des pièces</translation>
    </message>
    <message>
        <source>Quantity:</source>
        <translation type="unfinished">Quantité :</translation>
    </message>
    <message>
        <source>Bytes:</source>
        <translation type="unfinished">Octets :</translation>
    </message>
    <message>
        <source>Amount:</source>
        <translation type="unfinished">Montant :</translation>
    </message>
    <message>
        <source>Fee:</source>
        <translation type="unfinished">Frais :</translation>
    </message>
    <message>
        <source>After Fee:</source>
        <translation type="unfinished">Après les frais :</translation>
    </message>
    <message>
        <source>Change:</source>
        <translation type="unfinished">Monnaie :</translation>
    </message>
    <message>
        <source>(un)select all</source>
        <translation type="unfinished">Tout (des)sélectionner</translation>
    </message>
    <message>
        <source>Tree mode</source>
        <translation type="unfinished">Mode arborescence</translation>
    </message>
    <message>
        <source>List mode</source>
        <translation type="unfinished">Mode liste</translation>
    </message>
    <message>
        <source>Amount</source>
        <translation type="unfinished">Montant</translation>
    </message>
    <message>
        <source>Received with label</source>
        <translation type="unfinished">Reçu avec une étiquette</translation>
    </message>
    <message>
        <source>Received with address</source>
        <translation type="unfinished">Reçu avec une adresse</translation>
    </message>
    <message>
        <source>Confirmed</source>
        <translation type="unfinished">Confirmée</translation>
    </message>
    <message>
        <source>Copy amount</source>
        <translation type="unfinished">Copier le montant</translation>
    </message>
    <message>
        <source>&amp;Copy address</source>
        <translation type="unfinished">&amp;Copier l’adresse</translation>
    </message>
    <message>
        <source>Copy &amp;label</source>
        <translation type="unfinished">Copier l’&amp;étiquette</translation>
    </message>
    <message>
        <source>Copy &amp;amount</source>
        <translation type="unfinished">Copier le &amp;montant</translation>
    </message>
    <message>
        <source>Copy transaction &amp;ID and output index</source>
        <translation type="unfinished">Copier l’ID de la transaction et l’index des sorties</translation>
    </message>
    <message>
        <source>L&amp;ock unspent</source>
        <translation type="unfinished">&amp;Verrouillé ce qui n’est pas dépensé</translation>
    </message>
    <message>
        <source>&amp;Unlock unspent</source>
        <translation type="unfinished">&amp;Déverrouiller ce qui n’est pas dépensé</translation>
    </message>
    <message>
        <source>Copy quantity</source>
        <translation type="unfinished">Copier la quantité</translation>
    </message>
    <message>
        <source>Copy fee</source>
        <translation type="unfinished">Copier les frais</translation>
    </message>
    <message>
        <source>Copy after fee</source>
        <translation type="unfinished">Copier après les frais</translation>
    </message>
    <message>
        <source>Copy bytes</source>
        <translation type="unfinished">Copier les octets</translation>
    </message>
    <message>
        <source>Copy change</source>
        <translation type="unfinished">Copier la monnaie</translation>
    </message>
    <message>
        <source>(%1 locked)</source>
        <translation type="unfinished">(%1 verrouillée)</translation>
    </message>
    <message>
        <source>Can vary +/- %1 satoshi(s) per input.</source>
        <translation type="unfinished">Peut varier +/- %1 satoshi(s) par entrée.</translation>
    </message>
    <message>
        <source>(no label)</source>
        <translation type="unfinished">(aucune étiquette)</translation>
    </message>
    <message>
        <source>change from %1 (%2)</source>
        <translation type="unfinished">monnaie de %1 (%2)</translation>
    </message>
    <message>
        <source>(change)</source>
        <translation type="unfinished">(monnaie)</translation>
    </message>
</context>
<context>
    <name>CreateWalletActivity</name>
    <message>
        <source>Create Wallet</source>
        <extracomment>Title of window indicating the progress of creation of a new wallet.</extracomment>
        <translation type="unfinished">Créer un porte-monnaie</translation>
    </message>
    <message>
        <source>Creating Wallet &lt;b&gt;%1&lt;/b&gt;…</source>
        <extracomment>Descriptive text of the create wallet progress window which indicates to the user which wallet is currently being created.</extracomment>
        <translation type="unfinished">Création du porte-monnaie &lt;b&gt;%1&lt;/b&gt;…</translation>
    </message>
    <message>
        <source>Create wallet failed</source>
        <translation type="unfinished">Échec de création du porte-monnaie</translation>
    </message>
    <message>
        <source>Create wallet warning</source>
        <translation type="unfinished">Avertissement de création du porte-monnaie</translation>
    </message>
    <message>
        <source>Can't list signers</source>
        <translation type="unfinished">Impossible de lister les signataires</translation>
    </message>
    <message>
        <source>Too many external signers found</source>
        <translation type="unfinished">Trop de signataires externes trouvés</translation>
    </message>
</context>
<context>
    <name>LoadWalletsActivity</name>
    <message>
        <source>Load Wallets</source>
        <extracomment>Title of progress window which is displayed when wallets are being loaded.</extracomment>
        <translation type="unfinished">Charger les porte-monnaie</translation>
    </message>
    <message>
        <source>Loading wallets…</source>
        <extracomment>Descriptive text of the load wallets progress window which indicates to the user that wallets are currently being loaded.</extracomment>
        <translation type="unfinished">Chargement des porte-monnaie…</translation>
    </message>
</context>
<context>
    <name>OpenWalletActivity</name>
    <message>
        <source>Open wallet failed</source>
        <translation type="unfinished">Échec d’ouverture du porte-monnaie</translation>
    </message>
    <message>
        <source>Open wallet warning</source>
        <translation type="unfinished">Avertissement d’ouverture du porte-monnaie</translation>
    </message>
    <message>
        <source>default wallet</source>
        <translation type="unfinished">porte-monnaie par défaut</translation>
    </message>
    <message>
        <source>Open Wallet</source>
        <extracomment>Title of window indicating the progress of opening of a wallet.</extracomment>
        <translation type="unfinished">Ouvrir un porte-monnaie</translation>
    </message>
    <message>
        <source>Opening Wallet &lt;b&gt;%1&lt;/b&gt;…</source>
        <extracomment>Descriptive text of the open wallet progress window which indicates to the user which wallet is currently being opened.</extracomment>
        <translation type="unfinished">Ouverture du porte-monnaie &lt;b&gt;%1&lt;/b&gt;…</translation>
    </message>
</context>
<context>
    <name>RestoreWalletActivity</name>
    <message>
        <source>Restore Wallet</source>
        <extracomment>Title of progress window which is displayed when wallets are being restored.</extracomment>
        <translation type="unfinished">Restaurer le portefeuille</translation>
    </message>
    <message>
        <source>Restoring Wallet &lt;b&gt;%1&lt;/b&gt;…</source>
        <extracomment>Descriptive text of the restore wallets progress window which indicates to the user that wallets are currently being restored.</extracomment>
        <translation type="unfinished">Restauration du Portefeuille&lt;b&gt;%1&lt;/b&gt;...</translation>
    </message>
    <message>
        <source>Restore wallet failed</source>
        <extracomment>Title of message box which is displayed when the wallet could not be restored.</extracomment>
        <translation type="unfinished">Échec de la restauration du portefeuille</translation>
    </message>
    <message>
        <source>Restore wallet warning</source>
        <extracomment>Title of message box which is displayed when the wallet is restored with some warning.</extracomment>
        <translation type="unfinished">Avertissement de la récupération du Portefeuille</translation>
    </message>
    <message>
        <source>Restore wallet message</source>
        <extracomment>Title of message box which is displayed when the wallet is successfully restored.</extracomment>
        <translation type="unfinished">Message du Portefeuille restauré</translation>
    </message>
</context>
<context>
    <name>WalletController</name>
    <message>
        <source>Close wallet</source>
        <translation type="unfinished">Fermer le porte-monnaie</translation>
    </message>
    <message>
        <source>Are you sure you wish to close the wallet &lt;i&gt;%1&lt;/i&gt;?</source>
        <translation type="unfinished">Voulez-vous vraiment fermer le porte-monnaie &lt;i&gt;%1&lt;/i&gt; ?</translation>
    </message>
    <message>
        <source>Closing the wallet for too long can result in having to resync the entire chain if pruning is enabled.</source>
        <translation type="unfinished">Fermer le porte-monnaie trop longtemps peut impliquer de devoir resynchroniser la chaîne entière si l’élagage est activé.</translation>
    </message>
    <message>
        <source>Close all wallets</source>
        <translation type="unfinished">Fermer tous les porte-monnaie</translation>
    </message>
    <message>
        <source>Are you sure you wish to close all wallets?</source>
        <translation type="unfinished">Voulez-vous vraiment fermer tous les porte-monnaie ?</translation>
    </message>
</context>
<context>
    <name>CreateWalletDialog</name>
    <message>
        <source>Create Wallet</source>
        <translation type="unfinished">Créer un porte-monnaie</translation>
    </message>
    <message>
        <source>Wallet Name</source>
        <translation type="unfinished">Nom du porte-monnaie</translation>
    </message>
    <message>
        <source>Wallet</source>
        <translation type="unfinished">Porte-monnaie</translation>
    </message>
    <message>
        <source>Encrypt the wallet. The wallet will be encrypted with a passphrase of your choice.</source>
        <translation type="unfinished">Chiffrer le porte-monnaie. Le porte-monnaie sera chiffré avec une phrase de passe de votre choix.</translation>
    </message>
    <message>
        <source>Encrypt Wallet</source>
        <translation type="unfinished">Chiffrer le porte-monnaie</translation>
    </message>
    <message>
        <source>Advanced Options</source>
        <translation type="unfinished">Options avancées</translation>
    </message>
    <message>
        <source>Disable private keys for this wallet. Wallets with private keys disabled will have no private keys and cannot have an HD seed or imported private keys. This is ideal for watch-only wallets.</source>
        <translation type="unfinished">Désactiver les clés privées pour ce porte-monnaie. Les porte-monnaie pour lesquels les clés privées sont désactivées n’auront aucune clé privée et ne pourront ni avoir de graine HD ni de clés privées importées. Cela est idéal pour les porte-monnaie juste-regarder.</translation>
    </message>
    <message>
        <source>Disable Private Keys</source>
        <translation type="unfinished">Désactiver les clés privées</translation>
    </message>
    <message>
        <source>Make a blank wallet. Blank wallets do not initially have private keys or scripts. Private keys and addresses can be imported, or an HD seed can be set, at a later time.</source>
        <translation type="unfinished">Créer un porte-monnaie vide. Les porte-monnaie vides n’ont initialement ni clé privée ni script. Ultérieurement, des clés privées et des adresses peuvent être importées ou une graine HD peut être définie.</translation>
    </message>
    <message>
        <source>Make Blank Wallet</source>
        <translation type="unfinished">Créer un porte-monnaie vide</translation>
    </message>
    <message>
        <source>Use an external signing device such as a hardware wallet. Configure the external signer script in wallet preferences first.</source>
        <translation type="unfinished">Utiliser un appareil externe de signature tel qu’un porte-monnaie matériel. Configurer d’abord le script signataire externe dans les préférences du porte-monnaie.</translation>
    </message>
    <message>
        <source>External signer</source>
        <translation type="unfinished">Signataire externe</translation>
    </message>
    <message>
        <source>Create</source>
        <translation type="unfinished">Créer</translation>
    </message>
    <message>
        <source>Compiled without external signing support (required for external signing)</source>
        <extracomment>"External signing" means using devices such as hardware wallets.</extracomment>
        <translation type="unfinished">Compilé sans prise en charge des signatures externes (requis pour la signature externe)</translation>
    </message>
</context>
<context>
    <name>EditAddressDialog</name>
    <message>
        <source>Edit Address</source>
        <translation type="unfinished">Modifier l’adresse</translation>
    </message>
    <message>
        <source>&amp;Label</source>
        <translation type="unfinished">É&amp;tiquette</translation>
    </message>
    <message>
        <source>The label associated with this address list entry</source>
        <translation type="unfinished">L’étiquette associée à cette entrée de la liste d’adresses</translation>
    </message>
    <message>
        <source>The address associated with this address list entry. This can only be modified for sending addresses.</source>
        <translation type="unfinished">L’adresse associée à cette entrée de la liste d’adresses. Ne peut être modifié que pour les adresses d’envoi.</translation>
    </message>
    <message>
        <source>&amp;Address</source>
        <translation type="unfinished">&amp;Adresse</translation>
    </message>
    <message>
        <source>New sending address</source>
        <translation type="unfinished">Nouvelle adresse d’envoi</translation>
    </message>
    <message>
        <source>Edit receiving address</source>
        <translation type="unfinished">Modifier l’adresse de réception</translation>
    </message>
    <message>
        <source>Edit sending address</source>
        <translation type="unfinished">Modifier l’adresse d’envoi</translation>
    </message>
    <message>
        <source>The entered address "%1" is not a valid Particl address.</source>
        <translation type="unfinished">L’adresse saisie « %1 » n’est pas une adresse Particl valide.</translation>
    </message>
    <message>
        <source>Address "%1" already exists as a receiving address with label "%2" and so cannot be added as a sending address.</source>
        <translation type="unfinished">L’adresse « %1 » existe déjà en tant qu’adresse de réception avec l’étiquette « %2 » et ne peut donc pas être ajoutée en tant qu’adresse d’envoi.</translation>
    </message>
    <message>
        <source>The entered address "%1" is already in the address book with label "%2".</source>
        <translation type="unfinished">L’adresse saisie « %1 » est déjà présente dans le carnet d’adresses avec l’étiquette « %2 ».</translation>
    </message>
    <message>
        <source>Could not unlock wallet.</source>
        <translation type="unfinished">Impossible de déverrouiller le porte-monnaie.</translation>
    </message>
    <message>
        <source>New key generation failed.</source>
        <translation type="unfinished">Échec de génération de la nouvelle clé.</translation>
    </message>
</context>
<context>
    <name>FreespaceChecker</name>
    <message>
        <source>A new data directory will be created.</source>
        <translation type="unfinished">Un nouveau répertoire de données sera créé.</translation>
    </message>
    <message>
        <source>name</source>
        <translation type="unfinished">nom</translation>
    </message>
    <message>
        <source>Directory already exists. Add %1 if you intend to create a new directory here.</source>
        <translation type="unfinished">Le répertoire existe déjà. Ajouter %1 si vous comptez créer un nouveau répertoire ici.</translation>
    </message>
    <message>
        <source>Path already exists, and is not a directory.</source>
        <translation type="unfinished">Le chemin existe déjà et n’est pas un répertoire.</translation>
    </message>
    <message>
        <source>Cannot create data directory here.</source>
        <translation type="unfinished">Impossible de créer un répertoire de données ici.</translation>
    </message>
</context>
<context>
    <name>Intro</name>
    <message numerus="yes">
        <source>%n GB of space available</source>
        <translation type="unfinished">
            <numerusform />
            <numerusform />
        </translation>
    </message>
    <message numerus="yes">
        <source>(of %n GB needed)</source>
        <translation type="unfinished">
            <numerusform>(of %n GB needed)</numerusform>
            <numerusform>(of %n GB needed)</numerusform>
        </translation>
    </message>
    <message numerus="yes">
        <source>(%n GB needed for full chain)</source>
        <translation type="unfinished">
            <numerusform>(%n GB needed for full chain)</numerusform>
            <numerusform>(%n GB needed for full chain)</numerusform>
        </translation>
    </message>
    <message>
        <source>Choose data directory</source>
        <translation type="unfinished">Choisissez un répertoire de donnée</translation>
    </message>
    <message>
        <source>At least %1 GB of data will be stored in this directory, and it will grow over time.</source>
        <translation type="unfinished">Au moins %1 Go de données seront stockés dans ce répertoire et sa taille augmentera avec le temps.</translation>
    </message>
    <message>
        <source>Approximately %1 GB of data will be stored in this directory.</source>
        <translation type="unfinished">Approximativement %1 Go de données seront stockés dans ce répertoire.</translation>
    </message>
    <message numerus="yes">
        <source>(sufficient to restore backups %n day(s) old)</source>
        <extracomment>Explanatory text on the capability of the current prune target.</extracomment>
        <translation type="unfinished">
            <numerusform>(suffisant pour restaurer les sauvegardes âgées de %n jour)</numerusform>
            <numerusform>(suffisant pour restaurer les sauvegardes âgées de %n jours)</numerusform>
        </translation>
    </message>
    <message>
        <source>%1 will download and store a copy of the Particl block chain.</source>
        <translation type="unfinished">%1 téléchargera et stockera une copie de la chaîne de blocs Particl.</translation>
    </message>
    <message>
        <source>The wallet will also be stored in this directory.</source>
        <translation type="unfinished">Le porte-monnaie sera aussi stocké dans ce répertoire.</translation>
    </message>
    <message>
        <source>Error: Specified data directory "%1" cannot be created.</source>
        <translation type="unfinished">Erreur : Le répertoire de données indiqué « %1 » ne peut pas être créé.</translation>
    </message>
    <message>
        <source>Error</source>
        <translation type="unfinished">Erreur</translation>
    </message>
    <message>
        <source>Welcome</source>
        <translation type="unfinished">Bienvenue</translation>
    </message>
    <message>
        <source>Welcome to %1.</source>
        <translation type="unfinished">Bienvenue à %1.</translation>
    </message>
    <message>
        <source>As this is the first time the program is launched, you can choose where %1 will store its data.</source>
        <translation type="unfinished">Comme le logiciel est lancé pour la première fois, vous pouvez choisir où %1 stockera ses données.</translation>
    </message>
    <message>
        <source>Limit block chain storage to</source>
        <translation type="unfinished">Limiter l’espace de stockage de chaîne de blocs à</translation>
    </message>
    <message>
        <source>Reverting this setting requires re-downloading the entire blockchain. It is faster to download the full chain first and prune it later. Disables some advanced features.</source>
        <translation type="unfinished">Rétablir ce paramètre à sa valeur antérieure exige de retélécharger la chaîne de blocs dans son intégralité. Il est plus rapide de télécharger la chaîne complète dans un premier temps et de l’élaguer ultérieurement. Désactive certaines fonctions avancées.</translation>
    </message>
    <message>
        <source> GB</source>
        <translation type="unfinished"> Go</translation>
    </message>
    <message>
        <source>This initial synchronisation is very demanding, and may expose hardware problems with your computer that had previously gone unnoticed. Each time you run %1, it will continue downloading where it left off.</source>
        <translation type="unfinished">Cette synchronisation initiale est très exigeante et pourrait exposer des problèmes matériels dans votre ordinateur passés inaperçus auparavant. Chaque fois que vous exécuterez %1, le téléchargement reprendra où il s’était arrêté.</translation>
    </message>
    <message>
        <source>When you click OK, %1 will begin to download and process the full %4 block chain (%2 GB) starting with the earliest transactions in %3 when %4 initially launched.</source>
        <translation type="unfinished">Quand vous cliquerez sur Valider, %1 commencera à télécharger et à traiter l’intégralité de la chaîne de blocs %4 (%2 Go) en débutant avec les transactions les plus anciennes de %3, quand %4 a été lancé initialement.</translation>
    </message>
    <message>
        <source>If you have chosen to limit block chain storage (pruning), the historical data must still be downloaded and processed, but will be deleted afterward to keep your disk usage low.</source>
        <translation type="unfinished">Si vous avez choisi de limiter le stockage de la chaîne de blocs (élagage), les données historiques doivent quand même être téléchargées et traitées, mais seront supprimées par la suite pour minimiser l’utilisation de votre espace disque.</translation>
    </message>
    <message>
        <source>Use the default data directory</source>
        <translation type="unfinished">Utiliser le répertoire de données par défaut</translation>
    </message>
    <message>
        <source>Use a custom data directory:</source>
        <translation type="unfinished">Utiliser un répertoire de données personnalisé :</translation>
    </message>
</context>
<context>
    <name>HelpMessageDialog</name>
    <message>
        <source>About %1</source>
        <translation type="unfinished">À propos de %1</translation>
    </message>
    <message>
        <source>Command-line options</source>
        <translation type="unfinished">Options de ligne de commande</translation>
    </message>
</context>
<context>
    <name>ShutdownWindow</name>
    <message>
        <source>%1 is shutting down…</source>
        <translation type="unfinished">%1 est en cours de fermeture…</translation>
    </message>
    <message>
        <source>Do not shut down the computer until this window disappears.</source>
        <translation type="unfinished">Ne pas éteindre l’ordinateur jusqu’à la disparition de cette fenêtre.</translation>
    </message>
</context>
<context>
    <name>ModalOverlay</name>
    <message>
        <source>Form</source>
        <translation type="unfinished">Formulaire</translation>
    </message>
    <message>
        <source>Recent transactions may not yet be visible, and therefore your wallet's balance might be incorrect. This information will be correct once your wallet has finished synchronizing with the particl network, as detailed below.</source>
        <translation type="unfinished">Les transactions récentes ne sont peut-être pas encore visibles et par conséquent le solde de votre porte-monnaie est peut-être erroné. Ces renseignements seront justes quand votre porte-monnaie aura fini de se synchroniser avec le réseau Particl, comme décrit ci-dessous.</translation>
    </message>
    <message>
        <source>Attempting to spend particl that are affected by not-yet-displayed transactions will not be accepted by the network.</source>
        <translation type="unfinished">Toute tentative de dépense de particl affectés par des transactions qui ne sont pas encore affichées ne sera pas acceptée par le réseau.</translation>
    </message>
    <message>
        <source>Number of blocks left</source>
        <translation type="unfinished">Nombre de blocs restants</translation>
    </message>
    <message>
        <source>Unknown…</source>
        <translation type="unfinished">Inconnu…</translation>
    </message>
    <message>
        <source>calculating…</source>
        <translation type="unfinished">calcul en cours…</translation>
    </message>
    <message>
        <source>Last block time</source>
        <translation type="unfinished">Estampille temporelle du dernier bloc</translation>
    </message>
    <message>
        <source>Progress</source>
        <translation type="unfinished">Progression</translation>
    </message>
    <message>
        <source>Progress increase per hour</source>
        <translation type="unfinished">Avancement de la progression par heure</translation>
    </message>
    <message>
        <source>Estimated time left until synced</source>
        <translation type="unfinished">Temps estimé avant la fin de la synchronisation</translation>
    </message>
    <message>
        <source>Hide</source>
        <translation type="unfinished">Cacher</translation>
    </message>
    <message>
        <source>Esc</source>
        <translation type="unfinished">Échap</translation>
    </message>
    <message>
        <source>%1 is currently syncing.  It will download headers and blocks from peers and validate them until reaching the tip of the block chain.</source>
        <translation type="unfinished">%1 est en cours de synchronisation. Il téléchargera les en-têtes et les blocs des pairs, et les validera jusqu’à ce qu’il atteigne la fin de la chaîne de blocs.</translation>
    </message>
    <message>
        <source>Unknown. Syncing Headers (%1, %2%)…</source>
        <translation type="unfinished">Inconnu. Synchronisation des en-têtes (%1, %2 %)…</translation>
    </message>
    <message>
        <source>Unknown. Pre-syncing Headers (%1, %2%)…</source>
        <translation type="unfinished">Inconnu. En-têtes de présynchronisation (%1, %2%)...</translation>
    </message>
</context>
<context>
    <name>OpenURIDialog</name>
    <message>
        <source>Open particl URI</source>
        <translation type="unfinished">Ouvrir une URI particl</translation>
    </message>
    <message>
        <source>URI:</source>
        <translation type="unfinished">URI :</translation>
    </message>
    <message>
        <source>Paste address from clipboard</source>
        <extracomment>Tooltip text for button that allows you to paste an address that is in your clipboard.</extracomment>
        <translation type="unfinished">Collez l’adresse du presse-papiers</translation>
    </message>
</context>
<context>
    <name>OptionsDialog</name>
    <message>
        <source>&amp;Main</source>
        <translation type="unfinished">&amp;Principales</translation>
    </message>
    <message>
        <source>Automatically start %1 after logging in to the system.</source>
        <translation type="unfinished">Démarrer %1 automatiquement après avoir ouvert une session sur l’ordinateur.</translation>
    </message>
    <message>
        <source>&amp;Start %1 on system login</source>
        <translation type="unfinished">&amp;Démarrer %1 lors de l’ouverture d’une session</translation>
    </message>
    <message>
        <source>Enabling pruning significantly reduces the disk space required to store transactions. All blocks are still fully validated. Reverting this setting requires re-downloading the entire blockchain.</source>
        <translation type="unfinished">L’activation de l’élagage réduit considérablement l’espace disque requis pour stocker les transactions. Tous les blocs sont encore entièrement validés. L’annulation de ce paramètre exige de retélécharger la chaîne de blocs dans son intégralité.</translation>
    </message>
    <message>
        <source>Size of &amp;database cache</source>
        <translation type="unfinished">Taille du cache de la base de &amp;données</translation>
    </message>
    <message>
        <source>Number of script &amp;verification threads</source>
        <translation type="unfinished">Nombre de fils de &amp;vérification de script</translation>
    </message>
    <message>
        <source>Full path to a %1 compatible script (e.g. C:\Downloads\hwi.exe or /Users/you/Downloads/hwi.py). Beware: malware can steal your coins!</source>
        <translation type="unfinished">Chemin complet vers un %1 script compatible (par exemple, C:\Downloads\hwi.exe ou /Users/you/Downloads/hwi.py). Attention : les malwares peuvent voler vos pièces !</translation>
    </message>
    <message>
        <source>IP address of the proxy (e.g. IPv4: 127.0.0.1 / IPv6: ::1)</source>
        <translation type="unfinished">Adresse IP du mandataire (p. ex. IPv4 : 127.0.0.1 / IPv6 : ::1)</translation>
    </message>
    <message>
        <source>Shows if the supplied default SOCKS5 proxy is used to reach peers via this network type.</source>
        <translation type="unfinished">Indique si le mandataire SOCKS5 par défaut fourni est utilisé pour atteindre des pairs par ce type de réseau.</translation>
    </message>
    <message>
        <source>Minimize instead of exit the application when the window is closed. When this option is enabled, the application will be closed only after selecting Exit in the menu.</source>
        <translation type="unfinished">Quand la fenêtre est fermée, la réduire au lieu de quitter l’application. Si cette option est activée, l’application ne sera fermée qu’en sélectionnant Quitter dans le menu.</translation>
    </message>
    <message>
        <source>Options set in this dialog are overridden by the command line:</source>
        <translation type="unfinished">Les options définies dans cette boîte de dialogue sont remplacées par la ligne de commande :</translation>
    </message>
    <message>
        <source>Open the %1 configuration file from the working directory.</source>
        <translation type="unfinished">Ouvrir le fichier de configuration %1 du répertoire de travail.</translation>
    </message>
    <message>
        <source>Open Configuration File</source>
        <translation type="unfinished">Ouvrir le fichier de configuration</translation>
    </message>
    <message>
        <source>Reset all client options to default.</source>
        <translation type="unfinished">Réinitialiser toutes les options du client aux valeurs par défaut.</translation>
    </message>
    <message>
        <source>&amp;Reset Options</source>
        <translation type="unfinished">&amp;Réinitialiser les options</translation>
    </message>
    <message>
        <source>&amp;Network</source>
        <translation type="unfinished">&amp;Réseau</translation>
    </message>
    <message>
        <source>Prune &amp;block storage to</source>
        <translation type="unfinished">Élaguer l’espace de stockage des &amp;blocs jusqu’à</translation>
    </message>
    <message>
        <source>GB</source>
        <translation type="unfinished">Go</translation>
    </message>
    <message>
        <source>Reverting this setting requires re-downloading the entire blockchain.</source>
        <translation type="unfinished">L’annulation de ce paramètre exige de retélécharger la chaîne de blocs dans son intégralité.</translation>
    </message>
    <message>
        <source>Maximum database cache size. A larger cache can contribute to faster sync, after which the benefit is less pronounced for most use cases. Lowering the cache size will reduce memory usage. Unused mempool memory is shared for this cache.</source>
        <extracomment>Tooltip text for Options window setting that sets the size of the database cache. Explains the corresponding effects of increasing/decreasing this value.</extracomment>
        <translation type="unfinished">Taille maximale du cache de la base de données. Un cache plus grand peut accélérer la synchronisation, avec des avantages moindres par la suite dans la plupart des cas. Diminuer la taille du cache réduira l’utilisation de la mémoire. La mémoire non utilisée de la réserve de mémoire est partagée avec ce cache.</translation>
    </message>
    <message>
        <source>MiB</source>
        <translation type="unfinished">Mio</translation>
    </message>
    <message>
        <source>Set the number of script verification threads. Negative values correspond to the number of cores you want to leave free to the system.</source>
        <extracomment>Tooltip text for Options window setting that sets the number of script verification threads. Explains that negative values mean to leave these many cores free to the system.</extracomment>
        <translation type="unfinished">Définissez le nombre de fils de vérification de script. Les valeurs négatives correspondent au nombre de cœurs que vous voulez laisser disponibles pour le système.</translation>
    </message>
    <message>
        <source>(0 = auto, &lt;0 = leave that many cores free)</source>
        <translation type="unfinished">(0 = auto, &lt; 0 = laisser ce nombre de cœurs inutilisés)</translation>
    </message>
    <message>
        <source>This allows you or a third party tool to communicate with the node through command-line and JSON-RPC commands.</source>
        <extracomment>Tooltip text for Options window setting that enables the RPC server.</extracomment>
        <translation type="unfinished">Ceci vous permet ou permet à un outil tiers de communiquer avec le nœud grâce à la ligne de commande ou des commandes JSON-RPC.</translation>
    </message>
    <message>
        <source>Enable R&amp;PC server</source>
        <extracomment>An Options window setting to enable the RPC server.</extracomment>
        <translation type="unfinished">Activer le serveur R&amp;PC</translation>
    </message>
    <message>
        <source>W&amp;allet</source>
        <translation type="unfinished">&amp;Porte-monnaie</translation>
    </message>
    <message>
        <source>Whether to set subtract fee from amount as default or not.</source>
        <extracomment>Tooltip text for Options window setting that sets subtracting the fee from a sending amount as default.</extracomment>
        <translation type="unfinished">Définissez s’il faut soustraire par défaut les frais du montant ou non.</translation>
    </message>
    <message>
        <source>Subtract &amp;fee from amount by default</source>
        <extracomment>An Options window setting to set subtracting the fee from a sending amount as default.</extracomment>
        <translation type="unfinished">Soustraire par défaut les &amp;frais du montant</translation>
    </message>
    <message>
        <source>Enable coin &amp;control features</source>
        <translation type="unfinished">Activer les fonctions de &amp;contrôle des pièces</translation>
    </message>
    <message>
        <source>If you disable the spending of unconfirmed change, the change from a transaction cannot be used until that transaction has at least one confirmation. This also affects how your balance is computed.</source>
        <translation type="unfinished">Si vous désactivé la dépense de la monnaie non confirmée, la monnaie d’une transaction ne peut pas être utilisée tant que cette transaction n’a pas reçu au moins une confirmation. Celai affecte aussi le calcul de votre solde.</translation>
    </message>
    <message>
        <source>&amp;Spend unconfirmed change</source>
        <translation type="unfinished">&amp;Dépenser la monnaie non confirmée</translation>
    </message>
    <message>
        <source>Enable &amp;PSBT controls</source>
        <extracomment>An options window setting to enable PSBT controls.</extracomment>
        <translation type="unfinished">Activer les contrôles &amp;TBPS</translation>
    </message>
    <message>
        <source>Whether to show PSBT controls.</source>
        <extracomment>Tooltip text for options window setting that enables PSBT controls.</extracomment>
        <translation type="unfinished">Affichez ou non les contrôles TBPS.</translation>
    </message>
    <message>
        <source>External Signer (e.g. hardware wallet)</source>
        <translation type="unfinished">Signataire externe (p. ex. porte-monnaie matériel)</translation>
    </message>
    <message>
        <source>&amp;External signer script path</source>
        <translation type="unfinished">&amp;Chemin du script signataire externe</translation>
    </message>
    <message>
        <source>Automatically open the Particl client port on the router. This only works when your router supports UPnP and it is enabled.</source>
        <translation type="unfinished">Ouvrir automatiquement le port du client Particl sur le routeur. Cela ne fonctionne que si votre routeur prend en charge l’UPnP et si la fonction est activée.</translation>
    </message>
    <message>
        <source>Map port using &amp;UPnP</source>
        <translation type="unfinished">Mapper le port avec l’&amp;UPnP</translation>
    </message>
    <message>
        <source>Automatically open the Particl client port on the router. This only works when your router supports NAT-PMP and it is enabled. The external port could be random.</source>
        <translation type="unfinished">Ouvrir automatiquement le port du client Particl sur le routeur. Cela ne fonctionne que si votre routeur prend en charge NAT-PMP. Le port externe peut être aléatoire.</translation>
    </message>
    <message>
        <source>Map port using NA&amp;T-PMP</source>
        <translation type="unfinished">Mapper le port avec NA&amp;T-PMP</translation>
    </message>
    <message>
        <source>Accept connections from outside.</source>
        <translation type="unfinished">Accepter les connexions provenant de l’extérieur.</translation>
    </message>
    <message>
        <source>Allow incomin&amp;g connections</source>
        <translation type="unfinished">Permettre les connexions e&amp;ntrantes</translation>
    </message>
    <message>
        <source>Connect to the Particl network through a SOCKS5 proxy.</source>
        <translation type="unfinished">Se connecter au réseau Particl par un mandataire SOCKS5.</translation>
    </message>
    <message>
        <source>&amp;Connect through SOCKS5 proxy (default proxy):</source>
        <translation type="unfinished">Se &amp;connecter par un mandataire SOCKS5 (mandataire par défaut) :</translation>
    </message>
    <message>
        <source>Proxy &amp;IP:</source>
        <translation type="unfinished">&amp;IP du mandataire :</translation>
    </message>
    <message>
        <source>&amp;Port:</source>
        <translation type="unfinished">&amp;Port :</translation>
    </message>
    <message>
        <source>Port of the proxy (e.g. 9050)</source>
        <translation type="unfinished">Port du mandataire (p. ex. 9050)</translation>
    </message>
    <message>
        <source>Used for reaching peers via:</source>
        <translation type="unfinished">Utilisé pour rejoindre les pairs par :</translation>
    </message>
    <message>
        <source>&amp;Window</source>
        <translation type="unfinished">&amp;Fenêtre</translation>
    </message>
    <message>
        <source>Show the icon in the system tray.</source>
        <translation type="unfinished">Afficher l’icône dans la zone de notification.</translation>
    </message>
    <message>
        <source>&amp;Show tray icon</source>
        <translation type="unfinished">&amp;Afficher l’icône dans la zone de notification</translation>
    </message>
    <message>
        <source>Show only a tray icon after minimizing the window.</source>
        <translation type="unfinished">Après réduction, n’afficher qu’une icône dans la zone de notification.</translation>
    </message>
    <message>
        <source>&amp;Minimize to the tray instead of the taskbar</source>
        <translation type="unfinished">&amp;Réduire dans la zone de notification au lieu de la barre des tâches</translation>
    </message>
    <message>
        <source>M&amp;inimize on close</source>
        <translation type="unfinished">Ré&amp;duire lors de la fermeture</translation>
    </message>
    <message>
        <source>&amp;Display</source>
        <translation type="unfinished">&amp;Affichage</translation>
    </message>
    <message>
        <source>User Interface &amp;language:</source>
        <translation type="unfinished">&amp;Langue de l’interface utilisateur :</translation>
    </message>
    <message>
        <source>The user interface language can be set here. This setting will take effect after restarting %1.</source>
        <translation type="unfinished">La langue de l’interface utilisateur peut être définie ici. Ce réglage sera pris en compte après redémarrage de %1.</translation>
    </message>
    <message>
        <source>&amp;Unit to show amounts in:</source>
        <translation type="unfinished">&amp;Unité d’affichage des montants :</translation>
    </message>
    <message>
        <source>Choose the default subdivision unit to show in the interface and when sending coins.</source>
        <translation type="unfinished">Choisir la sous-unité par défaut d’affichage dans l’interface et lors d’envoi de pièces.</translation>
    </message>
    <message>
        <source>Third-party URLs (e.g. a block explorer) that appear in the transactions tab as context menu items. %s in the URL is replaced by transaction hash. Multiple URLs are separated by vertical bar |.</source>
        <translation type="unfinished">Les URL de tiers (p. ex. un explorateur de blocs) qui apparaissent dans l’onglet des transactions comme éléments du menu contextuel. Dans l’URL, %s est remplacé par le hachage de la transaction. Les URL multiples sont séparées par une barre verticale |.</translation>
    </message>
    <message>
        <source>&amp;Third-party transaction URLs</source>
        <translation type="unfinished">URL de transaction de $tiers</translation>
    </message>
    <message>
        <source>Whether to show coin control features or not.</source>
        <translation type="unfinished">Afficher ou non les fonctions de contrôle des pièces.</translation>
    </message>
    <message>
        <source>Connect to the Particl network through a separate SOCKS5 proxy for Tor onion services.</source>
        <translation type="unfinished">Se connecter au réseau Particl par un mandataire SOCKS5 séparé pour les services oignon de Tor.</translation>
    </message>
    <message>
        <source>Use separate SOCKS&amp;5 proxy to reach peers via Tor onion services:</source>
        <translation type="unfinished">Utiliser un mandataire SOCKS&amp;5 séparé pour atteindre les pairs par les services oignon de Tor :</translation>
    </message>
    <message>
        <source>Monospaced font in the Overview tab:</source>
        <translation type="unfinished">Police à espacement constant dans l’onglet Vue d’ensemble :</translation>
    </message>
    <message>
        <source>embedded "%1"</source>
        <translation type="unfinished">intégré « %1 »</translation>
    </message>
    <message>
        <source>closest matching "%1"</source>
        <translation type="unfinished">correspondance la plus proche « %1 »</translation>
    </message>
    <message>
        <source>&amp;OK</source>
        <translation type="unfinished">&amp;Valider</translation>
    </message>
    <message>
        <source>&amp;Cancel</source>
        <translation type="unfinished">A&amp;nnuler</translation>
    </message>
    <message>
        <source>Compiled without external signing support (required for external signing)</source>
        <extracomment>"External signing" means using devices such as hardware wallets.</extracomment>
        <translation type="unfinished">Compilé sans prise en charge des signatures externes (requis pour la signature externe)</translation>
    </message>
    <message>
        <source>default</source>
        <translation type="unfinished">par défaut</translation>
    </message>
    <message>
        <source>none</source>
        <translation type="unfinished">aucune</translation>
    </message>
    <message>
        <source>Confirm options reset</source>
        <extracomment>Window title text of pop-up window shown when the user has chosen to reset options.</extracomment>
        <translation type="unfinished">Confirmer la réinitialisation des options</translation>
    </message>
    <message>
        <source>Client restart required to activate changes.</source>
        <extracomment>Text explaining that the settings changed will not come into effect until the client is restarted.</extracomment>
        <translation type="unfinished">Le redémarrage du client est exigé pour activer les changements.</translation>
    </message>
    <message>
        <source>Current settings will be backed up at "%1".</source>
        <extracomment>Text explaining to the user that the client's current settings will be backed up at a specific location. %1 is a stand-in argument for the backup location's path.</extracomment>
        <translation type="unfinished">Les paramètres actuels vont être restaurés à "%1".</translation>
    </message>
    <message>
        <source>Client will be shut down. Do you want to proceed?</source>
        <extracomment>Text asking the user to confirm if they would like to proceed with a client shutdown.</extracomment>
        <translation type="unfinished">Le client sera arrêté. Voulez-vous continuer ?</translation>
    </message>
    <message>
        <source>Configuration options</source>
        <extracomment>Window title text of pop-up box that allows opening up of configuration file.</extracomment>
        <translation type="unfinished">Options de configuration</translation>
    </message>
    <message>
        <source>The configuration file is used to specify advanced user options which override GUI settings. Additionally, any command-line options will override this configuration file.</source>
        <extracomment>Explanatory text about the priority order of instructions considered by client. The order from high to low being: command-line, configuration file, GUI settings.</extracomment>
        <translation type="unfinished">Le fichier de configuration est utilisé pour indiquer aux utilisateurs experts quelles options remplacent les paramètres de l’IUG. De plus, toute option de ligne de commande remplacera ce fichier de configuration.</translation>
    </message>
    <message>
        <source>Continue</source>
        <translation type="unfinished">Poursuivre</translation>
    </message>
    <message>
        <source>Cancel</source>
        <translation type="unfinished">Annuler</translation>
    </message>
    <message>
        <source>Error</source>
        <translation type="unfinished">Erreur</translation>
    </message>
    <message>
        <source>The configuration file could not be opened.</source>
        <translation type="unfinished">Impossible d’ouvrir le fichier de configuration.</translation>
    </message>
    <message>
        <source>This change would require a client restart.</source>
        <translation type="unfinished">Ce changement demanderait un redémarrage du client.</translation>
    </message>
    <message>
        <source>The supplied proxy address is invalid.</source>
        <translation type="unfinished">L’adresse de serveur mandataire fournie est invalide.</translation>
    </message>
</context>
<context>
    <name>OptionsModel</name>
    <message>
        <source>Could not read setting "%1", %2.</source>
        <translation type="unfinished">Impossible de lire le paramètre "%1", %2.</translation>
    </message>
</context>
<context>
    <name>OverviewPage</name>
    <message>
        <source>Form</source>
        <translation type="unfinished">Formulaire</translation>
    </message>
    <message>
        <source>The displayed information may be out of date. Your wallet automatically synchronizes with the Particl network after a connection is established, but this process has not completed yet.</source>
        <translation type="unfinished">Les renseignements affichés peuvent être obsolètes. Votre porte-monnaie se synchronise automatiquement avec le réseau Particl dès qu’une connexion est établie, mais ce processus n’est pas encore achevé.</translation>
    </message>
    <message>
        <source>Watch-only:</source>
        <translation type="unfinished">Juste-regarder :</translation>
    </message>
    <message>
        <source>Available:</source>
        <translation type="unfinished">Disponible :</translation>
    </message>
    <message>
        <source>Your current spendable balance</source>
        <translation type="unfinished">Votre solde actuel disponible</translation>
    </message>
    <message>
        <source>Pending:</source>
        <translation type="unfinished">En attente :</translation>
    </message>
    <message>
        <source>Total of transactions that have yet to be confirmed, and do not yet count toward the spendable balance</source>
        <translation type="unfinished">Total des transactions qui doivent encore être confirmées et qui ne sont pas prises en compte dans le solde disponible</translation>
    </message>
    <message>
        <source>Immature:</source>
        <translation type="unfinished">Immature :</translation>
    </message>
    <message>
        <source>Mined balance that has not yet matured</source>
        <translation type="unfinished">Le solde miné n’est pas encore mûr</translation>
    </message>
    <message>
        <source>Balances</source>
        <translation type="unfinished">Soldes</translation>
    </message>
    <message>
        <source>Total:</source>
        <translation type="unfinished">Total :</translation>
    </message>
    <message>
        <source>Your current total balance</source>
        <translation type="unfinished">Votre solde total actuel</translation>
    </message>
    <message>
        <source>Your current balance in watch-only addresses</source>
        <translation type="unfinished">Votre balance actuelle en adresses juste-regarder</translation>
    </message>
    <message>
        <source>Spendable:</source>
        <translation type="unfinished">Disponible :</translation>
    </message>
    <message>
        <source>Recent transactions</source>
        <translation type="unfinished">Transactions récentes</translation>
    </message>
    <message>
        <source>Unconfirmed transactions to watch-only addresses</source>
        <translation type="unfinished">Transactions non confirmées vers des adresses juste-regarder</translation>
    </message>
    <message>
        <source>Mined balance in watch-only addresses that has not yet matured</source>
        <translation type="unfinished">Le solde miné dans des adresses juste-regarder, qui n’est pas encore mûr</translation>
    </message>
    <message>
        <source>Current total balance in watch-only addresses</source>
        <translation type="unfinished">Solde total actuel dans des adresses juste-regarder</translation>
    </message>
    <message>
        <source>Privacy mode activated for the Overview tab. To unmask the values, uncheck Settings-&gt;Mask values.</source>
        <translation type="unfinished">Le mode privé est activé dans l’onglet Vue d’ensemble. Pour afficher les montants, décocher Paramètres -&gt; Masquer les montants.</translation>
    </message>
</context>
<context>
    <name>PSBTOperationsDialog</name>
    <message>
        <source>PSBT Operations</source>
        <translation type="unfinished">Opération PSBT</translation>
    </message>
    <message>
        <source>Sign Tx</source>
        <translation type="unfinished">Signer la transaction</translation>
    </message>
    <message>
        <source>Broadcast Tx</source>
        <translation type="unfinished">Diffuser la transaction</translation>
    </message>
    <message>
        <source>Copy to Clipboard</source>
        <translation type="unfinished">Copier dans le presse-papiers</translation>
    </message>
    <message>
        <source>Save…</source>
        <translation type="unfinished">Enregistrer…</translation>
    </message>
    <message>
        <source>Close</source>
        <translation type="unfinished">Fermer</translation>
    </message>
    <message>
        <source>Failed to load transaction: %1</source>
        <translation type="unfinished">Échec de chargement de la transaction : %1</translation>
    </message>
    <message>
        <source>Failed to sign transaction: %1</source>
        <translation type="unfinished">Échec de signature de la transaction : %1</translation>
    </message>
    <message>
        <source>Cannot sign inputs while wallet is locked.</source>
        <translation type="unfinished">Impossible de signer des entrées quand le porte-monnaie est verrouillé.</translation>
    </message>
    <message>
        <source>Could not sign any more inputs.</source>
        <translation type="unfinished">Aucune autre entrée n’a pu être signée.</translation>
    </message>
    <message>
        <source>Signed %1 inputs, but more signatures are still required.</source>
        <translation type="unfinished">%1 entrées ont été signées, mais il faut encore d’autres signatures.</translation>
    </message>
    <message>
        <source>Signed transaction successfully. Transaction is ready to broadcast.</source>
        <translation type="unfinished">La transaction a été signée avec succès et est prête à être diffusée.</translation>
    </message>
    <message>
        <source>Unknown error processing transaction.</source>
        <translation type="unfinished">Erreur inconnue lors de traitement de la transaction</translation>
    </message>
    <message>
        <source>Transaction broadcast successfully! Transaction ID: %1</source>
        <translation type="unfinished">La transaction a été diffusée avec succès. ID de la transaction : %1</translation>
    </message>
    <message>
        <source>Transaction broadcast failed: %1</source>
        <translation type="unfinished">Échec de diffusion de la transaction : %1</translation>
    </message>
    <message>
        <source>PSBT copied to clipboard.</source>
        <translation type="unfinished">La TBSP a été copiée dans le presse-papiers.</translation>
    </message>
    <message>
        <source>Save Transaction Data</source>
        <translation type="unfinished">Enregistrer les données de la transaction</translation>
    </message>
    <message>
        <source>Partially Signed Transaction (Binary)</source>
        <extracomment>Expanded name of the binary PSBT file format. See: BIP 174.</extracomment>
        <translation type="unfinished">Transaction signée partiellement (fichier binaire)</translation>
    </message>
    <message>
        <source>PSBT saved to disk.</source>
        <translation type="unfinished">La TBSP a été enregistrée sur le disque.</translation>
    </message>
    <message>
        <source> * Sends %1 to %2</source>
        <translation type="unfinished"> * Envoie %1 à %2</translation>
    </message>
    <message>
        <source>own address</source>
        <translation type="unfinished">votre adresse</translation>
    </message>
    <message>
        <source>Unable to calculate transaction fee or total transaction amount.</source>
        <translation type="unfinished">Impossible de calculer les frais de la transaction ou le montant total de la transaction.</translation>
    </message>
    <message>
        <source>Pays transaction fee: </source>
        <translation type="unfinished">Paye des frais de transaction :</translation>
    </message>
    <message>
        <source>Total Amount</source>
        <translation type="unfinished">Montant total</translation>
    </message>
    <message>
        <source>or</source>
        <translation type="unfinished">ou</translation>
    </message>
    <message>
        <source>Transaction has %1 unsigned inputs.</source>
        <translation type="unfinished">La transaction a %1 entrées non signées.</translation>
    </message>
    <message>
        <source>Transaction is missing some information about inputs.</source>
        <translation type="unfinished">Il manque des renseignements sur les entrées dans la transaction.</translation>
    </message>
    <message>
        <source>Transaction still needs signature(s).</source>
        <translation type="unfinished">La transaction a encore besoin d’une ou de signatures.</translation>
    </message>
    <message>
        <source>(But no wallet is loaded.)</source>
        <translation type="unfinished">(Mais aucun porte-monnaie n’est chargé.)</translation>
    </message>
    <message>
        <source>(But this wallet cannot sign transactions.)</source>
        <translation type="unfinished">(Mais ce porte-monnaie ne peut pas signer de transactions.)</translation>
    </message>
    <message>
        <source>(But this wallet does not have the right keys.)</source>
        <translation type="unfinished">(Mais ce porte-monnaie n’a pas les bonnes clés.)</translation>
    </message>
    <message>
        <source>Transaction is fully signed and ready for broadcast.</source>
        <translation type="unfinished">La transaction est complètement signée et prête à être diffusée.</translation>
    </message>
    <message>
        <source>Transaction status is unknown.</source>
        <translation type="unfinished">L’état de la transaction est inconnu.</translation>
    </message>
</context>
<context>
    <name>PaymentServer</name>
    <message>
        <source>Payment request error</source>
        <translation type="unfinished">Erreur de demande de paiement</translation>
    </message>
    <message>
        <source>Cannot start particl: click-to-pay handler</source>
        <translation type="unfinished">Impossible de démarrer le gestionnaire de cliquer-pour-payer particl:</translation>
    </message>
    <message>
        <source>URI handling</source>
        <translation type="unfinished">Gestion des URI</translation>
    </message>
    <message>
        <source>'particl://' is not a valid URI. Use 'particl:' instead.</source>
        <translation type="unfinished">'particl://' n’est pas une URI valide. Utilisez plutôt 'particl:'.</translation>
    </message>
    <message>
        <source>Cannot process payment request because BIP70 is not supported.
Due to widespread security flaws in BIP70 it's strongly recommended that any merchant instructions to switch wallets be ignored.
If you are receiving this error you should request the merchant provide a BIP21 compatible URI.</source>
        <translation type="unfinished">Impossible de traiter la demande de paiement, car BIP70 n’est pas pris en charge. En raison des failles de sécurité généralisées de BIP70, il est fortement recommandé d’ignorer toute demande de marchand de changer de porte-monnaie. Si vous recevez cette erreur, vous devriez demander au marchand de vous fournir une URI compatible BIP21.</translation>
    </message>
    <message>
        <source>URI cannot be parsed! This can be caused by an invalid Particl address or malformed URI parameters.</source>
        <translation type="unfinished">L’URI ne peut pas être analysée. Cela peut être causé par une adresse Particl invalide ou par des paramètres d’URI mal formés.</translation>
    </message>
    <message>
        <source>Payment request file handling</source>
        <translation type="unfinished">Gestion des fichiers de demande de paiement</translation>
    </message>
</context>
<context>
    <name>PeerTableModel</name>
    <message>
        <source>User Agent</source>
        <extracomment>Title of Peers Table column which contains the peer's User Agent string.</extracomment>
        <translation type="unfinished">Agent utilisateur</translation>
    </message>
    <message>
        <source>Peer</source>
        <extracomment>Title of Peers Table column which contains a unique number used to identify a connection.</extracomment>
        <translation type="unfinished">Pair</translation>
    </message>
    <message>
        <source>Sent</source>
        <extracomment>Title of Peers Table column which indicates the total amount of network information we have sent to the peer.</extracomment>
        <translation type="unfinished">Envoyé</translation>
    </message>
    <message>
        <source>Received</source>
        <extracomment>Title of Peers Table column which indicates the total amount of network information we have received from the peer.</extracomment>
        <translation type="unfinished">Reçus</translation>
    </message>
    <message>
        <source>Address</source>
        <extracomment>Title of Peers Table column which contains the IP/Onion/I2P address of the connected peer.</extracomment>
        <translation type="unfinished">Adresse</translation>
    </message>
    <message>
        <source>Network</source>
        <extracomment>Title of Peers Table column which states the network the peer connected through.</extracomment>
        <translation type="unfinished">Réseau</translation>
    </message>
    <message>
        <source>Inbound</source>
        <extracomment>An Inbound Connection from a Peer.</extracomment>
        <translation type="unfinished">Entrant</translation>
    </message>
    <message>
        <source>Outbound</source>
        <extracomment>An Outbound Connection to a Peer.</extracomment>
        <translation type="unfinished">Sortant</translation>
    </message>
</context>
<context>
    <name>QRImageWidget</name>
    <message>
        <source>&amp;Save Image…</source>
        <translation type="unfinished">&amp;Enregistrer l’image…</translation>
    </message>
    <message>
        <source>&amp;Copy Image</source>
        <translation type="unfinished">&amp;Copier l’image</translation>
    </message>
    <message>
        <source>Resulting URI too long, try to reduce the text for label / message.</source>
        <translation type="unfinished">L’URI résultante est trop longue. Essayez de réduire le texte de l’étiquette ou du message.</translation>
    </message>
    <message>
        <source>Error encoding URI into QR Code.</source>
        <translation type="unfinished">Erreur d’encodage de l’URI en code QR.</translation>
    </message>
    <message>
        <source>QR code support not available.</source>
        <translation type="unfinished">La prise en charge des codes QR n’est pas proposée.</translation>
    </message>
    <message>
        <source>Save QR Code</source>
        <translation type="unfinished">Enregistrer le code QR</translation>
    </message>
    <message>
        <source>PNG Image</source>
        <extracomment>Expanded name of the PNG file format. See: https://en.wikipedia.org/wiki/Portable_Network_Graphics.</extracomment>
        <translation type="unfinished">Image PNG</translation>
    </message>
</context>
<context>
    <name>RPCConsole</name>
    <message>
        <source>N/A</source>
        <translation type="unfinished">N.D.</translation>
    </message>
    <message>
        <source>Client version</source>
        <translation type="unfinished">Version du client</translation>
    </message>
    <message>
        <source>&amp;Information</source>
        <translation type="unfinished">&amp;Renseignements</translation>
    </message>
    <message>
        <source>General</source>
        <translation type="unfinished">Générales</translation>
    </message>
    <message>
        <source>Datadir</source>
        <translation type="unfinished">Répertoire des données</translation>
    </message>
    <message>
        <source>To specify a non-default location of the data directory use the '%1' option.</source>
        <translation type="unfinished">Pour indiquer un emplacement du répertoire des données différent de celui par défaut, utiliser l’option ’%1’.</translation>
    </message>
    <message>
        <source>Blocksdir</source>
        <translation type="unfinished">Répertoire des blocs</translation>
    </message>
    <message>
        <source>To specify a non-default location of the blocks directory use the '%1' option.</source>
        <translation type="unfinished">Pour indiquer un emplacement du répertoire des blocs différent de celui par défaut, utiliser l’option ’%1’.</translation>
    </message>
    <message>
        <source>Startup time</source>
        <translation type="unfinished">Heure de démarrage</translation>
    </message>
    <message>
        <source>Network</source>
        <translation type="unfinished">Réseau</translation>
    </message>
    <message>
        <source>Name</source>
        <translation type="unfinished">Nom</translation>
    </message>
    <message>
        <source>Number of connections</source>
        <translation type="unfinished">Nombre de connexions</translation>
    </message>
    <message>
        <source>Block chain</source>
        <translation type="unfinished">Chaîne de blocs</translation>
    </message>
    <message>
        <source>Memory Pool</source>
        <translation type="unfinished">Réserve de mémoire</translation>
    </message>
    <message>
        <source>Current number of transactions</source>
        <translation type="unfinished">Nombre actuel de transactions</translation>
    </message>
    <message>
        <source>Memory usage</source>
        <translation type="unfinished">Utilisation de la mémoire</translation>
    </message>
    <message>
        <source>Wallet: </source>
        <translation type="unfinished">Porte-monnaie :</translation>
    </message>
    <message>
        <source>(none)</source>
        <translation type="unfinished">(aucun)</translation>
    </message>
    <message>
        <source>&amp;Reset</source>
        <translation type="unfinished">&amp;Réinitialiser</translation>
    </message>
    <message>
        <source>Received</source>
        <translation type="unfinished">Reçus</translation>
    </message>
    <message>
        <source>Sent</source>
        <translation type="unfinished">Envoyé</translation>
    </message>
    <message>
        <source>&amp;Peers</source>
        <translation type="unfinished">&amp;Pairs</translation>
    </message>
    <message>
        <source>Banned peers</source>
        <translation type="unfinished">Pairs bannis</translation>
    </message>
    <message>
        <source>Select a peer to view detailed information.</source>
        <translation type="unfinished">Sélectionnez un pair pour afficher des renseignements détaillés.</translation>
    </message>
    <message>
        <source>Whether we relay transactions to this peer.</source>
        <translation type="unfinished">Si nous relayons des transactions à ce pair.</translation>
    </message>
    <message>
        <source>Transaction Relay</source>
        <translation type="unfinished">Relais de transaction</translation>
    </message>
    <message>
        <source>Starting Block</source>
        <translation type="unfinished">Bloc de départ</translation>
    </message>
    <message>
        <source>Synced Headers</source>
        <translation type="unfinished">En-têtes synchronisés</translation>
    </message>
    <message>
        <source>Synced Blocks</source>
        <translation type="unfinished">Blocs synchronisés</translation>
    </message>
    <message>
        <source>Last Transaction</source>
        <translation type="unfinished">Dernière transaction</translation>
    </message>
    <message>
        <source>The mapped Autonomous System used for diversifying peer selection.</source>
        <translation type="unfinished">Le système autonome mappé utilisé pour diversifier la sélection des pairs.</translation>
    </message>
    <message>
        <source>Mapped AS</source>
        <translation type="unfinished">SA mappé</translation>
    </message>
    <message>
        <source>Whether we relay addresses to this peer.</source>
        <extracomment>Tooltip text for the Address Relay field in the peer details area, which displays whether we relay addresses to this peer (Yes/No).</extracomment>
        <translation type="unfinished">Reliez ou non des adresses à ce pair.</translation>
    </message>
    <message>
        <source>Address Relay</source>
        <extracomment>Text title for the Address Relay field in the peer details area, which displays whether we relay addresses to this peer (Yes/No).</extracomment>
        <translation type="unfinished">Relais d’adresses</translation>
    </message>
    <message>
        <source>The total number of addresses received from this peer that were processed (excludes addresses that were dropped due to rate-limiting).</source>
        <extracomment>Tooltip text for the Addresses Processed field in the peer details area, which displays the total number of addresses received from this peer that were processed (excludes addresses that were dropped due to rate-limiting).</extracomment>
        <translation type="unfinished">Nombre total d'adresses reçues de ce pair qui ont été traitées (à l'exclusion des adresses qui ont été abandonnées en raison de la limitation du débit).</translation>
    </message>
    <message>
        <source>The total number of addresses received from this peer that were dropped (not processed) due to rate-limiting.</source>
        <extracomment>Tooltip text for the Addresses Rate-Limited field in the peer details area, which displays the total number of addresses received from this peer that were dropped (not processed) due to rate-limiting.</extracomment>
        <translation type="unfinished">Nombre total d'adresses reçues de ce pair qui ont été abandonnées (non traitées) en raison de la limitation du débit.</translation>
    </message>
    <message>
        <source>Addresses Processed</source>
        <extracomment>Text title for the Addresses Processed field in the peer details area, which displays the total number of addresses received from this peer that were processed (excludes addresses that were dropped due to rate-limiting).</extracomment>
        <translation type="unfinished">Adresses traitées</translation>
    </message>
    <message>
        <source>Addresses Rate-Limited</source>
        <extracomment>Text title for the Addresses Rate-Limited field in the peer details area, which displays the total number of addresses received from this peer that were dropped (not processed) due to rate-limiting.</extracomment>
        <translation type="unfinished">Adresses ciblées par la limite de débit</translation>
    </message>
    <message>
        <source>User Agent</source>
        <translation type="unfinished">Agent utilisateur</translation>
    </message>
    <message>
        <source>Node window</source>
        <translation type="unfinished">Fenêtre des nœuds</translation>
    </message>
    <message>
        <source>Current block height</source>
        <translation type="unfinished">Hauteur du bloc courant</translation>
    </message>
    <message>
        <source>Open the %1 debug log file from the current data directory. This can take a few seconds for large log files.</source>
        <translation type="unfinished">Ouvrir le fichier journal de débogage de %1 à partir du répertoire de données actuel. Cela peut prendre quelques secondes pour les fichiers journaux de grande taille.</translation>
    </message>
    <message>
        <source>Decrease font size</source>
        <translation type="unfinished">Diminuer la taille de police</translation>
    </message>
    <message>
        <source>Increase font size</source>
        <translation type="unfinished">Augmenter la taille de police</translation>
    </message>
    <message>
        <source>Permissions</source>
        <translation type="unfinished">Autorisations</translation>
    </message>
    <message>
        <source>The direction and type of peer connection: %1</source>
        <translation type="unfinished">La direction et le type de la connexion au pair : %1</translation>
    </message>
    <message>
        <source>The network protocol this peer is connected through: IPv4, IPv6, Onion, I2P, or CJDNS.</source>
        <translation type="unfinished">Le protocole réseau par lequel ce pair est connecté : IPv4, IPv6, Oignon, I2P ou CJDNS.</translation>
    </message>
    <message>
        <source>High bandwidth BIP152 compact block relay: %1</source>
        <translation type="unfinished">Relais de blocs BIP152 compact à large bande passante : %1</translation>
    </message>
    <message>
        <source>High Bandwidth</source>
        <translation type="unfinished">Large bande passante</translation>
    </message>
    <message>
        <source>Connection Time</source>
        <translation type="unfinished">Temps de connexion</translation>
    </message>
    <message>
        <source>Elapsed time since a novel block passing initial validity checks was received from this peer.</source>
        <translation type="unfinished">Temps écoulé depuis qu’un nouveau bloc qui a réussi les vérifications initiales de validité a été reçu par ce pair.</translation>
    </message>
    <message>
        <source>Last Block</source>
        <translation type="unfinished">Dernier bloc</translation>
    </message>
    <message>
        <source>Elapsed time since a novel transaction accepted into our mempool was received from this peer.</source>
        <extracomment>Tooltip text for the Last Transaction field in the peer details area.</extracomment>
        <translation type="unfinished">Temps écoulé depuis qu’une nouvelle transaction acceptée dans notre réserve de mémoire a été reçue par ce pair.</translation>
    </message>
    <message>
        <source>Last Send</source>
        <translation type="unfinished">Dernier envoi</translation>
    </message>
    <message>
        <source>Last Receive</source>
        <translation type="unfinished">Dernière réception</translation>
    </message>
    <message>
        <source>Ping Time</source>
        <translation type="unfinished">Temps de ping</translation>
    </message>
    <message>
        <source>The duration of a currently outstanding ping.</source>
        <translation type="unfinished">La durée d’un ping en cours.</translation>
    </message>
    <message>
        <source>Ping Wait</source>
        <translation type="unfinished">Attente du ping</translation>
    </message>
    <message>
        <source>Min Ping</source>
        <translation type="unfinished">Ping min.</translation>
    </message>
    <message>
        <source>Time Offset</source>
        <translation type="unfinished">Décalage temporel</translation>
    </message>
    <message>
        <source>Last block time</source>
        <translation type="unfinished">Estampille temporelle du dernier bloc</translation>
    </message>
    <message>
        <source>&amp;Open</source>
        <translation type="unfinished">&amp;Ouvrir</translation>
    </message>
    <message>
        <source>&amp;Network Traffic</source>
        <translation type="unfinished">Trafic &amp;réseau</translation>
    </message>
    <message>
        <source>Totals</source>
        <translation type="unfinished">Totaux</translation>
    </message>
    <message>
        <source>Debug log file</source>
        <translation type="unfinished">Fichier journal de débogage</translation>
    </message>
    <message>
        <source>Clear console</source>
        <translation type="unfinished">Effacer la console</translation>
    </message>
    <message>
        <source>In:</source>
        <translation type="unfinished">Entrant :</translation>
    </message>
    <message>
        <source>Out:</source>
        <translation type="unfinished">Sortant :</translation>
    </message>
    <message>
        <source>Inbound: initiated by peer</source>
        <extracomment>Explanatory text for an inbound peer connection.</extracomment>
        <translation type="unfinished">Entrant : établie par le pair</translation>
    </message>
    <message>
        <source>Outbound Full Relay: default</source>
        <extracomment>Explanatory text for an outbound peer connection that relays all network information. This is the default behavior for outbound connections.</extracomment>
        <translation type="unfinished">Relais intégral sortant : par défaut</translation>
    </message>
    <message>
        <source>Outbound Block Relay: does not relay transactions or addresses</source>
        <extracomment>Explanatory text for an outbound peer connection that relays network information about blocks and not transactions or addresses.</extracomment>
        <translation type="unfinished">Relais de bloc sortant : ne relaye ni transactions ni adresses</translation>
    </message>
    <message>
        <source>Outbound Manual: added using RPC %1 or %2/%3 configuration options</source>
        <extracomment>Explanatory text for an outbound peer connection that was established manually through one of several methods. The numbered arguments are stand-ins for the methods available to establish manual connections.</extracomment>
        <translation type="unfinished">Manuelle sortante : ajoutée avec un RPC %1 ou les options de configuration %2/%3</translation>
    </message>
    <message>
        <source>Outbound Feeler: short-lived, for testing addresses</source>
        <extracomment>Explanatory text for a short-lived outbound peer connection that is used to test the aliveness of known addresses.</extracomment>
        <translation type="unfinished">Palpeur sortant : de courte durée, pour tester des adresses</translation>
    </message>
    <message>
        <source>Outbound Address Fetch: short-lived, for soliciting addresses</source>
        <extracomment>Explanatory text for a short-lived outbound peer connection that is used to request addresses from a peer.</extracomment>
        <translation type="unfinished">Récupération d’adresse sortante : de courte durée, pour solliciter des adresses</translation>
    </message>
    <message>
        <source>we selected the peer for high bandwidth relay</source>
        <translation type="unfinished">nous avons sélectionné le pair comme relais à large bande passante</translation>
    </message>
    <message>
        <source>the peer selected us for high bandwidth relay</source>
        <translation type="unfinished">le pair nous avons sélectionné comme relais à large bande passante</translation>
    </message>
    <message>
        <source>no high bandwidth relay selected</source>
        <translation type="unfinished">aucun relais à large bande passante n’a été sélectionné</translation>
    </message>
    <message>
        <source>&amp;Copy address</source>
        <extracomment>Context menu action to copy the address of a peer.</extracomment>
        <translation type="unfinished">&amp;Copier l’adresse</translation>
    </message>
    <message>
        <source>&amp;Disconnect</source>
        <translation type="unfinished">&amp;Déconnecter</translation>
    </message>
    <message>
        <source>1 &amp;hour</source>
        <translation type="unfinished">1 &amp;heure</translation>
    </message>
    <message>
        <source>1 d&amp;ay</source>
        <translation type="unfinished">1 &amp;jour</translation>
    </message>
    <message>
        <source>1 &amp;week</source>
        <translation type="unfinished">1 &amp;semaine</translation>
    </message>
    <message>
        <source>1 &amp;year</source>
        <translation type="unfinished">1 &amp;an</translation>
    </message>
    <message>
        <source>&amp;Copy IP/Netmask</source>
        <extracomment>Context menu action to copy the IP/Netmask of a banned peer. IP/Netmask is the combination of a peer's IP address and its Netmask. For IP address, see: https://en.wikipedia.org/wiki/IP_address.</extracomment>
        <translation type="unfinished">&amp;Copier l’IP, le masque réseau</translation>
    </message>
    <message>
        <source>&amp;Unban</source>
        <translation type="unfinished">&amp;Réhabiliter</translation>
    </message>
    <message>
        <source>Network activity disabled</source>
        <translation type="unfinished">L’activité réseau est désactivée</translation>
    </message>
    <message>
        <source>Executing command without any wallet</source>
        <translation type="unfinished">Exécution de la commande sans aucun porte-monnaie</translation>
    </message>
    <message>
        <source>Executing command using "%1" wallet</source>
        <translation type="unfinished">Exécution de la commande en utilisant le porte-monnaie « %1 »</translation>
    </message>
    <message>
        <source>Welcome to the %1 RPC console.
Use up and down arrows to navigate history, and %2 to clear screen.
Use %3 and %4 to increase or decrease the font size.
Type %5 for an overview of available commands.
For more information on using this console, type %6.

%7WARNING: Scammers have been active, telling users to type commands here, stealing their wallet contents. Do not use this console without fully understanding the ramifications of a command.%8</source>
        <extracomment>RPC console welcome message. Placeholders %7 and %8 are style tags for the warning content, and they are not space separated from the rest of the text intentionally.</extracomment>
        <translation type="unfinished">Bienvenue dans la console RPC de %1.
Utilisez les touches de déplacement vers le haut et vers le bas pour parcourir l’historique et %2 pour effacer l’écran.
Utilisez %3 et %4 pour augmenter ou diminuer la taille de la police.
Tapez %5 pour un aperçu des commandes proposées.
Pour plus de précisions sur cette console, tapez %6.
%7AVERTISSEMENT : des escrocs sont à l’œuvre et demandent aux utilisateurs de taper des commandes ici, volant ainsi le contenu de leur porte-monnaie. N’utilisez pas cette console sans entièrement comprendre les ramifications d’une commande. %8</translation>
    </message>
    <message>
        <source>Executing…</source>
        <extracomment>A console message indicating an entered command is currently being executed.</extracomment>
        <translation type="unfinished">Éxécution…</translation>
    </message>
    <message>
        <source>(peer: %1)</source>
        <translation type="unfinished">(pair : %1)</translation>
    </message>
    <message>
        <source>via %1</source>
        <translation type="unfinished">par %1</translation>
    </message>
    <message>
        <source>Yes</source>
        <translation type="unfinished">Oui</translation>
    </message>
    <message>
        <source>No</source>
        <translation type="unfinished">Non</translation>
    </message>
    <message>
        <source>To</source>
        <translation type="unfinished">À</translation>
    </message>
    <message>
        <source>From</source>
        <translation type="unfinished">De</translation>
    </message>
    <message>
        <source>Ban for</source>
        <translation type="unfinished">Bannir pendant</translation>
    </message>
    <message>
        <source>Never</source>
        <translation type="unfinished">Jamais</translation>
    </message>
    <message>
        <source>Unknown</source>
        <translation type="unfinished">Inconnu</translation>
    </message>
</context>
<context>
    <name>ReceiveCoinsDialog</name>
    <message>
        <source>&amp;Amount:</source>
        <translation type="unfinished">&amp;Montant :</translation>
    </message>
    <message>
        <source>&amp;Label:</source>
        <translation type="unfinished">&amp;Étiquette :</translation>
    </message>
    <message>
        <source>&amp;Message:</source>
        <translation type="unfinished">M&amp;essage :</translation>
    </message>
    <message>
        <source>An optional message to attach to the payment request, which will be displayed when the request is opened. Note: The message will not be sent with the payment over the Particl network.</source>
        <translation type="unfinished">Un message facultatif à joindre à la demande de paiement et qui sera affiché à l’ouverture de celle-ci. Note : Le message ne sera pas envoyé avec le paiement par le réseau Particl.</translation>
    </message>
    <message>
        <source>An optional label to associate with the new receiving address.</source>
        <translation type="unfinished">Un étiquette facultative à associer à la nouvelle adresse de réception.</translation>
    </message>
    <message>
        <source>Use this form to request payments. All fields are &lt;b&gt;optional&lt;/b&gt;.</source>
        <translation type="unfinished">Utiliser ce formulaire pour demander des paiements. Tous les champs sont  &lt;b&gt;facultatifs&lt;/b&gt;.</translation>
    </message>
    <message>
        <source>An optional amount to request. Leave this empty or zero to not request a specific amount.</source>
        <translation type="unfinished">Un montant facultatif à demander. Ne rien saisir ou un zéro pour ne pas demander de montant précis.</translation>
    </message>
    <message>
        <source>An optional label to associate with the new receiving address (used by you to identify an invoice).  It is also attached to the payment request.</source>
        <translation type="unfinished">Une étiquette facultative à associer à la nouvelle adresse de réception (utilisée par vous pour identifier une facture). Elle est aussi jointe à la demande de paiement.</translation>
    </message>
    <message>
        <source>An optional message that is attached to the payment request and may be displayed to the sender.</source>
        <translation type="unfinished">Un message facultatif joint à la demande de paiement et qui peut être présenté à l’expéditeur.</translation>
    </message>
    <message>
        <source>&amp;Create new receiving address</source>
        <translation type="unfinished">&amp;Créer une nouvelle adresse de réception</translation>
    </message>
    <message>
        <source>Clear all fields of the form.</source>
        <translation type="unfinished">Effacer tous les champs du formulaire.</translation>
    </message>
    <message>
        <source>Clear</source>
        <translation type="unfinished">Effacer</translation>
    </message>
    <message>
        <source>Requested payments history</source>
        <translation type="unfinished">Historique des paiements demandés</translation>
    </message>
    <message>
        <source>Show the selected request (does the same as double clicking an entry)</source>
        <translation type="unfinished">Afficher la demande sélectionnée (comme double-cliquer sur une entrée)</translation>
    </message>
    <message>
        <source>Show</source>
        <translation type="unfinished">Afficher</translation>
    </message>
    <message>
        <source>Remove the selected entries from the list</source>
        <translation type="unfinished">Retirer les entrées sélectionnées de la liste</translation>
    </message>
    <message>
        <source>Remove</source>
        <translation type="unfinished">Retirer</translation>
    </message>
    <message>
        <source>Copy &amp;URI</source>
        <translation type="unfinished">Copier l’&amp;URI</translation>
    </message>
    <message>
        <source>&amp;Copy address</source>
        <translation type="unfinished">&amp;Copier l’adresse</translation>
    </message>
    <message>
        <source>Copy &amp;label</source>
        <translation type="unfinished">Copier l’&amp;étiquette</translation>
    </message>
    <message>
        <source>Copy &amp;message</source>
        <translation type="unfinished">Copier le &amp;message</translation>
    </message>
    <message>
        <source>Copy &amp;amount</source>
        <translation type="unfinished">Copier le &amp;montant</translation>
    </message>
    <message>
        <source>Not recommended due to higher fees and less protection against typos.</source>
        <translation type="unfinished">Non recommandé en raison de frais élevés et d'une faible protection contre les fautes de frappe.</translation>
    </message>
    <message>
        <source>Generates an address compatible with older wallets.</source>
        <translation type="unfinished">Génère une adresse compatible avec les anciens portefeuilles.</translation>
    </message>
    <message>
        <source>Generates a native segwit address (BIP-173). Some old wallets don't support it.</source>
        <translation type="unfinished">Génère une adresse segwit native (BIP-173). Certains anciens portefeuilles ne le supportent pas.</translation>
    </message>
    <message>
        <source>Bech32m (BIP-350) is an upgrade to Bech32, wallet support is still limited.</source>
        <translation type="unfinished">Bech32m (BIP-350) est une mise à jour de Bech32, la prise en charge du portefeuille est encore limitée.</translation>
    </message>
    <message>
        <source>Could not unlock wallet.</source>
        <translation type="unfinished">Impossible de déverrouiller le porte-monnaie.</translation>
    </message>
    <message>
        <source>Could not generate new %1 address</source>
        <translation type="unfinished">Impossible de générer la nouvelle adresse %1</translation>
    </message>
</context>
<context>
    <name>ReceiveRequestDialog</name>
    <message>
        <source>Request payment to …</source>
        <translation type="unfinished">Demander de paiement à…</translation>
    </message>
    <message>
        <source>Address:</source>
        <translation type="unfinished">Adresse :</translation>
    </message>
    <message>
        <source>Amount:</source>
        <translation type="unfinished">Montant :</translation>
    </message>
    <message>
        <source>Label:</source>
        <translation type="unfinished">Étiquette :</translation>
    </message>
    <message>
        <source>Message:</source>
        <translation type="unfinished">Message :</translation>
    </message>
    <message>
        <source>Wallet:</source>
        <translation type="unfinished">Porte-monnaie :</translation>
    </message>
    <message>
        <source>Copy &amp;URI</source>
        <translation type="unfinished">Copier l’&amp;URI</translation>
    </message>
    <message>
        <source>Copy &amp;Address</source>
        <translation type="unfinished">Copier l’&amp;adresse</translation>
    </message>
    <message>
        <source>&amp;Verify</source>
        <translation type="unfinished">&amp;Vérifier</translation>
    </message>
    <message>
        <source>Verify this address on e.g. a hardware wallet screen</source>
        <translation type="unfinished">Confirmer p. ex. cette adresse sur l’écran d’un porte-monnaie matériel</translation>
    </message>
    <message>
        <source>&amp;Save Image…</source>
        <translation type="unfinished">&amp;Enregistrer l’image…</translation>
    </message>
    <message>
        <source>Payment information</source>
        <translation type="unfinished">Renseignements de paiement</translation>
    </message>
    <message>
        <source>Request payment to %1</source>
        <translation type="unfinished">Demande de paiement à %1</translation>
    </message>
</context>
<context>
    <name>RecentRequestsTableModel</name>
    <message>
        <source>Label</source>
        <translation type="unfinished">Étiquette</translation>
    </message>
    <message>
        <source>(no label)</source>
        <translation type="unfinished">(aucune étiquette)</translation>
    </message>
    <message>
        <source>(no message)</source>
        <translation type="unfinished">(aucun message)</translation>
    </message>
    <message>
        <source>(no amount requested)</source>
        <translation type="unfinished">(aucun montant demandé)</translation>
    </message>
    <message>
        <source>Requested</source>
        <translation type="unfinished">Demandée</translation>
    </message>
</context>
<context>
    <name>SendCoinsDialog</name>
    <message>
        <source>Send Coins</source>
        <translation type="unfinished">Envoyer des pièces</translation>
    </message>
    <message>
        <source>Coin Control Features</source>
        <translation type="unfinished">Fonctions de contrôle des pièces</translation>
    </message>
    <message>
        <source>automatically selected</source>
        <translation type="unfinished">sélectionné automatiquement</translation>
    </message>
    <message>
        <source>Insufficient funds!</source>
        <translation type="unfinished">Les fonds sont insuffisants</translation>
    </message>
    <message>
        <source>Quantity:</source>
        <translation type="unfinished">Quantité :</translation>
    </message>
    <message>
        <source>Bytes:</source>
        <translation type="unfinished">Octets :</translation>
    </message>
    <message>
        <source>Amount:</source>
        <translation type="unfinished">Montant :</translation>
    </message>
    <message>
        <source>Fee:</source>
        <translation type="unfinished">Frais :</translation>
    </message>
    <message>
        <source>After Fee:</source>
        <translation type="unfinished">Après les frais :</translation>
    </message>
    <message>
        <source>Change:</source>
        <translation type="unfinished">Monnaie :</translation>
    </message>
    <message>
        <source>If this is activated, but the change address is empty or invalid, change will be sent to a newly generated address.</source>
        <translation type="unfinished">Si cette option est activée et l’adresse de monnaie est vide ou invalide, la monnaie sera envoyée vers une adresse nouvellement générée.</translation>
    </message>
    <message>
        <source>Custom change address</source>
        <translation type="unfinished">Adresse personnalisée de monnaie</translation>
    </message>
    <message>
        <source>Transaction Fee:</source>
        <translation type="unfinished">Frais de transaction :</translation>
    </message>
    <message>
        <source>Using the fallbackfee can result in sending a transaction that will take several hours or days (or never) to confirm. Consider choosing your fee manually or wait until you have validated the complete chain.</source>
        <translation type="unfinished">L’utilisation de l’option « fallbackfee » (frais de repli) peut avoir comme effet d’envoyer une transaction qui prendra plusieurs heures ou jours pour être confirmée, ou qui ne le sera jamais. Envisagez de choisir vos frais manuellement ou attendez d’avoir validé l’intégralité de la chaîne.</translation>
    </message>
    <message>
        <source>Warning: Fee estimation is currently not possible.</source>
        <translation type="unfinished">Avertissement : L’estimation des frais n’est actuellement pas possible.</translation>
    </message>
    <message>
        <source>per kilobyte</source>
        <translation type="unfinished">par kilo-octet</translation>
    </message>
    <message>
        <source>Hide</source>
        <translation type="unfinished">Cacher</translation>
    </message>
    <message>
        <source>Recommended:</source>
        <translation type="unfinished">Recommandés :</translation>
    </message>
    <message>
        <source>Custom:</source>
        <translation type="unfinished">Personnalisés : </translation>
    </message>
    <message>
        <source>Send to multiple recipients at once</source>
        <translation type="unfinished">Envoyer à plusieurs destinataires à la fois</translation>
    </message>
    <message>
        <source>Add &amp;Recipient</source>
        <translation type="unfinished">Ajouter un &amp;destinataire</translation>
    </message>
    <message>
        <source>Clear all fields of the form.</source>
        <translation type="unfinished">Effacer tous les champs du formulaire.</translation>
    </message>
    <message>
        <source>Choose…</source>
        <translation type="unfinished">Choisir…</translation>
    </message>
    <message>
        <source>Hide transaction fee settings</source>
        <translation type="unfinished">Cacher les paramètres de frais de transaction</translation>
    </message>
    <message>
        <source>Specify a custom fee per kB (1,000 bytes) of the transaction's virtual size.

Note:  Since the fee is calculated on a per-byte basis, a fee rate of "100 satoshis per kvB" for a transaction size of 500 virtual bytes (half of 1 kvB) would ultimately yield a fee of only 50 satoshis.</source>
        <translation type="unfinished">Indiquer des frais personnalisés par Ko (1 000 octets) de la taille virtuelle de la transaction.

Note : Les frais étant calculés par octet, un taux de frais de « 100 satoshis par Kov » pour une transaction d’une taille de 500 octets (la moitié de 1 Kov) donneront des frais de seulement 50 satoshis.</translation>
    </message>
    <message>
        <source>When there is less transaction volume than space in the blocks, miners as well as relaying nodes may enforce a minimum fee. Paying only this minimum fee is just fine, but be aware that this can result in a never confirming transaction once there is more demand for particl transactions than the network can process.</source>
        <translation type="unfinished">Quand le volume des transactions est inférieur à l’espace dans les blocs, les mineurs et les nœuds de relais peuvent imposer des frais minimaux. Il est correct de payer ces frais minimaux, mais soyez conscient que cette transaction pourrait n’être jamais confirmée si la demande en transactions de particl dépassait la capacité de traitement du réseau.</translation>
    </message>
    <message>
        <source>A too low fee might result in a never confirming transaction (read the tooltip)</source>
        <translation type="unfinished">Si les frais sont trop bas, cette transaction pourrait n’être jamais confirmée (lire l’infobulle)</translation>
    </message>
    <message>
        <source>(Smart fee not initialized yet. This usually takes a few blocks…)</source>
        <translation type="unfinished">(Les frais intelligents ne sont pas encore initialisés. Cela prend habituellement quelques blocs…)</translation>
    </message>
    <message>
        <source>Confirmation time target:</source>
        <translation type="unfinished">Estimation du délai de confirmation :</translation>
    </message>
    <message>
        <source>Enable Replace-By-Fee</source>
        <translation type="unfinished">Activer Remplacer-par-des-frais</translation>
    </message>
    <message>
        <source>With Replace-By-Fee (BIP-125) you can increase a transaction's fee after it is sent. Without this, a higher fee may be recommended to compensate for increased transaction delay risk.</source>
        <translation type="unfinished">Avec Remplacer-par-des-frais (BIP-125), vous pouvez augmenter les frais de transaction après qu’elle est envoyée. Sans cela, des frais plus élevés peuvent être recommandés pour compenser le risque accru de retard transactionnel.</translation>
    </message>
    <message>
        <source>Clear &amp;All</source>
        <translation type="unfinished">&amp;Tout effacer</translation>
    </message>
    <message>
        <source>Balance:</source>
        <translation type="unfinished">Solde :</translation>
    </message>
    <message>
        <source>Confirm the send action</source>
        <translation type="unfinished">Confirmer l’action d’envoi</translation>
    </message>
    <message>
        <source>S&amp;end</source>
        <translation type="unfinished">E&amp;nvoyer</translation>
    </message>
    <message>
        <source>Copy quantity</source>
        <translation type="unfinished">Copier la quantité</translation>
    </message>
    <message>
        <source>Copy amount</source>
        <translation type="unfinished">Copier le montant</translation>
    </message>
    <message>
        <source>Copy fee</source>
        <translation type="unfinished">Copier les frais</translation>
    </message>
    <message>
        <source>Copy after fee</source>
        <translation type="unfinished">Copier après les frais</translation>
    </message>
    <message>
        <source>Copy bytes</source>
        <translation type="unfinished">Copier les octets</translation>
    </message>
    <message>
        <source>Copy change</source>
        <translation type="unfinished">Copier la monnaie</translation>
    </message>
    <message>
        <source>%1 (%2 blocks)</source>
        <translation type="unfinished">%1 (%2 blocs)</translation>
    </message>
    <message>
        <source>Sign on device</source>
        <extracomment>"device" usually means a hardware wallet.</extracomment>
        <translation type="unfinished">Signer sur l’appareil externe</translation>
    </message>
    <message>
        <source>Connect your hardware wallet first.</source>
        <translation type="unfinished">Connecter d’abord le porte-monnaie matériel.</translation>
    </message>
    <message>
        <source>Set external signer script path in Options -&gt; Wallet</source>
        <extracomment>"External signer" means using devices such as hardware wallets.</extracomment>
        <translation type="unfinished">Définir le chemin script du signataire externe dans Options -&gt; Porte-monnaie</translation>
    </message>
    <message>
        <source>Cr&amp;eate Unsigned</source>
        <translation type="unfinished">Cr&amp;éer une transaction non signée</translation>
    </message>
    <message>
        <source>Creates a Partially Signed Particl Transaction (PSBT) for use with e.g. an offline %1 wallet, or a PSBT-compatible hardware wallet.</source>
        <translation type="unfinished">Crée une transaction Particl signée partiellement (TBSP) à utiliser, par exemple, avec un porte-monnaie %1 hors ligne ou avec un porte-monnaie matériel compatible TBSP.</translation>
    </message>
    <message>
        <source> from wallet '%1'</source>
        <translation type="unfinished">du porte-monnaie '%1'</translation>
    </message>
    <message>
        <source>%1 to '%2'</source>
        <translation type="unfinished">%1 à '%2'</translation>
    </message>
    <message>
        <source>%1 to %2</source>
        <translation type="unfinished">%1 à %2</translation>
    </message>
    <message>
        <source>To review recipient list click "Show Details…"</source>
        <translation type="unfinished">Pour réviser la liste des destinataires, cliquez sur « Afficher les détails… »</translation>
    </message>
    <message>
        <source>Sign failed</source>
        <translation type="unfinished">Échec de signature</translation>
    </message>
    <message>
        <source>External signer not found</source>
        <extracomment>"External signer" means using devices such as hardware wallets.</extracomment>
        <translation type="unfinished">Le signataire externe est introuvable</translation>
    </message>
    <message>
        <source>External signer failure</source>
        <extracomment>"External signer" means using devices such as hardware wallets.</extracomment>
        <translation type="unfinished">Échec du signataire externe</translation>
    </message>
    <message>
        <source>Save Transaction Data</source>
        <translation type="unfinished">Enregistrer les données de la transaction</translation>
    </message>
    <message>
        <source>Partially Signed Transaction (Binary)</source>
        <extracomment>Expanded name of the binary PSBT file format. See: BIP 174.</extracomment>
        <translation type="unfinished">Transaction signée partiellement (fichier binaire)</translation>
    </message>
    <message>
        <source>PSBT saved</source>
        <extracomment>Popup message when a PSBT has been saved to a file</extracomment>
        <translation type="unfinished">La TBSP a été enregistrée</translation>
    </message>
    <message>
        <source>External balance:</source>
        <translation type="unfinished">Solde externe :</translation>
    </message>
    <message>
        <source>or</source>
        <translation type="unfinished">ou</translation>
    </message>
    <message>
        <source>You can increase the fee later (signals Replace-By-Fee, BIP-125).</source>
        <translation type="unfinished">Vous pouvez augmenter les frais ultérieurement (signale Remplacer-par-des-frais, BIP-125).</translation>
    </message>
    <message>
        <source>Please, review your transaction proposal. This will produce a Partially Signed Particl Transaction (PSBT) which you can save or copy and then sign with e.g. an offline %1 wallet, or a PSBT-compatible hardware wallet.</source>
        <extracomment>Text to inform a user attempting to create a transaction of their current options. At this stage, a user can only create a PSBT. This string is displayed when private keys are disabled and an external signer is not available.</extracomment>
        <translation type="unfinished">Veuillez réviser votre proposition de transaction. Une transaction Particl partiellement signée (TBSP) sera produite, que vous pourrez enregistrer ou copier puis signer avec, par exemple, un porte-monnaie %1 hors ligne ou avec un porte-monnaie matériel compatible TBSP.</translation>
    </message>
    <message>
        <source>Do you want to create this transaction?</source>
        <extracomment>Message displayed when attempting to create a transaction. Cautionary text to prompt the user to verify that the displayed transaction details represent the transaction the user intends to create.</extracomment>
        <translation type="unfinished">Voulez-vous créer cette transaction ?</translation>
    </message>
    <message>
        <source>Please, review your transaction. You can create and send this transaction or create a Partially Signed Particl Transaction (PSBT), which you can save or copy and then sign with, e.g., an offline %1 wallet, or a PSBT-compatible hardware wallet.</source>
        <extracomment>Text to inform a user attempting to create a transaction of their current options. At this stage, a user can send their transaction or create a PSBT. This string is displayed when both private keys and PSBT controls are enabled.</extracomment>
        <translation type="unfinished">Veuillez réviser votre transaction. Vous pouvez créer et envoyer cette transaction ou créer une transaction Particl partiellement signée (TBSP), que vous pouvez enregistrer ou copier, et ensuite avec laquelle signer, par ex., un porte-monnaie %1 hors ligne ou avec un porte-monnaie matériel compatible TBSP.</translation>
    </message>
    <message>
        <source>Please, review your transaction.</source>
        <extracomment>Text to prompt a user to review the details of the transaction they are attempting to send.</extracomment>
        <translation type="unfinished">Veuillez vérifier votre transaction.</translation>
    </message>
    <message>
        <source>Transaction fee</source>
        <translation type="unfinished">Frais de transaction</translation>
    </message>
    <message>
        <source>Not signalling Replace-By-Fee, BIP-125.</source>
        <translation type="unfinished">Ne signale pas Remplacer-par-des-frais, BIP-125.</translation>
    </message>
    <message>
        <source>Total Amount</source>
        <translation type="unfinished">Montant total</translation>
    </message>
    <message>
        <source>Unsigned Transaction</source>
        <comment>PSBT copied</comment>
        <extracomment>Caption of "PSBT has been copied" messagebox</extracomment>
        <translation type="unfinished">Transaction non signée</translation>
    </message>
    <message>
        <source>The PSBT has been copied to the clipboard. You can also save it.</source>
        <translation type="unfinished">Le PSBT a été copié dans le presse-papiers. Vous pouvez également le sauvegarder.</translation>
    </message>
    <message>
        <source>PSBT saved to disk</source>
        <translation type="unfinished">PSBT sauvegardé sur le disque</translation>
    </message>
    <message>
        <source>Confirm send coins</source>
        <translation type="unfinished">Confirmer l’envoi de pièces</translation>
    </message>
    <message>
        <source>Watch-only balance:</source>
        <translation type="unfinished">Solde juste-regarder :</translation>
    </message>
    <message>
        <source>The recipient address is not valid. Please recheck.</source>
        <translation type="unfinished">L’adresse du destinataire est invalide. Veuillez la revérifier.</translation>
    </message>
    <message>
        <source>The amount to pay must be larger than 0.</source>
        <translation type="unfinished">Le montant à payer doit être supérieur à 0.</translation>
    </message>
    <message>
        <source>The amount exceeds your balance.</source>
        <translation type="unfinished">Le montant dépasse votre solde.</translation>
    </message>
    <message>
        <source>The total exceeds your balance when the %1 transaction fee is included.</source>
        <translation type="unfinished">Le montant dépasse votre solde quand les frais de transaction de %1 sont compris.</translation>
    </message>
    <message>
        <source>Duplicate address found: addresses should only be used once each.</source>
        <translation type="unfinished">Une adresse identique a été trouvée : chaque adresse ne devrait être utilisée qu’une fois.</translation>
    </message>
    <message>
        <source>Transaction creation failed!</source>
        <translation type="unfinished">Échec de création de la transaction</translation>
    </message>
    <message>
        <source>A fee higher than %1 is considered an absurdly high fee.</source>
        <translation type="unfinished">Des frais supérieurs à %1 sont considérés comme ridiculement élevés.</translation>
    </message>
    <message>
        <source>Warning: Invalid Particl address</source>
        <translation type="unfinished">Avertissement : L’adresse Particl est invalide</translation>
    </message>
    <message>
        <source>Warning: Unknown change address</source>
        <translation type="unfinished">Avertissement : L’adresse de monnaie est inconnue</translation>
    </message>
    <message>
        <source>Confirm custom change address</source>
        <translation type="unfinished">Confirmer l’adresse personnalisée de monnaie</translation>
    </message>
    <message>
        <source>The address you selected for change is not part of this wallet. Any or all funds in your wallet may be sent to this address. Are you sure?</source>
        <translation type="unfinished">L’adresse que vous avez sélectionnée pour la monnaie ne fait pas partie de ce porte-monnaie. Les fonds de ce porte-monnaie peuvent en partie ou en totalité être envoyés vers cette adresse. Êtes-vous certain ?</translation>
    </message>
    <message>
        <source>(no label)</source>
        <translation type="unfinished">(aucune étiquette)</translation>
    </message>
</context>
<context>
    <name>SendCoinsEntry</name>
    <message>
        <source>A&amp;mount:</source>
        <translation type="unfinished">&amp;Montant :</translation>
    </message>
    <message>
        <source>Pay &amp;To:</source>
        <translation type="unfinished">&amp;Payer à :</translation>
    </message>
    <message>
        <source>&amp;Label:</source>
        <translation type="unfinished">&amp;Étiquette :</translation>
    </message>
    <message>
        <source>Choose previously used address</source>
        <translation type="unfinished">Choisir une adresse utilisée précédemment</translation>
    </message>
    <message>
        <source>The Particl address to send the payment to</source>
        <translation type="unfinished">L’adresse Particl à laquelle envoyer le paiement</translation>
    </message>
    <message>
        <source>Paste address from clipboard</source>
        <translation type="unfinished">Collez l’adresse du presse-papiers</translation>
    </message>
    <message>
        <source>Remove this entry</source>
        <translation type="unfinished">Supprimer cette entrée</translation>
    </message>
    <message>
        <source>The amount to send in the selected unit</source>
        <translation type="unfinished">Le montant à envoyer dans l’unité sélectionnée</translation>
    </message>
    <message>
        <source>The fee will be deducted from the amount being sent. The recipient will receive less particl than you enter in the amount field. If multiple recipients are selected, the fee is split equally.</source>
        <translation type="unfinished">Les frais seront déduits du montant envoyé. Le destinataire recevra moins de particl que le montant saisi dans le champ de montant. Si plusieurs destinataires sont sélectionnés, les frais seront partagés également.</translation>
    </message>
    <message>
        <source>S&amp;ubtract fee from amount</source>
        <translation type="unfinished">S&amp;oustraire les frais du montant</translation>
    </message>
    <message>
        <source>Use available balance</source>
        <translation type="unfinished">Utiliser le solde disponible</translation>
    </message>
    <message>
        <source>Message:</source>
        <translation type="unfinished">Message :</translation>
    </message>
    <message>
        <source>Enter a label for this address to add it to the list of used addresses</source>
        <translation type="unfinished">Saisir une étiquette pour cette adresse afin de l’ajouter à la liste d’adresses utilisées</translation>
    </message>
    <message>
        <source>A message that was attached to the particl: URI which will be stored with the transaction for your reference. Note: This message will not be sent over the Particl network.</source>
        <translation type="unfinished">Un message qui était joint à l’URI particl: et qui sera stocké avec la transaction pour référence. Note : Ce message ne sera pas envoyé par le réseau Particl.</translation>
    </message>
</context>
<context>
    <name>SendConfirmationDialog</name>
    <message>
        <source>Send</source>
        <translation type="unfinished">Envoyer</translation>
    </message>
    <message>
        <source>Create Unsigned</source>
        <translation type="unfinished">Créer une transaction non signée</translation>
    </message>
</context>
<context>
    <name>SignVerifyMessageDialog</name>
    <message>
        <source>Signatures - Sign / Verify a Message</source>
        <translation type="unfinished">Signatures – Signer ou vérifier un message</translation>
    </message>
    <message>
        <source>&amp;Sign Message</source>
        <translation type="unfinished">&amp;Signer un message</translation>
    </message>
    <message>
        <source>You can sign messages/agreements with your addresses to prove you can receive particl sent to them. Be careful not to sign anything vague or random, as phishing attacks may try to trick you into signing your identity over to them. Only sign fully-detailed statements you agree to.</source>
        <translation type="unfinished">Vous pouvez signer des messages ou des accords avec vos adresses pour prouver que vous pouvez recevoir des particl à ces dernières. Faites attention de ne rien signer de vague ou au hasard, car des attaques d’hameçonnage pourraient essayer de vous faire signer avec votre identité afin de l’usurper. Ne signez que des déclarations entièrement détaillées et avec lesquelles vous êtes d’accord.</translation>
    </message>
    <message>
        <source>The Particl address to sign the message with</source>
        <translation type="unfinished">L’adresse Particl avec laquelle signer le message</translation>
    </message>
    <message>
        <source>Choose previously used address</source>
        <translation type="unfinished">Choisir une adresse utilisée précédemment</translation>
    </message>
    <message>
        <source>Paste address from clipboard</source>
        <translation type="unfinished">Collez l’adresse du presse-papiers</translation>
    </message>
    <message>
        <source>Enter the message you want to sign here</source>
        <translation type="unfinished">Saisir ici le message que vous voulez signer</translation>
    </message>
    <message>
        <source>Copy the current signature to the system clipboard</source>
        <translation type="unfinished">Copier la signature actuelle dans le presse-papiers</translation>
    </message>
    <message>
        <source>Sign the message to prove you own this Particl address</source>
        <translation type="unfinished">Signer le message afin de prouver que vous détenez cette adresse Particl</translation>
    </message>
    <message>
        <source>Sign &amp;Message</source>
        <translation type="unfinished">Signer le &amp;message</translation>
    </message>
    <message>
        <source>Reset all sign message fields</source>
        <translation type="unfinished">Réinitialiser tous les champs de signature de message</translation>
    </message>
    <message>
        <source>Clear &amp;All</source>
        <translation type="unfinished">&amp;Tout effacer</translation>
    </message>
    <message>
        <source>&amp;Verify Message</source>
        <translation type="unfinished">&amp;Vérifier un message</translation>
    </message>
    <message>
        <source>Enter the receiver's address, message (ensure you copy line breaks, spaces, tabs, etc. exactly) and signature below to verify the message. Be careful not to read more into the signature than what is in the signed message itself, to avoid being tricked by a man-in-the-middle attack. Note that this only proves the signing party receives with the address, it cannot prove sendership of any transaction!</source>
        <translation type="unfinished">Saisissez ci-dessous l’adresse du destinataire, le message (assurez-vous de copier fidèlement les retours à la ligne, les espaces, les tabulations, etc.) et la signature pour vérifier le message. Faites attention à ne pas déduire davantage de la signature que ce qui est contenu dans le message signé même, pour éviter d’être trompé par une attaque de l’intercepteur. Notez que cela ne fait que prouver que le signataire reçoit avec l’adresse et ne peut pas prouver la provenance d’une transaction.</translation>
    </message>
    <message>
        <source>The Particl address the message was signed with</source>
        <translation type="unfinished">L’adresse Particl avec laquelle le message a été signé</translation>
    </message>
    <message>
        <source>The signed message to verify</source>
        <translation type="unfinished">Le message signé à vérifier</translation>
    </message>
    <message>
        <source>The signature given when the message was signed</source>
        <translation type="unfinished">La signature donnée quand le message a été signé</translation>
    </message>
    <message>
        <source>Verify the message to ensure it was signed with the specified Particl address</source>
        <translation type="unfinished">Vérifier le message pour s’assurer qu’il a été signé avec l’adresse Particl indiquée</translation>
    </message>
    <message>
        <source>Verify &amp;Message</source>
        <translation type="unfinished">Vérifier le &amp;message</translation>
    </message>
    <message>
        <source>Reset all verify message fields</source>
        <translation type="unfinished">Réinitialiser tous les champs de vérification de message</translation>
    </message>
    <message>
        <source>Click "Sign Message" to generate signature</source>
        <translation type="unfinished">Cliquez sur « Signer le message » pour générer la signature</translation>
    </message>
    <message>
        <source>The entered address is invalid.</source>
        <translation type="unfinished">L’adresse saisie est invalide.</translation>
    </message>
    <message>
        <source>Please check the address and try again.</source>
        <translation type="unfinished">Veuillez vérifier l’adresse et réessayer.</translation>
    </message>
    <message>
        <source>The entered address does not refer to a key.</source>
        <translation type="unfinished">L’adresse saisie ne fait pas référence à une clé.</translation>
    </message>
    <message>
        <source>Wallet unlock was cancelled.</source>
        <translation type="unfinished">Le déverrouillage du porte-monnaie a été annulé.</translation>
    </message>
    <message>
        <source>No error</source>
        <translation type="unfinished">Aucune erreur</translation>
    </message>
    <message>
        <source>Private key for the entered address is not available.</source>
        <translation type="unfinished">La clé privée pour l’adresse saisie n’est pas disponible.</translation>
    </message>
    <message>
        <source>Message signing failed.</source>
        <translation type="unfinished">Échec de signature du message.</translation>
    </message>
    <message>
        <source>Message signed.</source>
        <translation type="unfinished">Le message a été signé.</translation>
    </message>
    <message>
        <source>The signature could not be decoded.</source>
        <translation type="unfinished">La signature n’a pu être décodée.</translation>
    </message>
    <message>
        <source>Please check the signature and try again.</source>
        <translation type="unfinished">Veuillez vérifier la signature et réessayer.</translation>
    </message>
    <message>
        <source>The signature did not match the message digest.</source>
        <translation type="unfinished">La signature ne correspond pas au condensé du message.</translation>
    </message>
    <message>
        <source>Message verification failed.</source>
        <translation type="unfinished">Échec de vérification du message.</translation>
    </message>
    <message>
        <source>Message verified.</source>
        <translation type="unfinished">Le message a été vérifié.</translation>
    </message>
</context>
<context>
    <name>SplashScreen</name>
    <message>
        <source>(press q to shutdown and continue later)</source>
        <translation type="unfinished">(appuyer sur q pour fermer et poursuivre plus tard)</translation>
    </message>
    <message>
        <source>press q to shutdown</source>
        <translation type="unfinished">Appuyer sur q pour fermer</translation>
    </message>
</context>
<context>
    <name>TrafficGraphWidget</name>
    <message>
        <source>kB/s</source>
        <translation type="unfinished">Ko/s</translation>
    </message>
</context>
<context>
    <name>TransactionDesc</name>
    <message>
        <source>conflicted with a transaction with %1 confirmations</source>
        <extracomment>Text explaining the current status of a transaction, shown in the status field of the details window for this transaction. This status represents an unconfirmed transaction that conflicts with a confirmed transaction.</extracomment>
        <translation type="unfinished">est en conflit avec une transaction ayant %1 confirmations</translation>
    </message>
    <message>
        <source>0/unconfirmed, in memory pool</source>
        <extracomment>Text explaining the current status of a transaction, shown in the status field of the details window for this transaction. This status represents an unconfirmed transaction that is in the memory pool.</extracomment>
        <translation type="unfinished">0/non confirmé, dans la pool de mémoire</translation>
    </message>
    <message>
        <source>0/unconfirmed, not in memory pool</source>
        <extracomment>Text explaining the current status of a transaction, shown in the status field of the details window for this transaction. This status represents an unconfirmed transaction that is not in the memory pool.</extracomment>
        <translation type="unfinished">0/non confirmé, pas dans la pool de mémoire</translation>
    </message>
    <message>
        <source>abandoned</source>
        <extracomment>Text explaining the current status of a transaction, shown in the status field of the details window for this transaction. This status represents an abandoned transaction.</extracomment>
        <translation type="unfinished">abandonnée</translation>
    </message>
    <message>
        <source>%1/unconfirmed</source>
        <extracomment>Text explaining the current status of a transaction, shown in the status field of the details window for this transaction. This status represents a transaction confirmed in at least one block, but less than 6 blocks.</extracomment>
        <translation type="unfinished">%1/non confirmée</translation>
    </message>
    <message>
        <source>Status</source>
        <translation type="unfinished">État</translation>
    </message>
    <message>
        <source>Generated</source>
        <translation type="unfinished">Générée</translation>
    </message>
    <message>
        <source>From</source>
        <translation type="unfinished">De</translation>
    </message>
    <message>
        <source>unknown</source>
        <translation type="unfinished">inconnue</translation>
    </message>
    <message>
        <source>To</source>
        <translation type="unfinished">À</translation>
    </message>
    <message>
        <source>own address</source>
        <translation type="unfinished">votre adresse</translation>
    </message>
    <message>
        <source>watch-only</source>
        <translation type="unfinished">juste-regarder</translation>
    </message>
    <message>
        <source>label</source>
        <translation type="unfinished">étiquette</translation>
    </message>
    <message>
        <source>Credit</source>
        <translation type="unfinished">Crédit</translation>
    </message>
    <message numerus="yes">
        <source>matures in %n more block(s)</source>
        <translation type="unfinished">
            <numerusform>arrivera à maturité dans %n bloc</numerusform>
            <numerusform>arrivera à maturité dans %n blocs</numerusform>
        </translation>
    </message>
    <message>
        <source>not accepted</source>
        <translation type="unfinished">non acceptée</translation>
    </message>
    <message>
        <source>Debit</source>
        <translation type="unfinished">Débit</translation>
    </message>
    <message>
        <source>Total debit</source>
        <translation type="unfinished">Débit total</translation>
    </message>
    <message>
        <source>Total credit</source>
        <translation type="unfinished">Crédit total</translation>
    </message>
    <message>
        <source>Transaction fee</source>
        <translation type="unfinished">Frais de transaction</translation>
    </message>
    <message>
        <source>Net amount</source>
        <translation type="unfinished">Montant net</translation>
    </message>
    <message>
        <source>Comment</source>
        <translation type="unfinished">Commentaire</translation>
    </message>
    <message>
        <source>Transaction ID</source>
        <translation type="unfinished">ID de la transaction</translation>
    </message>
    <message>
        <source>Transaction total size</source>
        <translation type="unfinished">Taille totale de la transaction</translation>
    </message>
    <message>
        <source>Transaction virtual size</source>
        <translation type="unfinished">Taille virtuelle de la transaction</translation>
    </message>
    <message>
        <source>Output index</source>
        <translation type="unfinished">Index des sorties</translation>
    </message>
    <message>
        <source> (Certificate was not verified)</source>
        <translation type="unfinished">(Le certificat n’a pas été vérifié)</translation>
    </message>
    <message>
        <source>Merchant</source>
        <translation type="unfinished">Marchand</translation>
    </message>
    <message>
        <source>Generated coins must mature %1 blocks before they can be spent. When you generated this block, it was broadcast to the network to be added to the block chain. If it fails to get into the chain, its state will change to "not accepted" and it won't be spendable. This may occasionally happen if another node generates a block within a few seconds of yours.</source>
        <translation type="unfinished">Les pièces générées doivent mûrir pendant %1 blocs avant de pouvoir être dépensées. Quand vous avez généré ce bloc, il a été diffusé sur le réseau pour être ajouté à la chaîne de blocs. Si son intégration à la chaîne échoue, son état sera modifié en « non acceptée » et il ne sera pas possible de le dépenser. Cela peut arriver occasionnellement si un autre nœud génère un bloc à quelques secondes du vôtre.</translation>
    </message>
    <message>
        <source>Debug information</source>
        <translation type="unfinished">Renseignements de débogage</translation>
    </message>
    <message>
        <source>Inputs</source>
        <translation type="unfinished">Entrées</translation>
    </message>
    <message>
        <source>Amount</source>
        <translation type="unfinished">Montant</translation>
    </message>
    <message>
        <source>true</source>
        <translation type="unfinished">vrai</translation>
    </message>
    <message>
        <source>false</source>
        <translation type="unfinished">faux</translation>
    </message>
</context>
<context>
    <name>TransactionDescDialog</name>
    <message>
        <source>This pane shows a detailed description of the transaction</source>
        <translation type="unfinished">Ce panneau affiche une description détaillée de la transaction</translation>
    </message>
    <message>
        <source>Details for %1</source>
        <translation type="unfinished">Détails de %1</translation>
    </message>
</context>
<context>
    <name>TransactionTableModel</name>
    <message>
        <source>Label</source>
        <translation type="unfinished">Étiquette</translation>
    </message>
    <message>
        <source>Unconfirmed</source>
        <translation type="unfinished">Non confirmée</translation>
    </message>
    <message>
        <source>Abandoned</source>
        <translation type="unfinished">Abandonnée</translation>
    </message>
    <message>
        <source>Confirming (%1 of %2 recommended confirmations)</source>
        <translation type="unfinished">Confirmation (%1 sur %2 confirmations recommandées)</translation>
    </message>
    <message>
        <source>Confirmed (%1 confirmations)</source>
        <translation type="unfinished">Confirmée (%1 confirmations)</translation>
    </message>
    <message>
        <source>Conflicted</source>
        <translation type="unfinished">En conflit</translation>
    </message>
    <message>
        <source>Immature (%1 confirmations, will be available after %2)</source>
        <translation type="unfinished">Immature (%1 confirmations, sera disponible après %2)</translation>
    </message>
    <message>
        <source>Generated but not accepted</source>
        <translation type="unfinished">Générée mais non acceptée</translation>
    </message>
    <message>
        <source>Received with</source>
        <translation type="unfinished">Reçue avec</translation>
    </message>
    <message>
        <source>Received from</source>
        <translation type="unfinished">Reçue de</translation>
    </message>
    <message>
        <source>Sent to</source>
        <translation type="unfinished">Envoyée à</translation>
    </message>
    <message>
        <source>Mined</source>
        <translation type="unfinished">Miné </translation>
    </message>
    <message>
        <source>watch-only</source>
        <translation type="unfinished">juste-regarder</translation>
    </message>
    <message>
        <source>(n/a)</source>
        <translation type="unfinished">(n.d)</translation>
    </message>
    <message>
        <source>(no label)</source>
        <translation type="unfinished">(aucune étiquette)</translation>
    </message>
    <message>
        <source>Transaction status. Hover over this field to show number of confirmations.</source>
        <translation type="unfinished">État de la transaction. Survoler ce champ avec la souris pour afficher le nombre de confirmations.</translation>
    </message>
    <message>
        <source>Date and time that the transaction was received.</source>
        <translation type="unfinished">Date et heure de réception de la transaction.</translation>
    </message>
    <message>
        <source>Type of transaction.</source>
        <translation type="unfinished">Type de transaction.</translation>
    </message>
    <message>
        <source>Whether or not a watch-only address is involved in this transaction.</source>
        <translation type="unfinished">Une adresse juste-regarder est-elle ou non impliquée dans cette transaction.</translation>
    </message>
    <message>
        <source>User-defined intent/purpose of the transaction.</source>
        <translation type="unfinished">Intention, but de la transaction défini par l’utilisateur.</translation>
    </message>
    <message>
        <source>Amount removed from or added to balance.</source>
        <translation type="unfinished">Le montant a été ajouté ou soustrait du solde.</translation>
    </message>
</context>
<context>
    <name>TransactionView</name>
    <message>
        <source>All</source>
        <translation type="unfinished">Toutes</translation>
    </message>
    <message>
        <source>Today</source>
        <translation type="unfinished">Aujourd’hui</translation>
    </message>
    <message>
        <source>This week</source>
        <translation type="unfinished">Cette semaine</translation>
    </message>
    <message>
        <source>This month</source>
        <translation type="unfinished">Ce mois</translation>
    </message>
    <message>
        <source>Last month</source>
        <translation type="unfinished">Le mois dernier</translation>
    </message>
    <message>
        <source>This year</source>
        <translation type="unfinished">Cette année</translation>
    </message>
    <message>
        <source>Received with</source>
        <translation type="unfinished">Reçue avec</translation>
    </message>
    <message>
        <source>Sent to</source>
        <translation type="unfinished">Envoyée à</translation>
    </message>
    <message>
        <source>Mined</source>
        <translation type="unfinished">Miné </translation>
    </message>
    <message>
        <source>Other</source>
        <translation type="unfinished">Autres </translation>
    </message>
    <message>
        <source>Enter address, transaction id, or label to search</source>
        <translation type="unfinished">Saisir l’adresse, l’ID de transaction ou l’étiquette à chercher</translation>
    </message>
    <message>
        <source>Min amount</source>
        <translation type="unfinished">Montant min.</translation>
    </message>
    <message>
        <source>Range…</source>
        <translation type="unfinished">Plage…</translation>
    </message>
    <message>
        <source>&amp;Copy address</source>
        <translation type="unfinished">&amp;Copier l’adresse</translation>
    </message>
    <message>
        <source>Copy &amp;label</source>
        <translation type="unfinished">Copier l’&amp;étiquette</translation>
    </message>
    <message>
        <source>Copy &amp;amount</source>
        <translation type="unfinished">Copier le &amp;montant</translation>
    </message>
    <message>
        <source>Copy transaction &amp;ID</source>
        <translation type="unfinished">Copier l’&amp;ID de la transaction</translation>
    </message>
    <message>
        <source>Copy &amp;raw transaction</source>
        <translation type="unfinished">Copier la transaction &amp;brute</translation>
    </message>
    <message>
        <source>Copy full transaction &amp;details</source>
        <translation type="unfinished">Copier tous les &amp;détails de la transaction</translation>
    </message>
    <message>
        <source>&amp;Show transaction details</source>
        <translation type="unfinished">&amp;Afficher les détails de la transaction</translation>
    </message>
    <message>
        <source>Increase transaction &amp;fee</source>
        <translation type="unfinished">Augmenter les &amp;frais de transaction</translation>
    </message>
    <message>
        <source>A&amp;bandon transaction</source>
        <translation type="unfinished">A&amp;bandonner la transaction</translation>
    </message>
    <message>
        <source>&amp;Edit address label</source>
        <translation type="unfinished">&amp;Modifier l’adresse de l’étiquette</translation>
    </message>
    <message>
        <source>Show in %1</source>
        <extracomment>Transactions table context menu action to show the selected transaction in a third-party block explorer. %1 is a stand-in argument for the URL of the explorer.</extracomment>
        <translation type="unfinished">Afficher dans %1</translation>
    </message>
    <message>
        <source>Export Transaction History</source>
        <translation type="unfinished">Exporter l’historique transactionnel</translation>
    </message>
    <message>
        <source>Comma separated file</source>
        <extracomment>Expanded name of the CSV file format. See: https://en.wikipedia.org/wiki/Comma-separated_values.</extracomment>
        <translation type="unfinished">Fichier séparé par des virgules</translation>
    </message>
    <message>
        <source>Confirmed</source>
        <translation type="unfinished">Confirmée</translation>
    </message>
    <message>
        <source>Watch-only</source>
        <translation type="unfinished">Juste-regarder</translation>
    </message>
    <message>
        <source>Label</source>
        <translation type="unfinished">Étiquette</translation>
    </message>
    <message>
        <source>Address</source>
        <translation type="unfinished">Adresse</translation>
    </message>
    <message>
        <source>ID</source>
        <translation type="unfinished">ID </translation>
    </message>
    <message>
        <source>Exporting Failed</source>
        <translation type="unfinished">Échec d’exportation</translation>
    </message>
    <message>
        <source>There was an error trying to save the transaction history to %1.</source>
        <translation type="unfinished">Une erreur est survenue lors de l’enregistrement de l’historique transactionnel vers %1.</translation>
    </message>
    <message>
        <source>Exporting Successful</source>
        <translation type="unfinished">L’exportation est réussie</translation>
    </message>
    <message>
        <source>The transaction history was successfully saved to %1.</source>
        <translation type="unfinished">L’historique transactionnel a été enregistré avec succès vers %1.</translation>
    </message>
    <message>
        <source>Range:</source>
        <translation type="unfinished">Plage :</translation>
    </message>
    <message>
        <source>to</source>
        <translation type="unfinished">à </translation>
    </message>
</context>
<context>
    <name>WalletFrame</name>
    <message>
        <source>No wallet has been loaded.
Go to File &gt; Open Wallet to load a wallet.
- OR -</source>
        <translation type="unfinished">Aucun porte-monnaie n’a été chargé.
Accédez à Fichier &gt; Ouvrir un porte-monnaie pour en charger un.
– OU –</translation>
    </message>
    <message>
        <source>Create a new wallet</source>
        <translation type="unfinished">Créer un nouveau porte-monnaie</translation>
    </message>
    <message>
        <source>Error</source>
        <translation type="unfinished">Erreur</translation>
    </message>
    <message>
        <source>Unable to decode PSBT from clipboard (invalid base64)</source>
        <translation type="unfinished">Impossible de décoder la TBSP du presse-papiers (le Base64 est invalide)</translation>
    </message>
    <message>
        <source>Load Transaction Data</source>
        <translation type="unfinished">Charger les données de la transaction</translation>
    </message>
    <message>
        <source>Partially Signed Transaction (*.psbt)</source>
        <translation type="unfinished">Transaction signée partiellement (*.psbt)</translation>
    </message>
    <message>
        <source>PSBT file must be smaller than 100 MiB</source>
        <translation type="unfinished">Le fichier de la TBSP doit être inférieur à 100 Mio</translation>
    </message>
    <message>
        <source>Unable to decode PSBT</source>
        <translation type="unfinished">Impossible de décoder la TBSP</translation>
    </message>
</context>
<context>
    <name>WalletModel</name>
    <message>
        <source>Send Coins</source>
        <translation type="unfinished">Envoyer des pièces</translation>
    </message>
    <message>
        <source>Fee bump error</source>
        <translation type="unfinished">Erreur d’augmentation des frais</translation>
    </message>
    <message>
        <source>Increasing transaction fee failed</source>
        <translation type="unfinished">Échec d’augmentation des frais de transaction</translation>
    </message>
    <message>
        <source>Do you want to increase the fee?</source>
        <extracomment>Asks a user if they would like to manually increase the fee of a transaction that has already been created.</extracomment>
        <translation type="unfinished">Voulez-vous augmenter les frais ?</translation>
    </message>
    <message>
        <source>Current fee:</source>
        <translation type="unfinished">Frais actuels :</translation>
    </message>
    <message>
        <source>Increase:</source>
        <translation type="unfinished">Augmentation :</translation>
    </message>
    <message>
        <source>New fee:</source>
        <translation type="unfinished">Nouveaux frais :</translation>
    </message>
    <message>
        <source>Warning: This may pay the additional fee by reducing change outputs or adding inputs, when necessary. It may add a new change output if one does not already exist. These changes may potentially leak privacy.</source>
        <translation type="unfinished">Avertissement : Ceci pourrait payer les frais additionnel en réduisant les sorties de monnaie ou en ajoutant des entrées, si nécessaire. Une nouvelle sortie de monnaie pourrait être ajoutée si aucune n’existe déjà. Ces changements pourraient altérer la confidentialité.</translation>
    </message>
    <message>
        <source>Confirm fee bump</source>
        <translation type="unfinished">Confirmer l’augmentation des frais</translation>
    </message>
    <message>
        <source>Can't draft transaction.</source>
        <translation type="unfinished">Impossible de créer une ébauche de la transaction.</translation>
    </message>
    <message>
        <source>PSBT copied</source>
        <translation type="unfinished">La TBPS a été copiée</translation>
    </message>
    <message>
        <source>Copied to clipboard</source>
        <comment>Fee-bump PSBT saved</comment>
        <translation type="unfinished">Copié dans le presse-papiers</translation>
    </message>
    <message>
        <source>Can't sign transaction.</source>
        <translation type="unfinished">Impossible de signer la transaction.</translation>
    </message>
    <message>
        <source>Could not commit transaction</source>
        <translation type="unfinished">Impossible de valider la transaction</translation>
    </message>
    <message>
        <source>Can't display address</source>
        <translation type="unfinished">Impossible d’afficher l’adresse</translation>
    </message>
    <message>
        <source>default wallet</source>
        <translation type="unfinished">porte-monnaie par défaut</translation>
    </message>
</context>
<context>
    <name>WalletView</name>
    <message>
        <source>&amp;Export</source>
        <translation type="unfinished">&amp;Exporter</translation>
    </message>
    <message>
        <source>Export the data in the current tab to a file</source>
        <translation type="unfinished">Exporter les données de l’onglet actuel vers un fichier</translation>
    </message>
    <message>
        <source>Backup Wallet</source>
        <translation type="unfinished">Sauvegarder le porte-monnaie</translation>
    </message>
    <message>
        <source>Wallet Data</source>
        <extracomment>Name of the wallet data file format.</extracomment>
        <translation type="unfinished">Données du porte-monnaie</translation>
    </message>
    <message>
        <source>Backup Failed</source>
        <translation type="unfinished">Échec de sauvegarde</translation>
    </message>
    <message>
        <source>There was an error trying to save the wallet data to %1.</source>
        <translation type="unfinished">Une erreur est survenue lors de l’enregistrement des données du porte-monnaie vers %1.</translation>
    </message>
    <message>
        <source>Backup Successful</source>
        <translation type="unfinished">La sauvegarde est réussie</translation>
    </message>
    <message>
        <source>The wallet data was successfully saved to %1.</source>
        <translation type="unfinished">Les données du porte-monnaie ont été enregistrées avec succès vers %1.</translation>
    </message>
    <message>
        <source>Cancel</source>
        <translation type="unfinished">Annuler</translation>
    </message>
</context>
<context>
    <name>bitcoin-core</name>
    <message>
        <source>The %s developers</source>
        <translation type="unfinished">Les développeurs de %s</translation>
    </message>
    <message>
        <source>%s corrupt. Try using the wallet tool particl-wallet to salvage or restoring a backup.</source>
        <translation type="unfinished">%s est corrompu. Essayez l’outil particl-wallet pour le sauver ou restaurez une sauvegarde.</translation>
    </message>
    <message>
        <source>%s request to listen on port %u. This port is considered "bad" and thus it is unlikely that any peer will connect to it. See doc/p2p-bad-ports.md for details and a full list.</source>
        <translation type="unfinished">%s demande d'écouter sur le port %u. Ce port est considéré comme "mauvais" et il est donc peu probable qu'un pair s'y connecte. Voir doc/p2p-bad-ports.md pour plus de détails et une liste complète.</translation>
    </message>
    <message>
        <source>Cannot downgrade wallet from version %i to version %i. Wallet version unchanged.</source>
        <translation type="unfinished">Impossible de rétrograder le porte-monnaie de la version %i à la version %i. La version du porte-monnaie reste inchangée.</translation>
    </message>
    <message>
        <source>Cannot obtain a lock on data directory %s. %s is probably already running.</source>
        <translation type="unfinished">Impossible d’obtenir un verrou sur le répertoire de données %s. %s fonctionne probablement déjà.</translation>
    </message>
    <message>
        <source>Cannot upgrade a non HD split wallet from version %i to version %i without upgrading to support pre-split keypool. Please use version %i or no version specified.</source>
        <translation type="unfinished">Impossible de mettre à niveau un porte-monnaie divisé non-HD de la version %i vers la version %i sans mise à niveau pour prendre en charge la réserve de clés antérieure à la division. Veuillez utiliser la version %i ou ne pas indiquer de version.</translation>
    </message>
    <message>
        <source>Disk space for %s may not accommodate the block files. Approximately %u GB of data will be stored in this directory.</source>
        <translation type="unfinished">L'espace disque %s peut ne pas être suffisant pour les fichiers en bloc. Environ %u Go de données seront stockés dans ce répertoire.</translation>
    </message>
    <message>
        <source>Distributed under the MIT software license, see the accompanying file %s or %s</source>
        <translation type="unfinished">Distribué sous la licence MIT d’utilisation d’un logiciel, consultez le fichier joint %s ou %s</translation>
    </message>
    <message>
        <source>Error loading wallet. Wallet requires blocks to be downloaded, and software does not currently support loading wallets while blocks are being downloaded out of order when using assumeutxo snapshots. Wallet should be able to load successfully after node sync reaches height %s</source>
        <translation type="unfinished">Erreur de chargement du portefeuille. Le portefeuille nécessite le téléchargement de blocs, et le logiciel ne prend pas actuellement en charge le chargement de portefeuilles lorsque les blocs sont téléchargés dans le désordre lors de l'utilisation de snapshots assumeutxo. Le portefeuille devrait pouvoir être chargé avec succès une fois que la synchronisation des nœuds aura atteint la hauteur %s</translation>
    </message>
    <message>
        <source>Error reading %s! Transaction data may be missing or incorrect. Rescanning wallet.</source>
        <translation type="unfinished">Erreur de lecture de %s : soit les données de la transaction manquent soit elles sont incorrectes. Réanalyse du porte-monnaie.</translation>
    </message>
    <message>
        <source>Error: Dumpfile format record is incorrect. Got "%s", expected "format".</source>
        <translation type="unfinished">Erreur : L’enregistrement du format du fichier de vidage est incorrect. Est « %s », mais « format » est attendu. </translation>
    </message>
    <message>
        <source>Error: Dumpfile identifier record is incorrect. Got "%s", expected "%s".</source>
        <translation type="unfinished">Erreur : L’enregistrement de l’identificateur du fichier de vidage est incorrect. Est « %s », mais « %s » est attendu. </translation>
    </message>
    <message>
        <source>Error: Dumpfile version is not supported. This version of particl-wallet only supports version 1 dumpfiles. Got dumpfile with version %s</source>
        <translation type="unfinished">Erreur : La version du fichier de vidage n’est pas prise en charge. Cette version de particl-wallet ne prend en charge que les fichiers de vidage version 1. Le fichier de vidage obtenu est de la version %s.</translation>
    </message>
    <message>
        <source>Error: Legacy wallets only support the "legacy", "p2sh-segwit", and "bech32" address types</source>
        <translation type="unfinished">Erreur : les porte-monnaie hérités ne prennent en charge que les types d’adresse « legacy », « p2sh-segwit », et « bech32 »</translation>
    </message>
    <message>
        <source>Error: Unable to produce descriptors for this legacy wallet. Make sure to provide the wallet's passphrase if it is encrypted.</source>
        <translation type="unfinished">Erreur : Impossible de produire des descripteurs pour ce portefeuille existant. Veillez à fournir la phrase secrète du portefeuille s'il est crypté.</translation>
    </message>
    <message>
        <source>File %s already exists. If you are sure this is what you want, move it out of the way first.</source>
        <translation type="unfinished">Le fichier %s existe déjà. Si vous confirmez l’opération, déplacez-le avant.</translation>
    </message>
    <message>
        <source>Invalid or corrupt peers.dat (%s). If you believe this is a bug, please report it to %s. As a workaround, you can move the file (%s) out of the way (rename, move, or delete) to have a new one created on the next start.</source>
        <translation type="unfinished">peers.dat est invalide ou corrompu (%s). Si vous pensez que c’est un bogue, veuillez le signaler à %s. Pour y remédier, vous pouvez soit renommer, soit déplacer soit supprimer le fichier (%s) et un nouveau sera créé lors du prochain démarrage.</translation>
    </message>
    <message>
        <source>More than one onion bind address is provided. Using %s for the automatically created Tor onion service.</source>
        <translation type="unfinished">Plus d’une adresse oignon de liaison est indiquée. %s sera utilisée pour le service oignon de Tor créé automatiquement.</translation>
    </message>
    <message>
        <source>No dump file provided. To use createfromdump, -dumpfile=&lt;filename&gt; must be provided.</source>
        <translation type="unfinished">Aucun fichier de vidage n’a été indiqué. Pour utiliser createfromdump, -dumpfile=&lt;filename&gt; doit être indiqué.</translation>
    </message>
    <message>
        <source>No dump file provided. To use dump, -dumpfile=&lt;filename&gt; must be provided.</source>
        <translation type="unfinished">Aucun fichier de vidage n’a été indiqué. Pour utiliser dump, -dumpfile=&lt;filename&gt; doit être indiqué.</translation>
    </message>
    <message>
        <source>No wallet file format provided. To use createfromdump, -format=&lt;format&gt; must be provided.</source>
        <translation type="unfinished">Aucun format de fichier de porte-monnaie n’a été indiqué. Pour utiliser createfromdump, -format=&lt;format&gt; doit être indiqué.</translation>
    </message>
    <message>
        <source>Please check that your computer's date and time are correct! If your clock is wrong, %s will not work properly.</source>
        <translation type="unfinished">Veuillez vérifier que l’heure et la date de votre ordinateur sont justes. Si votre horloge n’est pas à l’heure, %s ne fonctionnera pas correctement.</translation>
    </message>
    <message>
        <source>Please contribute if you find %s useful. Visit %s for further information about the software.</source>
        <translation type="unfinished">Si vous trouvez %s utile, veuillez y contribuer. Pour de plus de précisions sur le logiciel, rendez-vous sur %s.</translation>
    </message>
    <message>
        <source>Prune configured below the minimum of %d MiB.  Please use a higher number.</source>
        <translation type="unfinished">L’élagage est configuré au-dessous du minimum de %d Mio. Veuillez utiliser un nombre plus élevé.</translation>
    </message>
    <message>
        <source>Prune mode is incompatible with -reindex-chainstate. Use full -reindex instead.</source>
        <translation type="unfinished">Le mode Prune est incompatible avec -reindex-chainstate. Utilisez plutôt -reindex complet.</translation>
    </message>
    <message>
        <source>Prune: last wallet synchronisation goes beyond pruned data. You need to -reindex (download the whole blockchain again in case of pruned node)</source>
        <translation type="unfinished">Élagage : la dernière synchronisation de porte-monnaie va par-delà les données élaguées. Vous devez -reindex (réindexer, télécharger de nouveau toute la chaîne de blocs en cas de nœud élagué)</translation>
    </message>
    <message>
        <source>SQLiteDatabase: Unknown sqlite wallet schema version %d. Only version %d is supported</source>
        <translation type="unfinished">SQLiteDatabase : la version %d du schéma de porte-monnaie sqlite est inconnue. Seule la version %d est prise en charge</translation>
    </message>
    <message>
        <source>The block database contains a block which appears to be from the future. This may be due to your computer's date and time being set incorrectly. Only rebuild the block database if you are sure that your computer's date and time are correct</source>
        <translation type="unfinished">La base de données des blocs comprend un bloc qui semble provenir du futur. Cela pourrait être causé par la date et l’heure erronées de votre ordinateur. Ne reconstruisez la base de données des blocs que si vous êtes certain que la date et l’heure de votre ordinateur sont justes.</translation>
    </message>
    <message>
        <source>The transaction amount is too small to send after the fee has been deducted</source>
        <translation type="unfinished">Le montant de la transaction est trop bas pour être envoyé une fois que les frais ont été déduits</translation>
    </message>
    <message>
        <source>This error could occur if this wallet was not shutdown cleanly and was last loaded using a build with a newer version of Berkeley DB. If so, please use the software that last loaded this wallet</source>
        <translation type="unfinished">Cette erreur pourrait survenir si ce porte-monnaie n’a pas été fermé proprement et s’il a été chargé en dernier avec une nouvelle version de Berkeley DB. Si c’est le cas, veuillez utiliser le logiciel qui a chargé ce porte-monnaie en dernier.</translation>
    </message>
    <message>
        <source>This is a pre-release test build - use at your own risk - do not use for mining or merchant applications</source>
        <translation type="unfinished">Ceci est une préversion de test — son utilisation est entièrement à vos risques — ne l’utilisez pour miner ou pour des applications marchandes</translation>
    </message>
    <message>
        <source>This is the maximum transaction fee you pay (in addition to the normal fee) to prioritize partial spend avoidance over regular coin selection.</source>
        <translation type="unfinished">Les frais maximaux de transaction que vous payez (en plus des frais habituels) afin de prioriser une dépense non partielle plutôt qu’une sélection normale de pièces.</translation>
    </message>
    <message>
        <source>This is the transaction fee you may discard if change is smaller than dust at this level</source>
        <translation type="unfinished">Les frais de transaction que vous pouvez ignorer si la monnaie rendue est inférieure à la poussière à ce niveau</translation>
    </message>
    <message>
        <source>This is the transaction fee you may pay when fee estimates are not available.</source>
        <translation type="unfinished">Il s’agit des frais de transaction que vous pourriez payer si aucune estimation de frais n’est proposée.</translation>
    </message>
    <message>
        <source>Total length of network version string (%i) exceeds maximum length (%i). Reduce the number or size of uacomments.</source>
        <translation type="unfinished">La taille totale de la chaîne de version de réseau (%i) dépasse la longueur maximale (%i). Réduire le nombre ou la taille de uacomments.</translation>
    </message>
    <message>
        <source>Unable to replay blocks. You will need to rebuild the database using -reindex-chainstate.</source>
        <translation type="unfinished">Impossible de relire les blocs. Vous devrez reconstruire la base de données avec -reindex-chainstate.</translation>
    </message>
    <message>
        <source>Unknown wallet file format "%s" provided. Please provide one of "bdb" or "sqlite".</source>
        <translation type="unfinished">Le format de fichier porte-monnaie « %s » indiqué est inconnu. Veuillez soit indiquer « bdb » soit « sqlite ».</translation>
    </message>
    <message>
        <source>Unsupported chainstate database format found. Please restart with -reindex-chainstate. This will rebuild the chainstate database.</source>
        <translation type="unfinished">Le format de la base de données chainstate n'est pas supporté. Veuillez redémarrer avec -reindex-chainstate. Cela reconstruira la base de données chainstate.</translation>
    </message>
    <message>
        <source>Wallet created successfully. The legacy wallet type is being deprecated and support for creating and opening legacy wallets will be removed in the future.</source>
        <translation type="unfinished">Portefeuille créé avec succès. Le type de portefeuille ancien est en cours de suppression et la prise en charge de la création et de l'ouverture des portefeuilles anciens sera supprimée à l'avenir.</translation>
    </message>
    <message>
        <source>Warning: Dumpfile wallet format "%s" does not match command line specified format "%s".</source>
        <translation type="unfinished">Avertissement : Le format du fichier de vidage de porte-monnaie « %s » ne correspond pas au format « %s » indiqué dans la ligne de commande.</translation>
    </message>
    <message>
        <source>Warning: Private keys detected in wallet {%s} with disabled private keys</source>
        <translation type="unfinished">Avertissement : Des clés privées ont été détectées dans le porte-monnaie {%s} avec des clés privées désactivées</translation>
    </message>
    <message>
        <source>Warning: We do not appear to fully agree with our peers! You may need to upgrade, or other nodes may need to upgrade.</source>
        <translation type="unfinished">Avertissement : Nous ne semblons pas être en accord complet avec nos pairs. Une mise à niveau pourrait être nécessaire pour vous ou pour d’autres nœuds du réseau.</translation>
    </message>
    <message>
        <source>Witness data for blocks after height %d requires validation. Please restart with -reindex.</source>
        <translation type="unfinished">Les données témoin pour les blocs postérieurs à la hauteur %d exigent une validation. Veuillez redémarrer avec -reindex.</translation>
    </message>
    <message>
        <source>You need to rebuild the database using -reindex to go back to unpruned mode.  This will redownload the entire blockchain</source>
        <translation type="unfinished">Vous devez reconstruire la base de données en utilisant -reindex afin de revenir au mode sans élagage. Ceci retéléchargera complètement la chaîne de blocs.</translation>
    </message>
    <message>
        <source>%s is set very high!</source>
        <translation type="unfinished">La valeur %s est très élevée</translation>
    </message>
    <message>
        <source>-maxmempool must be at least %d MB</source>
        <translation type="unfinished">-maxmempool doit être d’au moins %d Mo</translation>
    </message>
    <message>
        <source>A fatal internal error occurred, see debug.log for details</source>
        <translation type="unfinished">Une erreur interne fatale est survenue. Consulter debug.log pour plus de précisions</translation>
    </message>
    <message>
        <source>Cannot resolve -%s address: '%s'</source>
        <translation type="unfinished">Impossible de résoudre l’adresse -%s : « %s »</translation>
    </message>
    <message>
        <source>Cannot set -forcednsseed to true when setting -dnsseed to false.</source>
        <translation type="unfinished">Impossible de définir -forcednsseed comme vrai si -dnsseed est défini comme faux.</translation>
    </message>
    <message>
        <source>Cannot set -peerblockfilters without -blockfilterindex.</source>
        <translation type="unfinished">Impossible de définir -peerblockfilters sans -blockfilterindex</translation>
    </message>
    <message>
        <source>Cannot write to data directory '%s'; check permissions.</source>
        <translation type="unfinished">Impossible d’écrire dans le répertoire de données « %s » ; veuillez vérifier les droits.</translation>
    </message>
    <message>
        <source>%s is set very high! Fees this large could be paid on a single transaction.</source>
        <translation type="unfinished">%s est très élevé ! Des frais aussi importants pourraient être payés sur une seule transaction.</translation>
    </message>
    <message>
        <source>Cannot provide specific connections and have addrman find outgoing connections at the same time.</source>
        <translation type="unfinished">Il est impossible d’indiquer des connexions précises et en même temps de demander à addrman de trouver les connexions sortantes.</translation>
    </message>
    <message>
        <source>Error loading %s: External signer wallet being loaded without external signer support compiled</source>
        <translation type="unfinished">Erreur de chargement de %s : le porte-monnaie signataire externe est chargé sans que la prise en charge de signataires externes soit compilée</translation>
    </message>
    <message>
        <source>Error: Address book data in wallet cannot be identified to belong to migrated wallets</source>
        <translation type="unfinished">Erreur : Les données du carnet d'adresses du portefeuille ne peuvent pas être identifiées comme appartenant à des portefeuilles migrés</translation>
    </message>
    <message>
        <source>Error: Duplicate descriptors created during migration. Your wallet may be corrupted.</source>
        <translation type="unfinished">Erreur : Descripteurs en double créés pendant la migration. Votre portefeuille est peut-être corrompu.</translation>
    </message>
    <message>
        <source>Error: Transaction %s in wallet cannot be identified to belong to migrated wallets</source>
        <translation type="unfinished">Erreur : La transaction %s dans le portefeuille ne peut pas être identifiée comme appartenant aux portefeuilles migrés.</translation>
    </message>
    <message>
        <source>Failed to rename invalid peers.dat file. Please move or delete it and try again.</source>
        <translation type="unfinished">Échec de renommage du fichier peers.dat invalide. Veuillez le déplacer ou le supprimer, puis réessayer.</translation>
    </message>
    <message>
        <source>Fee estimation failed. Fallbackfee is disabled. Wait a few blocks or enable %s.</source>
        <translation type="unfinished">L'estimation des frais a échoué. Fallbackfee est désactivé. Attendez quelques blocs ou activez %s.</translation>
    </message>
    <message>
        <source>Incompatible options: -dnsseed=1 was explicitly specified, but -onlynet forbids connections to IPv4/IPv6</source>
        <translation type="unfinished">Options incompatibles : -dnsseed=1 a été explicitement spécifié, mais -onlynet interdit les connexions vers IPv4/IPv6</translation>
    </message>
    <message>
        <source>Invalid amount for %s=&lt;amount&gt;: '%s' (must be at least the minrelay fee of %s to prevent stuck transactions)</source>
        <translation type="unfinished">Montant non valide pour %s=&lt;amount&gt; : '%s' (doit être au moins égal au minrelay fee de %s pour éviter les transactions bloquées)</translation>
    </message>
    <message>
        <source>Outbound connections restricted to CJDNS (-onlynet=cjdns) but -cjdnsreachable is not provided</source>
        <translation type="unfinished">Connexions sortantes limitées à CJDNS (-onlynet=cjdns) mais -cjdnsreachable n'est pas fourni</translation>
    </message>
    <message>
        <source>Outbound connections restricted to Tor (-onlynet=onion) but the proxy for reaching the Tor network is explicitly forbidden: -onion=0</source>
        <translation type="unfinished">Connexions sortantes limitées à Tor (-onlynet=onion) mais le proxy pour atteindre le réseau Tor est explicitement interdit : -onion=0</translation>
    </message>
    <message>
        <source>Outbound connections restricted to Tor (-onlynet=onion) but the proxy for reaching the Tor network is not provided: none of -proxy, -onion or -listenonion is given</source>
        <translation type="unfinished">Connexions sortantes limitées à Tor (-onlynet=onion) mais le proxy pour atteindre le réseau Tor n'est pas fourni : aucun des paramètres -proxy, -onion ou -listenonion n'est donné</translation>
    </message>
    <message>
        <source>Outbound connections restricted to i2p (-onlynet=i2p) but -i2psam is not provided</source>
        <translation type="unfinished">Connexions sortantes limitées à i2p (-onlynet=i2p) mais -i2psam n'est pas fourni</translation>
    </message>
    <message>
        <source>The inputs size exceeds the maximum weight. Please try sending a smaller amount or manually consolidating your wallet's UTXOs</source>
        <translation type="unfinished">La taille des entrées dépasse le poids maximum. Veuillez essayer d'envoyer un montant plus petit ou de consolider manuellement les UTXOs de votre portefeuille.</translation>
    </message>
    <message>
        <source>The preselected coins total amount does not cover the transaction target. Please allow other inputs to be automatically selected or include more coins manually</source>
        <translation type="unfinished">Le montant total des pièces présélectionnées ne couvre pas l'objectif de la transaction. Veuillez permettre à d'autres entrées d'être sélectionnées automatiquement ou inclure plus de pièces manuellement</translation>
    </message>
    <message>
        <source>Transaction requires one destination of non-0 value, a non-0 feerate, or a pre-selected input</source>
        <translation type="unfinished">La transaction nécessite une destination d'une valeur non nulle, un ratio de frais non nul, ou une entrée présélectionnée.</translation>
    </message>
    <message>
        <source>UTXO snapshot failed to validate. Restart to resume normal initial block download, or try loading a different snapshot.</source>
        <translation type="unfinished">La validation de la snapshot UTXO a échoué. Redémarrez pour reprendre le téléchargement normal du bloc initial, ou essayez de charger une autre snapshot.</translation>
    </message>
    <message>
        <source>Unconfirmed UTXOs are available, but spending them creates a chain of transactions that will be rejected by the mempool</source>
        <translation type="unfinished">Les UTXO non confirmés sont disponibles, mais les dépenser crée une chaîne de transactions qui sera rejetée par le mempool.</translation>
    </message>
    <message>
        <source>Unexpected legacy entry in descriptor wallet found. Loading wallet %s

The wallet might have been tampered with or created with malicious intent.
</source>
        <translation type="unfinished">Une entrée héritée inattendue dans le portefeuille de descripteurs a été trouvée. Chargement du portefeuille %s

Le portefeuille peut avoir été altéré ou créé avec des intentions malveillantes.
</translation>
    </message>
    <message>
        <source>Unrecognized descriptor found. Loading wallet %s

The wallet might had been created on a newer version.
Please try running the latest software version.
</source>
        <translation type="unfinished">Descripteur non reconnu trouvé. Chargement du portefeuille %ss

Le portefeuille a peut-être été créé avec une version plus récente.
Veuillez essayer d'utiliser la dernière version du logiciel.</translation>
    </message>
    <message>
        <source>
Unable to cleanup failed migration</source>
        <translation type="unfinished">Impossible de corriger l'échec de la migration</translation>
    </message>
    <message>
        <source>
Unable to restore backup of wallet.</source>
        <translation type="unfinished">
Impossible de restaurer la sauvegarde du portefeuille.</translation>
    </message>
    <message>
        <source>Block verification was interrupted</source>
        <translation type="unfinished">La vérification des blocs a été interrompue</translation>
    </message>
    <message>
        <source>Config setting for %s only applied on %s network when in [%s] section.</source>
        <translation type="unfinished">Paramètre de configuration pour %s qui n’est appliqué sur le réseau %s que s’il se trouve dans la section [%s].</translation>
    </message>
    <message>
        <source>Copyright (C) %i-%i</source>
        <translation type="unfinished">Tous droits réservés © %i à %i</translation>
    </message>
    <message>
        <source>Corrupted block database detected</source>
        <translation type="unfinished">Une base de données des blocs corrompue a été détectée</translation>
    </message>
    <message>
        <source>Could not find asmap file %s</source>
        <translation type="unfinished">Le fichier asmap %s est introuvable</translation>
    </message>
    <message>
        <source>Could not parse asmap file %s</source>
        <translation type="unfinished">Impossible d’analyser le fichier asmap %s</translation>
    </message>
    <message>
        <source>Disk space is too low!</source>
        <translation type="unfinished">L’espace disque est trop faible</translation>
    </message>
    <message>
        <source>Do you want to rebuild the block database now?</source>
        <translation type="unfinished">Voulez-vous reconstruire la base de données des blocs maintenant ?</translation>
    </message>
    <message>
        <source>Done loading</source>
        <translation type="unfinished">Le chargement est terminé</translation>
    </message>
    <message>
        <source>Dump file %s does not exist.</source>
        <translation type="unfinished">Le fichier de vidage %s n’existe pas.</translation>
    </message>
    <message>
        <source>Error creating %s</source>
        <translation type="unfinished">Erreur de création de %s</translation>
    </message>
    <message>
        <source>Error initializing block database</source>
        <translation type="unfinished">Erreur d’initialisation de la base de données des blocs</translation>
    </message>
    <message>
        <source>Error initializing wallet database environment %s!</source>
        <translation type="unfinished">Erreur d’initialisation de l’environnement de la base de données du porte-monnaie %s </translation>
    </message>
    <message>
        <source>Error loading %s</source>
        <translation type="unfinished">Erreur de chargement de %s</translation>
    </message>
    <message>
        <source>Error loading %s: Private keys can only be disabled during creation</source>
        <translation type="unfinished">Erreur de chargement de %s : les clés privées ne peuvent être désactivées qu’à la création</translation>
    </message>
    <message>
        <source>Error loading %s: Wallet corrupted</source>
        <translation type="unfinished">Erreur de chargement de %s : le porte-monnaie est corrompu</translation>
    </message>
    <message>
        <source>Error loading %s: Wallet requires newer version of %s</source>
        <translation type="unfinished">Erreur de chargement de %s : le porte-monnaie exige une version plus récente de %s</translation>
    </message>
    <message>
        <source>Error loading block database</source>
        <translation type="unfinished">Erreur de chargement de la base de données des blocs</translation>
    </message>
    <message>
        <source>Error opening block database</source>
        <translation type="unfinished">Erreur d’ouverture de la base de données des blocs</translation>
    </message>
    <message>
        <source>Error reading configuration file: %s</source>
        <translation type="unfinished">Erreur de lecture du fichier de configuration : %s</translation>
    </message>
    <message>
        <source>Error reading from database, shutting down.</source>
        <translation type="unfinished">Erreur de lecture de la base de données, fermeture en cours</translation>
    </message>
    <message>
        <source>Error reading next record from wallet database</source>
        <translation type="unfinished">Erreur de lecture de l’enregistrement suivant de la base de données du porte-monnaie</translation>
    </message>
    <message>
        <source>Error: Cannot extract destination from the generated scriptpubkey</source>
        <translation type="unfinished">Erreur : Impossible d'extraire la destination du scriptpubkey généré</translation>
    </message>
    <message>
        <source>Error: Could not add watchonly tx to watchonly wallet</source>
        <translation type="unfinished">Erreur : Impossible d'ajouter le tx watchonly au portefeuille watchonly</translation>
    </message>
    <message>
        <source>Error: Could not delete watchonly transactions</source>
        <translation type="unfinished">Erreur : Impossible d'effacer les transactions de type "watchonly".</translation>
    </message>
    <message>
        <source>Error: Couldn't create cursor into database</source>
        <translation type="unfinished">Erreur : Impossible de créer le curseur dans la base de données</translation>
    </message>
    <message>
        <source>Error: Disk space is low for %s</source>
        <translation type="unfinished">Erreur : Il reste peu d’espace disque sur %s</translation>
    </message>
    <message>
        <source>Error: Dumpfile checksum does not match. Computed %s, expected %s</source>
        <translation type="unfinished">Erreur : La somme de contrôle du fichier de vidage ne correspond pas. Calculée %s, attendue %s</translation>
    </message>
    <message>
        <source>Error: Failed to create new watchonly wallet</source>
        <translation type="unfinished">Erreur : Echec de la création d'un nouveau portefeuille watchonly</translation>
    </message>
    <message>
        <source>Error: Got key that was not hex: %s</source>
        <translation type="unfinished">Erreur : La clé obtenue n’était pas hexadécimale : %s</translation>
    </message>
    <message>
        <source>Error: Got value that was not hex: %s</source>
        <translation type="unfinished">Erreur : La valeur obtenue n’était pas hexadécimale : %s</translation>
    </message>
    <message>
        <source>Error: Keypool ran out, please call keypoolrefill first</source>
        <translation type="unfinished">Erreur : La réserve de clés est épuisée, veuillez d’abord appeler « keypoolrefill »</translation>
    </message>
    <message>
        <source>Error: Missing checksum</source>
        <translation type="unfinished">Erreur : Aucune somme de contrôle n’est indiquée</translation>
    </message>
    <message>
        <source>Error: No %s addresses available.</source>
        <translation type="unfinished">Erreur : Aucune adresse %s n’est disponible.</translation>
    </message>
    <message>
        <source>Error: Not all watchonly txs could be deleted</source>
        <translation type="unfinished">Erreur : Toutes les transactions watchonly n'ont pas pu être supprimés.</translation>
    </message>
    <message>
        <source>Error: This wallet already uses SQLite</source>
        <translation type="unfinished">Erreur : Ce portefeuille utilise déjà SQLite</translation>
    </message>
    <message>
        <source>Error: This wallet is already a descriptor wallet</source>
        <translation type="unfinished">Erreur : Ce portefeuille est déjà un portefeuille de descripteurs</translation>
    </message>
    <message>
        <source>Error: Unable to begin reading all records in the database</source>
        <translation type="unfinished">Erreur : Impossible de commencer à lire tous les enregistrements de la base de données</translation>
    </message>
    <message>
        <source>Error: Unable to make a backup of your wallet</source>
        <translation type="unfinished">Erreur : Impossible d'effectuer une sauvegarde de votre portefeuille</translation>
    </message>
    <message>
        <source>Error: Unable to parse version %u as a uint32_t</source>
        <translation type="unfinished">Erreur : Impossible d’analyser la version %u en tant que uint32_t</translation>
    </message>
    <message>
        <source>Error: Unable to read all records in the database</source>
        <translation type="unfinished">Erreur : Impossible de lire tous les enregistrements de la base de données</translation>
    </message>
    <message>
        <source>Error: Unable to remove watchonly address book data</source>
        <translation type="unfinished">Erreur : Impossible de supprimer les données du carnet d'adresses en mode veille</translation>
    </message>
    <message>
        <source>Error: Unable to write record to new wallet</source>
        <translation type="unfinished">Erreur : Impossible d’écrire l’enregistrement dans le nouveau porte-monnaie</translation>
    </message>
    <message>
        <source>Failed to listen on any port. Use -listen=0 if you want this.</source>
        <translation type="unfinished">Échec d'écoute sur tous les ports. Si cela est voulu, utiliser -listen=0.</translation>
    </message>
    <message>
        <source>Failed to rescan the wallet during initialization</source>
        <translation type="unfinished">Échec de réanalyse du porte-monnaie lors de l’initialisation</translation>
    </message>
    <message>
        <source>Failed to verify database</source>
        <translation type="unfinished">Échec de vérification de la base de données</translation>
    </message>
    <message>
        <source>Fee rate (%s) is lower than the minimum fee rate setting (%s)</source>
        <translation type="unfinished">Le taux de frais (%s) est inférieur au taux minimal de frais défini (%s)</translation>
    </message>
    <message>
        <source>Ignoring duplicate -wallet %s.</source>
        <translation type="unfinished">Ignore -wallet %s en double.</translation>
    </message>
    <message>
        <source>Importing…</source>
        <translation type="unfinished">Importation…</translation>
    </message>
    <message>
        <source>Incorrect or no genesis block found. Wrong datadir for network?</source>
        <translation type="unfinished">Bloc de genèse incorrect ou introuvable. Mauvais datadir pour le réseau ?</translation>
    </message>
    <message>
        <source>Initialization sanity check failed. %s is shutting down.</source>
        <translation type="unfinished">Échec d’initialisation du test de cohérence. %s est en cours de fermeture.</translation>
    </message>
    <message>
        <source>Input not found or already spent</source>
        <translation type="unfinished">L’entrée est introuvable ou a déjà été dépensée</translation>
    </message>
    <message>
        <source>Insufficient dbcache for block verification</source>
        <translation type="unfinished">Insuffisance de dbcache pour la vérification des blocs</translation>
    </message>
    <message>
        <source>Insufficient funds</source>
        <translation type="unfinished">Les fonds sont insuffisants</translation>
    </message>
    <message>
        <source>Invalid -i2psam address or hostname: '%s'</source>
        <translation type="unfinished">L’adresse ou le nom d’hôte -i2psam est invalide : « %s »</translation>
    </message>
    <message>
        <source>Invalid -onion address or hostname: '%s'</source>
        <translation type="unfinished">L’adresse ou le nom d’hôte -onion est invalide : « %s »</translation>
    </message>
    <message>
        <source>Invalid -proxy address or hostname: '%s'</source>
        <translation type="unfinished">L’adresse ou le nom d’hôte -proxy est invalide : « %s »</translation>
    </message>
    <message>
        <source>Invalid P2P permission: '%s'</source>
        <translation type="unfinished">L’autorisation P2P est invalide : « %s »</translation>
    </message>
    <message>
        <source>Invalid amount for %s=&lt;amount&gt;: '%s' (must be at least %s)</source>
        <translation type="unfinished">Montant non valide pour %s=&lt;amount&gt; : '%s' (doit être au moins %s)</translation>
    </message>
    <message>
        <source>Invalid amount for %s=&lt;amount&gt;: '%s'</source>
        <translation type="unfinished">Montant non valide pour %s=&lt;amount&gt; : '%s'</translation>
    </message>
    <message>
        <source>Invalid amount for -%s=&lt;amount&gt;: '%s'</source>
        <translation type="unfinished">Le montant est invalide pour -%s=&lt;amount&gt; : « %s »</translation>
    </message>
    <message>
        <source>Invalid netmask specified in -whitelist: '%s'</source>
        <translation type="unfinished">Le masque réseau indiqué dans -whitelist est invalide : « %s »</translation>
    </message>
    <message>
        <source>Invalid port specified in %s: '%s'</source>
        <translation type="unfinished">Port non valide spécifié dans %s: '%s'</translation>
    </message>
    <message>
        <source>Invalid pre-selected input %s</source>
        <translation type="unfinished">Entrée présélectionnée non valide %s</translation>
    </message>
    <message>
        <source>Listening for incoming connections failed (listen returned error %s)</source>
        <translation type="unfinished">L'écoute des connexions entrantes a échoué ( l'écoute a renvoyé une erreur %s)</translation>
    </message>
    <message>
        <source>Loading P2P addresses…</source>
        <translation type="unfinished">Chargement des adresses P2P…</translation>
    </message>
    <message>
        <source>Loading banlist…</source>
        <translation type="unfinished">Chargement de la liste d’interdiction…</translation>
    </message>
    <message>
        <source>Loading block index…</source>
        <translation type="unfinished">Chargement de l’index des blocs…</translation>
    </message>
    <message>
        <source>Loading wallet…</source>
        <translation type="unfinished">Chargement du porte-monnaie…</translation>
    </message>
    <message>
        <source>Missing amount</source>
        <translation type="unfinished">Le montant manque</translation>
    </message>
    <message>
        <source>Missing solving data for estimating transaction size</source>
        <translation type="unfinished">Il manque des données de résolution pour estimer la taille de la transaction</translation>
    </message>
    <message>
        <source>Need to specify a port with -whitebind: '%s'</source>
        <translation type="unfinished">Un port doit être indiqué avec -whitebind : « %s »</translation>
    </message>
    <message>
        <source>No addresses available</source>
        <translation type="unfinished">Aucune adresse n’est disponible</translation>
    </message>
    <message>
        <source>Not enough file descriptors available.</source>
        <translation type="unfinished">Trop peu de descripteurs de fichiers sont disponibles.</translation>
    </message>
    <message>
        <source>Not found pre-selected input %s</source>
        <translation type="unfinished">Entrée présélectionnée introuvable %s</translation>
    </message>
    <message>
        <source>Not solvable pre-selected input %s</source>
        <translation type="unfinished">Entrée présélectionnée non solvable %s</translation>
    </message>
    <message>
        <source>Prune cannot be configured with a negative value.</source>
        <translation type="unfinished">L’élagage ne peut pas être configuré avec une valeur négative</translation>
    </message>
    <message>
        <source>Prune mode is incompatible with -txindex.</source>
        <translation type="unfinished">Le mode élagage n’est pas compatible avec -txindex</translation>
    </message>
    <message>
        <source>Pruning blockstore…</source>
        <translation type="unfinished">Élagage du magasin de blocs…</translation>
    </message>
    <message>
        <source>Reducing -maxconnections from %d to %d, because of system limitations.</source>
        <translation type="unfinished">Réduction de -maxconnections de %d à %d, due aux restrictions du système.</translation>
    </message>
    <message>
        <source>Replaying blocks…</source>
        <translation type="unfinished">Relecture des blocs…</translation>
    </message>
    <message>
        <source>Rescanning…</source>
        <translation type="unfinished">Réanalyse…</translation>
    </message>
    <message>
        <source>SQLiteDatabase: Failed to execute statement to verify database: %s</source>
        <translation type="unfinished">SQLiteDatabase : échec d’exécution de l’instruction pour vérifier la base de données : %s</translation>
    </message>
    <message>
        <source>SQLiteDatabase: Failed to prepare statement to verify database: %s</source>
        <translation type="unfinished">SQLiteDatabase : échec de préparation de l’instruction pour vérifier la base de données : %s</translation>
    </message>
    <message>
        <source>SQLiteDatabase: Failed to read database verification error: %s</source>
        <translation type="unfinished">SQLiteDatabase : échec de lecture de l’erreur de vérification de la base de données : %s</translation>
    </message>
    <message>
        <source>SQLiteDatabase: Unexpected application id. Expected %u, got %u</source>
        <translation type="unfinished">SQLiteDatabase : l’ID de l’application est inattendu. %u attendu, %u retourné</translation>
    </message>
    <message>
        <source>Section [%s] is not recognized.</source>
        <translation type="unfinished">La section [%s] n’est pas reconnue</translation>
    </message>
    <message>
        <source>Signing transaction failed</source>
        <translation type="unfinished">Échec de signature de la transaction</translation>
    </message>
    <message>
        <source>Specified -walletdir "%s" does not exist</source>
        <translation type="unfinished">Le -walletdir indiqué « %s » n’existe pas</translation>
    </message>
    <message>
        <source>Specified -walletdir "%s" is a relative path</source>
        <translation type="unfinished">Le -walletdir indiqué « %s » est un chemin relatif</translation>
    </message>
    <message>
        <source>Specified -walletdir "%s" is not a directory</source>
        <translation type="unfinished">Le -walletdir indiqué « %s » n’est pas un répertoire</translation>
    </message>
    <message>
        <source>Specified blocks directory "%s" does not exist.</source>
        <translation type="unfinished">Le répertoire des blocs indiqué « %s » n’existe pas</translation>
    </message>
    <message>
        <source>Specified data directory "%s" does not exist.</source>
        <translation type="unfinished">Le répertoire de données spécifié "%s" n'existe pas.</translation>
    </message>
    <message>
        <source>Starting network threads…</source>
        <translation type="unfinished">Démarrage des processus réseau…</translation>
    </message>
    <message>
        <source>The source code is available from %s.</source>
        <translation type="unfinished">Le code source est publié sur %s.</translation>
    </message>
    <message>
        <source>The specified config file %s does not exist</source>
        <translation type="unfinished">Le fichier de configuration indiqué %s n’existe pas</translation>
    </message>
    <message>
        <source>The transaction amount is too small to pay the fee</source>
        <translation type="unfinished">Le montant de la transaction est trop bas pour que les frais soient payés</translation>
    </message>
    <message>
        <source>The wallet will avoid paying less than the minimum relay fee.</source>
        <translation type="unfinished">Le porte-monnaie évitera de payer moins que les frais minimaux de relais.</translation>
    </message>
    <message>
        <source>This is experimental software.</source>
        <translation type="unfinished">Ce logiciel est expérimental.</translation>
    </message>
    <message>
        <source>This is the minimum transaction fee you pay on every transaction.</source>
        <translation type="unfinished">Il s’agit des frais minimaux que vous payez pour chaque transaction.</translation>
    </message>
    <message>
        <source>This is the transaction fee you will pay if you send a transaction.</source>
        <translation type="unfinished">Il s’agit des frais minimaux que vous payerez si vous envoyez une transaction.</translation>
    </message>
    <message>
        <source>Transaction amount too small</source>
        <translation type="unfinished">Le montant de la transaction est trop bas</translation>
    </message>
    <message>
        <source>Transaction amounts must not be negative</source>
        <translation type="unfinished">Les montants des transactions ne doivent pas être négatifs</translation>
    </message>
    <message>
        <source>Transaction change output index out of range</source>
        <translation type="unfinished">L’index des sorties de monnaie des transactions est hors échelle</translation>
    </message>
    <message>
        <source>Transaction has too long of a mempool chain</source>
        <translation type="unfinished">La chaîne de la réserve de mémoire de la transaction est trop longue</translation>
    </message>
    <message>
        <source>Transaction must have at least one recipient</source>
        <translation type="unfinished">La transaction doit comporter au moins un destinataire</translation>
    </message>
    <message>
        <source>Transaction needs a change address, but we can't generate it.</source>
        <translation type="unfinished">Une adresse de monnaie est nécessaire à la transaction, mais nous ne pouvons pas la générer.</translation>
    </message>
    <message>
        <source>Transaction too large</source>
        <translation type="unfinished">La transaction est trop grosse</translation>
    </message>
    <message>
        <source>Unable to allocate memory for -maxsigcachesize: '%s' MiB</source>
        <translation type="unfinished">Impossible d'allouer de la mémoire pour -maxsigcachesize : '%s' Mo</translation>
    </message>
    <message>
        <source>Unable to bind to %s on this computer (bind returned error %s)</source>
        <translation type="unfinished">Impossible de se lier à %s sur cet ordinateur (la liaison a retourné l’erreur %s)</translation>
    </message>
    <message>
        <source>Unable to bind to %s on this computer. %s is probably already running.</source>
        <translation type="unfinished">Impossible de se lier à %s sur cet ordinateur. %s fonctionne probablement déjà</translation>
    </message>
    <message>
        <source>Unable to create the PID file '%s': %s</source>
        <translation type="unfinished">Impossible de créer le fichier PID « %s » : %s</translation>
    </message>
    <message>
        <source>Unable to find UTXO for external input</source>
        <translation type="unfinished">Impossible de trouver l'UTXO pour l'entrée externe</translation>
    </message>
    <message>
        <source>Unable to generate initial keys</source>
        <translation type="unfinished">Impossible de générer les clés initiales</translation>
    </message>
    <message>
        <source>Unable to generate keys</source>
        <translation type="unfinished">Impossible de générer les clés</translation>
    </message>
    <message>
        <source>Unable to open %s for writing</source>
        <translation type="unfinished">Impossible d’ouvrir %s en écriture</translation>
    </message>
    <message>
        <source>Unable to parse -maxuploadtarget: '%s'</source>
        <translation type="unfinished">Impossible d’analyser -maxuploadtarget : « %s »</translation>
    </message>
    <message>
        <source>Unable to start HTTP server. See debug log for details.</source>
        <translation type="unfinished">Impossible de démarrer le serveur HTTP. Consulter le journal de débogage pour plus de précisions.</translation>
    </message>
    <message>
        <source>Unable to unload the wallet before migrating</source>
        <translation type="unfinished">Impossible de vider le portefeuille avant la migration</translation>
    </message>
    <message>
        <source>Unknown -blockfilterindex value %s.</source>
        <translation type="unfinished">La valeur -blockfilterindex %s est inconnue.</translation>
    </message>
    <message>
        <source>Unknown address type '%s'</source>
        <translation type="unfinished">Le type d’adresse « %s » est inconnu</translation>
    </message>
    <message>
        <source>Unknown change type '%s'</source>
        <translation type="unfinished">Le type de monnaie « %s » est inconnu</translation>
    </message>
    <message>
        <source>Unknown network specified in -onlynet: '%s'</source>
        <translation type="unfinished">Un réseau inconnu est indiqué dans -onlynet : « %s »</translation>
    </message>
    <message>
        <source>Unknown new rules activated (versionbit %i)</source>
        <translation type="unfinished">Les nouvelles règles inconnues sont activées (versionbit %i)</translation>
    </message>
    <message>
        <source>Unsupported logging category %s=%s.</source>
        <translation type="unfinished">La catégorie de journalisation %s=%s n’est pas prise en charge</translation>
    </message>
    <message>
        <source>User Agent comment (%s) contains unsafe characters.</source>
        <translation type="unfinished">Le commentaire de l’agent utilisateur (%s) comporte des caractères dangereux</translation>
    </message>
    <message>
        <source>Verifying blocks…</source>
        <translation type="unfinished">Vérification des blocs…</translation>
    </message>
    <message>
        <source>Verifying wallet(s)…</source>
        <translation type="unfinished">Vérification des porte-monnaie…</translation>
    </message>
    <message>
        <source>Wallet needed to be rewritten: restart %s to complete</source>
        <translation type="unfinished">Le porte-monnaie devait être réécrit : redémarrer %s pour terminer l’opération.</translation>
    </message>
    <message>
        <source>Settings file could not be read</source>
        <translation type="unfinished">Impossible de lire le fichier des paramètres</translation>
    </message>
    <message>
        <source>Settings file could not be written</source>
        <translation type="unfinished">Impossible d’écrire le fichier de paramètres</translation>
    </message>
</context>
</TS><|MERGE_RESOLUTION|>--- conflicted
+++ resolved
@@ -58,21 +58,8 @@
         <translation type="unfinished">C&amp;hoisir</translation>
     </message>
     <message>
-<<<<<<< HEAD
-        <source>Sending addresses</source>
-        <translation type="unfinished">Adresses d’envoi</translation>
-    </message>
-    <message>
-        <source>Receiving addresses</source>
-        <translation type="unfinished">Adresses de réception</translation>
-    </message>
-    <message>
         <source>These are your Particl addresses for sending payments. Always check the amount and the receiving address before sending coins.</source>
         <translation type="unfinished">Ce sont vos adresses Particl pour envoyer des paiements. Vérifiez toujours le montant et l’adresse du destinataire avant d’envoyer des pièces.</translation>
-=======
-        <source>These are your Bitcoin addresses for sending payments. Always check the amount and the receiving address before sending coins.</source>
-        <translation type="unfinished">Ce sont vos adresses Bitcoin pour envoyer des paiements. Vérifiez toujours le montant et l’adresse du destinataire avant d’envoyer des pièces.</translation>
->>>>>>> 44d8b13c
     </message>
     <message>
         <source>These are your Particl addresses for receiving payments. Use the 'Create new receiving address' button in the receive tab to create new addresses.
@@ -718,13 +705,8 @@
         <translation type="unfinished">Fermer tous les porte-monnaie</translation>
     </message>
     <message>
-<<<<<<< HEAD
         <source>Show the %1 help message to get a list with possible Particl command-line options</source>
-        <translation type="unfinished">Afficher le message d’aide de %1 pour obtenir la liste des options possibles de ligne de commande Particl</translation>
-=======
-        <source>Show the %1 help message to get a list with possible Bitcoin command-line options</source>
-        <translation type="unfinished">Afficher le message d’aide de %1 pour obtenir la liste des options possibles en ligne de commande Bitcoin</translation>
->>>>>>> 44d8b13c
+        <translation type="unfinished">Afficher le message d’aide de %1 pour obtenir la liste des options possibles en ligne de commande Particl</translation>
     </message>
     <message>
         <source>&amp;Mask values</source>
