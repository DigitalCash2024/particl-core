<TS language="es_UY" version="2.1">
<context>
    <name>AddressBookPage</name>
    <message>
        <source>Right-click to edit address or label</source>
        <translation>Clic derecho para editar dirección o etiqueta</translation>
    </message>
    <message>
        <source>Create a new address</source>
        <translation>Crear una nueva dirección </translation>
    </message>
    <message>
        <source>&amp;New</source>
        <translation>Nuevo</translation>
    </message>
    <message>
        <source>Copy the currently selected address to the system clipboard</source>
        <translation>Copia la dirección seleccionada al portapapeles del sistema</translation>
    </message>
    <message>
        <source>&amp;Copy</source>
        <translation>Copiar</translation>
    </message>
    <message>
        <source>C&amp;lose</source>
        <translation>Cerrar</translation>
    </message>
    <message>
        <source>Delete the currently selected address from the list</source>
        <translation>Eliminar la dirección seleccionada de la lista</translation>
    </message>
    <message>
        <source>Enter address or label to search</source>
        <translation>Ingresar la dirección o etiqueta para buscar</translation>
    </message>
    <message>
        <source>Export the data in the current tab to a file</source>
        <translation>Exportar los datos en la pestaña actual a un archivo</translation>
    </message>
    <message>
        <source>&amp;Export</source>
        <translation>Exportar</translation>
    </message>
    <message>
        <source>&amp;Delete</source>
        <translation>&amp;Borrar</translation>
    </message>
    <message>
        <source>Choose the address to send coins to</source>
        <translation>Elige la dirección a donde enviar monedas</translation>
    </message>
    <message>
        <source>Choose the address to receive coins with</source>
        <translation>Elige la dirección donde recibir monedas</translation>
    </message>
    <message>
        <source>C&amp;hoose</source>
        <translation>Elegir</translation>
    </message>
    <message>
        <source>Sending addresses</source>
        <translation>Direcciones de envío</translation>
    </message>
    <message>
        <source>Receiving addresses</source>
        <translation>Direcciones de recepción</translation>
    </message>
    <message>
        <source>These are your Bitcoin addresses for sending payments. Always check the amount and the receiving address before sending coins.</source>
        <translation>Estás son tus direcciones de Bitcoin para enviar pagos. Verifica siempre el monto y la dirección de recepción antes de enviar monedas.</translation>
    </message>
    <message>
        <source>These are your Bitcoin addresses for receiving payments. It is recommended to use a new receiving address for each transaction.</source>
        <translation>Estas son tus direcciones de Bitcoin para recibir pagos. Es recomendable usar una nueva dirección de recepción para cada transacción.</translation>
    </message>
    <message>
        <source>&amp;Copy Address</source>
        <translation>&amp;Copiar Dirección</translation>
    </message>
    <message>
        <source>Copy &amp;Label</source>
        <translation>Copiar Etiqueta</translation>
    </message>
    <message>
        <source>&amp;Edit</source>
        <translation>&amp;Editar</translation>
    </message>
    <message>
        <source>Export Address List</source>
        <translation>Exportar Lista de Direcciones</translation>
    </message>
    <message>
        <source>Comma separated file (*.csv)</source>
        <translation>Archivo con valores separados por coma (*.csv)</translation>
    </message>
    <message>
        <source>Exporting Failed</source>
        <translation>La Exportación Falló</translation>
    </message>
    <message>
        <source>There was an error trying to save the address list to %1. Please try again.</source>
        <translation>Hubo un error al intentar guardar la lista de direcciones en %1. Por favor, intenta nuevamente.</translation>
    </message>
</context>
<context>
    <name>AddressTableModel</name>
    <message>
        <source>Label</source>
        <translation>Etiqueta</translation>
    </message>
    <message>
        <source>Address</source>
        <translation>Dirección</translation>
    </message>
    <message>
        <source>(no label)</source>
        <translation>(sin etiqueta)</translation>
    </message>
</context>
<context>
    <name>AskPassphraseDialog</name>
    <message>
        <source>Passphrase Dialog</source>
        <translation>Contraseña</translation>
    </message>
    <message>
        <source>Enter passphrase</source>
        <translation>Escriba la contraseña</translation>
    </message>
    <message>
        <source>New passphrase</source>
        <translation>Nueva contraseña</translation>
    </message>
    <message>
        <source>Repeat new passphrase</source>
        <translation>Repetir nueva contraseña</translation>
    </message>
    <message>
        <source>Show password</source>
        <translation>Mostrar contraseña</translation>
    </message>
    <message>
        <source>Enter the new passphrase to the wallet.&lt;br/&gt;Please use a passphrase of &lt;b&gt;ten or more random characters&lt;/b&gt;, or &lt;b&gt;eight or more words&lt;/b&gt;.</source>
        <translation>Ingresa la nueva contraseña para la billetera.&lt;br/&gt;Por favor, usa una contraseña de &lt;b&gt;diez o más caracteres aleatorios&lt;/b&gt;, u &lt;b&gt;ocho o más palabras&lt;/b&gt;.</translation>
    </message>
    <message>
        <source>Encrypt wallet</source>
        <translation>Encriptar billetera</translation>
    </message>
    <message>
        <source>This operation needs your wallet passphrase to unlock the wallet.</source>
        <translation>Esta operación requiere la contraseña de tu billetera para desbloquear la billetera.</translation>
    </message>
    <message>
        <source>Unlock wallet</source>
        <translation>Desbloquear billetera</translation>
    </message>
    <message>
        <source>This operation needs your wallet passphrase to decrypt the wallet.</source>
        <translation>Esta operación requiere la contraseña de tu billetera para desencriptar la billetera.</translation>
    </message>
    <message>
        <source>Decrypt wallet</source>
        <translation>Desencriptar billetera</translation>
    </message>
    <message>
        <source>Change passphrase</source>
        <translation>Cambiar contraseña</translation>
    </message>
    <message>
        <source>Enter the old passphrase and new passphrase to the wallet.</source>
        <translation>Ingresa la antigua y la nueva contraseña de la billetera.</translation>
    </message>
    <message>
        <source>Confirm wallet encryption</source>
        <translation>Confirmar encriptación de billetera</translation>
    </message>
    <message>
        <source>Warning: If you encrypt your wallet and lose your passphrase, you will &lt;b&gt;LOSE ALL OF YOUR BITCOINS&lt;/b&gt;!</source>
        <translation>Atención: Si encriptas tu billetera y pierdes tu contraseña, vas a &lt;b&gt;PERDER TODOS TUS BITCOINS&lt;/b&gt;!</translation>
    </message>
    <message>
        <source>Are you sure you wish to encrypt your wallet?</source>
        <translation>¿Estás seguro que querés encriptar tu billetera?</translation>
    </message>
    <message>
        <source>Wallet encrypted</source>
        <translation>Billetera encriptada</translation>
    </message>
    <message>
        <source>Your wallet is now encrypted. Remember that encrypting your wallet cannot fully protect your bitcoins from being stolen by malware infecting your computer.</source>
        <translation>Tu billetera quedó encriptada. Recuerda que encriptar tu billetera no protege totalmente tus bitcoins de ser robados por malware que infecte tu computadora.</translation>
    </message>
    <message>
        <source>Wallet encryption failed</source>
        <translation>La encriptación de la billetera falló</translation>
    </message>
    <message>
        <source>Wallet unlock failed</source>
        <translation>El desbloqueo de la billetera falló</translation>
    </message>
    </context>
<context>
    <name>BanTableModel</name>
    </context>
<context>
    <name>BitcoinGUI</name>
    <message>
        <source>Synchronizing with network...</source>
        <translation>Sincronizando con la red...</translation>
    </message>
    <message>
        <source>&amp;Overview</source>
        <translation>&amp;Vista previa</translation>
    </message>
    <message>
        <source>Show general overview of wallet</source>
        <translation>Mostrar descripción general del monedero</translation>
    </message>
    <message>
        <source>&amp;Transactions</source>
        <translation>&amp;transaciones </translation>
    </message>
    <message>
        <source>Browse transaction history</source>
        <translation>Buscar en el historial de transacciones</translation>
    </message>
    <message>
        <source>E&amp;xit</source>
        <translation>Salida</translation>
    </message>
    <message>
        <source>Quit application</source>
        <translation>Salir de la aplicacion </translation>
    </message>
    <message>
        <source>Show information about Qt</source>
        <translation>Mostrar informacioón sobre</translation>
    </message>
    <message>
        <source>&amp;Options...</source>
        <translation>&amp;Opciones...</translation>
    </message>
    <message>
        <source>&amp;Backup Wallet...</source>
        <translation>Respaldar Billetera</translation>
    </message>
    <message>
        <source>&amp;Change Passphrase...</source>
        <translation>Cambiar contraseña</translation>
    </message>
    <message>
<<<<<<< HEAD
        <source>&amp;Sending addresses...</source>
        <translation>Enviando direcciones</translation>
    </message>
    <message>
        <source>&amp;Receiving addresses...</source>
        <translation>Recibiendo direcciones</translation>
    </message>
    <message>
        <source>Send coins to a Particl address</source>
        <translation>Enviar monedas a una dirección Particl.</translation>
=======
        <source>Send coins to a Bitcoin address</source>
        <translation>Enviar monedas a una dirección Bitcoin</translation>
>>>>>>> 936ef73f
    </message>
    <message>
        <source>Change the passphrase used for wallet encryption</source>
        <translation>Cambie la clave utilizada para el cifrado del monedero</translation>
    </message>
    <message>
        <source>Particl.</source>
        <translation>Particl.</translation>
    </message>
    <message>
        <source>&amp;Show / Hide</source>
        <translation>Mostrar / Ocultar</translation>
    </message>
    <message>
        <source>&amp;File</source>
        <translation>&amp;Archivo</translation>
    </message>
    <message>
        <source>&amp;Settings</source>
        <translation>&amp;Configuracion </translation>
    </message>
    <message>
        <source>&amp;Help</source>
        <translation>&amp;Ayuda</translation>
    </message>
    <message>
        <source>Tabs toolbar</source>
        <translation>Barra de herramientas</translation>
    </message>
    <message>
        <source>Error</source>
        <translation>Error</translation>
    </message>
    <message>
        <source>Warning</source>
        <translation>Alerta</translation>
    </message>
    <message>
        <source>Information</source>
        <translation>Información</translation>
    </message>
    <message>
        <source>Up to date</source>
        <translation>A la fecha</translation>
    </message>
    <message>
        <source>Catching up...</source>
        <translation>Ponerse al dia...</translation>
    </message>
    <message>
        <source>Type: %1
</source>
        <translation>Tipo: %1
</translation>
    </message>
    <message>
        <source>Address: %1
</source>
        <translation>Dirección: %1</translation>
    </message>
    <message>
        <source>Sent transaction</source>
        <translation>Transaccion enviada</translation>
    </message>
    <message>
        <source>Incoming transaction</source>
        <translation>Transacción entrante</translation>
    </message>
    <message>
        <source>Wallet is &lt;b&gt;encrypted&lt;/b&gt; and currently &lt;b&gt;unlocked&lt;/b&gt;</source>
        <translation>El Monedero esta &lt;b&gt;cifrado&lt;/b&gt; y actualmente &lt;b&gt;desbloqueado&lt;/b&gt;</translation>
    </message>
    <message>
        <source>Wallet is &lt;b&gt;encrypted&lt;/b&gt; and currently &lt;b&gt;locked&lt;/b&gt;</source>
        <translation>El Monedero esta &lt;b&gt;cifrado&lt;/b&gt; y actualmente &lt;b&gt;bloqueado&lt;/b&gt;</translation>
    </message>
    </context>
<context>
    <name>CoinControlDialog</name>
    <message>
        <source>Quantity:</source>
        <translation>Cantidad:</translation>
    </message>
    <message>
        <source>Bytes:</source>
        <translation>Bytes:</translation>
    </message>
    <message>
        <source>Amount:</source>
        <translation>AMonto:</translation>
    </message>
    <message>
        <source>Change:</source>
        <translation>Cambio:</translation>
    </message>
    <message>
        <source>Date</source>
        <translation>Fecha</translation>
    </message>
    <message>
        <source>Confirmed</source>
        <translation>Confirmado</translation>
    </message>
    <message>
        <source>(no label)</source>
        <translation>(sin etiqueta)</translation>
    </message>
    </context>
<context>
    <name>EditAddressDialog</name>
    <message>
        <source>Edit Address</source>
        <translation>Editar dirección</translation>
    </message>
    <message>
        <source>&amp;Label</source>
        <translation>&amp;Etiqueta</translation>
    </message>
    <message>
        <source>&amp;Address</source>
        <translation>&amp;Direccion </translation>
    </message>
    </context>
<context>
    <name>FreespaceChecker</name>
    </context>
<context>
    <name>HelpMessageDialog</name>
    </context>
<context>
    <name>Intro</name>
    <message>
        <source>Particl.</source>
        <translation>Particl.</translation>
    </message>
    <message>
        <source>Error</source>
        <translation>Error</translation>
    </message>
    </context>
<context>
    <name>ModalOverlay</name>
    <message>
        <source>Form</source>
        <translation>Formulario</translation>
    </message>
    </context>
<context>
    <name>OpenURIDialog</name>
    </context>
<context>
    <name>OptionsDialog</name>
    <message>
        <source>Options</source>
        <translation>Opciones</translation>
    </message>
    <message>
        <source>Size of &amp;database cache</source>
        <translation>Tamaño del cache de la &amp;base de datos</translation>
    </message>
    <message>
        <source>W&amp;allet</source>
        <translation>Billetera</translation>
    </message>
    <message>
        <source>Error</source>
        <translation>Error</translation>
    </message>
    </context>
<context>
    <name>OverviewPage</name>
    <message>
        <source>Form</source>
        <translation>Formulario</translation>
    </message>
    </context>
<context>
    <name>PaymentServer</name>
    </context>
<context>
    <name>PeerTableModel</name>
    </context>
<context>
    <name>QObject</name>
    <message>
        <source>unknown</source>
        <translation>desconocido</translation>
    </message>
</context>
<context>
    <name>QObject::QObject</name>
    </context>
<context>
    <name>QRImageWidget</name>
    </context>
<context>
    <name>RPCConsole</name>
    <message>
        <source>&amp;Information</source>
        <translation>Información</translation>
    </message>
    </context>
<context>
    <name>ReceiveCoinsDialog</name>
    <message>
        <source>&amp;Label:</source>
        <translation>&amp;Etiqueta:</translation>
    </message>
    </context>
<context>
    <name>ReceiveRequestDialog</name>
    <message>
        <source>Copy &amp;Address</source>
        <translation>Copiar Dirección</translation>
    </message>
    <message>
        <source>Address</source>
        <translation>Dirección</translation>
    </message>
    <message>
        <source>Label</source>
        <translation>Etiqueta</translation>
    </message>
    <message>
        <source>Wallet</source>
        <translation>Billetera</translation>
    </message>
    </context>
<context>
    <name>RecentRequestsTableModel</name>
    <message>
        <source>Label</source>
        <translation>Etiqueta</translation>
    </message>
    <message>
        <source>(no label)</source>
        <translation>(sin etiqueta)</translation>
    </message>
    </context>
<context>
    <name>SendCoinsDialog</name>
    <message>
        <source>Send Coins</source>
        <translation>Enviar monedas</translation>
    </message>
    <message>
        <source>Quantity:</source>
        <translation>Cantidad:</translation>
    </message>
    <message>
        <source>Bytes:</source>
        <translation>Bytes:</translation>
    </message>
    <message>
        <source>Amount:</source>
        <translation>AMonto:</translation>
    </message>
    <message>
        <source>Change:</source>
        <translation>Cambio:</translation>
    </message>
    <message>
        <source>Send to multiple recipients at once</source>
        <translation>Enviar a varios destinatarios a la vez</translation>
    </message>
    <message>
        <source>Balance:</source>
        <translation>Balance:</translation>
    </message>
    <message>
        <source>Confirm the send action</source>
        <translation>Confirmar el envío</translation>
    </message>
    <message>
        <source>(no label)</source>
        <translation>(sin etiqueta)</translation>
    </message>
</context>
<context>
    <name>SendCoinsEntry</name>
    <message>
        <source>A&amp;mount:</source>
        <translation>A&amp;Monto:</translation>
    </message>
    <message>
        <source>Pay &amp;To:</source>
        <translation>Pagar &amp;A:</translation>
    </message>
    <message>
        <source>&amp;Label:</source>
        <translation>&amp;Etiqueta:</translation>
    </message>
    <message>
        <source>Alt+A</source>
        <translation>Alt+A</translation>
    </message>
    <message>
        <source>Paste address from clipboard</source>
        <translation>Pegar la dirección desde el portapapeles</translation>
    </message>
    <message>
        <source>Alt+P</source>
        <translation>Alt+P</translation>
    </message>
    <message>
        <source>Pay To:</source>
        <translation>Pagar A:</translation>
    </message>
    </context>
<context>
    <name>SendConfirmationDialog</name>
    </context>
<context>
    <name>ShutdownWindow</name>
    </context>
<context>
    <name>SignVerifyMessageDialog</name>
    <message>
        <source>Alt+A</source>
        <translation>Alt+A</translation>
    </message>
    <message>
        <source>Paste address from clipboard</source>
        <translation>Pegar la dirección desde el portapapeles</translation>
    </message>
    <message>
        <source>Alt+P</source>
        <translation>Alt+P</translation>
    </message>
    </context>
<context>
    <name>SplashScreen</name>
    <message>
        <source>[testnet]</source>
        <translation>[prueba_de_red]</translation>
    </message>
</context>
<context>
    <name>TrafficGraphWidget</name>
    </context>
<context>
    <name>TransactionDesc</name>
    </context>
<context>
    <name>TransactionDescDialog</name>
    </context>
<context>
    <name>TransactionTableModel</name>
    <message>
        <source>Label</source>
        <translation>Etiqueta</translation>
    </message>
    <message>
        <source>(no label)</source>
        <translation>(sin etiqueta)</translation>
    </message>
    </context>
<context>
    <name>TransactionView</name>
    <message>
        <source>Comma separated file (*.csv)</source>
        <translation>Archivo con valores separados por coma (*.csv)</translation>
    </message>
    <message>
        <source>Label</source>
        <translation>Etiqueta</translation>
    </message>
    <message>
        <source>Address</source>
        <translation>Dirección</translation>
    </message>
    <message>
        <source>Exporting Failed</source>
        <translation>La Exportación Falló</translation>
    </message>
    </context>
<context>
    <name>UnitDisplayStatusBarControl</name>
    </context>
<context>
    <name>WalletFrame</name>
    </context>
<context>
    <name>WalletModel</name>
    </context>
<context>
    <name>WalletView</name>
    <message>
        <source>Export the data in the current tab to a file</source>
        <translation>Exportar los datos en la pestaña actual a un archivo</translation>
    </message>
    </context>
<context>
    <name>bitcoin-core</name>
    <message>
        <source>Information</source>
        <translation>Información</translation>
    </message>
    <message>
        <source>Warning</source>
        <translation>Alerta</translation>
    </message>
    <message>
        <source>Error</source>
        <translation>Error</translation>
    </message>
</context>
</TS><|MERGE_RESOLUTION|>--- conflicted
+++ resolved
@@ -66,12 +66,12 @@
         <translation>Direcciones de recepción</translation>
     </message>
     <message>
-        <source>These are your Bitcoin addresses for sending payments. Always check the amount and the receiving address before sending coins.</source>
-        <translation>Estás son tus direcciones de Bitcoin para enviar pagos. Verifica siempre el monto y la dirección de recepción antes de enviar monedas.</translation>
-    </message>
-    <message>
-        <source>These are your Bitcoin addresses for receiving payments. It is recommended to use a new receiving address for each transaction.</source>
-        <translation>Estas son tus direcciones de Bitcoin para recibir pagos. Es recomendable usar una nueva dirección de recepción para cada transacción.</translation>
+        <source>These are your Particl addresses for sending payments. Always check the amount and the receiving address before sending coins.</source>
+        <translation>Estás son tus direcciones de Particl para enviar pagos. Verifica siempre el monto y la dirección de recepción antes de enviar monedas.</translation>
+    </message>
+    <message>
+        <source>These are your Particl addresses for receiving payments. It is recommended to use a new receiving address for each transaction.</source>
+        <translation>Estas son tus direcciones de Particl para recibir pagos. Es recomendable usar una nueva dirección de recepción para cada transacción.</translation>
     </message>
     <message>
         <source>&amp;Copy Address</source>
@@ -176,8 +176,8 @@
         <translation>Confirmar encriptación de billetera</translation>
     </message>
     <message>
-        <source>Warning: If you encrypt your wallet and lose your passphrase, you will &lt;b&gt;LOSE ALL OF YOUR BITCOINS&lt;/b&gt;!</source>
-        <translation>Atención: Si encriptas tu billetera y pierdes tu contraseña, vas a &lt;b&gt;PERDER TODOS TUS BITCOINS&lt;/b&gt;!</translation>
+        <source>Warning: If you encrypt your wallet and lose your passphrase, you will &lt;b&gt;LOSE ALL OF YOUR PARTICL&lt;/b&gt;!</source>
+        <translation>Atención: Si encriptas tu billetera y pierdes tu contraseña, vas a &lt;b&gt;PERDER TODOS TUS PARTICL&lt;/b&gt;!</translation>
     </message>
     <message>
         <source>Are you sure you wish to encrypt your wallet?</source>
@@ -188,8 +188,8 @@
         <translation>Billetera encriptada</translation>
     </message>
     <message>
-        <source>Your wallet is now encrypted. Remember that encrypting your wallet cannot fully protect your bitcoins from being stolen by malware infecting your computer.</source>
-        <translation>Tu billetera quedó encriptada. Recuerda que encriptar tu billetera no protege totalmente tus bitcoins de ser robados por malware que infecte tu computadora.</translation>
+        <source>Your wallet is now encrypted. Remember that encrypting your wallet cannot fully protect your particl from being stolen by malware infecting your computer.</source>
+        <translation>Tu billetera quedó encriptada. Recuerda que encriptar tu billetera no protege totalmente tus particls de ser robados por malware que infecte tu computadora.</translation>
     </message>
     <message>
         <source>Wallet encryption failed</source>
@@ -250,29 +250,16 @@
         <translation>Cambiar contraseña</translation>
     </message>
     <message>
-<<<<<<< HEAD
-        <source>&amp;Sending addresses...</source>
-        <translation>Enviando direcciones</translation>
-    </message>
-    <message>
-        <source>&amp;Receiving addresses...</source>
-        <translation>Recibiendo direcciones</translation>
-    </message>
-    <message>
         <source>Send coins to a Particl address</source>
-        <translation>Enviar monedas a una dirección Particl.</translation>
-=======
-        <source>Send coins to a Bitcoin address</source>
-        <translation>Enviar monedas a una dirección Bitcoin</translation>
->>>>>>> 936ef73f
+        <translation>Enviar monedas a una dirección Particl</translation>
     </message>
     <message>
         <source>Change the passphrase used for wallet encryption</source>
         <translation>Cambie la clave utilizada para el cifrado del monedero</translation>
     </message>
     <message>
-        <source>Particl.</source>
-        <translation>Particl.</translation>
+        <source>Particl</source>
+        <translation>Particl</translation>
     </message>
     <message>
         <source>&amp;Show / Hide</source>
@@ -397,8 +384,8 @@
 <context>
     <name>Intro</name>
     <message>
-        <source>Particl.</source>
-        <translation>Particl.</translation>
+        <source>Particl</source>
+        <translation>Particl</translation>
     </message>
     <message>
         <source>Error</source>
