--- conflicted
+++ resolved
@@ -67,11 +67,11 @@
     </message>
     <message>
         <source>These are your Particl addresses for sending payments. Always check the amount and the receiving address before sending coins.</source>
-        <translation>Disse er dine Particl-adresser til afsendelse af betalinger. Tjek altid beløb og modtagelsesadresse, inden du sender particl.</translation>
+        <translation>Disse er dine Particl-adressr til afsendelse af betalinger. Tjek altid beløb og modtagelsesadresse, inden du sender particl.</translation>
     </message>
     <message>
         <source>These are your Particl addresses for receiving payments. It is recommended to use a new receiving address for each transaction.</source>
-        <translation>Dette er dine Particl-adresser til modtagelse af betalinger. Det anbefales at bruge en ny modtagelsesadresse for hver transaktion.</translation>
+        <translation>Dette er dine Particl-adressr til modtagelse af betalinger. Det anbefales at bruge en ny modtagelsesadresse for hver transaktion.</translation>
     </message>
     <message>
         <source>&amp;Copy Address</source>
@@ -359,7 +359,7 @@
     </message>
     <message>
         <source>Send coins to a Particl address</source>
-        <translation>Send particl til en Particl-adresse</translation>
+        <translation>Send particl til en Particl-adress</translation>
     </message>
     <message>
         <source>Backup wallet to another location</source>
@@ -382,8 +382,8 @@
         <translation>&amp;Verificér besked…</translation>
     </message>
     <message>
-        <source>Particl</source>
-        <translation>Particl</translation>
+        <source>Particl.</source>
+        <translation>Particl.</translation>
     </message>
     <message>
         <source>Wallet</source>
@@ -411,11 +411,11 @@
     </message>
     <message>
         <source>Sign messages with your Particl addresses to prove you own them</source>
-        <translation>Signér beskeder med dine Particl-adresser for at bevise, at de tilhører dig</translation>
+        <translation>Signér beskeder med dine Particl-adressr for at bevise, at de tilhører dig</translation>
     </message>
     <message>
         <source>Verify messages to ensure they were signed with specified Particl addresses</source>
-        <translation>Verificér beskeder for at sikre, at de er signeret med de angivne Particl-adresser</translation>
+        <translation>Verificér beskeder for at sikre, at de er signeret med de angivne Particl-adressr</translation>
     </message>
     <message>
         <source>&amp;File</source>
@@ -455,7 +455,7 @@
     </message>
     <message numerus="yes">
         <source>%n active connection(s) to Particl network</source>
-        <translation><numerusform>%n aktiv forbindelse til Particl-netværket</numerusform><numerusform>%n aktive forbindelser til Particl-netværket</numerusform></translation>
+        <translation><numerusform>%n aktiv forbindelse til Particl.netværket</numerusform><numerusform>%n aktive forbindelser til Particl.netværket</numerusform></translation>
     </message>
     <message>
         <source>Indexing blocks on disk...</source>
@@ -765,7 +765,7 @@
     </message>
     <message>
         <source>The entered address "%1" is not a valid Particl address.</source>
-        <translation>Den indtastede adresse “%1” er ikke en gyldig Particl-adresse.</translation>
+        <translation>Den indtastede adresse “%1” er ikke en gyldig Particl-adress.</translation>
     </message>
     <message>
         <source>Address "%1" already exists as a receiving address with label "%2" and so cannot be added as a sending address.</source>
@@ -861,8 +861,8 @@
         <translation>Brug tilpasset mappe for data:</translation>
     </message>
     <message>
-        <source>Particl</source>
-        <translation>Particl</translation>
+        <source>Particl.</source>
+        <translation>Particl.</translation>
     </message>
     <message>
         <source>At least %1 GB of data will be stored in this directory, and it will grow over time.</source>
@@ -874,7 +874,7 @@
     </message>
     <message>
         <source>%1 will download and store a copy of the Particl block chain.</source>
-        <translation>%1 vil downloade og gemme en kopi af Particl-blokkæden.</translation>
+        <translation>%1 vil downloade og gemme en kopi af Particl.blokkæden.</translation>
     </message>
     <message>
         <source>The wallet will also be stored in this directory.</source>
@@ -1095,7 +1095,7 @@
     </message>
     <message>
         <source>Automatically open the Particl client port on the router. This only works when your router supports UPnP and it is enabled.</source>
-        <translation>Åbn automatisk Particl-klientens port på routeren. Dette virker kun, når din router understøtter UPnP, og UPnP er aktiveret.</translation>
+        <translation>Åbn automatisk Particl.klientens port på routeren. Dette virker kun, når din router understøtter UPnP, og UPnP er aktiveret.</translation>
     </message>
     <message>
         <source>Map port using &amp;UPnP</source>
@@ -1111,7 +1111,7 @@
     </message>
     <message>
         <source>Connect to the Particl network through a SOCKS5 proxy.</source>
-        <translation>Forbind til Particl-netværket gennem en SOCKS5-proxy.</translation>
+        <translation>Forbind til Particl.netværket gennem en SOCKS5-proxy.</translation>
     </message>
     <message>
         <source>&amp;Connect through SOCKS5 proxy (default proxy):</source>
@@ -1147,7 +1147,7 @@
     </message>
     <message>
         <source>Connect to the Particl network through a separate SOCKS5 proxy for Tor hidden services.</source>
-        <translation>Forbind til Particl-netværket gennem en separat SOCKS5-proxy for Tors skjulte tjenester.</translation>
+        <translation>Forbind til Particl.netværket gennem en separat SOCKS5-proxy for Tors skjulte tjenester.</translation>
     </message>
     <message>
         <source>&amp;Window</source>
@@ -1254,7 +1254,7 @@
     </message>
     <message>
         <source>The displayed information may be out of date. Your wallet automatically synchronizes with the Particl network after a connection is established, but this process has not completed yet.</source>
-        <translation>Den viste information kan være forældet. Din tegnebog synkroniserer automatisk med Particl-netværket, når en forbindelse etableres, men denne proces er ikke gennemført endnu.</translation>
+        <translation>Den viste information kan være forældet. Din tegnebog synkroniserer automatisk med Particl.netværket, når en forbindelse etableres, men denne proces er ikke gennemført endnu.</translation>
     </message>
     <message>
         <source>Watch-only:</source>
@@ -1349,7 +1349,7 @@
     </message>
     <message>
         <source>URI cannot be parsed! This can be caused by an invalid Particl address or malformed URI parameters.</source>
-        <translation>URI kan ikke tolkes! Dette kan skyldes en ugyldig Particl-adresse eller forkert udformede URL-parametre.</translation>
+        <translation>URI kan ikke tolkes! Dette kan skyldes en ugyldig Particl-adress eller forkert udformede URL-parametre.</translation>
     </message>
     <message>
         <source>Payment request file handling</source>
@@ -1451,7 +1451,7 @@
     </message>
     <message>
         <source>Enter a Particl address (e.g. %1)</source>
-        <translation>Indtast en Particl-adresse (fx %1)</translation>
+        <translation>Indtast en Particl-adress (fx %1)</translation>
     </message>
     <message>
         <source>%1 d</source>
@@ -1899,7 +1899,7 @@
     </message>
     <message>
         <source>An optional message to attach to the payment request, which will be displayed when the request is opened. Note: The message will not be sent with the payment over the Particl network.</source>
-        <translation>En valgfri besked, der føjes til betalingsanmodningen, og som vil vises, når anmodningen åbnes. Bemærk: Beskeden vil ikke sendes sammen med betalingen over Particl-netværket.</translation>
+        <translation>En valgfri besked, der føjes til betalingsanmodningen, og som vil vises, når anmodningen åbnes. Bemærk: Beskeden vil ikke sendes sammen med betalingen over Particl.netværket.</translation>
     </message>
     <message>
         <source>An optional label to associate with the new receiving address.</source>
@@ -2332,7 +2332,7 @@
     </message>
     <message>
         <source>Warning: Invalid Particl address</source>
-        <translation>Advarsel: Ugyldig Particl-adresse</translation>
+        <translation>Advarsel: Ugyldig Particl-adress</translation>
     </message>
     <message>
         <source>Warning: Unknown change address</source>
@@ -2375,7 +2375,7 @@
     </message>
     <message>
         <source>The Particl address to send the payment to</source>
-        <translation>Particl-adresse, som betalingen skal sendes til</translation>
+        <translation>Particl-adress, som betalingen skal sendes til</translation>
     </message>
     <message>
         <source>Alt+A</source>
@@ -2423,7 +2423,7 @@
     </message>
     <message>
         <source>A message that was attached to the particl: URI which will be stored with the transaction for your reference. Note: This message will not be sent over the Particl network.</source>
-        <translation>En besked, som blev føjet til “bitcon:”-URI'en, som vil gemmes med transaktionen til din reference. Bemærk: Denne besked vil ikke blive sendt over Particl-netværket.</translation>
+        <translation>En besked, som blev føjet til “bitcon:”-URI'en, som vil gemmes med transaktionen til din reference. Bemærk: Denne besked vil ikke blive sendt over Particl.netværket.</translation>
     </message>
     <message>
         <source>Pay To:</source>
@@ -2472,7 +2472,7 @@
     </message>
     <message>
         <source>The Particl address to sign the message with</source>
-        <translation>Particl-adresse, som beskeden skal signeres med</translation>
+        <translation>Particl-adress, som beskeden skal signeres med</translation>
     </message>
     <message>
         <source>Choose previously used address</source>
@@ -2504,7 +2504,7 @@
     </message>
     <message>
         <source>Sign the message to prove you own this Particl address</source>
-        <translation>Signér denne besked for at bevise, at Particl-adressen tilhører dig</translation>
+        <translation>Signér denne besked for at bevise, at Particl-adressn tilhører dig</translation>
     </message>
     <message>
         <source>Sign &amp;Message</source>
@@ -2528,11 +2528,11 @@
     </message>
     <message>
         <source>The Particl address the message was signed with</source>
-        <translation>Particl-adressen, som beskeden blev signeret med</translation>
+        <translation>Particl-adressn, som beskeden blev signeret med</translation>
     </message>
     <message>
         <source>Verify the message to ensure it was signed with the specified Particl address</source>
-        <translation>Verificér beskeden for at sikre, at den er signeret med den angivne Particl-adresse</translation>
+        <translation>Verificér beskeden for at sikre, at den er signeret med den angivne Particl-adress</translation>
     </message>
     <message>
         <source>Verify &amp;Message</source>
@@ -3276,10 +3276,6 @@
         <translation>Fejl under oprettelse af %s: Du kan ikke oprette ikke-HD-tegnebøger med denne version.</translation>
     </message>
     <message>
-        <source>Error creating %s: You can't create non-HD wallets with this version.</source>
-        <translation>Fejl under oprettelse af %s: Du kan ikke oprette ikke-HD-tegnebøger med denne version.</translation>
-    </message>
-    <message>
         <source>Error initializing block database</source>
         <translation>Klargøring af blokdatabase mislykkedes</translation>
     </message>
@@ -3492,15 +3488,6 @@
         <translation>Signering af transaktion mislykkedes</translation>
     </message>
     <message>
-<<<<<<< HEAD
-        <source>Specified blocks directory "%s" does not exist.
-</source>
-        <translation>Specificeret blokke mappe "%s" eksisterer ikke.
-</translation>
-    </message>
-    <message>
-=======
->>>>>>> cf8aa5c7
         <source>The transaction amount is too small to pay the fee</source>
         <translation>Transaktionsbeløbet er for lille til at betale gebyret</translation>
     </message>
