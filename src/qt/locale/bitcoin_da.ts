--- conflicted
+++ resolved
@@ -490,21 +490,16 @@
         <translation type="unfinished">&amp;Sikkerhedskopiér Tegnebog</translation>
     </message>
     <message>
-<<<<<<< HEAD
+        <source>&amp;Change Passphrase…</source>
+        <translation type="unfinished">&amp;Skift adgangskode</translation>
+    </message>
+    <message>
+        <source>Sign &amp;message…</source>
+        <translation type="unfinished">Signér &amp;besked</translation>
+    </message>
+    <message>
         <source>Sign messages with your Particl addresses to prove you own them</source>
         <translation>Signér beskeder med dine Particl-adresser for at bevise, at de tilhører dig</translation>
-=======
-        <source>&amp;Change Passphrase…</source>
-        <translation type="unfinished">&amp;Skift adgangskode</translation>
-    </message>
-    <message>
-        <source>Sign &amp;message…</source>
-        <translation type="unfinished">Signér &amp;besked</translation>
-    </message>
-    <message>
-        <source>Sign messages with your Bitcoin addresses to prove you own them</source>
-        <translation>Signér beskeder med dine Bitcoin-adresser for at bevise, at de tilhører dig</translation>
->>>>>>> a46e1783
     </message>
     <message>
         <source>&amp;Verify message…</source>
@@ -713,8 +708,8 @@
         <source>%n active connection(s) to Particl network.</source>
         <extracomment>A substring of the tooltip.</extracomment>
         <translation type="unfinished">
-            <numerusform>%n aktiv(e) forbindelse(r) til Bitcoin-netværket.</numerusform>
-            <numerusform>%n aktiv(e) forbindelse(r) til Bitcoin-netværket.</numerusform>
+            <numerusform>%n aktiv(e) forbindelse(r) til Particl-netværket.</numerusform>
+            <numerusform>%n aktiv(e) forbindelse(r) til Particl-netværket.</numerusform>
         </translation>
     </message>
     <message>
@@ -1455,33 +1450,28 @@
         <translation type="unfinished">&amp;Brug ubekræftede byttepenge</translation>
     </message>
     <message>
-<<<<<<< HEAD
+        <source>External Signer (e.g. hardware wallet)</source>
+        <translation type="unfinished">Ekstern underskriver (f.eks. hardwaretegnebog)</translation>
+    </message>
+    <message>
+        <source>&amp;External signer script path</source>
+        <translation type="unfinished">&amp;Ekstern underskrivers scriptsti</translation>
+    </message>
+    <message>
+        <source>Full path to a Particl Core compatible script (e.g. C:\Downloads\hwi.exe or /Users/you/Downloads/hwi.py). Beware: malware can steal your coins!</source>
+        <translation type="unfinished">Fuld sti til et Particl Core-kompatibelt script (f.eks. C:\Downloads\hwi.exe eller /Users/you/Downloads/hwi.py). Pas på: malware kan stjæle dine mønter!</translation>
+    </message>
+    <message>
         <source>Automatically open the Particl client port on the router. This only works when your router supports UPnP and it is enabled.</source>
         <translation>Åbn automatisk Particl-klientens port på routeren. Dette virker kun, når din router understøtter UPnP, og UPnP er aktiveret.</translation>
-=======
-        <source>External Signer (e.g. hardware wallet)</source>
-        <translation type="unfinished">Ekstern underskriver (f.eks. hardwaretegnebog)</translation>
-    </message>
-    <message>
-        <source>&amp;External signer script path</source>
-        <translation type="unfinished">&amp;Ekstern underskrivers scriptsti</translation>
-    </message>
-    <message>
-        <source>Full path to a Bitcoin Core compatible script (e.g. C:\Downloads\hwi.exe or /Users/you/Downloads/hwi.py). Beware: malware can steal your coins!</source>
-        <translation type="unfinished">Fuld sti til et Bitcoin Core-kompatibelt script (f.eks. C:\Downloads\hwi.exe eller /Users/you/Downloads/hwi.py). Pas på: malware kan stjæle dine mønter!</translation>
-    </message>
-    <message>
-        <source>Automatically open the Bitcoin client port on the router. This only works when your router supports UPnP and it is enabled.</source>
-        <translation>Åbn automatisk Bitcoin-klientens port på routeren. Dette virker kun, når din router understøtter UPnP, og UPnP er aktiveret.</translation>
->>>>>>> a46e1783
     </message>
     <message>
         <source>Map port using &amp;UPnP</source>
         <translation>Konfigurér port vha. &amp;UPnP</translation>
     </message>
     <message>
-        <source>Automatically open the Bitcoin client port on the router. This only works when your router supports NAT-PMP and it is enabled. The external port could be random.</source>
-        <translation type="unfinished">Åbn automatisk Bitcoin-klientporten på routeren. Dette virker kun, når din router understøtter NAT-PMP, og den er aktiveret. Den eksterne port kan være tilfældig.</translation>
+        <source>Automatically open the Particl client port on the router. This only works when your router supports NAT-PMP and it is enabled. The external port could be random.</source>
+        <translation type="unfinished">Åbn automatisk Particl-klientporten på routeren. Dette virker kun, når din router understøtter NAT-PMP, og den er aktiveret. Den eksterne port kan være tilfældig.</translation>
     </message>
     <message>
         <source>Map port using NA&amp;T-PMP</source>
@@ -1863,10 +1853,6 @@
         <translation type="unfinished">'particl://' er ikke et gyldigt URI. Brug 'particl:' istedet.</translation>
     </message>
     <message>
-<<<<<<< HEAD
-        <source>URI cannot be parsed! This can be caused by an invalid Particl address or malformed URI parameters.</source>
-        <translation type="unfinished">URI kan ikke tolkes! Dette kan skyldes en ugyldig Particl-adresse eller forkert udformede URL-parametre.</translation>
-=======
         <source>Cannot process payment request because BIP70 is not supported.
 Due to widespread security flaws in BIP70 it's strongly recommended that any merchant instructions to switch wallets be ignored.
 If you are receiving this error you should request the merchant provide a BIP21 compatible URI.</source>
@@ -1875,9 +1861,8 @@
 Hvis du modtager denne fejl, skal du anmode forhandleren om en BIP21-kompatibel URI.</translation>
     </message>
     <message>
-        <source>URI cannot be parsed! This can be caused by an invalid Bitcoin address or malformed URI parameters.</source>
-        <translation type="unfinished">URI kan ikke tolkes! Dette kan skyldes en ugyldig Bitcoin-adresse eller forkert udformede URL-parametre.</translation>
->>>>>>> a46e1783
+        <source>URI cannot be parsed! This can be caused by an invalid Particl address or malformed URI parameters.</source>
+        <translation type="unfinished">URI kan ikke tolkes! Dette kan skyldes en ugyldig Particl-adresse eller forkert udformede URL-parametre.</translation>
     </message>
     <message>
         <source>Payment request file handling</source>
@@ -2626,10 +2611,6 @@
         <translation type="unfinished">Skjul indstillinger for transaktionsgebyr</translation>
     </message>
     <message>
-<<<<<<< HEAD
-        <source>When there is less transaction volume than space in the blocks, miners as well as relaying nodes may enforce a minimum fee. Paying only this minimum fee is just fine, but be aware that this can result in a never confirming transaction once there is more demand for particl transactions than the network can process.</source>
-        <translation type="unfinished">På tidspunkter, hvor der er færre transaktioner, end der er plads til i nye blokke, kan minere og videresendende knuder gennemtvinge et minimumsgebyr. Du kan vælge kun at betale dette minimumsgebyr, men vær opmærksom på, at det kan resultere i en transaktion, der aldrig bliver bekræftet, hvis mængden af nye particl-transaktioner stiger til mere, end hvad netværket kan behandle ad gangen.</translation>
-=======
         <source>Specify a custom fee per kB (1,000 bytes) of the transaction's virtual size.
 
 Note:  Since the fee is calculated on a per-byte basis, a fee rate of "100 satoshis per kvB" for a transaction size of 500 virtual bytes (half of 1 kvB) would ultimately yield a fee of only 50 satoshis.</source>
@@ -2638,9 +2619,8 @@
 Bemærk: Da gebyret beregnes på per-byte-basis, ville en gebyrsats på "100 satoshis pr. kvB" for en transaktionsstørrelse på 500 virtuelle bytes (halvdelen af 1 kvB) i sidste ende kun give et gebyr på 50 satoshis.</translation>
     </message>
     <message>
-        <source>When there is less transaction volume than space in the blocks, miners as well as relaying nodes may enforce a minimum fee. Paying only this minimum fee is just fine, but be aware that this can result in a never confirming transaction once there is more demand for bitcoin transactions than the network can process.</source>
-        <translation type="unfinished">På tidspunkter, hvor der er færre transaktioner, end der er plads til i nye blokke, kan minere og videresendende knuder gennemtvinge et minimumsgebyr. Du kan vælge kun at betale dette minimumsgebyr, men vær opmærksom på, at det kan resultere i en transaktion, der aldrig bliver bekræftet, hvis mængden af nye bitcoin-transaktioner stiger til mere, end hvad netværket kan behandle ad gangen.</translation>
->>>>>>> a46e1783
+        <source>When there is less transaction volume than space in the blocks, miners as well as relaying nodes may enforce a minimum fee. Paying only this minimum fee is just fine, but be aware that this can result in a never confirming transaction once there is more demand for particl transactions than the network can process.</source>
+        <translation type="unfinished">På tidspunkter, hvor der er færre transaktioner, end der er plads til i nye blokke, kan minere og videresendende knuder gennemtvinge et minimumsgebyr. Du kan vælge kun at betale dette minimumsgebyr, men vær opmærksom på, at det kan resultere i en transaktion, der aldrig bliver bekræftet, hvis mængden af nye particl-transaktioner stiger til mere, end hvad netværket kan behandle ad gangen.</translation>
     </message>
     <message>
         <source>A too low fee might result in a never confirming transaction (read the tooltip)</source>
@@ -3736,8 +3716,8 @@
         <translation type="unfinished">Fejl: Dumpfilformat dokument er forkert. Fik "%s", forventet "%s".</translation>
     </message>
     <message>
-        <source>Error: Dumpfile version is not supported. This version of bitcoin-wallet only supports version 1 dumpfiles. Got dumpfile with version %s</source>
-        <translation type="unfinished">Fejl: Dumpfil-versionen understøttes ikke. Denne version af bitcoin-tegnebog understøtter kun version 1 dumpfiler. Fik dumpfil med version %s</translation>
+        <source>Error: Dumpfile version is not supported. This version of particl-wallet only supports version 1 dumpfiles. Got dumpfile with version %s</source>
+        <translation type="unfinished">Fejl: Dumpfil-versionen understøttes ikke. Denne version af particl-tegnebog understøtter kun version 1 dumpfiler. Fik dumpfil med version %s</translation>
     </message>
     <message>
         <source>Error: Legacy wallets only support the "legacy", "p2sh-segwit", and "bech32" address types</source>
