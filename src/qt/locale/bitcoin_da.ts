--- conflicted
+++ resolved
@@ -47,19 +47,11 @@
     </message>
     <message>
         <source>Choose the address to send coins to</source>
-<<<<<<< HEAD
-        <translation>Vælg adresse at sende particl til</translation>
+        <translation type="unfinished">Vælg adresse at sende particl til</translation>
     </message>
     <message>
         <source>Choose the address to receive coins with</source>
-        <translation>Vælg adresse at modtage particl med</translation>
-=======
-        <translation type="unfinished">Vælg adresse at sende bitcoins til</translation>
-    </message>
-    <message>
-        <source>Choose the address to receive coins with</source>
-        <translation type="unfinished">Vælg adresse at modtage bitcoins med</translation>
->>>>>>> d3bd5410
+        <translation type="unfinished">Vælg adresse at modtage particl med</translation>
     </message>
     <message>
         <source>C&amp;hoose</source>
@@ -74,18 +66,13 @@
         <translation type="unfinished">Modtagelsesadresser</translation>
     </message>
     <message>
-<<<<<<< HEAD
         <source>These are your Particl addresses for sending payments. Always check the amount and the receiving address before sending coins.</source>
-        <translation>Disse er dine Particl-adresser til afsendelse af betalinger. Tjek altid beløb og modtagelsesadresse, inden du sender particl.</translation>
-=======
-        <source>These are your Bitcoin addresses for sending payments. Always check the amount and the receiving address before sending coins.</source>
-        <translation type="unfinished">Disse er dine Bitcoin-adresser til afsendelse af betalinger. Tjek altid beløb og modtagelsesadresse, inden du sender bitcoins.</translation>
-    </message>
-    <message>
-        <source>These are your Bitcoin addresses for receiving payments. Use the 'Create new receiving address' button in the receive tab to create new addresses.
+        <translation type="unfinished">Disse er dine Particl-adresser til afsendelse af betalinger. Tjek altid beløb og modtagelsesadresse, inden du sender particl.</translation>
+    </message>
+    <message>
+        <source>These are your Particl addresses for receiving payments. Use the 'Create new receiving address' button in the receive tab to create new addresses.
 Signing is only possible with addresses of the type 'legacy'.</source>
-        <translation type="unfinished">Disse er dine Bitcoin adresser til at modtage betalinger. Benyt 'Opret ny modtager adresse' knappen i modtag fanen for at oprette nye adresser.</translation>
->>>>>>> d3bd5410
+        <translation type="unfinished">Disse er dine Particl adresser til at modtage betalinger. Benyt 'Opret ny modtager adresse' knappen i modtag fanen for at oprette nye adresser.</translation>
     </message>
     <message>
         <source>&amp;Copy Address</source>
@@ -176,13 +163,8 @@
         <translation type="unfinished">Bekræft tegnebogskryptering</translation>
     </message>
     <message>
-<<<<<<< HEAD
         <source>Warning: If you encrypt your wallet and lose your passphrase, you will &lt;b&gt;LOSE ALL OF YOUR PARTICL&lt;/b&gt;!</source>
-        <translation>Advarsel: Hvis du krypterer din tegnebog og mister din adgangskode, vil du &lt;b&gt;MISTE ALLE DINE PARTICL&lt;/b&gt;!</translation>
-=======
-        <source>Warning: If you encrypt your wallet and lose your passphrase, you will &lt;b&gt;LOSE ALL OF YOUR BITCOINS&lt;/b&gt;!</source>
-        <translation type="unfinished">Advarsel: Hvis du krypterer din tegnebog og mister din adgangskode, vil du &lt;b&gt;MISTE ALLE DINE BITCOINS&lt;/b&gt;!</translation>
->>>>>>> d3bd5410
+        <translation type="unfinished">Advarsel: Hvis du krypterer din tegnebog og mister din adgangskode, vil du &lt;b&gt;MISTE ALLE DINE PARTICL&lt;/b&gt;!</translation>
     </message>
     <message>
         <source>Are you sure you wish to encrypt your wallet?</source>
@@ -201,13 +183,8 @@
         <translation type="unfinished">Indtast den gamle adgangskode og en ny adgangskode til tegnebogen.</translation>
     </message>
     <message>
-<<<<<<< HEAD
         <source>Remember that encrypting your wallet cannot fully protect your particl from being stolen by malware infecting your computer.</source>
-        <translation>Husk, at kryptere din tegnebog vil ikke fuldt ud beskytte dine particl mod at blive stjålet af malware på din computer.</translation>
-=======
-        <source>Remember that encrypting your wallet cannot fully protect your bitcoins from being stolen by malware infecting your computer.</source>
-        <translation type="unfinished">Husk, at kryptere din tegnebog vil ikke fuldt ud beskytte dine bitcoins mod at blive stjålet af malware på din computer.</translation>
->>>>>>> d3bd5410
+        <translation type="unfinished">Husk, at kryptere din tegnebog vil ikke fuldt ud beskytte dine particl mod at blive stjålet af malware på din computer.</translation>
     </message>
     <message>
         <source>Wallet to be encrypted</source>
@@ -303,8 +280,8 @@
         <translation type="unfinished">Beløb</translation>
     </message>
     <message>
-        <source>Enter a Bitcoin address (e.g. %1)</source>
-        <translation type="unfinished">Indtast en Bitcoin-adresse (fx %1)</translation>
+        <source>Enter a Particl address (e.g. %1)</source>
+        <translation type="unfinished">Indtast en Particl-adresse (fx %1)</translation>
     </message>
     <message>
         <source>Internal</source>
@@ -481,29 +458,20 @@
         <translation>Kryptér de private nøgler, der hører til din tegnebog</translation>
     </message>
     <message>
-<<<<<<< HEAD
+        <source>&amp;Backup Wallet…</source>
+        <translation type="unfinished">&amp;Sikkerhedskopiér Tegnebog</translation>
+    </message>
+    <message>
         <source>Sign messages with your Particl addresses to prove you own them</source>
         <translation>Signér beskeder med dine Particl-adresser for at bevise, at de tilhører dig</translation>
     </message>
     <message>
+        <source>&amp;Verify message…</source>
+        <translation type="unfinished">&amp;Verificér besked...</translation>
+    </message>
+    <message>
         <source>Verify messages to ensure they were signed with specified Particl addresses</source>
         <translation>Verificér beskeder for at sikre, at de er signeret med de angivne Particl-adresser</translation>
-=======
-        <source>&amp;Backup Wallet…</source>
-        <translation type="unfinished">&amp;Sikkerhedskopiér Tegnebog</translation>
-    </message>
-    <message>
-        <source>Sign messages with your Bitcoin addresses to prove you own them</source>
-        <translation>Signér beskeder med dine Bitcoin-adresser for at bevise, at de tilhører dig</translation>
-    </message>
-    <message>
-        <source>&amp;Verify message…</source>
-        <translation type="unfinished">&amp;Verificér besked...</translation>
-    </message>
-    <message>
-        <source>Verify messages to ensure they were signed with specified Bitcoin addresses</source>
-        <translation>Verificér beskeder for at sikre, at de er signeret med de angivne Bitcoin-adresser</translation>
->>>>>>> d3bd5410
     </message>
     <message>
         <source>Close Wallet…</source>
@@ -534,34 +502,20 @@
         <translation>Faneværktøjslinje</translation>
     </message>
     <message>
-<<<<<<< HEAD
-        <source>Request payments (generates QR codes and particl: URIs)</source>
-        <translation>Anmod om betalinger (genererer QR-koder og “particl:”-URI'er)</translation>
-=======
         <source>Synchronizing with network…</source>
         <translation type="unfinished">Synkroniserer med netværk …</translation>
->>>>>>> d3bd5410
     </message>
     <message>
         <source>Connecting to peers…</source>
         <translation type="unfinished">Forbinder til knuder...</translation>
     </message>
     <message>
-        <source>Request payments (generates QR codes and bitcoin: URIs)</source>
-        <translation type="unfinished">Anmod om betalinger (genererer QR-koder og “bitcoin:”-URI'er)</translation>
-    </message>
-    <message>
-<<<<<<< HEAD
-        <source>&amp;Command-line options</source>
-        <translation>Tilvalg for &amp;kommandolinje</translation>
-    </message>
-    <message numerus="yes">
-        <source>%n active connection(s) to Particl network</source>
-        <translation><numerusform>%n aktiv forbindelse til Particl-netværket</numerusform><numerusform>%n aktive forbindelser til Particl-netværket</numerusform></translation>
-=======
+        <source>Request payments (generates QR codes and particl: URIs)</source>
+        <translation type="unfinished">Anmod om betalinger (genererer QR-koder og “particl:”-URI'er)</translation>
+    </message>
+    <message>
         <source>Show the list of used sending addresses and labels</source>
         <translation type="unfinished">Vis listen over brugte afsendelsesadresser og -mærkater</translation>
->>>>>>> d3bd5410
     </message>
     <message>
         <source>Show the list of used receiving addresses and labels</source>
@@ -607,12 +561,12 @@
         <translation>Opdateret</translation>
     </message>
     <message>
-        <source>Load Partially Signed Bitcoin Transaction</source>
-        <translation type="unfinished">Indlæs Partvist Signeret Bitcoin-Transaktion</translation>
-    </message>
-    <message>
-        <source>Load Partially Signed Bitcoin Transaction from clipboard</source>
-        <translation type="unfinished">Indlæs Partvist Signeret Bitcoin-Transaktion fra udklipsholder</translation>
+        <source>Load Partially Signed Particl Transaction</source>
+        <translation type="unfinished">Indlæs Partvist Signeret Particl-Transaktion</translation>
+    </message>
+    <message>
+        <source>Load Partially Signed Particl Transaction from clipboard</source>
+        <translation type="unfinished">Indlæs Partvist Signeret Particl-Transaktion fra udklipsholder</translation>
     </message>
     <message>
         <source>Node window</source>
@@ -631,13 +585,8 @@
         <translation type="unfinished">&amp;Modtageradresser</translation>
     </message>
     <message>
-<<<<<<< HEAD
         <source>Open a particl: URI</source>
-        <translation>Åbn en particl:-URI</translation>
-=======
-        <source>Open a bitcoin: URI</source>
-        <translation type="unfinished">Åbn en bitcoin:-URI</translation>
->>>>>>> d3bd5410
+        <translation type="unfinished">Åbn en particl:-URI</translation>
     </message>
     <message>
         <source>Open Wallet</source>
@@ -656,12 +605,8 @@
         <translation type="unfinished">Luk alle tegnebøgerne </translation>
     </message>
     <message>
-<<<<<<< HEAD
         <source>Show the %1 help message to get a list with possible Particl command-line options</source>
-        <translation>Vis %1 hjælpebesked for at få en liste over mulige tilvalg for Particl kommandolinje</translation>
-=======
-        <source>Show the %1 help message to get a list with possible Bitcoin command-line options</source>
-        <translation type="unfinished">Vis %1 hjælpebesked for at få en liste over mulige tilvalg for Bitcoin kommandolinje</translation>
+        <translation type="unfinished">Vis %1 hjælpebesked for at få en liste over mulige tilvalg for Particl kommandolinje</translation>
     </message>
     <message>
         <source>&amp;Mask values</source>
@@ -670,7 +615,6 @@
     <message>
         <source>Mask the values in the Overview tab</source>
         <translation type="unfinished">Maskér værdierne i Oversigt-fanebladet</translation>
->>>>>>> d3bd5410
     </message>
     <message>
         <source>default wallet</source>
@@ -697,7 +641,7 @@
         <translation type="unfinished">%1-klient</translation>
     </message>
     <message numerus="yes">
-        <source>%n active connection(s) to Bitcoin network.</source>
+        <source>%n active connection(s) to Particl network.</source>
         <extracomment>A substring of the tooltip.</extracomment>
         <translation type="unfinished">
             <numerusform />
@@ -1075,13 +1019,8 @@
         <translation type="unfinished">Redigér afsendelsesadresse</translation>
     </message>
     <message>
-<<<<<<< HEAD
         <source>The entered address "%1" is not a valid Particl address.</source>
-        <translation>Den indtastede adresse “%1” er ikke en gyldig Particl-adresse.</translation>
-=======
-        <source>The entered address "%1" is not a valid Bitcoin address.</source>
-        <translation type="unfinished">Den indtastede adresse “%1” er ikke en gyldig Bitcoin-adresse.</translation>
->>>>>>> d3bd5410
+        <translation type="unfinished">Den indtastede adresse “%1” er ikke en gyldig Particl-adresse.</translation>
     </message>
     <message>
         <source>Address "%1" already exists as a receiving address with label "%2" and so cannot be added as a sending address.</source>
@@ -1142,8 +1081,8 @@
         </translation>
     </message>
     <message>
-        <source>%1 will download and store a copy of the Bitcoin block chain.</source>
-        <translation type="unfinished">%1 vil downloade og gemme en kopi af Bitcoin-blokkæden.</translation>
+        <source>%1 will download and store a copy of the Particl block chain.</source>
+        <translation type="unfinished">%1 vil downloade og gemme en kopi af Particl-blokkæden.</translation>
     </message>
     <message>
         <source>The wallet will also be stored in this directory.</source>
@@ -1197,13 +1136,8 @@
 <context>
     <name>HelpMessageDialog</name>
     <message>
-<<<<<<< HEAD
-        <source>Particl</source>
-        <translation>Particl</translation>
-=======
         <source>About %1</source>
         <translation type="unfinished">Om %1</translation>
->>>>>>> d3bd5410
     </message>
     <message>
         <source>Command-line options</source>
@@ -1224,377 +1158,303 @@
         <translation type="unfinished">Formular</translation>
     </message>
     <message>
-<<<<<<< HEAD
-        <source>%1 will download and store a copy of the Particl block chain.</source>
-        <translation>%1 vil downloade og gemme en kopi af Particl-blokkæden.</translation>
-=======
-        <source>Recent transactions may not yet be visible, and therefore your wallet's balance might be incorrect. This information will be correct once your wallet has finished synchronizing with the bitcoin network, as detailed below.</source>
-        <translation type="unfinished">Nylige transaktioner er måske ikke synlige endnu, og derfor kan din tegnebogs saldo være ukorrekt. Denne information vil være korrekt, når din tegnebog er færdig med at synkronisere med bitcoin-netværket, som detaljerne herunder viser.</translation>
->>>>>>> d3bd5410
-    </message>
-    <message>
-        <source>Attempting to spend bitcoins that are affected by not-yet-displayed transactions will not be accepted by the network.</source>
-        <translation type="unfinished">Forsøg på at bruge bitcoin, som er indeholdt i endnu-ikke-viste transaktioner, accepteres ikke af netværket.</translation>
+        <source>Recent transactions may not yet be visible, and therefore your wallet's balance might be incorrect. This information will be correct once your wallet has finished synchronizing with the particl network, as detailed below.</source>
+        <translation type="unfinished">Nylige transaktioner er måske ikke synlige endnu, og derfor kan din tegnebogs saldo være ukorrekt. Denne information vil være korrekt, når din tegnebog er færdig med at synkronisere med particl-netværket, som detaljerne herunder viser.</translation>
+    </message>
+    <message>
+        <source>Attempting to spend particl that are affected by not-yet-displayed transactions will not be accepted by the network.</source>
+        <translation type="unfinished">Forsøg på at bruge particl, som er indeholdt i endnu-ikke-viste transaktioner, accepteres ikke af netværket.</translation>
     </message>
     <message>
         <source>Number of blocks left</source>
         <translation type="unfinished">Antal blokke tilbage</translation>
     </message>
     <message>
-<<<<<<< HEAD
+        <source>Unknown…</source>
+        <translation type="unfinished">Ukendt...</translation>
+    </message>
+    <message>
+        <source>calculating…</source>
+        <translation type="unfinished">udregner...</translation>
+    </message>
+    <message>
+        <source>Last block time</source>
+        <translation type="unfinished">Tidsstempel for seneste blok</translation>
+    </message>
+    <message>
+        <source>Progress</source>
+        <translation type="unfinished">Fremgang</translation>
+    </message>
+    <message>
+        <source>Progress increase per hour</source>
+        <translation type="unfinished">Øgning af fremgang pr. time</translation>
+    </message>
+    <message>
+        <source>Estimated time left until synced</source>
+        <translation type="unfinished">Estimeret tid tilbage af synkronisering</translation>
+    </message>
+    <message>
+        <source>Hide</source>
+        <translation type="unfinished">Skjul</translation>
+    </message>
+    <message>
+        <source>%1 is currently syncing.  It will download headers and blocks from peers and validate them until reaching the tip of the block chain.</source>
+        <translation type="unfinished">%1 synkroniserer lige nu. Hoveder og blokke bliver downloadet og valideret fra andre knuder. Processen fortsætter indtil den seneste blok nås.</translation>
+    </message>
+    </context>
+<context>
+    <name>OpenURIDialog</name>
+    <message>
+        <source>Open particl URI</source>
+        <translation type="unfinished">Åbn particl-URI</translation>
+    </message>
+    </context>
+<context>
+    <name>OptionsDialog</name>
+    <message>
+        <source>Options</source>
+        <translation>Indstillinger</translation>
+    </message>
+    <message>
+        <source>&amp;Main</source>
+        <translation>&amp;Generelt</translation>
+    </message>
+    <message>
+        <source>Automatically start %1 after logging in to the system.</source>
+        <translation type="unfinished">Start %1 automatisk, når der logges ind på systemet.</translation>
+    </message>
+    <message>
+        <source>&amp;Start %1 on system login</source>
+        <translation type="unfinished">&amp;Start %1 ved systemlogin</translation>
+    </message>
+    <message>
+        <source>Size of &amp;database cache</source>
+        <translation type="unfinished">Størrelsen på &amp;databasens cache</translation>
+    </message>
+    <message>
+        <source>Number of script &amp;verification threads</source>
+        <translation type="unfinished">Antallet af script&amp;verificeringstråde</translation>
+    </message>
+    <message>
+        <source>IP address of the proxy (e.g. IPv4: 127.0.0.1 / IPv6: ::1)</source>
+        <translation type="unfinished">IP-adresse for proxyen (fx IPv4: 127.0.0.1 / IPv6: ::1)</translation>
+    </message>
+    <message>
+        <source>Shows if the supplied default SOCKS5 proxy is used to reach peers via this network type.</source>
+        <translation type="unfinished">Viser om den angivne standard-SOCKS5-proxy bruges til at nå knuder via denne netværkstype.</translation>
+    </message>
+    <message>
+        <source>Minimize instead of exit the application when the window is closed. When this option is enabled, the application will be closed only after selecting Exit in the menu.</source>
+        <translation type="unfinished">Minimér i stedet for at lukke applikationen, når vinduet lukkes. Når denne indstilling er aktiveret, vil applikationen først blive lukket, når Afslut vælges i menuen.</translation>
+    </message>
+    <message>
+        <source>Third party URLs (e.g. a block explorer) that appear in the transactions tab as context menu items. %s in the URL is replaced by transaction hash. Multiple URLs are separated by vertical bar |.</source>
+        <translation type="unfinished">Tredjeparts-URL'er (fx et blokhåndteringsværktøj), der vises i transaktionsfanen som genvejsmenupunkter. %s i URL'en erstattes med transaktionens hash. Flere URL'er separeres med en lodret streg |.</translation>
+    </message>
+    <message>
+        <source>Open the %1 configuration file from the working directory.</source>
+        <translation type="unfinished">Åbn konfigurationsfilen for %1 fra arbejdsmappen.</translation>
+    </message>
+    <message>
+        <source>Open Configuration File</source>
+        <translation type="unfinished">Åbn konfigurationsfil</translation>
+    </message>
+    <message>
+        <source>Reset all client options to default.</source>
+        <translation>Nulstil alle klientindstillinger til deres standard.</translation>
+    </message>
+    <message>
+        <source>&amp;Reset Options</source>
+        <translation>&amp;Nulstil indstillinger</translation>
+    </message>
+    <message>
+        <source>&amp;Network</source>
+        <translation>&amp;Netværk</translation>
+    </message>
+    <message>
+        <source>Prune &amp;block storage to</source>
+        <translation type="unfinished">Beskære &amp;blok opbevaring til</translation>
+    </message>
+    <message>
+        <source>Reverting this setting requires re-downloading the entire blockchain.</source>
+        <translation type="unfinished">Ændring af denne indstilling senere kræver download af hele blokkæden igen.</translation>
+    </message>
+    <message>
+        <source>(0 = auto, &lt;0 = leave that many cores free)</source>
+        <translation type="unfinished">(0 = auto, &lt;0 = efterlad så mange kerner fri)</translation>
+    </message>
+    <message>
+        <source>W&amp;allet</source>
+        <translation type="unfinished">&amp;Tegnebog</translation>
+    </message>
+    <message>
+        <source>Expert</source>
+        <translation type="unfinished">Ekspert</translation>
+    </message>
+    <message>
+        <source>Enable coin &amp;control features</source>
+        <translation type="unfinished">Aktivér egenskaber for &amp;coin-styring</translation>
+    </message>
+    <message>
+        <source>If you disable the spending of unconfirmed change, the change from a transaction cannot be used until that transaction has at least one confirmation. This also affects how your balance is computed.</source>
+        <translation type="unfinished">Hvis du deaktiverer brug af ubekræftede byttepenge, kan byttepengene fra en transaktion ikke bruges, før pågældende transaktion har mindst én bekræftelse. Dette påvirker også måden hvorpå din saldo beregnes.</translation>
+    </message>
+    <message>
+        <source>&amp;Spend unconfirmed change</source>
+        <translation type="unfinished">&amp;Brug ubekræftede byttepenge</translation>
+    </message>
+    <message>
+        <source>Automatically open the Particl client port on the router. This only works when your router supports UPnP and it is enabled.</source>
+        <translation>Åbn automatisk Particl-klientens port på routeren. Dette virker kun, når din router understøtter UPnP, og UPnP er aktiveret.</translation>
+    </message>
+    <message>
+        <source>Map port using &amp;UPnP</source>
+        <translation>Konfigurér port vha. &amp;UPnP</translation>
+    </message>
+    <message>
+        <source>Accept connections from outside.</source>
+        <translation type="unfinished">Acceptér forbindelser udefra.</translation>
+    </message>
+    <message>
+        <source>Allow incomin&amp;g connections</source>
+        <translation type="unfinished">Tillad &amp;indkommende forbindelser</translation>
+    </message>
+    <message>
+        <source>Connect to the Particl network through a SOCKS5 proxy.</source>
+        <translation type="unfinished">Forbind til Particl-netværket gennem en SOCKS5-proxy.</translation>
+    </message>
+    <message>
+        <source>&amp;Connect through SOCKS5 proxy (default proxy):</source>
+        <translation type="unfinished">&amp;Forbind gennem SOCKS5-proxy (standard-proxy):</translation>
+    </message>
+    <message>
+        <source>Proxy &amp;IP:</source>
+        <translation>Proxy-&amp;IP:</translation>
+    </message>
+    <message>
+        <source>Port of the proxy (e.g. 9050)</source>
+        <translation>Port for proxyen (fx 9050)</translation>
+    </message>
+    <message>
+        <source>Used for reaching peers via:</source>
+        <translation type="unfinished">Bruges til at nå knuder via:</translation>
+    </message>
+    <message>
+        <source>&amp;Window</source>
+        <translation>&amp;Vindue</translation>
+    </message>
+    <message>
+        <source>Show only a tray icon after minimizing the window.</source>
+        <translation>Vis kun et statusikon efter minimering af vinduet.</translation>
+    </message>
+    <message>
+        <source>&amp;Minimize to the tray instead of the taskbar</source>
+        <translation>&amp;Minimér til statusfeltet i stedet for proceslinjen</translation>
+    </message>
+    <message>
+        <source>M&amp;inimize on close</source>
+        <translation>M&amp;inimér ved lukning</translation>
+    </message>
+    <message>
+        <source>&amp;Display</source>
+        <translation>&amp;Visning</translation>
+    </message>
+    <message>
+        <source>User Interface &amp;language:</source>
+        <translation>&amp;Sprog for brugergrænseflade:</translation>
+    </message>
+    <message>
+        <source>The user interface language can be set here. This setting will take effect after restarting %1.</source>
+        <translation type="unfinished">Sproget for brugerfladen kan vælges her. Denne indstilling vil træde i kraft efter genstart af %1.</translation>
+    </message>
+    <message>
+        <source>&amp;Unit to show amounts in:</source>
+        <translation>&amp;Enhed, som beløb vises i:</translation>
+    </message>
+    <message>
+        <source>Choose the default subdivision unit to show in the interface and when sending coins.</source>
+        <translation>Vælg standard for underopdeling af enhed, som skal vises i brugergrænsefladen og ved afsendelse af particl.</translation>
+    </message>
+    <message>
+        <source>Whether to show coin control features or not.</source>
+        <translation type="unfinished">Hvorvidt egenskaber for coin-styring skal vises eller ej.</translation>
+    </message>
+    <message>
+        <source>Connect to the Particl network through a separate SOCKS5 proxy for Tor onion services.</source>
+        <translation type="unfinished">Opret forbindelse til Particl-netværk igennem en separat SOCKS5 proxy til Tor-onion-tjenester.</translation>
+    </message>
+    <message>
+        <source>Use separate SOCKS&amp;5 proxy to reach peers via Tor onion services:</source>
+        <translation type="unfinished">Brug separate SOCKS&amp;5 proxy, for at nå fælle via Tor-onion-tjenester:</translation>
+    </message>
+    <message>
+        <source>&amp;Third party transaction URLs</source>
+        <translation type="unfinished">&amp;Tredjeparts-transaktions-URL'er</translation>
+    </message>
+    <message>
+        <source>Options set in this dialog are overridden by the command line or in the configuration file:</source>
+        <translation type="unfinished">Valgmuligheder sat i denne dialog er overskrevet af kommandolinjen eller i konfigurationsfilen:</translation>
+    </message>
+    <message>
+        <source>&amp;OK</source>
+        <translation>&amp;Ok</translation>
+    </message>
+    <message>
+        <source>&amp;Cancel</source>
+        <translation>&amp;Annullér</translation>
+    </message>
+    <message>
+        <source>default</source>
+        <translation>standard</translation>
+    </message>
+    <message>
+        <source>none</source>
+        <translation type="unfinished">ingen</translation>
+    </message>
+    <message>
+        <source>Confirm options reset</source>
+        <translation>Bekræft nulstilling af indstillinger</translation>
+    </message>
+    <message>
+        <source>Client restart required to activate changes.</source>
+        <translation type="unfinished">Genstart af klienten er nødvendig for at aktivere ændringer.</translation>
+    </message>
+    <message>
+        <source>Client will be shut down. Do you want to proceed?</source>
+        <translation type="unfinished">Klienten vil lukke ned. Vil du fortsætte?</translation>
+    </message>
+    <message>
+        <source>Configuration options</source>
+        <translation type="unfinished">Konfigurationsindstillinger</translation>
+    </message>
+    <message>
+        <source>The configuration file is used to specify advanced user options which override GUI settings. Additionally, any command-line options will override this configuration file.</source>
+        <translation type="unfinished">Konfigurationsfilen bruges til at opsætte avancerede brugerindstillinger, som tilsidesætter indstillingerne i den grafiske brugerflade. Derudover vil eventuelle kommandolinjetilvalg tilsidesætte denne konfigurationsfil.</translation>
+    </message>
+    <message>
         <source>Error</source>
-        <translation>Fejl</translation>
-    </message>
-    <message numerus="yes">
-        <source>%n GB of free space available</source>
-        <translation><numerusform>%n GB fri plads tilgængelig</numerusform><numerusform>%n GB fri plads tilgængelig</numerusform></translation>
-    </message>
-    <message numerus="yes">
-        <source>(of %n GB needed)</source>
-        <translation><numerusform>(ud af %n GB nødvendig)</numerusform><numerusform>(ud af %n GB nødvendig)</numerusform></translation>
-    </message>
-    <message numerus="yes">
-        <source>(%n GB needed for full chain)</source>
-        <translation><numerusform>(%n GB nødvendig for komplet kæde)</numerusform><numerusform>(%n GB nødvendig for komplet kæde)</numerusform></translation>
+        <translation type="unfinished">Fejl</translation>
+    </message>
+    <message>
+        <source>The configuration file could not be opened.</source>
+        <translation type="unfinished">Konfigurationsfilen kunne ikke åbnes.</translation>
+    </message>
+    <message>
+        <source>This change would require a client restart.</source>
+        <translation type="unfinished">Denne ændring vil kræve en genstart af klienten.</translation>
+    </message>
+    <message>
+        <source>The supplied proxy address is invalid.</source>
+        <translation>Den angivne proxy-adresse er ugyldig.</translation>
     </message>
 </context>
 <context>
-    <name>ModalOverlay</name>
+    <name>OverviewPage</name>
     <message>
         <source>Form</source>
         <translation>Formular</translation>
     </message>
     <message>
-        <source>Recent transactions may not yet be visible, and therefore your wallet's balance might be incorrect. This information will be correct once your wallet has finished synchronizing with the particl network, as detailed below.</source>
-        <translation>Nylige transaktioner er måske ikke synlige endnu, og derfor kan din tegnebogs saldo være ukorrekt. Denne information vil være korrekt, når din tegnebog er færdig med at synkronisere med particl-netværket, som detaljerne herunder viser.</translation>
-    </message>
-    <message>
-        <source>Attempting to spend particl that are affected by not-yet-displayed transactions will not be accepted by the network.</source>
-        <translation>Forsøg på at bruge particl, som er indeholdt i endnu-ikke-viste transaktioner, accepteres ikke af netværket.</translation>
-    </message>
-    <message>
-        <source>Number of blocks left</source>
-        <translation>Antal blokke tilbage</translation>
-=======
-        <source>Unknown…</source>
-        <translation type="unfinished">Ukendt...</translation>
->>>>>>> d3bd5410
-    </message>
-    <message>
-        <source>calculating…</source>
-        <translation type="unfinished">udregner...</translation>
-    </message>
-    <message>
-        <source>Last block time</source>
-        <translation type="unfinished">Tidsstempel for seneste blok</translation>
-    </message>
-    <message>
-        <source>Progress</source>
-        <translation type="unfinished">Fremgang</translation>
-    </message>
-    <message>
-        <source>Progress increase per hour</source>
-        <translation type="unfinished">Øgning af fremgang pr. time</translation>
-    </message>
-    <message>
-        <source>Estimated time left until synced</source>
-        <translation type="unfinished">Estimeret tid tilbage af synkronisering</translation>
-    </message>
-    <message>
-        <source>Hide</source>
-        <translation type="unfinished">Skjul</translation>
-    </message>
-    <message>
-        <source>%1 is currently syncing.  It will download headers and blocks from peers and validate them until reaching the tip of the block chain.</source>
-        <translation type="unfinished">%1 synkroniserer lige nu. Hoveder og blokke bliver downloadet og valideret fra andre knuder. Processen fortsætter indtil den seneste blok nås.</translation>
-    </message>
-    </context>
-<context>
-    <name>OpenURIDialog</name>
-    <message>
-<<<<<<< HEAD
-        <source>Open particl URI</source>
-        <translation>Åbn particl-URI</translation>
-    </message>
-    <message>
-        <source>URI:</source>
-        <translation>URI:</translation>
-    </message>
-</context>
-<context>
-    <name>OpenWalletActivity</name>
-    <message>
-        <source>Open wallet failed</source>
-        <translation>Åbning af tegnebog mislykkedes</translation>
-    </message>
-    <message>
-        <source>Open wallet warning</source>
-        <translation>Advarsel for åbning af tegnebog</translation>
-    </message>
-    <message>
-        <source>default wallet</source>
-        <translation>Standard tegnebog</translation>
-    </message>
-    <message>
-        <source>Opening Wallet &lt;b&gt;%1&lt;/b&gt;...</source>
-        <translation>Åbner Tegnebog &lt;b&gt;%1&lt;/b&gt;...</translation>
-=======
-        <source>Open bitcoin URI</source>
-        <translation type="unfinished">Åbn bitcoin-URI</translation>
->>>>>>> d3bd5410
-    </message>
-    </context>
-<context>
-    <name>OptionsDialog</name>
-    <message>
-        <source>Options</source>
-        <translation>Indstillinger</translation>
-    </message>
-    <message>
-        <source>&amp;Main</source>
-        <translation>&amp;Generelt</translation>
-    </message>
-    <message>
-        <source>Automatically start %1 after logging in to the system.</source>
-        <translation type="unfinished">Start %1 automatisk, når der logges ind på systemet.</translation>
-    </message>
-    <message>
-        <source>&amp;Start %1 on system login</source>
-        <translation type="unfinished">&amp;Start %1 ved systemlogin</translation>
-    </message>
-    <message>
-        <source>Size of &amp;database cache</source>
-        <translation type="unfinished">Størrelsen på &amp;databasens cache</translation>
-    </message>
-    <message>
-        <source>Number of script &amp;verification threads</source>
-        <translation type="unfinished">Antallet af script&amp;verificeringstråde</translation>
-    </message>
-    <message>
-        <source>IP address of the proxy (e.g. IPv4: 127.0.0.1 / IPv6: ::1)</source>
-        <translation type="unfinished">IP-adresse for proxyen (fx IPv4: 127.0.0.1 / IPv6: ::1)</translation>
-    </message>
-    <message>
-        <source>Shows if the supplied default SOCKS5 proxy is used to reach peers via this network type.</source>
-        <translation type="unfinished">Viser om den angivne standard-SOCKS5-proxy bruges til at nå knuder via denne netværkstype.</translation>
-    </message>
-    <message>
-        <source>Minimize instead of exit the application when the window is closed. When this option is enabled, the application will be closed only after selecting Exit in the menu.</source>
-        <translation type="unfinished">Minimér i stedet for at lukke applikationen, når vinduet lukkes. Når denne indstilling er aktiveret, vil applikationen først blive lukket, når Afslut vælges i menuen.</translation>
-    </message>
-    <message>
-        <source>Third party URLs (e.g. a block explorer) that appear in the transactions tab as context menu items. %s in the URL is replaced by transaction hash. Multiple URLs are separated by vertical bar |.</source>
-        <translation type="unfinished">Tredjeparts-URL'er (fx et blokhåndteringsværktøj), der vises i transaktionsfanen som genvejsmenupunkter. %s i URL'en erstattes med transaktionens hash. Flere URL'er separeres med en lodret streg |.</translation>
-    </message>
-    <message>
-        <source>Open the %1 configuration file from the working directory.</source>
-        <translation type="unfinished">Åbn konfigurationsfilen for %1 fra arbejdsmappen.</translation>
-    </message>
-    <message>
-        <source>Open Configuration File</source>
-        <translation type="unfinished">Åbn konfigurationsfil</translation>
-    </message>
-    <message>
-        <source>Reset all client options to default.</source>
-        <translation>Nulstil alle klientindstillinger til deres standard.</translation>
-    </message>
-    <message>
-        <source>&amp;Reset Options</source>
-        <translation>&amp;Nulstil indstillinger</translation>
-    </message>
-    <message>
-        <source>&amp;Network</source>
-        <translation>&amp;Netværk</translation>
-    </message>
-    <message>
-        <source>Prune &amp;block storage to</source>
-        <translation type="unfinished">Beskære &amp;blok opbevaring til</translation>
-    </message>
-    <message>
-        <source>Reverting this setting requires re-downloading the entire blockchain.</source>
-        <translation type="unfinished">Ændring af denne indstilling senere kræver download af hele blokkæden igen.</translation>
-    </message>
-    <message>
-        <source>(0 = auto, &lt;0 = leave that many cores free)</source>
-        <translation type="unfinished">(0 = auto, &lt;0 = efterlad så mange kerner fri)</translation>
-    </message>
-    <message>
-        <source>W&amp;allet</source>
-        <translation type="unfinished">&amp;Tegnebog</translation>
-    </message>
-    <message>
-        <source>Expert</source>
-        <translation type="unfinished">Ekspert</translation>
-    </message>
-    <message>
-        <source>Enable coin &amp;control features</source>
-        <translation type="unfinished">Aktivér egenskaber for &amp;coin-styring</translation>
-    </message>
-    <message>
-        <source>If you disable the spending of unconfirmed change, the change from a transaction cannot be used until that transaction has at least one confirmation. This also affects how your balance is computed.</source>
-        <translation type="unfinished">Hvis du deaktiverer brug af ubekræftede byttepenge, kan byttepengene fra en transaktion ikke bruges, før pågældende transaktion har mindst én bekræftelse. Dette påvirker også måden hvorpå din saldo beregnes.</translation>
-    </message>
-    <message>
-        <source>&amp;Spend unconfirmed change</source>
-        <translation type="unfinished">&amp;Brug ubekræftede byttepenge</translation>
-    </message>
-    <message>
-        <source>Automatically open the Particl client port on the router. This only works when your router supports UPnP and it is enabled.</source>
-        <translation>Åbn automatisk Particl-klientens port på routeren. Dette virker kun, når din router understøtter UPnP, og UPnP er aktiveret.</translation>
-    </message>
-    <message>
-        <source>Map port using &amp;UPnP</source>
-        <translation>Konfigurér port vha. &amp;UPnP</translation>
-    </message>
-    <message>
-        <source>Accept connections from outside.</source>
-        <translation type="unfinished">Acceptér forbindelser udefra.</translation>
-    </message>
-    <message>
-        <source>Allow incomin&amp;g connections</source>
-        <translation type="unfinished">Tillad &amp;indkommende forbindelser</translation>
-    </message>
-    <message>
-<<<<<<< HEAD
-        <source>Connect to the Particl network through a SOCKS5 proxy.</source>
-        <translation>Forbind til Particl-netværket gennem en SOCKS5-proxy.</translation>
-=======
-        <source>Connect to the Bitcoin network through a SOCKS5 proxy.</source>
-        <translation type="unfinished">Forbind til Bitcoin-netværket gennem en SOCKS5-proxy.</translation>
->>>>>>> d3bd5410
-    </message>
-    <message>
-        <source>&amp;Connect through SOCKS5 proxy (default proxy):</source>
-        <translation type="unfinished">&amp;Forbind gennem SOCKS5-proxy (standard-proxy):</translation>
-    </message>
-    <message>
-        <source>Proxy &amp;IP:</source>
-        <translation>Proxy-&amp;IP:</translation>
-    </message>
-    <message>
-        <source>Port of the proxy (e.g. 9050)</source>
-        <translation>Port for proxyen (fx 9050)</translation>
-    </message>
-    <message>
-        <source>Used for reaching peers via:</source>
-        <translation type="unfinished">Bruges til at nå knuder via:</translation>
-    </message>
-    <message>
-        <source>&amp;Window</source>
-        <translation>&amp;Vindue</translation>
-    </message>
-    <message>
-        <source>Show only a tray icon after minimizing the window.</source>
-        <translation>Vis kun et statusikon efter minimering af vinduet.</translation>
-    </message>
-    <message>
-        <source>&amp;Minimize to the tray instead of the taskbar</source>
-        <translation>&amp;Minimér til statusfeltet i stedet for proceslinjen</translation>
-    </message>
-    <message>
-        <source>M&amp;inimize on close</source>
-        <translation>M&amp;inimér ved lukning</translation>
-    </message>
-    <message>
-        <source>&amp;Display</source>
-        <translation>&amp;Visning</translation>
-    </message>
-    <message>
-        <source>User Interface &amp;language:</source>
-        <translation>&amp;Sprog for brugergrænseflade:</translation>
-    </message>
-    <message>
-        <source>The user interface language can be set here. This setting will take effect after restarting %1.</source>
-        <translation type="unfinished">Sproget for brugerfladen kan vælges her. Denne indstilling vil træde i kraft efter genstart af %1.</translation>
-    </message>
-    <message>
-        <source>&amp;Unit to show amounts in:</source>
-        <translation>&amp;Enhed, som beløb vises i:</translation>
-    </message>
-    <message>
-        <source>Choose the default subdivision unit to show in the interface and when sending coins.</source>
-        <translation>Vælg standard for underopdeling af enhed, som skal vises i brugergrænsefladen og ved afsendelse af particl.</translation>
-    </message>
-    <message>
-        <source>Whether to show coin control features or not.</source>
-        <translation type="unfinished">Hvorvidt egenskaber for coin-styring skal vises eller ej.</translation>
-    </message>
-    <message>
-        <source>Connect to the Bitcoin network through a separate SOCKS5 proxy for Tor onion services.</source>
-        <translation type="unfinished">Opret forbindelse til Bitcoin-netværk igennem en separat SOCKS5 proxy til Tor-onion-tjenester.</translation>
-    </message>
-    <message>
-        <source>Use separate SOCKS&amp;5 proxy to reach peers via Tor onion services:</source>
-        <translation type="unfinished">Brug separate SOCKS&amp;5 proxy, for at nå fælle via Tor-onion-tjenester:</translation>
-    </message>
-    <message>
-        <source>&amp;Third party transaction URLs</source>
-        <translation type="unfinished">&amp;Tredjeparts-transaktions-URL'er</translation>
-    </message>
-    <message>
-        <source>Options set in this dialog are overridden by the command line or in the configuration file:</source>
-        <translation type="unfinished">Valgmuligheder sat i denne dialog er overskrevet af kommandolinjen eller i konfigurationsfilen:</translation>
-    </message>
-    <message>
-        <source>&amp;OK</source>
-        <translation>&amp;Ok</translation>
-    </message>
-    <message>
-        <source>&amp;Cancel</source>
-        <translation>&amp;Annullér</translation>
-    </message>
-    <message>
-        <source>default</source>
-        <translation>standard</translation>
-    </message>
-    <message>
-        <source>none</source>
-        <translation type="unfinished">ingen</translation>
-    </message>
-    <message>
-        <source>Confirm options reset</source>
-        <translation>Bekræft nulstilling af indstillinger</translation>
-    </message>
-    <message>
-        <source>Client restart required to activate changes.</source>
-        <translation type="unfinished">Genstart af klienten er nødvendig for at aktivere ændringer.</translation>
-    </message>
-    <message>
-        <source>Client will be shut down. Do you want to proceed?</source>
-        <translation type="unfinished">Klienten vil lukke ned. Vil du fortsætte?</translation>
-    </message>
-    <message>
-        <source>Configuration options</source>
-        <translation type="unfinished">Konfigurationsindstillinger</translation>
-    </message>
-    <message>
-        <source>The configuration file is used to specify advanced user options which override GUI settings. Additionally, any command-line options will override this configuration file.</source>
-        <translation type="unfinished">Konfigurationsfilen bruges til at opsætte avancerede brugerindstillinger, som tilsidesætter indstillingerne i den grafiske brugerflade. Derudover vil eventuelle kommandolinjetilvalg tilsidesætte denne konfigurationsfil.</translation>
-    </message>
-    <message>
-        <source>Error</source>
-        <translation type="unfinished">Fejl</translation>
-    </message>
-    <message>
-        <source>The configuration file could not be opened.</source>
-        <translation type="unfinished">Konfigurationsfilen kunne ikke åbnes.</translation>
-    </message>
-    <message>
-        <source>This change would require a client restart.</source>
-        <translation type="unfinished">Denne ændring vil kræve en genstart af klienten.</translation>
-    </message>
-    <message>
-        <source>The supplied proxy address is invalid.</source>
-        <translation>Den angivne proxy-adresse er ugyldig.</translation>
-    </message>
-</context>
-<context>
-    <name>OverviewPage</name>
-    <message>
-        <source>Form</source>
-        <translation>Formular</translation>
-    </message>
-    <message>
         <source>The displayed information may be out of date. Your wallet automatically synchronizes with the Particl network after a connection is established, but this process has not completed yet.</source>
         <translation>Den viste information kan være forældet. Din tegnebog synkroniserer automatisk med Particl-netværket, når en forbindelse etableres, men denne proces er ikke gennemført endnu.</translation>
     </message>
@@ -1682,26 +1542,16 @@
         <translation type="unfinished">Gem...</translation>
     </message>
     <message>
-<<<<<<< HEAD
-        <source>Cannot start particl: click-to-pay handler</source>
-        <translation>Kan ikke starte particl: click-to-pay-håndtering</translation>
-=======
         <source>Close</source>
         <translation type="unfinished">Luk</translation>
->>>>>>> d3bd5410
     </message>
     <message>
         <source>Failed to load transaction: %1</source>
         <translation type="unfinished">Kunne ikke indlæse transaktion: %1</translation>
     </message>
     <message>
-<<<<<<< HEAD
-        <source>'particl://' is not a valid URI. Use 'particl:' instead.</source>
-        <translation>'particl://' er ikke et gyldigt URI. Brug 'particl:' istedet.</translation>
-=======
         <source>Failed to sign transaction: %1</source>
         <translation type="unfinished">Kunne ikke signere transaktion: %1</translation>
->>>>>>> d3bd5410
     </message>
     <message>
         <source>Could not sign any more inputs.</source>
@@ -1720,13 +1570,8 @@
         <translation type="unfinished">Ukendt fejl i behandling af transaktion.</translation>
     </message>
     <message>
-<<<<<<< HEAD
-        <source>URI cannot be parsed! This can be caused by an invalid Particl address or malformed URI parameters.</source>
-        <translation>URI kan ikke tolkes! Dette kan skyldes en ugyldig Particl-adresse eller forkert udformede URL-parametre.</translation>
-=======
         <source>Transaction broadcast successfully! Transaction ID: %1</source>
         <translation type="unfinished">Udsendelse af transaktion lykkedes! Transaktions-ID: %1</translation>
->>>>>>> d3bd5410
     </message>
     <message>
         <source>Transaction broadcast failed: %1</source>
@@ -1761,13 +1606,8 @@
         <translation type="unfinished">Total Mængde</translation>
     </message>
     <message>
-<<<<<<< HEAD
-        <source>Enter a Particl address (e.g. %1)</source>
-        <translation>Indtast en Particl-adresse (fx %1)</translation>
-=======
         <source>or</source>
         <translation type="unfinished">eller</translation>
->>>>>>> d3bd5410
     </message>
     <message>
         <source>Transaction has %1 unsigned inputs.</source>
@@ -1805,20 +1645,20 @@
         <translation type="unfinished">Fejl i betalingsanmodning</translation>
     </message>
     <message>
-        <source>Cannot start bitcoin: click-to-pay handler</source>
-        <translation type="unfinished">Kan ikke starte bitcoin: click-to-pay-håndtering</translation>
+        <source>Cannot start particl: click-to-pay handler</source>
+        <translation type="unfinished">Kan ikke starte particl: click-to-pay-håndtering</translation>
     </message>
     <message>
         <source>URI handling</source>
         <translation type="unfinished">URI-håndtering</translation>
     </message>
     <message>
-        <source>'bitcoin://' is not a valid URI. Use 'bitcoin:' instead.</source>
-        <translation type="unfinished">'bitcoin://' er ikke et gyldigt URI. Brug 'bitcoin:' istedet.</translation>
-    </message>
-    <message>
-        <source>URI cannot be parsed! This can be caused by an invalid Bitcoin address or malformed URI parameters.</source>
-        <translation type="unfinished">URI kan ikke tolkes! Dette kan skyldes en ugyldig Bitcoin-adresse eller forkert udformede URL-parametre.</translation>
+        <source>'particl://' is not a valid URI. Use 'particl:' instead.</source>
+        <translation type="unfinished">'particl://' er ikke et gyldigt URI. Brug 'particl:' istedet.</translation>
+    </message>
+    <message>
+        <source>URI cannot be parsed! This can be caused by an invalid Particl address or malformed URI parameters.</source>
+        <translation type="unfinished">URI kan ikke tolkes! Dette kan skyldes en ugyldig Particl-adresse eller forkert udformede URL-parametre.</translation>
     </message>
     <message>
         <source>Payment request file handling</source>
@@ -2180,13 +2020,8 @@
         <translation type="unfinished">&amp;Besked:</translation>
     </message>
     <message>
-<<<<<<< HEAD
         <source>An optional message to attach to the payment request, which will be displayed when the request is opened. Note: The message will not be sent with the payment over the Particl network.</source>
-        <translation>En valgfri besked, der føjes til betalingsanmodningen, og som vil vises, når anmodningen åbnes. Bemærk: Beskeden vil ikke sendes sammen med betalingen over Particl-netværket.</translation>
-=======
-        <source>An optional message to attach to the payment request, which will be displayed when the request is opened. Note: The message will not be sent with the payment over the Bitcoin network.</source>
-        <translation type="unfinished">En valgfri besked, der føjes til betalingsanmodningen, og som vil vises, når anmodningen åbnes. Bemærk: Beskeden vil ikke sendes sammen med betalingen over Bitcoin-netværket.</translation>
->>>>>>> d3bd5410
+        <translation type="unfinished">En valgfri besked, der føjes til betalingsanmodningen, og som vil vises, når anmodningen åbnes. Bemærk: Beskeden vil ikke sendes sammen med betalingen over Particl-netværket.</translation>
     </message>
     <message>
         <source>An optional label to associate with the new receiving address.</source>
@@ -2446,13 +2281,8 @@
         <translation type="unfinished">Skjul indstillinger for transaktionsgebyr</translation>
     </message>
     <message>
-<<<<<<< HEAD
         <source>When there is less transaction volume than space in the blocks, miners as well as relaying nodes may enforce a minimum fee. Paying only this minimum fee is just fine, but be aware that this can result in a never confirming transaction once there is more demand for particl transactions than the network can process.</source>
-        <translation>På tidspunkter, hvor der er færre transaktioner, end der er plads til i nye blokke, kan minere og videresendende knuder gennemtvinge et minimumsgebyr. Du kan vælge kun at betale dette minimumsgebyr, men vær opmærksom på, at det kan resultere i en transaktion, der aldrig bliver bekræftet, hvis mængden af nye particl-transaktioner stiger til mere, end hvad netværket kan behandle ad gangen.</translation>
-=======
-        <source>When there is less transaction volume than space in the blocks, miners as well as relaying nodes may enforce a minimum fee. Paying only this minimum fee is just fine, but be aware that this can result in a never confirming transaction once there is more demand for bitcoin transactions than the network can process.</source>
-        <translation type="unfinished">På tidspunkter, hvor der er færre transaktioner, end der er plads til i nye blokke, kan minere og videresendende knuder gennemtvinge et minimumsgebyr. Du kan vælge kun at betale dette minimumsgebyr, men vær opmærksom på, at det kan resultere i en transaktion, der aldrig bliver bekræftet, hvis mængden af nye bitcoin-transaktioner stiger til mere, end hvad netværket kan behandle ad gangen.</translation>
->>>>>>> d3bd5410
+        <translation type="unfinished">På tidspunkter, hvor der er færre transaktioner, end der er plads til i nye blokke, kan minere og videresendende knuder gennemtvinge et minimumsgebyr. Du kan vælge kun at betale dette minimumsgebyr, men vær opmærksom på, at det kan resultere i en transaktion, der aldrig bliver bekræftet, hvis mængden af nye particl-transaktioner stiger til mere, end hvad netværket kan behandle ad gangen.</translation>
     </message>
     <message>
         <source>A too low fee might result in a never confirming transaction (read the tooltip)</source>
@@ -2563,8 +2393,8 @@
         <translation type="unfinished">Du kan øge gebyret senere (signalerer erstat-med-gebyr, BIP-125).</translation>
     </message>
     <message>
-        <source>Please, review your transaction proposal. This will produce a Partially Signed Bitcoin Transaction (PSBT) which you can save or copy and then sign with e.g. an offline %1 wallet, or a PSBT-compatible hardware wallet.</source>
-        <translation type="unfinished">Gennemse venligst dit transaktionsforslag. Dette vil producere en Partvist Signeret Bitcoin Transaktion (PSBT), som du kan gemme eller kopiere, og så signere med f.eks. en offline %1 pung, eller en PSBT-kompatibel maskinelpung.</translation>
+        <source>Please, review your transaction proposal. This will produce a Partially Signed Particl Transaction (PSBT) which you can save or copy and then sign with e.g. an offline %1 wallet, or a PSBT-compatible hardware wallet.</source>
+        <translation type="unfinished">Gennemse venligst dit transaktionsforslag. Dette vil producere en Partvist Signeret Particl Transaktion (PSBT), som du kan gemme eller kopiere, og så signere med f.eks. en offline %1 pung, eller en PSBT-kompatibel maskinelpung.</translation>
     </message>
     <message>
         <source>Please, review your transaction.</source>
@@ -2584,11 +2414,7 @@
     </message>
     <message>
         <source>Confirm send coins</source>
-<<<<<<< HEAD
-        <translation>Bekræft afsendelse af particl</translation>
-=======
-        <translation type="unfinished">Bekræft afsendelse af bitcoins</translation>
->>>>>>> d3bd5410
+        <translation type="unfinished">Bekræft afsendelse af particl</translation>
     </message>
     <message>
         <source>Confirm transaction proposal</source>
@@ -2638,13 +2464,8 @@
         </translation>
     </message>
     <message>
-<<<<<<< HEAD
         <source>Warning: Invalid Particl address</source>
-        <translation>Advarsel: Ugyldig Particl-adresse</translation>
-=======
-        <source>Warning: Invalid Bitcoin address</source>
-        <translation type="unfinished">Advarsel: Ugyldig Bitcoin-adresse</translation>
->>>>>>> d3bd5410
+        <translation type="unfinished">Advarsel: Ugyldig Particl-adresse</translation>
     </message>
     <message>
         <source>Warning: Unknown change address</source>
@@ -2682,17 +2503,8 @@
         <translation type="unfinished">Vælg tidligere brugt adresse</translation>
     </message>
     <message>
-<<<<<<< HEAD
         <source>The Particl address to send the payment to</source>
-        <translation>Particl-adresse, som betalingen skal sendes til</translation>
-    </message>
-    <message>
-        <source>Alt+A</source>
-        <translation>Alt+A</translation>
-=======
-        <source>The Bitcoin address to send the payment to</source>
-        <translation type="unfinished">Bitcoin-adresse, som betalingen skal sendes til</translation>
->>>>>>> d3bd5410
+        <translation type="unfinished">Particl-adresse, som betalingen skal sendes til</translation>
     </message>
     <message>
         <source>Paste address from clipboard</source>
@@ -2707,13 +2519,8 @@
         <translation type="unfinished">Beløbet der skal afsendes i den valgte enhed</translation>
     </message>
     <message>
-<<<<<<< HEAD
         <source>The fee will be deducted from the amount being sent. The recipient will receive less particl than you enter in the amount field. If multiple recipients are selected, the fee is split equally.</source>
-        <translation>Gebyret vil blive trukket fra det sendte beløb. Modtageren vil modtage færre particl, end du indtaster i beløbfeltet. Hvis flere modtagere vælges, vil gebyret deles ligeligt.</translation>
-=======
-        <source>The fee will be deducted from the amount being sent. The recipient will receive less bitcoins than you enter in the amount field. If multiple recipients are selected, the fee is split equally.</source>
-        <translation type="unfinished">Gebyret vil blive trukket fra det sendte beløb. Modtageren vil modtage færre bitcoin, end du indtaster i beløbfeltet. Hvis flere modtagere vælges, vil gebyret deles ligeligt.</translation>
->>>>>>> d3bd5410
+        <translation type="unfinished">Gebyret vil blive trukket fra det sendte beløb. Modtageren vil modtage færre particl, end du indtaster i beløbfeltet. Hvis flere modtagere vælges, vil gebyret deles ligeligt.</translation>
     </message>
     <message>
         <source>S&amp;ubtract fee from amount</source>
@@ -2740,13 +2547,8 @@
         <translation type="unfinished">Indtast et mærkat for denne adresse for at føje den til listen over brugte adresser</translation>
     </message>
     <message>
-<<<<<<< HEAD
         <source>A message that was attached to the particl: URI which will be stored with the transaction for your reference. Note: This message will not be sent over the Particl network.</source>
-        <translation>En besked, som blev føjet til “bitcon:”-URI'en, som vil gemmes med transaktionen til din reference. Bemærk: Denne besked vil ikke blive sendt over Particl-netværket.</translation>
-=======
-        <source>A message that was attached to the bitcoin: URI which will be stored with the transaction for your reference. Note: This message will not be sent over the Bitcoin network.</source>
-        <translation type="unfinished">En besked, som blev føjet til “bitcoin:”-URI'en, som vil gemmes med transaktionen til din reference. Bemærk: Denne besked vil ikke blive sendt over Bitcoin-netværket.</translation>
->>>>>>> d3bd5410
+        <translation type="unfinished">En besked, som blev føjet til “particl:”-URI'en, som vil gemmes med transaktionen til din reference. Bemærk: Denne besked vil ikke blive sendt over Particl-netværket.</translation>
     </message>
     <message>
         <source>Pay To:</source>
@@ -2764,21 +2566,12 @@
         <translation>&amp;Singér besked</translation>
     </message>
     <message>
-<<<<<<< HEAD
         <source>You can sign messages/agreements with your addresses to prove you can receive particl sent to them. Be careful not to sign anything vague or random, as phishing attacks may try to trick you into signing your identity over to them. Only sign fully-detailed statements you agree to.</source>
-        <translation>Du kan signere beskeder/aftaler med dine adresser for at bevise, at du kan modtage particl, der bliver sendt til adresserne. Vær forsigtig med ikke at signere noget vagt eller tilfældigt, da eventuelle phishing-angreb kan snyde dig til at overlade din identitet til dem. Signér kun fuldt ud detaljerede udsagn, som du er enig i.</translation>
+        <translation type="unfinished">Du kan signere beskeder/aftaler med dine adresser for at bevise, at du kan modtage particl, der bliver sendt til adresserne. Vær forsigtig med ikke at signere noget vagt eller tilfældigt, da eventuelle phishing-angreb kan snyde dig til at overlade din identitet til dem. Signér kun fuldt ud detaljerede udsagn, som du er enig i.</translation>
     </message>
     <message>
         <source>The Particl address to sign the message with</source>
-        <translation>Particl-adresse, som beskeden skal signeres med</translation>
-=======
-        <source>You can sign messages/agreements with your addresses to prove you can receive bitcoins sent to them. Be careful not to sign anything vague or random, as phishing attacks may try to trick you into signing your identity over to them. Only sign fully-detailed statements you agree to.</source>
-        <translation type="unfinished">Du kan signere beskeder/aftaler med dine adresser for at bevise, at du kan modtage bitcoin, der bliver sendt til adresserne. Vær forsigtig med ikke at signere noget vagt eller tilfældigt, da eventuelle phishing-angreb kan snyde dig til at overlade din identitet til dem. Signér kun fuldt ud detaljerede udsagn, som du er enig i.</translation>
-    </message>
-    <message>
-        <source>The Bitcoin address to sign the message with</source>
-        <translation type="unfinished">Bitcoin-adresse, som beskeden skal signeres med</translation>
->>>>>>> d3bd5410
+        <translation type="unfinished">Particl-adresse, som beskeden skal signeres med</translation>
     </message>
     <message>
         <source>Choose previously used address</source>
@@ -2825,13 +2618,8 @@
         <translation type="unfinished">Indtast modtagerens adresse, besked (vær sikker på at kopiere linjeskift, mellemrum, tabuleringer, etc. præcist) og signatur herunder for at verificere beskeden. Vær forsigtig med ikke at læse noget ud fra signaturen, som ikke står i selve beskeden, for at undgå at blive snydt af et eventuelt man-in-the-middle-angreb. Bemærk, at dette kun beviser, at den signerende person kan modtage med adressen; det kan ikke bevise hvem der har sendt en given transaktion!</translation>
     </message>
     <message>
-<<<<<<< HEAD
         <source>The Particl address the message was signed with</source>
-        <translation>Particl-adressen, som beskeden blev signeret med</translation>
-=======
-        <source>The Bitcoin address the message was signed with</source>
-        <translation type="unfinished">Bitcoin-adressen, som beskeden blev signeret med</translation>
->>>>>>> d3bd5410
+        <translation type="unfinished">Particl-adressen, som beskeden blev signeret med</translation>
     </message>
     <message>
         <source>The signed message to verify</source>
@@ -3056,11 +2844,7 @@
     </message>
     <message>
         <source>Generated coins must mature %1 blocks before they can be spent. When you generated this block, it was broadcast to the network to be added to the block chain. If it fails to get into the chain, its state will change to "not accepted" and it won't be spendable. This may occasionally happen if another node generates a block within a few seconds of yours.</source>
-<<<<<<< HEAD
-        <translation>Minede particl skal modne %1 blokke, før de kan bruges. Da du genererede denne blok, blev den transmitteret til netværket for at blive føjet til blokkæden. Hvis det ikke lykkes at få den i kæden, vil dens tilstand ændres til “ikke accepteret”, og den vil ikke kunne bruges. Dette kan ske nu og da, hvis en anden knude udvinder en blok inden for nogle få sekunder fra din.</translation>
-=======
-        <translation type="unfinished">Minede bitcoins skal modne %1 blokke, før de kan bruges. Da du genererede denne blok, blev den transmitteret til netværket for at blive føjet til blokkæden. Hvis det ikke lykkes at få den i kæden, vil dens tilstand ændres til “ikke accepteret”, og den vil ikke kunne bruges. Dette kan ske nu og da, hvis en anden knude udvinder en blok inden for nogle få sekunder fra din.</translation>
->>>>>>> d3bd5410
+        <translation type="unfinished">Minede particl skal modne %1 blokke, før de kan bruges. Da du genererede denne blok, blev den transmitteret til netværket for at blive føjet til blokkæden. Hvis det ikke lykkes at få den i kæden, vil dens tilstand ændres til “ikke accepteret”, og den vil ikke kunne bruges. Dette kan ske nu og da, hvis en anden knude udvinder en blok inden for nogle få sekunder fra din.</translation>
     </message>
     <message>
         <source>Debug information</source>
@@ -3331,11 +3115,7 @@
     <name>WalletModel</name>
     <message>
         <source>Send Coins</source>
-<<<<<<< HEAD
-        <translation>Send particl</translation>
-=======
-        <translation type="unfinished">Send bitcoins</translation>
->>>>>>> d3bd5410
+        <translation type="unfinished">Send particl</translation>
     </message>
     <message>
         <source>Fee bump error</source>
@@ -3461,8 +3241,8 @@
         <translation type="unfinished">Udviklerne af %s</translation>
     </message>
     <message>
-        <source>%s corrupt. Try using the wallet tool bitcoin-wallet to salvage or restoring a backup.</source>
-        <translation type="unfinished">%s beskadiget. Prøv at bruge pung-værktøjet bitcoin-wallet til, at bjærge eller gendanne en sikkerhedskopi.</translation>
+        <source>%s corrupt. Try using the wallet tool particl-wallet to salvage or restoring a backup.</source>
+        <translation type="unfinished">%s beskadiget. Prøv at bruge pung-værktøjet particl-wallet til, at bjærge eller gendanne en sikkerhedskopi.</translation>
     </message>
     <message>
         <source>-maxtxfee is set very high! Fees this large could be paid on a single transaction.</source>
