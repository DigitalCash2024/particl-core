<TS language="da" version="2.1">
<context>
    <name>AddressBookPage</name>
    <message>
        <source>Right-click to edit address or label</source>
        <translation>Højreklik for at redigere adresse eller mærkat</translation>
    </message>
    <message>
        <source>Create a new address</source>
        <translation>Opret en ny adresse</translation>
    </message>
    <message>
        <source>&amp;New</source>
        <translation>&amp;Ny</translation>
    </message>
    <message>
        <source>Copy the currently selected address to the system clipboard</source>
        <translation>Kopiér den valgte adresse til systemets udklipsholder</translation>
    </message>
    <message>
        <source>&amp;Copy</source>
        <translation>&amp;Kopiér</translation>
    </message>
    <message>
        <source>C&amp;lose</source>
        <translation>&amp;Luk</translation>
    </message>
    <message>
        <source>Delete the currently selected address from the list</source>
        <translation>Slet den markerede adresse fra listen</translation>
    </message>
    <message>
        <source>Enter address or label to search</source>
        <translation>Indtast adresse eller mærkat for at søge</translation>
    </message>
    <message>
        <source>Export the data in the current tab to a file</source>
        <translation>Eksportér dataen i den aktuelle visning til en fil</translation>
    </message>
    <message>
        <source>&amp;Export</source>
        <translation>&amp;Eksportér</translation>
    </message>
    <message>
        <source>&amp;Delete</source>
        <translation>&amp;Slet</translation>
    </message>
    <message>
        <source>Choose the address to send coins to</source>
        <translation>Vælg adresse at sende particl til</translation>
    </message>
    <message>
        <source>Choose the address to receive coins with</source>
        <translation>Vælg adresse at modtage particl med</translation>
    </message>
    <message>
        <source>C&amp;hoose</source>
        <translation>&amp;Vælg</translation>
    </message>
    <message>
<<<<<<< HEAD
        <source>Sending addresses</source>
        <translation>Afsendelsesadresser</translation>
    </message>
    <message>
        <source>Receiving addresses</source>
        <translation>Modtagelsesadresser</translation>
    </message>
    <message>
        <source>These are your Particl addresses for sending payments. Always check the amount and the receiving address before sending coins.</source>
        <translation>Disse er dine Particl-adresser til afsendelse af betalinger. Tjek altid beløb og modtagelsesadresse, inden du sender particl.</translation>
=======
        <source>These are your Bitcoin addresses for sending payments. Always check the amount and the receiving address before sending coins.</source>
        <translation type="unfinished">Disse er dine Bitcoin-adresser til afsendelse af betalinger. Tjek altid beløb og modtagelsesadresse, inden du sender bitcoins.</translation>
    </message>
    <message>
        <source>These are your Bitcoin addresses for receiving payments. Use the 'Create new receiving address' button in the receive tab to create new addresses.
Signing is only possible with addresses of the type 'legacy'.</source>
        <translation type="unfinished">Disse er dine Bitcoin adresser til at modtage betalinger. Benyt 'Opret ny modtager adresse' knappen i modtag fanen for at oprette nye adresser.</translation>
>>>>>>> 44d8b13c
    </message>
    <message>
        <source>&amp;Copy Address</source>
        <translation>&amp;Kopiér adresse</translation>
    </message>
    <message>
        <source>Copy &amp;Label</source>
        <translation>Kopiér &amp;mærkat</translation>
    </message>
    <message>
        <source>&amp;Edit</source>
        <translation>&amp;Redigér</translation>
    </message>
    <message>
        <source>Export Address List</source>
        <translation>Eksportér adresseliste</translation>
    </message>
    <message>
        <source>Comma separated file (*.csv)</source>
        <translation>Kommasepareret fil (*.csv)</translation>
    </message>
    <message>
        <source>Exporting Failed</source>
        <translation>Eksport mislykkedes</translation>
    </message>
    <message>
        <source>There was an error trying to save the address list to %1. Please try again.</source>
        <translation>Der opstod en fejl under gemning af adresselisten til %1. Prøv venligst igen.</translation>
    </message>
</context>
<context>
    <name>AddressTableModel</name>
    <message>
        <source>Label</source>
        <translation>Mærkat</translation>
    </message>
    <message>
        <source>Address</source>
        <translation>Adresse</translation>
    </message>
    <message>
        <source>(no label)</source>
        <translation>(ingen mærkat)</translation>
    </message>
</context>
<context>
    <name>AskPassphraseDialog</name>
    <message>
        <source>Passphrase Dialog</source>
        <translation>Adgangskodedialog</translation>
    </message>
    <message>
        <source>Enter passphrase</source>
        <translation>Indtast adgangskode</translation>
    </message>
    <message>
        <source>New passphrase</source>
        <translation>Ny adgangskode</translation>
    </message>
    <message>
        <source>Repeat new passphrase</source>
        <translation>Gentag ny adgangskode</translation>
    </message>
    <message>
        <source>Show passphrase</source>
        <translation>Vis adgangskode</translation>
    </message>
    <message>
        <source>Encrypt wallet</source>
        <translation>Kryptér tegnebog</translation>
    </message>
    <message>
        <source>This operation needs your wallet passphrase to unlock the wallet.</source>
        <translation>Denne funktion har brug for din tegnebogs adgangskode for at låse tegnebogen op.</translation>
    </message>
    <message>
        <source>Unlock wallet</source>
        <translation>Lås tegnebog op</translation>
    </message>
    <message>
        <source>This operation needs your wallet passphrase to decrypt the wallet.</source>
        <translation>Denne funktion har brug for din tegnebogs adgangskode for at dekryptere tegnebogen.</translation>
    </message>
    <message>
        <source>Decrypt wallet</source>
        <translation>Dekryptér tegnebog</translation>
    </message>
    <message>
        <source>Change passphrase</source>
        <translation>Skift adgangskode</translation>
    </message>
    <message>
        <source>Confirm wallet encryption</source>
        <translation>Bekræft tegnebogskryptering</translation>
    </message>
    <message>
        <source>Warning: If you encrypt your wallet and lose your passphrase, you will &lt;b&gt;LOSE ALL OF YOUR PARTICL&lt;/b&gt;!</source>
        <translation>Advarsel: Hvis du krypterer din tegnebog og mister din adgangskode, vil du &lt;b&gt;MISTE ALLE DINE PARTICL&lt;/b&gt;!</translation>
    </message>
    <message>
        <source>Are you sure you wish to encrypt your wallet?</source>
        <translation>Er du sikker på, at du ønsker at kryptere din tegnebog?</translation>
    </message>
    <message>
        <source>Wallet encrypted</source>
        <translation>Tegnebog krypteret</translation>
    </message>
    <message>
        <source>Enter the new passphrase for the wallet.&lt;br/&gt;Please use a passphrase of &lt;b&gt;ten or more random characters&lt;/b&gt;, or &lt;b&gt;eight or more words&lt;/b&gt;.</source>
        <translation>Indtast den nye adgangskode til tegnebogen.&lt;br/&gt;Brug venligst en adgangskode på &lt;b&gt;ti eller flere tilfældige tegn&lt;/b&gt; eller &lt;b&gt;otte eller flere ord&lt;/b&gt;.</translation>
    </message>
    <message>
        <source>Enter the old passphrase and new passphrase for the wallet.</source>
        <translation>Indtast den gamle adgangskode og en ny adgangskode til tegnebogen.</translation>
    </message>
    <message>
        <source>Remember that encrypting your wallet cannot fully protect your particl from being stolen by malware infecting your computer.</source>
        <translation>Husk, at kryptere din tegnebog vil ikke fuldt ud beskytte dine particl mod at blive stjålet af malware på din computer.</translation>
    </message>
    <message>
        <source>Wallet to be encrypted</source>
        <translation>Tegnebog, der skal krypteres</translation>
    </message>
    <message>
        <source>Your wallet is about to be encrypted. </source>
        <translation>Din tegnebog krypteres om et øjeblik.</translation>
    </message>
    <message>
        <source>Your wallet is now encrypted. </source>
        <translation>Din tegnebog er nu krypteret.</translation>
    </message>
    <message>
        <source>IMPORTANT: Any previous backups you have made of your wallet file should be replaced with the newly generated, encrypted wallet file. For security reasons, previous backups of the unencrypted wallet file will become useless as soon as you start using the new, encrypted wallet.</source>
        <translation>VIGTIGT: Enhver tidligere sikkerhedskopi, som du har lavet af tegnebogsfilen, bør blive erstattet af den nyligt genererede, krypterede tegnebogsfil. Af sikkerhedsmæssige årsager vil tidligere sikkerhedskopier af den ikke-krypterede tegnebogsfil blive ubrugelige i det øjeblik, du starter med at anvende den nye, krypterede tegnebog.</translation>
    </message>
    <message>
        <source>Wallet encryption failed</source>
        <translation>Tegnebogskryptering mislykkedes</translation>
    </message>
    <message>
        <source>Wallet encryption failed due to an internal error. Your wallet was not encrypted.</source>
        <translation>Tegnebogskryptering mislykkedes på grund af en intern fejl. Din tegnebog blev ikke krypteret.</translation>
    </message>
    <message>
        <source>The supplied passphrases do not match.</source>
        <translation>De angivne adgangskoder stemmer ikke overens.</translation>
    </message>
    <message>
        <source>Wallet unlock failed</source>
        <translation>Tegnebogsoplåsning mislykkedes</translation>
    </message>
    <message>
        <source>The passphrase entered for the wallet decryption was incorrect.</source>
        <translation>Den angivne adgangskode for tegnebogsdekrypteringen er forkert.</translation>
    </message>
    <message>
        <source>Wallet decryption failed</source>
        <translation>Tegnebogsdekryptering mislykkedes</translation>
    </message>
    <message>
        <source>Wallet passphrase was successfully changed.</source>
        <translation>Tegnebogens adgangskode blev ændret.</translation>
    </message>
    <message>
        <source>Warning: The Caps Lock key is on!</source>
        <translation>Advarsel: Caps Lock-tasten er aktiveret!</translation>
    </message>
</context>
<context>
    <name>BanTableModel</name>
    <message>
        <source>IP/Netmask</source>
        <translation>IP/Netmaske</translation>
    </message>
    <message>
        <source>Banned Until</source>
        <translation>Bandlyst indtil</translation>
    </message>
</context>
<context>
    <name>BitcoinGUI</name>
    <message>
        <source>Sign &amp;message...</source>
        <translation>Signér &amp;besked…</translation>
    </message>
    <message>
        <source>Synchronizing with network...</source>
        <translation>Synkroniserer med netværk…</translation>
    </message>
    <message>
        <source>&amp;Overview</source>
        <translation>&amp;Oversigt</translation>
    </message>
    <message>
        <source>Show general overview of wallet</source>
        <translation>Vis generel oversigt over tegnebog</translation>
    </message>
    <message>
        <source>&amp;Transactions</source>
        <translation>&amp;Transaktioner</translation>
    </message>
    <message>
        <source>Browse transaction history</source>
        <translation>Gennemse transaktionshistorik</translation>
    </message>
    <message>
        <source>E&amp;xit</source>
        <translation>&amp;Luk</translation>
    </message>
    <message>
        <source>Quit application</source>
        <translation>Afslut program</translation>
    </message>
    <message>
        <source>&amp;About %1</source>
        <translation>&amp;Om %1</translation>
    </message>
    <message>
        <source>Show information about %1</source>
        <translation>Vis informationer om %1</translation>
    </message>
    <message>
        <source>About &amp;Qt</source>
        <translation>Om &amp;Qt</translation>
    </message>
    <message>
        <source>Show information about Qt</source>
        <translation>Vis informationer om Qt</translation>
    </message>
    <message>
        <source>&amp;Options...</source>
        <translation>&amp;Indstillinger…</translation>
    </message>
    <message>
        <source>Modify configuration options for %1</source>
        <translation>Redigér konfigurationsindstillinger for %1</translation>
    </message>
    <message>
        <source>&amp;Encrypt Wallet...</source>
        <translation>&amp;Kryptér tegnebog…</translation>
    </message>
    <message>
        <source>&amp;Backup Wallet...</source>
        <translation>&amp;Sikkerhedskopiér tegnebog…</translation>
    </message>
    <message>
        <source>&amp;Change Passphrase...</source>
        <translation>&amp;Skift adgangskode…</translation>
    </message>
    <message>
        <source>Open &amp;URI...</source>
        <translation>&amp;Åbn URI…</translation>
    </message>
    <message>
        <source>Create Wallet...</source>
        <translation>Opret tegnebog…</translation>
    </message>
    <message>
        <source>Create a new wallet</source>
        <translation>Opret en ny tegnebog</translation>
    </message>
    <message>
        <source>Wallet:</source>
        <translation>Tegnebog:</translation>
    </message>
    <message>
        <source>Click to disable network activity.</source>
        <translation>Klik for at deaktivere netværksaktivitet.</translation>
    </message>
    <message>
        <source>Network activity disabled.</source>
        <translation>Netværksaktivitet deaktiveret.</translation>
    </message>
    <message>
        <source>Click to enable network activity again.</source>
        <translation>Klik for a aktivere netværksaktivitet igen.</translation>
    </message>
    <message>
        <source>Syncing Headers (%1%)...</source>
        <translation>Synkroniserer hoveder (%1%)…</translation>
    </message>
    <message>
        <source>Reindexing blocks on disk...</source>
        <translation>Genindekserer blokke på disken…</translation>
    </message>
    <message>
        <source>Proxy is &lt;b&gt;enabled&lt;/b&gt;: %1</source>
        <translation>Proxy er &lt;b&gt;aktiveret&lt;/b&gt;: %1</translation>
    </message>
    <message>
        <source>Send coins to a Particl address</source>
        <translation>Send particl til en Particl-adresse</translation>
    </message>
    <message>
        <source>Backup wallet to another location</source>
        <translation>Lav sikkerhedskopi af tegnebogen til et andet sted</translation>
    </message>
    <message>
        <source>Change the passphrase used for wallet encryption</source>
        <translation>Skift adgangskode anvendt til tegnebogskryptering</translation>
    </message>
    <message>
        <source>&amp;Verify message...</source>
        <translation>&amp;Verificér besked…</translation>
    </message>
    <message>
        <source>&amp;Send</source>
        <translation>&amp;Send</translation>
    </message>
    <message>
        <source>&amp;Receive</source>
        <translation>&amp;Modtag</translation>
    </message>
    <message>
        <source>&amp;Show / Hide</source>
        <translation>&amp;Vis / skjul</translation>
    </message>
    <message>
        <source>Show or hide the main Window</source>
        <translation>Vis eller skjul hovedvinduet</translation>
    </message>
    <message>
        <source>Encrypt the private keys that belong to your wallet</source>
        <translation>Kryptér de private nøgler, der hører til din tegnebog</translation>
    </message>
    <message>
        <source>Sign messages with your Particl addresses to prove you own them</source>
        <translation>Signér beskeder med dine Particl-adresser for at bevise, at de tilhører dig</translation>
    </message>
    <message>
        <source>Verify messages to ensure they were signed with specified Particl addresses</source>
        <translation>Verificér beskeder for at sikre, at de er signeret med de angivne Particl-adresser</translation>
    </message>
    <message>
        <source>&amp;File</source>
        <translation>&amp;Fil</translation>
    </message>
    <message>
        <source>&amp;Settings</source>
        <translation>&amp;Opsætning</translation>
    </message>
    <message>
        <source>&amp;Help</source>
        <translation>&amp;Hjælp</translation>
    </message>
    <message>
        <source>Tabs toolbar</source>
        <translation>Faneværktøjslinje</translation>
    </message>
    <message>
        <source>Request payments (generates QR codes and particl: URIs)</source>
        <translation>Anmod om betalinger (genererer QR-koder og “particl:”-URI'er)</translation>
    </message>
    <message>
        <source>Show the list of used sending addresses and labels</source>
        <translation>Vis listen over brugte afsendelsesadresser og -mærkater</translation>
    </message>
    <message>
        <source>Show the list of used receiving addresses and labels</source>
        <translation>Vis listen over brugte modtagelsesadresser og -mærkater</translation>
    </message>
    <message>
        <source>&amp;Command-line options</source>
        <translation>Tilvalg for &amp;kommandolinje</translation>
    </message>
    <message numerus="yes">
        <source>%n active connection(s) to Particl network</source>
        <translation><numerusform>%n aktiv forbindelse til Particl-netværket</numerusform><numerusform>%n aktive forbindelser til Particl-netværket</numerusform></translation>
    </message>
    <message>
        <source>Indexing blocks on disk...</source>
        <translation>Genindekserer blokke på disken…</translation>
    </message>
    <message>
        <source>Processing blocks on disk...</source>
        <translation>Bearbejder blokke på disken…</translation>
    </message>
    <message numerus="yes">
        <source>Processed %n block(s) of transaction history.</source>
        <translation><numerusform>Bearbejdede %n blok med transaktionshistorik.</numerusform><numerusform>Bearbejdede %n blokke med transaktionshistorik.</numerusform></translation>
    </message>
    <message>
        <source>%1 behind</source>
        <translation>%1 bagud</translation>
    </message>
    <message>
        <source>Last received block was generated %1 ago.</source>
        <translation>Senest modtagne blok blev genereret for %1 siden.</translation>
    </message>
    <message>
        <source>Transactions after this will not yet be visible.</source>
        <translation>Transaktioner herefter vil endnu ikke være synlige.</translation>
    </message>
    <message>
        <source>Error</source>
        <translation>Fejl</translation>
    </message>
    <message>
        <source>Warning</source>
        <translation>Advarsel</translation>
    </message>
    <message>
        <source>Information</source>
        <translation>Information</translation>
    </message>
    <message>
        <source>Up to date</source>
        <translation>Opdateret</translation>
    </message>
    <message>
        <source>Node window</source>
        <translation>Knudevindue</translation>
    </message>
    <message>
        <source>Open node debugging and diagnostic console</source>
        <translation>Åbn knudens fejlsøgningskonsol</translation>
    </message>
    <message>
        <source>&amp;Sending addresses</source>
        <translation>&amp;Afsenderadresser</translation>
    </message>
    <message>
        <source>&amp;Receiving addresses</source>
        <translation>&amp;Modtageradresser</translation>
    </message>
    <message>
        <source>Open a particl: URI</source>
        <translation>Åbn en particl:-URI</translation>
    </message>
    <message>
        <source>Open Wallet</source>
        <translation>Åben Tegnebog</translation>
    </message>
    <message>
        <source>Open a wallet</source>
        <translation>Åben en tegnebog</translation>
    </message>
    <message>
        <source>Close Wallet...</source>
        <translation>Luk Tegnebog...</translation>
    </message>
    <message>
        <source>Close wallet</source>
        <translation>Luk tegnebog</translation>
    </message>
    <message>
        <source>Show the %1 help message to get a list with possible Particl command-line options</source>
        <translation>Vis %1 hjælpebesked for at få en liste over mulige tilvalg for Particl kommandolinje</translation>
    </message>
    <message>
        <source>default wallet</source>
        <translation>Standard tegnebog</translation>
    </message>
    <message>
        <source>No wallets available</source>
        <translation>Ingen tegnebøger tilgængelige</translation>
    </message>
    <message>
        <source>&amp;Window</source>
        <translation>&amp;Vindue</translation>
    </message>
    <message>
        <source>Minimize</source>
        <translation>Minimér</translation>
    </message>
    <message>
        <source>Zoom</source>
        <translation>Zoom</translation>
    </message>
    <message>
        <source>Main Window</source>
        <translation>Hoved Vindue</translation>
    </message>
    <message>
        <source>%1 client</source>
        <translation>%1-klient</translation>
    </message>
    <message>
        <source>Connecting to peers...</source>
        <translation>Forbinder til knuder…</translation>
    </message>
    <message>
        <source>Catching up...</source>
        <translation>Indhenter…</translation>
    </message>
    <message>
        <source>Error: %1</source>
        <translation>Fejl: %1</translation>
    </message>
    <message>
        <source>Warning: %1</source>
        <translation>Advarsel: %1</translation>
    </message>
    <message>
        <source>Date: %1
</source>
        <translation>Dato: %1
</translation>
    </message>
    <message>
        <source>Amount: %1
</source>
        <translation>Beløb: %1
</translation>
    </message>
    <message>
        <source>Wallet: %1
</source>
        <translation>Tegnebog: %1
</translation>
    </message>
    <message>
        <source>Type: %1
</source>
        <translation>Type: %1
</translation>
    </message>
    <message>
        <source>Label: %1
</source>
        <translation>Mærkat: %1
</translation>
    </message>
    <message>
        <source>Address: %1
</source>
        <translation>Adresse: %1
</translation>
    </message>
    <message>
        <source>Sent transaction</source>
        <translation>Afsendt transaktion</translation>
    </message>
    <message>
        <source>Incoming transaction</source>
        <translation>Indgående transaktion</translation>
    </message>
    <message>
        <source>HD key generation is &lt;b&gt;enabled&lt;/b&gt;</source>
        <translation>Generering af HD-nøgler er &lt;b&gt;aktiveret&lt;/b&gt;</translation>
    </message>
    <message>
        <source>HD key generation is &lt;b&gt;disabled&lt;/b&gt;</source>
        <translation>Generering af HD-nøgler er &lt;b&gt;deaktiveret&lt;/b&gt;</translation>
    </message>
    <message>
        <source>Private key &lt;b&gt;disabled&lt;/b&gt;</source>
        <translation>Private nøgle &lt;b&gt;deaktiveret&lt;/b&gt;</translation>
    </message>
    <message>
        <source>Wallet is &lt;b&gt;encrypted&lt;/b&gt; and currently &lt;b&gt;unlocked&lt;/b&gt;</source>
        <translation>Tegnebog er &lt;b&gt;krypteret&lt;/b&gt; og i øjeblikket &lt;b&gt;ulåst&lt;/b&gt;</translation>
    </message>
    <message>
        <source>Wallet is &lt;b&gt;encrypted&lt;/b&gt; and currently &lt;b&gt;locked&lt;/b&gt;</source>
        <translation>Tegnebog er &lt;b&gt;krypteret&lt;/b&gt; og i øjeblikket &lt;b&gt;låst&lt;/b&gt;</translation>
    </message>
    </context>
<context>
    <name>CoinControlDialog</name>
    <message>
        <source>Coin Selection</source>
        <translation>Coin-styring</translation>
    </message>
    <message>
        <source>Quantity:</source>
        <translation>Mængde:</translation>
    </message>
    <message>
        <source>Bytes:</source>
        <translation>Byte:</translation>
    </message>
    <message>
        <source>Amount:</source>
        <translation>Beløb:</translation>
    </message>
    <message>
        <source>Fee:</source>
        <translation>Gebyr:</translation>
    </message>
    <message>
<<<<<<< HEAD
        <source>Dust:</source>
        <translation>Støv:</translation>
    </message>
    <message>
=======
>>>>>>> 44d8b13c
        <source>After Fee:</source>
        <translation>Efter gebyr:</translation>
    </message>
    <message>
        <source>Change:</source>
        <translation>Byttepenge:</translation>
    </message>
    <message>
        <source>(un)select all</source>
        <translation>(af)vælg alle</translation>
    </message>
    <message>
        <source>Tree mode</source>
        <translation>Trætilstand</translation>
    </message>
    <message>
        <source>List mode</source>
        <translation>Listetilstand</translation>
    </message>
    <message>
        <source>Amount</source>
        <translation>Beløb</translation>
    </message>
    <message>
        <source>Received with label</source>
        <translation>Modtaget med mærkat</translation>
    </message>
    <message>
        <source>Received with address</source>
        <translation>Modtaget med adresse</translation>
    </message>
    <message>
        <source>Date</source>
        <translation>Dato</translation>
    </message>
    <message>
        <source>Confirmations</source>
        <translation>Bekræftelser</translation>
    </message>
    <message>
        <source>Confirmed</source>
        <translation>Bekræftet</translation>
    </message>
    <message>
        <source>Copy address</source>
        <translation>Kopiér adresse</translation>
    </message>
    <message>
        <source>Copy label</source>
        <translation>Kopiér mærkat</translation>
    </message>
    <message>
        <source>Copy amount</source>
        <translation>Kopiér beløb</translation>
    </message>
    <message>
        <source>Copy transaction ID</source>
        <translation>Kopiér transaktions-ID</translation>
    </message>
    <message>
        <source>Lock unspent</source>
        <translation>Fastlås ubrugte</translation>
    </message>
    <message>
        <source>Unlock unspent</source>
        <translation>Lås ubrugte op</translation>
    </message>
    <message>
        <source>Copy quantity</source>
        <translation>Kopiér mængde</translation>
    </message>
    <message>
        <source>Copy fee</source>
        <translation>Kopiér gebyr</translation>
    </message>
    <message>
        <source>Copy after fee</source>
        <translation>Kopiér eftergebyr</translation>
    </message>
    <message>
        <source>Copy bytes</source>
        <translation>Kopiér byte</translation>
    </message>
    <message>
<<<<<<< HEAD
        <source>Copy dust</source>
        <translation>Kopiér støv</translation>
    </message>
    <message>
=======
>>>>>>> 44d8b13c
        <source>Copy change</source>
        <translation>Kopiér byttepenge</translation>
    </message>
    <message>
        <source>(%1 locked)</source>
        <translation>(%1 fastlåst)</translation>
    </message>
    <message>
<<<<<<< HEAD
        <source>yes</source>
        <translation>ja</translation>
    </message>
    <message>
        <source>no</source>
        <translation>nej</translation>
    </message>
    <message>
        <source>This label turns red if any recipient receives an amount smaller than the current dust threshold.</source>
        <translation>Denne mærkat bliver rød, hvis en eller flere modtagere modtager et beløb, der er mindre end den aktuelle støvgrænse.</translation>
    </message>
    <message>
=======
>>>>>>> 44d8b13c
        <source>Can vary +/- %1 satoshi(s) per input.</source>
        <translation>Kan variere med ±%1 satoshi per input.</translation>
    </message>
    <message>
        <source>(no label)</source>
        <translation>(ingen mærkat)</translation>
    </message>
    <message>
        <source>change from %1 (%2)</source>
        <translation>byttepenge fra %1 (%2)</translation>
    </message>
    <message>
        <source>(change)</source>
        <translation>(byttepange)</translation>
    </message>
</context>
<context>
    <name>CreateWalletActivity</name>
    <message>
        <source>Creating Wallet &lt;b&gt;%1&lt;/b&gt;...</source>
        <translation>Opretter tegnebog &lt;b&gt;%1&lt;/b&gt;…</translation>
    </message>
    <message>
        <source>Create wallet failed</source>
        <translation>Oprettelse af tegnebog mislykkedes</translation>
    </message>
    <message>
        <source>Create wallet warning</source>
        <translation>Advarsel for oprettelse af tegnebog</translation>
    </message>
</context>
<context>
    <name>CreateWalletDialog</name>
    <message>
        <source>Create Wallet</source>
        <translation>Opret tegnebog</translation>
    </message>
    <message>
        <source>Wallet Name</source>
        <translation>Navn på tegnebog</translation>
    </message>
    <message>
        <source>Encrypt the wallet. The wallet will be encrypted with a passphrase of your choice.</source>
        <translation>Kryptér tegnebogen. Tegnebogen bliver krypteret med en adgangskode, du vælger.</translation>
    </message>
    <message>
        <source>Encrypt Wallet</source>
        <translation>Kryptér tegnebog</translation>
    </message>
    <message>
        <source>Disable private keys for this wallet. Wallets with private keys disabled will have no private keys and cannot have an HD seed or imported private keys. This is ideal for watch-only wallets.</source>
        <translation>Slå private nøgler fra for denne tegnebog. Tegnebøger med private nøgler slået fra vil ikke have nogen private nøgler og kan ikke have et HD-seed eller importerede private nøgler. Dette er ideelt til kigge-tegnebøger.</translation>
    </message>
    <message>
        <source>Disable Private Keys</source>
        <translation>Slå private nøgler fra</translation>
    </message>
    <message>
        <source>Make a blank wallet. Blank wallets do not initially have private keys or scripts. Private keys and addresses can be imported, or an HD seed can be set, at a later time.</source>
        <translation>Lav en flad tegnebog. Flade tegnebøger har indledningsvist ikke private nøgler eller skripter. Private nøgler og adresser kan importeres, eller et HD-seed kan indstilles senere.</translation>
    </message>
    <message>
        <source>Make Blank Wallet</source>
<<<<<<< HEAD
        <translation>Lav flad tegnebog</translation>
    </message>
    <message>
        <source>Create</source>
        <translation>Opret</translation>
=======
        <translation type="unfinished">Lav flad tegnebog</translation>
    </message>
    <message>
        <source>Use an external signing device such as a hardware wallet. Configure the external signer script in wallet preferences first.</source>
        <translation type="unfinished">Brug en ekstern signeringsenhed som en hardwaretegnebog. Konfigurer den eksterne underskriver skript i tegnebogspræferencerne først.</translation>
    </message>
    <message>
        <source>External signer</source>
        <translation type="unfinished">Ekstern underskriver</translation>
    </message>
    <message>
        <source>Create</source>
        <translation type="unfinished">Opret</translation>
    </message>
    <message>
        <source>Compiled without external signing support (required for external signing)</source>
        <extracomment>"External signing" means using devices such as hardware wallets.</extracomment>
        <translation type="unfinished">Kompileret uden ekstern underskriver understøttelse (nødvendig for ekstern underskriver)</translation>
>>>>>>> 44d8b13c
    </message>
</context>
<context>
    <name>EditAddressDialog</name>
    <message>
        <source>Edit Address</source>
        <translation>Redigér adresse</translation>
    </message>
    <message>
        <source>&amp;Label</source>
        <translation>&amp;Mærkat</translation>
    </message>
    <message>
        <source>The label associated with this address list entry</source>
        <translation>Mærkatet, der er associeret med denne indgang i adresselisten</translation>
    </message>
    <message>
        <source>The address associated with this address list entry. This can only be modified for sending addresses.</source>
        <translation>Adressen, der er associeret med denne indgang i adresselisten. Denne kan kune ændres for afsendelsesadresser.</translation>
    </message>
    <message>
        <source>&amp;Address</source>
        <translation>&amp;Adresse</translation>
    </message>
    <message>
        <source>New sending address</source>
        <translation>Ny afsendelsesadresse</translation>
    </message>
    <message>
        <source>Edit receiving address</source>
        <translation>Redigér modtagelsesadresse</translation>
    </message>
    <message>
        <source>Edit sending address</source>
        <translation>Redigér afsendelsesadresse</translation>
    </message>
    <message>
        <source>The entered address "%1" is not a valid Particl address.</source>
        <translation>Den indtastede adresse “%1” er ikke en gyldig Particl-adresse.</translation>
    </message>
    <message>
        <source>Address "%1" already exists as a receiving address with label "%2" and so cannot be added as a sending address.</source>
        <translation>Adressen "%1" eksisterer allerede som modtagende adresse med mærkat "%2" og kan derfor ikke tilføjes som sende adresse.</translation>
    </message>
    <message>
        <source>The entered address "%1" is already in the address book with label "%2".</source>
        <translation>Den indtastede adresse "%1" er allerede i adresse bogen med mærkat "%2".</translation>
    </message>
    <message>
        <source>Could not unlock wallet.</source>
        <translation>Kunne ikke låse tegnebog op.</translation>
    </message>
    <message>
        <source>New key generation failed.</source>
        <translation>Ny nøglegenerering mislykkedes.</translation>
    </message>
</context>
<context>
    <name>FreespaceChecker</name>
    <message>
        <source>A new data directory will be created.</source>
        <translation>En ny datamappe vil blive oprettet.</translation>
    </message>
    <message>
        <source>name</source>
        <translation>navn</translation>
    </message>
    <message>
        <source>Directory already exists. Add %1 if you intend to create a new directory here.</source>
        <translation>Mappe eksisterer allerede. Tilføj %1, hvis du vil oprette en ny mappe her.</translation>
    </message>
    <message>
        <source>Path already exists, and is not a directory.</source>
        <translation>Sti eksisterer allerede og er ikke en mappe.</translation>
    </message>
    <message>
        <source>Cannot create data directory here.</source>
        <translation>Kan ikke oprette en mappe her.</translation>
    </message>
</context>
<context>
    <name>HelpMessageDialog</name>
    <message>
        <source>version</source>
        <translation>version</translation>
    </message>
    <message>
        <source>About %1</source>
        <translation>Om %1</translation>
    </message>
    <message>
        <source>Command-line options</source>
        <translation>Kommandolinjetilvalg</translation>
    </message>
</context>
<context>
    <name>Intro</name>
    <message>
        <source>Welcome</source>
        <translation>Velkommen</translation>
    </message>
    <message>
        <source>Welcome to %1.</source>
        <translation>Velkommen til %1.</translation>
    </message>
    <message>
        <source>As this is the first time the program is launched, you can choose where %1 will store its data.</source>
        <translation>Siden dette er første gang, programmet startes, kan du vælge, hvor %1 skal gemme sin data.</translation>
    </message>
    <message>
        <source>When you click OK, %1 will begin to download and process the full %4 block chain (%2GB) starting with the earliest transactions in %3 when %4 initially launched.</source>
        <translation>Når du klikker OK, vil %1 begynde at downloade og bearbejde den fulde %4-blokkæde (%2 GB), startende med de tidligste transaktioner i %3, da %4 først startede.</translation>
    </message>
    <message>
        <source>Reverting this setting requires re-downloading the entire blockchain. It is faster to download the full chain first and prune it later. Disables some advanced features.</source>
        <translation>Ændring af denne indstilling senere kræver gendownload af hele blokkæden. Det er hurtigere at downloade den komplette kæde først og beskære den senere. Slår nogle avancerede funktioner fra.</translation>
    </message>
    <message>
        <source>This initial synchronisation is very demanding, and may expose hardware problems with your computer that had previously gone unnoticed. Each time you run %1, it will continue downloading where it left off.</source>
        <translation>Denne indledningsvise synkronisering er meget krævende, og den kan potentielt afsløre hardwareproblemer med din computer, som du ellers ikke har lagt mærke til. Hver gang, du kører %1, vil den fortsætte med at downloade, hvor den sidst slap.</translation>
    </message>
    <message>
        <source>If you have chosen to limit block chain storage (pruning), the historical data must still be downloaded and processed, but will be deleted afterward to keep your disk usage low.</source>
        <translation>Hvis du har valgt at begrænse opbevaringen af blokkæden (beskæring/pruning), vil al historisk data stadig skulle downloades og bearbejdes men vil blive slettet efterfølgende for at holde dit diskforbrug lavt.</translation>
    </message>
    <message>
        <source>Use the default data directory</source>
        <translation>Brug standardmappen for data</translation>
    </message>
    <message>
        <source>Use a custom data directory:</source>
        <translation>Brug tilpasset mappe for data:</translation>
    </message>
    <message>
        <source>Particl</source>
        <translation>Particl</translation>
    </message>
    <message>
        <source>Discard blocks after verification, except most recent %1 GB (prune)</source>
        <translation>Kassér blokke efter verificering, undtaget de seneste %1 GB (beskær)</translation>
    </message>
    <message>
        <source>At least %1 GB of data will be stored in this directory, and it will grow over time.</source>
        <translation>Mindst %1 GB data vil blive gemt i denne mappe, og det vil vokse over tid.</translation>
    </message>
    <message>
        <source>Approximately %1 GB of data will be stored in this directory.</source>
        <translation>Omtrent %1 GB data vil blive gemt i denne mappe.</translation>
    </message>
    <message>
        <source>%1 will download and store a copy of the Particl block chain.</source>
        <translation>%1 vil downloade og gemme en kopi af Particl-blokkæden.</translation>
    </message>
    <message>
        <source>The wallet will also be stored in this directory.</source>
        <translation>Tegnebogen vil også blive gemt i denne mappe.</translation>
    </message>
    <message>
        <source>Error: Specified data directory "%1" cannot be created.</source>
        <translation>Fejl: Angivet datamappe “%1” kan ikke oprettes.</translation>
    </message>
    <message>
        <source>Error</source>
        <translation>Fejl</translation>
    </message>
    <message numerus="yes">
        <source>%n GB of free space available</source>
        <translation><numerusform>%n GB fri plads tilgængelig</numerusform><numerusform>%n GB fri plads tilgængelig</numerusform></translation>
    </message>
    <message numerus="yes">
        <source>(of %n GB needed)</source>
        <translation><numerusform>(ud af %n GB nødvendig)</numerusform><numerusform>(ud af %n GB nødvendig)</numerusform></translation>
    </message>
    <message numerus="yes">
        <source>(%n GB needed for full chain)</source>
        <translation><numerusform>(%n GB nødvendig for komplet kæde)</numerusform><numerusform>(%n GB nødvendig for komplet kæde)</numerusform></translation>
    </message>
</context>
<context>
    <name>ModalOverlay</name>
    <message>
        <source>Form</source>
        <translation>Formular</translation>
    </message>
    <message>
        <source>Recent transactions may not yet be visible, and therefore your wallet's balance might be incorrect. This information will be correct once your wallet has finished synchronizing with the particl network, as detailed below.</source>
        <translation>Nylige transaktioner er måske ikke synlige endnu, og derfor kan din tegnebogs saldo være ukorrekt. Denne information vil være korrekt, når din tegnebog er færdig med at synkronisere med particl-netværket, som detaljerne herunder viser.</translation>
    </message>
    <message>
        <source>Attempting to spend particl that are affected by not-yet-displayed transactions will not be accepted by the network.</source>
        <translation>Forsøg på at bruge particl, som er indeholdt i endnu-ikke-viste transaktioner, accepteres ikke af netværket.</translation>
    </message>
    <message>
        <source>Number of blocks left</source>
        <translation>Antal blokke tilbage</translation>
    </message>
    <message>
        <source>Unknown...</source>
        <translation>Ukendt…</translation>
    </message>
    <message>
        <source>Last block time</source>
        <translation>Tidsstempel for seneste blok</translation>
    </message>
    <message>
        <source>Progress</source>
        <translation>Fremgang</translation>
    </message>
    <message>
        <source>Progress increase per hour</source>
        <translation>Øgning af fremgang pr. time</translation>
    </message>
    <message>
        <source>calculating...</source>
        <translation>beregner…</translation>
    </message>
    <message>
        <source>Estimated time left until synced</source>
        <translation>Estimeret tid tilbage af synkronisering</translation>
    </message>
    <message>
        <source>Hide</source>
        <translation>Skjul</translation>
    </message>
    <message>
        <source>Esc</source>
        <translation>Esc</translation>
    </message>
    <message>
        <source>%1 is currently syncing.  It will download headers and blocks from peers and validate them until reaching the tip of the block chain.</source>
        <translation>%1 synkroniserer lige nu. Hoveder og blokke bliver downloadet og valideret fra andre knuder. Processen fortsætter indtil den seneste blok nås.</translation>
    </message>
    <message>
        <source>Unknown. Syncing Headers (%1, %2%)...</source>
        <translation>Ukendt. Synkroniserer Hoveder (%1, %2%)...</translation>
    </message>
</context>
<context>
    <name>OpenURIDialog</name>
    <message>
        <source>Open particl URI</source>
        <translation>Åbn particl-URI</translation>
    </message>
    <message>
        <source>URI:</source>
        <translation>URI:</translation>
    </message>
</context>
<context>
    <name>OpenWalletActivity</name>
    <message>
        <source>Open wallet failed</source>
        <translation>Åbning af tegnebog mislykkedes</translation>
    </message>
    <message>
        <source>Open wallet warning</source>
        <translation>Advarsel for åbning af tegnebog</translation>
    </message>
    <message>
        <source>default wallet</source>
        <translation>Standard tegnebog</translation>
    </message>
    <message>
        <source>Opening Wallet &lt;b&gt;%1&lt;/b&gt;...</source>
        <translation>Åbner Tegnebog &lt;b&gt;%1&lt;/b&gt;...</translation>
    </message>
</context>
<context>
    <name>OptionsDialog</name>
    <message>
        <source>Options</source>
        <translation>Indstillinger</translation>
    </message>
    <message>
        <source>&amp;Main</source>
        <translation>&amp;Generelt</translation>
    </message>
    <message>
        <source>Automatically start %1 after logging in to the system.</source>
        <translation>Start %1 automatisk, når der logges ind på systemet.</translation>
    </message>
    <message>
        <source>&amp;Start %1 on system login</source>
        <translation>&amp;Start %1 ved systemlogin</translation>
    </message>
    <message>
        <source>Size of &amp;database cache</source>
        <translation>Størrelsen på &amp;databasens cache</translation>
    </message>
    <message>
        <source>Number of script &amp;verification threads</source>
        <translation>Antallet af script&amp;verificeringstråde</translation>
    </message>
    <message>
        <source>IP address of the proxy (e.g. IPv4: 127.0.0.1 / IPv6: ::1)</source>
        <translation>IP-adresse for proxyen (fx IPv4: 127.0.0.1 / IPv6: ::1)</translation>
    </message>
    <message>
        <source>Shows if the supplied default SOCKS5 proxy is used to reach peers via this network type.</source>
        <translation>Viser om den angivne standard-SOCKS5-proxy bruges til at nå knuder via denne netværkstype.</translation>
    </message>
    <message>
        <source>Hide the icon from the system tray.</source>
        <translation>Skjul ikonet fra statusfeltet.</translation>
    </message>
    <message>
        <source>&amp;Hide tray icon</source>
        <translation>&amp;Skjul statusikon</translation>
    </message>
    <message>
        <source>Minimize instead of exit the application when the window is closed. When this option is enabled, the application will be closed only after selecting Exit in the menu.</source>
        <translation>Minimér i stedet for at lukke applikationen, når vinduet lukkes. Når denne indstilling er aktiveret, vil applikationen først blive lukket, når Afslut vælges i menuen.</translation>
    </message>
    <message>
        <source>Third party URLs (e.g. a block explorer) that appear in the transactions tab as context menu items. %s in the URL is replaced by transaction hash. Multiple URLs are separated by vertical bar |.</source>
        <translation>Tredjeparts-URL'er (fx et blokhåndteringsværktøj), der vises i transaktionsfanen som genvejsmenupunkter. %s i URL'en erstattes med transaktionens hash. Flere URL'er separeres med en lodret streg |.</translation>
    </message>
    <message>
        <source>Open the %1 configuration file from the working directory.</source>
        <translation>Åbn konfigurationsfilen for %1 fra arbejdsmappen.</translation>
    </message>
    <message>
        <source>Open Configuration File</source>
        <translation>Åbn konfigurationsfil</translation>
    </message>
    <message>
        <source>Reset all client options to default.</source>
        <translation>Nulstil alle klientindstillinger til deres standard.</translation>
    </message>
    <message>
        <source>&amp;Reset Options</source>
        <translation>&amp;Nulstil indstillinger</translation>
    </message>
    <message>
        <source>&amp;Network</source>
        <translation>&amp;Netværk</translation>
    </message>
    <message>
        <source>Disables some advanced features but all blocks will still be fully validated. Reverting this setting requires re-downloading the entire blockchain. Actual disk usage may be somewhat higher.</source>
        <translation>Deaktiverer nogle avancerede funktioner men alle blokke vil stadig blive fuldt validerede. Ændring af denne indstilling senere kræver download af hele blokkæden igen. Det aktuelle disk forbrug kan være noget højere.</translation>
    </message>
    <message>
        <source>Prune &amp;block storage to</source>
        <translation>Beskære &amp;blok opbevaring til</translation>
    </message>
    <message>
        <source>GB</source>
        <translation>GB</translation>
    </message>
    <message>
        <source>Reverting this setting requires re-downloading the entire blockchain.</source>
        <translation>Ændring af denne indstilling senere kræver download af hele blokkæden igen.</translation>
    </message>
    <message>
        <source>MiB</source>
        <translation>MiB</translation>
    </message>
    <message>
        <source>(0 = auto, &lt;0 = leave that many cores free)</source>
        <translation>(0 = auto, &lt;0 = efterlad så mange kerner fri)</translation>
    </message>
    <message>
        <source>W&amp;allet</source>
        <translation>&amp;Tegnebog</translation>
    </message>
    <message>
        <source>Expert</source>
        <translation>Ekspert</translation>
    </message>
    <message>
        <source>Enable coin &amp;control features</source>
        <translation>Aktivér egenskaber for &amp;coin-styring</translation>
    </message>
    <message>
        <source>If you disable the spending of unconfirmed change, the change from a transaction cannot be used until that transaction has at least one confirmation. This also affects how your balance is computed.</source>
        <translation>Hvis du deaktiverer brug af ubekræftede byttepenge, kan byttepengene fra en transaktion ikke bruges, før pågældende transaktion har mindst én bekræftelse. Dette påvirker også måden hvorpå din saldo beregnes.</translation>
    </message>
    <message>
        <source>&amp;Spend unconfirmed change</source>
        <translation>&amp;Brug ubekræftede byttepenge</translation>
    </message>
    <message>
        <source>Automatically open the Particl client port on the router. This only works when your router supports UPnP and it is enabled.</source>
        <translation>Åbn automatisk Particl-klientens port på routeren. Dette virker kun, når din router understøtter UPnP, og UPnP er aktiveret.</translation>
    </message>
    <message>
        <source>Map port using &amp;UPnP</source>
        <translation>Konfigurér port vha. &amp;UPnP</translation>
    </message>
    <message>
        <source>Accept connections from outside.</source>
        <translation>Acceptér forbindelser udefra.</translation>
    </message>
    <message>
        <source>Allow incomin&amp;g connections</source>
        <translation>Tillad &amp;indkommende forbindelser</translation>
    </message>
    <message>
        <source>Connect to the Particl network through a SOCKS5 proxy.</source>
        <translation>Forbind til Particl-netværket gennem en SOCKS5-proxy.</translation>
    </message>
    <message>
        <source>&amp;Connect through SOCKS5 proxy (default proxy):</source>
        <translation>&amp;Forbind gennem SOCKS5-proxy (standard-proxy):</translation>
    </message>
    <message>
        <source>Proxy &amp;IP:</source>
        <translation>Proxy-&amp;IP:</translation>
    </message>
    <message>
        <source>&amp;Port:</source>
        <translation>&amp;Port:</translation>
    </message>
    <message>
        <source>Port of the proxy (e.g. 9050)</source>
        <translation>Port for proxyen (fx 9050)</translation>
    </message>
    <message>
        <source>Used for reaching peers via:</source>
        <translation>Bruges til at nå knuder via:</translation>
    </message>
    <message>
        <source>IPv4</source>
        <translation>IPv4</translation>
    </message>
    <message>
        <source>IPv6</source>
        <translation>IPv6</translation>
    </message>
    <message>
        <source>Tor</source>
        <translation>Tor</translation>
    </message>
    <message>
        <source>&amp;Window</source>
        <translation>&amp;Vindue</translation>
    </message>
    <message>
        <source>Show only a tray icon after minimizing the window.</source>
        <translation>Vis kun et statusikon efter minimering af vinduet.</translation>
    </message>
    <message>
        <source>&amp;Minimize to the tray instead of the taskbar</source>
        <translation>&amp;Minimér til statusfeltet i stedet for proceslinjen</translation>
    </message>
    <message>
        <source>M&amp;inimize on close</source>
        <translation>M&amp;inimér ved lukning</translation>
    </message>
    <message>
        <source>&amp;Display</source>
        <translation>&amp;Visning</translation>
    </message>
    <message>
        <source>User Interface &amp;language:</source>
        <translation>&amp;Sprog for brugergrænseflade:</translation>
    </message>
    <message>
        <source>The user interface language can be set here. This setting will take effect after restarting %1.</source>
        <translation>Sproget for brugerfladen kan vælges her. Denne indstilling vil træde i kraft efter genstart af %1.</translation>
    </message>
    <message>
        <source>&amp;Unit to show amounts in:</source>
        <translation>&amp;Enhed, som beløb vises i:</translation>
    </message>
    <message>
        <source>Choose the default subdivision unit to show in the interface and when sending coins.</source>
        <translation>Vælg standard for underopdeling af enhed, som skal vises i brugergrænsefladen og ved afsendelse af particl.</translation>
    </message>
    <message>
        <source>Whether to show coin control features or not.</source>
        <translation>Hvorvidt egenskaber for coin-styring skal vises eller ej.</translation>
    </message>
    <message>
        <source>&amp;Third party transaction URLs</source>
        <translation>&amp;Tredjeparts-transaktions-URL'er</translation>
    </message>
    <message>
        <source>Options set in this dialog are overridden by the command line or in the configuration file:</source>
        <translation>Valgmuligheder sat i denne dialog er overskrevet af kommandolinjen eller i konfigurationsfilen:</translation>
    </message>
    <message>
        <source>&amp;OK</source>
        <translation>&amp;Ok</translation>
    </message>
    <message>
        <source>&amp;Cancel</source>
        <translation>&amp;Annullér</translation>
    </message>
    <message>
        <source>default</source>
        <translation>standard</translation>
    </message>
    <message>
        <source>none</source>
        <translation>ingen</translation>
    </message>
    <message>
        <source>Confirm options reset</source>
        <translation>Bekræft nulstilling af indstillinger</translation>
    </message>
    <message>
        <source>Client restart required to activate changes.</source>
        <translation>Genstart af klienten er nødvendig for at aktivere ændringer.</translation>
    </message>
    <message>
        <source>Client will be shut down. Do you want to proceed?</source>
        <translation>Klienten vil lukke ned. Vil du fortsætte?</translation>
    </message>
    <message>
        <source>Configuration options</source>
        <translation>Konfigurationsindstillinger</translation>
    </message>
    <message>
        <source>The configuration file is used to specify advanced user options which override GUI settings. Additionally, any command-line options will override this configuration file.</source>
        <translation>Konfigurationsfilen bruges til at opsætte avancerede brugerindstillinger, som tilsidesætter indstillingerne i den grafiske brugerflade. Derudover vil eventuelle kommandolinjetilvalg tilsidesætte denne konfigurationsfil.</translation>
    </message>
    <message>
        <source>Error</source>
        <translation>Fejl</translation>
    </message>
    <message>
        <source>The configuration file could not be opened.</source>
        <translation>Konfigurationsfilen kunne ikke åbnes.</translation>
    </message>
    <message>
        <source>This change would require a client restart.</source>
        <translation>Denne ændring vil kræve en genstart af klienten.</translation>
    </message>
    <message>
        <source>The supplied proxy address is invalid.</source>
        <translation>Den angivne proxy-adresse er ugyldig.</translation>
    </message>
</context>
<context>
    <name>OverviewPage</name>
    <message>
        <source>Form</source>
        <translation>Formular</translation>
    </message>
    <message>
        <source>The displayed information may be out of date. Your wallet automatically synchronizes with the Particl network after a connection is established, but this process has not completed yet.</source>
        <translation>Den viste information kan være forældet. Din tegnebog synkroniserer automatisk med Particl-netværket, når en forbindelse etableres, men denne proces er ikke gennemført endnu.</translation>
    </message>
    <message>
        <source>Watch-only:</source>
        <translation>Kigge:</translation>
    </message>
    <message>
        <source>Available:</source>
        <translation>Tilgængelig:</translation>
    </message>
    <message>
        <source>Your current spendable balance</source>
        <translation>Din nuværende tilgængelige saldo</translation>
    </message>
    <message>
        <source>Pending:</source>
        <translation>Afventende:</translation>
    </message>
    <message>
        <source>Total of transactions that have yet to be confirmed, and do not yet count toward the spendable balance</source>
        <translation>Total saldo for transaktioner, som ikke er blevet bekræftet endnu, og som ikke endnu er en del af den tilgængelige saldo</translation>
    </message>
    <message>
        <source>Immature:</source>
        <translation>Umodne:</translation>
    </message>
    <message>
        <source>Mined balance that has not yet matured</source>
        <translation>Minet saldo, som endnu ikke er modnet</translation>
    </message>
    <message>
        <source>Balances</source>
        <translation>Saldi:</translation>
    </message>
    <message>
        <source>Total:</source>
        <translation>Total:</translation>
    </message>
    <message>
        <source>Your current total balance</source>
        <translation>Din nuværende totale saldo</translation>
    </message>
    <message>
        <source>Your current balance in watch-only addresses</source>
        <translation>Din nuværende saldo på kigge-adresser</translation>
    </message>
    <message>
        <source>Spendable:</source>
        <translation>Spendérbar:</translation>
    </message>
    <message>
        <source>Recent transactions</source>
        <translation>Nylige transaktioner</translation>
    </message>
    <message>
        <source>Unconfirmed transactions to watch-only addresses</source>
        <translation>Ubekræftede transaktioner til kigge-adresser</translation>
    </message>
    <message>
        <source>Mined balance in watch-only addresses that has not yet matured</source>
        <translation>Minet saldo på kigge-adresser, som endnu ikke er modnet</translation>
    </message>
    <message>
        <source>Current total balance in watch-only addresses</source>
        <translation>Nuværende totalsaldo på kigge-adresser</translation>
    </message>
    </context>
<context>
    <name>PSBTOperationsDialog</name>
    <message>
        <source>Dialog</source>
        <translation>Dialog</translation>
    </message>
    <message>
        <source>Total Amount</source>
        <translation>Total Mængde</translation>
    </message>
    <message>
        <source>or</source>
        <translation>eller</translation>
    </message>
    </context>
<context>
    <name>PaymentServer</name>
    <message>
        <source>Payment request error</source>
        <translation>Fejl i betalingsanmodning</translation>
    </message>
    <message>
        <source>Cannot start particl: click-to-pay handler</source>
        <translation>Kan ikke starte particl: click-to-pay-håndtering</translation>
    </message>
    <message>
        <source>URI handling</source>
        <translation>URI-håndtering</translation>
    </message>
    <message>
        <source>'particl://' is not a valid URI. Use 'particl:' instead.</source>
        <translation>'particl://' er ikke et gyldigt URI. Brug 'particl:' istedet.</translation>
    </message>
    <message>
        <source>Cannot process payment request because BIP70 is not supported.</source>
        <translation>Betalingsanmodninger kan ikke behandles mere, da BIP70 ikke længere er understøttet.</translation>
    </message>
    <message>
        <source>Due to widespread security flaws in BIP70 it's strongly recommended that any merchant instructions to switch wallets be ignored.</source>
        <translation>På grund af vidtstrakte sikkerhedsfejl i BIP70 anbefales det kraftigt, at enhver instruktion fra handlende om at skifte til en BIP70-tegnebog ignoreres.</translation>
    </message>
    <message>
        <source>If you are receiving this error you should request the merchant provide a BIP21 compatible URI.</source>
        <translation>Hvis du modtager denne fejl, bør du anmode den handlende om at give dig en BIP21-kompatibel URI.</translation>
    </message>
    <message>
        <source>Invalid payment address %1</source>
        <translation>Ugyldig betalingsadresse %1</translation>
    </message>
    <message>
        <source>URI cannot be parsed! This can be caused by an invalid Particl address or malformed URI parameters.</source>
        <translation>URI kan ikke tolkes! Dette kan skyldes en ugyldig Particl-adresse eller forkert udformede URL-parametre.</translation>
    </message>
    <message>
        <source>Payment request file handling</source>
        <translation>Filhåndtering for betalingsanmodninger</translation>
    </message>
</context>
<context>
    <name>PeerTableModel</name>
    <message>
        <source>User Agent</source>
        <translation>Brugeragent</translation>
    </message>
    <message>
        <source>Node/Service</source>
        <translation>Knude/tjeneste</translation>
    </message>
    <message>
        <source>NodeId</source>
        <translation>Knude-id</translation>
    </message>
    <message>
<<<<<<< HEAD
        <source>Ping</source>
        <translation>Ping</translation>
=======
        <source>own address</source>
        <translation type="unfinished">egen adresse</translation>
    </message>
    <message>
        <source>Unable to calculate transaction fee or total transaction amount.</source>
        <translation type="unfinished">Kunne ikke beregne transaktionsgebyr eller totalt transaktionsbeløb.</translation>
>>>>>>> 44d8b13c
    </message>
    <message>
        <source>Sent</source>
        <translation>Sendt</translation>
    </message>
    <message>
        <source>Received</source>
        <translation>Modtaget</translation>
    </message>
</context>
<context>
    <name>QObject</name>
    <message>
        <source>Amount</source>
        <translation>Beløb</translation>
    </message>
    <message>
        <source>Enter a Particl address (e.g. %1)</source>
        <translation>Indtast en Particl-adresse (fx %1)</translation>
    </message>
    <message>
        <source>%1 d</source>
        <translation>%1 d</translation>
    </message>
    <message>
        <source>%1 h</source>
        <translation>%1 t</translation>
    </message>
    <message>
        <source>%1 m</source>
        <translation>%1 m</translation>
    </message>
    <message>
        <source>%1 s</source>
        <translation>%1 s</translation>
    </message>
    <message>
        <source>None</source>
        <translation>Ingen</translation>
    </message>
    <message>
        <source>N/A</source>
        <translation>N/A</translation>
    </message>
    <message>
        <source>%1 ms</source>
        <translation>%1 ms</translation>
    </message>
    <message numerus="yes">
        <source>%n second(s)</source>
        <translation><numerusform>%n sekund</numerusform><numerusform>%n sekunder</numerusform></translation>
    </message>
    <message numerus="yes">
        <source>%n minute(s)</source>
        <translation><numerusform>%n minut</numerusform><numerusform>%n minutter</numerusform></translation>
    </message>
    <message numerus="yes">
        <source>%n hour(s)</source>
        <translation><numerusform>%n time</numerusform><numerusform>%n timer</numerusform></translation>
    </message>
    <message numerus="yes">
        <source>%n day(s)</source>
        <translation><numerusform>%n dag</numerusform><numerusform>%n dage</numerusform></translation>
    </message>
    <message numerus="yes">
        <source>%n week(s)</source>
        <translation><numerusform>%n uge</numerusform><numerusform>%n uger</numerusform></translation>
    </message>
    <message>
        <source>%1 and %2</source>
        <translation>%1 og %2</translation>
    </message>
    <message numerus="yes">
        <source>%n year(s)</source>
        <translation><numerusform>%n år</numerusform><numerusform>%n år</numerusform></translation>
    </message>
    <message>
        <source>%1 B</source>
        <translation>%1 B</translation>
    </message>
    <message>
        <source>%1 KB</source>
        <translation>%1 KB</translation>
    </message>
    <message>
        <source>%1 MB</source>
        <translation>%1 MB</translation>
    </message>
    <message>
        <source>%1 GB</source>
        <translation>%1 GB</translation>
    </message>
    <message>
        <source>Error: Specified data directory "%1" does not exist.</source>
        <translation>Fejl: Angivet datamappe “%1” eksisterer ikke.</translation>
    </message>
    <message>
        <source>Error: Cannot parse configuration file: %1.</source>
        <translation>Fejl: Kan ikke fortolke konfigurations filen: %1.</translation>
    </message>
    <message>
        <source>Error: %1</source>
        <translation>Fejl: %1</translation>
    </message>
    <message>
        <source>%1 didn't yet exit safely...</source>
        <translation>%1 har endnu ikke afsluttet på sikker vis…</translation>
    </message>
    <message>
        <source>unknown</source>
        <translation>ukendt</translation>
    </message>
</context>
<context>
    <name>QRImageWidget</name>
    <message>
        <source>&amp;Save Image...</source>
        <translation>Gem billede…</translation>
    </message>
    <message>
        <source>&amp;Copy Image</source>
        <translation>&amp;Kopiér foto</translation>
    </message>
    <message>
        <source>Resulting URI too long, try to reduce the text for label / message.</source>
        <translation>Resulterende URI var for lang; prøv at forkorte teksten til mærkaten/beskeden.</translation>
    </message>
    <message>
        <source>Error encoding URI into QR Code.</source>
        <translation>Fejl ved kodning fra URI til QR-kode.</translation>
    </message>
    <message>
        <source>QR code support not available.</source>
        <translation>QR-kode understøttelse er ikke tilgængelig.</translation>
    </message>
    <message>
        <source>Save QR Code</source>
        <translation>Gem QR-kode</translation>
    </message>
    <message>
        <source>PNG Image (*.png)</source>
        <translation>PNG-billede (*.png)</translation>
    </message>
</context>
<context>
    <name>RPCConsole</name>
    <message>
        <source>N/A</source>
        <translation>N/A</translation>
    </message>
    <message>
        <source>Client version</source>
        <translation>Klientversion</translation>
    </message>
    <message>
        <source>&amp;Information</source>
        <translation>&amp;Information</translation>
    </message>
    <message>
        <source>General</source>
        <translation>Generelt</translation>
    </message>
    <message>
        <source>Using BerkeleyDB version</source>
        <translation>Bruger BerkeleyDB version</translation>
    </message>
    <message>
        <source>Datadir</source>
        <translation>Datamappe</translation>
    </message>
    <message>
        <source>To specify a non-default location of the data directory use the '%1' option.</source>
        <translation>For at angive en alternativ placering af mappen med data, skal du bruge tilvalget ‘%1’.</translation>
    </message>
    <message>
        <source>Blocksdir</source>
        <translation>Blokmappe</translation>
    </message>
    <message>
        <source>To specify a non-default location of the blocks directory use the '%1' option.</source>
        <translation>For at angive en alternativ placering af mappen med blokke, skal du bruge tilvalget ‘%1’.</translation>
    </message>
    <message>
        <source>Startup time</source>
        <translation>Opstartstidspunkt</translation>
    </message>
    <message>
        <source>Network</source>
        <translation>Netværk</translation>
    </message>
    <message>
        <source>Name</source>
        <translation>Navn</translation>
    </message>
    <message>
        <source>Number of connections</source>
        <translation>Antal forbindelser</translation>
    </message>
    <message>
        <source>Block chain</source>
        <translation>Blokkæde</translation>
    </message>
    <message>
        <source>Memory Pool</source>
        <translation>Hukommelsespulje</translation>
    </message>
    <message>
        <source>Current number of transactions</source>
        <translation>Aktuelt antal transaktioner</translation>
    </message>
    <message>
        <source>Memory usage</source>
        <translation>Hukommelsesforbrug</translation>
    </message>
    <message>
        <source>Wallet: </source>
        <translation>Tegnebog:</translation>
    </message>
    <message>
        <source>(none)</source>
        <translation>(ingen)</translation>
    </message>
    <message>
        <source>&amp;Reset</source>
        <translation>&amp;Nulstil</translation>
    </message>
    <message>
        <source>Received</source>
        <translation>Modtaget</translation>
    </message>
    <message>
        <source>Sent</source>
        <translation>Sendt</translation>
    </message>
    <message>
        <source>&amp;Peers</source>
        <translation>Andre &amp;knuder</translation>
    </message>
    <message>
        <source>Banned peers</source>
        <translation>Bandlyste knuder</translation>
    </message>
    <message>
        <source>Select a peer to view detailed information.</source>
        <translation>Vælg en anden knude for at se detaljeret information.</translation>
    </message>
    <message>
        <source>Direction</source>
        <translation>Retning</translation>
    </message>
    <message>
        <source>Version</source>
        <translation>Version</translation>
    </message>
    <message>
        <source>Starting Block</source>
        <translation>Startblok</translation>
    </message>
    <message>
        <source>Synced Headers</source>
        <translation>Synkroniserede hoveder</translation>
    </message>
    <message>
        <source>Synced Blocks</source>
        <translation>Synkroniserede blokke</translation>
    </message>
    <message>
        <source>The mapped Autonomous System used for diversifying peer selection.</source>
        <translation>Afbildning fra Autonome Systemer (et Internet-Protocol-rutefindingsprefiks) til IP-adresser som bruges til at diversificere knudeforbindelser. Den engelske betegnelse er "asmap".</translation>
    </message>
    <message>
        <source>Mapped AS</source>
        <translation>Autonomt-System-afbildning</translation>
    </message>
    <message>
        <source>User Agent</source>
        <translation>Brugeragent</translation>
    </message>
    <message>
        <source>Node window</source>
        <translation>Knudevindue</translation>
    </message>
    <message>
        <source>Open the %1 debug log file from the current data directory. This can take a few seconds for large log files.</source>
        <translation>Åbn %1s fejlsøgningslogfil fra den aktuelle datamappe. Dette kan tage nogle få sekunder for store logfiler.</translation>
    </message>
    <message>
        <source>Decrease font size</source>
        <translation>Formindsk skrifttypestørrelse</translation>
    </message>
    <message>
        <source>Increase font size</source>
        <translation>Forstør skrifttypestørrelse</translation>
    </message>
    <message>
        <source>Services</source>
        <translation>Tjenester</translation>
    </message>
    <message>
        <source>Connection Time</source>
        <translation>Forbindelsestid</translation>
    </message>
    <message>
        <source>Last Send</source>
        <translation>Seneste afsendelse</translation>
    </message>
    <message>
        <source>Last Receive</source>
        <translation>Seneste modtagelse</translation>
    </message>
    <message>
        <source>Ping Time</source>
        <translation>Ping-tid</translation>
    </message>
    <message>
        <source>The duration of a currently outstanding ping.</source>
        <translation>Varigheden af den aktuelt igangværende ping.</translation>
    </message>
    <message>
        <source>Ping Wait</source>
        <translation>Ping-ventetid</translation>
    </message>
    <message>
        <source>Min Ping</source>
        <translation>Minimum ping</translation>
    </message>
    <message>
        <source>Time Offset</source>
        <translation>Tidsforskydning</translation>
    </message>
    <message>
        <source>Last block time</source>
        <translation>Tidsstempel for seneste blok</translation>
    </message>
    <message>
        <source>&amp;Open</source>
        <translation>&amp;Åbn</translation>
    </message>
    <message>
        <source>&amp;Console</source>
        <translation>&amp;Konsol</translation>
    </message>
    <message>
        <source>&amp;Network Traffic</source>
        <translation>&amp;Netværkstrafik</translation>
    </message>
    <message>
        <source>Totals</source>
        <translation>Totaler</translation>
    </message>
    <message>
        <source>In:</source>
        <translation>Indkommende:</translation>
    </message>
    <message>
        <source>Out:</source>
        <translation>Udgående:</translation>
    </message>
    <message>
        <source>Debug log file</source>
        <translation>Fejlsøgningslogfil</translation>
    </message>
    <message>
        <source>Clear console</source>
        <translation>Ryd konsol</translation>
    </message>
    <message>
        <source>1 &amp;hour</source>
        <translation>1 &amp;time</translation>
    </message>
    <message>
        <source>1 &amp;day</source>
        <translation>1 &amp;dag</translation>
    </message>
    <message>
        <source>1 &amp;week</source>
        <translation>1 &amp;uge</translation>
    </message>
    <message>
        <source>1 &amp;year</source>
        <translation>1 &amp;år</translation>
    </message>
    <message>
        <source>&amp;Disconnect</source>
        <translation>&amp;Afbryd forbindelse</translation>
    </message>
    <message>
        <source>Ban for</source>
        <translation>Bandlys i</translation>
    </message>
    <message>
        <source>&amp;Unban</source>
        <translation>&amp;Fjern bandlysning</translation>
    </message>
    <message>
        <source>Welcome to the %1 RPC console.</source>
        <translation>Velkommen til %1s RPC-konsol.</translation>
    </message>
    <message>
        <source>Use up and down arrows to navigate history, and %1 to clear screen.</source>
        <translation>Brug op- og nedpilene til at navigere i historikken og %1 til at rydde skærmen.</translation>
    </message>
    <message>
        <source>Type %1 for an overview of available commands.</source>
        <translation>Tast %1 for en oversigt over de tilgængelige kommandoer.</translation>
    </message>
    <message>
        <source>For more information on using this console type %1.</source>
        <translation>For mere information om at bruge denne konsol, tast %1.</translation>
    </message>
    <message>
        <source>WARNING: Scammers have been active, telling users to type commands here, stealing their wallet contents. Do not use this console without fully understanding the ramifications of a command.</source>
        <translation>ADVARSEL: Svindlere har tidligere aktivt bedt brugere om at indtaste kommandoer her for at stjæle indholdet af deres tegnebøger. Brug ikke denne konsol uden fuldt ud at forstå følgerne af en kommando.</translation>
    </message>
    <message>
        <source>Network activity disabled</source>
        <translation>Netværksaktivitet deaktiveret</translation>
    </message>
    <message>
        <source>Executing command without any wallet</source>
        <translation>Udfører kommando uden en tegnebog</translation>
    </message>
    <message>
        <source>Executing command using "%1" wallet</source>
        <translation>Eksekverer kommando ved brug af "%1" tegnebog</translation>
    </message>
    <message>
        <source>(node id: %1)</source>
        <translation>(knude-id: %1)</translation>
    </message>
    <message>
        <source>via %1</source>
        <translation>via %1</translation>
    </message>
    <message>
        <source>never</source>
        <translation>aldrig</translation>
    </message>
    <message>
        <source>Inbound</source>
        <translation>Indkommende</translation>
    </message>
    <message>
        <source>Outbound</source>
        <translation>Udgående</translation>
    </message>
    <message>
        <source>Unknown</source>
        <translation>Ukendt</translation>
    </message>
</context>
<context>
    <name>ReceiveCoinsDialog</name>
    <message>
        <source>&amp;Amount:</source>
        <translation>&amp;Beløb:</translation>
    </message>
    <message>
        <source>&amp;Label:</source>
        <translation>&amp;Mærkat:</translation>
    </message>
    <message>
        <source>&amp;Message:</source>
        <translation>&amp;Besked:</translation>
    </message>
    <message>
        <source>An optional message to attach to the payment request, which will be displayed when the request is opened. Note: The message will not be sent with the payment over the Particl network.</source>
        <translation>En valgfri besked, der føjes til betalingsanmodningen, og som vil vises, når anmodningen åbnes. Bemærk: Beskeden vil ikke sendes sammen med betalingen over Particl-netværket.</translation>
    </message>
    <message>
        <source>An optional label to associate with the new receiving address.</source>
        <translation>Et valgfrit mærkat, der associeres med den nye modtagelsesadresse.</translation>
    </message>
    <message>
        <source>Use this form to request payments. All fields are &lt;b&gt;optional&lt;/b&gt;.</source>
        <translation>Brug denne formular for at anmode om betalinger. Alle felter er &lt;b&gt;valgfri&lt;/b&gt;.</translation>
    </message>
    <message>
        <source>An optional amount to request. Leave this empty or zero to not request a specific amount.</source>
        <translation>Et valgfrit beløb til anmodning. Lad dette felt være tomt eller indeholde nul for at anmode om et ikke-specifikt beløb.</translation>
    </message>
    <message>
        <source>An optional label to associate with the new receiving address (used by you to identify an invoice).  It is also attached to the payment request.</source>
        <translation>Et valgfrit mærkat, der associeres med den nye modtagelsesadresse. Det bruges til at identificere en faktura. Det er også indlejret i betalingsanmodningen.</translation>
    </message>
    <message>
        <source>An optional message that is attached to the payment request and may be displayed to the sender.</source>
        <translation>En valgfri meddelelse som er indlejret i betalingsanmodningen og som kan blive vist til afsenderen.</translation>
    </message>
    <message>
        <source>&amp;Create new receiving address</source>
        <translation>&amp;Opret ny modtager adresse</translation>
    </message>
    <message>
        <source>Clear all fields of the form.</source>
        <translation>Ryd alle felter af formen.</translation>
    </message>
    <message>
        <source>Clear</source>
        <translation>Ryd</translation>
    </message>
    <message>
        <source>Native segwit addresses (aka Bech32 or BIP-173) reduce your transaction fees later on and offer better protection against typos, but old wallets don't support them. When unchecked, an address compatible with older wallets will be created instead.</source>
        <translation>Rene segwit-adresser (kendt som Bech32 eller BIP-173) reducerer dine transaktionsgebyrer i det lange løb og giver bedre beskyttelse imod tastefejl, men gamle tegnebøger understøtter dem ikke. Hvis dette ikke vælges, vil i stedet en adresse, der fungerer med ældre tegnebøger, oprettes.</translation>
    </message>
    <message>
        <source>Generate native segwit (Bech32) address</source>
        <translation>Generér rene segwit-adresser (Bech32)</translation>
    </message>
    <message>
        <source>Requested payments history</source>
        <translation>Historik over betalingsanmodninger</translation>
    </message>
    <message>
        <source>Show the selected request (does the same as double clicking an entry)</source>
        <translation>Vis den valgte anmodning (gør det samme som dobbeltklik på en indgang)</translation>
    </message>
    <message>
        <source>Show</source>
        <translation>Vis</translation>
    </message>
    <message>
        <source>Remove the selected entries from the list</source>
        <translation>Fjern de valgte indgange fra listen</translation>
    </message>
    <message>
        <source>Remove</source>
        <translation>Fjern</translation>
    </message>
    <message>
        <source>Copy URI</source>
        <translation>Kopiér URI</translation>
    </message>
    <message>
        <source>Copy label</source>
        <translation>Kopiér mærkat</translation>
    </message>
    <message>
        <source>Copy message</source>
        <translation>Kopiér besked</translation>
    </message>
    <message>
        <source>Copy amount</source>
        <translation>Kopiér beløb</translation>
    </message>
    <message>
        <source>Could not unlock wallet.</source>
        <translation>Kunne ikke låse tegnebog op.</translation>
    </message>
    </context>
<context>
    <name>ReceiveRequestDialog</name>
    <message>
        <source>Amount:</source>
        <translation>Beløb:</translation>
    </message>
    <message>
        <source>Label:</source>
        <translation>Mærkat:</translation>
    </message>
    <message>
        <source>Message:</source>
        <translation>Besked:</translation>
    </message>
    <message>
        <source>Wallet:</source>
        <translation>Tegnebog:</translation>
    </message>
    <message>
        <source>Copy &amp;URI</source>
        <translation>Kopiér &amp;URI</translation>
    </message>
    <message>
        <source>Copy &amp;Address</source>
        <translation>Kopiér &amp;adresse</translation>
    </message>
    <message>
        <source>&amp;Save Image...</source>
        <translation>&amp;Gem billede…</translation>
    </message>
    <message>
        <source>Request payment to %1</source>
        <translation>Anmod om betaling til %1</translation>
    </message>
    <message>
        <source>Payment information</source>
        <translation>Betalingsinformation</translation>
    </message>
</context>
<context>
    <name>RecentRequestsTableModel</name>
    <message>
        <source>Date</source>
        <translation>Dato</translation>
    </message>
    <message>
        <source>Label</source>
        <translation>Mærkat</translation>
    </message>
    <message>
        <source>Message</source>
        <translation>Besked</translation>
    </message>
    <message>
        <source>(no label)</source>
        <translation>(ingen mærkat)</translation>
    </message>
    <message>
        <source>(no message)</source>
        <translation>(ingen besked)</translation>
    </message>
    <message>
        <source>(no amount requested)</source>
        <translation>(intet anmodet beløb)</translation>
    </message>
    <message>
        <source>Requested</source>
        <translation>Anmodet</translation>
    </message>
</context>
<context>
    <name>SendCoinsDialog</name>
    <message>
        <source>Send Coins</source>
        <translation>Send particl</translation>
    </message>
    <message>
        <source>Coin Control Features</source>
        <translation>Egenskaber for coin-styring</translation>
    </message>
    <message>
        <source>Inputs...</source>
        <translation>Inputs…</translation>
    </message>
    <message>
        <source>automatically selected</source>
        <translation>valgt automatisk</translation>
    </message>
    <message>
        <source>Insufficient funds!</source>
        <translation>Utilstrækkelige midler!</translation>
    </message>
    <message>
        <source>Quantity:</source>
        <translation>Mængde:</translation>
    </message>
    <message>
        <source>Bytes:</source>
        <translation>Byte:</translation>
    </message>
    <message>
        <source>Amount:</source>
        <translation>Beløb:</translation>
    </message>
    <message>
        <source>Fee:</source>
        <translation>Gebyr:</translation>
    </message>
    <message>
        <source>After Fee:</source>
        <translation>Efter gebyr:</translation>
    </message>
    <message>
        <source>Change:</source>
        <translation>Byttepenge:</translation>
    </message>
    <message>
        <source>If this is activated, but the change address is empty or invalid, change will be sent to a newly generated address.</source>
        <translation>Hvis dette aktiveres, men byttepengeadressen er tom eller ugyldig, vil byttepenge blive sendt til en nygenereret adresse.</translation>
    </message>
    <message>
        <source>Custom change address</source>
        <translation>Tilpasset byttepengeadresse</translation>
    </message>
    <message>
        <source>Transaction Fee:</source>
        <translation>Transaktionsgebyr:</translation>
    </message>
    <message>
        <source>Choose...</source>
        <translation>Vælg…</translation>
    </message>
    <message>
        <source>Using the fallbackfee can result in sending a transaction that will take several hours or days (or never) to confirm. Consider choosing your fee manually or wait until you have validated the complete chain.</source>
        <translation>Brug af tilbagefaldsgebyret kan resultere i en transaktion, der tager adskillige timer eller dage (eller aldrig) at bekræfte. Overvej at vælge dit gebyr manuelt eller at vente indtil du har valideret hele kæden.</translation>
    </message>
    <message>
        <source>Warning: Fee estimation is currently not possible.</source>
        <translation>Advarsel: Gebyrestimering er ikke muligt i øjeblikket.</translation>
    </message>
    <message>
        <source>Specify a custom fee per kB (1,000 bytes) of the transaction's virtual size.

Note:  Since the fee is calculated on a per-byte basis, a fee of "100 satoshis per kB" for a transaction size of 500 bytes (half of 1 kB) would ultimately yield a fee of only 50 satoshis.</source>
        <translation>Specificer et brugerdefineret gebyr per kB (1.000 bytes) af transaktionens virtuelle størrelse.

Note: Siden gebyret er kalkuleret på en per-byte basis, et gebyr på "100 satoshis per kB" for en transkationsstørrelse på 500 bytes (halvdelen af 1kB) ville ultimativt udbytte et gebyr på kun 50 satoshis.</translation>
    </message>
    <message>
        <source>per kilobyte</source>
        <translation>pr. kilobyte</translation>
    </message>
    <message>
        <source>Hide</source>
        <translation>Skjul</translation>
    </message>
    <message>
        <source>Recommended:</source>
        <translation>Anbefalet:</translation>
    </message>
    <message>
        <source>Custom:</source>
        <translation>Brugertilpasset:</translation>
    </message>
    <message>
        <source>(Smart fee not initialized yet. This usually takes a few blocks...)</source>
        <translation>(Smart-gebyr er ikke initialiseret endnu. Dette tager typisk nogle få blokke…)</translation>
    </message>
    <message>
        <source>Send to multiple recipients at once</source>
        <translation>Send til flere modtagere på en gang</translation>
    </message>
    <message>
        <source>Add &amp;Recipient</source>
        <translation>Tilføj &amp;modtager</translation>
    </message>
    <message>
        <source>Clear all fields of the form.</source>
        <translation>Ryd alle felter af formen.</translation>
    </message>
    <message>
<<<<<<< HEAD
        <source>Dust:</source>
        <translation>Støv:</translation>
=======
        <source>Choose…</source>
        <translation type="unfinished">Vælg...</translation>
>>>>>>> 44d8b13c
    </message>
    <message>
        <source>Hide transaction fee settings</source>
        <translation>Skjul indstillinger for transaktionsgebyr</translation>
    </message>
    <message>
        <source>When there is less transaction volume than space in the blocks, miners as well as relaying nodes may enforce a minimum fee. Paying only this minimum fee is just fine, but be aware that this can result in a never confirming transaction once there is more demand for particl transactions than the network can process.</source>
        <translation>På tidspunkter, hvor der er færre transaktioner, end der er plads til i nye blokke, kan minere og videresendende knuder gennemtvinge et minimumsgebyr. Du kan vælge kun at betale dette minimumsgebyr, men vær opmærksom på, at det kan resultere i en transaktion, der aldrig bliver bekræftet, hvis mængden af nye particl-transaktioner stiger til mere, end hvad netværket kan behandle ad gangen.</translation>
    </message>
    <message>
        <source>A too low fee might result in a never confirming transaction (read the tooltip)</source>
        <translation>Et for lavt gebyr kan resultere i en transaktion, der aldrig bekræftes (læs værktøjstippet)</translation>
    </message>
    <message>
        <source>Confirmation time target:</source>
        <translation>Mål for bekræftelsestid:</translation>
    </message>
    <message>
        <source>Enable Replace-By-Fee</source>
        <translation>Aktivér erstat-med-gebyr (RBF)</translation>
    </message>
    <message>
        <source>With Replace-By-Fee (BIP-125) you can increase a transaction's fee after it is sent. Without this, a higher fee may be recommended to compensate for increased transaction delay risk.</source>
        <translation>Med erstat-med-gebyr (Replace-By-Fee, BIP-125) kan du øge en transaktions gebyr, efter den er sendt. Uden dette kan et højere gebyr anbefales for at kompensere for øget risiko for at transaktionen bliver forsinket.</translation>
    </message>
    <message>
        <source>Clear &amp;All</source>
        <translation>Ryd &amp;alle</translation>
    </message>
    <message>
        <source>Balance:</source>
        <translation>Saldo:</translation>
    </message>
    <message>
        <source>Confirm the send action</source>
        <translation>Bekræft afsendelsen</translation>
    </message>
    <message>
        <source>S&amp;end</source>
        <translation>&amp;Afsend</translation>
    </message>
    <message>
        <source>Copy quantity</source>
        <translation>Kopiér mængde</translation>
    </message>
    <message>
        <source>Copy amount</source>
        <translation>Kopiér beløb</translation>
    </message>
    <message>
        <source>Copy fee</source>
        <translation>Kopiér gebyr</translation>
    </message>
    <message>
        <source>Copy after fee</source>
        <translation>Kopiér eftergebyr</translation>
    </message>
    <message>
        <source>Copy bytes</source>
        <translation>Kopiér byte</translation>
    </message>
    <message>
<<<<<<< HEAD
        <source>Copy dust</source>
        <translation>Kopiér støv</translation>
    </message>
    <message>
=======
>>>>>>> 44d8b13c
        <source>Copy change</source>
        <translation>Kopiér byttepenge</translation>
    </message>
    <message>
        <source>%1 (%2 blocks)</source>
        <translation>%1 (%2 blokke)</translation>
    </message>
    <message>
        <source>Cr&amp;eate Unsigned</source>
        <translation>L&amp;av usigneret</translation>
    </message>
    <message>
        <source> from wallet '%1'</source>
        <translation>fra tegnebog '%1'</translation>
    </message>
    <message>
        <source>%1 to '%2'</source>
        <translation>%1 til '%2'</translation>
    </message>
    <message>
        <source>%1 to %2</source>
        <translation>%1 til %2</translation>
    </message>
    <message>
        <source>Do you want to draft this transaction?</source>
        <translation>Vil du lave et udkast til denne transaktion?</translation>
    </message>
    <message>
        <source>Are you sure you want to send?</source>
        <translation>Er du sikker på, at du vil sende?</translation>
    </message>
    <message>
        <source>or</source>
        <translation>eller</translation>
    </message>
    <message>
        <source>You can increase the fee later (signals Replace-By-Fee, BIP-125).</source>
        <translation>Du kan øge gebyret senere (signalerer erstat-med-gebyr, BIP-125).</translation>
    </message>
    <message>
        <source>Please, review your transaction.</source>
        <translation>Venligst, vurder din transaktion.</translation>
    </message>
    <message>
        <source>Transaction fee</source>
        <translation>Transaktionsgebyr</translation>
    </message>
    <message>
        <source>Not signalling Replace-By-Fee, BIP-125.</source>
        <translation>Signalerer ikke erstat-med-gebyr, BIP-125.</translation>
    </message>
    <message>
        <source>Total Amount</source>
        <translation>Total Mængde</translation>
    </message>
    <message>
        <source>To review recipient list click "Show Details..."</source>
        <translation>For at vurdere modtager listen tryk "Vis Detaljer..."</translation>
    </message>
    <message>
        <source>Confirm send coins</source>
        <translation>Bekræft afsendelse af particl</translation>
    </message>
    <message>
        <source>Confirm transaction proposal</source>
        <translation>Bekræft transaktionsudkast</translation>
    </message>
    <message>
        <source>Send</source>
        <translation>Afsend</translation>
    </message>
    <message>
        <source>Watch-only balance:</source>
        <translation>Kiggebalance:</translation>
    </message>
    <message>
        <source>The recipient address is not valid. Please recheck.</source>
        <translation>Modtageradressen er ikke gyldig. Tjek venligst igen.</translation>
    </message>
    <message>
        <source>The amount to pay must be larger than 0.</source>
        <translation>Beløbet til betaling skal være større end 0.</translation>
    </message>
    <message>
        <source>The amount exceeds your balance.</source>
        <translation>Beløbet overstiger din saldo.</translation>
    </message>
    <message>
        <source>The total exceeds your balance when the %1 transaction fee is included.</source>
        <translation>Totalen overstiger din saldo, når transaktionsgebyret på %1 er inkluderet.</translation>
    </message>
    <message>
        <source>Duplicate address found: addresses should only be used once each.</source>
        <translation>Adressegenganger fundet. Adresser bør kun bruges én gang hver.</translation>
    </message>
    <message>
        <source>Transaction creation failed!</source>
        <translation>Oprettelse af transaktion mislykkedes!</translation>
    </message>
    <message>
        <source>A fee higher than %1 is considered an absurdly high fee.</source>
        <translation>Et gebyr højere end %1 opfattes som et absurd højt gebyr.</translation>
    </message>
    <message>
        <source>Payment request expired.</source>
        <translation>Betalingsanmodning er udløbet.</translation>
    </message>
    <message numerus="yes">
        <source>Estimated to begin confirmation within %n block(s).</source>
        <translation><numerusform>Bekræftelse estimeret til at begynde om %n blok.</numerusform><numerusform>Bekræftelse estimeret til at begynde om %n blokke.</numerusform></translation>
    </message>
    <message>
        <source>Warning: Invalid Particl address</source>
        <translation>Advarsel: Ugyldig Particl-adresse</translation>
    </message>
    <message>
        <source>Warning: Unknown change address</source>
        <translation>Advarsel: Ukendt byttepengeadresse</translation>
    </message>
    <message>
        <source>Confirm custom change address</source>
        <translation>Bekræft tilpasset byttepengeadresse</translation>
    </message>
    <message>
        <source>The address you selected for change is not part of this wallet. Any or all funds in your wallet may be sent to this address. Are you sure?</source>
        <translation>Den adresse, du har valgt til byttepenge, er ikke en del af denne tegnebog. Nogle af eller alle penge i din tegnebog kan blive sendt til denne adresse. Er du sikker?</translation>
    </message>
    <message>
        <source>(no label)</source>
        <translation>(ingen mærkat)</translation>
    </message>
</context>
<context>
    <name>SendCoinsEntry</name>
    <message>
        <source>A&amp;mount:</source>
        <translation>&amp;Beløb:</translation>
    </message>
    <message>
        <source>Pay &amp;To:</source>
        <translation>Betal &amp;til:</translation>
    </message>
    <message>
        <source>&amp;Label:</source>
        <translation>&amp;Mærkat:</translation>
    </message>
    <message>
        <source>Choose previously used address</source>
        <translation>Vælg tidligere brugt adresse</translation>
    </message>
    <message>
        <source>The Particl address to send the payment to</source>
        <translation>Particl-adresse, som betalingen skal sendes til</translation>
    </message>
    <message>
        <source>Alt+A</source>
        <translation>Alt+A</translation>
    </message>
    <message>
        <source>Paste address from clipboard</source>
        <translation>Indsæt adresse fra udklipsholderen</translation>
    </message>
    <message>
        <source>Alt+P</source>
        <translation>Alt+P</translation>
    </message>
    <message>
        <source>Remove this entry</source>
        <translation>Fjern denne indgang</translation>
    </message>
    <message>
        <source>The amount to send in the selected unit</source>
        <translation>Beløbet der skal afsendes i den valgte enhed</translation>
    </message>
    <message>
        <source>The fee will be deducted from the amount being sent. The recipient will receive less particl than you enter in the amount field. If multiple recipients are selected, the fee is split equally.</source>
        <translation>Gebyret vil blive trukket fra det sendte beløb. Modtageren vil modtage færre particl, end du indtaster i beløbfeltet. Hvis flere modtagere vælges, vil gebyret deles ligeligt.</translation>
    </message>
    <message>
        <source>S&amp;ubtract fee from amount</source>
        <translation>&amp;Træk gebyr fra beløb</translation>
    </message>
    <message>
        <source>Use available balance</source>
        <translation>Brug tilgængelig saldo</translation>
    </message>
    <message>
        <source>Message:</source>
        <translation>Besked:</translation>
    </message>
    <message>
        <source>This is an unauthenticated payment request.</source>
        <translation>Dette er en uautentificeret betalingsanmodning.</translation>
    </message>
    <message>
        <source>This is an authenticated payment request.</source>
        <translation>Dette er en autentificeret betalingsanmodning.</translation>
    </message>
    <message>
        <source>Enter a label for this address to add it to the list of used addresses</source>
        <translation>Indtast et mærkat for denne adresse for at føje den til listen over brugte adresser</translation>
    </message>
    <message>
        <source>A message that was attached to the particl: URI which will be stored with the transaction for your reference. Note: This message will not be sent over the Particl network.</source>
        <translation>En besked, som blev føjet til “bitcon:”-URI'en, som vil gemmes med transaktionen til din reference. Bemærk: Denne besked vil ikke blive sendt over Particl-netværket.</translation>
    </message>
    <message>
        <source>Pay To:</source>
        <translation>Betal til:</translation>
    </message>
    <message>
        <source>Memo:</source>
        <translation>Memo:</translation>
    </message>
</context>
<context>
    <name>ShutdownWindow</name>
    <message>
        <source>%1 is shutting down...</source>
        <translation>%1 lukker ned…</translation>
    </message>
    <message>
        <source>Do not shut down the computer until this window disappears.</source>
        <translation>Luk ikke computeren ned, før dette vindue forsvinder.</translation>
    </message>
</context>
<context>
    <name>SignVerifyMessageDialog</name>
    <message>
        <source>Signatures - Sign / Verify a Message</source>
        <translation>Signaturer – Underskriv/verificér en besked</translation>
    </message>
    <message>
        <source>&amp;Sign Message</source>
        <translation>&amp;Singér besked</translation>
    </message>
    <message>
        <source>You can sign messages/agreements with your addresses to prove you can receive particl sent to them. Be careful not to sign anything vague or random, as phishing attacks may try to trick you into signing your identity over to them. Only sign fully-detailed statements you agree to.</source>
        <translation>Du kan signere beskeder/aftaler med dine adresser for at bevise, at du kan modtage particl, der bliver sendt til adresserne. Vær forsigtig med ikke at signere noget vagt eller tilfældigt, da eventuelle phishing-angreb kan snyde dig til at overlade din identitet til dem. Signér kun fuldt ud detaljerede udsagn, som du er enig i.</translation>
    </message>
    <message>
        <source>The Particl address to sign the message with</source>
        <translation>Particl-adresse, som beskeden skal signeres med</translation>
    </message>
    <message>
        <source>Choose previously used address</source>
        <translation>Vælg tidligere brugt adresse</translation>
    </message>
    <message>
        <source>Alt+A</source>
        <translation>Alt+A</translation>
    </message>
    <message>
        <source>Paste address from clipboard</source>
        <translation>Indsæt adresse fra udklipsholderen</translation>
    </message>
    <message>
        <source>Alt+P</source>
        <translation>Alt+P</translation>
    </message>
    <message>
        <source>Enter the message you want to sign here</source>
        <translation>Indtast her beskeden, du ønsker at signere</translation>
    </message>
    <message>
        <source>Signature</source>
        <translation>Signatur</translation>
    </message>
    <message>
        <source>Copy the current signature to the system clipboard</source>
        <translation>Kopiér den nuværende signatur til systemets udklipsholder</translation>
    </message>
    <message>
        <source>Sign the message to prove you own this Particl address</source>
        <translation>Signér denne besked for at bevise, at Particl-adressen tilhører dig</translation>
    </message>
    <message>
        <source>Sign &amp;Message</source>
        <translation>Signér &amp;besked</translation>
    </message>
    <message>
        <source>Reset all sign message fields</source>
        <translation>Nulstil alle “signér besked”-felter</translation>
    </message>
    <message>
        <source>Clear &amp;All</source>
        <translation>Ryd &amp;alle</translation>
    </message>
    <message>
        <source>&amp;Verify Message</source>
        <translation>&amp;Verificér besked</translation>
    </message>
    <message>
        <source>Enter the receiver's address, message (ensure you copy line breaks, spaces, tabs, etc. exactly) and signature below to verify the message. Be careful not to read more into the signature than what is in the signed message itself, to avoid being tricked by a man-in-the-middle attack. Note that this only proves the signing party receives with the address, it cannot prove sendership of any transaction!</source>
        <translation>Indtast modtagerens adresse, besked (vær sikker på at kopiere linjeskift, mellemrum, tabuleringer, etc. præcist) og signatur herunder for at verificere beskeden. Vær forsigtig med ikke at læse noget ud fra signaturen, som ikke står i selve beskeden, for at undgå at blive snydt af et eventuelt man-in-the-middle-angreb. Bemærk, at dette kun beviser, at den signerende person kan modtage med adressen; det kan ikke bevise hvem der har sendt en given transaktion!</translation>
    </message>
    <message>
        <source>The Particl address the message was signed with</source>
        <translation>Particl-adressen, som beskeden blev signeret med</translation>
    </message>
    <message>
        <source>The signed message to verify</source>
        <translation>Den signerede meddelelse som skal verificeres</translation>
    </message>
    <message>
        <source>The signature given when the message was signed</source>
        <translation>Signaturen som blev givet da meddelelsen blev signeret</translation>
    </message>
    <message>
        <source>Verify the message to ensure it was signed with the specified Particl address</source>
        <translation>Verificér beskeden for at sikre, at den er signeret med den angivne Particl-adresse</translation>
    </message>
    <message>
        <source>Verify &amp;Message</source>
        <translation>Verificér &amp;besked</translation>
    </message>
    <message>
        <source>Reset all verify message fields</source>
        <translation>Nulstil alle “verificér besked”-felter</translation>
    </message>
    <message>
        <source>Click "Sign Message" to generate signature</source>
        <translation>Klik “Signér besked” for at generere underskriften</translation>
    </message>
    <message>
        <source>The entered address is invalid.</source>
        <translation>Den indtastede adresse er ugyldig.</translation>
    </message>
    <message>
        <source>Please check the address and try again.</source>
        <translation>Tjek venligst adressen og forsøg igen.</translation>
    </message>
    <message>
        <source>The entered address does not refer to a key.</source>
        <translation>Den indtastede adresse henviser ikke til en nøgle.</translation>
    </message>
    <message>
        <source>Wallet unlock was cancelled.</source>
        <translation>Tegnebogsoplåsning annulleret.</translation>
    </message>
    <message>
        <source>No error</source>
        <translation>Ingen fejl</translation>
    </message>
    <message>
        <source>Private key for the entered address is not available.</source>
        <translation>Den private nøgle for den indtastede adresse er ikke tilgængelig.</translation>
    </message>
    <message>
        <source>Message signing failed.</source>
        <translation>Signering af besked mislykkedes.</translation>
    </message>
    <message>
        <source>Message signed.</source>
        <translation>Besked signeret.</translation>
    </message>
    <message>
        <source>The signature could not be decoded.</source>
        <translation>Signaturen kunne ikke afkodes.</translation>
    </message>
    <message>
        <source>Please check the signature and try again.</source>
        <translation>Tjek venligst signaturen og forsøg igen.</translation>
    </message>
    <message>
        <source>The signature did not match the message digest.</source>
        <translation>Signaturen passer ikke overens med beskedens indhold.</translation>
    </message>
    <message>
        <source>Message verification failed.</source>
        <translation>Verificering af besked mislykkedes.</translation>
    </message>
    <message>
        <source>Message verified.</source>
        <translation>Besked verificeret.</translation>
    </message>
</context>
<context>
    <name>TrafficGraphWidget</name>
    <message>
        <source>KB/s</source>
        <translation>KB/s</translation>
    </message>
</context>
<context>
    <name>TransactionDesc</name>
    <message numerus="yes">
        <source>Open for %n more block(s)</source>
        <translation><numerusform>Åben i %n yderligere blok</numerusform><numerusform>Åben i %n yderligere blokke</numerusform></translation>
    </message>
    <message>
        <source>Open until %1</source>
        <translation>Åben indtil %1</translation>
    </message>
    <message>
        <source>conflicted with a transaction with %1 confirmations</source>
        <translation>i konflikt med en transaktion, der har %1 bekræftelser</translation>
    </message>
    <message>
        <source>0/unconfirmed, %1</source>
        <translation>0/ubekræftet, %1</translation>
    </message>
    <message>
        <source>in memory pool</source>
        <translation>i hukommelsespulje</translation>
    </message>
    <message>
        <source>not in memory pool</source>
        <translation>ikke i hukommelsespulje</translation>
    </message>
    <message>
        <source>abandoned</source>
        <translation>opgivet</translation>
    </message>
    <message>
        <source>%1/unconfirmed</source>
        <translation>%1/ubekræftet</translation>
    </message>
    <message>
        <source>%1 confirmations</source>
        <translation>%1 bekræftelser</translation>
    </message>
    <message>
        <source>Status</source>
        <translation>Status</translation>
    </message>
    <message>
        <source>Date</source>
        <translation>Dato</translation>
    </message>
    <message>
        <source>Source</source>
        <translation>Kilde</translation>
    </message>
    <message>
        <source>Generated</source>
        <translation>Genereret</translation>
    </message>
    <message>
        <source>From</source>
        <translation>Fra</translation>
    </message>
    <message>
        <source>unknown</source>
        <translation>ukendt</translation>
    </message>
    <message>
        <source>To</source>
        <translation>Til</translation>
    </message>
    <message>
        <source>own address</source>
        <translation>egen adresse</translation>
    </message>
    <message>
        <source>watch-only</source>
        <translation>kigge</translation>
    </message>
    <message>
        <source>label</source>
        <translation>mærkat</translation>
    </message>
    <message>
        <source>Credit</source>
        <translation>Kredit</translation>
    </message>
    <message numerus="yes">
        <source>matures in %n more block(s)</source>
        <translation><numerusform>modner om %n blok</numerusform><numerusform>modner om %n blokke</numerusform></translation>
    </message>
    <message>
        <source>not accepted</source>
        <translation>ikke accepteret</translation>
    </message>
    <message>
        <source>Debit</source>
        <translation>Debet</translation>
    </message>
    <message>
        <source>Total debit</source>
        <translation>Total debet</translation>
    </message>
    <message>
        <source>Total credit</source>
        <translation>Total kredit</translation>
    </message>
    <message>
        <source>Transaction fee</source>
        <translation>Transaktionsgebyr</translation>
    </message>
    <message>
        <source>Net amount</source>
        <translation>Nettobeløb</translation>
    </message>
    <message>
        <source>Message</source>
        <translation>Besked</translation>
    </message>
    <message>
        <source>Comment</source>
        <translation>Kommentar</translation>
    </message>
    <message>
        <source>Transaction ID</source>
        <translation>Transaktions-ID</translation>
    </message>
    <message>
        <source>Transaction total size</source>
        <translation>Totalstørrelse af transaktion</translation>
    </message>
    <message>
        <source>Transaction virtual size</source>
        <translation>Transaktion virtuel størrelse</translation>
    </message>
    <message>
        <source>Output index</source>
        <translation>Outputindeks</translation>
    </message>
    <message>
        <source> (Certificate was not verified)</source>
        <translation>(certifikat er ikke verificeret)</translation>
    </message>
    <message>
        <source>Merchant</source>
        <translation>Forretningsdrivende</translation>
    </message>
    <message>
        <source>Generated coins must mature %1 blocks before they can be spent. When you generated this block, it was broadcast to the network to be added to the block chain. If it fails to get into the chain, its state will change to "not accepted" and it won't be spendable. This may occasionally happen if another node generates a block within a few seconds of yours.</source>
        <translation>Minede particl skal modne %1 blokke, før de kan bruges. Da du genererede denne blok, blev den transmitteret til netværket for at blive føjet til blokkæden. Hvis det ikke lykkes at få den i kæden, vil dens tilstand ændres til “ikke accepteret”, og den vil ikke kunne bruges. Dette kan ske nu og da, hvis en anden knude udvinder en blok inden for nogle få sekunder fra din.</translation>
    </message>
    <message>
        <source>Debug information</source>
        <translation>Fejlsøgningsinformation</translation>
    </message>
    <message>
        <source>Transaction</source>
        <translation>Transaktion</translation>
    </message>
    <message>
        <source>Inputs</source>
        <translation>Input</translation>
    </message>
    <message>
        <source>Amount</source>
        <translation>Beløb</translation>
    </message>
    <message>
        <source>true</source>
        <translation>sand</translation>
    </message>
    <message>
        <source>false</source>
        <translation>falsk</translation>
    </message>
</context>
<context>
    <name>TransactionDescDialog</name>
    <message>
        <source>This pane shows a detailed description of the transaction</source>
        <translation>Denne rude viser en detaljeret beskrivelse af transaktionen</translation>
    </message>
    <message>
        <source>Details for %1</source>
        <translation>Detaljer for %1</translation>
    </message>
</context>
<context>
    <name>TransactionTableModel</name>
    <message>
        <source>Date</source>
        <translation>Dato</translation>
    </message>
    <message>
        <source>Type</source>
        <translation>Type</translation>
    </message>
    <message>
        <source>Label</source>
        <translation>Mærkat</translation>
    </message>
    <message numerus="yes">
        <source>Open for %n more block(s)</source>
        <translation><numerusform>Åben i %n yderligere blok</numerusform><numerusform>Åben i %n yderligere blokke</numerusform></translation>
    </message>
    <message>
        <source>Open until %1</source>
        <translation>Åben indtil %1</translation>
    </message>
    <message>
        <source>Unconfirmed</source>
        <translation>Ubekræftet</translation>
    </message>
    <message>
        <source>Abandoned</source>
        <translation>Opgivet</translation>
    </message>
    <message>
        <source>Confirming (%1 of %2 recommended confirmations)</source>
        <translation>Bekræfter (%1 af %2 anbefalede bekræftelser)</translation>
    </message>
    <message>
        <source>Confirmed (%1 confirmations)</source>
        <translation>Bekræftet (%1 bekræftelser)</translation>
    </message>
    <message>
        <source>Conflicted</source>
        <translation>Konflikt</translation>
    </message>
    <message>
        <source>Immature (%1 confirmations, will be available after %2)</source>
        <translation>Umoden (%1 bekræftelser; vil være tilgængelig efter %2)</translation>
    </message>
    <message>
        <source>Generated but not accepted</source>
        <translation>Genereret, men ikke accepteret</translation>
    </message>
    <message>
        <source>Received with</source>
        <translation>Modtaget med</translation>
    </message>
    <message>
        <source>Received from</source>
        <translation>Modtaget fra</translation>
    </message>
    <message>
        <source>Sent to</source>
        <translation>Sendt til</translation>
    </message>
    <message>
<<<<<<< HEAD
        <source>Payment to yourself</source>
        <translation>Betaling til dig selv</translation>
    </message>
    <message>
=======
>>>>>>> 44d8b13c
        <source>Mined</source>
        <translation>Minet</translation>
    </message>
    <message>
        <source>watch-only</source>
        <translation>kigge</translation>
    </message>
    <message>
        <source>(n/a)</source>
        <translation>(n/a)</translation>
    </message>
    <message>
        <source>(no label)</source>
        <translation>(ingen mærkat)</translation>
    </message>
    <message>
        <source>Transaction status. Hover over this field to show number of confirmations.</source>
        <translation>Transaktionsstatus. Hold musen over dette felt for at vise antallet af bekræftelser.</translation>
    </message>
    <message>
        <source>Date and time that the transaction was received.</source>
        <translation>Dato og klokkeslæt for modtagelse af transaktionen.</translation>
    </message>
    <message>
        <source>Type of transaction.</source>
        <translation>Transaktionstype.</translation>
    </message>
    <message>
        <source>Whether or not a watch-only address is involved in this transaction.</source>
        <translation>Afgør hvorvidt en kigge-adresse er involveret i denne transaktion.</translation>
    </message>
    <message>
        <source>User-defined intent/purpose of the transaction.</source>
        <translation>Brugerdefineret hensigt/formål med transaktionen.</translation>
    </message>
    <message>
        <source>Amount removed from or added to balance.</source>
        <translation>Beløb trukket fra eller tilføjet balance.</translation>
    </message>
</context>
<context>
    <name>TransactionView</name>
    <message>
        <source>All</source>
        <translation>Alle</translation>
    </message>
    <message>
        <source>Today</source>
        <translation>I dag</translation>
    </message>
    <message>
        <source>This week</source>
        <translation>Denne uge</translation>
    </message>
    <message>
        <source>This month</source>
        <translation>Denne måned</translation>
    </message>
    <message>
        <source>Last month</source>
        <translation>Sidste måned</translation>
    </message>
    <message>
        <source>This year</source>
        <translation>I år</translation>
    </message>
    <message>
        <source>Range...</source>
        <translation>Interval…</translation>
    </message>
    <message>
        <source>Received with</source>
        <translation>Modtaget med</translation>
    </message>
    <message>
        <source>Sent to</source>
        <translation>Sendt til</translation>
    </message>
    <message>
<<<<<<< HEAD
        <source>To yourself</source>
        <translation>Til dig selv</translation>
    </message>
    <message>
=======
>>>>>>> 44d8b13c
        <source>Mined</source>
        <translation>Minet</translation>
    </message>
    <message>
        <source>Other</source>
        <translation>Andet</translation>
    </message>
    <message>
        <source>Enter address, transaction id, or label to search</source>
        <translation>Indtast adresse, transaktions-ID eller mærkat for at søge</translation>
    </message>
    <message>
        <source>Min amount</source>
        <translation>Minimumsbeløb</translation>
    </message>
    <message>
        <source>Abandon transaction</source>
        <translation>Opgiv transaktion</translation>
    </message>
    <message>
        <source>Increase transaction fee</source>
        <translation>Forøg transaktionsgebyr</translation>
    </message>
    <message>
        <source>Copy address</source>
        <translation>Kopiér adresse</translation>
    </message>
    <message>
        <source>Copy label</source>
        <translation>Kopiér mærkat</translation>
    </message>
    <message>
        <source>Copy amount</source>
        <translation>Kopiér beløb</translation>
    </message>
    <message>
        <source>Copy transaction ID</source>
        <translation>Kopiér transaktions-ID</translation>
    </message>
    <message>
        <source>Copy raw transaction</source>
        <translation>Kopiér rå transaktion</translation>
    </message>
    <message>
        <source>Copy full transaction details</source>
        <translation>Kopiér komplette transaktionsdetaljer</translation>
    </message>
    <message>
        <source>Edit label</source>
        <translation>Redigér mærkat</translation>
    </message>
    <message>
        <source>Show transaction details</source>
        <translation>Vis transaktionsdetaljer</translation>
    </message>
    <message>
        <source>Export Transaction History</source>
        <translation>Eksportér transaktionshistorik</translation>
    </message>
    <message>
        <source>Comma separated file (*.csv)</source>
        <translation>Kommasepareret fil (*.csv)</translation>
    </message>
    <message>
        <source>Confirmed</source>
        <translation>Bekræftet</translation>
    </message>
    <message>
        <source>Watch-only</source>
        <translation>Kigge</translation>
    </message>
    <message>
        <source>Date</source>
        <translation>Dato</translation>
    </message>
    <message>
        <source>Type</source>
        <translation>Type</translation>
    </message>
    <message>
        <source>Label</source>
        <translation>Mærkat</translation>
    </message>
    <message>
        <source>Address</source>
        <translation>Adresse</translation>
    </message>
    <message>
        <source>ID</source>
        <translation>ID</translation>
    </message>
    <message>
        <source>Exporting Failed</source>
        <translation>Eksport mislykkedes</translation>
    </message>
    <message>
        <source>There was an error trying to save the transaction history to %1.</source>
        <translation>En fejl opstod under gemning af transaktionshistorik til %1.</translation>
    </message>
    <message>
        <source>Exporting Successful</source>
        <translation>Eksport problemfri</translation>
    </message>
    <message>
        <source>The transaction history was successfully saved to %1.</source>
        <translation>Transaktionshistorikken blev gemt til %1.</translation>
    </message>
    <message>
        <source>Range:</source>
        <translation>Interval:</translation>
    </message>
    <message>
        <source>to</source>
        <translation>til</translation>
    </message>
</context>
<context>
    <name>UnitDisplayStatusBarControl</name>
    <message>
        <source>Unit to show amounts in. Click to select another unit.</source>
        <translation>Enhed, som beløb vises i. Klik for at vælge en anden enhed.</translation>
    </message>
</context>
<context>
    <name>WalletController</name>
    <message>
        <source>Close wallet</source>
        <translation>Luk tegnebog</translation>
    </message>
    <message>
        <source>Are you sure you wish to close the wallet &lt;i&gt;%1&lt;/i&gt;?</source>
        <translation>Er du sikker på, at du ønsker at lukke tegnebog &lt;i&gt;%1&lt;/i&gt;?</translation>
    </message>
    <message>
        <source>Closing the wallet for too long can result in having to resync the entire chain if pruning is enabled.</source>
        <translation>Lukning af tegnebog i for lang tid kan resultere i at synkronisere hele kæden forfra, hvis beskæring er aktiveret.</translation>
    </message>
    </context>
<context>
    <name>WalletFrame</name>
    <message>
        <source>Create a new wallet</source>
        <translation>Opret en ny tegnebog</translation>
    </message>
</context>
<context>
    <name>WalletModel</name>
    <message>
        <source>Send Coins</source>
        <translation>Send particl</translation>
    </message>
    <message>
        <source>Fee bump error</source>
        <translation>Fejl ved gebyrforøgelse</translation>
    </message>
    <message>
        <source>Increasing transaction fee failed</source>
        <translation>Forøgelse af transaktionsgebyr mislykkedes</translation>
    </message>
    <message>
        <source>Do you want to increase the fee?</source>
        <translation>Vil du forøge gebyret?</translation>
    </message>
    <message>
        <source>Do you want to draft a transaction with fee increase?</source>
        <translation>Vil du lave et transaktionsudkast med øget gebyr?</translation>
    </message>
    <message>
        <source>Current fee:</source>
        <translation>Aktuelt gebyr:</translation>
    </message>
    <message>
        <source>Increase:</source>
        <translation>Forøgelse:</translation>
    </message>
    <message>
        <source>New fee:</source>
        <translation>Nyt gebyr:</translation>
    </message>
    <message>
        <source>Confirm fee bump</source>
        <translation>Bekræft gebyrforøgelse</translation>
    </message>
    <message>
        <source>Can't draft transaction.</source>
        <translation>Kan ikke lave transaktionsudkast.</translation>
    </message>
    <message>
        <source>PSBT copied</source>
        <translation>PSBT kopieret</translation>
    </message>
    <message>
        <source>Can't sign transaction.</source>
        <translation>Kan ikke signere transaktionen.</translation>
    </message>
    <message>
        <source>Could not commit transaction</source>
        <translation>Kunne ikke gennemføre transaktionen</translation>
    </message>
    <message>
        <source>default wallet</source>
        <translation>Standard tegnebog</translation>
    </message>
</context>
<context>
    <name>WalletView</name>
    <message>
        <source>&amp;Export</source>
        <translation>&amp;Eksportér</translation>
    </message>
    <message>
        <source>Export the data in the current tab to a file</source>
        <translation>Eksportér den aktuelle visning til en fil</translation>
    </message>
    <message>
        <source>Error</source>
        <translation>Fejl</translation>
    </message>
    <message>
        <source>Backup Wallet</source>
        <translation>Sikkerhedskopiér tegnebog</translation>
    </message>
    <message>
        <source>Wallet Data (*.dat)</source>
        <translation>Tegnebogsdata (*.dat)</translation>
    </message>
    <message>
        <source>Backup Failed</source>
        <translation>Sikkerhedskopiering mislykkedes</translation>
    </message>
    <message>
        <source>There was an error trying to save the wallet data to %1.</source>
        <translation>Der skete en fejl under gemning af tegnebogsdata til %1.</translation>
    </message>
    <message>
        <source>Backup Successful</source>
        <translation>Sikkerhedskopiering problemfri</translation>
    </message>
    <message>
        <source>The wallet data was successfully saved to %1.</source>
        <translation>Tegnebogsdata blev gemt til %1.</translation>
    </message>
    <message>
        <source>Cancel</source>
        <translation>Fortryd</translation>
    </message>
</context>
<context>
    <name>bitcoin-core</name>
    <message>
        <source>Distributed under the MIT software license, see the accompanying file %s or %s</source>
<<<<<<< HEAD
        <translation>Distribueret under MIT-softwarelicensen; se den vedlagte fil %s eller %s</translation>
=======
        <translation type="unfinished">Distribueret under MIT-softwarelicensen; se den vedlagte fil %s eller %s</translation>
    </message>
    <message>
        <source>Error reading %s! Transaction data may be missing or incorrect. Rescanning wallet.</source>
        <translation type="unfinished">Fejl ved læsning %s! Transaktionsdata kan mangle eller være forkerte. Genscanner tegnebogen.</translation>
    </message>
    <message>
        <source>Error: Dumpfile format record is incorrect. Got "%s", expected "format".</source>
        <translation type="unfinished">Fejl: Dumpfilformat dokument er forkert. Fik "%s", forventet "format".</translation>
    </message>
    <message>
        <source>Error: Dumpfile identifier record is incorrect. Got "%s", expected "%s".</source>
        <translation type="unfinished">Fejl: Dumpfilformat dokument er forkert. Fik "%s", forventet "%s".</translation>
>>>>>>> 44d8b13c
    </message>
    <message>
        <source>Prune configured below the minimum of %d MiB.  Please use a higher number.</source>
        <translation>Beskæring er sat under minimumsgrænsen på %d MiB. Brug venligst et større tal.</translation>
    </message>
    <message>
        <source>Prune: last wallet synchronisation goes beyond pruned data. You need to -reindex (download the whole blockchain again in case of pruned node)</source>
        <translation>Beskæring: Seneste synkronisering rækker udover beskårne data. Du er nødt til at bruge -reindex (downloade hele blokkæden igen i fald af beskåret knude)</translation>
    </message>
    <message>
        <source>Pruning blockstore...</source>
        <translation>Beskærer bloklager…</translation>
    </message>
    <message>
        <source>Unable to start HTTP server. See debug log for details.</source>
        <translation>Kunne ikke starte HTTP-server. Se fejlretningslog for detaljer.</translation>
    </message>
    <message>
        <source>The %s developers</source>
        <translation>Udviklerne af %s</translation>
    </message>
    <message>
        <source>Cannot obtain a lock on data directory %s. %s is probably already running.</source>
        <translation>Kan ikke opnå en lås på datamappe %s. %s kører sansynligvis allerede.</translation>
    </message>
    <message>
        <source>Cannot provide specific connections and have addrman find outgoing connections at the same.</source>
        <translation>Kan ikke give specifikke forbindelser og få addrman til at finde udgående forbindelser på samme tid.</translation>
    </message>
    <message>
        <source>Error reading %s! All keys read correctly, but transaction data or address book entries might be missing or incorrect.</source>
        <translation>Fejl under læsning af %s! Alle nøgler blev læst korrekt, men transaktionsdata eller indgange i adressebogen kan mangle eller være ukorrekte.</translation>
    </message>
    <message>
        <source>Please check that your computer's date and time are correct! If your clock is wrong, %s will not work properly.</source>
        <translation>Undersøg venligst at din computers dato og klokkeslet er korrekt indstillet! Hvis der er fejl i disse, vil %s ikke fungere korrekt.</translation>
    </message>
    <message>
        <source>Please contribute if you find %s useful. Visit %s for further information about the software.</source>
        <translation>Overvej venligst at bidrage til udviklingen, hvis du finder %s brugbar. Besøg %s for yderligere information om softwaren.</translation>
    </message>
    <message>
        <source>The block database contains a block which appears to be from the future. This may be due to your computer's date and time being set incorrectly. Only rebuild the block database if you are sure that your computer's date and time are correct</source>
<<<<<<< HEAD
        <translation>Blokdatabasen indeholder en blok, som ser ud til at være fra fremtiden. Dette kan skyldes, at din computers dato og tid ikke er sat korrekt. Genopbyg kun blokdatabasen, hvis du er sikker på, at din computers dato og tid er korrekt</translation>
=======
        <translation type="unfinished">Blokdatabasen indeholder en blok, som ser ud til at være fra fremtiden. Dette kan skyldes, at din computers dato og tid ikke er sat korrekt. Genopbyg kun blokdatabasen, hvis du er sikker på, at din computers dato og tid er korrekt</translation>
    </message>
    <message>
        <source>The transaction amount is too small to send after the fee has been deducted</source>
        <translation type="unfinished">Transaktionsbeløbet er for lille til at sende, når gebyret er trukket fra</translation>
    </message>
    <message>
        <source>This error could occur if this wallet was not shutdown cleanly and was last loaded using a build with a newer version of Berkeley DB. If so, please use the software that last loaded this wallet</source>
        <translation type="unfinished">Denne fejl kunne finde sted hvis denne pung ikke blev lukket rent ned og sidst blev indlæst vha. en udgave med en nyere version af Berkeley DB. Brug i så fald venligst den programvare, som sidst indlæste denne pung</translation>
>>>>>>> 44d8b13c
    </message>
    <message>
        <source>This is a pre-release test build - use at your own risk - do not use for mining or merchant applications</source>
        <translation>Dette er en foreløbig testudgivelse – brug på eget ansvar – brug ikke til mining eller handelsprogrammer</translation>
    </message>
    <message>
        <source>This is the transaction fee you may discard if change is smaller than dust at this level</source>
        <translation>Dette er det transaktionsgebyr, du kan kassere, hvis byttepengene er mindre end støv på dette niveau</translation>
    </message>
    <message>
        <source>Unable to replay blocks. You will need to rebuild the database using -reindex-chainstate.</source>
        <translation>Kan ikke genafspille blokke. Du er nødt til at genopbytte databasen ved hjælp af -reindex-chainstate.</translation>
    </message>
    <message>
        <source>Unable to rewind the database to a pre-fork state. You will need to redownload the blockchain</source>
        <translation>Kan ikke spole databasen tilbage til en tilstand inden en splitning. Du er nødt til at downloade blokkæden igen</translation>
    </message>
    <message>
        <source>Warning: The network does not appear to fully agree! Some miners appear to be experiencing issues.</source>
        <translation>Advarsel: Netværket ser ikke ud til at være fuldt ud enige! Enkelte minere ser ud til at opleve problemer.</translation>
    </message>
    <message>
        <source>Warning: We do not appear to fully agree with our peers! You may need to upgrade, or other nodes may need to upgrade.</source>
        <translation>Advarsel: Vi ser ikke ud til at være fuldt ud enige med andre knuder! Du kan være nødt til at opgradere, eller andre knuder kan være nødt til at opgradere.</translation>
    </message>
    <message>
        <source>-maxmempool must be at least %d MB</source>
        <translation>-maxmempool skal være mindst %d MB</translation>
    </message>
    <message>
        <source>Cannot resolve -%s address: '%s'</source>
        <translation>Kan ikke finde -%s-adressen: “%s”</translation>
    </message>
    <message>
<<<<<<< HEAD
        <source>Change index out of range</source>
        <translation>Ændr indeks uden for interval</translation>
=======
        <source>Cannot provide specific connections and have addrman find outgoing connections at the same time.</source>
        <translation type="unfinished">Kan ikke levere specifikke forbindelser og få adrman til at finde udgående forbindelser på samme tid.</translation>
    </message>
    <message>
        <source>Error loading %s: External signer wallet being loaded without external signer support compiled</source>
        <translation type="unfinished">Fejlindlæsning %s: Ekstern underskriver-tegnebog indlæses uden ekstern underskriverunderstøttelse kompileret</translation>
    </message>
    <message>
        <source>Failed to rename invalid peers.dat file. Please move or delete it and try again.</source>
        <translation type="unfinished">Kunne ikke omdøbe ugyldig peers.dat fil. Flyt eller slet den venligst og prøv igen.</translation>
>>>>>>> 44d8b13c
    </message>
    <message>
        <source>Config setting for %s only applied on %s network when in [%s] section.</source>
        <translation>Opsætningen af %s bliver kun udført på %s-netværk under [%s]-sektionen.</translation>
    </message>
    <message>
        <source>Copyright (C) %i-%i</source>
        <translation>Ophavsret © %i-%i</translation>
    </message>
    <message>
        <source>Corrupted block database detected</source>
        <translation>Ødelagt blokdatabase opdaget</translation>
    </message>
    <message>
        <source>Could not find asmap file %s</source>
        <translation>Kan ikke finde asmap-filen %s </translation>
    </message>
    <message>
        <source>Could not parse asmap file %s</source>
        <translation>Kan ikke fortolke asmap-filen %s</translation>
    </message>
    <message>
        <source>Do you want to rebuild the block database now?</source>
        <translation>Ønsker du at genopbygge blokdatabasen nu?</translation>
    </message>
    <message>
        <source>Error initializing block database</source>
        <translation>Klargøring af blokdatabase mislykkedes</translation>
    </message>
    <message>
        <source>Error initializing wallet database environment %s!</source>
        <translation>Klargøring af tegnebogsdatabasemiljøet %s mislykkedes!</translation>
    </message>
    <message>
        <source>Error loading %s</source>
        <translation>Fejl under indlæsning af %s</translation>
    </message>
    <message>
        <source>Error loading %s: Private keys can only be disabled during creation</source>
        <translation>Fejl ved indlæsning af %s: Private nøgler kan kun deaktiveres under oprettelse</translation>
    </message>
    <message>
        <source>Error loading %s: Wallet corrupted</source>
        <translation>Fejl under indlæsning af %s: Tegnebog ødelagt</translation>
    </message>
    <message>
        <source>Error loading %s: Wallet requires newer version of %s</source>
        <translation>Fejl under indlæsning af %s: Tegnebog kræver nyere version af %s</translation>
    </message>
    <message>
        <source>Error loading block database</source>
        <translation>Indlæsning af blokdatabase mislykkedes</translation>
    </message>
    <message>
        <source>Error opening block database</source>
        <translation>Åbning af blokdatabase mislykkedes</translation>
    </message>
    <message>
        <source>Failed to listen on any port. Use -listen=0 if you want this.</source>
        <translation>Lytning på enhver port mislykkedes. Brug -listen=0, hvis du ønsker dette.</translation>
    </message>
    <message>
        <source>Failed to rescan the wallet during initialization</source>
        <translation>Genindlæsning af tegnebogen under initialisering mislykkedes</translation>
    </message>
    <message>
        <source>Importing...</source>
        <translation>Importerer…</translation>
    </message>
    <message>
        <source>Incorrect or no genesis block found. Wrong datadir for network?</source>
        <translation>Ukorrekt eller ingen tilblivelsesblok fundet. Forkert datamappe for netværk?</translation>
    </message>
    <message>
        <source>Initialization sanity check failed. %s is shutting down.</source>
        <translation>Sundhedstjek under initialisering mislykkedes. %s lukker ned.</translation>
    </message>
    <message>
        <source>Invalid P2P permission: '%s'</source>
        <translation>Invalid P2P tilladelse: '%s'</translation>
    </message>
    <message>
        <source>Invalid amount for -%s=&lt;amount&gt;: '%s'</source>
        <translation>Ugyldigt beløb for -%s=&lt;beløb&gt;: “%s”</translation>
    </message>
    <message>
        <source>Invalid amount for -discardfee=&lt;amount&gt;: '%s'</source>
        <translation>Ugyldigt beløb for -discardfee=&lt;amount&gt;: “%s”</translation>
    </message>
    <message>
        <source>Invalid amount for -fallbackfee=&lt;amount&gt;: '%s'</source>
        <translation>Ugyldigt beløb for -fallbackfee=&lt;beløb&gt;: “%s”</translation>
    </message>
    <message>
        <source>Specified blocks directory "%s" does not exist.</source>
        <translation>Angivet blokmappe “%s” eksisterer ikke.</translation>
    </message>
    <message>
        <source>Unknown address type '%s'</source>
        <translation>Ukendt adressetype ‘%s’</translation>
    </message>
    <message>
        <source>Unknown change type '%s'</source>
        <translation>Ukendt byttepengetype ‘%s’</translation>
    </message>
    <message>
        <source>Upgrading txindex database</source>
        <translation>Opgraderer txindex database</translation>
    </message>
    <message>
        <source>Loading P2P addresses...</source>
        <translation>Indlæser P2P-adresser…</translation>
    </message>
    <message>
        <source>Loading banlist...</source>
        <translation>Indlæser bandlysningsliste…</translation>
    </message>
    <message>
        <source>Not enough file descriptors available.</source>
        <translation>For få tilgængelige fildeskriptorer.</translation>
    </message>
    <message>
        <source>Prune cannot be configured with a negative value.</source>
        <translation>Beskæring kan ikke opsættes med en negativ værdi.</translation>
    </message>
    <message>
        <source>Prune mode is incompatible with -txindex.</source>
        <translation>Beskæringstilstand er ikke kompatibel med -txindex.</translation>
    </message>
    <message>
        <source>Replaying blocks...</source>
        <translation>Genafspiller blokke…</translation>
    </message>
    <message>
        <source>Rewinding blocks...</source>
        <translation>Spoler blokke tilbage…</translation>
    </message>
    <message>
        <source>The source code is available from %s.</source>
        <translation>Kildekoden er tilgængelig fra %s.</translation>
    </message>
    <message>
        <source>Transaction fee and change calculation failed</source>
        <translation>Beregning af transaktionsgebyr og byttepenge mislykkedes</translation>
    </message>
    <message>
        <source>Unable to bind to %s on this computer. %s is probably already running.</source>
        <translation>Ikke i stand til at tildele til %s på denne computer. %s kører formodentlig allerede.</translation>
    </message>
    <message>
        <source>Unable to generate keys</source>
        <translation>U-istand til at generere nøgler</translation>
    </message>
    <message>
        <source>Unsupported logging category %s=%s.</source>
        <translation>Ikke understøttet logningskategori %s=%s.</translation>
    </message>
    <message>
        <source>Upgrading UTXO database</source>
        <translation>Opgraderer UTXO-database</translation>
    </message>
    <message>
        <source>User Agent comment (%s) contains unsafe characters.</source>
        <translation>Brugeragent-kommentar (%s) indeholder usikre tegn.</translation>
    </message>
    <message>
        <source>Verifying blocks...</source>
        <translation>Verificerer blokke…</translation>
    </message>
    <message>
        <source>Wallet needed to be rewritten: restart %s to complete</source>
        <translation>Det var nødvendigt at genskrive tegnebogen: Genstart %s for at gennemføre</translation>
    </message>
    <message>
        <source>Error: Listening for incoming connections failed (listen returned error %s)</source>
        <translation>Fejl: Lytning efter indkommende forbindelser mislykkedes (lytning resultarede i fejl %s)</translation>
    </message>
    <message>
        <source>Invalid amount for -maxtxfee=&lt;amount&gt;: '%s' (must be at least the minrelay fee of %s to prevent stuck transactions)</source>
        <translation>Ugyldigt beløb for -maxtxfee=&lt;beløb&gt;: “%s” (skal være på mindst minrelay-gebyret på %s for at undgå hængende transaktioner)</translation>
    </message>
    <message>
        <source>The transaction amount is too small to send after the fee has been deducted</source>
        <translation>Transaktionsbeløbet er for lille til at sende, når gebyret er trukket fra</translation>
    </message>
    <message>
        <source>You need to rebuild the database using -reindex to go back to unpruned mode.  This will redownload the entire blockchain</source>
        <translation>Du er nødt til at genopbygge databasen ved hjælp af -reindex for at gå tilbage til ikke-beskåret tilstand. Dette vil downloade hele blokkæden igen</translation>
    </message>
    <message>
        <source>Error reading from database, shutting down.</source>
        <translation>Fejl under læsning fra database; lukker ned.</translation>
    </message>
    <message>
        <source>Error upgrading chainstate database</source>
        <translation>Fejl under opgradering af kædetilstandsdatabase</translation>
    </message>
    <message>
        <source>Error: Disk space is low for %s</source>
        <translation>Fejl: Disk plads er lavt for %s</translation>
    </message>
    <message>
        <source>Invalid -onion address or hostname: '%s'</source>
        <translation>Ugyldig -onion-adresse eller værtsnavn: “%s”</translation>
    </message>
    <message>
        <source>Invalid -proxy address or hostname: '%s'</source>
        <translation>Ugyldig -proxy-adresse eller værtsnavn: “%s”</translation>
    </message>
    <message>
        <source>Invalid amount for -paytxfee=&lt;amount&gt;: '%s' (must be at least %s)</source>
        <translation>Ugyldigt beløb for -paytxfee=&lt;beløb&gt;: “%s” (skal være mindst %s)</translation>
    </message>
    <message>
        <source>Invalid netmask specified in -whitelist: '%s'</source>
        <translation>Ugyldig netmaske angivet i -whitelist: “%s”</translation>
    </message>
    <message>
        <source>Need to specify a port with -whitebind: '%s'</source>
        <translation>Nødt til at angive en port med -whitebinde: “%s”</translation>
    </message>
    <message>
        <source>Prune mode is incompatible with -blockfilterindex.</source>
        <translation>Beskærings tilstand er ikke understøttet med -blockfilterindex.</translation>
    </message>
    <message>
        <source>Reducing -maxconnections from %d to %d, because of system limitations.</source>
        <translation>Reducerer -maxconnections fra %d til %d på grund af systembegrænsninger.</translation>
    </message>
    <message>
        <source>Section [%s] is not recognized.</source>
        <translation>Sektion [%s] er ikke genkendt.</translation>
    </message>
    <message>
        <source>Signing transaction failed</source>
        <translation>Signering af transaktion mislykkedes</translation>
    </message>
    <message>
        <source>Specified -walletdir "%s" does not exist</source>
        <translation>Angivet -walletdir “%s” eksisterer ikke</translation>
    </message>
    <message>
        <source>Specified -walletdir "%s" is a relative path</source>
        <translation>Angivet -walletdir “%s” er en relativ sti</translation>
    </message>
    <message>
        <source>Specified -walletdir "%s" is not a directory</source>
        <translation>Angivet -walletdir “%s” er ikke en mappe</translation>
    </message>
    <message>
        <source>The specified config file %s does not exist
</source>
        <translation>Den specificerede konfigurationsfil %s eksisterer ikke.
</translation>
    </message>
    <message>
        <source>The transaction amount is too small to pay the fee</source>
        <translation>Transaktionsbeløbet er for lille til at betale gebyret</translation>
    </message>
    <message>
        <source>This is experimental software.</source>
        <translation>Dette er eksperimentelt software.</translation>
    </message>
    <message>
        <source>Transaction amount too small</source>
        <translation>Transaktionsbeløb er for lavt</translation>
    </message>
    <message>
        <source>Transaction too large</source>
        <translation>Transaktionen er for stor</translation>
    </message>
    <message>
        <source>Unable to bind to %s on this computer (bind returned error %s)</source>
        <translation>Ikke i stand til at tildele til %s på denne computer (bind returnerede fejl %s)</translation>
    </message>
    <message>
        <source>Unable to create the PID file '%s': %s</source>
        <translation>Ikke i stand til at oprette PID fil '%s': %s</translation>
    </message>
    <message>
        <source>Unable to generate initial keys</source>
        <translation>Kan ikke generere indledningsvise nøgler</translation>
    </message>
    <message>
        <source>Unknown -blockfilterindex value %s.</source>
        <translation>Ukendt -blockfilterindex værdi %s.</translation>
    </message>
    <message>
        <source>Verifying wallet(s)...</source>
        <translation>Verificerer tegnebøger…</translation>
    </message>
    <message>
        <source>Warning: unknown new rules activated (versionbit %i)</source>
        <translation>Advarsel: Ukendte nye regler aktiveret (versionsbit %i)</translation>
    </message>
    <message>
        <source>-maxtxfee is set very high! Fees this large could be paid on a single transaction.</source>
        <translation>-maxtxfee er sat meget højt! Gebyrer så store risikeres betalt på en enkelt transaktion.</translation>
    </message>
    <message>
        <source>This is the transaction fee you may pay when fee estimates are not available.</source>
        <translation>Dette er transaktionsgebyret, du kan betale, når gebyrestimeringer ikke er tilgængelige.</translation>
    </message>
    <message>
        <source>Total length of network version string (%i) exceeds maximum length (%i). Reduce the number or size of uacomments.</source>
        <translation>Den totale længde på netværksversionsstrengen (%i) overstiger maksimallængden (%i). Reducér antaller af eller størrelsen på uacomments.</translation>
    </message>
    <message>
        <source>%s is set very high!</source>
        <translation>%s er meget højt sat!</translation>
    </message>
    <message>
        <source>Error loading wallet %s. Duplicate -wallet filename specified.</source>
        <translation>Fejl under indlæsning af tegnebog %s. -wallet filnavn angivet mere end én gang.</translation>
    </message>
    <message>
        <source>Starting network threads...</source>
        <translation>Starter netværkstråde…</translation>
    </message>
    <message>
        <source>The wallet will avoid paying less than the minimum relay fee.</source>
        <translation>Tegnebogen vil undgå at betale mindre end minimum-videresendelsesgebyret.</translation>
    </message>
    <message>
        <source>This is the minimum transaction fee you pay on every transaction.</source>
        <translation>Dette er det transaktionsgebyr, du minimum betaler for hver transaktion.</translation>
    </message>
    <message>
        <source>This is the transaction fee you will pay if you send a transaction.</source>
        <translation>Dette er transaktionsgebyret, som betaler, når du sender en transaktion.</translation>
    </message>
    <message>
        <source>Transaction amounts must not be negative</source>
        <translation>Transaktionsbeløb må ikke være negative</translation>
    </message>
    <message>
        <source>Transaction has too long of a mempool chain</source>
        <translation>Transaktionen har en for lang hukommelsespuljekæde</translation>
    </message>
    <message>
        <source>Transaction must have at least one recipient</source>
        <translation>Transaktionen skal have mindst én modtager</translation>
    </message>
    <message>
        <source>Unknown network specified in -onlynet: '%s'</source>
        <translation>Ukendt netværk anført i -onlynet: “%s”</translation>
    </message>
    <message>
        <source>Insufficient funds</source>
        <translation>Manglende dækning</translation>
    </message>
    <message>
        <source>Fee estimation failed. Fallbackfee is disabled. Wait a few blocks or enable -fallbackfee.</source>
        <translation>Estimering af gebyr mislykkedes. Tilbagefaldsgebyr er deaktiveret. Vent et par blokke eller aktiver -fallbackfee.</translation>
    </message>
    <message>
        <source>Warning: Private keys detected in wallet {%s} with disabled private keys</source>
        <translation>Advarsel: Private nøgler opdaget i tegnebog {%s} med deaktiverede private nøgler</translation>
    </message>
    <message>
        <source>Cannot write to data directory '%s'; check permissions.</source>
        <translation>Kan ikke skrive til datamappe '%s'; tjek tilladelser.</translation>
    </message>
    <message>
        <source>Loading block index...</source>
        <translation>Indlæser blokindeks…</translation>
    </message>
    <message>
        <source>Loading wallet...</source>
        <translation>Indlæser tegnebog…</translation>
    </message>
    <message>
        <source>Cannot downgrade wallet</source>
        <translation>Kan ikke nedgradere tegnebog</translation>
    </message>
    <message>
        <source>Rescanning...</source>
        <translation>Genindlæser…</translation>
    </message>
    <message>
        <source>Done loading</source>
        <translation>Indlæsning gennemført</translation>
    </message>
</context>
</TS><|MERGE_RESOLUTION|>--- conflicted
+++ resolved
@@ -1,855 +1,1089 @@
-<TS language="da" version="2.1">
+<TS version="2.1" language="da">
 <context>
     <name>AddressBookPage</name>
     <message>
         <source>Right-click to edit address or label</source>
-        <translation>Højreklik for at redigere adresse eller mærkat</translation>
+        <translation type="unfinished">Højreklik for at redigere adresse eller etiket</translation>
     </message>
     <message>
         <source>Create a new address</source>
-        <translation>Opret en ny adresse</translation>
+        <translation type="unfinished">Opret en ny adresse</translation>
     </message>
     <message>
         <source>&amp;New</source>
-        <translation>&amp;Ny</translation>
+        <translation type="unfinished">&amp;Ny</translation>
     </message>
     <message>
         <source>Copy the currently selected address to the system clipboard</source>
-        <translation>Kopiér den valgte adresse til systemets udklipsholder</translation>
+        <translation type="unfinished">Kopiér den valgte adresse til systemets udklipsholder</translation>
     </message>
     <message>
         <source>&amp;Copy</source>
-        <translation>&amp;Kopiér</translation>
+        <translation type="unfinished">&amp;Kopiér</translation>
     </message>
     <message>
         <source>C&amp;lose</source>
-        <translation>&amp;Luk</translation>
+        <translation type="unfinished">&amp;Luk</translation>
     </message>
     <message>
         <source>Delete the currently selected address from the list</source>
-        <translation>Slet den markerede adresse fra listen</translation>
+        <translation type="unfinished">Slet den markerede adresse fra listen</translation>
     </message>
     <message>
         <source>Enter address or label to search</source>
-        <translation>Indtast adresse eller mærkat for at søge</translation>
+        <translation type="unfinished">Indtast adresse eller mærkat for at søge</translation>
     </message>
     <message>
         <source>Export the data in the current tab to a file</source>
-        <translation>Eksportér dataen i den aktuelle visning til en fil</translation>
+        <translation type="unfinished">Eksportér den aktuelle visning til en fil</translation>
     </message>
     <message>
         <source>&amp;Export</source>
-        <translation>&amp;Eksportér</translation>
+        <translation type="unfinished">&amp;Eksportér</translation>
     </message>
     <message>
         <source>&amp;Delete</source>
-        <translation>&amp;Slet</translation>
+        <translation type="unfinished">&amp;Slet</translation>
     </message>
     <message>
         <source>Choose the address to send coins to</source>
-        <translation>Vælg adresse at sende particl til</translation>
+        <translation type="unfinished">Vælg adresse at sende particl til</translation>
     </message>
     <message>
         <source>Choose the address to receive coins with</source>
-        <translation>Vælg adresse at modtage particl med</translation>
+        <translation type="unfinished">Vælg adresse at modtage particl med</translation>
     </message>
     <message>
         <source>C&amp;hoose</source>
-        <translation>&amp;Vælg</translation>
-    </message>
-    <message>
-<<<<<<< HEAD
-        <source>Sending addresses</source>
-        <translation>Afsendelsesadresser</translation>
-    </message>
-    <message>
-        <source>Receiving addresses</source>
-        <translation>Modtagelsesadresser</translation>
+        <translation type="unfinished">&amp;Vælg</translation>
     </message>
     <message>
         <source>These are your Particl addresses for sending payments. Always check the amount and the receiving address before sending coins.</source>
-        <translation>Disse er dine Particl-adresser til afsendelse af betalinger. Tjek altid beløb og modtagelsesadresse, inden du sender particl.</translation>
-=======
-        <source>These are your Bitcoin addresses for sending payments. Always check the amount and the receiving address before sending coins.</source>
-        <translation type="unfinished">Disse er dine Bitcoin-adresser til afsendelse af betalinger. Tjek altid beløb og modtagelsesadresse, inden du sender bitcoins.</translation>
-    </message>
-    <message>
-        <source>These are your Bitcoin addresses for receiving payments. Use the 'Create new receiving address' button in the receive tab to create new addresses.
+        <translation type="unfinished">Disse er dine Particl-adresser til afsendelse af betalinger. Tjek altid beløb og modtagelsesadresse, inden du sender particl.</translation>
+    </message>
+    <message>
+        <source>These are your Particl addresses for receiving payments. Use the 'Create new receiving address' button in the receive tab to create new addresses.
 Signing is only possible with addresses of the type 'legacy'.</source>
-        <translation type="unfinished">Disse er dine Bitcoin adresser til at modtage betalinger. Benyt 'Opret ny modtager adresse' knappen i modtag fanen for at oprette nye adresser.</translation>
->>>>>>> 44d8b13c
+        <translation type="unfinished">Disse er dine Particl adresser til at modtage betalinger. Benyt 'Opret ny modtager adresse' knappen i modtag fanen for at oprette nye adresser.</translation>
     </message>
     <message>
         <source>&amp;Copy Address</source>
-        <translation>&amp;Kopiér adresse</translation>
+        <translation type="unfinished">&amp;Kopiér adresse</translation>
     </message>
     <message>
         <source>Copy &amp;Label</source>
-        <translation>Kopiér &amp;mærkat</translation>
+        <translation type="unfinished">Kopiér &amp;mærkat</translation>
     </message>
     <message>
         <source>&amp;Edit</source>
-        <translation>&amp;Redigér</translation>
+        <translation type="unfinished">&amp;Redigér</translation>
     </message>
     <message>
         <source>Export Address List</source>
-        <translation>Eksportér adresseliste</translation>
-    </message>
-    <message>
-        <source>Comma separated file (*.csv)</source>
-        <translation>Kommasepareret fil (*.csv)</translation>
+        <translation type="unfinished">Eksportér adresseliste</translation>
+    </message>
+    <message>
+        <source>Comma separated file</source>
+        <extracomment>Expanded name of the CSV file format. See: https://en.wikipedia.org/wiki/Comma-separated_values.</extracomment>
+        <translation type="unfinished">Kommasepareret fil</translation>
+    </message>
+    <message>
+        <source>There was an error trying to save the address list to %1. Please try again.</source>
+        <extracomment>An error message. %1 is a stand-in argument for the name of the file we attempted to save to.</extracomment>
+        <translation type="unfinished">Der opstod en fejl under gemning af adresselisten til %1. Prøv venligst igen.</translation>
     </message>
     <message>
         <source>Exporting Failed</source>
-        <translation>Eksport mislykkedes</translation>
-    </message>
-    <message>
-        <source>There was an error trying to save the address list to %1. Please try again.</source>
-        <translation>Der opstod en fejl under gemning af adresselisten til %1. Prøv venligst igen.</translation>
+        <translation type="unfinished">Eksport mislykkedes</translation>
     </message>
 </context>
 <context>
     <name>AddressTableModel</name>
     <message>
         <source>Label</source>
-        <translation>Mærkat</translation>
+        <translation type="unfinished">Mærkat</translation>
     </message>
     <message>
         <source>Address</source>
-        <translation>Adresse</translation>
+        <translation type="unfinished">Adresse</translation>
     </message>
     <message>
         <source>(no label)</source>
-        <translation>(ingen mærkat)</translation>
+        <translation type="unfinished">(ingen mærkat)</translation>
     </message>
 </context>
 <context>
     <name>AskPassphraseDialog</name>
     <message>
         <source>Passphrase Dialog</source>
-        <translation>Adgangskodedialog</translation>
+        <translation type="unfinished">Adgangskodedialog</translation>
     </message>
     <message>
         <source>Enter passphrase</source>
-        <translation>Indtast adgangskode</translation>
+        <translation type="unfinished">Indtast adgangskode</translation>
     </message>
     <message>
         <source>New passphrase</source>
-        <translation>Ny adgangskode</translation>
+        <translation type="unfinished">Ny adgangskode</translation>
     </message>
     <message>
         <source>Repeat new passphrase</source>
-        <translation>Gentag ny adgangskode</translation>
+        <translation type="unfinished">Gentag ny adgangskode</translation>
     </message>
     <message>
         <source>Show passphrase</source>
-        <translation>Vis adgangskode</translation>
+        <translation type="unfinished">Vis adgangskode</translation>
     </message>
     <message>
         <source>Encrypt wallet</source>
-        <translation>Kryptér tegnebog</translation>
+        <translation type="unfinished">Kryptér tegnebog</translation>
     </message>
     <message>
         <source>This operation needs your wallet passphrase to unlock the wallet.</source>
-        <translation>Denne funktion har brug for din tegnebogs adgangskode for at låse tegnebogen op.</translation>
+        <translation type="unfinished">Denne funktion har brug for din tegnebogs adgangskode for at låse tegnebogen op.</translation>
     </message>
     <message>
         <source>Unlock wallet</source>
-        <translation>Lås tegnebog op</translation>
-    </message>
-    <message>
-        <source>This operation needs your wallet passphrase to decrypt the wallet.</source>
-        <translation>Denne funktion har brug for din tegnebogs adgangskode for at dekryptere tegnebogen.</translation>
-    </message>
-    <message>
-        <source>Decrypt wallet</source>
-        <translation>Dekryptér tegnebog</translation>
+        <translation type="unfinished">Lås tegnebog op</translation>
     </message>
     <message>
         <source>Change passphrase</source>
-        <translation>Skift adgangskode</translation>
+        <translation type="unfinished">Skift adgangskode</translation>
     </message>
     <message>
         <source>Confirm wallet encryption</source>
-        <translation>Bekræft tegnebogskryptering</translation>
+        <translation type="unfinished">Bekræft tegnebogskryptering</translation>
     </message>
     <message>
         <source>Warning: If you encrypt your wallet and lose your passphrase, you will &lt;b&gt;LOSE ALL OF YOUR PARTICL&lt;/b&gt;!</source>
-        <translation>Advarsel: Hvis du krypterer din tegnebog og mister din adgangskode, vil du &lt;b&gt;MISTE ALLE DINE PARTICL&lt;/b&gt;!</translation>
+        <translation type="unfinished">Advarsel: Hvis du krypterer din tegnebog og mister din adgangskode, vil du &lt;b&gt;MISTE ALLE DINE PARTICL&lt;/b&gt;!</translation>
     </message>
     <message>
         <source>Are you sure you wish to encrypt your wallet?</source>
-        <translation>Er du sikker på, at du ønsker at kryptere din tegnebog?</translation>
+        <translation type="unfinished">Er du sikker på, at du ønsker at kryptere din tegnebog?</translation>
     </message>
     <message>
         <source>Wallet encrypted</source>
-        <translation>Tegnebog krypteret</translation>
+        <translation type="unfinished">Tegnebog krypteret</translation>
     </message>
     <message>
         <source>Enter the new passphrase for the wallet.&lt;br/&gt;Please use a passphrase of &lt;b&gt;ten or more random characters&lt;/b&gt;, or &lt;b&gt;eight or more words&lt;/b&gt;.</source>
-        <translation>Indtast den nye adgangskode til tegnebogen.&lt;br/&gt;Brug venligst en adgangskode på &lt;b&gt;ti eller flere tilfældige tegn&lt;/b&gt; eller &lt;b&gt;otte eller flere ord&lt;/b&gt;.</translation>
+        <translation type="unfinished">Indtast den nye adgangskode til tegnebogen.&lt;br/&gt;Brug venligst en adgangskode på &lt;b&gt;ti eller flere tilfældige tegn&lt;/b&gt; eller &lt;b&gt;otte eller flere ord&lt;/b&gt;.</translation>
     </message>
     <message>
         <source>Enter the old passphrase and new passphrase for the wallet.</source>
-        <translation>Indtast den gamle adgangskode og en ny adgangskode til tegnebogen.</translation>
+        <translation type="unfinished">Indtast den gamle adgangskode og en ny adgangskode til tegnebogen.</translation>
     </message>
     <message>
         <source>Remember that encrypting your wallet cannot fully protect your particl from being stolen by malware infecting your computer.</source>
-        <translation>Husk, at kryptere din tegnebog vil ikke fuldt ud beskytte dine particl mod at blive stjålet af malware på din computer.</translation>
+        <translation type="unfinished">Husk, at kryptere din tegnebog vil ikke fuldt ud beskytte dine particl mod at blive stjålet af malware på din computer.</translation>
     </message>
     <message>
         <source>Wallet to be encrypted</source>
-        <translation>Tegnebog, der skal krypteres</translation>
+        <translation type="unfinished">Tegnebog, der skal krypteres</translation>
     </message>
     <message>
         <source>Your wallet is about to be encrypted. </source>
-        <translation>Din tegnebog krypteres om et øjeblik.</translation>
+        <translation type="unfinished">Din tegnebog krypteres om et øjeblik.</translation>
     </message>
     <message>
         <source>Your wallet is now encrypted. </source>
-        <translation>Din tegnebog er nu krypteret.</translation>
+        <translation type="unfinished">Din tegnebog er nu krypteret.</translation>
     </message>
     <message>
         <source>IMPORTANT: Any previous backups you have made of your wallet file should be replaced with the newly generated, encrypted wallet file. For security reasons, previous backups of the unencrypted wallet file will become useless as soon as you start using the new, encrypted wallet.</source>
-        <translation>VIGTIGT: Enhver tidligere sikkerhedskopi, som du har lavet af tegnebogsfilen, bør blive erstattet af den nyligt genererede, krypterede tegnebogsfil. Af sikkerhedsmæssige årsager vil tidligere sikkerhedskopier af den ikke-krypterede tegnebogsfil blive ubrugelige i det øjeblik, du starter med at anvende den nye, krypterede tegnebog.</translation>
+        <translation type="unfinished">VIGTIGT: Enhver tidligere sikkerhedskopi, som du har lavet af tegnebogsfilen, bør blive erstattet af den nyligt genererede, krypterede tegnebogsfil. Af sikkerhedsmæssige årsager vil tidligere sikkerhedskopier af den ikke-krypterede tegnebogsfil blive ubrugelige i det øjeblik, du starter med at anvende den nye, krypterede tegnebog.</translation>
     </message>
     <message>
         <source>Wallet encryption failed</source>
-        <translation>Tegnebogskryptering mislykkedes</translation>
+        <translation type="unfinished">Tegnebogskryptering mislykkedes</translation>
     </message>
     <message>
         <source>Wallet encryption failed due to an internal error. Your wallet was not encrypted.</source>
-        <translation>Tegnebogskryptering mislykkedes på grund af en intern fejl. Din tegnebog blev ikke krypteret.</translation>
+        <translation type="unfinished">Tegnebogskryptering mislykkedes på grund af en intern fejl. Din tegnebog blev ikke krypteret.</translation>
     </message>
     <message>
         <source>The supplied passphrases do not match.</source>
-        <translation>De angivne adgangskoder stemmer ikke overens.</translation>
+        <translation type="unfinished">De angivne adgangskoder stemmer ikke overens.</translation>
     </message>
     <message>
         <source>Wallet unlock failed</source>
-        <translation>Tegnebogsoplåsning mislykkedes</translation>
+        <translation type="unfinished">Tegnebogsoplåsning mislykkedes</translation>
     </message>
     <message>
         <source>The passphrase entered for the wallet decryption was incorrect.</source>
-        <translation>Den angivne adgangskode for tegnebogsdekrypteringen er forkert.</translation>
-    </message>
-    <message>
-        <source>Wallet decryption failed</source>
-        <translation>Tegnebogsdekryptering mislykkedes</translation>
+        <translation type="unfinished">Den angivne adgangskode for tegnebogsdekrypteringen er forkert.</translation>
     </message>
     <message>
         <source>Wallet passphrase was successfully changed.</source>
-        <translation>Tegnebogens adgangskode blev ændret.</translation>
+        <translation type="unfinished">Tegnebogens adgangskode blev ændret.</translation>
     </message>
     <message>
         <source>Warning: The Caps Lock key is on!</source>
-        <translation>Advarsel: Caps Lock-tasten er aktiveret!</translation>
+        <translation type="unfinished">Advarsel: Caps Lock-tasten er aktiveret!</translation>
     </message>
 </context>
 <context>
     <name>BanTableModel</name>
     <message>
         <source>IP/Netmask</source>
-        <translation>IP/Netmaske</translation>
+        <translation type="unfinished">IP/Netmaske</translation>
     </message>
     <message>
         <source>Banned Until</source>
-        <translation>Bandlyst indtil</translation>
+        <translation type="unfinished">Bandlyst indtil</translation>
     </message>
 </context>
 <context>
+    <name>BitcoinApplication</name>
+    <message>
+        <source>Settings file %1 might be corrupt or invalid.</source>
+        <translation type="unfinished">Indstillings filen 1%1 kan være korrupt eller invalid.</translation>
+    </message>
+    <message>
+        <source>Runaway exception</source>
+        <translation type="unfinished">Runaway undtagelse</translation>
+    </message>
+    <message>
+        <source>A fatal error occurred. %1 can no longer continue safely and will quit.</source>
+        <translation type="unfinished">Der skete en fatal fejl. %1 kan ikke længere fortsætte sikkert og vil afslutte.</translation>
+    </message>
+    <message>
+        <source>Internal error</source>
+        <translation type="unfinished">Intern fejl</translation>
+    </message>
+    <message>
+        <source>An internal error occurred. %1 will attempt to continue safely. This is an unexpected bug which can be reported as described below.</source>
+        <translation type="unfinished">Der skete en intern fejl. %1 vil prøve at forsætte på sikker vis. Dette er en uventet fejl som kan reporteres som beskrevet under. </translation>
+    </message>
+</context>
+<context>
+    <name>QObject</name>
+    <message>
+        <source>Do you want to reset settings to default values, or to abort without making changes?</source>
+        <extracomment>Explanatory text shown on startup when the settings file cannot be read. Prompts user to make a choice between resetting or aborting.</extracomment>
+        <translation type="unfinished">Vil du nulstille indstillinger til standardværdier eller afbryde uden at foretage ændringer?</translation>
+    </message>
+    <message>
+        <source>A fatal error occurred. Check that settings file is writable, or try running with -nosettings.</source>
+        <extracomment>Explanatory text shown on startup when the settings file could not be written. Prompts user to check that we have the ability to write to the file. Explains that the user has the option of running without a settings file.</extracomment>
+        <translation type="unfinished">Der opstod en fatal fejl. Tjek at indstillingsfilen er skrivbar, eller prøv at anvend -nosettings.</translation>
+    </message>
+    <message>
+        <source>Error: %1</source>
+        <translation type="unfinished">Fejl: %1</translation>
+    </message>
+    <message>
+        <source>%1 didn't yet exit safely…</source>
+        <translation type="unfinished">%1 har endnu ikke afsluttet på sikker vis…</translation>
+    </message>
+    <message>
+        <source>unknown</source>
+        <translation type="unfinished">ukendt</translation>
+    </message>
+    <message>
+        <source>Amount</source>
+        <translation type="unfinished">Beløb</translation>
+    </message>
+    <message>
+        <source>Enter a Particl address (e.g. %1)</source>
+        <translation type="unfinished">Indtast en Particl-adresse (fx %1)</translation>
+    </message>
+    <message>
+        <source>Unroutable</source>
+        <translation type="unfinished">Urutebar</translation>
+    </message>
+    <message>
+        <source>Inbound</source>
+        <extracomment>An inbound connection from a peer. An inbound connection is a connection initiated by a peer.</extracomment>
+        <translation type="unfinished">Indkommende</translation>
+    </message>
+    <message>
+        <source>Outbound</source>
+        <extracomment>An outbound connection to a peer. An outbound connection is a connection initiated by us.</extracomment>
+        <translation type="unfinished">Udgående</translation>
+    </message>
+    <message>
+        <source>Full Relay</source>
+        <extracomment>Peer connection type that relays all network information.</extracomment>
+        <translation type="unfinished">Fuld Videresend</translation>
+    </message>
+    <message>
+        <source>Block Relay</source>
+        <extracomment>Peer connection type that relays network information about blocks and not transactions or addresses.</extracomment>
+        <translation type="unfinished">Blok Vidersend</translation>
+    </message>
+    <message>
+        <source>Manual</source>
+        <extracomment>Peer connection type established manually through one of several methods.</extracomment>
+        <translation type="unfinished">Brugervejledning</translation>
+    </message>
+    <message>
+        <source>Feeler</source>
+        <extracomment>Short-lived peer connection type that tests the aliveness of known addresses.</extracomment>
+        <translation type="unfinished">Føler</translation>
+    </message>
+    <message>
+        <source>Address Fetch</source>
+        <extracomment>Short-lived peer connection type that solicits known addresses from a peer.</extracomment>
+        <translation type="unfinished">Adresse Indhentning</translation>
+    </message>
+    <message>
+        <source>%1 h</source>
+        <translation type="unfinished">%1 t</translation>
+    </message>
+    <message>
+        <source>None</source>
+        <translation type="unfinished">Ingen</translation>
+    </message>
+    <message numerus="yes">
+        <source>%n second(s)</source>
+        <translation type="unfinished">
+            <numerusform>%n sekund(er)</numerusform>
+            <numerusform>%n sekund(er)</numerusform>
+        </translation>
+    </message>
+    <message numerus="yes">
+        <source>%n minute(s)</source>
+        <translation type="unfinished">
+            <numerusform>%n minut(er)</numerusform>
+            <numerusform>%n minut(er)</numerusform>
+        </translation>
+    </message>
+    <message numerus="yes">
+        <source>%n hour(s)</source>
+        <translation type="unfinished">
+            <numerusform>%n time(r)</numerusform>
+            <numerusform>%n time(r)</numerusform>
+        </translation>
+    </message>
+    <message numerus="yes">
+        <source>%n day(s)</source>
+        <translation type="unfinished">
+            <numerusform>%n dag(e)</numerusform>
+            <numerusform>%n dag(e)</numerusform>
+        </translation>
+    </message>
+    <message numerus="yes">
+        <source>%n week(s)</source>
+        <translation type="unfinished">
+            <numerusform>%n uge(r)</numerusform>
+            <numerusform>%n uge(r)</numerusform>
+        </translation>
+    </message>
+    <message>
+        <source>%1 and %2</source>
+        <translation type="unfinished">%1 og %2</translation>
+    </message>
+    <message numerus="yes">
+        <source>%n year(s)</source>
+        <translation type="unfinished">
+            <numerusform>%n år</numerusform>
+            <numerusform>%n år</numerusform>
+        </translation>
+    </message>
+    </context>
+<context>
     <name>BitcoinGUI</name>
     <message>
-        <source>Sign &amp;message...</source>
-        <translation>Signér &amp;besked…</translation>
-    </message>
-    <message>
-        <source>Synchronizing with network...</source>
-        <translation>Synkroniserer med netværk…</translation>
-    </message>
-    <message>
         <source>&amp;Overview</source>
-        <translation>&amp;Oversigt</translation>
+        <translation type="unfinished">&amp;Oversigt</translation>
     </message>
     <message>
         <source>Show general overview of wallet</source>
-        <translation>Vis generel oversigt over tegnebog</translation>
+        <translation type="unfinished">Vis generel oversigt over tegnebog</translation>
     </message>
     <message>
         <source>&amp;Transactions</source>
-        <translation>&amp;Transaktioner</translation>
+        <translation type="unfinished">&amp;Transaktioner</translation>
     </message>
     <message>
         <source>Browse transaction history</source>
-        <translation>Gennemse transaktionshistorik</translation>
+        <translation type="unfinished">Gennemse transaktionshistorik</translation>
     </message>
     <message>
         <source>E&amp;xit</source>
-        <translation>&amp;Luk</translation>
+        <translation type="unfinished">&amp;Luk</translation>
     </message>
     <message>
         <source>Quit application</source>
-        <translation>Afslut program</translation>
+        <translation type="unfinished">Afslut program</translation>
     </message>
     <message>
         <source>&amp;About %1</source>
-        <translation>&amp;Om %1</translation>
+        <translation type="unfinished">&amp;Om %1</translation>
     </message>
     <message>
         <source>Show information about %1</source>
-        <translation>Vis informationer om %1</translation>
+        <translation type="unfinished">Vis informationer om %1</translation>
     </message>
     <message>
         <source>About &amp;Qt</source>
-        <translation>Om &amp;Qt</translation>
+        <translation type="unfinished">Om &amp;Qt</translation>
     </message>
     <message>
         <source>Show information about Qt</source>
-        <translation>Vis informationer om Qt</translation>
-    </message>
-    <message>
-        <source>&amp;Options...</source>
-        <translation>&amp;Indstillinger…</translation>
+        <translation type="unfinished">Vis informationer om Qt</translation>
     </message>
     <message>
         <source>Modify configuration options for %1</source>
-        <translation>Redigér konfigurationsindstillinger for %1</translation>
-    </message>
-    <message>
-        <source>&amp;Encrypt Wallet...</source>
-        <translation>&amp;Kryptér tegnebog…</translation>
-    </message>
-    <message>
-        <source>&amp;Backup Wallet...</source>
-        <translation>&amp;Sikkerhedskopiér tegnebog…</translation>
-    </message>
-    <message>
-        <source>&amp;Change Passphrase...</source>
-        <translation>&amp;Skift adgangskode…</translation>
-    </message>
-    <message>
-        <source>Open &amp;URI...</source>
-        <translation>&amp;Åbn URI…</translation>
-    </message>
-    <message>
-        <source>Create Wallet...</source>
-        <translation>Opret tegnebog…</translation>
+        <translation type="unfinished">Redigér konfigurationsindstillinger for %1</translation>
     </message>
     <message>
         <source>Create a new wallet</source>
-        <translation>Opret en ny tegnebog</translation>
+        <translation type="unfinished">Opret en ny tegnebog</translation>
+    </message>
+    <message>
+        <source>&amp;Minimize</source>
+        <translation type="unfinished">&amp;Minimér</translation>
     </message>
     <message>
         <source>Wallet:</source>
-        <translation>Tegnebog:</translation>
-    </message>
-    <message>
-        <source>Click to disable network activity.</source>
-        <translation>Klik for at deaktivere netværksaktivitet.</translation>
+        <translation type="unfinished">Tegnebog:</translation>
     </message>
     <message>
         <source>Network activity disabled.</source>
-        <translation>Netværksaktivitet deaktiveret.</translation>
-    </message>
-    <message>
-        <source>Click to enable network activity again.</source>
-        <translation>Klik for a aktivere netværksaktivitet igen.</translation>
-    </message>
-    <message>
-        <source>Syncing Headers (%1%)...</source>
-        <translation>Synkroniserer hoveder (%1%)…</translation>
-    </message>
-    <message>
-        <source>Reindexing blocks on disk...</source>
-        <translation>Genindekserer blokke på disken…</translation>
+        <extracomment>A substring of the tooltip.</extracomment>
+        <translation type="unfinished">Netværksaktivitet deaktiveret.</translation>
     </message>
     <message>
         <source>Proxy is &lt;b&gt;enabled&lt;/b&gt;: %1</source>
-        <translation>Proxy er &lt;b&gt;aktiveret&lt;/b&gt;: %1</translation>
+        <translation type="unfinished">Proxy er &lt;b&gt;aktiveret&lt;/b&gt;: %1</translation>
     </message>
     <message>
         <source>Send coins to a Particl address</source>
-        <translation>Send particl til en Particl-adresse</translation>
+        <translation type="unfinished">Send particl til en Particl-adresse</translation>
     </message>
     <message>
         <source>Backup wallet to another location</source>
-        <translation>Lav sikkerhedskopi af tegnebogen til et andet sted</translation>
+        <translation type="unfinished">Lav sikkerhedskopi af tegnebogen til et andet sted</translation>
     </message>
     <message>
         <source>Change the passphrase used for wallet encryption</source>
-        <translation>Skift adgangskode anvendt til tegnebogskryptering</translation>
-    </message>
-    <message>
-        <source>&amp;Verify message...</source>
-        <translation>&amp;Verificér besked…</translation>
-    </message>
-    <message>
-        <source>&amp;Send</source>
-        <translation>&amp;Send</translation>
+        <translation type="unfinished">Skift adgangskode anvendt til tegnebogskryptering</translation>
     </message>
     <message>
         <source>&amp;Receive</source>
-        <translation>&amp;Modtag</translation>
-    </message>
-    <message>
-        <source>&amp;Show / Hide</source>
-        <translation>&amp;Vis / skjul</translation>
-    </message>
-    <message>
-        <source>Show or hide the main Window</source>
-        <translation>Vis eller skjul hovedvinduet</translation>
+        <translation type="unfinished">&amp;Modtag</translation>
+    </message>
+    <message>
+        <source>&amp;Options…</source>
+        <translation type="unfinished">&amp;Indstillinger...</translation>
+    </message>
+    <message>
+        <source>&amp;Encrypt Wallet…</source>
+        <translation type="unfinished">&amp;Kryptér Tegnebog...</translation>
     </message>
     <message>
         <source>Encrypt the private keys that belong to your wallet</source>
-        <translation>Kryptér de private nøgler, der hører til din tegnebog</translation>
+        <translation type="unfinished">Kryptér de private nøgler, der hører til din tegnebog</translation>
+    </message>
+    <message>
+        <source>&amp;Backup Wallet…</source>
+        <translation type="unfinished">&amp;Sikkerhedskopiér Tegnebog</translation>
+    </message>
+    <message>
+        <source>&amp;Change Passphrase…</source>
+        <translation type="unfinished">&amp;Skift adgangskode</translation>
+    </message>
+    <message>
+        <source>Sign &amp;message…</source>
+        <translation type="unfinished">Signér &amp;besked</translation>
     </message>
     <message>
         <source>Sign messages with your Particl addresses to prove you own them</source>
-        <translation>Signér beskeder med dine Particl-adresser for at bevise, at de tilhører dig</translation>
+        <translation type="unfinished">Signér beskeder med dine Particl-adresser for at bevise, at de tilhører dig</translation>
+    </message>
+    <message>
+        <source>&amp;Verify message…</source>
+        <translation type="unfinished">&amp;Verificér besked...</translation>
     </message>
     <message>
         <source>Verify messages to ensure they were signed with specified Particl addresses</source>
-        <translation>Verificér beskeder for at sikre, at de er signeret med de angivne Particl-adresser</translation>
+        <translation type="unfinished">Verificér beskeder for at sikre, at de er signeret med de angivne Particl-adresser</translation>
+    </message>
+    <message>
+        <source>&amp;Load PSBT from file…</source>
+        <translation type="unfinished">&amp;Indlæs PSBT fra fil...</translation>
+    </message>
+    <message>
+        <source>Open &amp;URI…</source>
+        <translation type="unfinished">Åben &amp;URI...</translation>
+    </message>
+    <message>
+        <source>Close Wallet…</source>
+        <translation type="unfinished">Luk Tegnebog...</translation>
+    </message>
+    <message>
+        <source>Create Wallet…</source>
+        <translation type="unfinished">Opret Tegnebog...</translation>
+    </message>
+    <message>
+        <source>Close All Wallets…</source>
+        <translation type="unfinished">Luk Alle Tegnebøger...</translation>
     </message>
     <message>
         <source>&amp;File</source>
-        <translation>&amp;Fil</translation>
+        <translation type="unfinished">&amp;Fil</translation>
     </message>
     <message>
         <source>&amp;Settings</source>
-        <translation>&amp;Opsætning</translation>
+        <translation type="unfinished">&amp;Opsætning</translation>
     </message>
     <message>
         <source>&amp;Help</source>
-        <translation>&amp;Hjælp</translation>
+        <translation type="unfinished">&amp;Hjælp</translation>
     </message>
     <message>
         <source>Tabs toolbar</source>
-        <translation>Faneværktøjslinje</translation>
+        <translation type="unfinished">Faneværktøjslinje</translation>
+    </message>
+    <message>
+        <source>Syncing Headers (%1%)…</source>
+        <translation type="unfinished">Synkroniserer hoveder (%1%)…</translation>
+    </message>
+    <message>
+        <source>Synchronizing with network…</source>
+        <translation type="unfinished">Synkroniserer med netværk …</translation>
+    </message>
+    <message>
+        <source>Indexing blocks on disk…</source>
+        <translation type="unfinished">Indekserer blokke på disken…</translation>
+    </message>
+    <message>
+        <source>Processing blocks on disk…</source>
+        <translation type="unfinished">Bearbejder blokke på disken…</translation>
+    </message>
+    <message>
+        <source>Connecting to peers…</source>
+        <translation type="unfinished">Forbinder til knuder...</translation>
     </message>
     <message>
         <source>Request payments (generates QR codes and particl: URIs)</source>
-        <translation>Anmod om betalinger (genererer QR-koder og “particl:”-URI'er)</translation>
+        <translation type="unfinished">Anmod om betalinger (genererer QR-koder og “particl:”-URI'er)</translation>
     </message>
     <message>
         <source>Show the list of used sending addresses and labels</source>
-        <translation>Vis listen over brugte afsendelsesadresser og -mærkater</translation>
+        <translation type="unfinished">Vis listen over brugte afsendelsesadresser og -mærkater</translation>
     </message>
     <message>
         <source>Show the list of used receiving addresses and labels</source>
-        <translation>Vis listen over brugte modtagelsesadresser og -mærkater</translation>
+        <translation type="unfinished">Vis listen over brugte modtagelsesadresser og -mærkater</translation>
     </message>
     <message>
         <source>&amp;Command-line options</source>
-        <translation>Tilvalg for &amp;kommandolinje</translation>
-    </message>
-    <message numerus="yes">
-        <source>%n active connection(s) to Particl network</source>
-        <translation><numerusform>%n aktiv forbindelse til Particl-netværket</numerusform><numerusform>%n aktive forbindelser til Particl-netværket</numerusform></translation>
-    </message>
-    <message>
-        <source>Indexing blocks on disk...</source>
-        <translation>Genindekserer blokke på disken…</translation>
-    </message>
-    <message>
-        <source>Processing blocks on disk...</source>
-        <translation>Bearbejder blokke på disken…</translation>
+        <translation type="unfinished">Tilvalg for &amp;kommandolinje</translation>
     </message>
     <message numerus="yes">
         <source>Processed %n block(s) of transaction history.</source>
-        <translation><numerusform>Bearbejdede %n blok med transaktionshistorik.</numerusform><numerusform>Bearbejdede %n blokke med transaktionshistorik.</numerusform></translation>
+        <translation type="unfinished">
+            <numerusform>Behandlede %n blok(e) af transaktionshistorik.</numerusform>
+            <numerusform>Behandlede %n blok(e) af transaktionshistorik.</numerusform>
+        </translation>
     </message>
     <message>
         <source>%1 behind</source>
-        <translation>%1 bagud</translation>
+        <translation type="unfinished">%1 bagud</translation>
+    </message>
+    <message>
+        <source>Catching up…</source>
+        <translation type="unfinished">Indhenter...</translation>
     </message>
     <message>
         <source>Last received block was generated %1 ago.</source>
-        <translation>Senest modtagne blok blev genereret for %1 siden.</translation>
+        <translation type="unfinished">Senest modtagne blok blev genereret for %1 siden.</translation>
     </message>
     <message>
         <source>Transactions after this will not yet be visible.</source>
-        <translation>Transaktioner herefter vil endnu ikke være synlige.</translation>
+        <translation type="unfinished">Transaktioner herefter vil endnu ikke være synlige.</translation>
     </message>
     <message>
         <source>Error</source>
-        <translation>Fejl</translation>
+        <translation type="unfinished">Fejl</translation>
     </message>
     <message>
         <source>Warning</source>
-        <translation>Advarsel</translation>
-    </message>
-    <message>
-        <source>Information</source>
-        <translation>Information</translation>
+        <translation type="unfinished">Advarsel</translation>
     </message>
     <message>
         <source>Up to date</source>
-        <translation>Opdateret</translation>
+        <translation type="unfinished">Opdateret</translation>
+    </message>
+    <message>
+        <source>Load Partially Signed Particl Transaction</source>
+        <translation type="unfinished">Indlæs Partvist Signeret Particl-Transaktion</translation>
+    </message>
+    <message>
+        <source>Load PSBT from &amp;clipboard…</source>
+        <translation type="unfinished">Indlæs PSBT fra &amp;clipboard</translation>
+    </message>
+    <message>
+        <source>Load Partially Signed Particl Transaction from clipboard</source>
+        <translation type="unfinished">Indlæs Partvist Signeret Particl-Transaktion fra udklipsholder</translation>
     </message>
     <message>
         <source>Node window</source>
-        <translation>Knudevindue</translation>
+        <translation type="unfinished">Knudevindue</translation>
     </message>
     <message>
         <source>Open node debugging and diagnostic console</source>
-        <translation>Åbn knudens fejlsøgningskonsol</translation>
+        <translation type="unfinished">Åbn knudens fejlsøgningskonsol</translation>
     </message>
     <message>
         <source>&amp;Sending addresses</source>
-        <translation>&amp;Afsenderadresser</translation>
+        <translation type="unfinished">&amp;Afsenderadresser</translation>
     </message>
     <message>
         <source>&amp;Receiving addresses</source>
-        <translation>&amp;Modtageradresser</translation>
+        <translation type="unfinished">&amp;Modtageradresser</translation>
     </message>
     <message>
         <source>Open a particl: URI</source>
-        <translation>Åbn en particl:-URI</translation>
+        <translation type="unfinished">Åbn en particl:-URI</translation>
     </message>
     <message>
         <source>Open Wallet</source>
-        <translation>Åben Tegnebog</translation>
+        <translation type="unfinished">Åben Tegnebog</translation>
     </message>
     <message>
         <source>Open a wallet</source>
-        <translation>Åben en tegnebog</translation>
-    </message>
-    <message>
-        <source>Close Wallet...</source>
-        <translation>Luk Tegnebog...</translation>
+        <translation type="unfinished">Åben en tegnebog</translation>
     </message>
     <message>
         <source>Close wallet</source>
-        <translation>Luk tegnebog</translation>
+        <translation type="unfinished">Luk tegnebog</translation>
+    </message>
+    <message>
+        <source>Restore Wallet…</source>
+        <extracomment>Name of the menu item that restores wallet from a backup file.</extracomment>
+        <translation type="unfinished">Gendan pung</translation>
+    </message>
+    <message>
+        <source>Restore a wallet from a backup file</source>
+        <extracomment>Status tip for Restore Wallet menu item</extracomment>
+        <translation type="unfinished">Gendan en pung, fra en backup fil. </translation>
+    </message>
+    <message>
+        <source>Close all wallets</source>
+        <translation type="unfinished">Luk alle tegnebøgerne </translation>
     </message>
     <message>
         <source>Show the %1 help message to get a list with possible Particl command-line options</source>
-        <translation>Vis %1 hjælpebesked for at få en liste over mulige tilvalg for Particl kommandolinje</translation>
+        <translation type="unfinished">Vis %1 hjælpebesked for at få en liste over mulige tilvalg for Particl kommandolinje</translation>
+    </message>
+    <message>
+        <source>&amp;Mask values</source>
+        <translation type="unfinished">&amp;Maskér værdier</translation>
+    </message>
+    <message>
+        <source>Mask the values in the Overview tab</source>
+        <translation type="unfinished">Maskér værdierne i Oversigt-fanebladet</translation>
     </message>
     <message>
         <source>default wallet</source>
-        <translation>Standard tegnebog</translation>
+        <translation type="unfinished">Standard tegnebog</translation>
     </message>
     <message>
         <source>No wallets available</source>
-        <translation>Ingen tegnebøger tilgængelige</translation>
+        <translation type="unfinished">Ingen tegnebøger tilgængelige</translation>
+    </message>
+    <message>
+        <source>Wallet Data</source>
+        <extracomment>Name of the wallet data file format.</extracomment>
+        <translation type="unfinished">Tegnebogsdata</translation>
+    </message>
+    <message>
+        <source>Wallet Name</source>
+        <extracomment>Label of the input field where the name of the wallet is entered.</extracomment>
+        <translation type="unfinished">Navn på tegnebog</translation>
     </message>
     <message>
         <source>&amp;Window</source>
-        <translation>&amp;Vindue</translation>
-    </message>
-    <message>
-        <source>Minimize</source>
-        <translation>Minimér</translation>
-    </message>
-    <message>
-        <source>Zoom</source>
-        <translation>Zoom</translation>
+        <translation type="unfinished">&amp;Vindue</translation>
     </message>
     <message>
         <source>Main Window</source>
-        <translation>Hoved Vindue</translation>
+        <translation type="unfinished">Hoved Vindue</translation>
     </message>
     <message>
         <source>%1 client</source>
-        <translation>%1-klient</translation>
-    </message>
-    <message>
-        <source>Connecting to peers...</source>
-        <translation>Forbinder til knuder…</translation>
-    </message>
-    <message>
-        <source>Catching up...</source>
-        <translation>Indhenter…</translation>
+        <translation type="unfinished">%1-klient</translation>
+    </message>
+    <message>
+        <source>&amp;Hide</source>
+        <translation type="unfinished">&amp;Skjul</translation>
+    </message>
+    <message>
+        <source>S&amp;how</source>
+        <translation type="unfinished">&amp;Vis</translation>
+    </message>
+    <message numerus="yes">
+        <source>%n active connection(s) to Particl network.</source>
+        <extracomment>A substring of the tooltip.</extracomment>
+        <translation type="unfinished">
+            <numerusform>%n aktiv(e) forbindelse(r) til Particl-netværket.</numerusform>
+            <numerusform>%n aktiv(e) forbindelse(r) til Particl-netværket.</numerusform>
+        </translation>
+    </message>
+    <message>
+        <source>Click for more actions.</source>
+        <extracomment>A substring of the tooltip. "More actions" are available via the context menu.</extracomment>
+        <translation type="unfinished">Click for flere aktioner.</translation>
+    </message>
+    <message>
+        <source>Show Peers tab</source>
+        <extracomment>A context menu item. The "Peers tab" is an element of the "Node window".</extracomment>
+        <translation type="unfinished">Vis værktøjslinjeknuder</translation>
+    </message>
+    <message>
+        <source>Disable network activity</source>
+        <extracomment>A context menu item.</extracomment>
+        <translation type="unfinished">Deaktiver netværksaktivitet</translation>
+    </message>
+    <message>
+        <source>Enable network activity</source>
+        <extracomment>A context menu item. The network activity was disabled previously.</extracomment>
+        <translation type="unfinished">Aktiver Netværksaktivitet</translation>
     </message>
     <message>
         <source>Error: %1</source>
-        <translation>Fejl: %1</translation>
+        <translation type="unfinished">Fejl: %1</translation>
     </message>
     <message>
         <source>Warning: %1</source>
-        <translation>Advarsel: %1</translation>
+        <translation type="unfinished">Advarsel: %1</translation>
     </message>
     <message>
         <source>Date: %1
 </source>
-        <translation>Dato: %1
+        <translation type="unfinished">Dato: %1
 </translation>
     </message>
     <message>
         <source>Amount: %1
 </source>
-        <translation>Beløb: %1
+        <translation type="unfinished">Beløb: %1
 </translation>
     </message>
     <message>
         <source>Wallet: %1
 </source>
-        <translation>Tegnebog: %1
-</translation>
-    </message>
-    <message>
-        <source>Type: %1
-</source>
-        <translation>Type: %1
+        <translation type="unfinished">Tegnebog: %1
 </translation>
     </message>
     <message>
         <source>Label: %1
 </source>
-        <translation>Mærkat: %1
+        <translation type="unfinished">Mærkat: %1
 </translation>
     </message>
     <message>
         <source>Address: %1
 </source>
-        <translation>Adresse: %1
+        <translation type="unfinished">Adresse: %1
 </translation>
     </message>
     <message>
         <source>Sent transaction</source>
-        <translation>Afsendt transaktion</translation>
+        <translation type="unfinished">Afsendt transaktion</translation>
     </message>
     <message>
         <source>Incoming transaction</source>
-        <translation>Indgående transaktion</translation>
+        <translation type="unfinished">Indgående transaktion</translation>
     </message>
     <message>
         <source>HD key generation is &lt;b&gt;enabled&lt;/b&gt;</source>
-        <translation>Generering af HD-nøgler er &lt;b&gt;aktiveret&lt;/b&gt;</translation>
+        <translation type="unfinished">Generering af HD-nøgler er &lt;b&gt;aktiveret&lt;/b&gt;</translation>
     </message>
     <message>
         <source>HD key generation is &lt;b&gt;disabled&lt;/b&gt;</source>
-        <translation>Generering af HD-nøgler er &lt;b&gt;deaktiveret&lt;/b&gt;</translation>
+        <translation type="unfinished">Generering af HD-nøgler er &lt;b&gt;deaktiveret&lt;/b&gt;</translation>
     </message>
     <message>
         <source>Private key &lt;b&gt;disabled&lt;/b&gt;</source>
-        <translation>Private nøgle &lt;b&gt;deaktiveret&lt;/b&gt;</translation>
+        <translation type="unfinished">Private nøgle &lt;b&gt;deaktiveret&lt;/b&gt;</translation>
     </message>
     <message>
         <source>Wallet is &lt;b&gt;encrypted&lt;/b&gt; and currently &lt;b&gt;unlocked&lt;/b&gt;</source>
-        <translation>Tegnebog er &lt;b&gt;krypteret&lt;/b&gt; og i øjeblikket &lt;b&gt;ulåst&lt;/b&gt;</translation>
+        <translation type="unfinished">Tegnebog er &lt;b&gt;krypteret&lt;/b&gt; og i øjeblikket &lt;b&gt;ulåst&lt;/b&gt;</translation>
     </message>
     <message>
         <source>Wallet is &lt;b&gt;encrypted&lt;/b&gt; and currently &lt;b&gt;locked&lt;/b&gt;</source>
-        <translation>Tegnebog er &lt;b&gt;krypteret&lt;/b&gt; og i øjeblikket &lt;b&gt;låst&lt;/b&gt;</translation>
-    </message>
-    </context>
+        <translation type="unfinished">Tegnebog er &lt;b&gt;krypteret&lt;/b&gt; og i øjeblikket &lt;b&gt;låst&lt;/b&gt;</translation>
+    </message>
+    <message>
+        <source>Original message:</source>
+        <translation type="unfinished">Original besked:</translation>
+    </message>
+</context>
+<context>
+    <name>UnitDisplayStatusBarControl</name>
+    <message>
+        <source>Unit to show amounts in. Click to select another unit.</source>
+        <translation type="unfinished">Enhed, som beløb vises i. Klik for at vælge en anden enhed.</translation>
+    </message>
+</context>
 <context>
     <name>CoinControlDialog</name>
     <message>
         <source>Coin Selection</source>
-        <translation>Coin-styring</translation>
+        <translation type="unfinished">Coin-styring</translation>
     </message>
     <message>
         <source>Quantity:</source>
-        <translation>Mængde:</translation>
+        <translation type="unfinished">Mængde:</translation>
     </message>
     <message>
         <source>Bytes:</source>
-        <translation>Byte:</translation>
+        <translation type="unfinished">Byte:</translation>
     </message>
     <message>
         <source>Amount:</source>
-        <translation>Beløb:</translation>
+        <translation type="unfinished">Beløb:</translation>
     </message>
     <message>
         <source>Fee:</source>
-        <translation>Gebyr:</translation>
-    </message>
-    <message>
-<<<<<<< HEAD
-        <source>Dust:</source>
-        <translation>Støv:</translation>
-    </message>
-    <message>
-=======
->>>>>>> 44d8b13c
+        <translation type="unfinished">Gebyr:</translation>
+    </message>
+    <message>
         <source>After Fee:</source>
-        <translation>Efter gebyr:</translation>
+        <translation type="unfinished">Efter gebyr:</translation>
     </message>
     <message>
         <source>Change:</source>
-        <translation>Byttepenge:</translation>
+        <translation type="unfinished">Byttepenge:</translation>
     </message>
     <message>
         <source>(un)select all</source>
-        <translation>(af)vælg alle</translation>
+        <translation type="unfinished">(af)vælg alle</translation>
     </message>
     <message>
         <source>Tree mode</source>
-        <translation>Trætilstand</translation>
+        <translation type="unfinished">Trætilstand</translation>
     </message>
     <message>
         <source>List mode</source>
-        <translation>Listetilstand</translation>
+        <translation type="unfinished">Listetilstand</translation>
     </message>
     <message>
         <source>Amount</source>
-        <translation>Beløb</translation>
+        <translation type="unfinished">Beløb</translation>
     </message>
     <message>
         <source>Received with label</source>
-        <translation>Modtaget med mærkat</translation>
+        <translation type="unfinished">Modtaget med mærkat</translation>
     </message>
     <message>
         <source>Received with address</source>
-        <translation>Modtaget med adresse</translation>
+        <translation type="unfinished">Modtaget med adresse</translation>
     </message>
     <message>
         <source>Date</source>
-        <translation>Dato</translation>
+        <translation type="unfinished">Dato</translation>
     </message>
     <message>
         <source>Confirmations</source>
-        <translation>Bekræftelser</translation>
+        <translation type="unfinished">Bekræftelser</translation>
     </message>
     <message>
         <source>Confirmed</source>
-        <translation>Bekræftet</translation>
-    </message>
-    <message>
-        <source>Copy address</source>
-        <translation>Kopiér adresse</translation>
-    </message>
-    <message>
-        <source>Copy label</source>
-        <translation>Kopiér mærkat</translation>
+        <translation type="unfinished">Bekræftet</translation>
     </message>
     <message>
         <source>Copy amount</source>
-        <translation>Kopiér beløb</translation>
-    </message>
-    <message>
-        <source>Copy transaction ID</source>
-        <translation>Kopiér transaktions-ID</translation>
-    </message>
-    <message>
-        <source>Lock unspent</source>
-        <translation>Fastlås ubrugte</translation>
-    </message>
-    <message>
-        <source>Unlock unspent</source>
-        <translation>Lås ubrugte op</translation>
+        <translation type="unfinished">Kopiér beløb</translation>
+    </message>
+    <message>
+        <source>&amp;Copy address</source>
+        <translation type="unfinished">&amp;Kopiér adresse</translation>
+    </message>
+    <message>
+        <source>Copy &amp;label</source>
+        <translation type="unfinished">Kopiér &amp;mærkat</translation>
+    </message>
+    <message>
+        <source>Copy &amp;amount</source>
+        <translation type="unfinished">Kopiér &amp;beløb</translation>
+    </message>
+    <message>
+        <source>Copy transaction &amp;ID and output index</source>
+        <translation type="unfinished">Kopiér transaktion &amp;ID og outputindeks</translation>
+    </message>
+    <message>
+        <source>L&amp;ock unspent</source>
+        <translation type="unfinished">&amp;Fastlås ubrugte</translation>
+    </message>
+    <message>
+        <source>&amp;Unlock unspent</source>
+        <translation type="unfinished">&amp;Lås ubrugte op</translation>
     </message>
     <message>
         <source>Copy quantity</source>
-        <translation>Kopiér mængde</translation>
+        <translation type="unfinished">Kopiér mængde</translation>
     </message>
     <message>
         <source>Copy fee</source>
-        <translation>Kopiér gebyr</translation>
+        <translation type="unfinished">Kopiér gebyr</translation>
     </message>
     <message>
         <source>Copy after fee</source>
-        <translation>Kopiér eftergebyr</translation>
+        <translation type="unfinished">Kopiér eftergebyr</translation>
     </message>
     <message>
         <source>Copy bytes</source>
-        <translation>Kopiér byte</translation>
-    </message>
-    <message>
-<<<<<<< HEAD
-        <source>Copy dust</source>
-        <translation>Kopiér støv</translation>
-    </message>
-    <message>
-=======
->>>>>>> 44d8b13c
+        <translation type="unfinished">Kopiér byte</translation>
+    </message>
+    <message>
         <source>Copy change</source>
-        <translation>Kopiér byttepenge</translation>
+        <translation type="unfinished">Kopiér byttepenge</translation>
     </message>
     <message>
         <source>(%1 locked)</source>
-        <translation>(%1 fastlåst)</translation>
-    </message>
-    <message>
-<<<<<<< HEAD
-        <source>yes</source>
-        <translation>ja</translation>
-    </message>
-    <message>
-        <source>no</source>
-        <translation>nej</translation>
-    </message>
-    <message>
-        <source>This label turns red if any recipient receives an amount smaller than the current dust threshold.</source>
-        <translation>Denne mærkat bliver rød, hvis en eller flere modtagere modtager et beløb, der er mindre end den aktuelle støvgrænse.</translation>
-    </message>
-    <message>
-=======
->>>>>>> 44d8b13c
+        <translation type="unfinished">(%1 fastlåst)</translation>
+    </message>
+    <message>
         <source>Can vary +/- %1 satoshi(s) per input.</source>
-        <translation>Kan variere med ±%1 satoshi per input.</translation>
+        <translation type="unfinished">Kan variere med ±%1 satoshi per input.</translation>
     </message>
     <message>
         <source>(no label)</source>
-        <translation>(ingen mærkat)</translation>
+        <translation type="unfinished">(ingen mærkat)</translation>
     </message>
     <message>
         <source>change from %1 (%2)</source>
-        <translation>byttepenge fra %1 (%2)</translation>
+        <translation type="unfinished">byttepenge fra %1 (%2)</translation>
     </message>
     <message>
         <source>(change)</source>
-        <translation>(byttepange)</translation>
+        <translation type="unfinished">(byttepange)</translation>
     </message>
 </context>
 <context>
     <name>CreateWalletActivity</name>
     <message>
-        <source>Creating Wallet &lt;b&gt;%1&lt;/b&gt;...</source>
-        <translation>Opretter tegnebog &lt;b&gt;%1&lt;/b&gt;…</translation>
+        <source>Create Wallet</source>
+        <extracomment>Title of window indicating the progress of creation of a new wallet.</extracomment>
+        <translation type="unfinished">Opret tegnebog</translation>
+    </message>
+    <message>
+        <source>Creating Wallet &lt;b&gt;%1&lt;/b&gt;…</source>
+        <extracomment>Descriptive text of the create wallet progress window which indicates to the user which wallet is currently being created.</extracomment>
+        <translation type="unfinished">Opretter Tegnebog &lt;b&gt;%1&lt;/b&gt;…</translation>
     </message>
     <message>
         <source>Create wallet failed</source>
-        <translation>Oprettelse af tegnebog mislykkedes</translation>
+        <translation type="unfinished">Oprettelse af tegnebog mislykkedes</translation>
     </message>
     <message>
         <source>Create wallet warning</source>
-        <translation>Advarsel for oprettelse af tegnebog</translation>
+        <translation type="unfinished">Advarsel for oprettelse af tegnebog</translation>
+    </message>
+    <message>
+        <source>Can't list signers</source>
+        <translation type="unfinished">Kan ikke liste underskrivere</translation>
+    </message>
+    </context>
+<context>
+    <name>LoadWalletsActivity</name>
+    <message>
+        <source>Load Wallets</source>
+        <extracomment>Title of progress window which is displayed when wallets are being loaded.</extracomment>
+        <translation type="unfinished">Indlæs Tegnebøger</translation>
+    </message>
+    <message>
+        <source>Loading wallets…</source>
+        <extracomment>Descriptive text of the load wallets progress window which indicates to the user that wallets are currently being loaded.</extracomment>
+        <translation type="unfinished">Indlæser tegnebøger...</translation>
+    </message>
+</context>
+<context>
+    <name>OpenWalletActivity</name>
+    <message>
+        <source>Open wallet failed</source>
+        <translation type="unfinished">Åbning af tegnebog mislykkedes</translation>
+    </message>
+    <message>
+        <source>Open wallet warning</source>
+        <translation type="unfinished">Advarsel for åbning af tegnebog</translation>
+    </message>
+    <message>
+        <source>default wallet</source>
+        <translation type="unfinished">Standard tegnebog</translation>
+    </message>
+    <message>
+        <source>Open Wallet</source>
+        <extracomment>Title of window indicating the progress of opening of a wallet.</extracomment>
+        <translation type="unfinished">Åben Tegnebog</translation>
+    </message>
+    <message>
+        <source>Opening Wallet &lt;b&gt;%1&lt;/b&gt;…</source>
+        <extracomment>Descriptive text of the open wallet progress window which indicates to the user which wallet is currently being opened.</extracomment>
+        <translation type="unfinished">Åbner Tegnebog &lt;b&gt;%1&lt;/b&gt;...</translation>
+    </message>
+</context>
+<context>
+    <name>WalletController</name>
+    <message>
+        <source>Close wallet</source>
+        <translation type="unfinished">Luk tegnebog</translation>
+    </message>
+    <message>
+        <source>Are you sure you wish to close the wallet &lt;i&gt;%1&lt;/i&gt;?</source>
+        <translation type="unfinished">Er du sikker på, at du ønsker at lukke tegnebog &lt;i&gt;%1&lt;/i&gt;?</translation>
+    </message>
+    <message>
+        <source>Closing the wallet for too long can result in having to resync the entire chain if pruning is enabled.</source>
+        <translation type="unfinished">Lukning af tegnebog i for lang tid kan resultere i at synkronisere hele kæden forfra, hvis beskæring er aktiveret.</translation>
+    </message>
+    <message>
+        <source>Close all wallets</source>
+        <translation type="unfinished">Luk alle tegnebøgerne </translation>
+    </message>
+    <message>
+        <source>Are you sure you wish to close all wallets?</source>
+        <translation type="unfinished">Er du sikker på du vil lukke alle tegnebøgerne?</translation>
     </message>
 </context>
 <context>
     <name>CreateWalletDialog</name>
     <message>
         <source>Create Wallet</source>
-        <translation>Opret tegnebog</translation>
+        <translation type="unfinished">Opret tegnebog</translation>
     </message>
     <message>
         <source>Wallet Name</source>
-        <translation>Navn på tegnebog</translation>
+        <translation type="unfinished">Navn på tegnebog</translation>
+    </message>
+    <message>
+        <source>Wallet</source>
+        <translation type="unfinished">Tegnebog</translation>
     </message>
     <message>
         <source>Encrypt the wallet. The wallet will be encrypted with a passphrase of your choice.</source>
-        <translation>Kryptér tegnebogen. Tegnebogen bliver krypteret med en adgangskode, du vælger.</translation>
+        <translation type="unfinished">Kryptér tegnebogen. Tegnebogen bliver krypteret med en adgangskode, du vælger.</translation>
     </message>
     <message>
         <source>Encrypt Wallet</source>
-        <translation>Kryptér tegnebog</translation>
+        <translation type="unfinished">Kryptér tegnebog</translation>
+    </message>
+    <message>
+        <source>Advanced Options</source>
+        <translation type="unfinished">Avancerede Indstillinger</translation>
     </message>
     <message>
         <source>Disable private keys for this wallet. Wallets with private keys disabled will have no private keys and cannot have an HD seed or imported private keys. This is ideal for watch-only wallets.</source>
-        <translation>Slå private nøgler fra for denne tegnebog. Tegnebøger med private nøgler slået fra vil ikke have nogen private nøgler og kan ikke have et HD-seed eller importerede private nøgler. Dette er ideelt til kigge-tegnebøger.</translation>
+        <translation type="unfinished">Slå private nøgler fra for denne tegnebog. Tegnebøger med private nøgler slået fra vil ikke have nogen private nøgler og kan ikke have et HD-seed eller importerede private nøgler. Dette er ideelt til kigge-tegnebøger.</translation>
     </message>
     <message>
         <source>Disable Private Keys</source>
-        <translation>Slå private nøgler fra</translation>
+        <translation type="unfinished">Slå private nøgler fra</translation>
     </message>
     <message>
         <source>Make a blank wallet. Blank wallets do not initially have private keys or scripts. Private keys and addresses can be imported, or an HD seed can be set, at a later time.</source>
-        <translation>Lav en flad tegnebog. Flade tegnebøger har indledningsvist ikke private nøgler eller skripter. Private nøgler og adresser kan importeres, eller et HD-seed kan indstilles senere.</translation>
+        <translation type="unfinished">Lav en flad tegnebog. Flade tegnebøger har indledningsvist ikke private nøgler eller skripter. Private nøgler og adresser kan importeres, eller et HD-seed kan indstilles senere.</translation>
     </message>
     <message>
         <source>Make Blank Wallet</source>
-<<<<<<< HEAD
-        <translation>Lav flad tegnebog</translation>
-    </message>
-    <message>
-        <source>Create</source>
-        <translation>Opret</translation>
-=======
         <translation type="unfinished">Lav flad tegnebog</translation>
     </message>
     <message>
@@ -868,2483 +1102,2661 @@
         <source>Compiled without external signing support (required for external signing)</source>
         <extracomment>"External signing" means using devices such as hardware wallets.</extracomment>
         <translation type="unfinished">Kompileret uden ekstern underskriver understøttelse (nødvendig for ekstern underskriver)</translation>
->>>>>>> 44d8b13c
     </message>
 </context>
 <context>
     <name>EditAddressDialog</name>
     <message>
         <source>Edit Address</source>
-        <translation>Redigér adresse</translation>
+        <translation type="unfinished">Redigér adresse</translation>
     </message>
     <message>
         <source>&amp;Label</source>
-        <translation>&amp;Mærkat</translation>
+        <translation type="unfinished">&amp;Mærkat</translation>
     </message>
     <message>
         <source>The label associated with this address list entry</source>
-        <translation>Mærkatet, der er associeret med denne indgang i adresselisten</translation>
+        <translation type="unfinished">Mærkatet, der er associeret med denne indgang i adresselisten</translation>
     </message>
     <message>
         <source>The address associated with this address list entry. This can only be modified for sending addresses.</source>
-        <translation>Adressen, der er associeret med denne indgang i adresselisten. Denne kan kune ændres for afsendelsesadresser.</translation>
+        <translation type="unfinished">Adressen, der er associeret med denne indgang i adresselisten. Denne kan kune ændres for afsendelsesadresser.</translation>
     </message>
     <message>
         <source>&amp;Address</source>
-        <translation>&amp;Adresse</translation>
+        <translation type="unfinished">&amp;Adresse</translation>
     </message>
     <message>
         <source>New sending address</source>
-        <translation>Ny afsendelsesadresse</translation>
+        <translation type="unfinished">Ny afsendelsesadresse</translation>
     </message>
     <message>
         <source>Edit receiving address</source>
-        <translation>Redigér modtagelsesadresse</translation>
+        <translation type="unfinished">Redigér modtagelsesadresse</translation>
     </message>
     <message>
         <source>Edit sending address</source>
-        <translation>Redigér afsendelsesadresse</translation>
+        <translation type="unfinished">Redigér afsendelsesadresse</translation>
     </message>
     <message>
         <source>The entered address "%1" is not a valid Particl address.</source>
-        <translation>Den indtastede adresse “%1” er ikke en gyldig Particl-adresse.</translation>
+        <translation type="unfinished">Den indtastede adresse “%1” er ikke en gyldig Particl-adresse.</translation>
     </message>
     <message>
         <source>Address "%1" already exists as a receiving address with label "%2" and so cannot be added as a sending address.</source>
-        <translation>Adressen "%1" eksisterer allerede som modtagende adresse med mærkat "%2" og kan derfor ikke tilføjes som sende adresse.</translation>
+        <translation type="unfinished">Adressen "%1" eksisterer allerede som modtagende adresse med mærkat "%2" og kan derfor ikke tilføjes som sende adresse.</translation>
     </message>
     <message>
         <source>The entered address "%1" is already in the address book with label "%2".</source>
-        <translation>Den indtastede adresse "%1" er allerede i adresse bogen med mærkat "%2".</translation>
+        <translation type="unfinished">Den indtastede adresse "%1" er allerede i adresse bogen med mærkat "%2".</translation>
     </message>
     <message>
         <source>Could not unlock wallet.</source>
-        <translation>Kunne ikke låse tegnebog op.</translation>
+        <translation type="unfinished">Kunne ikke låse tegnebog op.</translation>
     </message>
     <message>
         <source>New key generation failed.</source>
-        <translation>Ny nøglegenerering mislykkedes.</translation>
+        <translation type="unfinished">Ny nøglegenerering mislykkedes.</translation>
     </message>
 </context>
 <context>
     <name>FreespaceChecker</name>
     <message>
         <source>A new data directory will be created.</source>
-        <translation>En ny datamappe vil blive oprettet.</translation>
+        <translation type="unfinished">En ny datamappe vil blive oprettet.</translation>
     </message>
     <message>
         <source>name</source>
-        <translation>navn</translation>
+        <translation type="unfinished">navn</translation>
     </message>
     <message>
         <source>Directory already exists. Add %1 if you intend to create a new directory here.</source>
-        <translation>Mappe eksisterer allerede. Tilføj %1, hvis du vil oprette en ny mappe her.</translation>
+        <translation type="unfinished">Mappe eksisterer allerede. Tilføj %1, hvis du vil oprette en ny mappe her.</translation>
     </message>
     <message>
         <source>Path already exists, and is not a directory.</source>
-        <translation>Sti eksisterer allerede og er ikke en mappe.</translation>
+        <translation type="unfinished">Sti eksisterer allerede og er ikke en mappe.</translation>
     </message>
     <message>
         <source>Cannot create data directory here.</source>
-        <translation>Kan ikke oprette en mappe her.</translation>
+        <translation type="unfinished">Kan ikke oprette en mappe her.</translation>
+    </message>
+</context>
+<context>
+    <name>Intro</name>
+    <message numerus="yes">
+        <source>%n GB of space available</source>
+        <translation type="unfinished">
+            <numerusform />
+            <numerusform />
+        </translation>
+    </message>
+    <message numerus="yes">
+        <source>(of %n GB needed)</source>
+        <translation type="unfinished">
+            <numerusform>(ud af %n GB nødvendig)</numerusform>
+            <numerusform>(ud af %n GB nødvendig)</numerusform>
+        </translation>
+    </message>
+    <message numerus="yes">
+        <source>(%n GB needed for full chain)</source>
+        <translation type="unfinished">
+            <numerusform>(%n GB nødvendig for komplet kæde)</numerusform>
+            <numerusform>(%n GB nødvendig for komplet kæde)</numerusform>
+        </translation>
+    </message>
+    <message>
+        <source>At least %1 GB of data will be stored in this directory, and it will grow over time.</source>
+        <translation type="unfinished">Mindst %1 GB data vil blive gemt i denne mappe, og det vil vokse over tid.</translation>
+    </message>
+    <message>
+        <source>Approximately %1 GB of data will be stored in this directory.</source>
+        <translation type="unfinished">Omtrent %1 GB data vil blive gemt i denne mappe.</translation>
+    </message>
+    <message numerus="yes">
+        <source>(sufficient to restore backups %n day(s) old)</source>
+        <extracomment>Explanatory text on the capability of the current prune target.</extracomment>
+        <translation type="unfinished">
+            <numerusform>(tilstrækkelig for at gendanne backups %n dag(e) gammel)</numerusform>
+            <numerusform>(tilstrækkelig for at gendanne backups %n dag(e) gammel)</numerusform>
+        </translation>
+    </message>
+    <message>
+        <source>%1 will download and store a copy of the Particl block chain.</source>
+        <translation type="unfinished">%1 vil downloade og gemme en kopi af Particl-blokkæden.</translation>
+    </message>
+    <message>
+        <source>The wallet will also be stored in this directory.</source>
+        <translation type="unfinished">Tegnebogen vil også blive gemt i denne mappe.</translation>
+    </message>
+    <message>
+        <source>Error: Specified data directory "%1" cannot be created.</source>
+        <translation type="unfinished">Fejl: Angivet datamappe “%1” kan ikke oprettes.</translation>
+    </message>
+    <message>
+        <source>Error</source>
+        <translation type="unfinished">Fejl</translation>
+    </message>
+    <message>
+        <source>Welcome</source>
+        <translation type="unfinished">Velkommen</translation>
+    </message>
+    <message>
+        <source>Welcome to %1.</source>
+        <translation type="unfinished">Velkommen til %1.</translation>
+    </message>
+    <message>
+        <source>As this is the first time the program is launched, you can choose where %1 will store its data.</source>
+        <translation type="unfinished">Siden dette er første gang, programmet startes, kan du vælge, hvor %1 skal gemme sin data.</translation>
+    </message>
+    <message>
+        <source>Limit block chain storage to</source>
+        <translation type="unfinished">Begræns blokkæde opbevaring til</translation>
+    </message>
+    <message>
+        <source>Reverting this setting requires re-downloading the entire blockchain. It is faster to download the full chain first and prune it later. Disables some advanced features.</source>
+        <translation type="unfinished">Ændring af denne indstilling senere kræver gendownload af hele blokkæden. Det er hurtigere at downloade den komplette kæde først og beskære den senere. Slår nogle avancerede funktioner fra.</translation>
+    </message>
+    <message>
+        <source> GB</source>
+        <translation type="unfinished">GB</translation>
+    </message>
+    <message>
+        <source>This initial synchronisation is very demanding, and may expose hardware problems with your computer that had previously gone unnoticed. Each time you run %1, it will continue downloading where it left off.</source>
+        <translation type="unfinished">Denne indledningsvise synkronisering er meget krævende, og den kan potentielt afsløre hardwareproblemer med din computer, som du ellers ikke har lagt mærke til. Hver gang, du kører %1, vil den fortsætte med at downloade, hvor den sidst slap.</translation>
+    </message>
+    <message>
+        <source>If you have chosen to limit block chain storage (pruning), the historical data must still be downloaded and processed, but will be deleted afterward to keep your disk usage low.</source>
+        <translation type="unfinished">Hvis du har valgt at begrænse opbevaringen af blokkæden (beskæring/pruning), vil al historisk data stadig skulle downloades og bearbejdes men vil blive slettet efterfølgende for at holde dit diskforbrug lavt.</translation>
+    </message>
+    <message>
+        <source>Use the default data directory</source>
+        <translation type="unfinished">Brug standardmappen for data</translation>
+    </message>
+    <message>
+        <source>Use a custom data directory:</source>
+        <translation type="unfinished">Brug tilpasset mappe for data:</translation>
     </message>
 </context>
 <context>
     <name>HelpMessageDialog</name>
     <message>
-        <source>version</source>
-        <translation>version</translation>
-    </message>
-    <message>
         <source>About %1</source>
-        <translation>Om %1</translation>
+        <translation type="unfinished">Om %1</translation>
     </message>
     <message>
         <source>Command-line options</source>
-        <translation>Kommandolinjetilvalg</translation>
+        <translation type="unfinished">Kommandolinjetilvalg</translation>
     </message>
 </context>
 <context>
-    <name>Intro</name>
-    <message>
-        <source>Welcome</source>
-        <translation>Velkommen</translation>
-    </message>
-    <message>
-        <source>Welcome to %1.</source>
-        <translation>Velkommen til %1.</translation>
-    </message>
-    <message>
-        <source>As this is the first time the program is launched, you can choose where %1 will store its data.</source>
-        <translation>Siden dette er første gang, programmet startes, kan du vælge, hvor %1 skal gemme sin data.</translation>
-    </message>
-    <message>
-        <source>When you click OK, %1 will begin to download and process the full %4 block chain (%2GB) starting with the earliest transactions in %3 when %4 initially launched.</source>
-        <translation>Når du klikker OK, vil %1 begynde at downloade og bearbejde den fulde %4-blokkæde (%2 GB), startende med de tidligste transaktioner i %3, da %4 først startede.</translation>
-    </message>
-    <message>
-        <source>Reverting this setting requires re-downloading the entire blockchain. It is faster to download the full chain first and prune it later. Disables some advanced features.</source>
-        <translation>Ændring af denne indstilling senere kræver gendownload af hele blokkæden. Det er hurtigere at downloade den komplette kæde først og beskære den senere. Slår nogle avancerede funktioner fra.</translation>
-    </message>
-    <message>
-        <source>This initial synchronisation is very demanding, and may expose hardware problems with your computer that had previously gone unnoticed. Each time you run %1, it will continue downloading where it left off.</source>
-        <translation>Denne indledningsvise synkronisering er meget krævende, og den kan potentielt afsløre hardwareproblemer med din computer, som du ellers ikke har lagt mærke til. Hver gang, du kører %1, vil den fortsætte med at downloade, hvor den sidst slap.</translation>
-    </message>
-    <message>
-        <source>If you have chosen to limit block chain storage (pruning), the historical data must still be downloaded and processed, but will be deleted afterward to keep your disk usage low.</source>
-        <translation>Hvis du har valgt at begrænse opbevaringen af blokkæden (beskæring/pruning), vil al historisk data stadig skulle downloades og bearbejdes men vil blive slettet efterfølgende for at holde dit diskforbrug lavt.</translation>
-    </message>
-    <message>
-        <source>Use the default data directory</source>
-        <translation>Brug standardmappen for data</translation>
-    </message>
-    <message>
-        <source>Use a custom data directory:</source>
-        <translation>Brug tilpasset mappe for data:</translation>
-    </message>
-    <message>
-        <source>Particl</source>
-        <translation>Particl</translation>
-    </message>
-    <message>
-        <source>Discard blocks after verification, except most recent %1 GB (prune)</source>
-        <translation>Kassér blokke efter verificering, undtaget de seneste %1 GB (beskær)</translation>
-    </message>
-    <message>
-        <source>At least %1 GB of data will be stored in this directory, and it will grow over time.</source>
-        <translation>Mindst %1 GB data vil blive gemt i denne mappe, og det vil vokse over tid.</translation>
-    </message>
-    <message>
-        <source>Approximately %1 GB of data will be stored in this directory.</source>
-        <translation>Omtrent %1 GB data vil blive gemt i denne mappe.</translation>
-    </message>
-    <message>
-        <source>%1 will download and store a copy of the Particl block chain.</source>
-        <translation>%1 vil downloade og gemme en kopi af Particl-blokkæden.</translation>
-    </message>
-    <message>
-        <source>The wallet will also be stored in this directory.</source>
-        <translation>Tegnebogen vil også blive gemt i denne mappe.</translation>
-    </message>
-    <message>
-        <source>Error: Specified data directory "%1" cannot be created.</source>
-        <translation>Fejl: Angivet datamappe “%1” kan ikke oprettes.</translation>
-    </message>
-    <message>
-        <source>Error</source>
-        <translation>Fejl</translation>
-    </message>
-    <message numerus="yes">
-        <source>%n GB of free space available</source>
-        <translation><numerusform>%n GB fri plads tilgængelig</numerusform><numerusform>%n GB fri plads tilgængelig</numerusform></translation>
-    </message>
-    <message numerus="yes">
-        <source>(of %n GB needed)</source>
-        <translation><numerusform>(ud af %n GB nødvendig)</numerusform><numerusform>(ud af %n GB nødvendig)</numerusform></translation>
-    </message>
-    <message numerus="yes">
-        <source>(%n GB needed for full chain)</source>
-        <translation><numerusform>(%n GB nødvendig for komplet kæde)</numerusform><numerusform>(%n GB nødvendig for komplet kæde)</numerusform></translation>
+    <name>ShutdownWindow</name>
+    <message>
+        <source>%1 is shutting down…</source>
+        <translation type="unfinished">%1 lukker ned…</translation>
+    </message>
+    <message>
+        <source>Do not shut down the computer until this window disappears.</source>
+        <translation type="unfinished">Luk ikke computeren ned, før dette vindue forsvinder.</translation>
     </message>
 </context>
 <context>
     <name>ModalOverlay</name>
     <message>
         <source>Form</source>
-        <translation>Formular</translation>
+        <translation type="unfinished">Formular</translation>
     </message>
     <message>
         <source>Recent transactions may not yet be visible, and therefore your wallet's balance might be incorrect. This information will be correct once your wallet has finished synchronizing with the particl network, as detailed below.</source>
-        <translation>Nylige transaktioner er måske ikke synlige endnu, og derfor kan din tegnebogs saldo være ukorrekt. Denne information vil være korrekt, når din tegnebog er færdig med at synkronisere med particl-netværket, som detaljerne herunder viser.</translation>
+        <translation type="unfinished">Nylige transaktioner er måske ikke synlige endnu, og derfor kan din tegnebogs saldo være ukorrekt. Denne information vil være korrekt, når din tegnebog er færdig med at synkronisere med particl-netværket, som detaljerne herunder viser.</translation>
     </message>
     <message>
         <source>Attempting to spend particl that are affected by not-yet-displayed transactions will not be accepted by the network.</source>
-        <translation>Forsøg på at bruge particl, som er indeholdt i endnu-ikke-viste transaktioner, accepteres ikke af netværket.</translation>
+        <translation type="unfinished">Forsøg på at bruge particl, som er indeholdt i endnu-ikke-viste transaktioner, accepteres ikke af netværket.</translation>
     </message>
     <message>
         <source>Number of blocks left</source>
-        <translation>Antal blokke tilbage</translation>
-    </message>
-    <message>
-        <source>Unknown...</source>
-        <translation>Ukendt…</translation>
+        <translation type="unfinished">Antal blokke tilbage</translation>
+    </message>
+    <message>
+        <source>Unknown…</source>
+        <translation type="unfinished">Ukendt...</translation>
+    </message>
+    <message>
+        <source>calculating…</source>
+        <translation type="unfinished">udregner...</translation>
     </message>
     <message>
         <source>Last block time</source>
-        <translation>Tidsstempel for seneste blok</translation>
+        <translation type="unfinished">Tidsstempel for seneste blok</translation>
     </message>
     <message>
         <source>Progress</source>
-        <translation>Fremgang</translation>
+        <translation type="unfinished">Fremgang</translation>
     </message>
     <message>
         <source>Progress increase per hour</source>
-        <translation>Øgning af fremgang pr. time</translation>
-    </message>
-    <message>
-        <source>calculating...</source>
-        <translation>beregner…</translation>
+        <translation type="unfinished">Øgning af fremgang pr. time</translation>
     </message>
     <message>
         <source>Estimated time left until synced</source>
-        <translation>Estimeret tid tilbage af synkronisering</translation>
+        <translation type="unfinished">Estimeret tid tilbage af synkronisering</translation>
     </message>
     <message>
         <source>Hide</source>
-        <translation>Skjul</translation>
-    </message>
-    <message>
-        <source>Esc</source>
-        <translation>Esc</translation>
+        <translation type="unfinished">Skjul</translation>
     </message>
     <message>
         <source>%1 is currently syncing.  It will download headers and blocks from peers and validate them until reaching the tip of the block chain.</source>
-        <translation>%1 synkroniserer lige nu. Hoveder og blokke bliver downloadet og valideret fra andre knuder. Processen fortsætter indtil den seneste blok nås.</translation>
-    </message>
-    <message>
-        <source>Unknown. Syncing Headers (%1, %2%)...</source>
-        <translation>Ukendt. Synkroniserer Hoveder (%1, %2%)...</translation>
-    </message>
-</context>
+        <translation type="unfinished">%1 synkroniserer lige nu. Hoveder og blokke bliver downloadet og valideret fra andre knuder. Processen fortsætter indtil den seneste blok nås.</translation>
+    </message>
+    <message>
+        <source>Unknown. Syncing Headers (%1, %2%)…</source>
+        <translation type="unfinished">Ukendt. Synkroniserer Hoveder (%1, %2%)...</translation>
+    </message>
+    </context>
 <context>
     <name>OpenURIDialog</name>
     <message>
         <source>Open particl URI</source>
-        <translation>Åbn particl-URI</translation>
-    </message>
-    <message>
-        <source>URI:</source>
-        <translation>URI:</translation>
-    </message>
-</context>
-<context>
-    <name>OpenWalletActivity</name>
-    <message>
-        <source>Open wallet failed</source>
-        <translation>Åbning af tegnebog mislykkedes</translation>
-    </message>
-    <message>
-        <source>Open wallet warning</source>
-        <translation>Advarsel for åbning af tegnebog</translation>
-    </message>
-    <message>
-        <source>default wallet</source>
-        <translation>Standard tegnebog</translation>
-    </message>
-    <message>
-        <source>Opening Wallet &lt;b&gt;%1&lt;/b&gt;...</source>
-        <translation>Åbner Tegnebog &lt;b&gt;%1&lt;/b&gt;...</translation>
+        <translation type="unfinished">Åbn particl-URI</translation>
+    </message>
+    <message>
+        <source>Paste address from clipboard</source>
+        <extracomment>Tooltip text for button that allows you to paste an address that is in your clipboard.</extracomment>
+        <translation type="unfinished">Indsæt adresse fra udklipsholderen</translation>
     </message>
 </context>
 <context>
     <name>OptionsDialog</name>
     <message>
         <source>Options</source>
-        <translation>Indstillinger</translation>
+        <translation type="unfinished">Indstillinger</translation>
     </message>
     <message>
         <source>&amp;Main</source>
-        <translation>&amp;Generelt</translation>
+        <translation type="unfinished">&amp;Generelt</translation>
     </message>
     <message>
         <source>Automatically start %1 after logging in to the system.</source>
-        <translation>Start %1 automatisk, når der logges ind på systemet.</translation>
+        <translation type="unfinished">Start %1 automatisk, når der logges ind på systemet.</translation>
     </message>
     <message>
         <source>&amp;Start %1 on system login</source>
-        <translation>&amp;Start %1 ved systemlogin</translation>
+        <translation type="unfinished">&amp;Start %1 ved systemlogin</translation>
+    </message>
+    <message>
+        <source>Enabling pruning significantly reduces the disk space required to store transactions. All blocks are still fully validated. Reverting this setting requires re-downloading the entire blockchain.</source>
+        <translation type="unfinished">Aktivering af beskæring reducerer betydeligt den diskplads, der kræves til at gemme transaktioner. Alle blokke er stadig fuldt validerede. Gendannelse af denne indstilling kræver gendownload af hele blokkæden.</translation>
     </message>
     <message>
         <source>Size of &amp;database cache</source>
-        <translation>Størrelsen på &amp;databasens cache</translation>
+        <translation type="unfinished">Størrelsen på &amp;databasens cache</translation>
     </message>
     <message>
         <source>Number of script &amp;verification threads</source>
-        <translation>Antallet af script&amp;verificeringstråde</translation>
+        <translation type="unfinished">Antallet af script&amp;verificeringstråde</translation>
     </message>
     <message>
         <source>IP address of the proxy (e.g. IPv4: 127.0.0.1 / IPv6: ::1)</source>
-        <translation>IP-adresse for proxyen (fx IPv4: 127.0.0.1 / IPv6: ::1)</translation>
+        <translation type="unfinished">IP-adresse for proxyen (fx IPv4: 127.0.0.1 / IPv6: ::1)</translation>
     </message>
     <message>
         <source>Shows if the supplied default SOCKS5 proxy is used to reach peers via this network type.</source>
-        <translation>Viser om den angivne standard-SOCKS5-proxy bruges til at nå knuder via denne netværkstype.</translation>
-    </message>
-    <message>
-        <source>Hide the icon from the system tray.</source>
-        <translation>Skjul ikonet fra statusfeltet.</translation>
-    </message>
-    <message>
-        <source>&amp;Hide tray icon</source>
-        <translation>&amp;Skjul statusikon</translation>
+        <translation type="unfinished">Viser om den angivne standard-SOCKS5-proxy bruges til at nå knuder via denne netværkstype.</translation>
     </message>
     <message>
         <source>Minimize instead of exit the application when the window is closed. When this option is enabled, the application will be closed only after selecting Exit in the menu.</source>
-        <translation>Minimér i stedet for at lukke applikationen, når vinduet lukkes. Når denne indstilling er aktiveret, vil applikationen først blive lukket, når Afslut vælges i menuen.</translation>
-    </message>
-    <message>
-        <source>Third party URLs (e.g. a block explorer) that appear in the transactions tab as context menu items. %s in the URL is replaced by transaction hash. Multiple URLs are separated by vertical bar |.</source>
-        <translation>Tredjeparts-URL'er (fx et blokhåndteringsværktøj), der vises i transaktionsfanen som genvejsmenupunkter. %s i URL'en erstattes med transaktionens hash. Flere URL'er separeres med en lodret streg |.</translation>
+        <translation type="unfinished">Minimér i stedet for at lukke applikationen, når vinduet lukkes. Når denne indstilling er aktiveret, vil applikationen først blive lukket, når Afslut vælges i menuen.</translation>
     </message>
     <message>
         <source>Open the %1 configuration file from the working directory.</source>
-        <translation>Åbn konfigurationsfilen for %1 fra arbejdsmappen.</translation>
+        <translation type="unfinished">Åbn konfigurationsfilen for %1 fra arbejdsmappen.</translation>
     </message>
     <message>
         <source>Open Configuration File</source>
-        <translation>Åbn konfigurationsfil</translation>
+        <translation type="unfinished">Åbn konfigurationsfil</translation>
     </message>
     <message>
         <source>Reset all client options to default.</source>
-        <translation>Nulstil alle klientindstillinger til deres standard.</translation>
+        <translation type="unfinished">Nulstil alle klientindstillinger til deres standard.</translation>
     </message>
     <message>
         <source>&amp;Reset Options</source>
-        <translation>&amp;Nulstil indstillinger</translation>
+        <translation type="unfinished">&amp;Nulstil indstillinger</translation>
     </message>
     <message>
         <source>&amp;Network</source>
-        <translation>&amp;Netværk</translation>
-    </message>
-    <message>
-        <source>Disables some advanced features but all blocks will still be fully validated. Reverting this setting requires re-downloading the entire blockchain. Actual disk usage may be somewhat higher.</source>
-        <translation>Deaktiverer nogle avancerede funktioner men alle blokke vil stadig blive fuldt validerede. Ændring af denne indstilling senere kræver download af hele blokkæden igen. Det aktuelle disk forbrug kan være noget højere.</translation>
+        <translation type="unfinished">&amp;Netværk</translation>
     </message>
     <message>
         <source>Prune &amp;block storage to</source>
-        <translation>Beskære &amp;blok opbevaring til</translation>
-    </message>
-    <message>
-        <source>GB</source>
-        <translation>GB</translation>
+        <translation type="unfinished">Beskære &amp;blok opbevaring til</translation>
     </message>
     <message>
         <source>Reverting this setting requires re-downloading the entire blockchain.</source>
-        <translation>Ændring af denne indstilling senere kræver download af hele blokkæden igen.</translation>
-    </message>
-    <message>
-        <source>MiB</source>
-        <translation>MiB</translation>
+        <translation type="unfinished">Ændring af denne indstilling senere kræver download af hele blokkæden igen.</translation>
+    </message>
+    <message>
+        <source>Maximum database cache size. A larger cache can contribute to faster sync, after which the benefit is less pronounced for most use cases. Lowering the cache size will reduce memory usage. Unused mempool memory is shared for this cache.</source>
+        <extracomment>Tooltip text for Options window setting that sets the size of the database cache. Explains the corresponding effects of increasing/decreasing this value.</extracomment>
+        <translation type="unfinished">Maksimal størrelse på databasecache. En større cache kan bidrage til hurtigere synkronisering, hvorefter fordelen er mindre synlig i de fleste tilfælde. Sænkning af cachestørrelsen vil reducere hukommelsesforbruget. Ubrugt mempool-hukommelse deles for denne cache.</translation>
+    </message>
+    <message>
+        <source>Set the number of script verification threads. Negative values correspond to the number of cores you want to leave free to the system.</source>
+        <extracomment>Tooltip text for Options window setting that sets the number of script verification threads. Explains that negative values mean to leave these many cores free to the system.</extracomment>
+        <translation type="unfinished">Indstil antallet af scriptbekræftelsestråde. Negative værdier svarer til antallet af kerner, du ønsker at lade være frie til systemet.</translation>
     </message>
     <message>
         <source>(0 = auto, &lt;0 = leave that many cores free)</source>
-        <translation>(0 = auto, &lt;0 = efterlad så mange kerner fri)</translation>
+        <translation type="unfinished">(0 = auto, &lt;0 = efterlad så mange kerner fri)</translation>
+    </message>
+    <message>
+        <source>This allows you or a third party tool to communicate with the node through command-line and JSON-RPC commands.</source>
+        <extracomment>Tooltip text for Options window setting that enables the RPC server.</extracomment>
+        <translation type="unfinished">Dette giver dig eller et tredjepartsværktøj mulighed for at kommunikere med knuden gennem kommandolinje- og JSON-RPC-kommandoer.</translation>
+    </message>
+    <message>
+        <source>Enable R&amp;PC server</source>
+        <extracomment>An Options window setting to enable the RPC server.</extracomment>
+        <translation type="unfinished">Aktiver &amp;RPC-server</translation>
     </message>
     <message>
         <source>W&amp;allet</source>
-        <translation>&amp;Tegnebog</translation>
+        <translation type="unfinished">&amp;Tegnebog</translation>
+    </message>
+    <message>
+        <source>Whether to set subtract fee from amount as default or not.</source>
+        <extracomment>Tooltip text for Options window setting that sets subtracting the fee from a sending amount as default.</extracomment>
+        <translation type="unfinished">Hvorvidt der skal trækkes gebyr fra beløb som standard eller ej.</translation>
+    </message>
+    <message>
+        <source>Subtract &amp;fee from amount by default</source>
+        <extracomment>An Options window setting to set subtracting the fee from a sending amount as default.</extracomment>
+        <translation type="unfinished">Træk &amp;gebyr fra beløbet som standard</translation>
     </message>
     <message>
         <source>Expert</source>
-        <translation>Ekspert</translation>
+        <translation type="unfinished">Ekspert</translation>
     </message>
     <message>
         <source>Enable coin &amp;control features</source>
-        <translation>Aktivér egenskaber for &amp;coin-styring</translation>
+        <translation type="unfinished">Aktivér egenskaber for &amp;coin-styring</translation>
     </message>
     <message>
         <source>If you disable the spending of unconfirmed change, the change from a transaction cannot be used until that transaction has at least one confirmation. This also affects how your balance is computed.</source>
-        <translation>Hvis du deaktiverer brug af ubekræftede byttepenge, kan byttepengene fra en transaktion ikke bruges, før pågældende transaktion har mindst én bekræftelse. Dette påvirker også måden hvorpå din saldo beregnes.</translation>
+        <translation type="unfinished">Hvis du deaktiverer brug af ubekræftede byttepenge, kan byttepengene fra en transaktion ikke bruges, før pågældende transaktion har mindst én bekræftelse. Dette påvirker også måden hvorpå din saldo beregnes.</translation>
     </message>
     <message>
         <source>&amp;Spend unconfirmed change</source>
-        <translation>&amp;Brug ubekræftede byttepenge</translation>
+        <translation type="unfinished">&amp;Brug ubekræftede byttepenge</translation>
+    </message>
+    <message>
+        <source>Enable &amp;PSBT controls</source>
+        <extracomment>An options window setting to enable PSBT controls.</extracomment>
+        <translation type="unfinished">Aktiver &amp;PSBT styring</translation>
+    </message>
+    <message>
+        <source>Whether to show PSBT controls.</source>
+        <extracomment>Tooltip text for options window setting that enables PSBT controls.</extracomment>
+        <translation type="unfinished">Om PSBT styring skal vises.</translation>
+    </message>
+    <message>
+        <source>External Signer (e.g. hardware wallet)</source>
+        <translation type="unfinished">Ekstern underskriver (f.eks. hardwaretegnebog)</translation>
+    </message>
+    <message>
+        <source>&amp;External signer script path</source>
+        <translation type="unfinished">&amp;Ekstern underskrivers scriptsti</translation>
     </message>
     <message>
         <source>Automatically open the Particl client port on the router. This only works when your router supports UPnP and it is enabled.</source>
-        <translation>Åbn automatisk Particl-klientens port på routeren. Dette virker kun, når din router understøtter UPnP, og UPnP er aktiveret.</translation>
+        <translation type="unfinished">Åbn automatisk Particl-klientens port på routeren. Dette virker kun, når din router understøtter UPnP, og UPnP er aktiveret.</translation>
     </message>
     <message>
         <source>Map port using &amp;UPnP</source>
-        <translation>Konfigurér port vha. &amp;UPnP</translation>
+        <translation type="unfinished">Konfigurér port vha. &amp;UPnP</translation>
+    </message>
+    <message>
+        <source>Automatically open the Particl client port on the router. This only works when your router supports NAT-PMP and it is enabled. The external port could be random.</source>
+        <translation type="unfinished">Åbn automatisk Particl-klientporten på routeren. Dette virker kun, når din router understøtter NAT-PMP, og den er aktiveret. Den eksterne port kan være tilfældig.</translation>
+    </message>
+    <message>
+        <source>Map port using NA&amp;T-PMP</source>
+        <translation type="unfinished">Kortport ved hjælp af NA&amp;T-PMP</translation>
     </message>
     <message>
         <source>Accept connections from outside.</source>
-        <translation>Acceptér forbindelser udefra.</translation>
+        <translation type="unfinished">Acceptér forbindelser udefra.</translation>
     </message>
     <message>
         <source>Allow incomin&amp;g connections</source>
-        <translation>Tillad &amp;indkommende forbindelser</translation>
+        <translation type="unfinished">Tillad &amp;indkommende forbindelser</translation>
     </message>
     <message>
         <source>Connect to the Particl network through a SOCKS5 proxy.</source>
-        <translation>Forbind til Particl-netværket gennem en SOCKS5-proxy.</translation>
+        <translation type="unfinished">Forbind til Particl-netværket gennem en SOCKS5-proxy.</translation>
     </message>
     <message>
         <source>&amp;Connect through SOCKS5 proxy (default proxy):</source>
-        <translation>&amp;Forbind gennem SOCKS5-proxy (standard-proxy):</translation>
+        <translation type="unfinished">&amp;Forbind gennem SOCKS5-proxy (standard-proxy):</translation>
     </message>
     <message>
         <source>Proxy &amp;IP:</source>
-        <translation>Proxy-&amp;IP:</translation>
-    </message>
-    <message>
-        <source>&amp;Port:</source>
-        <translation>&amp;Port:</translation>
+        <translation type="unfinished">Proxy-&amp;IP:</translation>
     </message>
     <message>
         <source>Port of the proxy (e.g. 9050)</source>
-        <translation>Port for proxyen (fx 9050)</translation>
+        <translation type="unfinished">Port for proxyen (fx 9050)</translation>
     </message>
     <message>
         <source>Used for reaching peers via:</source>
-        <translation>Bruges til at nå knuder via:</translation>
-    </message>
-    <message>
-        <source>IPv4</source>
-        <translation>IPv4</translation>
-    </message>
-    <message>
-        <source>IPv6</source>
-        <translation>IPv6</translation>
-    </message>
-    <message>
-        <source>Tor</source>
-        <translation>Tor</translation>
+        <translation type="unfinished">Bruges til at nå knuder via:</translation>
     </message>
     <message>
         <source>&amp;Window</source>
-        <translation>&amp;Vindue</translation>
+        <translation type="unfinished">&amp;Vindue</translation>
+    </message>
+    <message>
+        <source>Show the icon in the system tray.</source>
+        <translation type="unfinished">Vis ikonet i proceslinjen.</translation>
+    </message>
+    <message>
+        <source>&amp;Show tray icon</source>
+        <translation type="unfinished">&amp;Vis bakkeikon</translation>
     </message>
     <message>
         <source>Show only a tray icon after minimizing the window.</source>
-        <translation>Vis kun et statusikon efter minimering af vinduet.</translation>
+        <translation type="unfinished">Vis kun et statusikon efter minimering af vinduet.</translation>
     </message>
     <message>
         <source>&amp;Minimize to the tray instead of the taskbar</source>
-        <translation>&amp;Minimér til statusfeltet i stedet for proceslinjen</translation>
+        <translation type="unfinished">&amp;Minimér til statusfeltet i stedet for proceslinjen</translation>
     </message>
     <message>
         <source>M&amp;inimize on close</source>
-        <translation>M&amp;inimér ved lukning</translation>
+        <translation type="unfinished">M&amp;inimér ved lukning</translation>
     </message>
     <message>
         <source>&amp;Display</source>
-        <translation>&amp;Visning</translation>
+        <translation type="unfinished">&amp;Visning</translation>
     </message>
     <message>
         <source>User Interface &amp;language:</source>
-        <translation>&amp;Sprog for brugergrænseflade:</translation>
+        <translation type="unfinished">&amp;Sprog for brugergrænseflade:</translation>
     </message>
     <message>
         <source>The user interface language can be set here. This setting will take effect after restarting %1.</source>
-        <translation>Sproget for brugerfladen kan vælges her. Denne indstilling vil træde i kraft efter genstart af %1.</translation>
+        <translation type="unfinished">Sproget for brugerfladen kan vælges her. Denne indstilling vil træde i kraft efter genstart af %1.</translation>
     </message>
     <message>
         <source>&amp;Unit to show amounts in:</source>
-        <translation>&amp;Enhed, som beløb vises i:</translation>
+        <translation type="unfinished">&amp;Enhed, som beløb vises i:</translation>
     </message>
     <message>
         <source>Choose the default subdivision unit to show in the interface and when sending coins.</source>
-        <translation>Vælg standard for underopdeling af enhed, som skal vises i brugergrænsefladen og ved afsendelse af particl.</translation>
+        <translation type="unfinished">Vælg standard for underopdeling af enhed, som skal vises i brugergrænsefladen og ved afsendelse af particl.</translation>
+    </message>
+    <message>
+        <source>Third-party URLs (e.g. a block explorer) that appear in the transactions tab as context menu items. %s in the URL is replaced by transaction hash. Multiple URLs are separated by vertical bar |.</source>
+        <translation type="unfinished">Tredjeparts-URL'er (f.eks. en blokudforsker), der vises på fanen Transaktioner som genvejsmenupunkter. %s i URL'en erstattes af transaktions-hash. Flere URL'er er adskilt af lodret streg |.</translation>
+    </message>
+    <message>
+        <source>&amp;Third-party transaction URLs</source>
+        <translation type="unfinished">&amp;Tredjeparts transaktions-URL'er</translation>
     </message>
     <message>
         <source>Whether to show coin control features or not.</source>
-        <translation>Hvorvidt egenskaber for coin-styring skal vises eller ej.</translation>
-    </message>
-    <message>
-        <source>&amp;Third party transaction URLs</source>
-        <translation>&amp;Tredjeparts-transaktions-URL'er</translation>
-    </message>
-    <message>
-        <source>Options set in this dialog are overridden by the command line or in the configuration file:</source>
-        <translation>Valgmuligheder sat i denne dialog er overskrevet af kommandolinjen eller i konfigurationsfilen:</translation>
+        <translation type="unfinished">Hvorvidt egenskaber for coin-styring skal vises eller ej.</translation>
+    </message>
+    <message>
+        <source>Connect to the Particl network through a separate SOCKS5 proxy for Tor onion services.</source>
+        <translation type="unfinished">Opret forbindelse til Particl-netværk igennem en separat SOCKS5 proxy til Tor-onion-tjenester.</translation>
+    </message>
+    <message>
+        <source>Use separate SOCKS&amp;5 proxy to reach peers via Tor onion services:</source>
+        <translation type="unfinished">Brug separate SOCKS&amp;5 proxy, for at nå fælle via Tor-onion-tjenester:</translation>
+    </message>
+    <message>
+        <source>Monospaced font in the Overview tab:</source>
+        <translation type="unfinished">Monospaced skrifttype på fanen Oversigt:</translation>
+    </message>
+    <message>
+        <source>embedded "%1"</source>
+        <translation type="unfinished">indlejret "%1"</translation>
+    </message>
+    <message>
+        <source>closest matching "%1"</source>
+        <translation type="unfinished">tættest matchende "%1"</translation>
     </message>
     <message>
         <source>&amp;OK</source>
-        <translation>&amp;Ok</translation>
+        <translation type="unfinished">&amp;Ok</translation>
     </message>
     <message>
         <source>&amp;Cancel</source>
-        <translation>&amp;Annullér</translation>
+        <translation type="unfinished">&amp;Annullér</translation>
+    </message>
+    <message>
+        <source>Compiled without external signing support (required for external signing)</source>
+        <extracomment>"External signing" means using devices such as hardware wallets.</extracomment>
+        <translation type="unfinished">Kompileret uden ekstern underskriver understøttelse (nødvendig for ekstern underskriver)</translation>
     </message>
     <message>
         <source>default</source>
-        <translation>standard</translation>
+        <translation type="unfinished">standard</translation>
     </message>
     <message>
         <source>none</source>
-        <translation>ingen</translation>
+        <translation type="unfinished">ingen</translation>
     </message>
     <message>
         <source>Confirm options reset</source>
-        <translation>Bekræft nulstilling af indstillinger</translation>
+        <extracomment>Window title text of pop-up window shown when the user has chosen to reset options.</extracomment>
+        <translation type="unfinished">Bekræft nulstilling af indstillinger</translation>
     </message>
     <message>
         <source>Client restart required to activate changes.</source>
-        <translation>Genstart af klienten er nødvendig for at aktivere ændringer.</translation>
+        <extracomment>Text explaining that the settings changed will not come into effect until the client is restarted.</extracomment>
+        <translation type="unfinished">Genstart af klienten er nødvendig for at aktivere ændringer.</translation>
     </message>
     <message>
         <source>Client will be shut down. Do you want to proceed?</source>
-        <translation>Klienten vil lukke ned. Vil du fortsætte?</translation>
+        <extracomment>Text asking the user to confirm if they would like to proceed with a client shutdown.</extracomment>
+        <translation type="unfinished">Klienten vil lukke ned. Vil du fortsætte?</translation>
     </message>
     <message>
         <source>Configuration options</source>
-        <translation>Konfigurationsindstillinger</translation>
+        <extracomment>Window title text of pop-up box that allows opening up of configuration file.</extracomment>
+        <translation type="unfinished">Konfigurationsindstillinger</translation>
     </message>
     <message>
         <source>The configuration file is used to specify advanced user options which override GUI settings. Additionally, any command-line options will override this configuration file.</source>
-        <translation>Konfigurationsfilen bruges til at opsætte avancerede brugerindstillinger, som tilsidesætter indstillingerne i den grafiske brugerflade. Derudover vil eventuelle kommandolinjetilvalg tilsidesætte denne konfigurationsfil.</translation>
+        <extracomment>Explanatory text about the priority order of instructions considered by client. The order from high to low being: command-line, configuration file, GUI settings.</extracomment>
+        <translation type="unfinished">Konfigurationsfilen bruges til at opsætte avancerede brugerindstillinger, som tilsidesætter indstillingerne i den grafiske brugerflade. Derudover vil eventuelle kommandolinjetilvalg tilsidesætte denne konfigurationsfil.</translation>
+    </message>
+    <message>
+        <source>Continue</source>
+        <translation type="unfinished">Forsæt</translation>
+    </message>
+    <message>
+        <source>Cancel</source>
+        <translation type="unfinished">Fortryd</translation>
     </message>
     <message>
         <source>Error</source>
-        <translation>Fejl</translation>
+        <translation type="unfinished">Fejl</translation>
     </message>
     <message>
         <source>The configuration file could not be opened.</source>
-        <translation>Konfigurationsfilen kunne ikke åbnes.</translation>
+        <translation type="unfinished">Konfigurationsfilen kunne ikke åbnes.</translation>
     </message>
     <message>
         <source>This change would require a client restart.</source>
-        <translation>Denne ændring vil kræve en genstart af klienten.</translation>
+        <translation type="unfinished">Denne ændring vil kræve en genstart af klienten.</translation>
     </message>
     <message>
         <source>The supplied proxy address is invalid.</source>
-        <translation>Den angivne proxy-adresse er ugyldig.</translation>
+        <translation type="unfinished">Den angivne proxy-adresse er ugyldig.</translation>
     </message>
 </context>
 <context>
     <name>OverviewPage</name>
     <message>
         <source>Form</source>
-        <translation>Formular</translation>
+        <translation type="unfinished">Formular</translation>
     </message>
     <message>
         <source>The displayed information may be out of date. Your wallet automatically synchronizes with the Particl network after a connection is established, but this process has not completed yet.</source>
-        <translation>Den viste information kan være forældet. Din tegnebog synkroniserer automatisk med Particl-netværket, når en forbindelse etableres, men denne proces er ikke gennemført endnu.</translation>
+        <translation type="unfinished">Den viste information kan være forældet. Din tegnebog synkroniserer automatisk med Particl-netværket, når en forbindelse etableres, men denne proces er ikke gennemført endnu.</translation>
     </message>
     <message>
         <source>Watch-only:</source>
-        <translation>Kigge:</translation>
+        <translation type="unfinished">Kigge:</translation>
     </message>
     <message>
         <source>Available:</source>
-        <translation>Tilgængelig:</translation>
+        <translation type="unfinished">Tilgængelig:</translation>
     </message>
     <message>
         <source>Your current spendable balance</source>
-        <translation>Din nuværende tilgængelige saldo</translation>
+        <translation type="unfinished">Din nuværende tilgængelige saldo</translation>
     </message>
     <message>
         <source>Pending:</source>
-        <translation>Afventende:</translation>
+        <translation type="unfinished">Afventende:</translation>
     </message>
     <message>
         <source>Total of transactions that have yet to be confirmed, and do not yet count toward the spendable balance</source>
-        <translation>Total saldo for transaktioner, som ikke er blevet bekræftet endnu, og som ikke endnu er en del af den tilgængelige saldo</translation>
+        <translation type="unfinished">Total saldo for transaktioner, som ikke er blevet bekræftet endnu, og som ikke endnu er en del af den tilgængelige saldo</translation>
     </message>
     <message>
         <source>Immature:</source>
-        <translation>Umodne:</translation>
+        <translation type="unfinished">Umodne:</translation>
     </message>
     <message>
         <source>Mined balance that has not yet matured</source>
-        <translation>Minet saldo, som endnu ikke er modnet</translation>
+        <translation type="unfinished">Minet saldo, som endnu ikke er modnet</translation>
     </message>
     <message>
         <source>Balances</source>
-        <translation>Saldi:</translation>
-    </message>
-    <message>
-        <source>Total:</source>
-        <translation>Total:</translation>
+        <translation type="unfinished">Saldi:</translation>
     </message>
     <message>
         <source>Your current total balance</source>
-        <translation>Din nuværende totale saldo</translation>
+        <translation type="unfinished">Din nuværende totale saldo</translation>
     </message>
     <message>
         <source>Your current balance in watch-only addresses</source>
-        <translation>Din nuværende saldo på kigge-adresser</translation>
+        <translation type="unfinished">Din nuværende saldo på kigge-adresser</translation>
     </message>
     <message>
         <source>Spendable:</source>
-        <translation>Spendérbar:</translation>
+        <translation type="unfinished">Spendérbar:</translation>
     </message>
     <message>
         <source>Recent transactions</source>
-        <translation>Nylige transaktioner</translation>
+        <translation type="unfinished">Nylige transaktioner</translation>
     </message>
     <message>
         <source>Unconfirmed transactions to watch-only addresses</source>
-        <translation>Ubekræftede transaktioner til kigge-adresser</translation>
+        <translation type="unfinished">Ubekræftede transaktioner til kigge-adresser</translation>
     </message>
     <message>
         <source>Mined balance in watch-only addresses that has not yet matured</source>
-        <translation>Minet saldo på kigge-adresser, som endnu ikke er modnet</translation>
+        <translation type="unfinished">Minet saldo på kigge-adresser, som endnu ikke er modnet</translation>
     </message>
     <message>
         <source>Current total balance in watch-only addresses</source>
-        <translation>Nuværende totalsaldo på kigge-adresser</translation>
-    </message>
-    </context>
+        <translation type="unfinished">Nuværende totalsaldo på kigge-adresser</translation>
+    </message>
+    <message>
+        <source>Privacy mode activated for the Overview tab. To unmask the values, uncheck Settings-&gt;Mask values.</source>
+        <translation type="unfinished">Privatlivstilstand aktiveret for Oversigt-fanebladet. Fjern flueben fra Instillinger-&gt;Maskér værdier, for at afmaskere værdierne.</translation>
+    </message>
+</context>
 <context>
     <name>PSBTOperationsDialog</name>
     <message>
-        <source>Dialog</source>
-        <translation>Dialog</translation>
+        <source>Sign Tx</source>
+        <translation type="unfinished">Signér Tx</translation>
+    </message>
+    <message>
+        <source>Broadcast Tx</source>
+        <translation type="unfinished">Udsend Tx</translation>
+    </message>
+    <message>
+        <source>Copy to Clipboard</source>
+        <translation type="unfinished">Kopier til udklipsholder</translation>
+    </message>
+    <message>
+        <source>Save…</source>
+        <translation type="unfinished">Gem...</translation>
+    </message>
+    <message>
+        <source>Close</source>
+        <translation type="unfinished">Luk</translation>
+    </message>
+    <message>
+        <source>Failed to load transaction: %1</source>
+        <translation type="unfinished">Kunne ikke indlæse transaktion: %1</translation>
+    </message>
+    <message>
+        <source>Failed to sign transaction: %1</source>
+        <translation type="unfinished">Kunne ikke signere transaktion: %1</translation>
+    </message>
+    <message>
+        <source>Cannot sign inputs while wallet is locked.</source>
+        <translation type="unfinished">Kan ikke signere inputs, mens tegnebogen er låst.</translation>
+    </message>
+    <message>
+        <source>Could not sign any more inputs.</source>
+        <translation type="unfinished">Kunne ikke signere flere input.</translation>
+    </message>
+    <message>
+        <source>Signed %1 inputs, but more signatures are still required.</source>
+        <translation type="unfinished">Signerede %1 input, men flere signaturer kræves endnu.</translation>
+    </message>
+    <message>
+        <source>Signed transaction successfully. Transaction is ready to broadcast.</source>
+        <translation type="unfinished">Signering af transaktion lykkedes. Transaktion er klar til udsendelse.</translation>
+    </message>
+    <message>
+        <source>Unknown error processing transaction.</source>
+        <translation type="unfinished">Ukendt fejl i behandling af transaktion.</translation>
+    </message>
+    <message>
+        <source>Transaction broadcast successfully! Transaction ID: %1</source>
+        <translation type="unfinished">Udsendelse af transaktion lykkedes! Transaktions-ID: %1</translation>
+    </message>
+    <message>
+        <source>Transaction broadcast failed: %1</source>
+        <translation type="unfinished">Udsendelse af transaktion mislykkedes: %1</translation>
+    </message>
+    <message>
+        <source>PSBT copied to clipboard.</source>
+        <translation type="unfinished">PSBT kopieret til udklipsholder.</translation>
+    </message>
+    <message>
+        <source>Save Transaction Data</source>
+        <translation type="unfinished">Gem Transaktionsdata</translation>
+    </message>
+    <message>
+        <source>Partially Signed Transaction (Binary)</source>
+        <extracomment>Expanded name of the binary PSBT file format. See: BIP 174.</extracomment>
+        <translation type="unfinished">Delvist underskrevet transaktion (Binær)</translation>
+    </message>
+    <message>
+        <source>PSBT saved to disk.</source>
+        <translation type="unfinished">PSBT gemt på disk.</translation>
+    </message>
+    <message>
+        <source> * Sends %1 to %2</source>
+        <translation type="unfinished">* Sender %1 til %2</translation>
+    </message>
+    <message>
+        <source>own address</source>
+        <translation type="unfinished">egen adresse</translation>
+    </message>
+    <message>
+        <source>Unable to calculate transaction fee or total transaction amount.</source>
+        <translation type="unfinished">Kunne ikke beregne transaktionsgebyr eller totalt transaktionsbeløb.</translation>
+    </message>
+    <message>
+        <source>Pays transaction fee: </source>
+        <translation type="unfinished">Betaler transaktionsgebyr</translation>
     </message>
     <message>
         <source>Total Amount</source>
-        <translation>Total Mængde</translation>
+        <translation type="unfinished">Total Mængde</translation>
     </message>
     <message>
         <source>or</source>
-        <translation>eller</translation>
-    </message>
-    </context>
+        <translation type="unfinished">eller</translation>
+    </message>
+    <message>
+        <source>Transaction has %1 unsigned inputs.</source>
+        <translation type="unfinished">Transaktion har %1 usignerede input.</translation>
+    </message>
+    <message>
+        <source>Transaction is missing some information about inputs.</source>
+        <translation type="unfinished">Transaktion mangler noget information om input.</translation>
+    </message>
+    <message>
+        <source>Transaction still needs signature(s).</source>
+        <translation type="unfinished">Transaktion mangler stadig signatur(er).</translation>
+    </message>
+    <message>
+        <source>(But no wallet is loaded.)</source>
+        <translation type="unfinished">(Men ingen tegnebog er indlæst.)</translation>
+    </message>
+    <message>
+        <source>(But this wallet cannot sign transactions.)</source>
+        <translation type="unfinished">(Men denne tegnebog kan ikke signere transaktioner.)</translation>
+    </message>
+    <message>
+        <source>(But this wallet does not have the right keys.)</source>
+        <translation type="unfinished">(Men denne pung har ikke de rette nøgler.)</translation>
+    </message>
+    <message>
+        <source>Transaction is fully signed and ready for broadcast.</source>
+        <translation type="unfinished">Transaktion er fuldt signeret og klar til udsendelse.</translation>
+    </message>
+    <message>
+        <source>Transaction status is unknown.</source>
+        <translation type="unfinished">Transaktionsstatus er ukendt.</translation>
+    </message>
+</context>
 <context>
     <name>PaymentServer</name>
     <message>
         <source>Payment request error</source>
-        <translation>Fejl i betalingsanmodning</translation>
+        <translation type="unfinished">Fejl i betalingsanmodning</translation>
     </message>
     <message>
         <source>Cannot start particl: click-to-pay handler</source>
-        <translation>Kan ikke starte particl: click-to-pay-håndtering</translation>
+        <translation type="unfinished">Kan ikke starte particl: click-to-pay-håndtering</translation>
     </message>
     <message>
         <source>URI handling</source>
-        <translation>URI-håndtering</translation>
+        <translation type="unfinished">URI-håndtering</translation>
     </message>
     <message>
         <source>'particl://' is not a valid URI. Use 'particl:' instead.</source>
-        <translation>'particl://' er ikke et gyldigt URI. Brug 'particl:' istedet.</translation>
-    </message>
-    <message>
-        <source>Cannot process payment request because BIP70 is not supported.</source>
-        <translation>Betalingsanmodninger kan ikke behandles mere, da BIP70 ikke længere er understøttet.</translation>
-    </message>
-    <message>
-        <source>Due to widespread security flaws in BIP70 it's strongly recommended that any merchant instructions to switch wallets be ignored.</source>
-        <translation>På grund af vidtstrakte sikkerhedsfejl i BIP70 anbefales det kraftigt, at enhver instruktion fra handlende om at skifte til en BIP70-tegnebog ignoreres.</translation>
-    </message>
-    <message>
-        <source>If you are receiving this error you should request the merchant provide a BIP21 compatible URI.</source>
-        <translation>Hvis du modtager denne fejl, bør du anmode den handlende om at give dig en BIP21-kompatibel URI.</translation>
-    </message>
-    <message>
-        <source>Invalid payment address %1</source>
-        <translation>Ugyldig betalingsadresse %1</translation>
+        <translation type="unfinished">'particl://' er ikke et gyldigt URI. Brug 'particl:' istedet.</translation>
+    </message>
+    <message>
+        <source>Cannot process payment request because BIP70 is not supported.
+Due to widespread security flaws in BIP70 it's strongly recommended that any merchant instructions to switch wallets be ignored.
+If you are receiving this error you should request the merchant provide a BIP21 compatible URI.</source>
+        <translation type="unfinished">Kan ikke behandle betalingsanmodning, fordi BIP70 ikke understøttes.
+På grund af udbredte sikkerhedsfejl i BIP70 anbefales det på det kraftigste, at enhver købmands instruktioner om at skifte tegnebog ignoreres.
+Hvis du modtager denne fejl, skal du anmode forhandleren om en BIP21-kompatibel URI.</translation>
     </message>
     <message>
         <source>URI cannot be parsed! This can be caused by an invalid Particl address or malformed URI parameters.</source>
-        <translation>URI kan ikke tolkes! Dette kan skyldes en ugyldig Particl-adresse eller forkert udformede URL-parametre.</translation>
+        <translation type="unfinished">URI kan ikke tolkes! Dette kan skyldes en ugyldig Particl-adresse eller forkert udformede URL-parametre.</translation>
     </message>
     <message>
         <source>Payment request file handling</source>
-        <translation>Filhåndtering for betalingsanmodninger</translation>
+        <translation type="unfinished">Filhåndtering for betalingsanmodninger</translation>
     </message>
 </context>
 <context>
     <name>PeerTableModel</name>
     <message>
         <source>User Agent</source>
-        <translation>Brugeragent</translation>
-    </message>
-    <message>
-        <source>Node/Service</source>
-        <translation>Knude/tjeneste</translation>
-    </message>
-    <message>
-        <source>NodeId</source>
-        <translation>Knude-id</translation>
-    </message>
-    <message>
-<<<<<<< HEAD
-        <source>Ping</source>
-        <translation>Ping</translation>
-=======
-        <source>own address</source>
-        <translation type="unfinished">egen adresse</translation>
-    </message>
-    <message>
-        <source>Unable to calculate transaction fee or total transaction amount.</source>
-        <translation type="unfinished">Kunne ikke beregne transaktionsgebyr eller totalt transaktionsbeløb.</translation>
->>>>>>> 44d8b13c
+        <extracomment>Title of Peers Table column which contains the peer's User Agent string.</extracomment>
+        <translation type="unfinished">Brugeragent</translation>
+    </message>
+    <message>
+        <source>Peer</source>
+        <extracomment>Title of Peers Table column which contains a unique number used to identify a connection.</extracomment>
+        <translation type="unfinished">Knude</translation>
+    </message>
+    <message>
+        <source>Direction</source>
+        <extracomment>Title of Peers Table column which indicates the direction the peer connection was initiated from.</extracomment>
+        <translation type="unfinished">Retning</translation>
     </message>
     <message>
         <source>Sent</source>
-        <translation>Sendt</translation>
+        <extracomment>Title of Peers Table column which indicates the total amount of network information we have sent to the peer.</extracomment>
+        <translation type="unfinished">Sendt</translation>
     </message>
     <message>
         <source>Received</source>
-        <translation>Modtaget</translation>
-    </message>
-</context>
-<context>
-    <name>QObject</name>
-    <message>
-        <source>Amount</source>
-        <translation>Beløb</translation>
-    </message>
-    <message>
-        <source>Enter a Particl address (e.g. %1)</source>
-        <translation>Indtast en Particl-adresse (fx %1)</translation>
-    </message>
-    <message>
-        <source>%1 d</source>
-        <translation>%1 d</translation>
-    </message>
-    <message>
-        <source>%1 h</source>
-        <translation>%1 t</translation>
-    </message>
-    <message>
-        <source>%1 m</source>
-        <translation>%1 m</translation>
-    </message>
-    <message>
-        <source>%1 s</source>
-        <translation>%1 s</translation>
-    </message>
-    <message>
-        <source>None</source>
-        <translation>Ingen</translation>
-    </message>
-    <message>
-        <source>N/A</source>
-        <translation>N/A</translation>
-    </message>
-    <message>
-        <source>%1 ms</source>
-        <translation>%1 ms</translation>
-    </message>
-    <message numerus="yes">
-        <source>%n second(s)</source>
-        <translation><numerusform>%n sekund</numerusform><numerusform>%n sekunder</numerusform></translation>
-    </message>
-    <message numerus="yes">
-        <source>%n minute(s)</source>
-        <translation><numerusform>%n minut</numerusform><numerusform>%n minutter</numerusform></translation>
-    </message>
-    <message numerus="yes">
-        <source>%n hour(s)</source>
-        <translation><numerusform>%n time</numerusform><numerusform>%n timer</numerusform></translation>
-    </message>
-    <message numerus="yes">
-        <source>%n day(s)</source>
-        <translation><numerusform>%n dag</numerusform><numerusform>%n dage</numerusform></translation>
-    </message>
-    <message numerus="yes">
-        <source>%n week(s)</source>
-        <translation><numerusform>%n uge</numerusform><numerusform>%n uger</numerusform></translation>
-    </message>
-    <message>
-        <source>%1 and %2</source>
-        <translation>%1 og %2</translation>
-    </message>
-    <message numerus="yes">
-        <source>%n year(s)</source>
-        <translation><numerusform>%n år</numerusform><numerusform>%n år</numerusform></translation>
-    </message>
-    <message>
-        <source>%1 B</source>
-        <translation>%1 B</translation>
-    </message>
-    <message>
-        <source>%1 KB</source>
-        <translation>%1 KB</translation>
-    </message>
-    <message>
-        <source>%1 MB</source>
-        <translation>%1 MB</translation>
-    </message>
-    <message>
-        <source>%1 GB</source>
-        <translation>%1 GB</translation>
-    </message>
-    <message>
-        <source>Error: Specified data directory "%1" does not exist.</source>
-        <translation>Fejl: Angivet datamappe “%1” eksisterer ikke.</translation>
-    </message>
-    <message>
-        <source>Error: Cannot parse configuration file: %1.</source>
-        <translation>Fejl: Kan ikke fortolke konfigurations filen: %1.</translation>
-    </message>
-    <message>
-        <source>Error: %1</source>
-        <translation>Fejl: %1</translation>
-    </message>
-    <message>
-        <source>%1 didn't yet exit safely...</source>
-        <translation>%1 har endnu ikke afsluttet på sikker vis…</translation>
-    </message>
-    <message>
-        <source>unknown</source>
-        <translation>ukendt</translation>
+        <extracomment>Title of Peers Table column which indicates the total amount of network information we have received from the peer.</extracomment>
+        <translation type="unfinished">Modtaget</translation>
+    </message>
+    <message>
+        <source>Address</source>
+        <extracomment>Title of Peers Table column which contains the IP/Onion/I2P address of the connected peer.</extracomment>
+        <translation type="unfinished">Adresse</translation>
+    </message>
+    <message>
+        <source>Network</source>
+        <extracomment>Title of Peers Table column which states the network the peer connected through.</extracomment>
+        <translation type="unfinished">Netværk</translation>
+    </message>
+    <message>
+        <source>Inbound</source>
+        <extracomment>An Inbound Connection from a Peer.</extracomment>
+        <translation type="unfinished">Indkommende</translation>
+    </message>
+    <message>
+        <source>Outbound</source>
+        <extracomment>An Outbound Connection to a Peer.</extracomment>
+        <translation type="unfinished">Udgående</translation>
     </message>
 </context>
 <context>
     <name>QRImageWidget</name>
     <message>
-        <source>&amp;Save Image...</source>
-        <translation>Gem billede…</translation>
+        <source>&amp;Save Image…</source>
+        <translation type="unfinished">&amp;Gem billede...</translation>
     </message>
     <message>
         <source>&amp;Copy Image</source>
-        <translation>&amp;Kopiér foto</translation>
+        <translation type="unfinished">&amp;Kopiér foto</translation>
     </message>
     <message>
         <source>Resulting URI too long, try to reduce the text for label / message.</source>
-        <translation>Resulterende URI var for lang; prøv at forkorte teksten til mærkaten/beskeden.</translation>
+        <translation type="unfinished">Resulterende URI var for lang; prøv at forkorte teksten til mærkaten/beskeden.</translation>
     </message>
     <message>
         <source>Error encoding URI into QR Code.</source>
-        <translation>Fejl ved kodning fra URI til QR-kode.</translation>
+        <translation type="unfinished">Fejl ved kodning fra URI til QR-kode.</translation>
     </message>
     <message>
         <source>QR code support not available.</source>
-        <translation>QR-kode understøttelse er ikke tilgængelig.</translation>
+        <translation type="unfinished">QR-kode understøttelse er ikke tilgængelig.</translation>
     </message>
     <message>
         <source>Save QR Code</source>
-        <translation>Gem QR-kode</translation>
-    </message>
-    <message>
-        <source>PNG Image (*.png)</source>
-        <translation>PNG-billede (*.png)</translation>
+        <translation type="unfinished">Gem QR-kode</translation>
+    </message>
+    <message>
+        <source>PNG Image</source>
+        <extracomment>Expanded name of the PNG file format. See: https://en.wikipedia.org/wiki/Portable_Network_Graphics.</extracomment>
+        <translation type="unfinished">PNG Billede</translation>
     </message>
 </context>
 <context>
     <name>RPCConsole</name>
     <message>
-        <source>N/A</source>
-        <translation>N/A</translation>
-    </message>
-    <message>
         <source>Client version</source>
-        <translation>Klientversion</translation>
-    </message>
-    <message>
-        <source>&amp;Information</source>
-        <translation>&amp;Information</translation>
+        <translation type="unfinished">Klientversion</translation>
     </message>
     <message>
         <source>General</source>
-        <translation>Generelt</translation>
-    </message>
-    <message>
-        <source>Using BerkeleyDB version</source>
-        <translation>Bruger BerkeleyDB version</translation>
+        <translation type="unfinished">Generelt</translation>
     </message>
     <message>
         <source>Datadir</source>
-        <translation>Datamappe</translation>
+        <translation type="unfinished">Datamappe</translation>
     </message>
     <message>
         <source>To specify a non-default location of the data directory use the '%1' option.</source>
-        <translation>For at angive en alternativ placering af mappen med data, skal du bruge tilvalget ‘%1’.</translation>
+        <translation type="unfinished">For at angive en alternativ placering af mappen med data, skal du bruge tilvalget ‘%1’.</translation>
     </message>
     <message>
         <source>Blocksdir</source>
-        <translation>Blokmappe</translation>
+        <translation type="unfinished">Blokmappe</translation>
     </message>
     <message>
         <source>To specify a non-default location of the blocks directory use the '%1' option.</source>
-        <translation>For at angive en alternativ placering af mappen med blokke, skal du bruge tilvalget ‘%1’.</translation>
+        <translation type="unfinished">For at angive en alternativ placering af mappen med blokke, skal du bruge tilvalget ‘%1’.</translation>
     </message>
     <message>
         <source>Startup time</source>
-        <translation>Opstartstidspunkt</translation>
+        <translation type="unfinished">Opstartstidspunkt</translation>
     </message>
     <message>
         <source>Network</source>
-        <translation>Netværk</translation>
+        <translation type="unfinished">Netværk</translation>
     </message>
     <message>
         <source>Name</source>
-        <translation>Navn</translation>
+        <translation type="unfinished">Navn</translation>
     </message>
     <message>
         <source>Number of connections</source>
-        <translation>Antal forbindelser</translation>
+        <translation type="unfinished">Antal forbindelser</translation>
     </message>
     <message>
         <source>Block chain</source>
-        <translation>Blokkæde</translation>
+        <translation type="unfinished">Blokkæde</translation>
     </message>
     <message>
         <source>Memory Pool</source>
-        <translation>Hukommelsespulje</translation>
+        <translation type="unfinished">Hukommelsespulje</translation>
     </message>
     <message>
         <source>Current number of transactions</source>
-        <translation>Aktuelt antal transaktioner</translation>
+        <translation type="unfinished">Aktuelt antal transaktioner</translation>
     </message>
     <message>
         <source>Memory usage</source>
-        <translation>Hukommelsesforbrug</translation>
+        <translation type="unfinished">Hukommelsesforbrug</translation>
     </message>
     <message>
         <source>Wallet: </source>
-        <translation>Tegnebog:</translation>
+        <translation type="unfinished">Tegnebog:</translation>
     </message>
     <message>
         <source>(none)</source>
-        <translation>(ingen)</translation>
+        <translation type="unfinished">(ingen)</translation>
     </message>
     <message>
         <source>&amp;Reset</source>
-        <translation>&amp;Nulstil</translation>
+        <translation type="unfinished">&amp;Nulstil</translation>
     </message>
     <message>
         <source>Received</source>
-        <translation>Modtaget</translation>
+        <translation type="unfinished">Modtaget</translation>
     </message>
     <message>
         <source>Sent</source>
-        <translation>Sendt</translation>
+        <translation type="unfinished">Sendt</translation>
     </message>
     <message>
         <source>&amp;Peers</source>
-        <translation>Andre &amp;knuder</translation>
+        <translation type="unfinished">Andre &amp;knuder</translation>
     </message>
     <message>
         <source>Banned peers</source>
-        <translation>Bandlyste knuder</translation>
+        <translation type="unfinished">Bandlyste knuder</translation>
     </message>
     <message>
         <source>Select a peer to view detailed information.</source>
-        <translation>Vælg en anden knude for at se detaljeret information.</translation>
-    </message>
-    <message>
-        <source>Direction</source>
-        <translation>Retning</translation>
-    </message>
-    <message>
-        <source>Version</source>
-        <translation>Version</translation>
+        <translation type="unfinished">Vælg en anden knude for at se detaljeret information.</translation>
     </message>
     <message>
         <source>Starting Block</source>
-        <translation>Startblok</translation>
+        <translation type="unfinished">Startblok</translation>
     </message>
     <message>
         <source>Synced Headers</source>
-        <translation>Synkroniserede hoveder</translation>
+        <translation type="unfinished">Synkroniserede hoveder</translation>
     </message>
     <message>
         <source>Synced Blocks</source>
-        <translation>Synkroniserede blokke</translation>
+        <translation type="unfinished">Synkroniserede blokke</translation>
+    </message>
+    <message>
+        <source>Last Transaction</source>
+        <translation type="unfinished">Sidste transaktion</translation>
     </message>
     <message>
         <source>The mapped Autonomous System used for diversifying peer selection.</source>
-        <translation>Afbildning fra Autonome Systemer (et Internet-Protocol-rutefindingsprefiks) til IP-adresser som bruges til at diversificere knudeforbindelser. Den engelske betegnelse er "asmap".</translation>
+        <translation type="unfinished">Afbildning fra Autonome Systemer (et Internet-Protocol-rutefindingsprefiks) til IP-adresser som bruges til at diversificere knudeforbindelser. Den engelske betegnelse er "asmap".</translation>
     </message>
     <message>
         <source>Mapped AS</source>
-        <translation>Autonomt-System-afbildning</translation>
+        <translation type="unfinished">Autonomt-System-afbildning</translation>
+    </message>
+    <message>
+        <source>Whether we relay addresses to this peer.</source>
+        <extracomment>Tooltip text for the Address Relay field in the peer details area, which displays whether we relay addresses to this peer (Yes/No).</extracomment>
+        <translation type="unfinished">Om vi videresender adresser til denne peer.</translation>
+    </message>
+    <message>
+        <source>Address Relay</source>
+        <extracomment>Text title for the Address Relay field in the peer details area, which displays whether we relay addresses to this peer (Yes/No).</extracomment>
+        <translation type="unfinished">Adresserelæ</translation>
+    </message>
+    <message>
+        <source>Addresses Processed</source>
+        <extracomment>Text title for the Addresses Processed field in the peer details area, which displays the total number of addresses received from this peer that were processed (excludes addresses that were dropped due to rate-limiting).</extracomment>
+        <translation type="unfinished">Adresser Behandlet</translation>
+    </message>
+    <message>
+        <source>Addresses Rate-Limited</source>
+        <extracomment>Text title for the Addresses Rate-Limited field in the peer details area, which displays the total number of addresses received from this peer that were dropped (not processed) due to rate-limiting.</extracomment>
+        <translation type="unfinished">Adresser Hastighedsbegrænset</translation>
     </message>
     <message>
         <source>User Agent</source>
-        <translation>Brugeragent</translation>
+        <translation type="unfinished">Brugeragent</translation>
     </message>
     <message>
         <source>Node window</source>
-        <translation>Knudevindue</translation>
+        <translation type="unfinished">Knudevindue</translation>
+    </message>
+    <message>
+        <source>Current block height</source>
+        <translation type="unfinished">Nuværende blokhøjde</translation>
     </message>
     <message>
         <source>Open the %1 debug log file from the current data directory. This can take a few seconds for large log files.</source>
-        <translation>Åbn %1s fejlsøgningslogfil fra den aktuelle datamappe. Dette kan tage nogle få sekunder for store logfiler.</translation>
+        <translation type="unfinished">Åbn %1s fejlsøgningslogfil fra den aktuelle datamappe. Dette kan tage nogle få sekunder for store logfiler.</translation>
     </message>
     <message>
         <source>Decrease font size</source>
-        <translation>Formindsk skrifttypestørrelse</translation>
+        <translation type="unfinished">Formindsk skrifttypestørrelse</translation>
     </message>
     <message>
         <source>Increase font size</source>
-        <translation>Forstør skrifttypestørrelse</translation>
+        <translation type="unfinished">Forstør skrifttypestørrelse</translation>
+    </message>
+    <message>
+        <source>Permissions</source>
+        <translation type="unfinished">Tilladelser</translation>
+    </message>
+    <message>
+        <source>The direction and type of peer connection: %1</source>
+        <translation type="unfinished">Retningen og typen af peer-forbindelse: %1</translation>
+    </message>
+    <message>
+        <source>Direction/Type</source>
+        <translation type="unfinished">Retning/Type</translation>
+    </message>
+    <message>
+        <source>The network protocol this peer is connected through: IPv4, IPv6, Onion, I2P, or CJDNS.</source>
+        <translation type="unfinished">Netværksprotokollen, som denne peer er forbundet via: IPv4, IPv6, Onion, I2P eller CJDNS.</translation>
     </message>
     <message>
         <source>Services</source>
-        <translation>Tjenester</translation>
+        <translation type="unfinished">Tjenester</translation>
+    </message>
+    <message>
+        <source>High bandwidth BIP152 compact block relay: %1</source>
+        <translation type="unfinished">BIP152 kompakt blokrelæ med høj bredbånd: %1</translation>
+    </message>
+    <message>
+        <source>High Bandwidth</source>
+        <translation type="unfinished">Højt Bredbånd</translation>
     </message>
     <message>
         <source>Connection Time</source>
-        <translation>Forbindelsestid</translation>
+        <translation type="unfinished">Forbindelsestid</translation>
+    </message>
+    <message>
+        <source>Elapsed time since a novel block passing initial validity checks was received from this peer.</source>
+        <translation type="unfinished">Forløbet tid siden en ny blok, der bestod indledende gyldighedstjek, blev modtaget fra denne peer.</translation>
+    </message>
+    <message>
+        <source>Last Block</source>
+        <translation type="unfinished">Sidste Blok</translation>
+    </message>
+    <message>
+        <source>Elapsed time since a novel transaction accepted into our mempool was received from this peer.</source>
+        <extracomment>Tooltip text for the Last Transaction field in the peer details area.</extracomment>
+        <translation type="unfinished">Forløbet tid siden en ny transaktion, der blev accepteret i vores mempool, blev modtaget fra denne peer.</translation>
     </message>
     <message>
         <source>Last Send</source>
-        <translation>Seneste afsendelse</translation>
+        <translation type="unfinished">Seneste afsendelse</translation>
     </message>
     <message>
         <source>Last Receive</source>
-        <translation>Seneste modtagelse</translation>
+        <translation type="unfinished">Seneste modtagelse</translation>
     </message>
     <message>
         <source>Ping Time</source>
-        <translation>Ping-tid</translation>
+        <translation type="unfinished">Ping-tid</translation>
     </message>
     <message>
         <source>The duration of a currently outstanding ping.</source>
-        <translation>Varigheden af den aktuelt igangværende ping.</translation>
+        <translation type="unfinished">Varigheden af den aktuelt igangværende ping.</translation>
     </message>
     <message>
         <source>Ping Wait</source>
-        <translation>Ping-ventetid</translation>
+        <translation type="unfinished">Ping-ventetid</translation>
     </message>
     <message>
         <source>Min Ping</source>
-        <translation>Minimum ping</translation>
+        <translation type="unfinished">Minimum ping</translation>
     </message>
     <message>
         <source>Time Offset</source>
-        <translation>Tidsforskydning</translation>
+        <translation type="unfinished">Tidsforskydning</translation>
     </message>
     <message>
         <source>Last block time</source>
-        <translation>Tidsstempel for seneste blok</translation>
+        <translation type="unfinished">Tidsstempel for seneste blok</translation>
     </message>
     <message>
         <source>&amp;Open</source>
-        <translation>&amp;Åbn</translation>
+        <translation type="unfinished">&amp;Åbn</translation>
     </message>
     <message>
         <source>&amp;Console</source>
-        <translation>&amp;Konsol</translation>
+        <translation type="unfinished">&amp;Konsol</translation>
     </message>
     <message>
         <source>&amp;Network Traffic</source>
-        <translation>&amp;Netværkstrafik</translation>
+        <translation type="unfinished">&amp;Netværkstrafik</translation>
     </message>
     <message>
         <source>Totals</source>
-        <translation>Totaler</translation>
+        <translation type="unfinished">Totaler</translation>
+    </message>
+    <message>
+        <source>Debug log file</source>
+        <translation type="unfinished">Fejlsøgningslogfil</translation>
+    </message>
+    <message>
+        <source>Clear console</source>
+        <translation type="unfinished">Ryd konsol</translation>
     </message>
     <message>
         <source>In:</source>
-        <translation>Indkommende:</translation>
+        <translation type="unfinished">Indkommende:</translation>
     </message>
     <message>
         <source>Out:</source>
-        <translation>Udgående:</translation>
-    </message>
-    <message>
-        <source>Debug log file</source>
-        <translation>Fejlsøgningslogfil</translation>
-    </message>
-    <message>
-        <source>Clear console</source>
-        <translation>Ryd konsol</translation>
+        <translation type="unfinished">Udgående:</translation>
+    </message>
+    <message>
+        <source>Inbound: initiated by peer</source>
+        <extracomment>Explanatory text for an inbound peer connection.</extracomment>
+        <translation type="unfinished">Indgående: initieret af peer</translation>
+    </message>
+    <message>
+        <source>Outbound Full Relay: default</source>
+        <extracomment>Explanatory text for an outbound peer connection that relays all network information. This is the default behavior for outbound connections.</extracomment>
+        <translation type="unfinished">Udgående fuld relæ: standard</translation>
+    </message>
+    <message>
+        <source>Outbound Block Relay: does not relay transactions or addresses</source>
+        <extracomment>Explanatory text for an outbound peer connection that relays network information about blocks and not transactions or addresses.</extracomment>
+        <translation type="unfinished">Udgående blokrelæ: videresender ikke transaktioner eller adresser</translation>
+    </message>
+    <message>
+        <source>Outbound Manual: added using RPC %1 or %2/%3 configuration options</source>
+        <extracomment>Explanatory text for an outbound peer connection that was established manually through one of several methods. The numbered arguments are stand-ins for the methods available to establish manual connections.</extracomment>
+        <translation type="unfinished">Udgående manual: tilføjet ved hjælp af RPC %1 eller %2/%3 konfigurationsmuligheder</translation>
+    </message>
+    <message>
+        <source>Outbound Feeler: short-lived, for testing addresses</source>
+        <extracomment>Explanatory text for a short-lived outbound peer connection that is used to test the aliveness of known addresses.</extracomment>
+        <translation type="unfinished">Udgående fejl: kortvarig, til test af adresser</translation>
+    </message>
+    <message>
+        <source>Outbound Address Fetch: short-lived, for soliciting addresses</source>
+        <extracomment>Explanatory text for a short-lived outbound peer connection that is used to request addresses from a peer.</extracomment>
+        <translation type="unfinished">Udgående adressehentning: kortvarig, til at anmode om adresser</translation>
+    </message>
+    <message>
+        <source>we selected the peer for high bandwidth relay</source>
+        <translation type="unfinished">vi valgte denne peer for høj bredbånd relæ</translation>
+    </message>
+    <message>
+        <source>the peer selected us for high bandwidth relay</source>
+        <translation type="unfinished">peeren valgte os til høj bredbånd relæ</translation>
+    </message>
+    <message>
+        <source>no high bandwidth relay selected</source>
+        <translation type="unfinished">ingen høj bredbånd relæ valgt</translation>
+    </message>
+    <message>
+        <source>&amp;Copy address</source>
+        <extracomment>Context menu action to copy the address of a peer.</extracomment>
+        <translation type="unfinished">&amp;Kopiér adresse</translation>
+    </message>
+    <message>
+        <source>&amp;Disconnect</source>
+        <translation type="unfinished">&amp;Afbryd forbindelse</translation>
     </message>
     <message>
         <source>1 &amp;hour</source>
-        <translation>1 &amp;time</translation>
-    </message>
-    <message>
-        <source>1 &amp;day</source>
-        <translation>1 &amp;dag</translation>
+        <translation type="unfinished">1 &amp;time</translation>
+    </message>
+    <message>
+        <source>1 d&amp;ay</source>
+        <translation type="unfinished">1 &amp;dag</translation>
     </message>
     <message>
         <source>1 &amp;week</source>
-        <translation>1 &amp;uge</translation>
+        <translation type="unfinished">1 &amp;uge</translation>
     </message>
     <message>
         <source>1 &amp;year</source>
-        <translation>1 &amp;år</translation>
-    </message>
-    <message>
-        <source>&amp;Disconnect</source>
-        <translation>&amp;Afbryd forbindelse</translation>
+        <translation type="unfinished">1 &amp;år</translation>
+    </message>
+    <message>
+        <source>&amp;Copy IP/Netmask</source>
+        <extracomment>Context menu action to copy the IP/Netmask of a banned peer. IP/Netmask is the combination of a peer's IP address and its Netmask. For IP address, see: https://en.wikipedia.org/wiki/IP_address.</extracomment>
+        <translation type="unfinished">&amp;Kopiér IP/Netmask</translation>
+    </message>
+    <message>
+        <source>&amp;Unban</source>
+        <translation type="unfinished">&amp;Fjern bandlysning</translation>
+    </message>
+    <message>
+        <source>Network activity disabled</source>
+        <translation type="unfinished">Netværksaktivitet deaktiveret</translation>
+    </message>
+    <message>
+        <source>Executing command without any wallet</source>
+        <translation type="unfinished">Udfører kommando uden en tegnebog</translation>
+    </message>
+    <message>
+        <source>Executing command using "%1" wallet</source>
+        <translation type="unfinished">Eksekverer kommando ved brug af "%1" tegnebog</translation>
+    </message>
+    <message>
+        <source>Welcome to the %1 RPC console.
+Use up and down arrows to navigate history, and %2 to clear screen.
+Use %3 and %4 to increase or decrease the font size.
+Type %5 for an overview of available commands.
+For more information on using this console, type %6.
+
+%7WARNING: Scammers have been active, telling users to type commands here, stealing their wallet contents. Do not use this console without fully understanding the ramifications of a command.%8</source>
+        <extracomment>RPC console welcome message. Placeholders %7 and %8 are style tags for the warning content, and they are not space separated from the rest of the text intentionally.</extracomment>
+        <translation type="unfinished">Velkommen til %1 RPC-konsollen.
+Brug op- og nedpilene til at navigere i historikken og %2 til at rydde skærmen.
+Brug %3 og %4 til at øge eller formindske skriftstørrelsen.
+Skriv %5 for at få en oversigt over tilgængelige kommandoer.
+For mere information om brug af denne konsol, skriv %6.
+
+%7 ADVARSEL: Svindlere har været aktive og bedt brugerne om at skrive kommandoer her og stjæle deres tegnebogsindhold. Brug ikke denne konsol uden fuldt ud at forstå konsekvenserne af en kommando.%8</translation>
+    </message>
+    <message>
+        <source>Executing…</source>
+        <extracomment>A console message indicating an entered command is currently being executed.</extracomment>
+        <translation type="unfinished">Udfører...</translation>
+    </message>
+    <message>
+        <source>Yes</source>
+        <translation type="unfinished">Ja</translation>
+    </message>
+    <message>
+        <source>No</source>
+        <translation type="unfinished">Nej</translation>
+    </message>
+    <message>
+        <source>To</source>
+        <translation type="unfinished">Til</translation>
+    </message>
+    <message>
+        <source>From</source>
+        <translation type="unfinished">Fra</translation>
     </message>
     <message>
         <source>Ban for</source>
-        <translation>Bandlys i</translation>
-    </message>
-    <message>
-        <source>&amp;Unban</source>
-        <translation>&amp;Fjern bandlysning</translation>
-    </message>
-    <message>
-        <source>Welcome to the %1 RPC console.</source>
-        <translation>Velkommen til %1s RPC-konsol.</translation>
-    </message>
-    <message>
-        <source>Use up and down arrows to navigate history, and %1 to clear screen.</source>
-        <translation>Brug op- og nedpilene til at navigere i historikken og %1 til at rydde skærmen.</translation>
-    </message>
-    <message>
-        <source>Type %1 for an overview of available commands.</source>
-        <translation>Tast %1 for en oversigt over de tilgængelige kommandoer.</translation>
-    </message>
-    <message>
-        <source>For more information on using this console type %1.</source>
-        <translation>For mere information om at bruge denne konsol, tast %1.</translation>
-    </message>
-    <message>
-        <source>WARNING: Scammers have been active, telling users to type commands here, stealing their wallet contents. Do not use this console without fully understanding the ramifications of a command.</source>
-        <translation>ADVARSEL: Svindlere har tidligere aktivt bedt brugere om at indtaste kommandoer her for at stjæle indholdet af deres tegnebøger. Brug ikke denne konsol uden fuldt ud at forstå følgerne af en kommando.</translation>
-    </message>
-    <message>
-        <source>Network activity disabled</source>
-        <translation>Netværksaktivitet deaktiveret</translation>
-    </message>
-    <message>
-        <source>Executing command without any wallet</source>
-        <translation>Udfører kommando uden en tegnebog</translation>
-    </message>
-    <message>
-        <source>Executing command using "%1" wallet</source>
-        <translation>Eksekverer kommando ved brug af "%1" tegnebog</translation>
-    </message>
-    <message>
-        <source>(node id: %1)</source>
-        <translation>(knude-id: %1)</translation>
-    </message>
-    <message>
-        <source>via %1</source>
-        <translation>via %1</translation>
-    </message>
-    <message>
-        <source>never</source>
-        <translation>aldrig</translation>
-    </message>
-    <message>
-        <source>Inbound</source>
-        <translation>Indkommende</translation>
-    </message>
-    <message>
-        <source>Outbound</source>
-        <translation>Udgående</translation>
+        <translation type="unfinished">Bandlys i</translation>
+    </message>
+    <message>
+        <source>Never</source>
+        <translation type="unfinished">Aldrig</translation>
     </message>
     <message>
         <source>Unknown</source>
-        <translation>Ukendt</translation>
+        <translation type="unfinished">Ukendt</translation>
     </message>
 </context>
 <context>
     <name>ReceiveCoinsDialog</name>
     <message>
         <source>&amp;Amount:</source>
-        <translation>&amp;Beløb:</translation>
+        <translation type="unfinished">&amp;Beløb:</translation>
     </message>
     <message>
         <source>&amp;Label:</source>
-        <translation>&amp;Mærkat:</translation>
+        <translation type="unfinished">&amp;Mærkat:</translation>
     </message>
     <message>
         <source>&amp;Message:</source>
-        <translation>&amp;Besked:</translation>
+        <translation type="unfinished">&amp;Besked:</translation>
     </message>
     <message>
         <source>An optional message to attach to the payment request, which will be displayed when the request is opened. Note: The message will not be sent with the payment over the Particl network.</source>
-        <translation>En valgfri besked, der føjes til betalingsanmodningen, og som vil vises, når anmodningen åbnes. Bemærk: Beskeden vil ikke sendes sammen med betalingen over Particl-netværket.</translation>
+        <translation type="unfinished">En valgfri besked, der føjes til betalingsanmodningen, og som vil vises, når anmodningen åbnes. Bemærk: Beskeden vil ikke sendes sammen med betalingen over Particl-netværket.</translation>
     </message>
     <message>
         <source>An optional label to associate with the new receiving address.</source>
-        <translation>Et valgfrit mærkat, der associeres med den nye modtagelsesadresse.</translation>
+        <translation type="unfinished">Et valgfrit mærkat, der associeres med den nye modtagelsesadresse.</translation>
     </message>
     <message>
         <source>Use this form to request payments. All fields are &lt;b&gt;optional&lt;/b&gt;.</source>
-        <translation>Brug denne formular for at anmode om betalinger. Alle felter er &lt;b&gt;valgfri&lt;/b&gt;.</translation>
+        <translation type="unfinished">Brug denne formular for at anmode om betalinger. Alle felter er &lt;b&gt;valgfri&lt;/b&gt;.</translation>
     </message>
     <message>
         <source>An optional amount to request. Leave this empty or zero to not request a specific amount.</source>
-        <translation>Et valgfrit beløb til anmodning. Lad dette felt være tomt eller indeholde nul for at anmode om et ikke-specifikt beløb.</translation>
+        <translation type="unfinished">Et valgfrit beløb til anmodning. Lad dette felt være tomt eller indeholde nul for at anmode om et ikke-specifikt beløb.</translation>
     </message>
     <message>
         <source>An optional label to associate with the new receiving address (used by you to identify an invoice).  It is also attached to the payment request.</source>
-        <translation>Et valgfrit mærkat, der associeres med den nye modtagelsesadresse. Det bruges til at identificere en faktura. Det er også indlejret i betalingsanmodningen.</translation>
+        <translation type="unfinished">Et valgfrit mærkat, der associeres med den nye modtagelsesadresse. Det bruges til at identificere en faktura. Det er også indlejret i betalingsanmodningen.</translation>
     </message>
     <message>
         <source>An optional message that is attached to the payment request and may be displayed to the sender.</source>
-        <translation>En valgfri meddelelse som er indlejret i betalingsanmodningen og som kan blive vist til afsenderen.</translation>
+        <translation type="unfinished">En valgfri meddelelse som er indlejret i betalingsanmodningen og som kan blive vist til afsenderen.</translation>
     </message>
     <message>
         <source>&amp;Create new receiving address</source>
-        <translation>&amp;Opret ny modtager adresse</translation>
+        <translation type="unfinished">&amp;Opret ny modtager adresse</translation>
     </message>
     <message>
         <source>Clear all fields of the form.</source>
-        <translation>Ryd alle felter af formen.</translation>
+        <translation type="unfinished">Ryd alle felter af formen.</translation>
     </message>
     <message>
         <source>Clear</source>
-        <translation>Ryd</translation>
-    </message>
-    <message>
-        <source>Native segwit addresses (aka Bech32 or BIP-173) reduce your transaction fees later on and offer better protection against typos, but old wallets don't support them. When unchecked, an address compatible with older wallets will be created instead.</source>
-        <translation>Rene segwit-adresser (kendt som Bech32 eller BIP-173) reducerer dine transaktionsgebyrer i det lange løb og giver bedre beskyttelse imod tastefejl, men gamle tegnebøger understøtter dem ikke. Hvis dette ikke vælges, vil i stedet en adresse, der fungerer med ældre tegnebøger, oprettes.</translation>
-    </message>
-    <message>
-        <source>Generate native segwit (Bech32) address</source>
-        <translation>Generér rene segwit-adresser (Bech32)</translation>
+        <translation type="unfinished">Ryd</translation>
     </message>
     <message>
         <source>Requested payments history</source>
-        <translation>Historik over betalingsanmodninger</translation>
+        <translation type="unfinished">Historik over betalingsanmodninger</translation>
     </message>
     <message>
         <source>Show the selected request (does the same as double clicking an entry)</source>
-        <translation>Vis den valgte anmodning (gør det samme som dobbeltklik på en indgang)</translation>
+        <translation type="unfinished">Vis den valgte anmodning (gør det samme som dobbeltklik på en indgang)</translation>
     </message>
     <message>
         <source>Show</source>
-        <translation>Vis</translation>
+        <translation type="unfinished">Vis</translation>
     </message>
     <message>
         <source>Remove the selected entries from the list</source>
-        <translation>Fjern de valgte indgange fra listen</translation>
+        <translation type="unfinished">Fjern de valgte indgange fra listen</translation>
     </message>
     <message>
         <source>Remove</source>
-        <translation>Fjern</translation>
-    </message>
-    <message>
-        <source>Copy URI</source>
-        <translation>Kopiér URI</translation>
-    </message>
-    <message>
-        <source>Copy label</source>
-        <translation>Kopiér mærkat</translation>
-    </message>
-    <message>
-        <source>Copy message</source>
-        <translation>Kopiér besked</translation>
-    </message>
-    <message>
-        <source>Copy amount</source>
-        <translation>Kopiér beløb</translation>
+        <translation type="unfinished">Fjern</translation>
+    </message>
+    <message>
+        <source>Copy &amp;URI</source>
+        <translation type="unfinished">Kopiér &amp;URI</translation>
+    </message>
+    <message>
+        <source>&amp;Copy address</source>
+        <translation type="unfinished">&amp;Kopiér adresse</translation>
+    </message>
+    <message>
+        <source>Copy &amp;label</source>
+        <translation type="unfinished">Kopiér &amp;mærkat</translation>
+    </message>
+    <message>
+        <source>Copy &amp;message</source>
+        <translation type="unfinished">Kopiér &amp;besked</translation>
+    </message>
+    <message>
+        <source>Copy &amp;amount</source>
+        <translation type="unfinished">Kopiér &amp;beløb</translation>
     </message>
     <message>
         <source>Could not unlock wallet.</source>
-        <translation>Kunne ikke låse tegnebog op.</translation>
-    </message>
-    </context>
+        <translation type="unfinished">Kunne ikke låse tegnebog op.</translation>
+    </message>
+    <message>
+        <source>Could not generate new %1 address</source>
+        <translation type="unfinished">Kunne ikke generere ny %1 adresse</translation>
+    </message>
+</context>
 <context>
     <name>ReceiveRequestDialog</name>
     <message>
+        <source>Request payment to …</source>
+        <translation type="unfinished">Anmod om betaling til ...</translation>
+    </message>
+    <message>
+        <source>Address:</source>
+        <translation type="unfinished">Adresse</translation>
+    </message>
+    <message>
         <source>Amount:</source>
-        <translation>Beløb:</translation>
+        <translation type="unfinished">Beløb:</translation>
     </message>
     <message>
         <source>Label:</source>
-        <translation>Mærkat:</translation>
+        <translation type="unfinished">Mærkat:</translation>
     </message>
     <message>
         <source>Message:</source>
-        <translation>Besked:</translation>
+        <translation type="unfinished">Besked:</translation>
     </message>
     <message>
         <source>Wallet:</source>
-        <translation>Tegnebog:</translation>
+        <translation type="unfinished">Tegnebog:</translation>
     </message>
     <message>
         <source>Copy &amp;URI</source>
-        <translation>Kopiér &amp;URI</translation>
+        <translation type="unfinished">Kopiér &amp;URI</translation>
     </message>
     <message>
         <source>Copy &amp;Address</source>
-        <translation>Kopiér &amp;adresse</translation>
-    </message>
-    <message>
-        <source>&amp;Save Image...</source>
-        <translation>&amp;Gem billede…</translation>
+        <translation type="unfinished">Kopiér &amp;adresse</translation>
+    </message>
+    <message>
+        <source>&amp;Verify</source>
+        <translation type="unfinished">&amp;Bekræft</translation>
+    </message>
+    <message>
+        <source>Verify this address on e.g. a hardware wallet screen</source>
+        <translation type="unfinished">Bekræft denne adresse på f.eks. en hardwaretegnebogs skærm</translation>
+    </message>
+    <message>
+        <source>&amp;Save Image…</source>
+        <translation type="unfinished">&amp;Gem billede...</translation>
+    </message>
+    <message>
+        <source>Payment information</source>
+        <translation type="unfinished">Betalingsinformation</translation>
     </message>
     <message>
         <source>Request payment to %1</source>
-        <translation>Anmod om betaling til %1</translation>
-    </message>
-    <message>
-        <source>Payment information</source>
-        <translation>Betalingsinformation</translation>
+        <translation type="unfinished">Anmod om betaling til %1</translation>
     </message>
 </context>
 <context>
     <name>RecentRequestsTableModel</name>
     <message>
         <source>Date</source>
-        <translation>Dato</translation>
+        <translation type="unfinished">Dato</translation>
     </message>
     <message>
         <source>Label</source>
-        <translation>Mærkat</translation>
+        <translation type="unfinished">Mærkat</translation>
     </message>
     <message>
         <source>Message</source>
-        <translation>Besked</translation>
+        <translation type="unfinished">Besked</translation>
     </message>
     <message>
         <source>(no label)</source>
-        <translation>(ingen mærkat)</translation>
+        <translation type="unfinished">(ingen mærkat)</translation>
     </message>
     <message>
         <source>(no message)</source>
-        <translation>(ingen besked)</translation>
+        <translation type="unfinished">(ingen besked)</translation>
     </message>
     <message>
         <source>(no amount requested)</source>
-        <translation>(intet anmodet beløb)</translation>
+        <translation type="unfinished">(intet anmodet beløb)</translation>
     </message>
     <message>
         <source>Requested</source>
-        <translation>Anmodet</translation>
+        <translation type="unfinished">Anmodet</translation>
     </message>
 </context>
 <context>
     <name>SendCoinsDialog</name>
     <message>
         <source>Send Coins</source>
-        <translation>Send particl</translation>
+        <translation type="unfinished">Send particl</translation>
     </message>
     <message>
         <source>Coin Control Features</source>
-        <translation>Egenskaber for coin-styring</translation>
-    </message>
-    <message>
-        <source>Inputs...</source>
-        <translation>Inputs…</translation>
+        <translation type="unfinished">Egenskaber for coin-styring</translation>
     </message>
     <message>
         <source>automatically selected</source>
-        <translation>valgt automatisk</translation>
+        <translation type="unfinished">valgt automatisk</translation>
     </message>
     <message>
         <source>Insufficient funds!</source>
-        <translation>Utilstrækkelige midler!</translation>
+        <translation type="unfinished">Utilstrækkelige midler!</translation>
     </message>
     <message>
         <source>Quantity:</source>
-        <translation>Mængde:</translation>
+        <translation type="unfinished">Mængde:</translation>
     </message>
     <message>
         <source>Bytes:</source>
-        <translation>Byte:</translation>
+        <translation type="unfinished">Byte:</translation>
     </message>
     <message>
         <source>Amount:</source>
-        <translation>Beløb:</translation>
+        <translation type="unfinished">Beløb:</translation>
     </message>
     <message>
         <source>Fee:</source>
-        <translation>Gebyr:</translation>
+        <translation type="unfinished">Gebyr:</translation>
     </message>
     <message>
         <source>After Fee:</source>
-        <translation>Efter gebyr:</translation>
+        <translation type="unfinished">Efter gebyr:</translation>
     </message>
     <message>
         <source>Change:</source>
-        <translation>Byttepenge:</translation>
+        <translation type="unfinished">Byttepenge:</translation>
     </message>
     <message>
         <source>If this is activated, but the change address is empty or invalid, change will be sent to a newly generated address.</source>
-        <translation>Hvis dette aktiveres, men byttepengeadressen er tom eller ugyldig, vil byttepenge blive sendt til en nygenereret adresse.</translation>
+        <translation type="unfinished">Hvis dette aktiveres, men byttepengeadressen er tom eller ugyldig, vil byttepenge blive sendt til en nygenereret adresse.</translation>
     </message>
     <message>
         <source>Custom change address</source>
-        <translation>Tilpasset byttepengeadresse</translation>
+        <translation type="unfinished">Tilpasset byttepengeadresse</translation>
     </message>
     <message>
         <source>Transaction Fee:</source>
-        <translation>Transaktionsgebyr:</translation>
-    </message>
-    <message>
-        <source>Choose...</source>
-        <translation>Vælg…</translation>
+        <translation type="unfinished">Transaktionsgebyr:</translation>
     </message>
     <message>
         <source>Using the fallbackfee can result in sending a transaction that will take several hours or days (or never) to confirm. Consider choosing your fee manually or wait until you have validated the complete chain.</source>
-        <translation>Brug af tilbagefaldsgebyret kan resultere i en transaktion, der tager adskillige timer eller dage (eller aldrig) at bekræfte. Overvej at vælge dit gebyr manuelt eller at vente indtil du har valideret hele kæden.</translation>
+        <translation type="unfinished">Brug af tilbagefaldsgebyret kan resultere i en transaktion, der tager adskillige timer eller dage (eller aldrig) at bekræfte. Overvej at vælge dit gebyr manuelt eller at vente indtil du har valideret hele kæden.</translation>
     </message>
     <message>
         <source>Warning: Fee estimation is currently not possible.</source>
-        <translation>Advarsel: Gebyrestimering er ikke muligt i øjeblikket.</translation>
+        <translation type="unfinished">Advarsel: Gebyrestimering er ikke muligt i øjeblikket.</translation>
+    </message>
+    <message>
+        <source>per kilobyte</source>
+        <translation type="unfinished">pr. kilobyte</translation>
+    </message>
+    <message>
+        <source>Hide</source>
+        <translation type="unfinished">Skjul</translation>
+    </message>
+    <message>
+        <source>Recommended:</source>
+        <translation type="unfinished">Anbefalet:</translation>
+    </message>
+    <message>
+        <source>Custom:</source>
+        <translation type="unfinished">Brugertilpasset:</translation>
+    </message>
+    <message>
+        <source>Send to multiple recipients at once</source>
+        <translation type="unfinished">Send til flere modtagere på en gang</translation>
+    </message>
+    <message>
+        <source>Add &amp;Recipient</source>
+        <translation type="unfinished">Tilføj &amp;modtager</translation>
+    </message>
+    <message>
+        <source>Clear all fields of the form.</source>
+        <translation type="unfinished">Ryd alle felter af formen.</translation>
+    </message>
+    <message>
+        <source>Inputs…</source>
+        <translation type="unfinished">Inputs...</translation>
+    </message>
+    <message>
+        <source>Choose…</source>
+        <translation type="unfinished">Vælg...</translation>
+    </message>
+    <message>
+        <source>Hide transaction fee settings</source>
+        <translation type="unfinished">Skjul indstillinger for transaktionsgebyr</translation>
     </message>
     <message>
         <source>Specify a custom fee per kB (1,000 bytes) of the transaction's virtual size.
 
-Note:  Since the fee is calculated on a per-byte basis, a fee of "100 satoshis per kB" for a transaction size of 500 bytes (half of 1 kB) would ultimately yield a fee of only 50 satoshis.</source>
-        <translation>Specificer et brugerdefineret gebyr per kB (1.000 bytes) af transaktionens virtuelle størrelse.
+Note:  Since the fee is calculated on a per-byte basis, a fee rate of "100 satoshis per kvB" for a transaction size of 500 virtual bytes (half of 1 kvB) would ultimately yield a fee of only 50 satoshis.</source>
+        <translation type="unfinished">Angiv et brugerdefineret gebyr pr. kB (1.000 bytes) af transaktionens virtuelle størrelse.
 
-Note: Siden gebyret er kalkuleret på en per-byte basis, et gebyr på "100 satoshis per kB" for en transkationsstørrelse på 500 bytes (halvdelen af 1kB) ville ultimativt udbytte et gebyr på kun 50 satoshis.</translation>
-    </message>
-    <message>
-        <source>per kilobyte</source>
-        <translation>pr. kilobyte</translation>
-    </message>
-    <message>
-        <source>Hide</source>
-        <translation>Skjul</translation>
-    </message>
-    <message>
-        <source>Recommended:</source>
-        <translation>Anbefalet:</translation>
-    </message>
-    <message>
-        <source>Custom:</source>
-        <translation>Brugertilpasset:</translation>
-    </message>
-    <message>
-        <source>(Smart fee not initialized yet. This usually takes a few blocks...)</source>
-        <translation>(Smart-gebyr er ikke initialiseret endnu. Dette tager typisk nogle få blokke…)</translation>
-    </message>
-    <message>
-        <source>Send to multiple recipients at once</source>
-        <translation>Send til flere modtagere på en gang</translation>
-    </message>
-    <message>
-        <source>Add &amp;Recipient</source>
-        <translation>Tilføj &amp;modtager</translation>
-    </message>
-    <message>
-        <source>Clear all fields of the form.</source>
-        <translation>Ryd alle felter af formen.</translation>
-    </message>
-    <message>
-<<<<<<< HEAD
-        <source>Dust:</source>
-        <translation>Støv:</translation>
-=======
-        <source>Choose…</source>
-        <translation type="unfinished">Vælg...</translation>
->>>>>>> 44d8b13c
-    </message>
-    <message>
-        <source>Hide transaction fee settings</source>
-        <translation>Skjul indstillinger for transaktionsgebyr</translation>
+Bemærk: Da gebyret beregnes på per-byte-basis, ville en gebyrsats på "100 satoshis pr. kvB" for en transaktionsstørrelse på 500 virtuelle bytes (halvdelen af 1 kvB) i sidste ende kun give et gebyr på 50 satoshis.</translation>
     </message>
     <message>
         <source>When there is less transaction volume than space in the blocks, miners as well as relaying nodes may enforce a minimum fee. Paying only this minimum fee is just fine, but be aware that this can result in a never confirming transaction once there is more demand for particl transactions than the network can process.</source>
-        <translation>På tidspunkter, hvor der er færre transaktioner, end der er plads til i nye blokke, kan minere og videresendende knuder gennemtvinge et minimumsgebyr. Du kan vælge kun at betale dette minimumsgebyr, men vær opmærksom på, at det kan resultere i en transaktion, der aldrig bliver bekræftet, hvis mængden af nye particl-transaktioner stiger til mere, end hvad netværket kan behandle ad gangen.</translation>
+        <translation type="unfinished">På tidspunkter, hvor der er færre transaktioner, end der er plads til i nye blokke, kan minere og videresendende knuder gennemtvinge et minimumsgebyr. Du kan vælge kun at betale dette minimumsgebyr, men vær opmærksom på, at det kan resultere i en transaktion, der aldrig bliver bekræftet, hvis mængden af nye particl-transaktioner stiger til mere, end hvad netværket kan behandle ad gangen.</translation>
     </message>
     <message>
         <source>A too low fee might result in a never confirming transaction (read the tooltip)</source>
-        <translation>Et for lavt gebyr kan resultere i en transaktion, der aldrig bekræftes (læs værktøjstippet)</translation>
+        <translation type="unfinished">Et for lavt gebyr kan resultere i en transaktion, der aldrig bekræftes (læs værktøjstippet)</translation>
+    </message>
+    <message>
+        <source>(Smart fee not initialized yet. This usually takes a few blocks…)</source>
+        <translation type="unfinished">(Smart gebyr er ikke initialiseret endnu. Dette tager normalt et par blokke...)</translation>
     </message>
     <message>
         <source>Confirmation time target:</source>
-        <translation>Mål for bekræftelsestid:</translation>
+        <translation type="unfinished">Mål for bekræftelsestid:</translation>
     </message>
     <message>
         <source>Enable Replace-By-Fee</source>
-        <translation>Aktivér erstat-med-gebyr (RBF)</translation>
+        <translation type="unfinished">Aktivér erstat-med-gebyr (RBF)</translation>
     </message>
     <message>
         <source>With Replace-By-Fee (BIP-125) you can increase a transaction's fee after it is sent. Without this, a higher fee may be recommended to compensate for increased transaction delay risk.</source>
-        <translation>Med erstat-med-gebyr (Replace-By-Fee, BIP-125) kan du øge en transaktions gebyr, efter den er sendt. Uden dette kan et højere gebyr anbefales for at kompensere for øget risiko for at transaktionen bliver forsinket.</translation>
+        <translation type="unfinished">Med erstat-med-gebyr (Replace-By-Fee, BIP-125) kan du øge en transaktions gebyr, efter den er sendt. Uden dette kan et højere gebyr anbefales for at kompensere for øget risiko for at transaktionen bliver forsinket.</translation>
     </message>
     <message>
         <source>Clear &amp;All</source>
-        <translation>Ryd &amp;alle</translation>
+        <translation type="unfinished">Ryd &amp;alle</translation>
     </message>
     <message>
         <source>Balance:</source>
-        <translation>Saldo:</translation>
+        <translation type="unfinished">Saldo:</translation>
     </message>
     <message>
         <source>Confirm the send action</source>
-        <translation>Bekræft afsendelsen</translation>
+        <translation type="unfinished">Bekræft afsendelsen</translation>
     </message>
     <message>
         <source>S&amp;end</source>
-        <translation>&amp;Afsend</translation>
+        <translation type="unfinished">&amp;Afsend</translation>
     </message>
     <message>
         <source>Copy quantity</source>
-        <translation>Kopiér mængde</translation>
+        <translation type="unfinished">Kopiér mængde</translation>
     </message>
     <message>
         <source>Copy amount</source>
-        <translation>Kopiér beløb</translation>
+        <translation type="unfinished">Kopiér beløb</translation>
     </message>
     <message>
         <source>Copy fee</source>
-        <translation>Kopiér gebyr</translation>
+        <translation type="unfinished">Kopiér gebyr</translation>
     </message>
     <message>
         <source>Copy after fee</source>
-        <translation>Kopiér eftergebyr</translation>
+        <translation type="unfinished">Kopiér eftergebyr</translation>
     </message>
     <message>
         <source>Copy bytes</source>
-        <translation>Kopiér byte</translation>
-    </message>
-    <message>
-<<<<<<< HEAD
-        <source>Copy dust</source>
-        <translation>Kopiér støv</translation>
-    </message>
-    <message>
-=======
->>>>>>> 44d8b13c
+        <translation type="unfinished">Kopiér byte</translation>
+    </message>
+    <message>
         <source>Copy change</source>
-        <translation>Kopiér byttepenge</translation>
+        <translation type="unfinished">Kopiér byttepenge</translation>
     </message>
     <message>
         <source>%1 (%2 blocks)</source>
-        <translation>%1 (%2 blokke)</translation>
+        <translation type="unfinished">%1 (%2 blokke)</translation>
+    </message>
+    <message>
+        <source>Sign on device</source>
+        <extracomment>"device" usually means a hardware wallet.</extracomment>
+        <translation type="unfinished">Underskriv på enhed</translation>
+    </message>
+    <message>
+        <source>Connect your hardware wallet first.</source>
+        <translation type="unfinished">Tilslut din hardwaretegnebog først.</translation>
+    </message>
+    <message>
+        <source>Set external signer script path in Options -&gt; Wallet</source>
+        <extracomment>"External signer" means using devices such as hardware wallets.</extracomment>
+        <translation type="unfinished">Indstil ekstern underskriver scriptsti i Indstillinger -&gt; Tegnebog</translation>
     </message>
     <message>
         <source>Cr&amp;eate Unsigned</source>
-        <translation>L&amp;av usigneret</translation>
+        <translation type="unfinished">L&amp;av usigneret</translation>
     </message>
     <message>
         <source> from wallet '%1'</source>
-        <translation>fra tegnebog '%1'</translation>
+        <translation type="unfinished">fra tegnebog '%1'</translation>
     </message>
     <message>
         <source>%1 to '%2'</source>
-        <translation>%1 til '%2'</translation>
+        <translation type="unfinished">%1 til '%2'</translation>
     </message>
     <message>
         <source>%1 to %2</source>
-        <translation>%1 til %2</translation>
-    </message>
-    <message>
-        <source>Do you want to draft this transaction?</source>
-        <translation>Vil du lave et udkast til denne transaktion?</translation>
-    </message>
-    <message>
-        <source>Are you sure you want to send?</source>
-        <translation>Er du sikker på, at du vil sende?</translation>
+        <translation type="unfinished">%1 til %2</translation>
+    </message>
+    <message>
+        <source>To review recipient list click "Show Details…"</source>
+        <translation type="unfinished">For at vurdere modtager listen tryk "Vis Detaljer..."</translation>
+    </message>
+    <message>
+        <source>Sign failed</source>
+        <translation type="unfinished">Underskrivningen fejlede</translation>
+    </message>
+    <message>
+        <source>External signer not found</source>
+        <extracomment>"External signer" means using devices such as hardware wallets.</extracomment>
+        <translation type="unfinished">Ekstern underskriver ikke fundet</translation>
+    </message>
+    <message>
+        <source>External signer failure</source>
+        <extracomment>"External signer" means using devices such as hardware wallets.</extracomment>
+        <translation type="unfinished">Ekstern underskriver fejl</translation>
+    </message>
+    <message>
+        <source>Save Transaction Data</source>
+        <translation type="unfinished">Gem Transaktionsdata</translation>
+    </message>
+    <message>
+        <source>Partially Signed Transaction (Binary)</source>
+        <extracomment>Expanded name of the binary PSBT file format. See: BIP 174.</extracomment>
+        <translation type="unfinished">Delvist underskrevet transaktion (Binær)</translation>
+    </message>
+    <message>
+        <source>PSBT saved</source>
+        <extracomment>Popup message when a PSBT has been saved to a file</extracomment>
+        <translation type="unfinished">PSBT gemt</translation>
+    </message>
+    <message>
+        <source>External balance:</source>
+        <translation type="unfinished">Ekstern balance:</translation>
     </message>
     <message>
         <source>or</source>
-        <translation>eller</translation>
+        <translation type="unfinished">eller</translation>
     </message>
     <message>
         <source>You can increase the fee later (signals Replace-By-Fee, BIP-125).</source>
-        <translation>Du kan øge gebyret senere (signalerer erstat-med-gebyr, BIP-125).</translation>
+        <translation type="unfinished">Du kan øge gebyret senere (signalerer erstat-med-gebyr, BIP-125).</translation>
+    </message>
+    <message>
+        <source>Please, review your transaction proposal. This will produce a Partially Signed Particl Transaction (PSBT) which you can save or copy and then sign with e.g. an offline %1 wallet, or a PSBT-compatible hardware wallet.</source>
+        <extracomment>Text to inform a user attempting to create a transaction of their current options. At this stage, a user can only create a PSBT. This string is displayed when private keys are disabled and an external signer is not available.</extracomment>
+        <translation type="unfinished">Gennemse venligst dit transaktionsforslag. Dette vil producere en Partvist Signeret Particl Transaktion (PSBT), som du kan gemme eller kopiere, og så signere med f.eks. en offline %1 pung, eller en PSBT-kompatibel maskinelpung.</translation>
+    </message>
+    <message>
+        <source>Do you want to create this transaction?</source>
+        <extracomment>Message displayed when attempting to create a transaction. Cautionary text to prompt the user to verify that the displayed transaction details represent the transaction the user intends to create.</extracomment>
+        <translation type="unfinished">Vil du oprette denne transaktion?</translation>
+    </message>
+    <message>
+        <source>Please, review your transaction. You can create and send this transaction or create a Partially Signed Particl Transaction (PSBT), which you can save or copy and then sign with, e.g., an offline %1 wallet, or a PSBT-compatible hardware wallet.</source>
+        <extracomment>Text to inform a user attempting to create a transaction of their current options. At this stage, a user can send their transaction or create a PSBT. This string is displayed when both private keys and PSBT controls are enabled.</extracomment>
+        <translation type="unfinished">Gennemgå venligst din transaktion. Du kan oprette og sende denne transaktion eller oprette en delvist underskrevet Particl-transaktion (PSBT), som du kan gemme eller kopiere og derefter underskrive med, f.eks. en offline %1 tegnebog eller en PSBT-kompatibel hardwaretegnebog.</translation>
     </message>
     <message>
         <source>Please, review your transaction.</source>
-        <translation>Venligst, vurder din transaktion.</translation>
+        <extracomment>Text to prompt a user to review the details of the transaction they are attempting to send.</extracomment>
+        <translation type="unfinished">Venligst, vurder din transaktion.</translation>
     </message>
     <message>
         <source>Transaction fee</source>
-        <translation>Transaktionsgebyr</translation>
+        <translation type="unfinished">Transaktionsgebyr</translation>
     </message>
     <message>
         <source>Not signalling Replace-By-Fee, BIP-125.</source>
-        <translation>Signalerer ikke erstat-med-gebyr, BIP-125.</translation>
+        <translation type="unfinished">Signalerer ikke erstat-med-gebyr, BIP-125.</translation>
     </message>
     <message>
         <source>Total Amount</source>
-        <translation>Total Mængde</translation>
-    </message>
-    <message>
-        <source>To review recipient list click "Show Details..."</source>
-        <translation>For at vurdere modtager listen tryk "Vis Detaljer..."</translation>
+        <translation type="unfinished">Total Mængde</translation>
     </message>
     <message>
         <source>Confirm send coins</source>
-        <translation>Bekræft afsendelse af particl</translation>
-    </message>
-    <message>
-        <source>Confirm transaction proposal</source>
-        <translation>Bekræft transaktionsudkast</translation>
-    </message>
-    <message>
-        <source>Send</source>
-        <translation>Afsend</translation>
+        <translation type="unfinished">Bekræft afsendelse af particl</translation>
     </message>
     <message>
         <source>Watch-only balance:</source>
-        <translation>Kiggebalance:</translation>
+        <translation type="unfinished">Kiggebalance:</translation>
     </message>
     <message>
         <source>The recipient address is not valid. Please recheck.</source>
-        <translation>Modtageradressen er ikke gyldig. Tjek venligst igen.</translation>
+        <translation type="unfinished">Modtageradressen er ikke gyldig. Tjek venligst igen.</translation>
     </message>
     <message>
         <source>The amount to pay must be larger than 0.</source>
-        <translation>Beløbet til betaling skal være større end 0.</translation>
+        <translation type="unfinished">Beløbet til betaling skal være større end 0.</translation>
     </message>
     <message>
         <source>The amount exceeds your balance.</source>
-        <translation>Beløbet overstiger din saldo.</translation>
+        <translation type="unfinished">Beløbet overstiger din saldo.</translation>
     </message>
     <message>
         <source>The total exceeds your balance when the %1 transaction fee is included.</source>
-        <translation>Totalen overstiger din saldo, når transaktionsgebyret på %1 er inkluderet.</translation>
+        <translation type="unfinished">Totalen overstiger din saldo, når transaktionsgebyret på %1 er inkluderet.</translation>
     </message>
     <message>
         <source>Duplicate address found: addresses should only be used once each.</source>
-        <translation>Adressegenganger fundet. Adresser bør kun bruges én gang hver.</translation>
+        <translation type="unfinished">Adressegenganger fundet. Adresser bør kun bruges én gang hver.</translation>
     </message>
     <message>
         <source>Transaction creation failed!</source>
-        <translation>Oprettelse af transaktion mislykkedes!</translation>
+        <translation type="unfinished">Oprettelse af transaktion mislykkedes!</translation>
     </message>
     <message>
         <source>A fee higher than %1 is considered an absurdly high fee.</source>
-        <translation>Et gebyr højere end %1 opfattes som et absurd højt gebyr.</translation>
-    </message>
-    <message>
-        <source>Payment request expired.</source>
-        <translation>Betalingsanmodning er udløbet.</translation>
+        <translation type="unfinished">Et gebyr højere end %1 opfattes som et absurd højt gebyr.</translation>
     </message>
     <message numerus="yes">
         <source>Estimated to begin confirmation within %n block(s).</source>
-        <translation><numerusform>Bekræftelse estimeret til at begynde om %n blok.</numerusform><numerusform>Bekræftelse estimeret til at begynde om %n blokke.</numerusform></translation>
+        <translation type="unfinished">
+            <numerusform>Anslået at begynde bekræftelse inden for %n blok(e).</numerusform>
+            <numerusform>Anslået at begynde bekræftelse inden for %n blok(e).</numerusform>
+        </translation>
     </message>
     <message>
         <source>Warning: Invalid Particl address</source>
-        <translation>Advarsel: Ugyldig Particl-adresse</translation>
+        <translation type="unfinished">Advarsel: Ugyldig Particl-adresse</translation>
     </message>
     <message>
         <source>Warning: Unknown change address</source>
-        <translation>Advarsel: Ukendt byttepengeadresse</translation>
+        <translation type="unfinished">Advarsel: Ukendt byttepengeadresse</translation>
     </message>
     <message>
         <source>Confirm custom change address</source>
-        <translation>Bekræft tilpasset byttepengeadresse</translation>
+        <translation type="unfinished">Bekræft tilpasset byttepengeadresse</translation>
     </message>
     <message>
         <source>The address you selected for change is not part of this wallet. Any or all funds in your wallet may be sent to this address. Are you sure?</source>
-        <translation>Den adresse, du har valgt til byttepenge, er ikke en del af denne tegnebog. Nogle af eller alle penge i din tegnebog kan blive sendt til denne adresse. Er du sikker?</translation>
+        <translation type="unfinished">Den adresse, du har valgt til byttepenge, er ikke en del af denne tegnebog. Nogle af eller alle penge i din tegnebog kan blive sendt til denne adresse. Er du sikker?</translation>
     </message>
     <message>
         <source>(no label)</source>
-        <translation>(ingen mærkat)</translation>
+        <translation type="unfinished">(ingen mærkat)</translation>
     </message>
 </context>
 <context>
     <name>SendCoinsEntry</name>
     <message>
         <source>A&amp;mount:</source>
-        <translation>&amp;Beløb:</translation>
+        <translation type="unfinished">&amp;Beløb:</translation>
     </message>
     <message>
         <source>Pay &amp;To:</source>
-        <translation>Betal &amp;til:</translation>
+        <translation type="unfinished">Betal &amp;til:</translation>
     </message>
     <message>
         <source>&amp;Label:</source>
-        <translation>&amp;Mærkat:</translation>
+        <translation type="unfinished">&amp;Mærkat:</translation>
     </message>
     <message>
         <source>Choose previously used address</source>
-        <translation>Vælg tidligere brugt adresse</translation>
+        <translation type="unfinished">Vælg tidligere brugt adresse</translation>
     </message>
     <message>
         <source>The Particl address to send the payment to</source>
-        <translation>Particl-adresse, som betalingen skal sendes til</translation>
-    </message>
-    <message>
-        <source>Alt+A</source>
-        <translation>Alt+A</translation>
+        <translation type="unfinished">Particl-adresse, som betalingen skal sendes til</translation>
     </message>
     <message>
         <source>Paste address from clipboard</source>
-        <translation>Indsæt adresse fra udklipsholderen</translation>
-    </message>
-    <message>
-        <source>Alt+P</source>
-        <translation>Alt+P</translation>
+        <translation type="unfinished">Indsæt adresse fra udklipsholderen</translation>
     </message>
     <message>
         <source>Remove this entry</source>
-        <translation>Fjern denne indgang</translation>
+        <translation type="unfinished">Fjern denne indgang</translation>
     </message>
     <message>
         <source>The amount to send in the selected unit</source>
-        <translation>Beløbet der skal afsendes i den valgte enhed</translation>
+        <translation type="unfinished">Beløbet der skal afsendes i den valgte enhed</translation>
     </message>
     <message>
         <source>The fee will be deducted from the amount being sent. The recipient will receive less particl than you enter in the amount field. If multiple recipients are selected, the fee is split equally.</source>
-        <translation>Gebyret vil blive trukket fra det sendte beløb. Modtageren vil modtage færre particl, end du indtaster i beløbfeltet. Hvis flere modtagere vælges, vil gebyret deles ligeligt.</translation>
+        <translation type="unfinished">Gebyret vil blive trukket fra det sendte beløb. Modtageren vil modtage færre particl, end du indtaster i beløbfeltet. Hvis flere modtagere vælges, vil gebyret deles ligeligt.</translation>
     </message>
     <message>
         <source>S&amp;ubtract fee from amount</source>
-        <translation>&amp;Træk gebyr fra beløb</translation>
+        <translation type="unfinished">&amp;Træk gebyr fra beløb</translation>
     </message>
     <message>
         <source>Use available balance</source>
-        <translation>Brug tilgængelig saldo</translation>
+        <translation type="unfinished">Brug tilgængelig saldo</translation>
     </message>
     <message>
         <source>Message:</source>
-        <translation>Besked:</translation>
-    </message>
-    <message>
-        <source>This is an unauthenticated payment request.</source>
-        <translation>Dette er en uautentificeret betalingsanmodning.</translation>
-    </message>
-    <message>
-        <source>This is an authenticated payment request.</source>
-        <translation>Dette er en autentificeret betalingsanmodning.</translation>
+        <translation type="unfinished">Besked:</translation>
     </message>
     <message>
         <source>Enter a label for this address to add it to the list of used addresses</source>
-        <translation>Indtast et mærkat for denne adresse for at føje den til listen over brugte adresser</translation>
+        <translation type="unfinished">Indtast et mærkat for denne adresse for at føje den til listen over brugte adresser</translation>
     </message>
     <message>
         <source>A message that was attached to the particl: URI which will be stored with the transaction for your reference. Note: This message will not be sent over the Particl network.</source>
-        <translation>En besked, som blev føjet til “bitcon:”-URI'en, som vil gemmes med transaktionen til din reference. Bemærk: Denne besked vil ikke blive sendt over Particl-netværket.</translation>
-    </message>
-    <message>
-        <source>Pay To:</source>
-        <translation>Betal til:</translation>
-    </message>
-    <message>
-        <source>Memo:</source>
-        <translation>Memo:</translation>
+        <translation type="unfinished">En besked, som blev føjet til “particl:”-URI'en, som vil gemmes med transaktionen til din reference. Bemærk: Denne besked vil ikke blive sendt over Particl-netværket.</translation>
     </message>
 </context>
 <context>
-    <name>ShutdownWindow</name>
-    <message>
-        <source>%1 is shutting down...</source>
-        <translation>%1 lukker ned…</translation>
-    </message>
-    <message>
-        <source>Do not shut down the computer until this window disappears.</source>
-        <translation>Luk ikke computeren ned, før dette vindue forsvinder.</translation>
+    <name>SendConfirmationDialog</name>
+    <message>
+        <source>Send</source>
+        <translation type="unfinished">Afsend</translation>
+    </message>
+    <message>
+        <source>Create Unsigned</source>
+        <translation type="unfinished">Opret Usigneret</translation>
     </message>
 </context>
 <context>
     <name>SignVerifyMessageDialog</name>
     <message>
         <source>Signatures - Sign / Verify a Message</source>
-        <translation>Signaturer – Underskriv/verificér en besked</translation>
+        <translation type="unfinished">Signaturer – Underskriv/verificér en besked</translation>
     </message>
     <message>
         <source>&amp;Sign Message</source>
-        <translation>&amp;Singér besked</translation>
+        <translation type="unfinished">&amp;Singér besked</translation>
     </message>
     <message>
         <source>You can sign messages/agreements with your addresses to prove you can receive particl sent to them. Be careful not to sign anything vague or random, as phishing attacks may try to trick you into signing your identity over to them. Only sign fully-detailed statements you agree to.</source>
-        <translation>Du kan signere beskeder/aftaler med dine adresser for at bevise, at du kan modtage particl, der bliver sendt til adresserne. Vær forsigtig med ikke at signere noget vagt eller tilfældigt, da eventuelle phishing-angreb kan snyde dig til at overlade din identitet til dem. Signér kun fuldt ud detaljerede udsagn, som du er enig i.</translation>
+        <translation type="unfinished">Du kan signere beskeder/aftaler med dine adresser for at bevise, at du kan modtage particl, der bliver sendt til adresserne. Vær forsigtig med ikke at signere noget vagt eller tilfældigt, da eventuelle phishing-angreb kan snyde dig til at overlade din identitet til dem. Signér kun fuldt ud detaljerede udsagn, som du er enig i.</translation>
     </message>
     <message>
         <source>The Particl address to sign the message with</source>
-        <translation>Particl-adresse, som beskeden skal signeres med</translation>
+        <translation type="unfinished">Particl-adresse, som beskeden skal signeres med</translation>
     </message>
     <message>
         <source>Choose previously used address</source>
-        <translation>Vælg tidligere brugt adresse</translation>
-    </message>
-    <message>
-        <source>Alt+A</source>
-        <translation>Alt+A</translation>
+        <translation type="unfinished">Vælg tidligere brugt adresse</translation>
     </message>
     <message>
         <source>Paste address from clipboard</source>
-        <translation>Indsæt adresse fra udklipsholderen</translation>
-    </message>
-    <message>
-        <source>Alt+P</source>
-        <translation>Alt+P</translation>
+        <translation type="unfinished">Indsæt adresse fra udklipsholderen</translation>
     </message>
     <message>
         <source>Enter the message you want to sign here</source>
-        <translation>Indtast her beskeden, du ønsker at signere</translation>
+        <translation type="unfinished">Indtast her beskeden, du ønsker at signere</translation>
     </message>
     <message>
         <source>Signature</source>
-        <translation>Signatur</translation>
+        <translation type="unfinished">Signatur</translation>
     </message>
     <message>
         <source>Copy the current signature to the system clipboard</source>
-        <translation>Kopiér den nuværende signatur til systemets udklipsholder</translation>
+        <translation type="unfinished">Kopiér den nuværende signatur til systemets udklipsholder</translation>
     </message>
     <message>
         <source>Sign the message to prove you own this Particl address</source>
-        <translation>Signér denne besked for at bevise, at Particl-adressen tilhører dig</translation>
+        <translation type="unfinished">Signér denne besked for at bevise, at Particl-adressen tilhører dig</translation>
     </message>
     <message>
         <source>Sign &amp;Message</source>
-        <translation>Signér &amp;besked</translation>
+        <translation type="unfinished">Signér &amp;besked</translation>
     </message>
     <message>
         <source>Reset all sign message fields</source>
-        <translation>Nulstil alle “signér besked”-felter</translation>
+        <translation type="unfinished">Nulstil alle “signér besked”-felter</translation>
     </message>
     <message>
         <source>Clear &amp;All</source>
-        <translation>Ryd &amp;alle</translation>
+        <translation type="unfinished">Ryd &amp;alle</translation>
     </message>
     <message>
         <source>&amp;Verify Message</source>
-        <translation>&amp;Verificér besked</translation>
+        <translation type="unfinished">&amp;Verificér besked</translation>
     </message>
     <message>
         <source>Enter the receiver's address, message (ensure you copy line breaks, spaces, tabs, etc. exactly) and signature below to verify the message. Be careful not to read more into the signature than what is in the signed message itself, to avoid being tricked by a man-in-the-middle attack. Note that this only proves the signing party receives with the address, it cannot prove sendership of any transaction!</source>
-        <translation>Indtast modtagerens adresse, besked (vær sikker på at kopiere linjeskift, mellemrum, tabuleringer, etc. præcist) og signatur herunder for at verificere beskeden. Vær forsigtig med ikke at læse noget ud fra signaturen, som ikke står i selve beskeden, for at undgå at blive snydt af et eventuelt man-in-the-middle-angreb. Bemærk, at dette kun beviser, at den signerende person kan modtage med adressen; det kan ikke bevise hvem der har sendt en given transaktion!</translation>
+        <translation type="unfinished">Indtast modtagerens adresse, besked (vær sikker på at kopiere linjeskift, mellemrum, tabuleringer, etc. præcist) og signatur herunder for at verificere beskeden. Vær forsigtig med ikke at læse noget ud fra signaturen, som ikke står i selve beskeden, for at undgå at blive snydt af et eventuelt man-in-the-middle-angreb. Bemærk, at dette kun beviser, at den signerende person kan modtage med adressen; det kan ikke bevise hvem der har sendt en given transaktion!</translation>
     </message>
     <message>
         <source>The Particl address the message was signed with</source>
-        <translation>Particl-adressen, som beskeden blev signeret med</translation>
+        <translation type="unfinished">Particl-adressen, som beskeden blev signeret med</translation>
     </message>
     <message>
         <source>The signed message to verify</source>
-        <translation>Den signerede meddelelse som skal verificeres</translation>
+        <translation type="unfinished">Den signerede meddelelse som skal verificeres</translation>
     </message>
     <message>
         <source>The signature given when the message was signed</source>
-        <translation>Signaturen som blev givet da meddelelsen blev signeret</translation>
+        <translation type="unfinished">Signaturen som blev givet da meddelelsen blev signeret</translation>
     </message>
     <message>
         <source>Verify the message to ensure it was signed with the specified Particl address</source>
-        <translation>Verificér beskeden for at sikre, at den er signeret med den angivne Particl-adresse</translation>
+        <translation type="unfinished">Verificér beskeden for at sikre, at den er signeret med den angivne Particl-adresse</translation>
     </message>
     <message>
         <source>Verify &amp;Message</source>
-        <translation>Verificér &amp;besked</translation>
+        <translation type="unfinished">Verificér &amp;besked</translation>
     </message>
     <message>
         <source>Reset all verify message fields</source>
-        <translation>Nulstil alle “verificér besked”-felter</translation>
+        <translation type="unfinished">Nulstil alle “verificér besked”-felter</translation>
     </message>
     <message>
         <source>Click "Sign Message" to generate signature</source>
-        <translation>Klik “Signér besked” for at generere underskriften</translation>
+        <translation type="unfinished">Klik “Signér besked” for at generere underskriften</translation>
     </message>
     <message>
         <source>The entered address is invalid.</source>
-        <translation>Den indtastede adresse er ugyldig.</translation>
+        <translation type="unfinished">Den indtastede adresse er ugyldig.</translation>
     </message>
     <message>
         <source>Please check the address and try again.</source>
-        <translation>Tjek venligst adressen og forsøg igen.</translation>
+        <translation type="unfinished">Tjek venligst adressen og forsøg igen.</translation>
     </message>
     <message>
         <source>The entered address does not refer to a key.</source>
-        <translation>Den indtastede adresse henviser ikke til en nøgle.</translation>
+        <translation type="unfinished">Den indtastede adresse henviser ikke til en nøgle.</translation>
     </message>
     <message>
         <source>Wallet unlock was cancelled.</source>
-        <translation>Tegnebogsoplåsning annulleret.</translation>
+        <translation type="unfinished">Tegnebogsoplåsning annulleret.</translation>
     </message>
     <message>
         <source>No error</source>
-        <translation>Ingen fejl</translation>
+        <translation type="unfinished">Ingen fejl</translation>
     </message>
     <message>
         <source>Private key for the entered address is not available.</source>
-        <translation>Den private nøgle for den indtastede adresse er ikke tilgængelig.</translation>
+        <translation type="unfinished">Den private nøgle for den indtastede adresse er ikke tilgængelig.</translation>
     </message>
     <message>
         <source>Message signing failed.</source>
-        <translation>Signering af besked mislykkedes.</translation>
+        <translation type="unfinished">Signering af besked mislykkedes.</translation>
     </message>
     <message>
         <source>Message signed.</source>
-        <translation>Besked signeret.</translation>
+        <translation type="unfinished">Besked signeret.</translation>
     </message>
     <message>
         <source>The signature could not be decoded.</source>
-        <translation>Signaturen kunne ikke afkodes.</translation>
+        <translation type="unfinished">Signaturen kunne ikke afkodes.</translation>
     </message>
     <message>
         <source>Please check the signature and try again.</source>
-        <translation>Tjek venligst signaturen og forsøg igen.</translation>
+        <translation type="unfinished">Tjek venligst signaturen og forsøg igen.</translation>
     </message>
     <message>
         <source>The signature did not match the message digest.</source>
-        <translation>Signaturen passer ikke overens med beskedens indhold.</translation>
+        <translation type="unfinished">Signaturen passer ikke overens med beskedens indhold.</translation>
     </message>
     <message>
         <source>Message verification failed.</source>
-        <translation>Verificering af besked mislykkedes.</translation>
+        <translation type="unfinished">Verificering af besked mislykkedes.</translation>
     </message>
     <message>
         <source>Message verified.</source>
-        <translation>Besked verificeret.</translation>
+        <translation type="unfinished">Besked verificeret.</translation>
     </message>
 </context>
 <context>
-    <name>TrafficGraphWidget</name>
-    <message>
-        <source>KB/s</source>
-        <translation>KB/s</translation>
+    <name>SplashScreen</name>
+    <message>
+        <source>(press q to shutdown and continue later)</source>
+        <translation type="unfinished">(tast q for at lukke ned og fortsætte senere)</translation>
+    </message>
+    <message>
+        <source>press q to shutdown</source>
+        <translation type="unfinished">tryk på q for at lukke</translation>
     </message>
 </context>
 <context>
     <name>TransactionDesc</name>
-    <message numerus="yes">
-        <source>Open for %n more block(s)</source>
-        <translation><numerusform>Åben i %n yderligere blok</numerusform><numerusform>Åben i %n yderligere blokke</numerusform></translation>
-    </message>
-    <message>
-        <source>Open until %1</source>
-        <translation>Åben indtil %1</translation>
-    </message>
     <message>
         <source>conflicted with a transaction with %1 confirmations</source>
-        <translation>i konflikt med en transaktion, der har %1 bekræftelser</translation>
-    </message>
-    <message>
-        <source>0/unconfirmed, %1</source>
-        <translation>0/ubekræftet, %1</translation>
-    </message>
-    <message>
-        <source>in memory pool</source>
-        <translation>i hukommelsespulje</translation>
-    </message>
-    <message>
-        <source>not in memory pool</source>
-        <translation>ikke i hukommelsespulje</translation>
+        <extracomment>Text explaining the current status of a transaction, shown in the status field of the details window for this transaction. This status represents an unconfirmed transaction that conflicts with a confirmed transaction.</extracomment>
+        <translation type="unfinished">i konflikt med en transaktion, der har %1 bekræftelser</translation>
     </message>
     <message>
         <source>abandoned</source>
-        <translation>opgivet</translation>
+        <extracomment>Text explaining the current status of a transaction, shown in the status field of the details window for this transaction. This status represents an abandoned transaction.</extracomment>
+        <translation type="unfinished">opgivet</translation>
     </message>
     <message>
         <source>%1/unconfirmed</source>
-        <translation>%1/ubekræftet</translation>
+        <extracomment>Text explaining the current status of a transaction, shown in the status field of the details window for this transaction. This status represents a transaction confirmed in at least one block, but less than 6 blocks.</extracomment>
+        <translation type="unfinished">%1/ubekræftet</translation>
     </message>
     <message>
         <source>%1 confirmations</source>
-        <translation>%1 bekræftelser</translation>
-    </message>
-    <message>
-        <source>Status</source>
-        <translation>Status</translation>
+        <extracomment>Text explaining the current status of a transaction, shown in the status field of the details window for this transaction. This status represents a transaction confirmed in 6 or more blocks.</extracomment>
+        <translation type="unfinished">%1 bekræftelser</translation>
     </message>
     <message>
         <source>Date</source>
-        <translation>Dato</translation>
+        <translation type="unfinished">Dato</translation>
     </message>
     <message>
         <source>Source</source>
-        <translation>Kilde</translation>
+        <translation type="unfinished">Kilde</translation>
     </message>
     <message>
         <source>Generated</source>
-        <translation>Genereret</translation>
+        <translation type="unfinished">Genereret</translation>
     </message>
     <message>
         <source>From</source>
-        <translation>Fra</translation>
+        <translation type="unfinished">Fra</translation>
     </message>
     <message>
         <source>unknown</source>
-        <translation>ukendt</translation>
+        <translation type="unfinished">ukendt</translation>
     </message>
     <message>
         <source>To</source>
-        <translation>Til</translation>
+        <translation type="unfinished">Til</translation>
     </message>
     <message>
         <source>own address</source>
-        <translation>egen adresse</translation>
+        <translation type="unfinished">egen adresse</translation>
     </message>
     <message>
         <source>watch-only</source>
-        <translation>kigge</translation>
+        <translation type="unfinished">kigge</translation>
     </message>
     <message>
         <source>label</source>
-        <translation>mærkat</translation>
+        <translation type="unfinished">mærkat</translation>
     </message>
     <message>
         <source>Credit</source>
-        <translation>Kredit</translation>
+        <translation type="unfinished">Kredit</translation>
     </message>
     <message numerus="yes">
         <source>matures in %n more block(s)</source>
-        <translation><numerusform>modner om %n blok</numerusform><numerusform>modner om %n blokke</numerusform></translation>
+        <translation type="unfinished">
+            <numerusform>modnes i yderligere %n blok(e)</numerusform>
+            <numerusform>modnes i yderligere %n blok(e)</numerusform>
+        </translation>
     </message>
     <message>
         <source>not accepted</source>
-        <translation>ikke accepteret</translation>
+        <translation type="unfinished">ikke accepteret</translation>
     </message>
     <message>
         <source>Debit</source>
-        <translation>Debet</translation>
+        <translation type="unfinished">Debet</translation>
     </message>
     <message>
         <source>Total debit</source>
-        <translation>Total debet</translation>
+        <translation type="unfinished">Total debet</translation>
     </message>
     <message>
         <source>Total credit</source>
-        <translation>Total kredit</translation>
+        <translation type="unfinished">Total kredit</translation>
     </message>
     <message>
         <source>Transaction fee</source>
-        <translation>Transaktionsgebyr</translation>
+        <translation type="unfinished">Transaktionsgebyr</translation>
     </message>
     <message>
         <source>Net amount</source>
-        <translation>Nettobeløb</translation>
+        <translation type="unfinished">Nettobeløb</translation>
     </message>
     <message>
         <source>Message</source>
-        <translation>Besked</translation>
+        <translation type="unfinished">Besked</translation>
     </message>
     <message>
         <source>Comment</source>
-        <translation>Kommentar</translation>
+        <translation type="unfinished">Kommentar</translation>
     </message>
     <message>
         <source>Transaction ID</source>
-        <translation>Transaktions-ID</translation>
+        <translation type="unfinished">Transaktions-ID</translation>
     </message>
     <message>
         <source>Transaction total size</source>
-        <translation>Totalstørrelse af transaktion</translation>
+        <translation type="unfinished">Totalstørrelse af transaktion</translation>
     </message>
     <message>
         <source>Transaction virtual size</source>
-        <translation>Transaktion virtuel størrelse</translation>
+        <translation type="unfinished">Transaktion virtuel størrelse</translation>
     </message>
     <message>
         <source>Output index</source>
-        <translation>Outputindeks</translation>
+        <translation type="unfinished">Outputindeks</translation>
     </message>
     <message>
         <source> (Certificate was not verified)</source>
-        <translation>(certifikat er ikke verificeret)</translation>
+        <translation type="unfinished">(certifikat er ikke verificeret)</translation>
     </message>
     <message>
         <source>Merchant</source>
-        <translation>Forretningsdrivende</translation>
+        <translation type="unfinished">Forretningsdrivende</translation>
     </message>
     <message>
         <source>Generated coins must mature %1 blocks before they can be spent. When you generated this block, it was broadcast to the network to be added to the block chain. If it fails to get into the chain, its state will change to "not accepted" and it won't be spendable. This may occasionally happen if another node generates a block within a few seconds of yours.</source>
-        <translation>Minede particl skal modne %1 blokke, før de kan bruges. Da du genererede denne blok, blev den transmitteret til netværket for at blive føjet til blokkæden. Hvis det ikke lykkes at få den i kæden, vil dens tilstand ændres til “ikke accepteret”, og den vil ikke kunne bruges. Dette kan ske nu og da, hvis en anden knude udvinder en blok inden for nogle få sekunder fra din.</translation>
+        <translation type="unfinished">Minede particl skal modne %1 blokke, før de kan bruges. Da du genererede denne blok, blev den transmitteret til netværket for at blive føjet til blokkæden. Hvis det ikke lykkes at få den i kæden, vil dens tilstand ændres til “ikke accepteret”, og den vil ikke kunne bruges. Dette kan ske nu og da, hvis en anden knude udvinder en blok inden for nogle få sekunder fra din.</translation>
     </message>
     <message>
         <source>Debug information</source>
-        <translation>Fejlsøgningsinformation</translation>
+        <translation type="unfinished">Fejlsøgningsinformation</translation>
     </message>
     <message>
         <source>Transaction</source>
-        <translation>Transaktion</translation>
+        <translation type="unfinished">Transaktion</translation>
     </message>
     <message>
         <source>Inputs</source>
-        <translation>Input</translation>
+        <translation type="unfinished">Input</translation>
     </message>
     <message>
         <source>Amount</source>
-        <translation>Beløb</translation>
+        <translation type="unfinished">Beløb</translation>
     </message>
     <message>
         <source>true</source>
-        <translation>sand</translation>
+        <translation type="unfinished">sand</translation>
     </message>
     <message>
         <source>false</source>
-        <translation>falsk</translation>
+        <translation type="unfinished">falsk</translation>
     </message>
 </context>
 <context>
     <name>TransactionDescDialog</name>
     <message>
         <source>This pane shows a detailed description of the transaction</source>
-        <translation>Denne rude viser en detaljeret beskrivelse af transaktionen</translation>
+        <translation type="unfinished">Denne rude viser en detaljeret beskrivelse af transaktionen</translation>
     </message>
     <message>
         <source>Details for %1</source>
-        <translation>Detaljer for %1</translation>
+        <translation type="unfinished">Detaljer for %1</translation>
     </message>
 </context>
 <context>
     <name>TransactionTableModel</name>
     <message>
         <source>Date</source>
-        <translation>Dato</translation>
-    </message>
-    <message>
-        <source>Type</source>
-        <translation>Type</translation>
+        <translation type="unfinished">Dato</translation>
     </message>
     <message>
         <source>Label</source>
-        <translation>Mærkat</translation>
-    </message>
-    <message numerus="yes">
-        <source>Open for %n more block(s)</source>
-        <translation><numerusform>Åben i %n yderligere blok</numerusform><numerusform>Åben i %n yderligere blokke</numerusform></translation>
-    </message>
-    <message>
-        <source>Open until %1</source>
-        <translation>Åben indtil %1</translation>
+        <translation type="unfinished">Mærkat</translation>
     </message>
     <message>
         <source>Unconfirmed</source>
-        <translation>Ubekræftet</translation>
+        <translation type="unfinished">Ubekræftet</translation>
     </message>
     <message>
         <source>Abandoned</source>
-        <translation>Opgivet</translation>
+        <translation type="unfinished">Opgivet</translation>
     </message>
     <message>
         <source>Confirming (%1 of %2 recommended confirmations)</source>
-        <translation>Bekræfter (%1 af %2 anbefalede bekræftelser)</translation>
+        <translation type="unfinished">Bekræfter (%1 af %2 anbefalede bekræftelser)</translation>
     </message>
     <message>
         <source>Confirmed (%1 confirmations)</source>
-        <translation>Bekræftet (%1 bekræftelser)</translation>
+        <translation type="unfinished">Bekræftet (%1 bekræftelser)</translation>
     </message>
     <message>
         <source>Conflicted</source>
-        <translation>Konflikt</translation>
+        <translation type="unfinished">Konflikt</translation>
     </message>
     <message>
         <source>Immature (%1 confirmations, will be available after %2)</source>
-        <translation>Umoden (%1 bekræftelser; vil være tilgængelig efter %2)</translation>
+        <translation type="unfinished">Umoden (%1 bekræftelser; vil være tilgængelig efter %2)</translation>
     </message>
     <message>
         <source>Generated but not accepted</source>
-        <translation>Genereret, men ikke accepteret</translation>
+        <translation type="unfinished">Genereret, men ikke accepteret</translation>
     </message>
     <message>
         <source>Received with</source>
-        <translation>Modtaget med</translation>
+        <translation type="unfinished">Modtaget med</translation>
     </message>
     <message>
         <source>Received from</source>
-        <translation>Modtaget fra</translation>
+        <translation type="unfinished">Modtaget fra</translation>
     </message>
     <message>
         <source>Sent to</source>
-        <translation>Sendt til</translation>
-    </message>
-    <message>
-<<<<<<< HEAD
-        <source>Payment to yourself</source>
-        <translation>Betaling til dig selv</translation>
-    </message>
-    <message>
-=======
->>>>>>> 44d8b13c
+        <translation type="unfinished">Sendt til</translation>
+    </message>
+    <message>
         <source>Mined</source>
-        <translation>Minet</translation>
+        <translation type="unfinished">Minet</translation>
     </message>
     <message>
         <source>watch-only</source>
-        <translation>kigge</translation>
-    </message>
-    <message>
-        <source>(n/a)</source>
-        <translation>(n/a)</translation>
+        <translation type="unfinished">kigge</translation>
     </message>
     <message>
         <source>(no label)</source>
-        <translation>(ingen mærkat)</translation>
+        <translation type="unfinished">(ingen mærkat)</translation>
     </message>
     <message>
         <source>Transaction status. Hover over this field to show number of confirmations.</source>
-        <translation>Transaktionsstatus. Hold musen over dette felt for at vise antallet af bekræftelser.</translation>
+        <translation type="unfinished">Transaktionsstatus. Hold musen over dette felt for at vise antallet af bekræftelser.</translation>
     </message>
     <message>
         <source>Date and time that the transaction was received.</source>
-        <translation>Dato og klokkeslæt for modtagelse af transaktionen.</translation>
+        <translation type="unfinished">Dato og klokkeslæt for modtagelse af transaktionen.</translation>
     </message>
     <message>
         <source>Type of transaction.</source>
-        <translation>Transaktionstype.</translation>
+        <translation type="unfinished">Transaktionstype.</translation>
     </message>
     <message>
         <source>Whether or not a watch-only address is involved in this transaction.</source>
-        <translation>Afgør hvorvidt en kigge-adresse er involveret i denne transaktion.</translation>
+        <translation type="unfinished">Afgør hvorvidt en kigge-adresse er involveret i denne transaktion.</translation>
     </message>
     <message>
         <source>User-defined intent/purpose of the transaction.</source>
-        <translation>Brugerdefineret hensigt/formål med transaktionen.</translation>
+        <translation type="unfinished">Brugerdefineret hensigt/formål med transaktionen.</translation>
     </message>
     <message>
         <source>Amount removed from or added to balance.</source>
-        <translation>Beløb trukket fra eller tilføjet balance.</translation>
+        <translation type="unfinished">Beløb trukket fra eller tilføjet balance.</translation>
     </message>
 </context>
 <context>
     <name>TransactionView</name>
     <message>
         <source>All</source>
-        <translation>Alle</translation>
+        <translation type="unfinished">Alle</translation>
     </message>
     <message>
         <source>Today</source>
-        <translation>I dag</translation>
+        <translation type="unfinished">I dag</translation>
     </message>
     <message>
         <source>This week</source>
-        <translation>Denne uge</translation>
+        <translation type="unfinished">Denne uge</translation>
     </message>
     <message>
         <source>This month</source>
-        <translation>Denne måned</translation>
+        <translation type="unfinished">Denne måned</translation>
     </message>
     <message>
         <source>Last month</source>
-        <translation>Sidste måned</translation>
+        <translation type="unfinished">Sidste måned</translation>
     </message>
     <message>
         <source>This year</source>
-        <translation>I år</translation>
-    </message>
-    <message>
-        <source>Range...</source>
-        <translation>Interval…</translation>
+        <translation type="unfinished">I år</translation>
     </message>
     <message>
         <source>Received with</source>
-        <translation>Modtaget med</translation>
+        <translation type="unfinished">Modtaget med</translation>
     </message>
     <message>
         <source>Sent to</source>
-        <translation>Sendt til</translation>
-    </message>
-    <message>
-<<<<<<< HEAD
-        <source>To yourself</source>
-        <translation>Til dig selv</translation>
-    </message>
-    <message>
-=======
->>>>>>> 44d8b13c
+        <translation type="unfinished">Sendt til</translation>
+    </message>
+    <message>
         <source>Mined</source>
-        <translation>Minet</translation>
+        <translation type="unfinished">Minet</translation>
     </message>
     <message>
         <source>Other</source>
-        <translation>Andet</translation>
+        <translation type="unfinished">Andet</translation>
     </message>
     <message>
         <source>Enter address, transaction id, or label to search</source>
-        <translation>Indtast adresse, transaktions-ID eller mærkat for at søge</translation>
+        <translation type="unfinished">Indtast adresse, transaktions-ID eller mærkat for at søge</translation>
     </message>
     <message>
         <source>Min amount</source>
-        <translation>Minimumsbeløb</translation>
-    </message>
-    <message>
-        <source>Abandon transaction</source>
-        <translation>Opgiv transaktion</translation>
-    </message>
-    <message>
-        <source>Increase transaction fee</source>
-        <translation>Forøg transaktionsgebyr</translation>
-    </message>
-    <message>
-        <source>Copy address</source>
-        <translation>Kopiér adresse</translation>
-    </message>
-    <message>
-        <source>Copy label</source>
-        <translation>Kopiér mærkat</translation>
-    </message>
-    <message>
-        <source>Copy amount</source>
-        <translation>Kopiér beløb</translation>
-    </message>
-    <message>
-        <source>Copy transaction ID</source>
-        <translation>Kopiér transaktions-ID</translation>
-    </message>
-    <message>
-        <source>Copy raw transaction</source>
-        <translation>Kopiér rå transaktion</translation>
-    </message>
-    <message>
-        <source>Copy full transaction details</source>
-        <translation>Kopiér komplette transaktionsdetaljer</translation>
-    </message>
-    <message>
-        <source>Edit label</source>
-        <translation>Redigér mærkat</translation>
-    </message>
-    <message>
-        <source>Show transaction details</source>
-        <translation>Vis transaktionsdetaljer</translation>
+        <translation type="unfinished">Minimumsbeløb</translation>
+    </message>
+    <message>
+        <source>Range…</source>
+        <translation type="unfinished">Interval...</translation>
+    </message>
+    <message>
+        <source>&amp;Copy address</source>
+        <translation type="unfinished">&amp;Kopiér adresse</translation>
+    </message>
+    <message>
+        <source>Copy &amp;label</source>
+        <translation type="unfinished">Kopiér &amp;mærkat</translation>
+    </message>
+    <message>
+        <source>Copy &amp;amount</source>
+        <translation type="unfinished">Kopiér &amp;beløb</translation>
+    </message>
+    <message>
+        <source>Copy transaction &amp;ID</source>
+        <translation type="unfinished">Kopiér transaktion &amp;ID</translation>
+    </message>
+    <message>
+        <source>Copy &amp;raw transaction</source>
+        <translation type="unfinished">Kopiér &amp;rå transaktion</translation>
+    </message>
+    <message>
+        <source>Copy full transaction &amp;details</source>
+        <translation type="unfinished">Kopiér alle transaktion &amp;oplysninger </translation>
+    </message>
+    <message>
+        <source>&amp;Show transaction details</source>
+        <translation type="unfinished">&amp;Vis transaktionsoplysninger</translation>
+    </message>
+    <message>
+        <source>Increase transaction &amp;fee</source>
+        <translation type="unfinished">Hæv transaktions &amp;gebyr</translation>
+    </message>
+    <message>
+        <source>A&amp;bandon transaction</source>
+        <translation type="unfinished">&amp;Opgiv transaction</translation>
+    </message>
+    <message>
+        <source>&amp;Edit address label</source>
+        <translation type="unfinished">&amp;Rediger adresseetiket</translation>
+    </message>
+    <message>
+        <source>Show in %1</source>
+        <extracomment>Transactions table context menu action to show the selected transaction in a third-party block explorer. %1 is a stand-in argument for the URL of the explorer.</extracomment>
+        <translation type="unfinished">Vis på %1</translation>
     </message>
     <message>
         <source>Export Transaction History</source>
-        <translation>Eksportér transaktionshistorik</translation>
-    </message>
-    <message>
-        <source>Comma separated file (*.csv)</source>
-        <translation>Kommasepareret fil (*.csv)</translation>
+        <translation type="unfinished">Eksportér transaktionshistorik</translation>
+    </message>
+    <message>
+        <source>Comma separated file</source>
+        <extracomment>Expanded name of the CSV file format. See: https://en.wikipedia.org/wiki/Comma-separated_values.</extracomment>
+        <translation type="unfinished">Kommasepareret fil</translation>
     </message>
     <message>
         <source>Confirmed</source>
-        <translation>Bekræftet</translation>
+        <translation type="unfinished">Bekræftet</translation>
     </message>
     <message>
         <source>Watch-only</source>
-        <translation>Kigge</translation>
+        <translation type="unfinished">Kigge</translation>
     </message>
     <message>
         <source>Date</source>
-        <translation>Dato</translation>
-    </message>
-    <message>
-        <source>Type</source>
-        <translation>Type</translation>
+        <translation type="unfinished">Dato</translation>
     </message>
     <message>
         <source>Label</source>
-        <translation>Mærkat</translation>
+        <translation type="unfinished">Mærkat</translation>
     </message>
     <message>
         <source>Address</source>
-        <translation>Adresse</translation>
-    </message>
-    <message>
-        <source>ID</source>
-        <translation>ID</translation>
+        <translation type="unfinished">Adresse</translation>
     </message>
     <message>
         <source>Exporting Failed</source>
-        <translation>Eksport mislykkedes</translation>
+        <translation type="unfinished">Eksport mislykkedes</translation>
     </message>
     <message>
         <source>There was an error trying to save the transaction history to %1.</source>
-        <translation>En fejl opstod under gemning af transaktionshistorik til %1.</translation>
+        <translation type="unfinished">En fejl opstod under gemning af transaktionshistorik til %1.</translation>
     </message>
     <message>
         <source>Exporting Successful</source>
-        <translation>Eksport problemfri</translation>
+        <translation type="unfinished">Eksport problemfri</translation>
     </message>
     <message>
         <source>The transaction history was successfully saved to %1.</source>
-        <translation>Transaktionshistorikken blev gemt til %1.</translation>
+        <translation type="unfinished">Transaktionshistorikken blev gemt til %1.</translation>
     </message>
     <message>
         <source>Range:</source>
-        <translation>Interval:</translation>
+        <translation type="unfinished">Interval:</translation>
     </message>
     <message>
         <source>to</source>
-        <translation>til</translation>
+        <translation type="unfinished">til</translation>
     </message>
 </context>
 <context>
-    <name>UnitDisplayStatusBarControl</name>
-    <message>
-        <source>Unit to show amounts in. Click to select another unit.</source>
-        <translation>Enhed, som beløb vises i. Klik for at vælge en anden enhed.</translation>
-    </message>
-</context>
-<context>
-    <name>WalletController</name>
-    <message>
-        <source>Close wallet</source>
-        <translation>Luk tegnebog</translation>
-    </message>
-    <message>
-        <source>Are you sure you wish to close the wallet &lt;i&gt;%1&lt;/i&gt;?</source>
-        <translation>Er du sikker på, at du ønsker at lukke tegnebog &lt;i&gt;%1&lt;/i&gt;?</translation>
-    </message>
-    <message>
-        <source>Closing the wallet for too long can result in having to resync the entire chain if pruning is enabled.</source>
-        <translation>Lukning af tegnebog i for lang tid kan resultere i at synkronisere hele kæden forfra, hvis beskæring er aktiveret.</translation>
-    </message>
-    </context>
-<context>
     <name>WalletFrame</name>
     <message>
+        <source>No wallet has been loaded.
+Go to File &gt; Open Wallet to load a wallet.
+- OR -</source>
+        <translation type="unfinished">Ingen pung er blevet indlæst.
+Gå til Fil &gt; Åbn Pung for, at indlæse en pung.
+- ELLER -</translation>
+    </message>
+    <message>
         <source>Create a new wallet</source>
-        <translation>Opret en ny tegnebog</translation>
+        <translation type="unfinished">Opret en ny tegnebog</translation>
+    </message>
+    <message>
+        <source>Error</source>
+        <translation type="unfinished">Fejl</translation>
+    </message>
+    <message>
+        <source>Unable to decode PSBT from clipboard (invalid base64)</source>
+        <translation type="unfinished">Kan ikke afkode PSBT fra udklipsholder (ugyldigt base64)</translation>
+    </message>
+    <message>
+        <source>Load Transaction Data</source>
+        <translation type="unfinished">Indlæs transaktions data</translation>
+    </message>
+    <message>
+        <source>Partially Signed Transaction (*.psbt)</source>
+        <translation type="unfinished">Partvist Signeret Transaktion (*.psbt)</translation>
+    </message>
+    <message>
+        <source>PSBT file must be smaller than 100 MiB</source>
+        <translation type="unfinished">PSBT-fil skal være mindre end 100 MiB</translation>
+    </message>
+    <message>
+        <source>Unable to decode PSBT</source>
+        <translation type="unfinished">Kunne ikke afkode PSBT</translation>
     </message>
 </context>
 <context>
     <name>WalletModel</name>
     <message>
         <source>Send Coins</source>
-        <translation>Send particl</translation>
+        <translation type="unfinished">Send particl</translation>
     </message>
     <message>
         <source>Fee bump error</source>
-        <translation>Fejl ved gebyrforøgelse</translation>
+        <translation type="unfinished">Fejl ved gebyrforøgelse</translation>
     </message>
     <message>
         <source>Increasing transaction fee failed</source>
-        <translation>Forøgelse af transaktionsgebyr mislykkedes</translation>
+        <translation type="unfinished">Forøgelse af transaktionsgebyr mislykkedes</translation>
     </message>
     <message>
         <source>Do you want to increase the fee?</source>
-        <translation>Vil du forøge gebyret?</translation>
-    </message>
-    <message>
-        <source>Do you want to draft a transaction with fee increase?</source>
-        <translation>Vil du lave et transaktionsudkast med øget gebyr?</translation>
+        <extracomment>Asks a user if they would like to manually increase the fee of a transaction that has already been created.</extracomment>
+        <translation type="unfinished">Vil du forøge gebyret?</translation>
     </message>
     <message>
         <source>Current fee:</source>
-        <translation>Aktuelt gebyr:</translation>
+        <translation type="unfinished">Aktuelt gebyr:</translation>
     </message>
     <message>
         <source>Increase:</source>
-        <translation>Forøgelse:</translation>
+        <translation type="unfinished">Forøgelse:</translation>
     </message>
     <message>
         <source>New fee:</source>
-        <translation>Nyt gebyr:</translation>
+        <translation type="unfinished">Nyt gebyr:</translation>
+    </message>
+    <message>
+        <source>Warning: This may pay the additional fee by reducing change outputs or adding inputs, when necessary. It may add a new change output if one does not already exist. These changes may potentially leak privacy.</source>
+        <translation type="unfinished">Advarsel: Dette kan betale det ekstra gebyr ved at reducere byttepengesoutputs eller tilføje inputs, når det er nødvendigt. Det kan tilføje et nyt byttepengesoutput, hvis et ikke allerede eksisterer. Disse ændringer kan potentielt lække privatlivets fred.</translation>
     </message>
     <message>
         <source>Confirm fee bump</source>
-        <translation>Bekræft gebyrforøgelse</translation>
+        <translation type="unfinished">Bekræft gebyrforøgelse</translation>
     </message>
     <message>
         <source>Can't draft transaction.</source>
-        <translation>Kan ikke lave transaktionsudkast.</translation>
+        <translation type="unfinished">Kan ikke lave transaktionsudkast.</translation>
     </message>
     <message>
         <source>PSBT copied</source>
-        <translation>PSBT kopieret</translation>
+        <translation type="unfinished">PSBT kopieret</translation>
     </message>
     <message>
         <source>Can't sign transaction.</source>
-        <translation>Kan ikke signere transaktionen.</translation>
+        <translation type="unfinished">Kan ikke signere transaktionen.</translation>
     </message>
     <message>
         <source>Could not commit transaction</source>
-        <translation>Kunne ikke gennemføre transaktionen</translation>
+        <translation type="unfinished">Kunne ikke gennemføre transaktionen</translation>
+    </message>
+    <message>
+        <source>Can't display address</source>
+        <translation type="unfinished">Adressen kan ikke vises</translation>
     </message>
     <message>
         <source>default wallet</source>
-        <translation>Standard tegnebog</translation>
+        <translation type="unfinished">Standard tegnebog</translation>
     </message>
 </context>
 <context>
     <name>WalletView</name>
     <message>
         <source>&amp;Export</source>
-        <translation>&amp;Eksportér</translation>
+        <translation type="unfinished">&amp;Eksportér</translation>
     </message>
     <message>
         <source>Export the data in the current tab to a file</source>
-        <translation>Eksportér den aktuelle visning til en fil</translation>
-    </message>
-    <message>
-        <source>Error</source>
-        <translation>Fejl</translation>
+        <translation type="unfinished">Eksportér den aktuelle visning til en fil</translation>
     </message>
     <message>
         <source>Backup Wallet</source>
-        <translation>Sikkerhedskopiér tegnebog</translation>
-    </message>
-    <message>
-        <source>Wallet Data (*.dat)</source>
-        <translation>Tegnebogsdata (*.dat)</translation>
+        <translation type="unfinished">Sikkerhedskopiér tegnebog</translation>
+    </message>
+    <message>
+        <source>Wallet Data</source>
+        <extracomment>Name of the wallet data file format.</extracomment>
+        <translation type="unfinished">Tegnebogsdata</translation>
     </message>
     <message>
         <source>Backup Failed</source>
-        <translation>Sikkerhedskopiering mislykkedes</translation>
+        <translation type="unfinished">Sikkerhedskopiering mislykkedes</translation>
     </message>
     <message>
         <source>There was an error trying to save the wallet data to %1.</source>
-        <translation>Der skete en fejl under gemning af tegnebogsdata til %1.</translation>
+        <translation type="unfinished">Der skete en fejl under gemning af tegnebogsdata til %1.</translation>
     </message>
     <message>
         <source>Backup Successful</source>
-        <translation>Sikkerhedskopiering problemfri</translation>
+        <translation type="unfinished">Sikkerhedskopiering problemfri</translation>
     </message>
     <message>
         <source>The wallet data was successfully saved to %1.</source>
-        <translation>Tegnebogsdata blev gemt til %1.</translation>
+        <translation type="unfinished">Tegnebogsdata blev gemt til %1.</translation>
     </message>
     <message>
         <source>Cancel</source>
-        <translation>Fortryd</translation>
+        <translation type="unfinished">Fortryd</translation>
     </message>
 </context>
 <context>
     <name>bitcoin-core</name>
     <message>
+        <source>The %s developers</source>
+        <translation type="unfinished">Udviklerne af %s</translation>
+    </message>
+    <message>
+        <source>%s corrupt. Try using the wallet tool particl-wallet to salvage or restoring a backup.</source>
+        <translation type="unfinished">%s beskadiget. Prøv at bruge pung-værktøjet particl-wallet til, at bjærge eller gendanne en sikkerhedskopi.</translation>
+    </message>
+    <message>
+        <source>Cannot downgrade wallet from version %i to version %i. Wallet version unchanged.</source>
+        <translation type="unfinished">Kan ikke nedgradere tegnebogen fra version %i til version %i. Wallet-versionen uændret.</translation>
+    </message>
+    <message>
+        <source>Cannot obtain a lock on data directory %s. %s is probably already running.</source>
+        <translation type="unfinished">Kan ikke opnå en lås på datamappe %s. %s kører sansynligvis allerede.</translation>
+    </message>
+    <message>
+        <source>Cannot upgrade a non HD split wallet from version %i to version %i without upgrading to support pre-split keypool. Please use version %i or no version specified.</source>
+        <translation type="unfinished">Kan ikke opgradere en ikke-HD split wallet fra version %i til version %i uden at opgradere til at understøtte pre-split keypool. Brug venligst version %i eller ingen version angivet.</translation>
+    </message>
+    <message>
         <source>Distributed under the MIT software license, see the accompanying file %s or %s</source>
-<<<<<<< HEAD
-        <translation>Distribueret under MIT-softwarelicensen; se den vedlagte fil %s eller %s</translation>
-=======
         <translation type="unfinished">Distribueret under MIT-softwarelicensen; se den vedlagte fil %s eller %s</translation>
     </message>
     <message>
@@ -3358,53 +3770,61 @@
     <message>
         <source>Error: Dumpfile identifier record is incorrect. Got "%s", expected "%s".</source>
         <translation type="unfinished">Fejl: Dumpfilformat dokument er forkert. Fik "%s", forventet "%s".</translation>
->>>>>>> 44d8b13c
+    </message>
+    <message>
+        <source>Error: Dumpfile version is not supported. This version of particl-wallet only supports version 1 dumpfiles. Got dumpfile with version %s</source>
+        <translation type="unfinished">Fejl: Dumpfil-versionen understøttes ikke. Denne version af particl-tegnebog understøtter kun version 1 dumpfiler. Fik dumpfil med version %s</translation>
+    </message>
+    <message>
+        <source>Error: Legacy wallets only support the "legacy", "p2sh-segwit", and "bech32" address types</source>
+        <translation type="unfinished">Fejl: Ældre tegnebøger understøtter kun adressetyperne "legacy", "p2sh-segwit" og "bech32"</translation>
+    </message>
+    <message>
+        <source>File %s already exists. If you are sure this is what you want, move it out of the way first.</source>
+        <translation type="unfinished">Fil %s eksisterer allerede. Hvis du er sikker på, at det er det, du vil have, så flyt det af vejen først.</translation>
+    </message>
+    <message>
+        <source>Invalid or corrupt peers.dat (%s). If you believe this is a bug, please report it to %s. As a workaround, you can move the file (%s) out of the way (rename, move, or delete) to have a new one created on the next start.</source>
+        <translation type="unfinished">Ugyldige eller korrupte peers.dat (%s). Hvis du mener, at dette er en fejl, bedes du rapportere det til %s. Som en løsning kan du flytte filen (%s) ud af vejen (omdøbe, flytte eller slette) for at få oprettet en ny ved næste start.</translation>
+    </message>
+    <message>
+        <source>More than one onion bind address is provided. Using %s for the automatically created Tor onion service.</source>
+        <translation type="unfinished">Mere end én onion-bindingsadresse er opgivet. Bruger %s til den automatiske oprettelse af Tor-onion-tjeneste.</translation>
+    </message>
+    <message>
+        <source>No dump file provided. To use createfromdump, -dumpfile=&lt;filename&gt; must be provided.</source>
+        <translation type="unfinished">Der er ikke angivet nogen dumpfil. For at bruge createfromdump skal -dumpfile= &lt;filename&gt; angives.</translation>
+    </message>
+    <message>
+        <source>No dump file provided. To use dump, -dumpfile=&lt;filename&gt; must be provided.</source>
+        <translation type="unfinished">Der er ikke angivet nogen dumpfil. For at bruge dump skal -dumpfile=&lt;filename&gt; angives.</translation>
+    </message>
+    <message>
+        <source>No wallet file format provided. To use createfromdump, -format=&lt;format&gt; must be provided.</source>
+        <translation type="unfinished">Der er ikke angivet noget tegnebogsfilformat. For at bruge createfromdump skal -format=&lt;format&gt; angives.</translation>
+    </message>
+    <message>
+        <source>Please check that your computer's date and time are correct! If your clock is wrong, %s will not work properly.</source>
+        <translation type="unfinished">Undersøg venligst at din computers dato og klokkeslet er korrekt indstillet! Hvis der er fejl i disse, vil %s ikke fungere korrekt.</translation>
+    </message>
+    <message>
+        <source>Please contribute if you find %s useful. Visit %s for further information about the software.</source>
+        <translation type="unfinished">Overvej venligst at bidrage til udviklingen, hvis du finder %s brugbar. Besøg %s for yderligere information om softwaren.</translation>
     </message>
     <message>
         <source>Prune configured below the minimum of %d MiB.  Please use a higher number.</source>
-        <translation>Beskæring er sat under minimumsgrænsen på %d MiB. Brug venligst et større tal.</translation>
+        <translation type="unfinished">Beskæring er sat under minimumsgrænsen på %d MiB. Brug venligst et større tal.</translation>
     </message>
     <message>
         <source>Prune: last wallet synchronisation goes beyond pruned data. You need to -reindex (download the whole blockchain again in case of pruned node)</source>
-        <translation>Beskæring: Seneste synkronisering rækker udover beskårne data. Du er nødt til at bruge -reindex (downloade hele blokkæden igen i fald af beskåret knude)</translation>
-    </message>
-    <message>
-        <source>Pruning blockstore...</source>
-        <translation>Beskærer bloklager…</translation>
-    </message>
-    <message>
-        <source>Unable to start HTTP server. See debug log for details.</source>
-        <translation>Kunne ikke starte HTTP-server. Se fejlretningslog for detaljer.</translation>
-    </message>
-    <message>
-        <source>The %s developers</source>
-        <translation>Udviklerne af %s</translation>
-    </message>
-    <message>
-        <source>Cannot obtain a lock on data directory %s. %s is probably already running.</source>
-        <translation>Kan ikke opnå en lås på datamappe %s. %s kører sansynligvis allerede.</translation>
-    </message>
-    <message>
-        <source>Cannot provide specific connections and have addrman find outgoing connections at the same.</source>
-        <translation>Kan ikke give specifikke forbindelser og få addrman til at finde udgående forbindelser på samme tid.</translation>
-    </message>
-    <message>
-        <source>Error reading %s! All keys read correctly, but transaction data or address book entries might be missing or incorrect.</source>
-        <translation>Fejl under læsning af %s! Alle nøgler blev læst korrekt, men transaktionsdata eller indgange i adressebogen kan mangle eller være ukorrekte.</translation>
-    </message>
-    <message>
-        <source>Please check that your computer's date and time are correct! If your clock is wrong, %s will not work properly.</source>
-        <translation>Undersøg venligst at din computers dato og klokkeslet er korrekt indstillet! Hvis der er fejl i disse, vil %s ikke fungere korrekt.</translation>
-    </message>
-    <message>
-        <source>Please contribute if you find %s useful. Visit %s for further information about the software.</source>
-        <translation>Overvej venligst at bidrage til udviklingen, hvis du finder %s brugbar. Besøg %s for yderligere information om softwaren.</translation>
+        <translation type="unfinished">Beskæring: Seneste synkronisering rækker udover beskårne data. Du er nødt til at bruge -reindex (downloade hele blokkæden igen i fald af beskåret knude)</translation>
+    </message>
+    <message>
+        <source>SQLiteDatabase: Unknown sqlite wallet schema version %d. Only version %d is supported</source>
+        <translation type="unfinished">SQLiteDatabase: Ukendt sqlite-pung-skemaversion %d. Kun version %d understøttes</translation>
     </message>
     <message>
         <source>The block database contains a block which appears to be from the future. This may be due to your computer's date and time being set incorrectly. Only rebuild the block database if you are sure that your computer's date and time are correct</source>
-<<<<<<< HEAD
-        <translation>Blokdatabasen indeholder en blok, som ser ud til at være fra fremtiden. Dette kan skyldes, at din computers dato og tid ikke er sat korrekt. Genopbyg kun blokdatabasen, hvis du er sikker på, at din computers dato og tid er korrekt</translation>
-=======
         <translation type="unfinished">Blokdatabasen indeholder en blok, som ser ud til at være fra fremtiden. Dette kan skyldes, at din computers dato og tid ikke er sat korrekt. Genopbyg kun blokdatabasen, hvis du er sikker på, at din computers dato og tid er korrekt</translation>
     </message>
     <message>
@@ -3414,45 +3834,84 @@
     <message>
         <source>This error could occur if this wallet was not shutdown cleanly and was last loaded using a build with a newer version of Berkeley DB. If so, please use the software that last loaded this wallet</source>
         <translation type="unfinished">Denne fejl kunne finde sted hvis denne pung ikke blev lukket rent ned og sidst blev indlæst vha. en udgave med en nyere version af Berkeley DB. Brug i så fald venligst den programvare, som sidst indlæste denne pung</translation>
->>>>>>> 44d8b13c
     </message>
     <message>
         <source>This is a pre-release test build - use at your own risk - do not use for mining or merchant applications</source>
-        <translation>Dette er en foreløbig testudgivelse – brug på eget ansvar – brug ikke til mining eller handelsprogrammer</translation>
+        <translation type="unfinished">Dette er en foreløbig testudgivelse – brug på eget ansvar – brug ikke til mining eller handelsprogrammer</translation>
+    </message>
+    <message>
+        <source>This is the maximum transaction fee you pay (in addition to the normal fee) to prioritize partial spend avoidance over regular coin selection.</source>
+        <translation type="unfinished">Dette er det maksimale transaktionsgebyr, du betaler (ud over det normale gebyr) for, at prioritere partisk forbrugsafvigelse over almindelig møntudvælgelse.</translation>
     </message>
     <message>
         <source>This is the transaction fee you may discard if change is smaller than dust at this level</source>
-        <translation>Dette er det transaktionsgebyr, du kan kassere, hvis byttepengene er mindre end støv på dette niveau</translation>
+        <translation type="unfinished">Dette er det transaktionsgebyr, du kan kassere, hvis byttepengene er mindre end støv på dette niveau</translation>
+    </message>
+    <message>
+        <source>This is the transaction fee you may pay when fee estimates are not available.</source>
+        <translation type="unfinished">Dette er transaktionsgebyret, du kan betale, når gebyrestimeringer ikke er tilgængelige.</translation>
+    </message>
+    <message>
+        <source>Total length of network version string (%i) exceeds maximum length (%i). Reduce the number or size of uacomments.</source>
+        <translation type="unfinished">Den totale længde på netværksversionsstrengen (%i) overstiger maksimallængden (%i). Reducér antaller af eller størrelsen på uacomments.</translation>
     </message>
     <message>
         <source>Unable to replay blocks. You will need to rebuild the database using -reindex-chainstate.</source>
-        <translation>Kan ikke genafspille blokke. Du er nødt til at genopbytte databasen ved hjælp af -reindex-chainstate.</translation>
-    </message>
-    <message>
-        <source>Unable to rewind the database to a pre-fork state. You will need to redownload the blockchain</source>
-        <translation>Kan ikke spole databasen tilbage til en tilstand inden en splitning. Du er nødt til at downloade blokkæden igen</translation>
-    </message>
-    <message>
-        <source>Warning: The network does not appear to fully agree! Some miners appear to be experiencing issues.</source>
-        <translation>Advarsel: Netværket ser ikke ud til at være fuldt ud enige! Enkelte minere ser ud til at opleve problemer.</translation>
+        <translation type="unfinished">Kan ikke genafspille blokke. Du er nødt til at genopbytte databasen ved hjælp af -reindex-chainstate.</translation>
+    </message>
+    <message>
+        <source>Unknown wallet file format "%s" provided. Please provide one of "bdb" or "sqlite".</source>
+        <translation type="unfinished">Ukendt tegnebogsfilformat "%s" angivet. Angiv en af "bdb" eller "sqlite".</translation>
+    </message>
+    <message>
+        <source>Warning: Dumpfile wallet format "%s" does not match command line specified format "%s".</source>
+        <translation type="unfinished">Advarsel: Dumpfile tegnebogsformatet "%s" matcher ikke kommandolinjens specificerede format "%s".</translation>
+    </message>
+    <message>
+        <source>Warning: Private keys detected in wallet {%s} with disabled private keys</source>
+        <translation type="unfinished">Advarsel: Private nøgler opdaget i tegnebog {%s} med deaktiverede private nøgler</translation>
     </message>
     <message>
         <source>Warning: We do not appear to fully agree with our peers! You may need to upgrade, or other nodes may need to upgrade.</source>
-        <translation>Advarsel: Vi ser ikke ud til at være fuldt ud enige med andre knuder! Du kan være nødt til at opgradere, eller andre knuder kan være nødt til at opgradere.</translation>
+        <translation type="unfinished">Advarsel: Vi ser ikke ud til at være fuldt ud enige med andre knuder! Du kan være nødt til at opgradere, eller andre knuder kan være nødt til at opgradere.</translation>
+    </message>
+    <message>
+        <source>Witness data for blocks after height %d requires validation. Please restart with -reindex.</source>
+        <translation type="unfinished">Vidnedata for blokke efter højde %d kræver validering. Genstart venligst med -reindex.</translation>
+    </message>
+    <message>
+        <source>You need to rebuild the database using -reindex to go back to unpruned mode.  This will redownload the entire blockchain</source>
+        <translation type="unfinished">Du er nødt til at genopbygge databasen ved hjælp af -reindex for at gå tilbage til ikke-beskåret tilstand. Dette vil downloade hele blokkæden igen</translation>
+    </message>
+    <message>
+        <source>%s is set very high!</source>
+        <translation type="unfinished">%s er meget højt sat!</translation>
     </message>
     <message>
         <source>-maxmempool must be at least %d MB</source>
-        <translation>-maxmempool skal være mindst %d MB</translation>
+        <translation type="unfinished">-maxmempool skal være mindst %d MB</translation>
+    </message>
+    <message>
+        <source>A fatal internal error occurred, see debug.log for details</source>
+        <translation type="unfinished">Der er sket en fatal intern fejl, se debug.log for detaljer</translation>
     </message>
     <message>
         <source>Cannot resolve -%s address: '%s'</source>
-        <translation>Kan ikke finde -%s-adressen: “%s”</translation>
-    </message>
-    <message>
-<<<<<<< HEAD
-        <source>Change index out of range</source>
-        <translation>Ændr indeks uden for interval</translation>
-=======
+        <translation type="unfinished">Kan ikke finde -%s-adressen: “%s”</translation>
+    </message>
+    <message>
+        <source>Cannot set -forcednsseed to true when setting -dnsseed to false.</source>
+        <translation type="unfinished">Kan ikke indstille -forcednsseed til true, når -dnsseed indstilles til false.</translation>
+    </message>
+    <message>
+        <source>Cannot set -peerblockfilters without -blockfilterindex.</source>
+        <translation type="unfinished">Kan ikke indstille -peerblockfilters uden -blockfilterindex.</translation>
+    </message>
+    <message>
+        <source>Cannot write to data directory '%s'; check permissions.</source>
+        <translation type="unfinished">Kan ikke skrive til datamappe '%s'; tjek tilladelser.</translation>
+    </message>
+    <message>
         <source>Cannot provide specific connections and have addrman find outgoing connections at the same time.</source>
         <translation type="unfinished">Kan ikke levere specifikke forbindelser og få adrman til at finde udgående forbindelser på samme tid.</translation>
     </message>
@@ -3463,389 +3922,430 @@
     <message>
         <source>Failed to rename invalid peers.dat file. Please move or delete it and try again.</source>
         <translation type="unfinished">Kunne ikke omdøbe ugyldig peers.dat fil. Flyt eller slet den venligst og prøv igen.</translation>
->>>>>>> 44d8b13c
     </message>
     <message>
         <source>Config setting for %s only applied on %s network when in [%s] section.</source>
-        <translation>Opsætningen af %s bliver kun udført på %s-netværk under [%s]-sektionen.</translation>
+        <translation type="unfinished">Opsætningen af %s bliver kun udført på %s-netværk under [%s]-sektionen.</translation>
     </message>
     <message>
         <source>Copyright (C) %i-%i</source>
-        <translation>Ophavsret © %i-%i</translation>
+        <translation type="unfinished">Ophavsret © %i-%i</translation>
     </message>
     <message>
         <source>Corrupted block database detected</source>
-        <translation>Ødelagt blokdatabase opdaget</translation>
+        <translation type="unfinished">Ødelagt blokdatabase opdaget</translation>
     </message>
     <message>
         <source>Could not find asmap file %s</source>
-        <translation>Kan ikke finde asmap-filen %s </translation>
+        <translation type="unfinished">Kan ikke finde asmap-filen %s </translation>
     </message>
     <message>
         <source>Could not parse asmap file %s</source>
-        <translation>Kan ikke fortolke asmap-filen %s</translation>
+        <translation type="unfinished">Kan ikke fortolke asmap-filen %s</translation>
+    </message>
+    <message>
+        <source>Disk space is too low!</source>
+        <translation type="unfinished">Fejl: Disk pladsen er for lav!</translation>
     </message>
     <message>
         <source>Do you want to rebuild the block database now?</source>
-        <translation>Ønsker du at genopbygge blokdatabasen nu?</translation>
+        <translation type="unfinished">Ønsker du at genopbygge blokdatabasen nu?</translation>
+    </message>
+    <message>
+        <source>Done loading</source>
+        <translation type="unfinished">Indlæsning gennemført</translation>
+    </message>
+    <message>
+        <source>Dump file %s does not exist.</source>
+        <translation type="unfinished">Dumpfil %s findes ikke.</translation>
+    </message>
+    <message>
+        <source>Error creating %s</source>
+        <translation type="unfinished">Fejl skaber %s</translation>
     </message>
     <message>
         <source>Error initializing block database</source>
-        <translation>Klargøring af blokdatabase mislykkedes</translation>
+        <translation type="unfinished">Klargøring af blokdatabase mislykkedes</translation>
     </message>
     <message>
         <source>Error initializing wallet database environment %s!</source>
-        <translation>Klargøring af tegnebogsdatabasemiljøet %s mislykkedes!</translation>
+        <translation type="unfinished">Klargøring af tegnebogsdatabasemiljøet %s mislykkedes!</translation>
     </message>
     <message>
         <source>Error loading %s</source>
-        <translation>Fejl under indlæsning af %s</translation>
+        <translation type="unfinished">Fejl under indlæsning af %s</translation>
     </message>
     <message>
         <source>Error loading %s: Private keys can only be disabled during creation</source>
-        <translation>Fejl ved indlæsning af %s: Private nøgler kan kun deaktiveres under oprettelse</translation>
+        <translation type="unfinished">Fejl ved indlæsning af %s: Private nøgler kan kun deaktiveres under oprettelse</translation>
     </message>
     <message>
         <source>Error loading %s: Wallet corrupted</source>
-        <translation>Fejl under indlæsning af %s: Tegnebog ødelagt</translation>
+        <translation type="unfinished">Fejl under indlæsning af %s: Tegnebog ødelagt</translation>
     </message>
     <message>
         <source>Error loading %s: Wallet requires newer version of %s</source>
-        <translation>Fejl under indlæsning af %s: Tegnebog kræver nyere version af %s</translation>
+        <translation type="unfinished">Fejl under indlæsning af %s: Tegnebog kræver nyere version af %s</translation>
     </message>
     <message>
         <source>Error loading block database</source>
-        <translation>Indlæsning af blokdatabase mislykkedes</translation>
+        <translation type="unfinished">Indlæsning af blokdatabase mislykkedes</translation>
     </message>
     <message>
         <source>Error opening block database</source>
-        <translation>Åbning af blokdatabase mislykkedes</translation>
+        <translation type="unfinished">Åbning af blokdatabase mislykkedes</translation>
+    </message>
+    <message>
+        <source>Error reading from database, shutting down.</source>
+        <translation type="unfinished">Fejl under læsning fra database; lukker ned.</translation>
+    </message>
+    <message>
+        <source>Error reading next record from wallet database</source>
+        <translation type="unfinished">Fejl ved læsning af næste post fra tegnebogsdatabase</translation>
+    </message>
+    <message>
+        <source>Error: Couldn't create cursor into database</source>
+        <translation type="unfinished">Fejl: Kunne ikke oprette markøren i databasen</translation>
+    </message>
+    <message>
+        <source>Error: Disk space is low for %s</source>
+        <translation type="unfinished">Fejl: Disk plads er lavt for %s</translation>
+    </message>
+    <message>
+        <source>Error: Dumpfile checksum does not match. Computed %s, expected %s</source>
+        <translation type="unfinished">Fejl: Dumpfil kontrolsum stemmer ikke overens. Beregnet %s, forventet %s</translation>
+    </message>
+    <message>
+        <source>Error: Got key that was not hex: %s</source>
+        <translation type="unfinished">Fejl: Fik nøgle, der ikke var hex: %s</translation>
+    </message>
+    <message>
+        <source>Error: Got value that was not hex: %s</source>
+        <translation type="unfinished">Fejl: Fik værdi, der ikke var hex: %s</translation>
+    </message>
+    <message>
+        <source>Error: Keypool ran out, please call keypoolrefill first</source>
+        <translation type="unfinished">Fejl: Nøglepøl løb tør, tilkald venligst keypoolrefill først</translation>
+    </message>
+    <message>
+        <source>Error: Missing checksum</source>
+        <translation type="unfinished">Fejl: Manglende kontrolsum</translation>
+    </message>
+    <message>
+        <source>Error: No %s addresses available.</source>
+        <translation type="unfinished">Fejl: Ingen tilgængelige %s adresser.</translation>
+    </message>
+    <message>
+        <source>Error: Unable to parse version %u as a uint32_t</source>
+        <translation type="unfinished">Fejl: Kan ikke parse version %u som en uint32_t</translation>
+    </message>
+    <message>
+        <source>Error: Unable to write record to new wallet</source>
+        <translation type="unfinished">Fejl: Kan ikke skrive post til ny tegnebog</translation>
     </message>
     <message>
         <source>Failed to listen on any port. Use -listen=0 if you want this.</source>
-        <translation>Lytning på enhver port mislykkedes. Brug -listen=0, hvis du ønsker dette.</translation>
+        <translation type="unfinished">Lytning på enhver port mislykkedes. Brug -listen=0, hvis du ønsker dette.</translation>
     </message>
     <message>
         <source>Failed to rescan the wallet during initialization</source>
-        <translation>Genindlæsning af tegnebogen under initialisering mislykkedes</translation>
-    </message>
-    <message>
-        <source>Importing...</source>
-        <translation>Importerer…</translation>
+        <translation type="unfinished">Genindlæsning af tegnebogen under initialisering mislykkedes</translation>
+    </message>
+    <message>
+        <source>Failed to verify database</source>
+        <translation type="unfinished">Kunne ikke verificere databasen</translation>
+    </message>
+    <message>
+        <source>Fee rate (%s) is lower than the minimum fee rate setting (%s)</source>
+        <translation type="unfinished">Gebyrrate (%s) er lavere end den minimale gebyrrate-indstilling (%s)</translation>
+    </message>
+    <message>
+        <source>Ignoring duplicate -wallet %s.</source>
+        <translation type="unfinished">Ignorerer duplikeret -pung %s.</translation>
+    </message>
+    <message>
+        <source>Importing…</source>
+        <translation type="unfinished">Importerer...</translation>
     </message>
     <message>
         <source>Incorrect or no genesis block found. Wrong datadir for network?</source>
-        <translation>Ukorrekt eller ingen tilblivelsesblok fundet. Forkert datamappe for netværk?</translation>
+        <translation type="unfinished">Ukorrekt eller ingen tilblivelsesblok fundet. Forkert datamappe for netværk?</translation>
     </message>
     <message>
         <source>Initialization sanity check failed. %s is shutting down.</source>
-        <translation>Sundhedstjek under initialisering mislykkedes. %s lukker ned.</translation>
+        <translation type="unfinished">Sundhedstjek under initialisering mislykkedes. %s lukker ned.</translation>
+    </message>
+    <message>
+        <source>Input not found or already spent</source>
+        <translation type="unfinished">Input ikke fundet eller allerede brugt</translation>
+    </message>
+    <message>
+        <source>Insufficient funds</source>
+        <translation type="unfinished">Manglende dækning</translation>
+    </message>
+    <message>
+        <source>Invalid -i2psam address or hostname: '%s'</source>
+        <translation type="unfinished">Ugyldig -i2psam-adresse eller værtsnavn: '%s'</translation>
+    </message>
+    <message>
+        <source>Invalid -onion address or hostname: '%s'</source>
+        <translation type="unfinished">Ugyldig -onion-adresse eller værtsnavn: “%s”</translation>
+    </message>
+    <message>
+        <source>Invalid -proxy address or hostname: '%s'</source>
+        <translation type="unfinished">Ugyldig -proxy-adresse eller værtsnavn: “%s”</translation>
     </message>
     <message>
         <source>Invalid P2P permission: '%s'</source>
-        <translation>Invalid P2P tilladelse: '%s'</translation>
+        <translation type="unfinished">Invalid P2P tilladelse: '%s'</translation>
     </message>
     <message>
         <source>Invalid amount for -%s=&lt;amount&gt;: '%s'</source>
-        <translation>Ugyldigt beløb for -%s=&lt;beløb&gt;: “%s”</translation>
-    </message>
-    <message>
-        <source>Invalid amount for -discardfee=&lt;amount&gt;: '%s'</source>
-        <translation>Ugyldigt beløb for -discardfee=&lt;amount&gt;: “%s”</translation>
-    </message>
-    <message>
-        <source>Invalid amount for -fallbackfee=&lt;amount&gt;: '%s'</source>
-        <translation>Ugyldigt beløb for -fallbackfee=&lt;beløb&gt;: “%s”</translation>
+        <translation type="unfinished">Ugyldigt beløb for -%s=&lt;beløb&gt;: “%s”</translation>
+    </message>
+    <message>
+        <source>Invalid netmask specified in -whitelist: '%s'</source>
+        <translation type="unfinished">Ugyldig netmaske angivet i -whitelist: “%s”</translation>
+    </message>
+    <message>
+        <source>Loading P2P addresses…</source>
+        <translation type="unfinished">Indlæser P2P-adresser...</translation>
+    </message>
+    <message>
+        <source>Loading banlist…</source>
+        <translation type="unfinished">Indlæser bandlysningsliste…</translation>
+    </message>
+    <message>
+        <source>Loading block index…</source>
+        <translation type="unfinished">Indlæser blokindeks...</translation>
+    </message>
+    <message>
+        <source>Loading wallet…</source>
+        <translation type="unfinished">Indlæser tegnebog...</translation>
+    </message>
+    <message>
+        <source>Missing amount</source>
+        <translation type="unfinished">Manglende beløb</translation>
+    </message>
+    <message>
+        <source>Missing solving data for estimating transaction size</source>
+        <translation type="unfinished">Manglende løsningsdata til estimering af transaktionsstørrelse</translation>
+    </message>
+    <message>
+        <source>Need to specify a port with -whitebind: '%s'</source>
+        <translation type="unfinished">Nødt til at angive en port med -whitebinde: “%s”</translation>
+    </message>
+    <message>
+        <source>No addresses available</source>
+        <translation type="unfinished">Ingen adresser tilgængelige</translation>
+    </message>
+    <message>
+        <source>Not enough file descriptors available.</source>
+        <translation type="unfinished">For få tilgængelige fildeskriptorer.</translation>
+    </message>
+    <message>
+        <source>Prune cannot be configured with a negative value.</source>
+        <translation type="unfinished">Beskæring kan ikke opsættes med en negativ værdi.</translation>
+    </message>
+    <message>
+        <source>Prune mode is incompatible with -txindex.</source>
+        <translation type="unfinished">Beskæringstilstand er ikke kompatibel med -txindex.</translation>
+    </message>
+    <message>
+        <source>Pruning blockstore…</source>
+        <translation type="unfinished">Beskærer bloklager…</translation>
+    </message>
+    <message>
+        <source>Reducing -maxconnections from %d to %d, because of system limitations.</source>
+        <translation type="unfinished">Reducerer -maxconnections fra %d til %d på grund af systembegrænsninger.</translation>
+    </message>
+    <message>
+        <source>Replaying blocks…</source>
+        <translation type="unfinished">Genafspiller blokke...</translation>
+    </message>
+    <message>
+        <source>Rescanning…</source>
+        <translation type="unfinished">Genindlæser…</translation>
+    </message>
+    <message>
+        <source>SQLiteDatabase: Failed to execute statement to verify database: %s</source>
+        <translation type="unfinished">SQLiteDatabase: Udførelse af udtryk for, at bekræfte database mislykkedes: %s</translation>
+    </message>
+    <message>
+        <source>SQLiteDatabase: Failed to prepare statement to verify database: %s</source>
+        <translation type="unfinished">SQLiteDatabase: Forberedelse af udtryk på, at bekræfte database mislykkedes: %s</translation>
+    </message>
+    <message>
+        <source>SQLiteDatabase: Failed to read database verification error: %s</source>
+        <translation type="unfinished">SQLiteDatabase: Indlæsning af database-bekræftelsesfejl mislykkedes: %s</translation>
+    </message>
+    <message>
+        <source>SQLiteDatabase: Unexpected application id. Expected %u, got %u</source>
+        <translation type="unfinished">SQLiteDatabase: Uventet applikations-ID. Ventede %u, fik %u</translation>
+    </message>
+    <message>
+        <source>Section [%s] is not recognized.</source>
+        <translation type="unfinished">Sektion [%s] er ikke genkendt.</translation>
+    </message>
+    <message>
+        <source>Signing transaction failed</source>
+        <translation type="unfinished">Signering af transaktion mislykkedes</translation>
+    </message>
+    <message>
+        <source>Specified -walletdir "%s" does not exist</source>
+        <translation type="unfinished">Angivet -walletdir “%s” eksisterer ikke</translation>
+    </message>
+    <message>
+        <source>Specified -walletdir "%s" is a relative path</source>
+        <translation type="unfinished">Angivet -walletdir “%s” er en relativ sti</translation>
+    </message>
+    <message>
+        <source>Specified -walletdir "%s" is not a directory</source>
+        <translation type="unfinished">Angivet -walletdir “%s” er ikke en mappe</translation>
     </message>
     <message>
         <source>Specified blocks directory "%s" does not exist.</source>
-        <translation>Angivet blokmappe “%s” eksisterer ikke.</translation>
+        <translation type="unfinished">Angivet blokmappe “%s” eksisterer ikke.</translation>
+    </message>
+    <message>
+        <source>Starting network threads…</source>
+        <translation type="unfinished">Starter netværkstråde...</translation>
+    </message>
+    <message>
+        <source>The source code is available from %s.</source>
+        <translation type="unfinished">Kildekoden er tilgængelig fra %s.</translation>
+    </message>
+    <message>
+        <source>The specified config file %s does not exist</source>
+        <translation type="unfinished">Den angivne konfigurationsfil %s findes ikke</translation>
+    </message>
+    <message>
+        <source>The transaction amount is too small to pay the fee</source>
+        <translation type="unfinished">Transaktionsbeløbet er for lille til at betale gebyret</translation>
+    </message>
+    <message>
+        <source>The wallet will avoid paying less than the minimum relay fee.</source>
+        <translation type="unfinished">Tegnebogen vil undgå at betale mindre end minimum-videresendelsesgebyret.</translation>
+    </message>
+    <message>
+        <source>This is experimental software.</source>
+        <translation type="unfinished">Dette er eksperimentelt software.</translation>
+    </message>
+    <message>
+        <source>This is the minimum transaction fee you pay on every transaction.</source>
+        <translation type="unfinished">Dette er det transaktionsgebyr, du minimum betaler for hver transaktion.</translation>
+    </message>
+    <message>
+        <source>This is the transaction fee you will pay if you send a transaction.</source>
+        <translation type="unfinished">Dette er transaktionsgebyret, som betaler, når du sender en transaktion.</translation>
+    </message>
+    <message>
+        <source>Transaction amount too small</source>
+        <translation type="unfinished">Transaktionsbeløb er for lavt</translation>
+    </message>
+    <message>
+        <source>Transaction amounts must not be negative</source>
+        <translation type="unfinished">Transaktionsbeløb må ikke være negative</translation>
+    </message>
+    <message>
+        <source>Transaction change output index out of range</source>
+        <translation type="unfinished">Transaktions byttepenge outputindeks uden for intervallet</translation>
+    </message>
+    <message>
+        <source>Transaction has too long of a mempool chain</source>
+        <translation type="unfinished">Transaktionen har en for lang hukommelsespuljekæde</translation>
+    </message>
+    <message>
+        <source>Transaction must have at least one recipient</source>
+        <translation type="unfinished">Transaktionen skal have mindst én modtager</translation>
+    </message>
+    <message>
+        <source>Transaction needs a change address, but we can't generate it.</source>
+        <translation type="unfinished">Transaktionen behøver en byttepenge adresse, men vi kan ikke generere den.</translation>
+    </message>
+    <message>
+        <source>Transaction too large</source>
+        <translation type="unfinished">Transaktionen er for stor</translation>
+    </message>
+    <message>
+        <source>Unable to bind to %s on this computer (bind returned error %s)</source>
+        <translation type="unfinished">Ikke i stand til at tildele til %s på denne computer (bind returnerede fejl %s)</translation>
+    </message>
+    <message>
+        <source>Unable to bind to %s on this computer. %s is probably already running.</source>
+        <translation type="unfinished">Ikke i stand til at tildele til %s på denne computer. %s kører formodentlig allerede.</translation>
+    </message>
+    <message>
+        <source>Unable to create the PID file '%s': %s</source>
+        <translation type="unfinished">Ikke i stand til at oprette PID fil '%s': %s</translation>
+    </message>
+    <message>
+        <source>Unable to generate initial keys</source>
+        <translation type="unfinished">Kan ikke generere indledningsvise nøgler</translation>
+    </message>
+    <message>
+        <source>Unable to generate keys</source>
+        <translation type="unfinished">U-istand til at generere nøgler</translation>
+    </message>
+    <message>
+        <source>Unable to open %s for writing</source>
+        <translation type="unfinished">Kan ikke åbne %s til skrivning</translation>
+    </message>
+    <message>
+        <source>Unable to parse -maxuploadtarget: '%s'</source>
+        <translation type="unfinished">Kan ikke parse -maxuploadtarget: '%s'</translation>
+    </message>
+    <message>
+        <source>Unable to start HTTP server. See debug log for details.</source>
+        <translation type="unfinished">Kunne ikke starte HTTP-server. Se fejlretningslog for detaljer.</translation>
+    </message>
+    <message>
+        <source>Unknown -blockfilterindex value %s.</source>
+        <translation type="unfinished">Ukendt -blockfilterindex værdi %s.</translation>
     </message>
     <message>
         <source>Unknown address type '%s'</source>
-        <translation>Ukendt adressetype ‘%s’</translation>
+        <translation type="unfinished">Ukendt adressetype ‘%s’</translation>
     </message>
     <message>
         <source>Unknown change type '%s'</source>
-        <translation>Ukendt byttepengetype ‘%s’</translation>
-    </message>
-    <message>
-        <source>Upgrading txindex database</source>
-        <translation>Opgraderer txindex database</translation>
-    </message>
-    <message>
-        <source>Loading P2P addresses...</source>
-        <translation>Indlæser P2P-adresser…</translation>
-    </message>
-    <message>
-        <source>Loading banlist...</source>
-        <translation>Indlæser bandlysningsliste…</translation>
-    </message>
-    <message>
-        <source>Not enough file descriptors available.</source>
-        <translation>For få tilgængelige fildeskriptorer.</translation>
-    </message>
-    <message>
-        <source>Prune cannot be configured with a negative value.</source>
-        <translation>Beskæring kan ikke opsættes med en negativ værdi.</translation>
-    </message>
-    <message>
-        <source>Prune mode is incompatible with -txindex.</source>
-        <translation>Beskæringstilstand er ikke kompatibel med -txindex.</translation>
-    </message>
-    <message>
-        <source>Replaying blocks...</source>
-        <translation>Genafspiller blokke…</translation>
-    </message>
-    <message>
-        <source>Rewinding blocks...</source>
-        <translation>Spoler blokke tilbage…</translation>
-    </message>
-    <message>
-        <source>The source code is available from %s.</source>
-        <translation>Kildekoden er tilgængelig fra %s.</translation>
-    </message>
-    <message>
-        <source>Transaction fee and change calculation failed</source>
-        <translation>Beregning af transaktionsgebyr og byttepenge mislykkedes</translation>
-    </message>
-    <message>
-        <source>Unable to bind to %s on this computer. %s is probably already running.</source>
-        <translation>Ikke i stand til at tildele til %s på denne computer. %s kører formodentlig allerede.</translation>
-    </message>
-    <message>
-        <source>Unable to generate keys</source>
-        <translation>U-istand til at generere nøgler</translation>
+        <translation type="unfinished">Ukendt byttepengetype ‘%s’</translation>
+    </message>
+    <message>
+        <source>Unknown network specified in -onlynet: '%s'</source>
+        <translation type="unfinished">Ukendt netværk anført i -onlynet: “%s”</translation>
+    </message>
+    <message>
+        <source>Unknown new rules activated (versionbit %i)</source>
+        <translation type="unfinished">Ukendte nye regler aktiveret (versionsbit %i)</translation>
     </message>
     <message>
         <source>Unsupported logging category %s=%s.</source>
-        <translation>Ikke understøttet logningskategori %s=%s.</translation>
-    </message>
-    <message>
-        <source>Upgrading UTXO database</source>
-        <translation>Opgraderer UTXO-database</translation>
+        <translation type="unfinished">Ikke understøttet logningskategori %s=%s.</translation>
     </message>
     <message>
         <source>User Agent comment (%s) contains unsafe characters.</source>
-        <translation>Brugeragent-kommentar (%s) indeholder usikre tegn.</translation>
-    </message>
-    <message>
-        <source>Verifying blocks...</source>
-        <translation>Verificerer blokke…</translation>
+        <translation type="unfinished">Brugeragent-kommentar (%s) indeholder usikre tegn.</translation>
+    </message>
+    <message>
+        <source>Verifying blocks…</source>
+        <translation type="unfinished">Verificerer blokke…</translation>
+    </message>
+    <message>
+        <source>Verifying wallet(s)…</source>
+        <translation type="unfinished">Bekræfter tegnebog (/bøger)...</translation>
     </message>
     <message>
         <source>Wallet needed to be rewritten: restart %s to complete</source>
-        <translation>Det var nødvendigt at genskrive tegnebogen: Genstart %s for at gennemføre</translation>
-    </message>
-    <message>
-        <source>Error: Listening for incoming connections failed (listen returned error %s)</source>
-        <translation>Fejl: Lytning efter indkommende forbindelser mislykkedes (lytning resultarede i fejl %s)</translation>
-    </message>
-    <message>
-        <source>Invalid amount for -maxtxfee=&lt;amount&gt;: '%s' (must be at least the minrelay fee of %s to prevent stuck transactions)</source>
-        <translation>Ugyldigt beløb for -maxtxfee=&lt;beløb&gt;: “%s” (skal være på mindst minrelay-gebyret på %s for at undgå hængende transaktioner)</translation>
-    </message>
-    <message>
-        <source>The transaction amount is too small to send after the fee has been deducted</source>
-        <translation>Transaktionsbeløbet er for lille til at sende, når gebyret er trukket fra</translation>
-    </message>
-    <message>
-        <source>You need to rebuild the database using -reindex to go back to unpruned mode.  This will redownload the entire blockchain</source>
-        <translation>Du er nødt til at genopbygge databasen ved hjælp af -reindex for at gå tilbage til ikke-beskåret tilstand. Dette vil downloade hele blokkæden igen</translation>
-    </message>
-    <message>
-        <source>Error reading from database, shutting down.</source>
-        <translation>Fejl under læsning fra database; lukker ned.</translation>
-    </message>
-    <message>
-        <source>Error upgrading chainstate database</source>
-        <translation>Fejl under opgradering af kædetilstandsdatabase</translation>
-    </message>
-    <message>
-        <source>Error: Disk space is low for %s</source>
-        <translation>Fejl: Disk plads er lavt for %s</translation>
-    </message>
-    <message>
-        <source>Invalid -onion address or hostname: '%s'</source>
-        <translation>Ugyldig -onion-adresse eller værtsnavn: “%s”</translation>
-    </message>
-    <message>
-        <source>Invalid -proxy address or hostname: '%s'</source>
-        <translation>Ugyldig -proxy-adresse eller værtsnavn: “%s”</translation>
-    </message>
-    <message>
-        <source>Invalid amount for -paytxfee=&lt;amount&gt;: '%s' (must be at least %s)</source>
-        <translation>Ugyldigt beløb for -paytxfee=&lt;beløb&gt;: “%s” (skal være mindst %s)</translation>
-    </message>
-    <message>
-        <source>Invalid netmask specified in -whitelist: '%s'</source>
-        <translation>Ugyldig netmaske angivet i -whitelist: “%s”</translation>
-    </message>
-    <message>
-        <source>Need to specify a port with -whitebind: '%s'</source>
-        <translation>Nødt til at angive en port med -whitebinde: “%s”</translation>
-    </message>
-    <message>
-        <source>Prune mode is incompatible with -blockfilterindex.</source>
-        <translation>Beskærings tilstand er ikke understøttet med -blockfilterindex.</translation>
-    </message>
-    <message>
-        <source>Reducing -maxconnections from %d to %d, because of system limitations.</source>
-        <translation>Reducerer -maxconnections fra %d til %d på grund af systembegrænsninger.</translation>
-    </message>
-    <message>
-        <source>Section [%s] is not recognized.</source>
-        <translation>Sektion [%s] er ikke genkendt.</translation>
-    </message>
-    <message>
-        <source>Signing transaction failed</source>
-        <translation>Signering af transaktion mislykkedes</translation>
-    </message>
-    <message>
-        <source>Specified -walletdir "%s" does not exist</source>
-        <translation>Angivet -walletdir “%s” eksisterer ikke</translation>
-    </message>
-    <message>
-        <source>Specified -walletdir "%s" is a relative path</source>
-        <translation>Angivet -walletdir “%s” er en relativ sti</translation>
-    </message>
-    <message>
-        <source>Specified -walletdir "%s" is not a directory</source>
-        <translation>Angivet -walletdir “%s” er ikke en mappe</translation>
-    </message>
-    <message>
-        <source>The specified config file %s does not exist
-</source>
-        <translation>Den specificerede konfigurationsfil %s eksisterer ikke.
-</translation>
-    </message>
-    <message>
-        <source>The transaction amount is too small to pay the fee</source>
-        <translation>Transaktionsbeløbet er for lille til at betale gebyret</translation>
-    </message>
-    <message>
-        <source>This is experimental software.</source>
-        <translation>Dette er eksperimentelt software.</translation>
-    </message>
-    <message>
-        <source>Transaction amount too small</source>
-        <translation>Transaktionsbeløb er for lavt</translation>
-    </message>
-    <message>
-        <source>Transaction too large</source>
-        <translation>Transaktionen er for stor</translation>
-    </message>
-    <message>
-        <source>Unable to bind to %s on this computer (bind returned error %s)</source>
-        <translation>Ikke i stand til at tildele til %s på denne computer (bind returnerede fejl %s)</translation>
-    </message>
-    <message>
-        <source>Unable to create the PID file '%s': %s</source>
-        <translation>Ikke i stand til at oprette PID fil '%s': %s</translation>
-    </message>
-    <message>
-        <source>Unable to generate initial keys</source>
-        <translation>Kan ikke generere indledningsvise nøgler</translation>
-    </message>
-    <message>
-        <source>Unknown -blockfilterindex value %s.</source>
-        <translation>Ukendt -blockfilterindex værdi %s.</translation>
-    </message>
-    <message>
-        <source>Verifying wallet(s)...</source>
-        <translation>Verificerer tegnebøger…</translation>
-    </message>
-    <message>
-        <source>Warning: unknown new rules activated (versionbit %i)</source>
-        <translation>Advarsel: Ukendte nye regler aktiveret (versionsbit %i)</translation>
-    </message>
-    <message>
-        <source>-maxtxfee is set very high! Fees this large could be paid on a single transaction.</source>
-        <translation>-maxtxfee er sat meget højt! Gebyrer så store risikeres betalt på en enkelt transaktion.</translation>
-    </message>
-    <message>
-        <source>This is the transaction fee you may pay when fee estimates are not available.</source>
-        <translation>Dette er transaktionsgebyret, du kan betale, når gebyrestimeringer ikke er tilgængelige.</translation>
-    </message>
-    <message>
-        <source>Total length of network version string (%i) exceeds maximum length (%i). Reduce the number or size of uacomments.</source>
-        <translation>Den totale længde på netværksversionsstrengen (%i) overstiger maksimallængden (%i). Reducér antaller af eller størrelsen på uacomments.</translation>
-    </message>
-    <message>
-        <source>%s is set very high!</source>
-        <translation>%s er meget højt sat!</translation>
-    </message>
-    <message>
-        <source>Error loading wallet %s. Duplicate -wallet filename specified.</source>
-        <translation>Fejl under indlæsning af tegnebog %s. -wallet filnavn angivet mere end én gang.</translation>
-    </message>
-    <message>
-        <source>Starting network threads...</source>
-        <translation>Starter netværkstråde…</translation>
-    </message>
-    <message>
-        <source>The wallet will avoid paying less than the minimum relay fee.</source>
-        <translation>Tegnebogen vil undgå at betale mindre end minimum-videresendelsesgebyret.</translation>
-    </message>
-    <message>
-        <source>This is the minimum transaction fee you pay on every transaction.</source>
-        <translation>Dette er det transaktionsgebyr, du minimum betaler for hver transaktion.</translation>
-    </message>
-    <message>
-        <source>This is the transaction fee you will pay if you send a transaction.</source>
-        <translation>Dette er transaktionsgebyret, som betaler, når du sender en transaktion.</translation>
-    </message>
-    <message>
-        <source>Transaction amounts must not be negative</source>
-        <translation>Transaktionsbeløb må ikke være negative</translation>
-    </message>
-    <message>
-        <source>Transaction has too long of a mempool chain</source>
-        <translation>Transaktionen har en for lang hukommelsespuljekæde</translation>
-    </message>
-    <message>
-        <source>Transaction must have at least one recipient</source>
-        <translation>Transaktionen skal have mindst én modtager</translation>
-    </message>
-    <message>
-        <source>Unknown network specified in -onlynet: '%s'</source>
-        <translation>Ukendt netværk anført i -onlynet: “%s”</translation>
-    </message>
-    <message>
-        <source>Insufficient funds</source>
-        <translation>Manglende dækning</translation>
-    </message>
-    <message>
-        <source>Fee estimation failed. Fallbackfee is disabled. Wait a few blocks or enable -fallbackfee.</source>
-        <translation>Estimering af gebyr mislykkedes. Tilbagefaldsgebyr er deaktiveret. Vent et par blokke eller aktiver -fallbackfee.</translation>
-    </message>
-    <message>
-        <source>Warning: Private keys detected in wallet {%s} with disabled private keys</source>
-        <translation>Advarsel: Private nøgler opdaget i tegnebog {%s} med deaktiverede private nøgler</translation>
-    </message>
-    <message>
-        <source>Cannot write to data directory '%s'; check permissions.</source>
-        <translation>Kan ikke skrive til datamappe '%s'; tjek tilladelser.</translation>
-    </message>
-    <message>
-        <source>Loading block index...</source>
-        <translation>Indlæser blokindeks…</translation>
-    </message>
-    <message>
-        <source>Loading wallet...</source>
-        <translation>Indlæser tegnebog…</translation>
-    </message>
-    <message>
-        <source>Cannot downgrade wallet</source>
-        <translation>Kan ikke nedgradere tegnebog</translation>
-    </message>
-    <message>
-        <source>Rescanning...</source>
-        <translation>Genindlæser…</translation>
-    </message>
-    <message>
-        <source>Done loading</source>
-        <translation>Indlæsning gennemført</translation>
+        <translation type="unfinished">Det var nødvendigt at genskrive tegnebogen: Genstart %s for at gennemføre</translation>
+    </message>
+    <message>
+        <source>Settings file could not be read</source>
+        <translation type="unfinished">Indstillingsfilen kunne ikke læses</translation>
+    </message>
+    <message>
+        <source>Settings file could not be written</source>
+        <translation type="unfinished">Indstillingsfilen kunne ikke skrives</translation>
     </message>
 </context>
 </TS>