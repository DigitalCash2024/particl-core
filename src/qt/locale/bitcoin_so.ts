--- conflicted
+++ resolved
@@ -58,19 +58,7 @@
         <translation type="unfinished">C&amp;Aagga</translation>
     </message>
     <message>
-<<<<<<< HEAD
-        <source>Sending addresses</source>
-        <translation type="unfinished">Cinwaanada dirista</translation>
-    </message>
-    <message>
-        <source>Receiving addresses</source>
-        <translation type="unfinished">Cinwaanada qaabilaadda</translation>
-    </message>
-    <message>
         <source>These are your Particl addresses for sending payments. Always check the amount and the receiving address before sending coins.</source>
-=======
-        <source>These are your Bitcoin addresses for sending payments. Always check the amount and the receiving address before sending coins.</source>
->>>>>>> 68684745
         <translation type="unfinished">Kuwani waa cinwaanada Seeraar aad ku direyso lacagaha. Marwalba caddadka ama cinwaanka laga soo hubiyo inta aadan dirin lacagta qadaadiicda ah ka hor inta aadan dirin.</translation>
     </message>
     <message>
@@ -151,13 +139,8 @@
         <translation type="unfinished">Xaqiiji encryption jeebka</translation>
     </message>
     <message>
-<<<<<<< HEAD
         <source>Warning: If you encrypt your wallet and lose your passphrase, you will &lt;b&gt;LOSE ALL OF YOUR PARTICL&lt;/b&gt;!</source>
-        <translation type="unfinished">Digniin: Haddii aad qarisid jeebkaaga oo aad lumiso ereyga Passphrase, waxaad 1LOSE DOONAA DHAMMAAN PARTICL1!</translation>
-=======
-        <source>Warning: If you encrypt your wallet and lose your passphrase, you will &lt;b&gt;LOSE ALL OF YOUR BITCOINS&lt;/b&gt;!</source>
-        <translation type="unfinished">Digniin: Haddii aad jeebka jeebkaaga qarisid, Oo aad lumiso ereygii,Adigaa sameyn doontaa&lt;b&gt;Lumin oo dhan BITCOINS AAD&lt;/b&gt;!</translation>
->>>>>>> 68684745
+        <translation type="unfinished">Digniin: Haddii aad jeebka jeebkaaga qarisid, Oo aad lumiso ereygii,Adigaa sameyn doontaa&lt;b&gt;Lumin oo dhan PARTICL AAD&lt;/b&gt;!</translation>
     </message>
     <message>
         <source>Are you sure you wish to encrypt your wallet?</source>
