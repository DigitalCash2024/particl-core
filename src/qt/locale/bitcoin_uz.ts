<TS version="2.1" language="uz">
<context>
    <name>AddressBookPage</name>
    <message>
        <source>Right-click to edit address or label</source>
        <translation type="unfinished">Manzil yoki yorliqni o'zgartirish uchun o'ng tugmani bosing</translation>
    </message>
    <message>
        <source>Create a new address</source>
        <translation type="unfinished">Yangi manzil yarating</translation>
    </message>
    <message>
        <source>&amp;New</source>
        <translation type="unfinished">&amp;Yangi</translation>
    </message>
    <message>
        <source>Copy the currently selected address to the system clipboard</source>
        <translation type="unfinished">Tanlangan manzilni tizim vaqtinchalik hotirasida saqlash</translation>
    </message>
    <message>
        <source>&amp;Copy</source>
        <translation type="unfinished">&amp;Nusxalash</translation>
    </message>
    <message>
        <source>C&amp;lose</source>
        <translation type="unfinished">Y&amp;opish</translation>
    </message>
    <message>
        <source>Delete the currently selected address from the list</source>
        <translation type="unfinished">Tanlangan manzilni ro'yhatdan o'chiring</translation>
    </message>
    <message>
        <source>Enter address or label to search</source>
        <translation type="unfinished">Qidirish uchun manzil yoki yorliqni kiriting</translation>
    </message>
    <message>
        <source>Export the data in the current tab to a file</source>
        <translation type="unfinished">Joriy ichki oynaning ichidagi malumotlarni faylga yuklab olish</translation>
    </message>
    <message>
        <source>&amp;Delete</source>
        <translation type="unfinished">o'chirish</translation>
    </message>
    <message>
        <source>Choose the address to send coins to</source>
        <translation type="unfinished">Tangalarni jo'natish uchun addressni tanlash</translation>
    </message>
    <message>
        <source>Choose the address to receive coins with</source>
        <translation type="unfinished">Tangalarni qabul qilib olish uchun manzilni tanlang</translation>
    </message>
    <message>
        <source>C&amp;hoose</source>
        <translation type="unfinished">tanlamoq</translation>
    </message>
    <message>
<<<<<<< HEAD
        <source>Sending addresses</source>
        <translation type="unfinished">Yuboriladigan manzillar</translation>
    </message>
    <message>
        <source>Receiving addresses</source>
        <translation type="unfinished">Qabul qilinadigan manzillar</translation>
    </message>
    <message>
        <source>These are your Particl addresses for sending payments. Always check the amount and the receiving address before sending coins.</source>
        <translation type="unfinished">Quyidagilar to'lovlarni yuborish uchun Particl manzillaringizdir. Har doim yuborishdan oldin yuborilayotgan tangalar sonini va qabul qiluvchi manzilni tekshirib ko'ring.</translation>
=======
        <source>These are your Bitcoin addresses for sending payments. Always check the amount and the receiving address before sending coins.</source>
        <translation type="unfinished">Quyidagilar to'lovlarni yuborish uchun Bitcoin manzillaringizdir. Har doim yuborishdan oldin yuborilayotgan tangalar sonini va qabul qiluvchi manzilni tekshirib ko'ring.</translation>
>>>>>>> 44d8b13c
    </message>
    <message>
        <source>These are your Particl addresses for receiving payments. Use the 'Create new receiving address' button in the receive tab to create new addresses.
Signing is only possible with addresses of the type 'legacy'.</source>
        <translation type="unfinished">Bular to'lovlarni qabul qilishingiz uchun sizning Particl manzillaringizdir. Yangi qabul qiluvchi manzil yaratish uchun qabul qilish varag'idagi ''Yangi qabul qilish manzilini yaratish'' ustiga bosing. Faqat 'legacy' turdagi manzillar bilan xisobga kirish mumkin.</translation>
    </message>
    <message>
        <source>&amp;Copy Address</source>
        <translation type="unfinished">&amp;manzildan nusxa olish</translation>
    </message>
    <message>
        <source>Copy &amp;Label</source>
        <translation type="unfinished">Yorliqni ko'chirish</translation>
    </message>
    <message>
        <source>&amp;Edit</source>
        <translation type="unfinished">O'zgartirmoq</translation>
    </message>
    <message>
        <source>Export Address List</source>
        <translation type="unfinished">Manzil ro'yhatini yuklab olish</translation>
    </message>
    <message>
        <source>Comma separated file</source>
        <extracomment>Expanded name of the CSV file format. See: https://en.wikipedia.org/wiki/Comma-separated_values.</extracomment>
        <translation type="unfinished">Vergul bilan ajratilgan fayl</translation>
    </message>
    <message>
        <source>There was an error trying to save the address list to %1. Please try again.</source>
        <extracomment>An error message. %1 is a stand-in argument for the name of the file we attempted to save to.</extracomment>
        <translation type="unfinished">Манзил рўйхатини %1.га сақлашда хатолик юз берди. Яна уриниб кўринг.</translation>
    </message>
    <message>
        <source>Exporting Failed</source>
        <translation type="unfinished">Экспорт қилиб бўлмади</translation>
    </message>
</context>
<context>
    <name>AddressTableModel</name>
    <message>
        <source>Label</source>
        <translation type="unfinished">Yorliq</translation>
    </message>
    <message>
        <source>Address</source>
        <translation type="unfinished">Manzil</translation>
    </message>
    <message>
        <source>(no label)</source>
        <translation type="unfinished">(Ёрлиқ мавжуд эмас)</translation>
    </message>
</context>
<context>
    <name>AskPassphraseDialog</name>
    <message>
        <source>Passphrase Dialog</source>
        <translation type="unfinished">Maxfiy so'zlar dialogi</translation>
    </message>
    <message>
        <source>Enter passphrase</source>
        <translation type="unfinished">Махфий сўзни киритинг</translation>
    </message>
    <message>
        <source>New passphrase</source>
        <translation type="unfinished">Yangi maxfiy so'z</translation>
    </message>
    <message>
        <source>Repeat new passphrase</source>
        <translation type="unfinished">Yangi maxfiy so'zni qaytadan kirgizing</translation>
    </message>
    <message>
        <source>Show passphrase</source>
        <translation type="unfinished">Maxfiy so'zni ko'rsatish</translation>
    </message>
    <message>
        <source>Encrypt wallet</source>
        <translation type="unfinished">Ҳамённи шифрлаш</translation>
    </message>
    <message>
        <source>This operation needs your wallet passphrase to unlock the wallet.</source>
        <translation type="unfinished">Bu operatsiya hamyoningizni ochish uchun mo'ljallangan maxfiy so'zni talab qiladi.</translation>
    </message>
    <message>
        <source>Unlock wallet</source>
        <translation type="unfinished">Ҳамённи қулфдан чиқариш</translation>
    </message>
    <message>
        <source>Change passphrase</source>
        <translation type="unfinished">Махфий сузни узгартириш</translation>
    </message>
    <message>
        <source>Confirm wallet encryption</source>
        <translation type="unfinished">Hamyon shifrlanishini tasdiqlang</translation>
    </message>
    <message>
        <source>Warning: If you encrypt your wallet and lose your passphrase, you will &lt;b&gt;LOSE ALL OF YOUR PARTICL&lt;/b&gt;!</source>
        <translation type="unfinished">Диққат: Агар сиз ҳамёнингизни кодласангиз ва махфий сўзингизни унутсангиз, сиз &lt;b&gt;БАРЧА PARTICL ПУЛЛАРИНГИЗНИ ЙЎҚОТАСИЗ&lt;/b&gt;!</translation>
    </message>
    <message>
        <source>Are you sure you wish to encrypt your wallet?</source>
        <translation type="unfinished">Haqiqatan ham hamyoningizni shifrlamoqchimisiz?</translation>
    </message>
    <message>
        <source>Wallet encrypted</source>
        <translation type="unfinished">Ҳамён шифрланган</translation>
    </message>
    <message>
        <source>Enter the new passphrase for the wallet.&lt;br/&gt;Please use a passphrase of &lt;b&gt;ten or more random characters&lt;/b&gt;, or &lt;b&gt;eight or more words&lt;/b&gt;.</source>
        <translation type="unfinished">Hamyon uchun yangi maxfiy so'zni kiriting. &lt;br/&gt;Iltimos, &lt;b&gt;10 va undan ortiq istalgan&lt;/b&gt; yoki &lt;b&gt;8 va undan ortiq so'zlardan&lt;/b&gt; iborat maxfiy so'zdan foydalaning.</translation>
    </message>
    <message>
        <source>Enter the old passphrase and new passphrase for the wallet.</source>
        <translation type="unfinished">Hamyonning oldingi va yangi maxfiy so'zlarini kiriting</translation>
    </message>
    <message>
        <source>Remember that encrypting your wallet cannot fully protect your particl from being stolen by malware infecting your computer.</source>
        <translation type="unfinished">Shuni yodda tutingki, hamyonni shifrlash kompyuterdagi virus yoki zararli dasturlar sizning particllaringizni o'g'irlashidan to'liq himoyalay olmaydi.</translation>
    </message>
    <message>
        <source>Wallet to be encrypted</source>
        <translation type="unfinished">Шифрланадиган ҳамён</translation>
    </message>
    <message>
        <source>Your wallet is about to be encrypted. </source>
        <translation type="unfinished">Ҳамёнингиз шифрланиш арафасида.</translation>
    </message>
    <message>
        <source>Your wallet is now encrypted. </source>
        <translation type="unfinished">Hamyoningiz shifrlangan</translation>
    </message>
    <message>
        <source>IMPORTANT: Any previous backups you have made of your wallet file should be replaced with the newly generated, encrypted wallet file. For security reasons, previous backups of the unencrypted wallet file will become useless as soon as you start using the new, encrypted wallet.</source>
        <translation type="unfinished">ESLATMA: Siz eski hamyoningiz joylashgan fayldan yaratgan kopiyalaringizni yangi shifrlangan hamyon fayliga almashtirishingiz lozim. Maxfiylik siyosati tufayli, yangi shifrlangan hamyondan foydalanishni boshlashingiz bilanoq eski nusxalar foydalanishga yaroqsiz holga keltiriladi.</translation>
    </message>
    <message>
        <source>Wallet encryption failed</source>
        <translation type="unfinished">Hamyon shifrlanishi muvaffaqiyatsiz amalga oshdi</translation>
    </message>
    <message>
        <source>Wallet encryption failed due to an internal error. Your wallet was not encrypted.</source>
        <translation type="unfinished">Ichki xatolik tufayli hamyon shifrlanishi amalga oshmadi.</translation>
    </message>
    <message>
        <source>The supplied passphrases do not match.</source>
        <translation type="unfinished">Киритилган пароллар мос келмади.</translation>
    </message>
    <message>
        <source>Wallet unlock failed</source>
        <translation type="unfinished">Ҳамённи қулфдан чиқариш амалга ошмади</translation>
    </message>
    <message>
        <source>The passphrase entered for the wallet decryption was incorrect.</source>
        <translation type="unfinished">Noto'g'ri maxfiy so'z kiritildi</translation>
    </message>
    <message>
        <source>Wallet passphrase was successfully changed.</source>
        <translation type="unfinished">Ҳамён пароли муваффақиятли алмаштирилди.</translation>
    </message>
    <message>
        <source>Warning: The Caps Lock key is on!</source>
        <translation type="unfinished">Eslatma: Caps Lock tugmasi yoniq!</translation>
    </message>
</context>
<context>
    <name>BanTableModel</name>
    <message>
        <source>Banned Until</source>
        <translation type="unfinished">gacha kirish taqiqlanadi</translation>
    </message>
</context>
<context>
    <name>BitcoinApplication</name>
    <message>
        <source>Runaway exception</source>
        <translation type="unfinished">qo'shimcha istisno</translation>
    </message>
    <message>
        <source>A fatal error occurred. %1 can no longer continue safely and will quit.</source>
        <translation type="unfinished">Fatal xatolik yuz berdi. %1 xavfsiz ravishda davom eta olmaydi va tizimni tark etadi. </translation>
    </message>
    <message>
        <source>Internal error</source>
        <translation type="unfinished">Ichki xatolik</translation>
    </message>
    <message>
        <source>An internal error occurred. %1 will attempt to continue safely. This is an unexpected bug which can be reported as described below.</source>
        <translation type="unfinished">Ichki xatolik yuzaga keldi. %1 xavfsiz protsessni davom ettirishga harakat qiladi. Bu kutilmagan xato boʻlib, uni quyida tavsiflanganidek xabar qilish mumkin.</translation>
    </message>
</context>
<context>
    <name>QObject</name>
    <message>
        <source>Do you want to reset settings to default values, or to abort without making changes?</source>
        <extracomment>Explanatory text shown on startup when the settings file cannot be read. Prompts user to make a choice between resetting or aborting.</extracomment>
        <translation type="unfinished">Sozlamalarni asliga qaytarishni xohlaysizmi yoki o'zgartirishlar saqlanmasinmi?</translation>
    </message>
    <message>
        <source>A fatal error occurred. Check that settings file is writable, or try running with -nosettings.</source>
        <extracomment>Explanatory text shown on startup when the settings file could not be written. Prompts user to check that we have the ability to write to the file. Explains that the user has the option of running without a settings file.</extracomment>
        <translation type="unfinished">Fatal xatolik yuz berdi. Sozlamalar fayli tahrirlashga yaroqliligini tekshiring yoki -nosettings bilan davom etishga harakat qiling.</translation>
    </message>
    <message>
        <source>Error: %1</source>
        <translation type="unfinished">Xatolik: %1</translation>
    </message>
    <message>
        <source>%1 didn't yet exit safely…</source>
        <translation type="unfinished">%1 hali tizimni xavfsiz ravishda tark etgani yo'q...</translation>
    </message>
    <message>
        <source>unknown</source>
        <translation type="unfinished">noma'lum</translation>
    </message>
    <message>
        <source>Amount</source>
        <translation type="unfinished">Miqdor</translation>
    </message>
    <message>
        <source>Enter a Particl address (e.g. %1)</source>
        <translation type="unfinished">Particl манзилини киритинг (масалан.  %1)</translation>
    </message>
    <message>
        <source>Inbound</source>
        <extracomment>An inbound connection from a peer. An inbound connection is a connection initiated by a peer.</extracomment>
        <translation type="unfinished">Ички йўналиш</translation>
    </message>
    <message>
        <source>Outbound</source>
        <extracomment>An outbound connection to a peer. An outbound connection is a connection initiated by us.</extracomment>
        <translation type="unfinished">Ташқи йўналиш</translation>
    </message>
    <message>
        <source>%1 m</source>
        <translation type="unfinished">%1 д</translation>
    </message>
    <message>
        <source>%1 s</source>
        <translation type="unfinished">%1 с</translation>
    </message>
    <message>
        <source>None</source>
        <translation type="unfinished">Йўқ</translation>
    </message>
    <message>
        <source>N/A</source>
        <translation type="unfinished">Тўғри келмайди</translation>
    </message>
    <message>
        <source>%1 ms</source>
        <translation type="unfinished">%1 мс</translation>
    </message>
    <message numerus="yes">
        <source>%n second(s)</source>
        <translation type="unfinished">
            <numerusform />
            <numerusform />
        </translation>
    </message>
    <message numerus="yes">
        <source>%n minute(s)</source>
        <translation type="unfinished">
            <numerusform />
            <numerusform />
        </translation>
    </message>
    <message numerus="yes">
        <source>%n hour(s)</source>
        <translation type="unfinished">
            <numerusform />
            <numerusform />
        </translation>
    </message>
    <message numerus="yes">
        <source>%n day(s)</source>
        <translation type="unfinished">
            <numerusform />
            <numerusform />
        </translation>
    </message>
    <message numerus="yes">
        <source>%n week(s)</source>
        <translation type="unfinished">
            <numerusform />
            <numerusform />
        </translation>
    </message>
    <message>
        <source>%1 and %2</source>
        <translation type="unfinished">%1 ва %2</translation>
    </message>
    <message numerus="yes">
        <source>%n year(s)</source>
        <translation type="unfinished">
            <numerusform />
            <numerusform />
        </translation>
    </message>
    <message>
        <source>%1 B</source>
        <translation type="unfinished">%1 Б</translation>
    </message>
    <message>
        <source>%1 MB</source>
        <translation type="unfinished">%1 МБ</translation>
    </message>
    <message>
        <source>%1 GB</source>
        <translation type="unfinished">%1 ГБ</translation>
    </message>
</context>
<context>
    <name>BitcoinGUI</name>
    <message>
        <source>&amp;Overview</source>
        <translation type="unfinished">&amp;Umumiy ko'rinish</translation>
    </message>
    <message>
        <source>Show general overview of wallet</source>
        <translation type="unfinished">Hamyonning umumiy ko'rinishini ko'rsatish</translation>
    </message>
    <message>
        <source>&amp;Transactions</source>
        <translation type="unfinished">&amp;Tranzaksiyalar</translation>
    </message>
    <message>
        <source>Browse transaction history</source>
        <translation type="unfinished">Tranzaksiyalar tarixini ko'rib chiqish</translation>
    </message>
    <message>
        <source>E&amp;xit</source>
        <translation type="unfinished">Chi&amp;qish</translation>
    </message>
    <message>
        <source>Quit application</source>
        <translation type="unfinished">Dasturni tark etish</translation>
    </message>
    <message>
        <source>&amp;About %1</source>
        <translation type="unfinished">&amp;%1 haqida</translation>
    </message>
    <message>
        <source>Show information about %1</source>
        <translation type="unfinished">%1 haqida axborotni ko'rsatish</translation>
    </message>
    <message>
        <source>About &amp;Qt</source>
        <translation type="unfinished">&amp;Qt haqida</translation>
    </message>
    <message>
        <source>Show information about Qt</source>
        <translation type="unfinished">&amp;Qt haqidagi axborotni ko'rsatish</translation>
    </message>
    <message>
        <source>Modify configuration options for %1</source>
        <translation type="unfinished">%1 konfiguratsiya sozlamalarini o'zgartirish</translation>
    </message>
    <message>
        <source>Create a new wallet</source>
        <translation type="unfinished">Yangi hamyon yaratish</translation>
    </message>
    <message>
        <source>&amp;Minimize</source>
        <translation type="unfinished">&amp;Kichraytirish</translation>
    </message>
    <message>
        <source>Wallet:</source>
        <translation type="unfinished">Hamyon</translation>
    </message>
    <message>
        <source>Network activity disabled.</source>
        <extracomment>A substring of the tooltip.</extracomment>
        <translation type="unfinished">Mobil tarmoq faoliyati o'chirilgan</translation>
    </message>
    <message>
        <source>Proxy is &lt;b&gt;enabled&lt;/b&gt;: %1</source>
        <translation type="unfinished">Proksi &lt;b&gt;yoqildi&lt;/b&gt;: %1</translation>
    </message>
    <message>
        <source>Send coins to a Particl address</source>
        <translation type="unfinished">Bitkoin manziliga coinlarni yuborish</translation>
    </message>
    <message>
        <source>Backup wallet to another location</source>
        <translation type="unfinished">Hamyon nusxasini boshqa joyga</translation>
    </message>
    <message>
        <source>Change the passphrase used for wallet encryption</source>
        <translation type="unfinished">Hamyon shifrlanishi uchun ishlatilgan maxfiy so'zni almashtirish</translation>
    </message>
    <message>
        <source>&amp;Send</source>
        <translation type="unfinished">&amp;Yuborish</translation>
    </message>
    <message>
        <source>&amp;Receive</source>
        <translation type="unfinished">&amp;Qabul qilish</translation>
    </message>
    <message>
        <source>&amp;Options…</source>
        <translation type="unfinished">&amp;Sozlamalar...</translation>
    </message>
    <message>
        <source>&amp;Encrypt Wallet…</source>
        <translation type="unfinished">&amp;Hamyonni shifrlash...</translation>
    </message>
    <message>
        <source>Encrypt the private keys that belong to your wallet</source>
        <translation type="unfinished">Hamyonga tegishli bo'lgan maxfiy so'zlarni shifrlash</translation>
    </message>
    <message>
        <source>&amp;Backup Wallet…</source>
        <translation type="unfinished">&amp;Hamyon nusxasi...</translation>
    </message>
    <message>
        <source>&amp;Change Passphrase…</source>
        <translation type="unfinished">&amp;Maxfiy so'zni o'zgartirish...</translation>
    </message>
    <message>
        <source>Sign &amp;message…</source>
        <translation type="unfinished">Xabarni &amp;signlash...</translation>
    </message>
    <message>
        <source>Sign messages with your Particl addresses to prove you own them</source>
        <translation type="unfinished">Bitkoin manzillarga ega ekaningizni tasdiqlash uchun xabarni signlang</translation>
    </message>
    <message>
        <source>&amp;Verify message…</source>
        <translation type="unfinished">&amp;Xabarni tasdiqlash...</translation>
    </message>
    <message>
        <source>Verify messages to ensure they were signed with specified Particl addresses</source>
        <translation type="unfinished">Xabar belgilangan Bitkoin manzillari bilan imzolanganligiga ishonch hosil qilish uchun ularni tasdiqlang</translation>
    </message>
    <message>
        <source>&amp;Load PSBT from file…</source>
        <translation type="unfinished">&amp;PSBT ni fayldan yuklash...</translation>
    </message>
    <message>
        <source>Open &amp;URI…</source>
        <translation type="unfinished">&amp;URL manzilni ochish</translation>
    </message>
    <message>
        <source>Close Wallet…</source>
        <translation type="unfinished">Hamyonni yopish</translation>
    </message>
    <message>
        <source>Create Wallet…</source>
        <translation type="unfinished">Hamyonni yaratish...</translation>
    </message>
    <message>
        <source>Close All Wallets…</source>
        <translation type="unfinished">Barcha hamyonlarni yopish...</translation>
    </message>
    <message>
        <source>&amp;File</source>
        <translation type="unfinished">&amp;Fayl</translation>
    </message>
    <message>
        <source>&amp;Settings</source>
        <translation type="unfinished">&amp;Sozlamalar</translation>
    </message>
    <message>
        <source>&amp;Help</source>
        <translation type="unfinished">&amp;Yordam</translation>
    </message>
    <message>
        <source>Tabs toolbar</source>
        <translation type="unfinished">Yorliqlar menyusi</translation>
    </message>
    <message>
        <source>Syncing Headers (%1%)…</source>
        <translation type="unfinished">Sarlavhalar sinxronlashtirilmoqda (%1%)...</translation>
    </message>
    <message>
        <source>Synchronizing with network…</source>
        <translation type="unfinished">Internet bilan sinxronlash...</translation>
    </message>
    <message>
        <source>Indexing blocks on disk…</source>
        <translation type="unfinished">Diskdagi bloklarni indekslash...</translation>
    </message>
    <message>
        <source>Processing blocks on disk…</source>
        <translation type="unfinished">Diskdagi bloklarni protsesslash...</translation>
    </message>
    <message>
        <source>Connecting to peers…</source>
        <translation type="unfinished">Pirlarga ulanish...</translation>
    </message>
    <message>
        <source>Request payments (generates QR codes and particl: URIs)</source>
        <translation type="unfinished">Тўловлар (QR кодлари ва particl ёрдамида яратишлар: URI’лар) сўраш</translation>
    </message>
    <message>
        <source>Show the list of used sending addresses and labels</source>
        <translation type="unfinished">Фойдаланилган жўнатилган манзиллар ва ёрлиқлар рўйхатини кўрсатиш</translation>
    </message>
    <message>
        <source>Show the list of used receiving addresses and labels</source>
        <translation type="unfinished">Фойдаланилган қабул қилинган манзиллар ва ёрлиқлар рўйхатини кўрсатиш</translation>
    </message>
    <message>
        <source>&amp;Command-line options</source>
        <translation type="unfinished">&amp;Буйруқлар сатри мосламалари</translation>
    </message>
    <message numerus="yes">
        <source>Processed %n block(s) of transaction history.</source>
        <translation type="unfinished">
            <numerusform>Tranzaksiya tarixining %n blok(lar)i qayta ishlandi.</numerusform>
            <numerusform />
        </translation>
    </message>
    <message>
        <source>%1 behind</source>
        <translation type="unfinished">%1 орқада</translation>
    </message>
    <message>
        <source>Catching up…</source>
        <translation type="unfinished">Yetkazilmoqda...</translation>
    </message>
    <message>
        <source>Last received block was generated %1 ago.</source>
        <translation type="unfinished">Сўнги қабул қилинган блок %1 олдин яратилган.</translation>
    </message>
    <message>
        <source>Transactions after this will not yet be visible.</source>
        <translation type="unfinished">Бундан кейинги пул ўтказмалари кўринмайдиган бўлади.</translation>
    </message>
    <message>
        <source>Error</source>
        <translation type="unfinished">Хатолик</translation>
    </message>
    <message>
        <source>Warning</source>
        <translation type="unfinished">Диққат</translation>
    </message>
    <message>
        <source>Information</source>
        <translation type="unfinished">Маълумот</translation>
    </message>
    <message>
        <source>Up to date</source>
        <translation type="unfinished">Янгиланган</translation>
    </message>
    <message>
        <source>Load Partially Signed Particl Transaction</source>
        <translation type="unfinished">Qisman signlangan Bitkoin tranzaksiyasini yuklash</translation>
    </message>
    <message>
        <source>Load PSBT from &amp;clipboard…</source>
        <translation type="unfinished">&amp;Nusxalanganlar dan PSBT ni yuklash</translation>
    </message>
    <message>
        <source>Load Partially Signed Particl Transaction from clipboard</source>
        <translation type="unfinished">Nusxalanganlar qisman signlangan Bitkoin tranzaksiyalarini yuklash</translation>
    </message>
    <message>
        <source>Node window</source>
        <translation type="unfinished">Node oynasi</translation>
    </message>
    <message>
        <source>Open node debugging and diagnostic console</source>
        <translation type="unfinished">Node debuglash va tahlil konsolini ochish</translation>
    </message>
    <message>
        <source>&amp;Sending addresses</source>
        <translation type="unfinished">&amp;Yuborish manzillari</translation>
    </message>
    <message>
        <source>&amp;Receiving addresses</source>
        <translation type="unfinished">&amp;Qabul qilish manzillari</translation>
    </message>
    <message>
        <source>Open a particl: URI</source>
        <translation type="unfinished">Bitkoinni ochish: URI</translation>
    </message>
    <message>
        <source>Open Wallet</source>
        <translation type="unfinished">Ochiq hamyon</translation>
    </message>
    <message>
        <source>Open a wallet</source>
        <translation type="unfinished">Hamyonni ochish</translation>
    </message>
    <message>
        <source>Close wallet</source>
        <translation type="unfinished">Hamyonni yopish</translation>
    </message>
    <message>
        <source>Close all wallets</source>
        <translation type="unfinished">Barcha hamyonlarni yopish</translation>
    </message>
    <message>
        <source>Show the %1 help message to get a list with possible Particl command-line options</source>
        <translation type="unfinished">Yozilishi mumkin bo'lgan command-line sozlamalar ro'yxatini olish uchun %1 yordam xabarini ko'rsatish</translation>
    </message>
    <message>
        <source>Mask the values in the Overview tab</source>
        <translation type="unfinished">Umumiy ko'rinish menyusidagi qiymatlarni maskirovka qilish</translation>
    </message>
    <message>
        <source>default wallet</source>
        <translation type="unfinished">standart hamyon</translation>
    </message>
    <message>
        <source>No wallets available</source>
        <translation type="unfinished">Hamyonlar mavjud emas</translation>
    </message>
    <message>
        <source>Wallet Name</source>
        <extracomment>Label of the input field where the name of the wallet is entered.</extracomment>
        <translation type="unfinished">Hamyon nomi</translation>
    </message>
    <message>
        <source>&amp;Window</source>
        <translation type="unfinished">&amp;Oyna</translation>
    </message>
    <message>
        <source>Zoom</source>
        <translation type="unfinished">Kattalashtirish</translation>
    </message>
    <message>
        <source>Main Window</source>
        <translation type="unfinished">Asosiy Oyna</translation>
    </message>
    <message>
        <source>%1 client</source>
        <translation type="unfinished">%1 mijoz </translation>
    </message>
    <message>
        <source>&amp;Hide</source>
        <translation type="unfinished">&amp;Yashirish</translation>
    </message>
    <message>
        <source>S&amp;how</source>
        <translation type="unfinished">Ko'&amp;rsatish</translation>
    </message>
    <message numerus="yes">
        <source>%n active connection(s) to Particl network.</source>
        <extracomment>A substring of the tooltip.</extracomment>
        <translation type="unfinished">
            <numerusform>Bitkoin tarmog'iga %n aktiv ulanishlar.</numerusform>
            <numerusform />
        </translation>
    </message>
    <message>
        <source>Click for more actions.</source>
        <extracomment>A substring of the tooltip. "More actions" are available via the context menu.</extracomment>
        <translation type="unfinished">Ko'proq sozlamalar uchun bosing.</translation>
    </message>
    <message>
        <source>Show Peers tab</source>
        <extracomment>A context menu item. The "Peers tab" is an element of the "Node window".</extracomment>
        <translation type="unfinished">Pirlar oynasini ko'rsatish</translation>
    </message>
    <message>
        <source>Disable network activity</source>
        <extracomment>A context menu item.</extracomment>
        <translation type="unfinished">Ijtimoiy tarmoq faoliyatini cheklash</translation>
    </message>
    <message>
        <source>Enable network activity</source>
        <extracomment>A context menu item. The network activity was disabled previously.</extracomment>
        <translation type="unfinished">Ijtimoiy tarmoq faoliyatini yoqish</translation>
    </message>
    <message>
        <source>Error: %1</source>
        <translation type="unfinished">Xatolik: %1</translation>
    </message>
    <message>
        <source>Warning: %1</source>
        <translation type="unfinished">Ogohlantirish: %1</translation>
    </message>
    <message>
        <source>Date: %1
</source>
        <translation type="unfinished">Sana: %1
</translation>
    </message>
    <message>
        <source>Amount: %1
</source>
        <translation type="unfinished">Miqdor: %1
</translation>
    </message>
    <message>
        <source>Wallet: %1
</source>
        <translation type="unfinished">Hamyon: %1
</translation>
    </message>
    <message>
        <source>Type: %1
</source>
        <translation type="unfinished">Tip: %1
</translation>
    </message>
    <message>
        <source>Label: %1
</source>
        <translation type="unfinished">Yorliq: %1
</translation>
    </message>
    <message>
        <source>Address: %1
</source>
        <translation type="unfinished">Manzil: %1
</translation>
    </message>
    <message>
        <source>Sent transaction</source>
        <translation type="unfinished">Жўнатилган операция</translation>
    </message>
    <message>
        <source>Incoming transaction</source>
        <translation type="unfinished">Kelayotgan tranzaksiya</translation>
    </message>
    <message>
        <source>HD key generation is &lt;b&gt;enabled&lt;/b&gt;</source>
        <translation type="unfinished">HD kalit yaratish &lt;b&gt;yoqilgan&lt;/b&gt;</translation>
    </message>
    <message>
        <source>HD key generation is &lt;b&gt;disabled&lt;/b&gt;</source>
        <translation type="unfinished">HD kalit yaratish &lt;b&gt;imkonsiz&lt;/b&gt;</translation>
    </message>
    <message>
        <source>Private key &lt;b&gt;disabled&lt;/b&gt;</source>
        <translation type="unfinished">Maxfiy kalit &lt;b&gt;o'chiq&lt;/b&gt;</translation>
    </message>
    <message>
        <source>Wallet is &lt;b&gt;encrypted&lt;/b&gt; and currently &lt;b&gt;unlocked&lt;/b&gt;</source>
        <translation type="unfinished">Ҳамён &lt;b&gt;кодланган&lt;/b&gt; ва вақтинча &lt;b&gt;қулфдан чиқарилган&lt;/b&gt;</translation>
    </message>
    <message>
        <source>Wallet is &lt;b&gt;encrypted&lt;/b&gt; and currently &lt;b&gt;locked&lt;/b&gt;</source>
        <translation type="unfinished">Ҳамён &lt;b&gt;кодланган&lt;/b&gt; ва вақтинча &lt;b&gt;қулфланган&lt;/b&gt;</translation>
    </message>
    <message>
        <source>Original message:</source>
        <translation type="unfinished">Asl xabar:</translation>
    </message>
</context>
<context>
    <name>UnitDisplayStatusBarControl</name>
    <message>
        <source>Unit to show amounts in. Click to select another unit.</source>
        <translation type="unfinished">Miqdorlarni ko'rsatish birligi. Boshqa birlik tanlash uchun bosing.</translation>
    </message>
</context>
<context>
    <name>CoinControlDialog</name>
    <message>
        <source>Coin Selection</source>
        <translation type="unfinished">Coin tanlash</translation>
    </message>
    <message>
        <source>Quantity:</source>
        <translation type="unfinished">Miqdor:</translation>
    </message>
    <message>
        <source>Bytes:</source>
        <translation type="unfinished">Baytlar:</translation>
    </message>
    <message>
        <source>Amount:</source>
        <translation type="unfinished">Miqdor:</translation>
    </message>
    <message>
        <source>Fee:</source>
        <translation type="unfinished">Солиқ:</translation>
    </message>
    <message>
        <source>After Fee:</source>
        <translation type="unfinished">To'lovdan keyin:</translation>
    </message>
    <message>
        <source>Change:</source>
        <translation type="unfinished">O'zgartirish:</translation>
    </message>
    <message>
        <source>(un)select all</source>
        <translation type="unfinished">hammasini(hech qaysini) tanlash</translation>
    </message>
    <message>
        <source>Tree mode</source>
        <translation type="unfinished">Daraxt rejimi</translation>
    </message>
    <message>
        <source>List mode</source>
        <translation type="unfinished">Ro'yxat rejimi</translation>
    </message>
    <message>
        <source>Amount</source>
        <translation type="unfinished">Miqdor</translation>
    </message>
    <message>
        <source>Received with label</source>
        <translation type="unfinished">Yorliq orqali qabul qilingan</translation>
    </message>
    <message>
        <source>Received with address</source>
        <translation type="unfinished">Manzil orqali qabul qilingan</translation>
    </message>
    <message>
        <source>Date</source>
        <translation type="unfinished">Сана</translation>
    </message>
    <message>
        <source>Confirmations</source>
        <translation type="unfinished">Tasdiqlar</translation>
    </message>
    <message>
        <source>Confirmed</source>
        <translation type="unfinished">Tasdiqlangan</translation>
    </message>
    <message>
        <source>Copy amount</source>
        <translation type="unfinished">Qiymatni nusxalash</translation>
    </message>
    <message>
        <source>&amp;Copy address</source>
        <translation type="unfinished">&amp;Manzilni nusxalash</translation>
    </message>
    <message>
        <source>Copy &amp;label</source>
        <translation type="unfinished">&amp;Yorliqni nusxalash</translation>
    </message>
    <message>
        <source>Copy &amp;amount</source>
        <translation type="unfinished">&amp;Miqdorni nusxalash</translation>
    </message>
    <message>
        <source>Copy transaction &amp;ID and output index</source>
        <translation type="unfinished">Tranzaksiya &amp;IDsi ni va chiquvchi indeksni nusxalash</translation>
    </message>
    <message>
        <source>L&amp;ock unspent</source>
        <translation type="unfinished">Sarflanmagan miqdorlarni q&amp;ulflash</translation>
    </message>
    <message>
        <source>&amp;Unlock unspent</source>
        <translation type="unfinished">Sarflanmaqan tranzaksiyalarni &amp;qulfdan chiqarish</translation>
    </message>
    <message>
        <source>Copy quantity</source>
        <translation type="unfinished">Нусха сони</translation>
    </message>
    <message>
        <source>Copy fee</source>
        <translation type="unfinished">Narxni nusxalash</translation>
    </message>
    <message>
        <source>Copy after fee</source>
        <translation type="unfinished">Нусха солиқдан сўнг</translation>
    </message>
    <message>
        <source>Copy bytes</source>
        <translation type="unfinished">Нусха байти</translation>
    </message>
    <message>
        <source>Copy change</source>
        <translation type="unfinished">O'zgarishni nusxalash</translation>
    </message>
    <message>
        <source>(%1 locked)</source>
        <translation type="unfinished">(%1 qulflangan)</translation>
    </message>
    <message>
        <source>Can vary +/- %1 satoshi(s) per input.</source>
        <translation type="unfinished">Har bir kiruvchi +/- %1  satoshiga farq qilishi mumkin.</translation>
    </message>
    <message>
        <source>(no label)</source>
        <translation type="unfinished">(Ёрлиқ мавжуд эмас)</translation>
    </message>
    <message>
        <source>change from %1 (%2)</source>
        <translation type="unfinished">%1(%2) dan o'zgartirish</translation>
    </message>
    <message>
        <source>(change)</source>
        <translation type="unfinished">(o'zgartirish)</translation>
    </message>
</context>
<context>
    <name>CreateWalletActivity</name>
    <message>
        <source>Create Wallet</source>
        <extracomment>Title of window indicating the progress of creation of a new wallet.</extracomment>
        <translation type="unfinished">Hamyon yaratish</translation>
    </message>
    <message>
        <source>Creating Wallet &lt;b&gt;%1&lt;/b&gt;…</source>
        <extracomment>Descriptive text of the create wallet progress window which indicates to the user which wallet is currently being created.</extracomment>
        <translation type="unfinished">Hamyon yaratilmoqda &lt;b&gt;%1&lt;/b&gt;...</translation>
    </message>
    <message>
        <source>Create wallet failed</source>
        <translation type="unfinished">Hamyon yaratilishi amalga oshmadi</translation>
    </message>
    <message>
        <source>Create wallet warning</source>
        <translation type="unfinished">Hamyon yaratish ogohlantirishi</translation>
    </message>
    <message>
        <source>Can't list signers</source>
        <translation type="unfinished">Signerlarni ro'yxat shakliga keltirib bo'lmaydi</translation>
    </message>
    </context>
<context>
    <name>LoadWalletsActivity</name>
    <message>
        <source>Load Wallets</source>
        <extracomment>Title of progress window which is displayed when wallets are being loaded.</extracomment>
        <translation type="unfinished">Hamyonni yuklash</translation>
    </message>
    <message>
        <source>Loading wallets…</source>
        <extracomment>Descriptive text of the load wallets progress window which indicates to the user that wallets are currently being loaded.</extracomment>
        <translation type="unfinished">Hamyonlar yuklanmoqda...</translation>
    </message>
</context>
<context>
    <name>OpenWalletActivity</name>
    <message>
        <source>Open wallet failed</source>
        <translation type="unfinished">Hamyonni ochib bo'lmaydi</translation>
    </message>
    <message>
        <source>Open wallet warning</source>
        <translation type="unfinished">Hamyonni ochish ogohlantirishi</translation>
    </message>
    <message>
        <source>default wallet</source>
        <translation type="unfinished">standart hamyon</translation>
    </message>
    <message>
        <source>Open Wallet</source>
        <extracomment>Title of window indicating the progress of opening of a wallet.</extracomment>
        <translation type="unfinished">Ochiq hamyon</translation>
    </message>
    <message>
        <source>Opening Wallet &lt;b&gt;%1&lt;/b&gt;…</source>
        <extracomment>Descriptive text of the open wallet progress window which indicates to the user which wallet is currently being opened.</extracomment>
        <translation type="unfinished">Hamyonni ochish &lt;b&gt;%1&lt;/b&gt;...</translation>
    </message>
</context>
<context>
    <name>WalletController</name>
    <message>
        <source>Close wallet</source>
        <translation type="unfinished">Hamyonni yopish</translation>
    </message>
    <message>
        <source>Are you sure you wish to close the wallet &lt;i&gt;%1&lt;/i&gt;?</source>
        <translation type="unfinished">Ushbu hamyonni&lt;i&gt;%1&lt;/i&gt; yopmoqchi ekaningizga ishonchingiz komilmi?</translation>
    </message>
    <message>
        <source>Closing the wallet for too long can result in having to resync the entire chain if pruning is enabled.</source>
        <translation type="unfinished">Agar 'pruning' funksiyasi o'chirilgan bo'lsa, hamyondan uzoq vaqt foydalanmaslik butun zanjirnni qayta sinxronlashga olib kelishi mumkin.</translation>
    </message>
    <message>
        <source>Close all wallets</source>
        <translation type="unfinished">Barcha hamyonlarni yopish</translation>
    </message>
    <message>
        <source>Are you sure you wish to close all wallets?</source>
        <translation type="unfinished">Hamma hamyonlarni yopmoqchimisiz?</translation>
    </message>
</context>
<context>
    <name>CreateWalletDialog</name>
    <message>
        <source>Create Wallet</source>
        <translation type="unfinished">Hamyon yaratish</translation>
    </message>
    <message>
        <source>Wallet Name</source>
        <translation type="unfinished">Hamyon nomi</translation>
    </message>
    <message>
        <source>Wallet</source>
        <translation type="unfinished">Ҳамён</translation>
    </message>
    <message>
        <source>Encrypt the wallet. The wallet will be encrypted with a passphrase of your choice.</source>
        <translation type="unfinished">Hamyonni shifrlash. Hamyon siz tanlagan maxfiy so'z bilan shifrlanadi</translation>
    </message>
    <message>
        <source>Encrypt Wallet</source>
        <translation type="unfinished">Hamyonni shifrlash</translation>
    </message>
    <message>
        <source>Advanced Options</source>
        <translation type="unfinished">Qo'shimcha sozlamalar</translation>
    </message>
    <message>
        <source>Disable private keys for this wallet. Wallets with private keys disabled will have no private keys and cannot have an HD seed or imported private keys. This is ideal for watch-only wallets.</source>
        <translation type="unfinished">Ushbu hamyon uchun maxfiy kalitlarni o'chirish. Maxfiy kalitsiz hamyonlar maxfiy kalitlar yoki import qilingan maxfiy kalitlar, shuningdek, HD seedlarga ega bo'la olmaydi.</translation>
    </message>
    <message>
        <source>Disable Private Keys</source>
        <translation type="unfinished">Maxfiy kalitlarni faolsizlantirish</translation>
    </message>
    <message>
        <source>Make a blank wallet. Blank wallets do not initially have private keys or scripts. Private keys and addresses can be imported, or an HD seed can be set, at a later time.</source>
        <translation type="unfinished">Bo'sh hamyon yaratish. Bo'sh hamyonlarga keyinchalik maxfiy kalitlar yoki manzillar import qilinishi mumkin, yana HD seedlar ham o'rnatilishi mumkin.</translation>
    </message>
    <message>
        <source>Make Blank Wallet</source>
        <translation type="unfinished">Bo'sh hamyon yaratish</translation>
    </message>
    <message>
        <source>Use an external signing device such as a hardware wallet. Configure the external signer script in wallet preferences first.</source>
        <translation type="unfinished">Uskuna hamyoni kabi tashqi signing qurilmasidan foydalaning. Avval hamyon sozlamalarida tashqi signer skriptini sozlang.</translation>
    </message>
    <message>
        <source>External signer</source>
        <translation type="unfinished">Tashqi signer</translation>
    </message>
    <message>
        <source>Create</source>
        <translation type="unfinished">Yaratmoq</translation>
    </message>
    <message>
        <source>Compiled without external signing support (required for external signing)</source>
        <extracomment>"External signing" means using devices such as hardware wallets.</extracomment>
        <translation type="unfinished">Tashqi signing yordamisiz tuzilgan (tashqi signing uchun zarur)</translation>
    </message>
</context>
<context>
    <name>EditAddressDialog</name>
    <message>
        <source>Edit Address</source>
        <translation type="unfinished">Манзилларни таҳрирлаш</translation>
    </message>
    <message>
        <source>&amp;Label</source>
        <translation type="unfinished">&amp;Ёрлик</translation>
    </message>
    <message>
        <source>The label associated with this address list entry</source>
        <translation type="unfinished">Ёрлиқ ушбу манзилар рўйхати ёзуви билан боғланган</translation>
    </message>
    <message>
        <source>The address associated with this address list entry. This can only be modified for sending addresses.</source>
        <translation type="unfinished">Манзил ушбу манзиллар рўйхати ёзуви билан боғланган. Уни фақат жўнатиладиган манзиллар учун ўзгартирса бўлади.</translation>
    </message>
    <message>
        <source>&amp;Address</source>
        <translation type="unfinished">&amp;Манзил</translation>
    </message>
    <message>
        <source>New sending address</source>
        <translation type="unfinished">Янги жунатилувчи манзил</translation>
    </message>
    <message>
        <source>Edit receiving address</source>
        <translation type="unfinished">Кабул килувчи манзилни тахрирлаш</translation>
    </message>
    <message>
        <source>Edit sending address</source>
        <translation type="unfinished">Жунатилувчи манзилни тахрирлаш</translation>
    </message>
    <message>
        <source>The entered address "%1" is not a valid Particl address.</source>
        <translation type="unfinished">Киритилган "%1" манзили тўғри Particl манзили эмас.</translation>
    </message>
    <message>
        <source>Address "%1" already exists as a receiving address with label "%2" and so cannot be added as a sending address.</source>
        <translation type="unfinished">Yuboruvchi(%1manzil) va  qabul qiluvchi(%2manzil) bir xil bo'lishi mumkin emas</translation>
    </message>
    <message>
        <source>The entered address "%1" is already in the address book with label "%2".</source>
        <translation type="unfinished">Kiritilgan %1manzil allaqachon %2yorlig'i bilan manzillar kitobida</translation>
    </message>
    <message>
        <source>Could not unlock wallet.</source>
        <translation type="unfinished">Ҳамён қулфдан чиқмади.</translation>
    </message>
    <message>
        <source>New key generation failed.</source>
        <translation type="unfinished">Янги калит яратиш амалга ошмади.</translation>
    </message>
</context>
<context>
    <name>FreespaceChecker</name>
    <message>
        <source>A new data directory will be created.</source>
        <translation type="unfinished">Янги маълумотлар директорияси яратилади.</translation>
    </message>
    <message>
        <source>name</source>
        <translation type="unfinished">номи</translation>
    </message>
    <message>
        <source>Directory already exists. Add %1 if you intend to create a new directory here.</source>
        <translation type="unfinished">Директория аллақачон мавжуд. Агар бу ерда янги директория яратмоқчи бўлсангиз, %1 қўшинг.</translation>
    </message>
    <message>
        <source>Path already exists, and is not a directory.</source>
        <translation type="unfinished">Йўл аллақачон мавжуд. У директория эмас.</translation>
    </message>
    <message>
        <source>Cannot create data directory here.</source>
        <translation type="unfinished">Маълумотлар директориясини бу ерда яратиб бўлмайди..</translation>
    </message>
</context>
<context>
    <name>Intro</name>
    <message numerus="yes">
        <source>%n GB of space available</source>
        <translation type="unfinished">
            <numerusform />
            <numerusform />
        </translation>
    </message>
    <message numerus="yes">
        <source>(of %n GB needed)</source>
        <translation type="unfinished">
            <numerusform />
            <numerusform />
        </translation>
    </message>
    <message numerus="yes">
        <source>(%n GB needed for full chain)</source>
        <translation type="unfinished">
            <numerusform />
            <numerusform />
        </translation>
    </message>
    <message>
        <source>At least %1 GB of data will be stored in this directory, and it will grow over time.</source>
        <translation type="unfinished">Kamida %1 GB ma'lumot bu yerda saqlanadi va vaqtlar davomida o'sib boradi</translation>
    </message>
    <message>
        <source>Approximately %1 GB of data will be stored in this directory.</source>
        <translation type="unfinished">Bu katalogda %1  GB ma'lumot saqlanadi</translation>
    </message>
    <message numerus="yes">
        <source>(sufficient to restore backups %n day(s) old)</source>
        <extracomment>Explanatory text on the capability of the current prune target.</extracomment>
        <translation type="unfinished">
            <numerusform>(%n kun oldingi zaxira nusxalarini tiklash uchun etarli)</numerusform>
            <numerusform />
        </translation>
    </message>
    <message>
        <source>%1 will download and store a copy of the Particl block chain.</source>
        <translation type="unfinished"> Particl blok zanjirining%1 nusxasini yuklab oladi va saqlaydi</translation>
    </message>
    <message>
        <source>The wallet will also be stored in this directory.</source>
        <translation type="unfinished">Hamyon ham ushbu katalogda saqlanadi.</translation>
    </message>
    <message>
        <source>Error: Specified data directory "%1" cannot be created.</source>
        <translation type="unfinished">Хато: кўрсатилган "%1" маълумотлар директориясини яратиб бўлмайди.</translation>
    </message>
    <message>
        <source>Error</source>
        <translation type="unfinished">Хатолик</translation>
    </message>
    <message>
        <source>Welcome</source>
        <translation type="unfinished">Хуш келибсиз</translation>
    </message>
    <message>
        <source>Welcome to %1.</source>
        <translation type="unfinished">%1 ga xush kelibsiz</translation>
    </message>
    <message>
        <source>As this is the first time the program is launched, you can choose where %1 will store its data.</source>
        <translation type="unfinished">Birinchi marta dastur ishga tushirilganda, siz %1 o'z ma'lumotlarini qayerda saqlashini tanlashingiz mumkin</translation>
    </message>
    <message>
        <source>Limit block chain storage to</source>
        <translation type="unfinished">Blok zanjiri xotirasini bungacha cheklash:</translation>
    </message>
    <message>
        <source>Reverting this setting requires re-downloading the entire blockchain. It is faster to download the full chain first and prune it later. Disables some advanced features.</source>
        <translation type="unfinished">Bu sozlamani qaytarish butun blok zanjirini qayta yuklab olishni talab qiladi. Avval to'liq zanjirni yuklab olish va keyinroq kesish kamroq vaqt oladi. Ba'zi qo'shimcha funksiyalarni cheklaydi.</translation>
    </message>
    <message>
        <source> GB</source>
        <translation type="unfinished">GB</translation>
    </message>
    <message>
        <source>This initial synchronisation is very demanding, and may expose hardware problems with your computer that had previously gone unnoticed. Each time you run %1, it will continue downloading where it left off.</source>
        <translation type="unfinished">Ushbu dastlabki sinxronlash juda qiyin va kompyuteringiz bilan ilgari sezilmagan apparat muammolarini yuzaga keltirishi mumkin. Har safar %1 ni ishga tushirganingizda, u yuklab olish jarayonini qayerda to'xtatgan bo'lsa, o'sha yerdan boshlab davom ettiradi.</translation>
    </message>
    <message>
        <source>If you have chosen to limit block chain storage (pruning), the historical data must still be downloaded and processed, but will be deleted afterward to keep your disk usage low.</source>
        <translation type="unfinished">Agar siz blok zanjirini saqlashni cheklashni tanlagan bo'lsangiz (pruning), eski ma'lumotlar hali ham yuklab olinishi va qayta ishlanishi kerak, ammo diskdan kamroq foydalanish uchun keyin o'chiriladi.</translation>
    </message>
    <message>
        <source>Use the default data directory</source>
        <translation type="unfinished">Стандарт маълумотлар директориясидан фойдаланиш</translation>
    </message>
    <message>
        <source>Use a custom data directory:</source>
        <translation type="unfinished">Бошқа маълумотлар директориясида фойдаланинг:</translation>
    </message>
</context>
<context>
    <name>HelpMessageDialog</name>
    <message>
        <source>version</source>
        <translation type="unfinished">версияси</translation>
    </message>
    <message>
        <source>About %1</source>
        <translation type="unfinished">%1 haqida</translation>
    </message>
    <message>
        <source>Command-line options</source>
        <translation type="unfinished">Буйруқлар сатри мосламалари</translation>
    </message>
</context>
<context>
    <name>ShutdownWindow</name>
    <message>
        <source>%1 is shutting down…</source>
        <translation type="unfinished">%1 yopilmoqda...</translation>
    </message>
    <message>
        <source>Do not shut down the computer until this window disappears.</source>
        <translation type="unfinished">Bu oyna paydo bo'lmagunicha kompyuterni o'chirmang.</translation>
    </message>
</context>
<context>
    <name>ModalOverlay</name>
    <message>
        <source>Form</source>
        <translation type="unfinished">Шакл</translation>
    </message>
    <message>
        <source>Recent transactions may not yet be visible, and therefore your wallet's balance might be incorrect. This information will be correct once your wallet has finished synchronizing with the particl network, as detailed below.</source>
        <translation type="unfinished">So'nggi tranzaksiyalar hali ko'rinmasligi mumkin, shuning uchun hamyoningiz balansi noto'g'ri ko'rinishi mumkin. Sizning hamyoningiz bitkoin tarmog'i bilan sinxronlashni tugatgandan so'ng, quyida batafsil tavsiflanganidek, bu ma'lumot to'g'rilanadi.</translation>
    </message>
    <message>
        <source>Attempting to spend particl that are affected by not-yet-displayed transactions will not be accepted by the network.</source>
        <translation type="unfinished">Hali ko'rsatilmagan tranzaksiyalarga bitkoinlarni sarflashga urinish tarmoq tomonidan qabul qilinmaydi.</translation>
    </message>
    <message>
        <source>Number of blocks left</source>
        <translation type="unfinished">qolgan bloklar soni</translation>
    </message>
    <message>
        <source>Unknown…</source>
        <translation type="unfinished">Noma'lum...</translation>
    </message>
    <message>
        <source>calculating…</source>
        <translation type="unfinished">hisoblanmoqda...</translation>
    </message>
    <message>
        <source>Last block time</source>
        <translation type="unfinished">Сўнгги блок вақти</translation>
    </message>
    <message>
        <source>Progress</source>
        <translation type="unfinished">O'sish</translation>
    </message>
    <message>
        <source>Progress increase per hour</source>
        <translation type="unfinished">Harakatning soatiga o'sishi</translation>
    </message>
    <message>
        <source>Estimated time left until synced</source>
        <translation type="unfinished">Sinxronizatsiya yakunlanishiga taxminan qolgan vaqt</translation>
    </message>
    <message>
        <source>Hide</source>
        <translation type="unfinished">Yashirmoq</translation>
    </message>
    <message>
        <source>%1 is currently syncing.  It will download headers and blocks from peers and validate them until reaching the tip of the block chain.</source>
        <translation type="unfinished">%1 sinxronlanmoqda. U pirlardan sarlavhalar va bloklarni yuklab oladi va ularni blok zanjirining uchiga yetguncha tasdiqlaydi.</translation>
    </message>
    <message>
        <source>Unknown. Syncing Headers (%1, %2%)…</source>
        <translation type="unfinished">Noma'lum. Sarlavhalarni sinxronlash(%1, %2%)...</translation>
    </message>
    </context>
<context>
    <name>OpenURIDialog</name>
    <message>
        <source>Open particl URI</source>
        <translation type="unfinished">Bitkoin URI sini ochish</translation>
    </message>
    <message>
        <source>Paste address from clipboard</source>
        <extracomment>Tooltip text for button that allows you to paste an address that is in your clipboard.</extracomment>
        <translation type="unfinished">Manzilni qo'shib qo'yish</translation>
    </message>
</context>
<context>
    <name>OptionsDialog</name>
    <message>
        <source>Options</source>
        <translation type="unfinished">Sozlamalar</translation>
    </message>
    <message>
        <source>&amp;Main</source>
        <translation type="unfinished">&amp;Asosiy</translation>
    </message>
    <message>
        <source>Automatically start %1 after logging in to the system.</source>
        <translation type="unfinished">%1 ni sistemaga kirilishi bilanoq avtomatik ishga tushirish.</translation>
    </message>
    <message>
        <source>&amp;Start %1 on system login</source>
        <translation type="unfinished">%1 ni sistemaga kirish paytida &amp;ishga tushirish</translation>
    </message>
    <message>
        <source>Enabling pruning significantly reduces the disk space required to store transactions. All blocks are still fully validated. Reverting this setting requires re-downloading the entire blockchain.</source>
        <translation type="unfinished">Do'kon tranzaksiyalari katta xotira talab qilgani tufayli pruning ni yoqish sezilarli darajada xotirada joy kamayishiga olib keladi. Barcha bloklar hali ham to'liq tasdiqlangan. Bu sozlamani qaytarish butun blok zanjirini qayta yuklab olishni talab qiladi.</translation>
    </message>
    <message>
        <source>Size of &amp;database cache</source>
        <translation type="unfinished">&amp;Ma'lumotlar bazasi hajmi</translation>
    </message>
    <message>
        <source>Number of script &amp;verification threads</source>
        <translation type="unfinished">Skriptni &amp;tekshirish thread lari soni</translation>
    </message>
    <message>
        <source>IP address of the proxy (e.g. IPv4: 127.0.0.1 / IPv6: ::1)</source>
        <translation type="unfinished">Proksi IP manzili (masalan: IPv4: 127.0.0.1 / IPv6: ::1)</translation>
    </message>
    <message>
        <source>Shows if the supplied default SOCKS5 proxy is used to reach peers via this network type.</source>
        <translation type="unfinished">Taqdim etilgan standart SOCKS5 proksi-serveridan ushbu tarmoq turi orqali pirlar bilan bog‘lanish uchun foydalanilganini ko'rsatadi.</translation>
    </message>
    <message>
        <source>Minimize instead of exit the application when the window is closed. When this option is enabled, the application will be closed only after selecting Exit in the menu.</source>
        <translation type="unfinished">Oyna yopilganda dasturdan chiqish o'rniga minimallashtirish. Ushbu parametr yoqilganda, dastur faqat menyuda Chiqish ni tanlagandan keyin yopiladi.</translation>
    </message>
    <message>
        <source>Open the %1 configuration file from the working directory.</source>
        <translation type="unfinished">%1 konfiguratsion faylini ishlash katalogidan ochish.</translation>
    </message>
    <message>
        <source>Open Configuration File</source>
        <translation type="unfinished">Konfiguratsion faylni ochish</translation>
    </message>
    <message>
        <source>Reset all client options to default.</source>
        <translation type="unfinished">Barcha mijoz sozlamalarini asl holiga qaytarish.</translation>
    </message>
    <message>
        <source>&amp;Reset Options</source>
        <translation type="unfinished">Sozlamalarni &amp;qayta o'rnatish</translation>
    </message>
    <message>
        <source>&amp;Network</source>
        <translation type="unfinished">&amp;Internet tarmog'i</translation>
    </message>
    <message>
        <source>Prune &amp;block storage to</source>
        <translation type="unfinished">&amp;Blok xotirasini bunga kesish:</translation>
    </message>
    <message>
        <source>Reverting this setting requires re-downloading the entire blockchain.</source>
        <translation type="unfinished">Bu sozlamani qaytarish butun blok zanjirini qayta yuklab olishni talab qiladi.</translation>
    </message>
    <message>
        <source>Maximum database cache size. A larger cache can contribute to faster sync, after which the benefit is less pronounced for most use cases. Lowering the cache size will reduce memory usage. Unused mempool memory is shared for this cache.</source>
        <extracomment>Tooltip text for Options window setting that sets the size of the database cache. Explains the corresponding effects of increasing/decreasing this value.</extracomment>
        <translation type="unfinished">Ma'lumotlar bazasi keshining maksimal hajmi. Kattaroq kesh tezroq sinxronlashtirishga hissa qo'shishi mumkin, ya'ni foyda kamroq sezilishi mumkin.</translation>
    </message>
    <message>
        <source>Set the number of script verification threads. Negative values correspond to the number of cores you want to leave free to the system.</source>
        <extracomment>Tooltip text for Options window setting that sets the number of script verification threads. Explains that negative values mean to leave these many cores free to the system.</extracomment>
        <translation type="unfinished">Skriptni tekshirish ip lari sonini belgilang. </translation>
    </message>
    <message>
        <source>(0 = auto, &lt;0 = leave that many cores free)</source>
        <translation type="unfinished">(0 = avtomatik, &lt;0 = bu yadrolarni bo'sh qoldirish)</translation>
    </message>
    <message>
        <source>This allows you or a third party tool to communicate with the node through command-line and JSON-RPC commands.</source>
        <extracomment>Tooltip text for Options window setting that enables the RPC server.</extracomment>
        <translation type="unfinished">Bu sizga yoki uchinchi tomon vositasiga command-line va JSON-RPC buyruqlari orqali node bilan bog'lanish imkonini beradi.</translation>
    </message>
    <message>
        <source>Enable R&amp;PC server</source>
        <extracomment>An Options window setting to enable the RPC server.</extracomment>
        <translation type="unfinished">R&amp;PC serverni yoqish</translation>
    </message>
    <message>
        <source>W&amp;allet</source>
        <translation type="unfinished">H&amp;amyon</translation>
    </message>
    <message>
        <source>Whether to set subtract fee from amount as default or not.</source>
        <extracomment>Tooltip text for Options window setting that sets subtracting the fee from a sending amount as default.</extracomment>
        <translation type="unfinished">Chegirma to'lovini standart qilib belgilash kerakmi yoki yo'qmi?</translation>
    </message>
    <message>
        <source>Subtract &amp;fee from amount by default</source>
        <extracomment>An Options window setting to set subtracting the fee from a sending amount as default.</extracomment>
        <translation type="unfinished">Standart bo'yicha chegirma belgilash</translation>
    </message>
    <message>
        <source>Expert</source>
        <translation type="unfinished">Ekspert</translation>
    </message>
    <message>
        <source>Enable coin &amp;control features</source>
        <translation type="unfinished">Tangalarni &amp;nazorat qilish funksiyasini yoqish</translation>
    </message>
    <message>
        <source>Enable &amp;PSBT controls</source>
        <extracomment>An options window setting to enable PSBT controls.</extracomment>
        <translation type="unfinished">&amp;PSBT nazoratini yoqish</translation>
    </message>
    <message>
        <source>Whether to show PSBT controls.</source>
        <extracomment>Tooltip text for options window setting that enables PSBT controls.</extracomment>
        <translation type="unfinished">PSBT boshqaruvlarini ko'rsatish kerakmi?</translation>
    </message>
    <message>
        <source>External Signer (e.g. hardware wallet)</source>
        <translation type="unfinished">Tashqi Signer(masalan: hamyon apparati)</translation>
    </message>
    <message>
        <source>&amp;External signer script path</source>
        <translation type="unfinished">&amp;Tashqi signer skripti yo'li</translation>
    </message>
    <message>
        <source>Proxy &amp;IP:</source>
        <translation type="unfinished">Прокси &amp;IP рақами:</translation>
    </message>
    <message>
        <source>&amp;Port:</source>
        <translation type="unfinished">&amp;Порт:</translation>
    </message>
    <message>
        <source>Port of the proxy (e.g. 9050)</source>
        <translation type="unfinished">Прокси порти (e.g. 9050)</translation>
    </message>
    <message>
        <source>&amp;Window</source>
        <translation type="unfinished">&amp;Oyna</translation>
    </message>
    <message>
        <source>Show only a tray icon after minimizing the window.</source>
        <translation type="unfinished">Ойна йиғилгандан сўнг фақат трэй нишончаси кўрсатилсин.</translation>
    </message>
    <message>
        <source>&amp;Minimize to the tray instead of the taskbar</source>
        <translation type="unfinished">Манзиллар панели ўрнига трэйни &amp;йиғиш</translation>
    </message>
    <message>
        <source>M&amp;inimize on close</source>
        <translation type="unfinished">Ёпишда й&amp;иғиш</translation>
    </message>
    <message>
        <source>&amp;Display</source>
        <translation type="unfinished">&amp;Кўрсатиш</translation>
    </message>
    <message>
        <source>User Interface &amp;language:</source>
        <translation type="unfinished">Фойдаланувчи интерфейси &amp;тили:</translation>
    </message>
    <message>
        <source>&amp;Unit to show amounts in:</source>
        <translation type="unfinished">Миқдорларни кўрсатиш учун &amp;қисм:</translation>
    </message>
    <message>
        <source>&amp;Cancel</source>
        <translation type="unfinished">&amp;Бекор қилиш</translation>
    </message>
    <message>
        <source>Compiled without external signing support (required for external signing)</source>
        <extracomment>"External signing" means using devices such as hardware wallets.</extracomment>
        <translation type="unfinished">Tashqi signing yordamisiz tuzilgan (tashqi signing uchun zarur)</translation>
    </message>
    <message>
        <source>default</source>
        <translation type="unfinished">стандарт</translation>
    </message>
    <message>
        <source>none</source>
        <translation type="unfinished">йўқ</translation>
    </message>
    <message>
        <source>Confirm options reset</source>
        <extracomment>Window title text of pop-up window shown when the user has chosen to reset options.</extracomment>
        <translation type="unfinished">Тасдиқлаш танловларини рад қилиш</translation>
    </message>
    <message>
        <source>Client restart required to activate changes.</source>
        <extracomment>Text explaining that the settings changed will not come into effect until the client is restarted.</extracomment>
        <translation type="unfinished">Ўзгаришлар амалга ошиши учун мижозни қайта ишга тушириш талаб қилинади.</translation>
    </message>
    <message>
        <source>Error</source>
        <translation type="unfinished">Хатолик</translation>
    </message>
    <message>
        <source>This change would require a client restart.</source>
        <translation type="unfinished">Ушбу ўзгариш мижозни қайтадан ишга туширишни талаб қилади.</translation>
    </message>
    <message>
        <source>The supplied proxy address is invalid.</source>
        <translation type="unfinished">Келтирилган прокси манзили ишламайди.</translation>
    </message>
</context>
<context>
    <name>OverviewPage</name>
    <message>
        <source>Form</source>
        <translation type="unfinished">Шакл</translation>
    </message>
    <message>
        <source>The displayed information may be out of date. Your wallet automatically synchronizes with the Particl network after a connection is established, but this process has not completed yet.</source>
        <translation type="unfinished">Кўрсатилган маълумот эскирган бўлиши мумкин. Ҳамёнингиз алоқа ўрнатилгандан сўнг Particl тармоқ билан автоматик тарзда синхронланади, аммо жараён ҳалигача тугалланмади.</translation>
    </message>
    <message>
        <source>Watch-only:</source>
        <translation type="unfinished">Фақат кўришга</translation>
    </message>
    <message>
        <source>Available:</source>
        <translation type="unfinished">Мавжуд:</translation>
    </message>
    <message>
        <source>Your current spendable balance</source>
        <translation type="unfinished">Жорий сарфланадиган балансингиз</translation>
    </message>
    <message>
        <source>Pending:</source>
        <translation type="unfinished">Кутилмоқда:</translation>
    </message>
    <message>
        <source>Total of transactions that have yet to be confirmed, and do not yet count toward the spendable balance</source>
        <translation type="unfinished">Жами ўтказмалар ҳозиргача тасдиқланган ва сафланадиган баланс томонга ҳали ҳам ҳисобланмади</translation>
    </message>
    <message>
        <source>Immature:</source>
        <translation type="unfinished">Тайёр эмас:</translation>
    </message>
    <message>
        <source>Mined balance that has not yet matured</source>
        <translation type="unfinished">Миналаштирилган баланс ҳалигача тайёр эмас</translation>
    </message>
    <message>
        <source>Balances</source>
        <translation type="unfinished">Баланслар</translation>
    </message>
    <message>
        <source>Total:</source>
        <translation type="unfinished">Жами:</translation>
    </message>
    <message>
        <source>Your current total balance</source>
        <translation type="unfinished">Жорий умумий балансингиз</translation>
    </message>
    <message>
        <source>Your current balance in watch-only addresses</source>
        <translation type="unfinished">Жорий балансингиз фақат кўринадиган манзилларда</translation>
    </message>
    <message>
        <source>Spendable:</source>
        <translation type="unfinished">Сарфланадиган:</translation>
    </message>
    <message>
        <source>Recent transactions</source>
        <translation type="unfinished">Сўнгги пул ўтказмалари</translation>
    </message>
    <message>
        <source>Unconfirmed transactions to watch-only addresses</source>
        <translation type="unfinished">Тасдиқланмаган ўтказмалар-фақат манзилларини кўриш</translation>
    </message>
    <message>
        <source>Current total balance in watch-only addresses</source>
        <translation type="unfinished">Жорий умумий баланс фақат кўринадиган манзилларда</translation>
    </message>
    </context>
<context>
    <name>PSBTOperationsDialog</name>
    <message>
        <source>own address</source>
        <translation type="unfinished">ўз манзили</translation>
    </message>
    <message>
        <source>or</source>
        <translation type="unfinished">ёки</translation>
    </message>
    </context>
<context>
    <name>PaymentServer</name>
    <message>
        <source>Payment request error</source>
        <translation type="unfinished">Тўлов сўрови хато</translation>
    </message>
    <message>
        <source>URI handling</source>
        <translation type="unfinished">URI осилиб қолмоқда</translation>
    </message>
    </context>
<context>
    <name>PeerTableModel</name>
    <message>
        <source>User Agent</source>
        <extracomment>Title of Peers Table column which contains the peer's User Agent string.</extracomment>
        <translation type="unfinished">Фойдаланувчи вакил</translation>
    </message>
    <message>
        <source>Direction</source>
        <extracomment>Title of Peers Table column which indicates the direction the peer connection was initiated from.</extracomment>
        <translation type="unfinished">Йўналиш</translation>
    </message>
    <message>
        <source>Address</source>
        <extracomment>Title of Peers Table column which contains the IP/Onion/I2P address of the connected peer.</extracomment>
        <translation type="unfinished">Manzil</translation>
    </message>
    <message>
        <source>Type</source>
        <extracomment>Title of Peers Table column which describes the type of peer connection. The "type" describes why the connection exists.</extracomment>
        <translation type="unfinished">Тури</translation>
    </message>
    <message>
        <source>Network</source>
        <extracomment>Title of Peers Table column which states the network the peer connected through.</extracomment>
        <translation type="unfinished">Тармоқ</translation>
    </message>
    <message>
        <source>Inbound</source>
        <extracomment>An Inbound Connection from a Peer.</extracomment>
        <translation type="unfinished">Ички йўналиш</translation>
    </message>
    <message>
        <source>Outbound</source>
        <extracomment>An Outbound Connection to a Peer.</extracomment>
        <translation type="unfinished">Ташқи йўналиш</translation>
    </message>
</context>
<context>
    <name>QRImageWidget</name>
    <message>
        <source>&amp;Copy Image</source>
        <translation type="unfinished">Расмдан &amp;нусха олиш</translation>
    </message>
    <message>
        <source>Save QR Code</source>
        <translation type="unfinished">QR кодни сақлаш</translation>
    </message>
    </context>
<context>
    <name>RPCConsole</name>
    <message>
        <source>N/A</source>
        <translation type="unfinished">Тўғри келмайди</translation>
    </message>
    <message>
        <source>Client version</source>
        <translation type="unfinished">Мижоз номи</translation>
    </message>
    <message>
        <source>&amp;Information</source>
        <translation type="unfinished">&amp;Маълумот</translation>
    </message>
    <message>
        <source>General</source>
        <translation type="unfinished">Асосий</translation>
    </message>
    <message>
        <source>Startup time</source>
        <translation type="unfinished">Бошланиш вақти</translation>
    </message>
    <message>
        <source>Network</source>
        <translation type="unfinished">Тармоқ</translation>
    </message>
    <message>
        <source>Name</source>
        <translation type="unfinished">Ном</translation>
    </message>
    <message>
        <source>&amp;Peers</source>
        <translation type="unfinished">&amp;Уламлар</translation>
    </message>
    <message>
        <source>Select a peer to view detailed information.</source>
        <translation type="unfinished">Батафсил маълумотларни кўриш учун уламни танланг.</translation>
    </message>
    <message>
        <source>Version</source>
        <translation type="unfinished">Версия</translation>
    </message>
    <message>
        <source>User Agent</source>
        <translation type="unfinished">Фойдаланувчи вакил</translation>
    </message>
    <message>
        <source>Node window</source>
        <translation type="unfinished">Node oynasi</translation>
    </message>
    <message>
        <source>Services</source>
        <translation type="unfinished">Хизматлар</translation>
    </message>
    <message>
        <source>Connection Time</source>
        <translation type="unfinished">Уланиш вақти</translation>
    </message>
    <message>
        <source>Last Send</source>
        <translation type="unfinished">Сўнгги жўнатилган</translation>
    </message>
    <message>
        <source>Last Receive</source>
        <translation type="unfinished">Сўнгги қабул қилинган</translation>
    </message>
    <message>
        <source>Ping Time</source>
        <translation type="unfinished">Ping вақти</translation>
    </message>
    <message>
        <source>Last block time</source>
        <translation type="unfinished">Сўнгги блок вақти</translation>
    </message>
    <message>
        <source>&amp;Open</source>
        <translation type="unfinished">&amp;Очиш</translation>
    </message>
    <message>
        <source>&amp;Console</source>
        <translation type="unfinished">&amp;Терминал</translation>
    </message>
    <message>
        <source>&amp;Network Traffic</source>
        <translation type="unfinished">&amp;Тармоқ трафиги</translation>
    </message>
    <message>
        <source>Totals</source>
        <translation type="unfinished">Жами</translation>
    </message>
    <message>
        <source>Debug log file</source>
        <translation type="unfinished">Тузатиш журнали файли</translation>
    </message>
    <message>
        <source>Clear console</source>
        <translation type="unfinished">Терминални тозалаш</translation>
    </message>
    <message>
        <source>In:</source>
        <translation type="unfinished">Ичига:</translation>
    </message>
    <message>
        <source>Out:</source>
        <translation type="unfinished">Ташқарига:</translation>
    </message>
    <message>
        <source>&amp;Copy address</source>
        <extracomment>Context menu action to copy the address of a peer.</extracomment>
        <translation type="unfinished">&amp;Manzilni nusxalash</translation>
    </message>
    <message>
        <source>via %1</source>
        <translation type="unfinished">%1 орқали</translation>
    </message>
    <message>
        <source>Yes</source>
        <translation type="unfinished">Ҳа</translation>
    </message>
    <message>
        <source>No</source>
        <translation type="unfinished">Йўқ</translation>
    </message>
    <message>
        <source>To</source>
        <translation type="unfinished">Га</translation>
    </message>
    <message>
        <source>From</source>
        <translation type="unfinished">Дан</translation>
    </message>
    <message>
        <source>Unknown</source>
        <translation type="unfinished">Номаълум</translation>
    </message>
</context>
<context>
    <name>ReceiveCoinsDialog</name>
    <message>
        <source>&amp;Amount:</source>
        <translation type="unfinished">&amp;Миқдор:</translation>
    </message>
    <message>
        <source>&amp;Label:</source>
        <translation type="unfinished">&amp;Ёрлиқ:</translation>
    </message>
    <message>
        <source>&amp;Message:</source>
        <translation type="unfinished">&amp;Хабар:</translation>
    </message>
    <message>
        <source>An optional label to associate with the new receiving address.</source>
        <translation type="unfinished">Янги қабул қилинаётган манзил билан боғланган танланадиган ёрлиқ.</translation>
    </message>
    <message>
        <source>Use this form to request payments. All fields are &lt;b&gt;optional&lt;/b&gt;.</source>
        <translation type="unfinished">Ушбу сўровдан тўловларни сўраш учун фойдаланинг. Барча майдонлар &lt;b&gt;мажбурий эмас&lt;/b&gt;.</translation>
    </message>
    <message>
        <source>An optional amount to request. Leave this empty or zero to not request a specific amount.</source>
        <translation type="unfinished">Хоҳланган миқдор сўрови. Кўрсатилган миқдорни сўраш учун буни бўш ёки ноль қолдиринг.</translation>
    </message>
    <message>
        <source>Clear all fields of the form.</source>
        <translation type="unfinished">Шаклнинг барча майдончаларини тозалаш</translation>
    </message>
    <message>
        <source>Clear</source>
        <translation type="unfinished">Тозалаш</translation>
    </message>
    <message>
        <source>Requested payments history</source>
        <translation type="unfinished">Сўралган тўлов тарихи</translation>
    </message>
    <message>
        <source>Show the selected request (does the same as double clicking an entry)</source>
        <translation type="unfinished">Танланган сўровни кўрсатиш (икки марта босилганда ҳам бир хил амал бажарилсин)</translation>
    </message>
    <message>
        <source>Show</source>
        <translation type="unfinished">Кўрсатиш</translation>
    </message>
    <message>
        <source>Remove the selected entries from the list</source>
        <translation type="unfinished">Танланганларни рўйхатдан ўчириш</translation>
    </message>
    <message>
        <source>Remove</source>
        <translation type="unfinished">Ўчириш</translation>
    </message>
    <message>
        <source>&amp;Copy address</source>
        <translation type="unfinished">&amp;Manzilni nusxalash</translation>
    </message>
    <message>
        <source>Copy &amp;label</source>
        <translation type="unfinished">&amp;Yorliqni nusxalash</translation>
    </message>
    <message>
        <source>Copy &amp;amount</source>
        <translation type="unfinished">&amp;Miqdorni nusxalash</translation>
    </message>
    <message>
        <source>Could not unlock wallet.</source>
        <translation type="unfinished">Ҳамён қулфдан чиқмади.</translation>
    </message>
    </context>
<context>
    <name>ReceiveRequestDialog</name>
    <message>
        <source>Amount:</source>
        <translation type="unfinished">Miqdor:</translation>
    </message>
    <message>
        <source>Message:</source>
        <translation type="unfinished">Хабар</translation>
    </message>
    <message>
        <source>Wallet:</source>
        <translation type="unfinished">Hamyon</translation>
    </message>
    <message>
        <source>Copy &amp;Address</source>
        <translation type="unfinished">Нусҳалаш &amp; Манзил</translation>
    </message>
    <message>
        <source>Payment information</source>
        <translation type="unfinished">Тўлов маълумоти</translation>
    </message>
    <message>
        <source>Request payment to %1</source>
        <translation type="unfinished"> %1 дан Тўловни сўраш</translation>
    </message>
</context>
<context>
    <name>RecentRequestsTableModel</name>
    <message>
        <source>Date</source>
        <translation type="unfinished">Сана</translation>
    </message>
    <message>
        <source>Label</source>
        <translation type="unfinished">Yorliq</translation>
    </message>
    <message>
        <source>Message</source>
        <translation type="unfinished">Хабар</translation>
    </message>
    <message>
        <source>(no label)</source>
        <translation type="unfinished">(Ёрлиқ мавжуд эмас)</translation>
    </message>
    <message>
        <source>(no message)</source>
        <translation type="unfinished">(Хабар йўқ)</translation>
    </message>
    </context>
<context>
    <name>SendCoinsDialog</name>
    <message>
        <source>Send Coins</source>
        <translation type="unfinished">Тангаларни жунат</translation>
    </message>
    <message>
        <source>Coin Control Features</source>
        <translation type="unfinished">Танга бошқаруви ҳусусиятлари</translation>
    </message>
    <message>
        <source>automatically selected</source>
        <translation type="unfinished">автоматик тарзда танланган</translation>
    </message>
    <message>
        <source>Insufficient funds!</source>
        <translation type="unfinished">Кам миқдор</translation>
    </message>
    <message>
        <source>Quantity:</source>
        <translation type="unfinished">Miqdor:</translation>
    </message>
    <message>
        <source>Bytes:</source>
        <translation type="unfinished">Baytlar:</translation>
    </message>
    <message>
        <source>Amount:</source>
        <translation type="unfinished">Miqdor:</translation>
    </message>
    <message>
        <source>Fee:</source>
        <translation type="unfinished">Солиқ:</translation>
    </message>
    <message>
        <source>After Fee:</source>
        <translation type="unfinished">To'lovdan keyin:</translation>
    </message>
    <message>
        <source>Change:</source>
        <translation type="unfinished">O'zgartirish:</translation>
    </message>
    <message>
        <source>If this is activated, but the change address is empty or invalid, change will be sent to a newly generated address.</source>
        <translation type="unfinished">Агар бу фаоллаштирилса, аммо ўзгартирилган манзил бўл ёки нотўғри бўлса, ўзгариш янги яратилган манзилга жўнатилади.</translation>
    </message>
    <message>
        <source>Custom change address</source>
        <translation type="unfinished">Бошқа ўзгартирилган манзил</translation>
    </message>
    <message>
        <source>Transaction Fee:</source>
        <translation type="unfinished">Ўтказма тўлови</translation>
    </message>
    <message>
        <source>per kilobyte</source>
        <translation type="unfinished">Хар килобайтига</translation>
    </message>
    <message>
        <source>Hide</source>
        <translation type="unfinished">Yashirmoq</translation>
    </message>
    <message>
        <source>Recommended:</source>
        <translation type="unfinished">Тавсия этилган</translation>
    </message>
    <message>
        <source>Send to multiple recipients at once</source>
        <translation type="unfinished">Бирданига бир нечта қабул қилувчиларга жўнатиш</translation>
    </message>
    <message>
        <source>Clear all fields of the form.</source>
        <translation type="unfinished">Шаклнинг барча майдончаларини тозалаш</translation>
    </message>
    <message>
        <source>Clear &amp;All</source>
        <translation type="unfinished">Барчасини &amp; Тозалаш</translation>
    </message>
    <message>
        <source>Balance:</source>
        <translation type="unfinished">Баланс</translation>
    </message>
    <message>
        <source>Confirm the send action</source>
        <translation type="unfinished">Жўнатиш амалини тасдиқлаш</translation>
    </message>
    <message>
        <source>S&amp;end</source>
        <translation type="unfinished">Жў&amp;натиш</translation>
    </message>
    <message>
        <source>Copy quantity</source>
        <translation type="unfinished">Нусха сони</translation>
    </message>
    <message>
        <source>Copy amount</source>
        <translation type="unfinished">Qiymatni nusxalash</translation>
    </message>
    <message>
        <source>Copy fee</source>
        <translation type="unfinished">Narxni nusxalash</translation>
    </message>
    <message>
        <source>Copy after fee</source>
        <translation type="unfinished">Нусха солиқдан сўнг</translation>
    </message>
    <message>
        <source>Copy bytes</source>
        <translation type="unfinished">Нусха байти</translation>
    </message>
    <message>
        <source>Copy change</source>
        <translation type="unfinished">Нусха қайтими</translation>
    </message>
    <message>
        <source>%1 to %2</source>
        <translation type="unfinished">%1 дан %2</translation>
    </message>
    <message>
        <source>or</source>
        <translation type="unfinished">ёки</translation>
    </message>
    <message>
        <source>Transaction fee</source>
        <translation type="unfinished">Ўтказма тўлови</translation>
    </message>
    <message>
        <source>Confirm send coins</source>
        <translation type="unfinished">Тангалар жўнаишни тасдиқлаш</translation>
    </message>
    <message>
        <source>The amount to pay must be larger than 0.</source>
        <translation type="unfinished">Тўлов миқдори 0. дан катта бўлиши керак. </translation>
    </message>
    <message numerus="yes">
        <source>Estimated to begin confirmation within %n block(s).</source>
        <translation type="unfinished">
            <numerusform />
            <numerusform />
        </translation>
    </message>
    <message>
        <source>Warning: Invalid Particl address</source>
        <translation type="unfinished">Диққат: Нотўғр Particl манзили</translation>
    </message>
    <message>
        <source>Warning: Unknown change address</source>
        <translation type="unfinished">Диққат: Номаълум ўзгариш манзили</translation>
    </message>
    <message>
        <source>(no label)</source>
        <translation type="unfinished">(Ёрлиқ мавжуд эмас)</translation>
    </message>
</context>
<context>
    <name>SendCoinsEntry</name>
    <message>
        <source>A&amp;mount:</source>
        <translation type="unfinished">&amp;Миқдори:</translation>
    </message>
    <message>
        <source>Pay &amp;To:</source>
        <translation type="unfinished">&amp;Тўлов олувчи:</translation>
    </message>
    <message>
        <source>&amp;Label:</source>
        <translation type="unfinished">&amp;Ёрлиқ:</translation>
    </message>
    <message>
        <source>Choose previously used address</source>
        <translation type="unfinished">Олдин фойдаланилган манзилни танла</translation>
    </message>
    <message>
        <source>Paste address from clipboard</source>
        <translation type="unfinished">Manzilni qo'shib qo'yish</translation>
    </message>
    <message>
        <source>Message:</source>
        <translation type="unfinished">Хабар</translation>
    </message>
    </context>
<context>
    <name>SignVerifyMessageDialog</name>
    <message>
        <source>Choose previously used address</source>
        <translation type="unfinished">Олдин фойдаланилган манзилни танла</translation>
    </message>
    <message>
        <source>Paste address from clipboard</source>
        <translation type="unfinished">Manzilni qo'shib qo'yish</translation>
    </message>
    <message>
        <source>Signature</source>
        <translation type="unfinished">Имзо</translation>
    </message>
    <message>
        <source>Clear &amp;All</source>
        <translation type="unfinished">Барчасини &amp; Тозалаш</translation>
    </message>
    <message>
        <source>Message verified.</source>
        <translation type="unfinished">Хабар тасдиқланди.</translation>
    </message>
</context>
<context>
    <name>TransactionDesc</name>
    <message>
        <source>%1/unconfirmed</source>
        <extracomment>Text explaining the current status of a transaction, shown in the status field of the details window for this transaction. This status represents a transaction confirmed in at least one block, but less than 6 blocks.</extracomment>
        <translation type="unfinished">%1/тасдиқланмади</translation>
    </message>
    <message>
        <source>%1 confirmations</source>
        <extracomment>Text explaining the current status of a transaction, shown in the status field of the details window for this transaction. This status represents a transaction confirmed in 6 or more blocks.</extracomment>
        <translation type="unfinished">%1 тасдиқлашлар</translation>
    </message>
    <message>
        <source>Date</source>
        <translation type="unfinished">Сана</translation>
    </message>
    <message>
        <source>Source</source>
        <translation type="unfinished">Манба</translation>
    </message>
    <message>
        <source>Generated</source>
        <translation type="unfinished">Яратилган</translation>
    </message>
    <message>
        <source>From</source>
        <translation type="unfinished">Дан</translation>
    </message>
    <message>
        <source>unknown</source>
        <translation type="unfinished">noma'lum</translation>
    </message>
    <message>
        <source>To</source>
        <translation type="unfinished">Га</translation>
    </message>
    <message>
        <source>own address</source>
        <translation type="unfinished">ўз манзили</translation>
    </message>
    <message>
        <source>label</source>
        <translation type="unfinished">ёрлиқ</translation>
    </message>
    <message>
        <source>Credit</source>
        <translation type="unfinished">Кредит (қарз)</translation>
    </message>
    <message numerus="yes">
        <source>matures in %n more block(s)</source>
        <translation type="unfinished">
            <numerusform />
            <numerusform />
        </translation>
    </message>
    <message>
        <source>not accepted</source>
        <translation type="unfinished">қабул қилинмади</translation>
    </message>
    <message>
        <source>Transaction fee</source>
        <translation type="unfinished">Ўтказма тўлови</translation>
    </message>
    <message>
        <source>Net amount</source>
        <translation type="unfinished">Умумий миқдор</translation>
    </message>
    <message>
        <source>Message</source>
        <translation type="unfinished">Хабар</translation>
    </message>
    <message>
        <source>Comment</source>
        <translation type="unfinished">Шарҳ</translation>
    </message>
    <message>
        <source>Transaction ID</source>
        <translation type="unfinished">ID</translation>
    </message>
    <message>
        <source>Merchant</source>
        <translation type="unfinished">Савдо</translation>
    </message>
    <message>
        <source>Transaction</source>
        <translation type="unfinished">Ўтказма</translation>
    </message>
    <message>
        <source>Amount</source>
        <translation type="unfinished">Miqdor</translation>
    </message>
    <message>
        <source>true</source>
        <translation type="unfinished">рост</translation>
    </message>
    <message>
        <source>false</source>
        <translation type="unfinished">ёлғон</translation>
    </message>
</context>
<context>
    <name>TransactionDescDialog</name>
    <message>
        <source>This pane shows a detailed description of the transaction</source>
        <translation type="unfinished">Ушбу ойна операциянинг батафсил таърифини кўрсатади</translation>
    </message>
    </context>
<context>
    <name>TransactionTableModel</name>
    <message>
        <source>Date</source>
        <translation type="unfinished">Сана</translation>
    </message>
    <message>
        <source>Type</source>
        <translation type="unfinished">Тури</translation>
    </message>
    <message>
        <source>Label</source>
        <translation type="unfinished">Yorliq</translation>
    </message>
    <message>
        <source>Unconfirmed</source>
        <translation type="unfinished">Тасдиқланмаган</translation>
    </message>
    <message>
        <source>Confirmed (%1 confirmations)</source>
        <translation type="unfinished">Тасдиқланди (%1 та тасдиқ)</translation>
    </message>
    <message>
        <source>Generated but not accepted</source>
        <translation type="unfinished">Яратилди, аммо қабул қилинмади</translation>
    </message>
    <message>
        <source>Received with</source>
        <translation type="unfinished">Ёрдамида қабул қилиш</translation>
    </message>
    <message>
        <source>Received from</source>
        <translation type="unfinished">Дан қабул қилиш</translation>
    </message>
    <message>
        <source>Sent to</source>
        <translation type="unfinished">Жўнатиш</translation>
    </message>
    <message>
        <source>Mined</source>
        <translation type="unfinished">Фойда</translation>
    </message>
    <message>
        <source>(n/a)</source>
        <translation type="unfinished">(қ/қ)</translation>
    </message>
    <message>
        <source>(no label)</source>
        <translation type="unfinished">(Ёрлиқ мавжуд эмас)</translation>
    </message>
    <message>
        <source>Transaction status. Hover over this field to show number of confirmations.</source>
        <translation type="unfinished">Ўтказма ҳолати. Ушбу майдон бўйлаб тасдиқлашлар сонини кўрсатиш.</translation>
    </message>
    <message>
        <source>Date and time that the transaction was received.</source>
        <translation type="unfinished">Ўтказма қабул қилинган сана ва вақт.</translation>
    </message>
    <message>
        <source>Type of transaction.</source>
        <translation type="unfinished">Пул ўтказмаси тури</translation>
    </message>
    <message>
        <source>Amount removed from or added to balance.</source>
        <translation type="unfinished">Миқдор ўчирилган ёки балансга қўшилган.</translation>
    </message>
</context>
<context>
    <name>TransactionView</name>
    <message>
        <source>All</source>
        <translation type="unfinished">Барча</translation>
    </message>
    <message>
        <source>Today</source>
        <translation type="unfinished">Бугун</translation>
    </message>
    <message>
        <source>This week</source>
        <translation type="unfinished">Шу ҳафта</translation>
    </message>
    <message>
        <source>This month</source>
        <translation type="unfinished">Шу ой</translation>
    </message>
    <message>
        <source>Last month</source>
        <translation type="unfinished">Ўтган хафта</translation>
    </message>
    <message>
        <source>This year</source>
        <translation type="unfinished">Шу йил</translation>
    </message>
    <message>
        <source>Received with</source>
        <translation type="unfinished">Ёрдамида қабул қилиш</translation>
    </message>
    <message>
        <source>Sent to</source>
        <translation type="unfinished">Жўнатиш</translation>
    </message>
    <message>
        <source>Mined</source>
        <translation type="unfinished">Фойда</translation>
    </message>
    <message>
        <source>Other</source>
        <translation type="unfinished">Бошка</translation>
    </message>
    <message>
        <source>Min amount</source>
        <translation type="unfinished">Мин қиймат</translation>
    </message>
    <message>
        <source>&amp;Copy address</source>
        <translation type="unfinished">&amp;Manzilni nusxalash</translation>
    </message>
    <message>
        <source>Copy &amp;label</source>
        <translation type="unfinished">&amp;Yorliqni nusxalash</translation>
    </message>
    <message>
        <source>Copy &amp;amount</source>
        <translation type="unfinished">&amp;Miqdorni nusxalash</translation>
    </message>
    <message>
        <source>Export Transaction History</source>
        <translation type="unfinished">Ўтказмалар тарихини экспорт қилиш</translation>
    </message>
    <message>
        <source>Comma separated file</source>
        <extracomment>Expanded name of the CSV file format. See: https://en.wikipedia.org/wiki/Comma-separated_values.</extracomment>
        <translation type="unfinished">Vergul bilan ajratilgan fayl</translation>
    </message>
    <message>
        <source>Confirmed</source>
        <translation type="unfinished">Tasdiqlangan</translation>
    </message>
    <message>
        <source>Watch-only</source>
        <translation type="unfinished">Фақат кўришга</translation>
    </message>
    <message>
        <source>Date</source>
        <translation type="unfinished">Сана</translation>
    </message>
    <message>
        <source>Type</source>
        <translation type="unfinished">Тури</translation>
    </message>
    <message>
        <source>Label</source>
        <translation type="unfinished">Yorliq</translation>
    </message>
    <message>
        <source>Address</source>
        <translation type="unfinished">Manzil</translation>
    </message>
    <message>
        <source>Exporting Failed</source>
        <translation type="unfinished">Экспорт қилиб бўлмади</translation>
    </message>
    <message>
        <source>The transaction history was successfully saved to %1.</source>
        <translation type="unfinished">Ўтказмалар тарихи %1 га муваффаққиятли сақланди.</translation>
    </message>
    <message>
        <source>Range:</source>
        <translation type="unfinished">Оралиқ:</translation>
    </message>
    <message>
        <source>to</source>
        <translation type="unfinished">Кимга</translation>
    </message>
</context>
<context>
    <name>WalletFrame</name>
    <message>
        <source>Create a new wallet</source>
        <translation type="unfinished">Yangi hamyon yaratish</translation>
    </message>
    <message>
        <source>Error</source>
        <translation type="unfinished">Хатолик</translation>
    </message>
    </context>
<context>
    <name>WalletModel</name>
    <message>
        <source>Send Coins</source>
        <translation type="unfinished">Тангаларни жунат</translation>
    </message>
    <message>
        <source>default wallet</source>
        <translation type="unfinished">standart hamyon</translation>
    </message>
</context>
<context>
    <name>WalletView</name>
    <message>
        <source>Export the data in the current tab to a file</source>
        <translation type="unfinished">Joriy ichki oynaning ichidagi malumotlarni faylga yuklab olish</translation>
    </message>
    </context>
<context>
    <name>bitcoin-core</name>
    <message>
        <source>Done loading</source>
        <translation type="unfinished">Юклаш тайёр</translation>
    </message>
    <message>
        <source>Insufficient funds</source>
        <translation type="unfinished">Кам миқдор</translation>
    </message>
    <message>
        <source>Unable to start HTTP server. See debug log for details.</source>
        <translation type="unfinished">HTTP serverni ishga tushirib bo'lmadi. Tafsilotlar uchun disk raskadrovka jurnaliga qarang.</translation>
    </message>
    <message>
        <source>Verifying blocks…</source>
        <translation type="unfinished">Bloklar tekshirilmoqda…</translation>
    </message>
    <message>
        <source>Verifying wallet(s)…</source>
        <translation type="unfinished">Hamyon(lar) tekshirilmoqda…</translation>
    </message>
    <message>
        <source>Wallet needed to be rewritten: restart %s to complete</source>
        <translation type="unfinished">Hamyonni qayta yozish kerak: bajarish uchun 1%s ni qayta ishga tushiring</translation>
    </message>
    <message>
        <source>Settings file could not be read</source>
        <translation type="unfinished">Sozlamalar fayli o'qishga yaroqsiz</translation>
    </message>
    <message>
        <source>Settings file could not be written</source>
        <translation type="unfinished">Sozlamalar fayli yaratish uchun yaroqsiz</translation>
    </message>
</context>
</TS><|MERGE_RESOLUTION|>--- conflicted
+++ resolved
@@ -54,21 +54,8 @@
         <translation type="unfinished">tanlamoq</translation>
     </message>
     <message>
-<<<<<<< HEAD
-        <source>Sending addresses</source>
-        <translation type="unfinished">Yuboriladigan manzillar</translation>
-    </message>
-    <message>
-        <source>Receiving addresses</source>
-        <translation type="unfinished">Qabul qilinadigan manzillar</translation>
-    </message>
-    <message>
         <source>These are your Particl addresses for sending payments. Always check the amount and the receiving address before sending coins.</source>
         <translation type="unfinished">Quyidagilar to'lovlarni yuborish uchun Particl manzillaringizdir. Har doim yuborishdan oldin yuborilayotgan tangalar sonini va qabul qiluvchi manzilni tekshirib ko'ring.</translation>
-=======
-        <source>These are your Bitcoin addresses for sending payments. Always check the amount and the receiving address before sending coins.</source>
-        <translation type="unfinished">Quyidagilar to'lovlarni yuborish uchun Bitcoin manzillaringizdir. Har doim yuborishdan oldin yuborilayotgan tangalar sonini va qabul qiluvchi manzilni tekshirib ko'ring.</translation>
->>>>>>> 44d8b13c
     </message>
     <message>
         <source>These are your Particl addresses for receiving payments. Use the 'Create new receiving address' button in the receive tab to create new addresses.
