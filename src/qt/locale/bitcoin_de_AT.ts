--- conflicted
+++ resolved
@@ -58,7 +58,6 @@
         <translation type="unfinished">&amp;Auswählen</translation>
     </message>
     <message>
-<<<<<<< HEAD
         <source>Sending addresses</source>
         <translation type="unfinished">Sendeadressen</translation>
     </message>
@@ -69,10 +68,6 @@
     <message>
         <source>These are your Particl addresses for sending payments. Always check the amount and the receiving address before sending coins.</source>
         <translation type="unfinished">Dies sind Ihre Particl-Adressen zum Tätigen von Überweisungen. Bitte prüfen Sie den Betrag und die Adresse des Empfängers, bevor Sie Particl überweisen.</translation>
-=======
-        <source>These are your Bitcoin addresses for sending payments. Always check the amount and the receiving address before sending coins.</source>
-        <translation type="unfinished">Dies sind Ihre Bitcoin-Adressen zum Tätigen von Überweisungen. Bitte prüfen Sie den Betrag und die Adresse des Empfängers, bevor Sie Bitcoins überweisen.</translation>
->>>>>>> 68684745
     </message>
     <message>
         <source>These are your Particl addresses for receiving payments. Use the 'Create new receiving address' button in the receive tab to create new addresses.
@@ -537,19 +532,7 @@
         <translation type="unfinished">Schließe alle Wallets</translation>
     </message>
     <message>
-<<<<<<< HEAD
         <source>Show the %1 help message to get a list with possible Particl command-line options</source>
-=======
-        <source>Migrate Wallet</source>
-        <translation type="unfinished">Wallet migrieren</translation>
-    </message>
-    <message>
-        <source>Migrate a wallet</source>
-        <translation type="unfinished">Eine Wallet Migrieren</translation>
-    </message>
-    <message>
-        <source>Show the %1 help message to get a list with possible Bitcoin command-line options</source>
->>>>>>> 68684745
         <translation type="unfinished">Zeige den "%1"-Hilfetext, um eine Liste mit möglichen Kommandozeilenoptionen zu erhalten</translation>
     </message>
     <message>
@@ -4217,7 +4200,7 @@
 The wallet might had been created on a newer version.
 Please try running the latest software version.
 </source>
-        <translation type="unfinished">Nicht erkannter Deskriptor gefunden. Beim Laden vom Wallet %s 
+        <translation type="unfinished">Nicht erkannter Deskriptor gefunden. Beim Laden vom Wallet %s
 
 Die Wallet wurde möglicherweise in einer neueren Version erstellt.
 Bitte mit der neuesten Softwareversion versuchen.
