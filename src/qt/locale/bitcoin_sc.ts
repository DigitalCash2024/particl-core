<TS version="2.1" language="sc">
<context>
    <name>AddressBookPage</name>
    <message>
        <source>Right-click to edit address or label</source>
        <translation type="unfinished">Tastu deretu po cambiai s'incarreramentu o su nòmini</translation>
    </message>
    <message>
        <source>Create a new address</source>
        <translation type="unfinished">Crea un'incarreramentu nou</translation>
    </message>
    <message>
        <source>&amp;New</source>
        <translation type="unfinished">&amp;nou</translation>
    </message>
    <message>
        <source>&amp;Copy</source>
        <translation type="unfinished">&amp;còpia</translation>
    </message>
    <message>
        <source>C&amp;lose</source>
        <translation type="unfinished">S&amp;erra</translation>
    </message>
    <message>
        <source>Enter address or label to search</source>
        <translation type="unfinished">Poni s'incarreramentu o s'etiketa po circai</translation>
    </message>
    <message>
        <source>&amp;Export</source>
        <translation type="unfinished">&amp;Esporta</translation>
    </message>
    <message>
        <source>&amp;Delete</source>
        <translation type="unfinished">&amp;Cantzella</translation>
    </message>
    <message>
        <source>Choose the address to send coins to</source>
        <translation type="unfinished">Scebera a cali incarreramentu bolis mandai is monedas</translation>
    </message>
    <message>
        <source>Choose the address to receive coins with</source>
        <translation type="unfinished">Sciobera s'incarreramentu po arrici is monedas cun</translation>
    </message>
    <message>
        <source>C&amp;hoose</source>
        <translation type="unfinished">S&amp;ciobera</translation>
    </message>
    <message>
<<<<<<< HEAD
        <source>Sending addresses</source>
        <translation type="unfinished">Incarreramentu de inviu</translation>
    </message>
    <message>
        <source>Receiving addresses</source>
        <translation type="unfinished">Incarreramentu destinatàriu</translation>
    </message>
    <message>
        <source>These are your Particl addresses for sending payments. Always check the amount and the receiving address before sending coins.</source>
        <translation type="unfinished">Custus funt is incarreramentu Particl tuus po mandai pagamentus. Càstia sempri sa cantidadi e s'incarreramentu destinatàriu antis de inviais is monedas</translation>
=======
        <source>These are your Bitcoin addresses for sending payments. Always check the amount and the receiving address before sending coins.</source>
        <translation type="unfinished">Custus funt is incarreramentu Bitcoin tuus po mandai pagamentus. Càstia sempri sa cantidadi e s'incarreramentu destinatàriu antis de inviais is monedas</translation>
>>>>>>> 44d8b13c
    </message>
    </context>
<context>
    <name>QObject</name>
    <message numerus="yes">
        <source>%n second(s)</source>
        <translation type="unfinished">
            <numerusform />
        </translation>
    </message>
    <message numerus="yes">
        <source>%n minute(s)</source>
        <translation type="unfinished">
            <numerusform />
        </translation>
    </message>
    <message numerus="yes">
        <source>%n hour(s)</source>
        <translation type="unfinished">
            <numerusform />
        </translation>
    </message>
    <message numerus="yes">
        <source>%n day(s)</source>
        <translation type="unfinished">
            <numerusform />
        </translation>
    </message>
    <message numerus="yes">
        <source>%n week(s)</source>
        <translation type="unfinished">
            <numerusform />
        </translation>
    </message>
    <message numerus="yes">
        <source>%n year(s)</source>
        <translation type="unfinished">
            <numerusform />
        </translation>
    </message>
    </context>
<context>
    <name>BitcoinGUI</name>
    <message numerus="yes">
        <source>Processed %n block(s) of transaction history.</source>
        <translation type="unfinished">
            <numerusform />
        </translation>
    </message>
    <message numerus="yes">
        <source>%n active connection(s) to Particl network.</source>
        <extracomment>A substring of the tooltip.</extracomment>
        <translation type="unfinished">
            <numerusform />
        </translation>
    </message>
    </context>
<context>
    <name>Intro</name>
    <message numerus="yes">
        <source>%n GB of space available</source>
        <translation type="unfinished">
            <numerusform />
        </translation>
    </message>
    <message numerus="yes">
        <source>(of %n GB needed)</source>
        <translation type="unfinished">
            <numerusform />
        </translation>
    </message>
    <message numerus="yes">
        <source>(%n GB needed for full chain)</source>
        <translation type="unfinished">
            <numerusform />
        </translation>
    </message>
    <message numerus="yes">
        <source>(sufficient to restore backups %n day(s) old)</source>
        <extracomment>Explanatory text on the capability of the current prune target.</extracomment>
        <translation type="unfinished">
            <numerusform />
        </translation>
    </message>
    </context>
<context>
    <name>SendCoinsDialog</name>
    <message numerus="yes">
        <source>Estimated to begin confirmation within %n block(s).</source>
        <translation type="unfinished">
            <numerusform />
        </translation>
    </message>
    </context>
<context>
    <name>TransactionDesc</name>
    <message numerus="yes">
        <source>matures in %n more block(s)</source>
        <translation type="unfinished">
            <numerusform />
        </translation>
    </message>
    </context>
<context>
    <name>WalletView</name>
    <message>
        <source>&amp;Export</source>
        <translation type="unfinished">&amp;Esporta</translation>
    </message>
    </context>
</TS><|MERGE_RESOLUTION|>--- conflicted
+++ resolved
@@ -46,21 +46,8 @@
         <translation type="unfinished">S&amp;ciobera</translation>
     </message>
     <message>
-<<<<<<< HEAD
-        <source>Sending addresses</source>
-        <translation type="unfinished">Incarreramentu de inviu</translation>
-    </message>
-    <message>
-        <source>Receiving addresses</source>
-        <translation type="unfinished">Incarreramentu destinatàriu</translation>
-    </message>
-    <message>
         <source>These are your Particl addresses for sending payments. Always check the amount and the receiving address before sending coins.</source>
         <translation type="unfinished">Custus funt is incarreramentu Particl tuus po mandai pagamentus. Càstia sempri sa cantidadi e s'incarreramentu destinatàriu antis de inviais is monedas</translation>
-=======
-        <source>These are your Bitcoin addresses for sending payments. Always check the amount and the receiving address before sending coins.</source>
-        <translation type="unfinished">Custus funt is incarreramentu Bitcoin tuus po mandai pagamentus. Càstia sempri sa cantidadi e s'incarreramentu destinatàriu antis de inviais is monedas</translation>
->>>>>>> 44d8b13c
     </message>
     </context>
 <context>
