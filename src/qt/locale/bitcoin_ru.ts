<TS version="2.1" language="ru">
<context>
    <name>AddressBookPage</name>
    <message>
        <source>Copy the currently selected address to the system clipboard</source>
        <translation type="unfinished">Скопировать выбранный адрес в буфер обмена</translation>
    </message>
    <message>
        <source>&amp;Copy</source>
        <translation type="unfinished">&amp;Копировать</translation>
    </message>
    <message>
        <source>C&amp;lose</source>
        <translation type="unfinished">&amp;Закрыть</translation>
    </message>
    <message>
        <source>Delete the currently selected address from the list</source>
        <translation type="unfinished">Удалить текущий выбранный адрес из списка</translation>
    </message>
    <message>
        <source>Enter address or label to search</source>
        <translation type="unfinished">Введите адрес или метку для поиска</translation>
    </message>
    <message>
        <source>Export the data in the current tab to a file</source>
        <translation type="unfinished">Экспортировать данные из текущей вкладки в файл</translation>
    </message>
    <message>
        <source>&amp;Export</source>
        <translation type="unfinished">&amp;Экспорт</translation>
    </message>
    <message>
        <source>&amp;Delete</source>
        <translation type="unfinished">&amp;Удалить</translation>
    </message>
    <message>
        <source>Choose the address to send coins to</source>
        <translation type="unfinished">Выберите адрес чтобы отправить монеты</translation>
    </message>
    <message>
        <source>Choose the address to receive coins with</source>
        <translation type="unfinished">Выберите адрес для получения монет</translation>
    </message>
    <message>
        <source>C&amp;hoose</source>
        <translation type="unfinished">&amp;Выбрать</translation>
    </message>
    <message>
        <source>Sending addresses</source>
        <translation type="unfinished">Адреса отправки</translation>
    </message>
    <message>
        <source>Receiving addresses</source>
        <translation type="unfinished">Адреса получения</translation>
    </message>
    <message>
        <source>These are your Particl addresses for receiving payments. Use the 'Create new receiving address' button in the receive tab to create new addresses.
Signing is only possible with addresses of the type 'legacy'.</source>
        <translation type="unfinished">Это ваши биткойн-адреса для приема платежей. Используйте кнопку 'Создать новый адрес получения' на вкладке получения, чтобы создать новые адреса.
Подпись возможна только с адресами типа 'устаревший'.</translation>
    </message>
    <message>
        <source>&amp;Copy Address</source>
        <translation type="unfinished">&amp;Копировать адрес</translation>
    </message>
    <message>
        <source>Copy &amp;Label</source>
        <translation type="unfinished">Копировать &amp;метку</translation>
    </message>
    <message>
        <source>&amp;Edit</source>
        <translation type="unfinished">&amp;Редактировать</translation>
    </message>
    <message>
        <source>Export Address List</source>
        <translation type="unfinished">Экспортировать список адресов</translation>
    </message>
    <message>
        <source>Comma separated file</source>
        <extracomment>Expanded name of the CSV file format. See: https://en.wikipedia.org/wiki/Comma-separated_values.</extracomment>
        <translation type="unfinished">Файл, разделенный запятыми</translation>
    </message>
    <message>
        <source>There was an error trying to save the address list to %1. Please try again.</source>
        <extracomment>An error message. %1 is a stand-in argument for the name of the file we attempted to save to.</extracomment>
        <translation type="unfinished">Произошла ошибка при попытке сохранить список адресов в %1. Пожалуйста, попробуйте еще раз.</translation>
    </message>
    <message>
        <source>Exporting Failed</source>
        <translation type="unfinished">Ошибка экспорта</translation>
    </message>
</context>
<context>
    <name>AddressTableModel</name>
    <message>
        <source>Label</source>
        <translation type="unfinished">Метка</translation>
    </message>
    <message>
        <source>Address</source>
        <translation type="unfinished">Адрес</translation>
    </message>
    <message>
        <source>(no label)</source>
        <translation type="unfinished">(нет метки)</translation>
    </message>
</context>
<context>
    <name>AskPassphraseDialog</name>
    <message>
        <source>Passphrase Dialog</source>
        <translation type="unfinished">Парольная фраза</translation>
    </message>
    <message>
        <source>Enter passphrase</source>
        <translation type="unfinished">Введите парольную фразу</translation>
    </message>
    <message>
        <source>New passphrase</source>
        <translation type="unfinished">Новая парольная фраза</translation>
    </message>
    <message>
        <source>Repeat new passphrase</source>
        <translation type="unfinished">Повторите новую парольную фразу</translation>
    </message>
    <message>
        <source>Show passphrase</source>
        <translation type="unfinished">Показать парольную фразу</translation>
    </message>
    <message>
        <source>Encrypt wallet</source>
        <translation type="unfinished">Зашифровать кошелёк</translation>
    </message>
    <message>
        <source>This operation needs your wallet passphrase to unlock the wallet.</source>
        <translation type="unfinished">Данная операция требует введения пароля для разблокировки вашего кошелька.</translation>
    </message>
    <message>
        <source>Unlock wallet</source>
        <translation type="unfinished">Разблокировать кошелёк</translation>
    </message>
    <message>
        <source>Change passphrase</source>
        <translation type="unfinished">Изменить парольную фразу</translation>
    </message>
    <message>
        <source>Confirm wallet encryption</source>
        <translation type="unfinished">Подтвердите шифрование кошелька</translation>
    </message>
    <message>
        <source>Warning: If you encrypt your wallet and lose your passphrase, you will &lt;b&gt;LOSE ALL OF YOUR PARTICL&lt;/b&gt;!</source>
        <translation type="unfinished">Предупреждение: если вы зашифруете кошелёк и потеряете парольную фразу, вы &lt;b&gt;ПОТЕРЯЕТЕ ВСЕ ВАШИ БИТКОИНЫ&lt;/b&gt;!</translation>
    </message>
    <message>
        <source>Are you sure you wish to encrypt your wallet?</source>
        <translation type="unfinished">Вы уверены, что хотите зашифровать ваш кошелёк?</translation>
    </message>
    <message>
        <source>Wallet encrypted</source>
        <translation type="unfinished">Кошелёк зашифрован</translation>
    </message>
    <message>
        <source>Enter the new passphrase for the wallet.&lt;br/&gt;Please use a passphrase of &lt;b&gt;ten or more random characters&lt;/b&gt;, or &lt;b&gt;eight or more words&lt;/b&gt;.</source>
        <translation type="unfinished">Введите новую парольную фразу для кошелька.&lt;br/&gt;Пожалуйста, используйте парольную фразу из &lt;b&gt;десяти или более случайных символов&lt;/b&gt;, либо &lt;b&gt;восьми или более слов&lt;/b&gt;.</translation>
    </message>
    <message>
        <source>Enter the old passphrase and new passphrase for the wallet.</source>
        <translation type="unfinished">Введите старый и новый пароли для кошелька</translation>
    </message>
    <message>
        <source>Remember that encrypting your wallet cannot fully protect your particl from being stolen by malware infecting your computer.</source>
        <translation type="unfinished">Помните, что шифрование кошелька не может полностью защитить ваши биткойны от кражи вредоносными программами, заразившими ваш компьютер.</translation>
    </message>
    <message>
        <source>Wallet to be encrypted</source>
        <translation type="unfinished">Кошелек должен быть зашифрован</translation>
    </message>
    <message>
        <source>Your wallet is about to be encrypted. </source>
        <translation type="unfinished">Ваш кошелек будет зашифрован.</translation>
    </message>
    <message>
        <source>Your wallet is now encrypted. </source>
        <translation type="unfinished">Ваш кошелёк теперь зашифрован.</translation>
    </message>
    <message>
        <source>IMPORTANT: Any previous backups you have made of your wallet file should be replaced with the newly generated, encrypted wallet file. For security reasons, previous backups of the unencrypted wallet file will become useless as soon as you start using the new, encrypted wallet.</source>
        <translation type="unfinished">ВАЖНО: Все предыдущие резервные копии вашего кошелька, которые вы сделали, необходимо заменить недавно сгенерированным, зашифрованным файлом кошелька. Из соображений безопасности, предыдущие резервные копии незашифрованного файла кошелька станут бесполезными как только вы начнёте использовать новый, зашифрованный кошелёк.</translation>
    </message>
    <message>
        <source>Wallet encryption failed</source>
        <translation type="unfinished">Не удалось зашифровать кошелёк</translation>
    </message>
    <message>
        <source>Wallet encryption failed due to an internal error. Your wallet was not encrypted.</source>
        <translation type="unfinished">Сбой шифрования кошелька из-за внутренней ошибки. Ваш кошелёк не был зашифрован.</translation>
    </message>
    <message>
        <source>The supplied passphrases do not match.</source>
        <translation type="unfinished">Введённые парольные фразы не совпадают.</translation>
    </message>
    <message>
        <source>Wallet unlock failed</source>
        <translation type="unfinished">Не удалось разблокировать кошелёк</translation>
    </message>
    <message>
        <source>The passphrase entered for the wallet decryption was incorrect.</source>
        <translation type="unfinished">Парольная фраза, введённая для расшифровки кошелька, неверна.</translation>
    </message>
    <message>
        <source>Wallet passphrase was successfully changed.</source>
        <translation type="unfinished">Парольная фраза кошелька успешно изменена.</translation>
    </message>
    <message>
        <source>Warning: The Caps Lock key is on!</source>
        <translation type="unfinished">Внимание: включён Caps Lock!</translation>
    </message>
</context>
<context>
    <name>BanTableModel</name>
    <message>
        <source>IP/Netmask</source>
        <translation type="unfinished">IP/маска подсети</translation>
    </message>
    <message>
        <source>Banned Until</source>
        <translation type="unfinished">Забанен до</translation>
    </message>
</context>
<context>
    <name>BitcoinApplication</name>
    <message>
        <source>Runaway exception</source>
        <translation type="unfinished">Неизвестная ошибка</translation>
    </message>
    <message>
        <source>A fatal error occurred. %1 can no longer continue safely and will quit.</source>
        <translation type="unfinished">Произошла фатальная ошибка. %1 больше не может безопасно продолжить и будет закрыт.</translation>
    </message>
    <message>
        <source>Internal error</source>
        <translation type="unfinished">Внутренняя ошибка</translation>
    </message>
    <message>
        <source>An internal error occurred. %1 will attempt to continue safely. This is an unexpected bug which can be reported as described below.</source>
        <translation type="unfinished">Возникла внутренняя ошибка. %1 попытается продолжить работу безопасно. Это неожиданная ошибка, о которой можно сообщить, как описано ниже.</translation>
    </message>
</context>
<context>
    <name>QObject</name>
    <message>
        <source>A fatal error occurred. Check that settings file is writable, or try running with -nosettings.</source>
        <extracomment>Explanatory text shown on startup when the settings file could not be written. Prompts user to check that we have the ability to write to the file. Explains that the user has the option of running without a settings file.</extracomment>
        <translation type="unfinished">Произошла фатальная ошибка. Проверьте, доступна ли запись в файл настроек, или повторите запуск с параметром -nosettings.</translation>
    </message>
    <message>
        <source>Error: Specified data directory "%1" does not exist.</source>
        <translation type="unfinished">%1</translation>
    </message>
    <message>
        <source>Error: Cannot parse configuration file: %1.</source>
        <translation type="unfinished">Ошибка: не удается проанализировать файл конфигурации: %1.</translation>
    </message>
    <message>
        <source>Error: %1</source>
        <translation type="unfinished">Ошибка: %1</translation>
    </message>
    <message>
        <source>%1 didn't yet exit safely…</source>
        <translation type="unfinished">%1 ещё не закрылся безопасно...</translation>
    </message>
    <message>
        <source>unknown</source>
        <translation type="unfinished">неизвестно</translation>
    </message>
    <message>
        <source>Amount</source>
        <translation type="unfinished">Сумма</translation>
    </message>
    <message>
        <source>Enter a Particl address (e.g. %1)</source>
        <translation type="unfinished">Введите биткоин-адрес (напр. %1)</translation>
    </message>
    <message>
        <source>Unroutable</source>
        <translation type="unfinished">Немаршрутизируемый</translation>
    </message>
    <message>
        <source>Internal</source>
        <translation type="unfinished">Внутренний</translation>
    </message>
    <message>
        <source>Inbound</source>
        <extracomment>An inbound connection from a peer. An inbound connection is a connection initiated by a peer.</extracomment>
        <translation type="unfinished">Входящий</translation>
    </message>
    <message>
        <source>Outbound</source>
        <extracomment>An outbound connection to a peer. An outbound connection is a connection initiated by us.</extracomment>
        <translation type="unfinished">Исходящий</translation>
    </message>
    <message>
        <source>Full Relay</source>
        <extracomment>Peer connection type that relays all network information.</extracomment>
        <translation type="unfinished">Полный ретранслятор</translation>
    </message>
    <message>
        <source>Block Relay</source>
        <extracomment>Peer connection type that relays network information about blocks and not transactions or addresses.</extracomment>
        <translation type="unfinished">Ретранслятор блоков</translation>
    </message>
    <message>
        <source>Manual</source>
        <extracomment>Peer connection type established manually through one of several methods.</extracomment>
        <translation type="unfinished">Вручную</translation>
    </message>
    <message>
        <source>Feeler</source>
        <extracomment>Short-lived peer connection type that tests the aliveness of known addresses.</extracomment>
        <translation type="unfinished">Пробный</translation>
    </message>
    <message>
        <source>Address Fetch</source>
        <extracomment>Short-lived peer connection type that solicits known addresses from a peer.</extracomment>
        <translation type="unfinished">Получение адресов</translation>
    </message>
    <message>
        <source>%1 d</source>
        <translation type="unfinished">%1 д</translation>
    </message>
    <message>
        <source>%1 h</source>
        <translation type="unfinished">%1 ч</translation>
    </message>
    <message>
        <source>%1 m</source>
        <translation type="unfinished">%1 м</translation>
    </message>
    <message>
        <source>%1 s</source>
        <translation type="unfinished">%1 с</translation>
    </message>
    <message>
        <source>None</source>
        <translation type="unfinished">Нет</translation>
    </message>
    <message>
        <source>N/A</source>
        <translation type="unfinished">Н/д</translation>
    </message>
    <message>
        <source>%1 ms</source>
        <translation type="unfinished">%1 мс</translation>
    </message>
    <message numerus="yes">
        <source>%n second(s)</source>
        <translation type="unfinished">
            <numerusform>%nсекунду</numerusform>
            <numerusform>%nсекунд</numerusform>
            <numerusform>%nсекунд</numerusform>
        </translation>
    </message>
    <message numerus="yes">
        <source>%n minute(s)</source>
        <translation type="unfinished">
            <numerusform>%nминуту</numerusform>
            <numerusform>%nминут</numerusform>
            <numerusform>%nминут</numerusform>
        </translation>
    </message>
    <message numerus="yes">
        <source>%n hour(s)</source>
        <translation type="unfinished">
            <numerusform>%nчас</numerusform>
            <numerusform>%nчасов</numerusform>
            <numerusform>%nчасов</numerusform>
        </translation>
    </message>
    <message numerus="yes">
        <source>%n day(s)</source>
        <translation type="unfinished">
            <numerusform>%n день</numerusform>
            <numerusform>%n дней</numerusform>
            <numerusform>%n дней</numerusform>
        </translation>
    </message>
    <message numerus="yes">
        <source>%n week(s)</source>
        <translation type="unfinished">
            <numerusform>%n неделя</numerusform>
            <numerusform>%n недель</numerusform>
            <numerusform>%n недель</numerusform>
        </translation>
    </message>
    <message>
        <source>%1 and %2</source>
        <translation type="unfinished">%1 и %2</translation>
    </message>
    <message numerus="yes">
        <source>%n year(s)</source>
        <translation type="unfinished">
            <numerusform>%n год</numerusform>
            <numerusform>%n лет</numerusform>
            <numerusform>%n лет</numerusform>
        </translation>
    </message>
    <message>
        <source>%1 B</source>
        <translation type="unfinished">%1 Б</translation>
    </message>
    <message>
        <source>%1 kB</source>
        <translation type="unfinished">%1 КБ</translation>
    </message>
    <message>
        <source>%1 MB</source>
        <translation type="unfinished">%1 МБ</translation>
    </message>
    <message>
        <source>%1 GB</source>
        <translation type="unfinished">%1 ГБ</translation>
    </message>
</context>
<context>
    <name>bitcoin-core</name>
    <message>
        <source>Settings file could not be read</source>
        <translation type="unfinished">Файл настроек не может быть прочитан</translation>
    </message>
    <message>
        <source>Settings file could not be written</source>
        <translation type="unfinished">Файл настроек не может быть записан</translation>
    </message>
    <message>
        <source>The %s developers</source>
        <translation type="unfinished">Разработчики %s</translation>
    </message>
    <message>
        <source>%s corrupt. Try using the wallet tool particl-wallet to salvage or restoring a backup.</source>
        <translation type="unfinished">%s испорчен. Попробуйте восстановить с помощью инструмента particl-wallet или восстановите из резервной копии.</translation>
    </message>
    <message>
        <source>-maxtxfee is set very high! Fees this large could be paid on a single transaction.</source>
        <translation type="unfinished">Установлено очень большое значение -maxtxfee! Такие большие комиссии могут быть уплачены в отдельной транзакции.</translation>
    </message>
    <message>
        <source>Cannot downgrade wallet from version %i to version %i. Wallet version unchanged.</source>
        <translation type="unfinished">Невозможно понизить версию кошелька с %i до %i. Версия кошелька не была изменена.</translation>
    </message>
    <message>
        <source>Cannot obtain a lock on data directory %s. %s is probably already running.</source>
        <translation type="unfinished">Невозможно заблокировать каталог данных %s. Вероятно, %s уже запущен.</translation>
    </message>
    <message>
        <source>Cannot upgrade a non HD split wallet from version %i to version %i without upgrading to support pre-split keypool. Please use version %i or no version specified.</source>
        <translation type="unfinished">Невозможно обновить разделённый кошелёк без HD с версии %i до версии %i, не обновившись для поддержки предварительно разделённого пула ключей. Пожалуйста, используйте версию %iили повторите без указания версии.</translation>
    </message>
    <message>
        <source>Distributed under the MIT software license, see the accompanying file %s or %s</source>
        <translation type="unfinished">Распространяется под лицензией MIT, см. приложенный файл %s или %s</translation>
    </message>
    <message>
        <source>Error reading %s! All keys read correctly, but transaction data or address book entries might be missing or incorrect.</source>
        <translation type="unfinished">Ошибка чтения %s! Все ключи прочитаны верно, но данные транзакций или записи адресной книги могут отсутствовать или быть неправильными.</translation>
    </message>
    <message>
        <source>Error reading %s! Transaction data may be missing or incorrect. Rescanning wallet.</source>
        <translation type="unfinished">Ошибка чтения %s! Данные транзакций отсутствуют или неправильны. Пересмотр кошелька.</translation>
    </message>
    <message>
        <source>Error: Dumpfile format record is incorrect. Got "%s", expected "format".</source>
        <translation type="unfinished">Ошибка: запись формата дамп-файла неверна. Обнаружено "%s", ожидалось "format".</translation>
    </message>
    <message>
        <source>Error: Dumpfile identifier record is incorrect. Got "%s", expected "%s".</source>
        <translation type="unfinished">Ошибка: запись идентификатора дамп-файла неверна. Обнаружено "%s", ожидалось "%s".</translation>
    </message>
    <message>
<<<<<<< HEAD
        <source>Error: Dumpfile version is not supported. This version of particl-wallet only supports version 1 dumpfiles. Got dumpfile with version %s</source>
        <translation type="unfinished">Ошибка: версия дамп-файла не поддерживается. Эта версия particl-wallet поддерживает только дамп-файлы версии 1. Обнаружено дамп-файл версии %s</translation>
=======
        <source>Error: Dumpfile version is not supported. This version of bitcoin-wallet only supports version 1 dumpfiles. Got dumpfile with version %s</source>
        <translation type="unfinished">Ошибка: версия дамп-файла не поддерживается. Эта версия биткоин-кошелька поддерживает только дамп-файлы версии 1. Обнаружен дамп-файл версии %s</translation>
    </message>
    <message>
        <source>Error: Legacy wallets only support the "legacy", "p2sh-segwit", and "bech32" address types</source>
        <translation type="unfinished">Ошибка: Устаревшие кошельки поддерживают только "legacy", "p2sh-segwit", и "bech32" типы адресов.</translation>
>>>>>>> 0567787f
    </message>
    <message>
        <source>Error: Listening for incoming connections failed (listen returned error %s)</source>
        <translation type="unfinished">Ошибка: Не удалось начать прослушивание входящих подключений (прослушивание вернуло ошибку %s)</translation>
    </message>
    <message>
        <source>Fee estimation failed. Fallbackfee is disabled. Wait a few blocks or enable -fallbackfee.</source>
        <translation type="unfinished">Не удалось оценить комиссию. Резервная комиссия отключена. Подождите несколько блоков или включите -fallbackfee.</translation>
    </message>
    <message>
        <source>File %s already exists. If you are sure this is what you want, move it out of the way first.</source>
        <translation type="unfinished">Файл %s уже существует. Если вы уверены, что так и должно быть, сначала уберите оттуда этот файл.</translation>
    </message>
    <message>
        <source>Invalid amount for -maxtxfee=&lt;amount&gt;: '%s' (must be at least the minrelay fee of %s to prevent stuck transactions)</source>
        <translation type="unfinished">Неверное значение для -maxtxfee=&lt;amount&gt;: '%s' (должна быть не ниже минимально ретранслируемой комиссии %s для предотвращения зависания транзакций)</translation>
    </message>
    <message>
        <source>Invalid or corrupt peers.dat (%s). If you believe this is a bug, please report it to %s. As a workaround, you can move the file (%s) out of the way (rename, move, or delete) to have a new one created on the next start.</source>
        <translation type="unfinished">Неверный или поврежденный peers.dat (%s). Если вы считаете что это баг, сообщите об этом %s. Как вариант решения - переместите, переименуйте или удалите файл (%s), новый будет создан при следующем запуске программы.</translation>
    </message>
    <message>
        <source>More than one onion bind address is provided. Using %s for the automatically created Tor onion service.</source>
        <translation type="unfinished">Предоставлен более чем один onion-адрес для привязки. Для автоматически созданного onion-сервиса Tor будет использован %s.</translation>
    </message>
    <message>
        <source>No dump file provided. To use createfromdump, -dumpfile=&lt;filename&gt; must be provided.</source>
        <translation type="unfinished">Не указан дамп-файл. Чтобы использовать createfromdump, необходимо указать -dumpfile=&lt;filename&gt;</translation>
    </message>
    <message>
        <source>No dump file provided. To use dump, -dumpfile=&lt;filename&gt; must be provided.</source>
        <translation type="unfinished">Не указан дамп-файл. Чтобы использовать dump, необходимо указать -dumpfile=&lt;filename&gt;</translation>
    </message>
    <message>
        <source>No wallet file format provided. To use createfromdump, -format=&lt;format&gt; must be provided.</source>
        <translation type="unfinished">Не указан формат файла кошелька. Чтобы использовать createfromdump, необходимо указать -format=&lt;format&gt;</translation>
    </message>
    <message>
        <source>Please check that your computer's date and time are correct! If your clock is wrong, %s will not work properly.</source>
        <translation type="unfinished">Пожалуйста, убедитесь, что на вашем компьютере верно установлены дата и время. Если ваши часы неверны, %s не будет работать правильно.</translation>
    </message>
    <message>
        <source>Please contribute if you find %s useful. Visit %s for further information about the software.</source>
        <translation type="unfinished">Пожалуйста, внесите свой вклад, если вы считаете %s полезным. Посетите %s для получения дополнительной информации о программном обеспечении.</translation>
    </message>
    <message>
        <source>Prune configured below the minimum of %d MiB.  Please use a higher number.</source>
        <translation type="unfinished">Обрезка блоков выставлена меньше, чем минимум в %d МиБ. Пожалуйста, используйте большее значение.</translation>
    </message>
    <message>
        <source>Prune: last wallet synchronisation goes beyond pruned data. You need to -reindex (download the whole blockchain again in case of pruned node)</source>
        <translation type="unfinished">Обрезка: последняя синхронизация кошелька вышла за рамки обрезанных данных. Необходимо сделать -reindex (снова скачать всю цепочку блоков, если у вас узел с обрезкой)</translation>
    </message>
    <message>
        <source>SQLiteDatabase: Unknown sqlite wallet schema version %d. Only version %d is supported</source>
        <translation type="unfinished">SQLiteDatabase: Неизвестная версия схемы sqlite кошелька: %d. Поддерживается только версия %d</translation>
    </message>
    <message>
        <source>The block database contains a block which appears to be from the future. This may be due to your computer's date and time being set incorrectly. Only rebuild the block database if you are sure that your computer's date and time are correct</source>
        <translation type="unfinished">В базе данных блоков найден блок из будущего. Это может произойти из-за неверно установленных даты и времени на вашем компьютере. Перестраивайте базу данных блоков только если вы уверены, что дата и время установлены верно.</translation>
    </message>
    <message>
        <source>The block index db contains a legacy 'txindex'. To clear the occupied disk space, run a full -reindex, otherwise ignore this error. This error message will not be displayed again.</source>
        <translation type="unfinished">База данных индексации блоков содержит устаревший 'txindex'. Чтобы освободить место на диске, выполните полный -reindex, или игнорируйте эту ошибку. Это сообщение об ошибке больше показано не будет.</translation>
    </message>
    <message>
        <source>The transaction amount is too small to send after the fee has been deducted</source>
        <translation type="unfinished">Сумма транзакции за вычетом комиссии слишком мала</translation>
    </message>
    <message>
        <source>This error could occur if this wallet was not shutdown cleanly and was last loaded using a build with a newer version of Berkeley DB. If so, please use the software that last loaded this wallet</source>
        <translation type="unfinished">Данная ошибка может произойти в том случае, если этот кошелёк не был правильно закрыт и в последний раз был загружен используя версию с более новой версией Berkley DB. Если это так, воспользуйтесь той программой, в которой этот кошелёк открывался в последний раз.</translation>
    </message>
    <message>
        <source>This is a pre-release test build - use at your own risk - do not use for mining or merchant applications</source>
        <translation type="unfinished">Это тестовая сборка - используйте на свой страх и риск - не используйте для добычи или торговых приложений</translation>
    </message>
    <message>
        <source>This is the maximum transaction fee you pay (in addition to the normal fee) to prioritize partial spend avoidance over regular coin selection.</source>
        <translation type="unfinished">Это максимальная транзакция, которую вы заплатите (в добавок к обычной плате), чтобы отдать приоритет избежанию частичной траты перед обычным управлением монетами.</translation>
    </message>
    <message>
        <source>This is the transaction fee you may discard if change is smaller than dust at this level</source>
        <translation type="unfinished">Это комиссия за транзакцию, которую вы можете отбросить, если сдача меньше, чем пыль на этом уровне</translation>
    </message>
    <message>
        <source>This is the transaction fee you may pay when fee estimates are not available.</source>
        <translation type="unfinished">Это комиссия за транзакцию, которую вы можете заплатить, когда расчёт комиссии недоступен.</translation>
    </message>
    <message>
        <source>Total length of network version string (%i) exceeds maximum length (%i). Reduce the number or size of uacomments.</source>
        <translation type="unfinished">Текущая длина строки версии сети (%i) превышает максимальную длину (%i). Уменьшите количество или размер uacomments.</translation>
    </message>
    <message>
        <source>Unable to replay blocks. You will need to rebuild the database using -reindex-chainstate.</source>
        <translation type="unfinished">Невозможно воспроизвести блоки. Вам необходимо перестроить базу данных, используя -reindex-chaintate.</translation>
    </message>
    <message>
        <source>Unknown wallet file format "%s" provided. Please provide one of "bdb" or "sqlite".</source>
        <translation type="unfinished">Указан неизвестный формат файла кошелька "%s". Укажите "bdb" либо "sqlite".</translation>
    </message>
    <message>
        <source>Warning: Dumpfile wallet format "%s" does not match command line specified format "%s".</source>
        <translation type="unfinished">Внимание: формат кошелька дамп-файла "%s" не соответствует указанному в командной строке формату "%s".</translation>
    </message>
    <message>
        <source>Warning: Private keys detected in wallet {%s} with disabled private keys</source>
        <translation type="unfinished">Предупреждение: приватные ключи обнаружены в кошельке {%s} с отключенными приватными ключами</translation>
    </message>
    <message>
        <source>Warning: We do not appear to fully agree with our peers! You may need to upgrade, or other nodes may need to upgrade.</source>
        <translation type="unfinished">Внимание: мы не полностью согласны с другими узлами! Вам или другим участникам, возможно, следует обновить клиент.</translation>
    </message>
    <message>
        <source>Witness data for blocks after height %d requires validation. Please restart with -reindex.</source>
        <translation type="unfinished">Для свидетельских данных в блоках после %d необходима проверка. Пожалуйста, перезапустите клиент с параметром -reindex.</translation>
    </message>
    <message>
        <source>You need to rebuild the database using -reindex to go back to unpruned mode.  This will redownload the entire blockchain</source>
        <translation type="unfinished">Вам необходимо пересобрать базу данных с помощью -reindex, чтобы вернуться к полному режиму. Это приведёт к повторному скачиванию всей цепочки блоков</translation>
    </message>
    <message>
        <source>%s is set very high!</source>
        <translation type="unfinished">%s задан слишком высоким!</translation>
    </message>
    <message>
        <source>-maxmempool must be at least %d MB</source>
        <translation type="unfinished">-maxmempool должен быть как минимум %d МБ</translation>
    </message>
    <message>
        <source>A fatal internal error occurred, see debug.log for details</source>
        <translation type="unfinished">Ошибка: произошла критическая внутренняя ошибка, для получения деталей см. debug.log</translation>
    </message>
    <message>
        <source>Cannot resolve -%s address: '%s'</source>
        <translation type="unfinished">Не удается разрешить -%s адрес: '%s'</translation>
    </message>
    <message>
        <source>Cannot set -forcednsseed to true when setting -dnsseed to false.</source>
        <translation type="unfinished">Не удается установить -forcednsseed, отключив -dnsseed.</translation>
    </message>
    <message>
        <source>Cannot set -peerblockfilters without -blockfilterindex.</source>
        <translation type="unfinished">Нельзя указывать -peerblockfilters без -blockfilterindex.</translation>
    </message>
    <message>
        <source>Cannot write to data directory '%s'; check permissions.</source>
        <translation type="unfinished">Не удается выполнить запись в каталог данных '%s'; проверьте разрешения.</translation>
    </message>
    <message>
        <source>The -txindex upgrade started by a previous version cannot be completed. Restart with the previous version or run a full -reindex.</source>
        <translation type="unfinished">Обновление -txindex, запущенное при предыдущей версии не может быть завершено. Перезапустите с предыдущей версией или запустите полную -reindex.</translation>
    </message>
    <message>
        <source>%s request to listen on port %u. This port is considered "bad" and thus it is unlikely that any Bitcoin Core peers connect to it. See doc/p2p-bad-ports.md for details and a full list.</source>
        <translation type="unfinished">%s попытка запуска на порту %u. Этот порт считается "плохим" и маловероятно что узлы Bitcoin Core к нему подключатся. Смотрите дополнительно doc/p2p-bad-ports.md. </translation>
    </message>
    <message>
        <source>Cannot provide specific connections and have addrman find outgoing connections at the same time.</source>
        <translation type="unfinished">Не удаётся предоставить определённые соединения, чтобы при этом addrman нашёл в них исходящие соединения.</translation>
    </message>
    <message>
        <source>Error loading %s: External signer wallet being loaded without external signer support compiled</source>
        <translation type="unfinished">Ошибка загрузки %s: Эта версия программы Bitcoin Core собрана без поддержки функции внешних кошельков </translation>
    </message>
    <message>
        <source>Failed to rename invalid peers.dat file. Please move or delete it and try again.</source>
        <translation type="unfinished">Ошибка переименования файла peers.dat. Пожалуйста переместите или удалите его и попробуйте снова</translation>
    </message>
    <message>
        <source>Outbound connections restricted to Tor (-onlynet=onion) but the proxy for reaching the Tor network is not provided (no -proxy= and no -onion= given) or it is explicitly forbidden (-onion=0)</source>
        <translation type="unfinished">Подключение разрешено только через сеть Tor (-onlynet=onion) однако прокси для подключения не указан (нет -proxy или -onion) или прямо запрещен (-onion=0)</translation>
    </message>
    <message>
        <source>Config setting for %s only applied on %s network when in [%s] section.</source>
        <translation type="unfinished">Настройка конфигурации %s применяется в сети %s только если находится в разделе [%s].</translation>
    </message>
    <message>
        <source>Corrupted block database detected</source>
        <translation type="unfinished">Обнаружена повреждённая база данных блоков</translation>
    </message>
    <message>
        <source>Could not find asmap file %s</source>
        <translation type="unfinished">Невозможно найти файл asmap %s</translation>
    </message>
    <message>
        <source>Could not parse asmap file %s</source>
        <translation type="unfinished">Не могу разобрать файл asmap %s</translation>
    </message>
    <message>
        <source>Disk space is too low!</source>
        <translation type="unfinished">Мало места на диске!</translation>
    </message>
    <message>
        <source>Do you want to rebuild the block database now?</source>
        <translation type="unfinished">Пересобрать базу данных блоков прямо сейчас?</translation>
    </message>
    <message>
        <source>Done loading</source>
        <translation type="unfinished">Загрузка завершена</translation>
    </message>
    <message>
        <source>Dump file %s does not exist.</source>
        <translation type="unfinished">Дамп файл %s не существует.</translation>
    </message>
    <message>
        <source>Error creating %s</source>
        <translation type="unfinished">Ошибка загрузки %s</translation>
    </message>
    <message>
        <source>Error initializing block database</source>
        <translation type="unfinished">Ошибка инициализации базы данных блоков</translation>
    </message>
    <message>
        <source>Error initializing wallet database environment %s!</source>
        <translation type="unfinished">Ошибка инициализации окружения базы данных кошелька %s!</translation>
    </message>
    <message>
        <source>Error loading %s</source>
        <translation type="unfinished">Ошибка загрузки %s</translation>
    </message>
    <message>
        <source>Error loading %s: Private keys can only be disabled during creation</source>
        <translation type="unfinished">Ошибка загрузки %s: приватные ключи можно отключить только при создании</translation>
    </message>
    <message>
        <source>Error loading %s: Wallet corrupted</source>
        <translation type="unfinished">Ошибка загрузки %s: кошелёк поврежден</translation>
    </message>
    <message>
        <source>Error loading %s: Wallet requires newer version of %s</source>
        <translation type="unfinished">Ошибка загрузки %s: кошелёк требует более новой версии %s</translation>
    </message>
    <message>
        <source>Error loading block database</source>
        <translation type="unfinished">Ошибка чтения базы данных блоков</translation>
    </message>
    <message>
        <source>Error opening block database</source>
        <translation type="unfinished">Не удалось открыть базу данных блоков</translation>
    </message>
    <message>
        <source>Error reading from database, shutting down.</source>
        <translation type="unfinished">Ошибка чтения из базы данных, программа закрывается.</translation>
    </message>
    <message>
        <source>Error reading next record from wallet database</source>
        <translation type="unfinished">Ошибка чтения следующей записи из базы данных кошелька</translation>
    </message>
    <message>
        <source>Error upgrading chainstate database</source>
        <translation type="unfinished">Ошибка обновления базы данных chainstate</translation>
    </message>
    <message>
        <source>Error: Couldn't create cursor into database</source>
        <translation type="unfinished">Ошибка: не удалось создать курсор в базе данных</translation>
    </message>
    <message>
        <source>Error: Disk space is low for %s</source>
        <translation type="unfinished">Ошибка: на диске недостаточно места для %s</translation>
    </message>
    <message>
        <source>Error: Dumpfile checksum does not match. Computed %s, expected %s</source>
        <translation type="unfinished">Ошибка: контрольная сумма дамп-файла не совпадает. Вычислено %s, ожидалось %s.</translation>
    </message>
    <message>
        <source>Error: Got key that was not hex: %s</source>
        <translation type="unfinished">Ошибка: получен ключ, оказавшийся не шестнадцатеричным: %s</translation>
    </message>
    <message>
        <source>Error: Got value that was not hex: %s</source>
        <translation type="unfinished">Ошибка: получено значение, оказавшееся не шестнадцатеричным: %s</translation>
    </message>
    <message>
        <source>Error: Keypool ran out, please call keypoolrefill first</source>
        <translation type="unfinished">Ошибка: пул ключей опустел, пожалуйста сначала выполните keypoolrefill</translation>
    </message>
    <message>
        <source>Error: Missing checksum</source>
        <translation type="unfinished">Ошибка: отсутствует контрольная сумма</translation>
    </message>
    <message>
        <source>Error: No %s addresses available.</source>
        <translation type="unfinished">Ошибка: Нет %s доступных адресов</translation>
    </message>
    <message>
        <source>Error: Unable to parse version %u as a uint32_t</source>
        <translation type="unfinished">Ошибка: невозможно разобрать версию %u как uint32_t</translation>
    </message>
    <message>
        <source>Error: Unable to write record to new wallet</source>
        <translation type="unfinished">Ошибка: невозможно произвести запись в новый кошелек</translation>
    </message>
    <message>
        <source>Failed to listen on any port. Use -listen=0 if you want this.</source>
        <translation type="unfinished">Не удалось начать прослушивание на порту. Используйте -listen=0, если вас это устраивает.</translation>
    </message>
    <message>
        <source>Failed to rescan the wallet during initialization</source>
        <translation type="unfinished">Не удалось пересканировать кошелёк во время инициализации</translation>
    </message>
    <message>
        <source>Failed to verify database</source>
        <translation type="unfinished">Не удалось проверить базу данных</translation>
    </message>
    <message>
        <source>Fee rate (%s) is lower than the minimum fee rate setting (%s)</source>
        <translation type="unfinished">Уровень комиссии (%s) меньше, чем значение настройки минимального уровня комиссии (%s).</translation>
    </message>
    <message>
        <source>Ignoring duplicate -wallet %s.</source>
        <translation type="unfinished">Игнорируются повторные параметры -wallet %s.</translation>
    </message>
    <message>
        <source>Importing…</source>
        <translation type="unfinished">Импорт...</translation>
    </message>
    <message>
        <source>Incorrect or no genesis block found. Wrong datadir for network?</source>
        <translation type="unfinished">Неверный или отсутствующий начальный блок. Неверно указана директория данных для этой сети?</translation>
    </message>
    <message>
        <source>Initialization sanity check failed. %s is shutting down.</source>
        <translation type="unfinished">Начальная проверка исправности не удалась. %s завершает работу.</translation>
    </message>
    <message>
        <source>Input not found or already spent</source>
        <translation type="unfinished">Вход для тразакции не найден или уже использован</translation>
    </message>
    <message>
        <source>Insufficient funds</source>
        <translation type="unfinished">Недостаточно средств</translation>
    </message>
    <message>
        <source>Invalid -i2psam address or hostname: '%s'</source>
        <translation type="unfinished">Неверный адрес или имя хоста в -i2psam: '%s'</translation>
    </message>
    <message>
        <source>Invalid -onion address or hostname: '%s'</source>
        <translation type="unfinished">Неверный -onion адрес или имя хоста: '%s'</translation>
    </message>
    <message>
        <source>Invalid -proxy address or hostname: '%s'</source>
        <translation type="unfinished">Неверный адрес -proxy или имя хоста: '%s'</translation>
    </message>
    <message>
        <source>Invalid P2P permission: '%s'</source>
        <translation type="unfinished">Неверные разрешение для P2P: '%s'</translation>
    </message>
    <message>
        <source>Invalid amount for -%s=&lt;amount&gt;: '%s'</source>
        <translation type="unfinished">Неверная сумма для -%s=&lt;amount&gt;: '%s'</translation>
    </message>
    <message>
        <source>Invalid amount for -discardfee=&lt;amount&gt;: '%s'</source>
        <translation type="unfinished">Неверная сумма для -discardfee=&lt;amount&gt;: '%s'</translation>
    </message>
    <message>
        <source>Invalid amount for -fallbackfee=&lt;amount&gt;: '%s'</source>
        <translation type="unfinished">Неверная сумма для -fallbackfee=&lt;amount&gt;: '%s'</translation>
    </message>
    <message>
        <source>Invalid amount for -paytxfee=&lt;amount&gt;: '%s' (must be at least %s)</source>
        <translation type="unfinished">Неверная сумма для -paytxfee=&lt;amount&gt;: '%s' (должно быть как минимум %s)</translation>
    </message>
    <message>
        <source>Invalid netmask specified in -whitelist: '%s'</source>
        <translation type="unfinished">Указана неверная сетевая маска в -whitelist: '%s'</translation>
    </message>
    <message>
        <source>Loading P2P addresses…</source>
        <translation type="unfinished">Загрузка P2P адресов...</translation>
    </message>
    <message>
        <source>Loading banlist…</source>
        <translation type="unfinished">Загрузка черного списка...</translation>
    </message>
    <message>
        <source>Loading block index…</source>
        <translation type="unfinished">Загрузка индекса блоков...</translation>
    </message>
    <message>
        <source>Loading wallet…</source>
        <translation type="unfinished">Загрузка кошелька...</translation>
    </message>
    <message>
        <source>Missing amount</source>
        <translation type="unfinished">Отсутствует сумма</translation>
    </message>
    <message>
        <source>Missing solving data for estimating transaction size</source>
        <translation type="unfinished">Недостаточно данных для оценки размера транзакции</translation>
    </message>
    <message>
        <source>Need to specify a port with -whitebind: '%s'</source>
        <translation type="unfinished">Необходимо указать порт с -whitebind: '%s'</translation>
    </message>
    <message>
        <source>No addresses available</source>
        <translation type="unfinished">Нет доступных адресов</translation>
    </message>
    <message>
        <source>No proxy server specified. Use -proxy=&lt;ip&gt; or -proxy=&lt;ip:port&gt;.</source>
        <translation type="unfinished">Не указан прокси-сервер. Используйте -proxy=&lt;ip&gt; или -proxy=&lt;ip:port&gt;</translation>
    </message>
    <message>
        <source>Not enough file descriptors available.</source>
        <translation type="unfinished">Недостаточно доступных файловых дескрипторов.</translation>
    </message>
    <message>
        <source>Prune cannot be configured with a negative value.</source>
        <translation type="unfinished">Обрезка блоков не может использовать отрицательное значение.</translation>
    </message>
    <message>
        <source>Prune mode is incompatible with -coinstatsindex.</source>
        <translation type="unfinished">Режим удаления блоков несовместим с -coinstatsindex.</translation>
    </message>
    <message>
        <source>Prune mode is incompatible with -txindex.</source>
        <translation type="unfinished">Режим обрезки несовместим с -txindex.</translation>
    </message>
    <message>
        <source>Pruning blockstore…</source>
        <translation type="unfinished">Сокращение объема хранилища блоков...</translation>
    </message>
    <message>
        <source>Reducing -maxconnections from %d to %d, because of system limitations.</source>
        <translation type="unfinished">Уменьшите -maxconnections с %d до %d из-за ограничений системы.</translation>
    </message>
    <message>
        <source>Replaying blocks…</source>
        <translation type="unfinished">Пересборка блоков...</translation>
    </message>
    <message>
        <source>Rescanning…</source>
        <translation type="unfinished">Пересканирование...</translation>
    </message>
    <message>
        <source>SQLiteDatabase: Failed to execute statement to verify database: %s</source>
        <translation type="unfinished">SQLiteDatabase: Не удалось выполнить запрос для проверки базы данных: %s</translation>
    </message>
    <message>
        <source>SQLiteDatabase: Failed to prepare statement to verify database: %s</source>
        <translation type="unfinished">SQLiteDatabase: Не удалось подготовить запрос для проверки базы данных: %s</translation>
    </message>
    <message>
        <source>SQLiteDatabase: Failed to read database verification error: %s</source>
        <translation type="unfinished">SQLiteDatabase: Ошибка при проверке базы данных: %s</translation>
    </message>
    <message>
        <source>SQLiteDatabase: Unexpected application id. Expected %u, got %u</source>
        <translation type="unfinished">SQLiteDatabase: Неожиданный id приложения. Ожидалось %u, но получено %u</translation>
    </message>
    <message>
        <source>Section [%s] is not recognized.</source>
        <translation type="unfinished">Раздел [%s] не распознан.</translation>
    </message>
    <message>
        <source>Signing transaction failed</source>
        <translation type="unfinished">Подписание транзакции не удалось</translation>
    </message>
    <message>
        <source>Specified -walletdir "%s" does not exist</source>
        <translation type="unfinished">Указанный -walletdir "%s" не существует</translation>
    </message>
    <message>
        <source>Specified -walletdir "%s" is a relative path</source>
        <translation type="unfinished">Указанный -walletdir "%s" является относительным путем</translation>
    </message>
    <message>
        <source>Specified -walletdir "%s" is not a directory</source>
        <translation type="unfinished">Указанный -walletdir "%s" не является каталогом</translation>
    </message>
    <message>
        <source>Specified blocks directory "%s" does not exist.</source>
        <translation type="unfinished">Указанный каталог блоков "%s" не существует.</translation>
    </message>
    <message>
        <source>Starting network threads…</source>
        <translation type="unfinished">Запуск сетевых потоков...</translation>
    </message>
    <message>
        <source>The source code is available from %s.</source>
        <translation type="unfinished">Исходный код доступен в %s.</translation>
    </message>
    <message>
        <source>The specified config file %s does not exist</source>
        <translation type="unfinished">Указанный конфигурационный файл %s не существует</translation>
    </message>
    <message>
        <source>The transaction amount is too small to pay the fee</source>
        <translation type="unfinished">Сумма транзакции слишком мала для уплаты комиссии</translation>
    </message>
    <message>
        <source>The wallet will avoid paying less than the minimum relay fee.</source>
        <translation type="unfinished">Кошелёк будет стараться не платить меньше, чем минимальная комиссии ретрансляции.</translation>
    </message>
    <message>
        <source>This is experimental software.</source>
        <translation type="unfinished">Это экспериментальная программа.</translation>
    </message>
    <message>
        <source>This is the minimum transaction fee you pay on every transaction.</source>
        <translation type="unfinished">Это минимальная комиссия, которую вы платите для любой транзакции</translation>
    </message>
    <message>
        <source>This is the transaction fee you will pay if you send a transaction.</source>
        <translation type="unfinished">Это размер комиссии, которую вы заплатите при отправке транзакции</translation>
    </message>
    <message>
        <source>Transaction amount too small</source>
        <translation type="unfinished">Размер транзакции слишком мал</translation>
    </message>
    <message>
        <source>Transaction amounts must not be negative</source>
        <translation type="unfinished">Сумма транзакции не должна быть отрицательной</translation>
    </message>
    <message>
        <source>Transaction change output index out of range</source>
        <translation type="unfinished">Индекс получателя адреса сдачи вне диапазона</translation>
    </message>
    <message>
        <source>Transaction has too long of a mempool chain</source>
        <translation type="unfinished">В транзакции слишком длинная цепочка пула памяти</translation>
    </message>
    <message>
        <source>Transaction must have at least one recipient</source>
        <translation type="unfinished">Транзакция должна иметь хотя бы одного получателя</translation>
    </message>
    <message>
        <source>Transaction needs a change address, but we can't generate it.</source>
        <translation type="unfinished">Для транзакции требуется адрес сдачи, но сгенерировать его не удалось.</translation>
    </message>
    <message>
        <source>Transaction too large</source>
        <translation type="unfinished">Транзакция слишком большая</translation>
    </message>
    <message>
        <source>Unable to bind to %s on this computer (bind returned error %s)</source>
        <translation type="unfinished">Невозможно привязаться к %s на этом компьютере (bind вернул ошибку %s)</translation>
    </message>
    <message>
        <source>Unable to bind to %s on this computer. %s is probably already running.</source>
        <translation type="unfinished">Невозможно привязаться к %s на этом компьютере. Возможно, %s уже запущен.</translation>
    </message>
    <message>
        <source>Unable to create the PID file '%s': %s</source>
        <translation type="unfinished">Невозможно создать файл PID '%s': %s</translation>
    </message>
    <message>
        <source>Unable to generate initial keys</source>
        <translation type="unfinished">Невозможно сгенерировать начальные ключи</translation>
    </message>
    <message>
        <source>Unable to generate keys</source>
        <translation type="unfinished">Невозможно сгенерировать ключи</translation>
    </message>
    <message>
        <source>Unable to open %s for writing</source>
        <translation type="unfinished">Не удается открыть %s для записи</translation>
    </message>
    <message>
        <source>Unable to parse -maxuploadtarget: '%s'</source>
        <translation type="unfinished">Ошибка параметра -maxuploadtarget: '%s'</translation>
    </message>
    <message>
        <source>Unable to start HTTP server. See debug log for details.</source>
        <translation type="unfinished">Невозможно запустить HTTP-сервер. См. подробности в журнале отладки.</translation>
    </message>
    <message>
        <source>Unknown -blockfilterindex value %s.</source>
        <translation type="unfinished">Неизвестное значение -blockfilterindex %s.</translation>
    </message>
    <message>
        <source>Unknown address type '%s'</source>
        <translation type="unfinished">Неизвестный тип адреса '%s'</translation>
    </message>
    <message>
        <source>Unknown change type '%s'</source>
        <translation type="unfinished">Неизвестный тип сдачи '%s'</translation>
    </message>
    <message>
        <source>Unknown network specified in -onlynet: '%s'</source>
        <translation type="unfinished">Неизвестная сеть указана в -onlynet: '%s'</translation>
    </message>
    <message>
        <source>Unknown new rules activated (versionbit %i)</source>
        <translation type="unfinished">Внимание: неизвестные правила вступили в силу (versionbit %i)</translation>
    </message>
    <message>
        <source>Unsupported logging category %s=%s.</source>
        <translation type="unfinished">Неподдерживаемая категория ведения журнала %s=%s.</translation>
    </message>
    <message>
        <source>Upgrading UTXO database</source>
        <translation type="unfinished">Обновление базы данных UTXO</translation>
    </message>
    <message>
        <source>User Agent comment (%s) contains unsafe characters.</source>
        <translation type="unfinished">Комментарий User Agent (%s) содержит небезопасные символы.</translation>
    </message>
    <message>
        <source>Verifying blocks…</source>
        <translation type="unfinished">Проверка блоков...</translation>
    </message>
    <message>
        <source>Verifying wallet(s)…</source>
        <translation type="unfinished">Проверка кошелька(ов)...</translation>
    </message>
    <message>
        <source>Wallet needed to be rewritten: restart %s to complete</source>
        <translation type="unfinished">Необходимо перезаписать кошелёк, перезапустите %s для завершения операции</translation>
    </message>
</context>
<context>
    <name>BitcoinGUI</name>
    <message>
        <source>&amp;Overview</source>
        <translation type="unfinished">&amp;Обзор</translation>
    </message>
    <message>
        <source>Show general overview of wallet</source>
        <translation type="unfinished">Отобразить основное окно кошелька</translation>
    </message>
    <message>
        <source>&amp;Transactions</source>
        <translation type="unfinished">&amp;Транзакции</translation>
    </message>
    <message>
        <source>Browse transaction history</source>
        <translation type="unfinished">Просмотр истории транзакций</translation>
    </message>
    <message>
        <source>E&amp;xit</source>
        <translation type="unfinished">&amp;Выйти</translation>
    </message>
    <message>
        <source>Quit application</source>
        <translation type="unfinished">Выйти из приложения</translation>
    </message>
    <message>
        <source>&amp;About %1</source>
        <translation type="unfinished">&amp;О %1</translation>
    </message>
    <message>
        <source>Show information about %1</source>
        <translation type="unfinished">Показать информацию о %1</translation>
    </message>
    <message>
        <source>About &amp;Qt</source>
        <translation type="unfinished">О &amp;Qt</translation>
    </message>
    <message>
        <source>Show information about Qt</source>
        <translation type="unfinished">Показать информацию о Qt</translation>
    </message>
    <message>
        <source>Modify configuration options for %1</source>
        <translation type="unfinished">Изменить параметры конфигурации для %1</translation>
    </message>
    <message>
        <source>Create a new wallet</source>
        <translation type="unfinished">Создать новый кошелёк</translation>
    </message>
    <message>
        <source>&amp;Minimize</source>
        <translation type="unfinished">&amp;Уменьшить</translation>
    </message>
    <message>
        <source>Network activity disabled.</source>
        <extracomment>A substring of the tooltip.</extracomment>
        <translation type="unfinished">Сетевая активность отключена.</translation>
    </message>
    <message>
        <source>Proxy is &lt;b&gt;enabled&lt;/b&gt;: %1</source>
        <translation type="unfinished">Прокси &lt;b&gt;включён&lt;/b&gt;: %1</translation>
    </message>
    <message>
        <source>Send coins to a Particl address</source>
        <translation type="unfinished">Отправить средства на Биткоин адрес</translation>
    </message>
    <message>
        <source>Backup wallet to another location</source>
        <translation type="unfinished">Создать резервную копию кошелька в другом местеexternal_signer_scriptpubkeyman.cpp</translation>
    </message>
    <message>
        <source>Change the passphrase used for wallet encryption</source>
        <translation type="unfinished">Изменить пароль используемый для шифрования кошелька</translation>
    </message>
    <message>
        <source>&amp;Send</source>
        <translation type="unfinished">&amp;Отправить</translation>
    </message>
    <message>
        <source>&amp;Receive</source>
        <translation type="unfinished">&amp;Получить</translation>
    </message>
    <message>
        <source>&amp;Options…</source>
        <translation type="unfinished">&amp;Параметры...</translation>
    </message>
    <message>
        <source>&amp;Encrypt Wallet…</source>
        <translation type="unfinished">&amp;Зашифровать Кошелёк...</translation>
    </message>
    <message>
        <source>Encrypt the private keys that belong to your wallet</source>
        <translation type="unfinished">Зашифровать приватные ключи, принадлежащие вашему кошельку</translation>
    </message>
    <message>
        <source>&amp;Backup Wallet…</source>
        <translation type="unfinished">&amp;Создать резервную копию кошелька...</translation>
    </message>
    <message>
        <source>&amp;Change Passphrase…</source>
        <translation type="unfinished">&amp;Изменить пароль...</translation>
    </message>
    <message>
        <source>Sign &amp;message…</source>
        <translation type="unfinished">Подписать &amp;сообщение...</translation>
    </message>
    <message>
        <source>Sign messages with your Particl addresses to prove you own them</source>
        <translation type="unfinished">Подписать сообщения своими Биткоин кошельками, что-бы доказать, что вы ими владеете</translation>
    </message>
    <message>
        <source>&amp;Verify message…</source>
        <translation type="unfinished">&amp;Проверить сообщение</translation>
    </message>
    <message>
        <source>Verify messages to ensure they were signed with specified Particl addresses</source>
        <translation type="unfinished">Проверяйте сообщения, чтобы убедиться, что они подписаны конкретными биткоин-адресами</translation>
    </message>
    <message>
        <source>&amp;Load PSBT from file…</source>
        <translation type="unfinished">&amp;Загрузить PSBT из файла...</translation>
    </message>
    <message>
        <source>Open &amp;URI…</source>
        <translation type="unfinished">О&amp;ткрыть URI...</translation>
    </message>
    <message>
        <source>Close Wallet…</source>
        <translation type="unfinished">Закрыть кошелёк...</translation>
    </message>
    <message>
        <source>Create Wallet…</source>
        <translation type="unfinished">Создать кошелёк...</translation>
    </message>
    <message>
        <source>Close All Wallets…</source>
        <translation type="unfinished">Закрыть все кошельки...</translation>
    </message>
    <message>
        <source>&amp;File</source>
        <translation type="unfinished">&amp;Файл</translation>
    </message>
    <message>
        <source>&amp;Settings</source>
        <translation type="unfinished">&amp;Настройки</translation>
    </message>
    <message>
        <source>&amp;Help</source>
        <translation type="unfinished">&amp;Помощь</translation>
    </message>
    <message>
        <source>Tabs toolbar</source>
        <translation type="unfinished">Панель вкладок</translation>
    </message>
    <message>
        <source>Syncing Headers (%1%)…</source>
        <translation type="unfinished">Синхронизация заголовков (%1%)...</translation>
    </message>
    <message>
        <source>Synchronizing with network…</source>
        <translation type="unfinished">Синхронизация с сетью...</translation>
    </message>
    <message>
        <source>Indexing blocks on disk…</source>
        <translation type="unfinished">Индексация блоков на диске...</translation>
    </message>
    <message>
        <source>Processing blocks on disk…</source>
        <translation type="unfinished">Обработка блоков на диске...</translation>
    </message>
    <message>
        <source>Reindexing blocks on disk…</source>
        <translation type="unfinished">Переиндексация блоков на диске...</translation>
    </message>
    <message>
        <source>Connecting to peers…</source>
        <translation type="unfinished">Подключение к узлам...</translation>
    </message>
    <message>
        <source>Request payments (generates QR codes and particl: URIs)</source>
        <translation type="unfinished">Запросить платёж (генерирует QR-коды и URI протокола particl:)</translation>
    </message>
    <message>
        <source>Show the list of used sending addresses and labels</source>
        <translation type="unfinished">Показать список адресов, на которые были отправлены средства, и их метки</translation>
    </message>
    <message>
        <source>Show the list of used receiving addresses and labels</source>
        <translation type="unfinished">Показать список адресов, на которые были получены средства, и их метки</translation>
    </message>
    <message>
        <source>&amp;Command-line options</source>
        <translation type="unfinished">Параметры &amp;командной строки</translation>
    </message>
    <message numerus="yes">
        <source>Processed %n block(s) of transaction history.</source>
        <translation type="unfinished">
            <numerusform>Обработан %n блок истории транзакций.</numerusform>
            <numerusform>Обработано %n блока истории транзакций.</numerusform>
            <numerusform>Обработано %n блоков истории транзакций.</numerusform>
        </translation>
    </message>
    <message>
        <source>%1 behind</source>
        <translation type="unfinished">Отстаём на %1</translation>
    </message>
    <message>
        <source>Catching up…</source>
        <translation type="unfinished">Синхронизация...</translation>
    </message>
    <message>
        <source>Last received block was generated %1 ago.</source>
        <translation type="unfinished">Последний полученный блок был сгенерирован %1 назад.</translation>
    </message>
    <message>
        <source>Transactions after this will not yet be visible.</source>
        <translation type="unfinished">Транзакции, отправленные позднее этого времени, пока не будут видны.</translation>
    </message>
    <message>
        <source>Error</source>
        <translation type="unfinished">Ошибка</translation>
    </message>
    <message>
        <source>Warning</source>
        <translation type="unfinished">Предупреждение</translation>
    </message>
    <message>
        <source>Information</source>
        <translation type="unfinished">Информация</translation>
    </message>
    <message>
        <source>Up to date</source>
        <translation type="unfinished">Синхронизировано</translation>
    </message>
    <message>
        <source>Load Partially Signed Particl Transaction</source>
        <translation type="unfinished">Загрузить частично подписанную биткоин-транзакцию (PSBT)</translation>
    </message>
    <message>
        <source>Load PSBT from &amp;clipboard…</source>
        <translation type="unfinished">Загрузить PSBT из &amp;буфера обмена...</translation>
    </message>
    <message>
        <source>Load Partially Signed Particl Transaction from clipboard</source>
        <translation type="unfinished">Загрузить частично подписанную биткоин-транзакцию из буфера обмена</translation>
    </message>
    <message>
        <source>Node window</source>
        <translation type="unfinished">Окно узла</translation>
    </message>
    <message>
        <source>Open node debugging and diagnostic console</source>
        <translation type="unfinished">Открыть консоль отладки и диагностики узла</translation>
    </message>
    <message>
        <source>&amp;Sending addresses</source>
        <translation type="unfinished">&amp;Адреса для отправки</translation>
    </message>
    <message>
        <source>&amp;Receiving addresses</source>
        <translation type="unfinished">&amp;Адреса для получения</translation>
    </message>
    <message>
        <source>Open a particl: URI</source>
        <translation type="unfinished">Открыть URI протокола particl:</translation>
    </message>
    <message>
        <source>Open Wallet</source>
        <translation type="unfinished">Открыть кошелёк</translation>
    </message>
    <message>
        <source>Open a wallet</source>
        <translation type="unfinished">Открыть кошелёк</translation>
    </message>
    <message>
        <source>Close wallet</source>
        <translation type="unfinished">Закрыть кошелёк</translation>
    </message>
    <message>
        <source>Close all wallets</source>
        <translation type="unfinished">Закрыть все кошельки</translation>
    </message>
    <message>
        <source>Show the %1 help message to get a list with possible Particl command-line options</source>
        <translation type="unfinished">Показать помощь по %1, чтобы получить список доступных параметров командной строки</translation>
    </message>
    <message>
        <source>&amp;Mask values</source>
        <translation type="unfinished">&amp;Скрыть значения</translation>
    </message>
    <message>
        <source>Mask the values in the Overview tab</source>
        <translation type="unfinished">Скрыть значения на вкладке Обзор</translation>
    </message>
    <message>
        <source>default wallet</source>
        <translation type="unfinished">кошелёк по умолчанию</translation>
    </message>
    <message>
        <source>No wallets available</source>
        <translation type="unfinished">Нет доступных кошельков</translation>
    </message>
    <message>
        <source>&amp;Window</source>
        <translation type="unfinished">&amp;Окно</translation>
    </message>
    <message>
        <source>Zoom</source>
        <translation type="unfinished">Масштаб</translation>
    </message>
    <message>
        <source>Main Window</source>
        <translation type="unfinished">Главное окно</translation>
    </message>
    <message>
        <source>%1 client</source>
        <translation type="unfinished">%1 клиент</translation>
    </message>
    <message>
        <source>&amp;Hide</source>
        <translation type="unfinished">&amp;Скрыть</translation>
    </message>
    <message>
        <source>S&amp;how</source>
        <translation type="unfinished">&amp;Показать</translation>
    </message>
    <message numerus="yes">
        <source>%n active connection(s) to Particl network.</source>
        <extracomment>A substring of the tooltip.</extracomment>
        <translation type="unfinished">
            <numerusform>%n активное подключение к сети Bitcoin.</numerusform>
            <numerusform>%n активных подключений к сети Bitcoin.</numerusform>
            <numerusform>%n активных подключений к сети Bitcoin.</numerusform>
        </translation>
    </message>
    <message>
        <source>Click for more actions.</source>
        <extracomment>A substring of the tooltip. "More actions" are available via the context menu.</extracomment>
        <translation type="unfinished">Нажмите для дополнительных действий.</translation>
    </message>
    <message>
        <source>Show Peers tab</source>
        <extracomment>A context menu item. The "Peers tab" is an element of the "Node window".</extracomment>
        <translation type="unfinished">Показать вкладку Узлы</translation>
    </message>
    <message>
        <source>Disable network activity</source>
        <extracomment>A context menu item.</extracomment>
        <translation type="unfinished">Отключить взаимодействие с сетью</translation>
    </message>
    <message>
        <source>Enable network activity</source>
        <extracomment>A context menu item. The network activity was disabled previously.</extracomment>
        <translation type="unfinished">Включить взаимодействие с сетью</translation>
    </message>
    <message>
        <source>Error: %1</source>
        <translation type="unfinished">Ошибка: %1</translation>
    </message>
    <message>
        <source>Warning: %1</source>
        <translation type="unfinished">Внимание: %1</translation>
    </message>
    <message>
        <source>Date: %1
</source>
        <translation type="unfinished">Дата: %1
</translation>
    </message>
    <message>
        <source>Amount: %1
</source>
        <translation type="unfinished">Сумма: %1
</translation>
    </message>
    <message>
        <source>Wallet: %1
</source>
        <translation type="unfinished">Кошелёк: %1
</translation>
    </message>
    <message>
        <source>Type: %1
</source>
        <translation type="unfinished">Тип: %1
</translation>
    </message>
    <message>
        <source>Label: %1
</source>
        <translation type="unfinished">Ярлык: %1
</translation>
    </message>
    <message>
        <source>Address: %1
</source>
        <translation type="unfinished">Адрес: %1
</translation>
    </message>
    <message>
        <source>Sent transaction</source>
        <translation type="unfinished">Отправленная транзакция</translation>
    </message>
    <message>
        <source>Incoming transaction</source>
        <translation type="unfinished">Входящая транзакция</translation>
    </message>
    <message>
        <source>HD key generation is &lt;b&gt;enabled&lt;/b&gt;</source>
        <translation type="unfinished">HD-генерация ключей &lt;b&gt;включена&lt;/b&gt;</translation>
    </message>
    <message>
        <source>HD key generation is &lt;b&gt;disabled&lt;/b&gt;</source>
        <translation type="unfinished">HD-генерация ключей &lt;b&gt;выключена&lt;/b&gt;</translation>
    </message>
    <message>
        <source>Private key &lt;b&gt;disabled&lt;/b&gt;</source>
        <translation type="unfinished">Приватный ключ &lt;b&gt;отключён&lt;/b&gt;</translation>
    </message>
    <message>
        <source>Wallet is &lt;b&gt;encrypted&lt;/b&gt; and currently &lt;b&gt;unlocked&lt;/b&gt;</source>
        <translation type="unfinished">Кошелёк &lt;b&gt;зашифрован&lt;/b&gt; и сейчас &lt;b&gt;разблокирован&lt;/b&gt;</translation>
    </message>
    <message>
        <source>Wallet is &lt;b&gt;encrypted&lt;/b&gt; and currently &lt;b&gt;locked&lt;/b&gt;</source>
        <translation type="unfinished">Кошелёк &lt;b&gt;зашифрован&lt;/b&gt; и сейчас &lt;b&gt;заблокирован&lt;/b&gt;</translation>
    </message>
    <message>
        <source>Original message:</source>
        <translation type="unfinished">Исходное сообщение:</translation>
    </message>
</context>
<context>
    <name>UnitDisplayStatusBarControl</name>
    <message>
        <source>Unit to show amounts in. Click to select another unit.</source>
        <translation type="unfinished">Единицы, в которой указываются суммы. Нажмите для выбора других единиц.</translation>
    </message>
</context>
<context>
    <name>CoinControlDialog</name>
    <message>
        <source>Coin Selection</source>
        <translation type="unfinished">Выбор монет</translation>
    </message>
    <message>
        <source>Quantity:</source>
        <translation type="unfinished">Количество:</translation>
    </message>
    <message>
        <source>Bytes:</source>
        <translation type="unfinished">Байтов:</translation>
    </message>
    <message>
        <source>Amount:</source>
        <translation type="unfinished">Сумма:</translation>
    </message>
    <message>
        <source>Fee:</source>
        <translation type="unfinished">Комиссия:</translation>
    </message>
    <message>
        <source>Dust:</source>
        <translation type="unfinished">Пыль:</translation>
    </message>
    <message>
        <source>After Fee:</source>
        <translation type="unfinished">После комиссии:</translation>
    </message>
    <message>
        <source>Change:</source>
        <translation type="unfinished">Сдача:</translation>
    </message>
    <message>
        <source>(un)select all</source>
        <translation type="unfinished">Выбрать все</translation>
    </message>
    <message>
        <source>Tree mode</source>
        <translation type="unfinished">Режим дерева</translation>
    </message>
    <message>
        <source>List mode</source>
        <translation type="unfinished">Режим списка</translation>
    </message>
    <message>
        <source>Amount</source>
        <translation type="unfinished">Сумма</translation>
    </message>
    <message>
        <source>Received with label</source>
        <translation type="unfinished">Получено на метку</translation>
    </message>
    <message>
        <source>Received with address</source>
        <translation type="unfinished">Получено на адрес</translation>
    </message>
    <message>
        <source>Date</source>
        <translation type="unfinished">Дата</translation>
    </message>
    <message>
        <source>Confirmations</source>
        <translation type="unfinished">Подтверждений</translation>
    </message>
    <message>
        <source>Confirmed</source>
        <translation type="unfinished">Подтверждена</translation>
    </message>
    <message>
        <source>Copy amount</source>
        <translation type="unfinished">Копировать сумму</translation>
    </message>
    <message>
        <source>&amp;Copy address</source>
        <translation type="unfinished">&amp;Копировать адрес</translation>
    </message>
    <message>
        <source>Copy &amp;label</source>
        <translation type="unfinished">Копировать &amp;метку</translation>
    </message>
    <message>
        <source>Copy &amp;amount</source>
        <translation type="unfinished">Копировать &amp;сумму</translation>
    </message>
    <message>
        <source>Copy transaction &amp;ID and output index</source>
        <translation type="unfinished">Скопировать &amp;ID транзакции и индекс вывода</translation>
    </message>
    <message>
        <source>L&amp;ock unspent</source>
        <translation type="unfinished">З&amp;аблокировать неизрасходованный остаток</translation>
    </message>
    <message>
        <source>&amp;Unlock unspent</source>
        <translation type="unfinished">&amp;Разблокировать неизрасходованный остаток</translation>
    </message>
    <message>
        <source>Copy quantity</source>
        <translation type="unfinished">Копировать количество</translation>
    </message>
    <message>
        <source>Copy fee</source>
        <translation type="unfinished">Копировать комиссию</translation>
    </message>
    <message>
        <source>Copy after fee</source>
        <translation type="unfinished">Копировать после комиссии</translation>
    </message>
    <message>
        <source>Copy bytes</source>
        <translation type="unfinished">Копировать байты</translation>
    </message>
    <message>
        <source>Copy dust</source>
        <translation type="unfinished">Копировать пыль</translation>
    </message>
    <message>
        <source>Copy change</source>
        <translation type="unfinished">Копировать сдачу</translation>
    </message>
    <message>
        <source>(%1 locked)</source>
        <translation type="unfinished">(%1 заблокирован)</translation>
    </message>
    <message>
        <source>yes</source>
        <translation type="unfinished">да</translation>
    </message>
    <message>
        <source>no</source>
        <translation type="unfinished">нет</translation>
    </message>
    <message>
        <source>This label turns red if any recipient receives an amount smaller than the current dust threshold.</source>
        <translation type="unfinished">Эта метка становится красной, если получатель получит сумму меньше, чем текущий порог пыли.</translation>
    </message>
    <message>
        <source>Can vary +/- %1 satoshi(s) per input.</source>
        <translation type="unfinished">Может меняться +/- %1 сатоши за вход.</translation>
    </message>
    <message>
        <source>(no label)</source>
        <translation type="unfinished">(нет метки)</translation>
    </message>
    <message>
        <source>change from %1 (%2)</source>
        <translation type="unfinished">сдача с %1 (%2)</translation>
    </message>
    <message>
        <source>(change)</source>
        <translation type="unfinished">(сдача)</translation>
    </message>
</context>
<context>
    <name>CreateWalletActivity</name>
    <message>
        <source>Create Wallet</source>
        <extracomment>Title of window indicating the progress of creation of a new wallet.</extracomment>
        <translation type="unfinished">Создать кошелёк</translation>
    </message>
    <message>
        <source>Creating Wallet &lt;b&gt;%1&lt;/b&gt;…</source>
        <extracomment>Descriptive text of the create wallet progress window which indicates to the user which wallet is currently being created.</extracomment>
        <translation type="unfinished">Создание кошелька &lt;b&gt;%1&lt;/b&gt;...</translation>
    </message>
    <message>
        <source>Create wallet failed</source>
        <translation type="unfinished">Не удалось создать кошелек</translation>
    </message>
    <message>
        <source>Create wallet warning</source>
        <translation type="unfinished">Кошелёк создан</translation>
    </message>
    <message>
        <source>Can't list signers</source>
        <translation type="unfinished">Невозможно отобразить подписантов</translation>
    </message>
</context>
<context>
    <name>LoadWalletsActivity</name>
    <message>
        <source>Load Wallets</source>
        <extracomment>Title of progress window which is displayed when wallets are being loaded.</extracomment>
        <translation type="unfinished">Загрузка кошельков</translation>
    </message>
    <message>
        <source>Loading wallets…</source>
        <extracomment>Descriptive text of the load wallets progress window which indicates to the user that wallets are currently being loaded.</extracomment>
        <translation type="unfinished">Загрузка кошельков...</translation>
    </message>
</context>
<context>
    <name>OpenWalletActivity</name>
    <message>
        <source>Open wallet failed</source>
        <translation type="unfinished">Не удалось открыть кошелёк </translation>
    </message>
    <message>
        <source>Open wallet warning</source>
        <translation type="unfinished">Предупреждение при открытии кошелька</translation>
    </message>
    <message>
        <source>default wallet</source>
        <translation type="unfinished">кошелёк по умолчанию</translation>
    </message>
    <message>
        <source>Open Wallet</source>
        <extracomment>Title of window indicating the progress of opening of a wallet.</extracomment>
        <translation type="unfinished">Открыть кошелёк</translation>
    </message>
    <message>
        <source>Opening Wallet &lt;b&gt;%1&lt;/b&gt;…</source>
        <extracomment>Descriptive text of the open wallet progress window which indicates to the user which wallet is currently being opened.</extracomment>
        <translation type="unfinished">Открывается кошелёк &lt;b&gt;%1&lt;/b&gt;...</translation>
    </message>
</context>
<context>
    <name>WalletController</name>
    <message>
        <source>Close wallet</source>
        <translation type="unfinished">Закрыть кошелёк</translation>
    </message>
    <message>
        <source>Are you sure you wish to close the wallet &lt;i&gt;%1&lt;/i&gt;?</source>
        <translation type="unfinished">Вы уверены, что хотите закрыть кошелёк &lt;i&gt;%1&lt;/i&gt;?</translation>
    </message>
    <message>
        <source>Closing the wallet for too long can result in having to resync the entire chain if pruning is enabled.</source>
        <translation type="unfinished">Закрытие кошелька на слишком долгое время может привести к необходимости повторной синхронизации всей цепочки, если включена обрезка.</translation>
    </message>
    <message>
        <source>Close all wallets</source>
        <translation type="unfinished">Закрыть все кошельки</translation>
    </message>
    <message>
        <source>Are you sure you wish to close all wallets?</source>
        <translation type="unfinished">Вы уверенны, что хотите закрыть все кошельки?</translation>
    </message>
</context>
<context>
    <name>CreateWalletDialog</name>
    <message>
        <source>Create Wallet</source>
        <translation type="unfinished">Создать кошелёк</translation>
    </message>
    <message>
        <source>Wallet Name</source>
        <translation type="unfinished">Название кошелька</translation>
    </message>
    <message>
        <source>Wallet</source>
        <translation type="unfinished">Кошелёк</translation>
    </message>
    <message>
        <source>Encrypt the wallet. The wallet will be encrypted with a passphrase of your choice.</source>
        <translation type="unfinished">Зашифровать кошелёк. Кошелёк будет зашифрован при помощи выбранной вами парольной фразы.</translation>
    </message>
    <message>
        <source>Encrypt Wallet</source>
        <translation type="unfinished">Зашифровать кошелёк</translation>
    </message>
    <message>
        <source>Advanced Options</source>
        <translation type="unfinished">Дополнительные параметры</translation>
    </message>
    <message>
        <source>Disable private keys for this wallet. Wallets with private keys disabled will have no private keys and cannot have an HD seed or imported private keys. This is ideal for watch-only wallets.</source>
        <translation type="unfinished">Отключить приватные ключи для этого кошелька. В кошельках с отключёнными приватными ключами не сохраняются приватные ключи, в них нельзя создать HD мастер-ключ или импортировать приватные ключи. Это удобно для наблюдающих кошельков.</translation>
    </message>
    <message>
        <source>Disable Private Keys</source>
        <translation type="unfinished">Отключить приватные ключи</translation>
    </message>
    <message>
        <source>Make a blank wallet. Blank wallets do not initially have private keys or scripts. Private keys and addresses can be imported, or an HD seed can be set, at a later time.</source>
        <translation type="unfinished">Создать пустой кошелёк. В пустых кошельках изначально нет приватных ключей или скриптов. Позднее можно импортировать приватные ключи и адреса, либо установить HD мастер-ключ.</translation>
    </message>
    <message>
        <source>Make Blank Wallet</source>
        <translation type="unfinished">Создать пустой кошелёк</translation>
    </message>
    <message>
        <source>Use descriptors for scriptPubKey management</source>
        <translation type="unfinished">Использовать дескрипторы для управления scriptPubKey</translation>
    </message>
    <message>
        <source>Descriptor Wallet</source>
        <translation type="unfinished">Дескрипторный кошелёк</translation>
    </message>
    <message>
        <source>Use an external signing device such as a hardware wallet. Configure the external signer script in wallet preferences first.</source>
        <translation type="unfinished">Используйте внешнее устройство для подписи, например аппаратный кошелек. Сначала настройте сценарий внешней подписи в настройках кошелька.</translation>
    </message>
    <message>
        <source>External signer</source>
        <translation type="unfinished">Внешняя подписывающая сторона</translation>
    </message>
    <message>
        <source>Create</source>
        <translation type="unfinished">Создать</translation>
    </message>
    <message>
        <source>Compiled without sqlite support (required for descriptor wallets)</source>
        <translation type="unfinished">Скомпилирован без поддержки sqlite (необходимо для дескрипторных кошельков)</translation>
    </message>
    <message>
        <source>Compiled without external signing support (required for external signing)</source>
        <extracomment>"External signing" means using devices such as hardware wallets.</extracomment>
        <translation type="unfinished">Скомпилировано без поддержки внешней подписи (требуется для внешней подписи)</translation>
    </message>
</context>
<context>
    <name>EditAddressDialog</name>
    <message>
        <source>Edit Address</source>
        <translation type="unfinished">Изменить адрес</translation>
    </message>
    <message>
        <source>&amp;Label</source>
        <translation type="unfinished">&amp;Метка</translation>
    </message>
    <message>
        <source>The label associated with this address list entry</source>
        <translation type="unfinished">Метка, связанная с этой записью в адресной книге</translation>
    </message>
    <message>
        <source>The address associated with this address list entry. This can only be modified for sending addresses.</source>
        <translation type="unfinished">Адрес, связанный с этой записью адресной книги. Он может быть изменён только если это адрес для отправки.</translation>
    </message>
    <message>
        <source>&amp;Address</source>
        <translation type="unfinished">&amp;Адрес</translation>
    </message>
    <message>
        <source>New sending address</source>
        <translation type="unfinished">Новый адрес для отправки</translation>
    </message>
    <message>
        <source>Edit receiving address</source>
        <translation type="unfinished">Изменить адрес для получения</translation>
    </message>
    <message>
        <source>Edit sending address</source>
        <translation type="unfinished">Изменить адрес для отправки</translation>
    </message>
    <message>
        <source>The entered address "%1" is not a valid Particl address.</source>
        <translation type="unfinished">Введенный адрес "%1" не является действительным биткоин-адресом.</translation>
    </message>
    <message>
        <source>Address "%1" already exists as a receiving address with label "%2" and so cannot be added as a sending address.</source>
        <translation type="unfinished">Адрес "%1" уже существует в качестве адреса для получения с меткой "%2" и поэтому не может быть добавлен в качестве адреса для отправки.</translation>
    </message>
    <message>
        <source>The entered address "%1" is already in the address book with label "%2".</source>
        <translation type="unfinished">Введённый адрес "%1" уже существует в адресной книге с меткой "%2".</translation>
    </message>
    <message>
        <source>Could not unlock wallet.</source>
        <translation type="unfinished">Невозможно разблокировать кошелёк.</translation>
    </message>
    <message>
        <source>New key generation failed.</source>
        <translation type="unfinished">Произошла ошибка при генерации нового ключа.</translation>
    </message>
</context>
<context>
    <name>FreespaceChecker</name>
    <message>
        <source>A new data directory will be created.</source>
        <translation type="unfinished">Будет создан новый каталог данных.</translation>
    </message>
    <message>
        <source>name</source>
        <translation type="unfinished">имя</translation>
    </message>
    <message>
        <source>Directory already exists. Add %1 if you intend to create a new directory here.</source>
        <translation type="unfinished">Каталог уже существует. Добавьте %1, если хотите создать здесь новый каталог.</translation>
    </message>
    <message>
        <source>Path already exists, and is not a directory.</source>
        <translation type="unfinished">Данный путь уже существует, и это не каталог.</translation>
    </message>
    <message>
        <source>Cannot create data directory here.</source>
        <translation type="unfinished">Невозможно создать здесь каталог данных.</translation>
    </message>
</context>
<context>
    <name>Intro</name>
    <message>
        <source>Particl</source>
        <translation type="unfinished">биткоин</translation>
    </message>
    <message>
        <source>%1 GB of space available</source>
        <translation type="unfinished">Доступно %1 Гб пространства</translation>
    </message>
    <message>
        <source>(of %1 GB needed)</source>
        <translation type="unfinished">(из необходимых %1 ГБ)</translation>
    </message>
    <message>
        <source>(%1 GB needed for full chain)</source>
        <translation type="unfinished">(необходимо %1 ГБ для полной цепочки блоков)</translation>
    </message>
    <message>
        <source>At least %1 GB of data will be stored in this directory, and it will grow over time.</source>
        <translation type="unfinished">В этот каталог будет сохранено не менее %1 ГБ данных, и со временем их объём будет увеличиваться.</translation>
    </message>
    <message>
        <source>Approximately %1 GB of data will be stored in this directory.</source>
        <translation type="unfinished">В этот каталог будет сохранено приблизительно %1 ГБ данных.</translation>
    </message>
    <message numerus="yes">
        <source>(sufficient to restore backups %n day(s) old)</source>
        <extracomment>Explanatory text on the capability of the current prune target.</extracomment>
        <translation type="unfinished">
            <numerusform>(достаточно для восстановления резервных копий %n-дневной давности)</numerusform>
            <numerusform>(достаточно для восстановления резервных копий %n-дневной давности)</numerusform>
            <numerusform>(достаточно для восстановления резервных копий %n-дневной давности)</numerusform>
        </translation>
    </message>
    <message>
        <source>%1 will download and store a copy of the Particl block chain.</source>
        <translation type="unfinished">%1 скачает и сохранит копию цепочки блоков биткоина.</translation>
    </message>
    <message>
        <source>The wallet will also be stored in this directory.</source>
        <translation type="unfinished">Кошелёк также будет сохранён в этот каталог.</translation>
    </message>
    <message>
        <source>Error: Specified data directory "%1" cannot be created.</source>
        <translation type="unfinished">Ошибка: невозможно создать указанный каталог данных "%1".</translation>
    </message>
    <message>
        <source>Error</source>
        <translation type="unfinished">Ошибка</translation>
    </message>
    <message>
        <source>Welcome</source>
        <translation type="unfinished">Добро пожаловать</translation>
    </message>
    <message>
        <source>Welcome to %1.</source>
        <translation type="unfinished">Добро пожаловать в %1.</translation>
    </message>
    <message>
        <source>As this is the first time the program is launched, you can choose where %1 will store its data.</source>
        <translation type="unfinished">Поскольку программа запущена впервые, вы можете выбрать, где %1 будет хранить свои данные.</translation>
    </message>
    <message>
        <source>When you click OK, %1 will begin to download and process the full %4 block chain (%2GB) starting with the earliest transactions in %3 when %4 initially launched.</source>
        <translation type="unfinished">Когда вы нажмёте ОК, %1 начнет скачивать и обрабатывать полную цепочку блоков %4а (%2 ГБ), начиная с самых первых транзакций в %3, когда %4 был изначально запущен.</translation>
    </message>
    <message>
        <source>Limit block chain storage to</source>
        <translation type="unfinished">Ограничить размер сохранённой цепочки блоков до</translation>
    </message>
    <message>
        <source>Reverting this setting requires re-downloading the entire blockchain. It is faster to download the full chain first and prune it later. Disables some advanced features.</source>
        <translation type="unfinished">Возврат этого параметра в прежнее положение потребует повторного скачивания всей цепочки блоков. Быстрее будет сначала скачать полную цепочку и обрезать позднее. Отключает некоторые расширенные функции. </translation>
    </message>
    <message>
        <source> GB</source>
        <translation type="unfinished">ГБ</translation>
    </message>
    <message>
        <source>This initial synchronisation is very demanding, and may expose hardware problems with your computer that had previously gone unnoticed. Each time you run %1, it will continue downloading where it left off.</source>
        <translation type="unfinished">Эта первичная синхронизация очень требовательна к ресурсам и может выявить проблемы с аппаратным обеспечением вашего компьютера, которые ранее оставались незамеченными. Каждый раз, когда вы запускаете %1, скачивание будет продолжено с места остановки.</translation>
    </message>
    <message>
        <source>If you have chosen to limit block chain storage (pruning), the historical data must still be downloaded and processed, but will be deleted afterward to keep your disk usage low.</source>
        <translation type="unfinished">Если вы решили ограничить объём хранимого блокчейна (обрезка), все исторические данные всё равно необходимо скачать и обработать, но после этого они будут удалены для экономии места на диске.</translation>
    </message>
    <message>
        <source>Use the default data directory</source>
        <translation type="unfinished">Использовать стандартный каталог данных</translation>
    </message>
    <message>
        <source>Use a custom data directory:</source>
        <translation type="unfinished">Использовать пользовательский каталог данных:</translation>
    </message>
</context>
<context>
    <name>HelpMessageDialog</name>
    <message>
        <source>version</source>
        <translation type="unfinished">версия</translation>
    </message>
    <message>
        <source>About %1</source>
        <translation type="unfinished">О %1</translation>
    </message>
    <message>
        <source>Command-line options</source>
        <translation type="unfinished">Параметры командной строки</translation>
    </message>
</context>
<context>
    <name>ShutdownWindow</name>
    <message>
        <source>%1 is shutting down…</source>
        <translation type="unfinished">%1 завершает работу...</translation>
    </message>
    <message>
        <source>Do not shut down the computer until this window disappears.</source>
        <translation type="unfinished">Не выключайте компьютер, пока это окно не исчезнет.</translation>
    </message>
</context>
<context>
    <name>ModalOverlay</name>
    <message>
        <source>Form</source>
        <translation type="unfinished">Форма</translation>
    </message>
    <message>
        <source>Recent transactions may not yet be visible, and therefore your wallet's balance might be incorrect. This information will be correct once your wallet has finished synchronizing with the particl network, as detailed below.</source>
        <translation type="unfinished">Недавние транзакции могут быть пока не видны, и поэтому отображаемый баланс вашего кошелька может быть неверным. Информация станет верной после завершения синхронизации с сетью биткоина, прогресс которой вы можете видеть ниже.</translation>
    </message>
    <message>
        <source>Attempting to spend particl that are affected by not-yet-displayed transactions will not be accepted by the network.</source>
        <translation type="unfinished">Попытка потратить средства, затронутые не видными пока транзакциями, будет отклонена сетью.</translation>
    </message>
    <message>
        <source>Number of blocks left</source>
        <translation type="unfinished">Количество оставшихся блоков</translation>
    </message>
    <message>
        <source>Unknown…</source>
        <translation type="unfinished">Неизвестно...</translation>
    </message>
    <message>
        <source>calculating…</source>
        <translation type="unfinished">вычисляется...</translation>
    </message>
    <message>
        <source>Last block time</source>
        <translation type="unfinished">Время последнего блока</translation>
    </message>
    <message>
        <source>Progress</source>
        <translation type="unfinished">Прогресс</translation>
    </message>
    <message>
        <source>Progress increase per hour</source>
        <translation type="unfinished">Прирост прогресса в час</translation>
    </message>
    <message>
        <source>Estimated time left until synced</source>
        <translation type="unfinished">Расчётное время до завершения синхронизации</translation>
    </message>
    <message>
        <source>Hide</source>
        <translation type="unfinished">Скрыть</translation>
    </message>
    <message>
        <source>Esc</source>
        <translation type="unfinished">Выйти</translation>
    </message>
    <message>
        <source>%1 is currently syncing.  It will download headers and blocks from peers and validate them until reaching the tip of the block chain.</source>
        <translation type="unfinished">%1 в настоящий момент синхронизируется. Заголовки и блоки будут скачиваться с других узлов сети и проверяться до тех пор, пока не будет достигнут конец цепочки блоков.</translation>
    </message>
    <message>
        <source>Unknown. Syncing Headers (%1, %2%)…</source>
        <translation type="unfinished">Неизвестно. Синхронизируются заголовки (%1, %2%)...</translation>
    </message>
</context>
<context>
    <name>OpenURIDialog</name>
    <message>
        <source>Open particl URI</source>
        <translation type="unfinished">Открыть URI биткоина</translation>
    </message>
    <message>
        <source>Paste address from clipboard</source>
        <extracomment>Tooltip text for button that allows you to paste an address that is in your clipboard.</extracomment>
        <translation type="unfinished">Вставить адрес из буфера обмена</translation>
    </message>
</context>
<context>
    <name>OptionsDialog</name>
    <message>
        <source>Options</source>
        <translation type="unfinished">Параметры</translation>
    </message>
    <message>
        <source>&amp;Main</source>
        <translation type="unfinished">&amp;Главные</translation>
    </message>
    <message>
        <source>Automatically start %1 after logging in to the system.</source>
        <translation type="unfinished">Автоматически запускать %1 после входа в систему.</translation>
    </message>
    <message>
        <source>&amp;Start %1 on system login</source>
        <translation type="unfinished">&amp;Запускать %1 при входе в систему</translation>
    </message>
    <message>
        <source>Enabling pruning significantly reduces the disk space required to store transactions. All blocks are still fully validated. Reverting this setting requires re-downloading the entire blockchain.</source>
        <translation type="unfinished">Включение обрезки значительно снизит требования к месту на диске для хранения транзакций. Блоки будут по-прежнему полностью проверяться. Возврат этого параметра в прежнее значение приведёт к повторному скачиванию всей цепочки блоков.</translation>
    </message>
    <message>
        <source>Size of &amp;database cache</source>
        <translation type="unfinished">Размер кеша &amp;базы данных</translation>
    </message>
    <message>
        <source>Number of script &amp;verification threads</source>
        <translation type="unfinished">Количество потоков для &amp;проверки скриптов</translation>
    </message>
    <message>
        <source>IP address of the proxy (e.g. IPv4: 127.0.0.1 / IPv6: ::1)</source>
        <translation type="unfinished">IP-адрес прокси (к примеру, IPv4: 127.0.0.1 / IPv6: ::1)</translation>
    </message>
    <message>
        <source>Shows if the supplied default SOCKS5 proxy is used to reach peers via this network type.</source>
        <translation type="unfinished">Показывает, используется ли прокси SOCKS5 по умолчанию для доступа к узлам через этот тип сети.</translation>
    </message>
    <message>
        <source>Minimize instead of exit the application when the window is closed. When this option is enabled, the application will be closed only after selecting Exit in the menu.</source>
        <translation type="unfinished">Сворачивать вместо выхода из приложения при закрытии окна. Если данный параметр включён, приложение закроется только после нажатия "Выход" в меню.</translation>
    </message>
    <message>
        <source>Open the %1 configuration file from the working directory.</source>
        <translation type="unfinished">Открывает файл конфигурации %1 из рабочего каталога.</translation>
    </message>
    <message>
        <source>Open Configuration File</source>
        <translation type="unfinished">Открыть файл конфигурации</translation>
    </message>
    <message>
        <source>Reset all client options to default.</source>
        <translation type="unfinished">Сбросить все параметры клиента к значениям по умолчанию.</translation>
    </message>
    <message>
        <source>&amp;Reset Options</source>
        <translation type="unfinished">&amp;Сбросить параметры</translation>
    </message>
    <message>
        <source>&amp;Network</source>
        <translation type="unfinished">&amp;Сеть</translation>
    </message>
    <message>
        <source>Prune &amp;block storage to</source>
        <translation type="unfinished">Обрезать объём хранимых блоков до</translation>
    </message>
    <message>
        <source>GB</source>
        <translation type="unfinished">ГБ</translation>
    </message>
    <message>
        <source>Reverting this setting requires re-downloading the entire blockchain.</source>
        <translation type="unfinished">Возврат этой настройки в прежнее значение потребует повторного скачивания всей цепочки блоков.</translation>
    </message>
    <message>
        <source>Maximum database cache size. A larger cache can contribute to faster sync, after which the benefit is less pronounced for most use cases. Lowering the cache size will reduce memory usage. Unused mempool memory is shared for this cache.</source>
        <extracomment>Tooltip text for Options window setting that sets the size of the database cache. Explains the corresponding effects of increasing/decreasing this value.</extracomment>
        <translation type="unfinished">Максимальный размер кэша базы данных. Больший размер кэша может способствовать более быстрой синхронизации, после чего это преимущество становится менее выраженным для большинства случаев использования. Уменьшение размера кэша уменьшит использование памяти. Неиспользуемая память mempool используется совместно для этого кэша.</translation>
    </message>
    <message>
        <source>MiB</source>
        <translation type="unfinished">МиБ</translation>
    </message>
    <message>
        <source>Set the number of script verification threads. Negative values correspond to the number of cores you want to leave free to the system.</source>
        <extracomment>Tooltip text for Options window setting that sets the number of script verification threads. Explains that negative values mean to leave these many cores free to the system.</extracomment>
        <translation type="unfinished">Укажите число тредов проверки/верификации скриптов транзакций. Отрицательные значения указывают число ядер доступных для операционной системы.</translation>
    </message>
    <message>
        <source>(0 = auto, &lt;0 = leave that many cores free)</source>
        <translation type="unfinished">(0 = автоматически, &lt;0 = оставить столько ядер свободными)</translation>
    </message>
    <message>
        <source>This allows you or a third party tool to communicate with the node through command-line and JSON-RPC commands.</source>
        <extracomment>Tooltip text for Options window setting that enables the RPC server.</extracomment>
        <translation type="unfinished">Это позволяет вам или сторонней программе взаимодействовать с этим узлом через командную строку и команды JSON-RPC</translation>
    </message>
    <message>
        <source>Enable R&amp;PC server</source>
        <extracomment>An Options window setting to enable the RPC server.</extracomment>
        <translation type="unfinished">Включить R&amp;PC сервер</translation>
    </message>
    <message>
        <source>W&amp;allet</source>
        <translation type="unfinished">&amp;Кошелёк</translation>
    </message>
    <message>
        <source>Whether to set subtract fee from amount as default or not.</source>
        <extracomment>Tooltip text for Options window setting that sets subtracting the fee from a sending amount as default.</extracomment>
        <translation type="unfinished">Вычитать комиссию из суммы по умолчанию или нет.</translation>
    </message>
    <message>
        <source>Subtract &amp;fee from amount by default</source>
        <extracomment>An Options window setting to set subtracting the fee from a sending amount as default.</extracomment>
        <translation type="unfinished">Вычесть &amp;комиссию из суммы</translation>
    </message>
    <message>
        <source>Expert</source>
        <translation type="unfinished">Экспертные настройки</translation>
    </message>
    <message>
        <source>Enable coin &amp;control features</source>
        <translation type="unfinished">Включить возможность &amp;управления монетами</translation>
    </message>
    <message>
        <source>If you disable the spending of unconfirmed change, the change from a transaction cannot be used until that transaction has at least one confirmation. This also affects how your balance is computed.</source>
        <translation type="unfinished">Если вы отключите трату неподтверждённой сдачи, сдачу от транзакции нельзя будет использвать до тех пор, пока у этой транзакции не будет хотя бы одного подтверждения. Это также влияет на расчёт вашего баланса.</translation>
    </message>
    <message>
        <source>&amp;Spend unconfirmed change</source>
        <translation type="unfinished">&amp;Тратить неподтверждённую сдачу</translation>
    </message>
    <message>
        <source>Enable &amp;PSBT controls</source>
        <extracomment>An options window setting to enable PSBT controls.</extracomment>
        <translation type="unfinished">Включить управление частично подписанными транзакциями</translation>
    </message>
    <message>
        <source>Whether to show PSBT controls.</source>
        <extracomment>Tooltip text for options window setting that enables PSBT controls.</extracomment>
        <translation type="unfinished">Показать элементы управления частично подписанными транзакциями</translation>
    </message>
    <message>
        <source>External Signer (e.g. hardware wallet)</source>
        <translation type="unfinished">Внешний подписант(например, аппаратный кошелёк)</translation>
    </message>
    <message>
<<<<<<< HEAD
        <source>Automatically open the Particl client port on the router. This only works when your router supports UPnP and it is enabled.</source>
=======
        <source>&amp;External signer script path</source>
        <translation type="unfinished">&amp;Внешний скрипт для подписи</translation>
    </message>
    <message>
        <source>Full path to a Bitcoin Core compatible script (e.g. C:\Downloads\hwi.exe or /Users/you/Downloads/hwi.py). Beware: malware can steal your coins!</source>
        <translation type="unfinished">Путь к скрипту, совместимому с Bitcoin Core (напр. C:\Downloads\hwi.exe or /Users/you/Downloads/hwi.py). Внимание: остерегайтесь вредоносных скриптов!</translation>
    </message>
    <message>
        <source>Automatically open the Bitcoin client port on the router. This only works when your router supports UPnP and it is enabled.</source>
>>>>>>> 0567787f
        <translation type="unfinished">Автоматически открыть порт биткоин-клиента на маршрутизаторе. Работает, если ваш маршрутизатор поддерживает UPnP, и данная функция на нём включена.</translation>
    </message>
    <message>
        <source>Map port using &amp;UPnP</source>
        <translation type="unfinished">Пробросить порт через &amp;UPnP</translation>
    </message>
    <message>
        <source>Automatically open the Particl client port on the router. This only works when your router supports NAT-PMP and it is enabled. The external port could be random.</source>
        <translation type="unfinished">Автоматически открыть порт биткоин-клиента на роутере. Работает? если ваш роутер поддерживает NAT-PMP, и данная функция на нём включена. Внешний порт может быть случайным.</translation>
    </message>
    <message>
        <source>Map port using NA&amp;T-PMP</source>
        <translation type="unfinished">Пробросить порт с помощью NA&amp;T-PMP</translation>
    </message>
    <message>
        <source>Accept connections from outside.</source>
        <translation type="unfinished">Принимать входящие соединения.</translation>
    </message>
    <message>
        <source>Allow incomin&amp;g connections</source>
        <translation type="unfinished">Разрешить входящие соединения</translation>
    </message>
    <message>
        <source>Connect to the Particl network through a SOCKS5 proxy.</source>
        <translation type="unfinished">Подключиться к сети биткоина через прокси SOCKS5.</translation>
    </message>
    <message>
        <source>&amp;Connect through SOCKS5 proxy (default proxy):</source>
        <translation type="unfinished">&amp;Подключаться через прокси SOCKS5 (прокси по умолчанию):</translation>
    </message>
    <message>
        <source>Proxy &amp;IP:</source>
        <translation type="unfinished">IP прокси:</translation>
    </message>
    <message>
        <source>&amp;Port:</source>
        <translation type="unfinished">&amp;Порт:</translation>
    </message>
    <message>
        <source>Port of the proxy (e.g. 9050)</source>
        <translation type="unfinished">Порт прокси: (напр. 9050)</translation>
    </message>
    <message>
        <source>Used for reaching peers via:</source>
        <translation type="unfinished">Используется для подключения к узлам по:</translation>
    </message>
    <message>
        <source>&amp;Window</source>
        <translation type="unfinished">&amp;Окно</translation>
    </message>
    <message>
        <source>Show the icon in the system tray.</source>
        <translation type="unfinished">Показывать значок в области уведомлений</translation>
    </message>
    <message>
        <source>&amp;Show tray icon</source>
        <translation type="unfinished">&amp;Показывать значок в области ведомлений</translation>
    </message>
    <message>
        <source>Show only a tray icon after minimizing the window.</source>
        <translation type="unfinished">Отобразить только значок в области уведомлений после сворачивания окна.</translation>
    </message>
    <message>
        <source>&amp;Minimize to the tray instead of the taskbar</source>
        <translation type="unfinished">&amp;Сворачивать в область уведомлений вместо панели задач</translation>
    </message>
    <message>
        <source>M&amp;inimize on close</source>
        <translation type="unfinished">С&amp;ворачивать при закрытии</translation>
    </message>
    <message>
        <source>&amp;Display</source>
        <translation type="unfinished">&amp;Внешний вид</translation>
    </message>
    <message>
        <source>User Interface &amp;language:</source>
        <translation type="unfinished">Язык пользовательского интерфейса:</translation>
    </message>
    <message>
        <source>The user interface language can be set here. This setting will take effect after restarting %1.</source>
        <translation type="unfinished">Здесь можно выбрать язык пользовательского интерфейса. Параметры будут применены после перезапуска %1</translation>
    </message>
    <message>
        <source>&amp;Unit to show amounts in:</source>
        <translation type="unfinished">&amp;Отображать суммы в единицах:</translation>
    </message>
    <message>
        <source>Choose the default subdivision unit to show in the interface and when sending coins.</source>
        <translation type="unfinished">Выберите единицу измерения, которая будет показана по умолчанию в интерфейсе и при отправке монет.</translation>
    </message>
    <message>
        <source>Third-party URLs (e.g. a block explorer) that appear in the transactions tab as context menu items. %s in the URL is replaced by transaction hash. Multiple URLs are separated by vertical bar |.</source>
        <translation type="unfinished">Сторонние URL-адреса (например, обозреватель блоков), которые будут показаны на вкладке транзакций как элементы контекстного меню. %s в URL будет заменён на хэш транзакции. Несколько URL-адресов разделяются вертикальной чертой |.</translation>
    </message>
    <message>
        <source>&amp;Third-party transaction URLs</source>
        <translation type="unfinished">&amp;Ссылки на транзакции сторонних сервисов</translation>
    </message>
    <message>
        <source>Whether to show coin control features or not.</source>
        <translation type="unfinished">Показывать ли параметры управления монетами.</translation>
    </message>
    <message>
        <source>Connect to the Particl network through a separate SOCKS5 proxy for Tor onion services.</source>
        <translation type="unfinished">Подключаться к сети биткоина через отдельный прокси SOCKS5 для скрытых сервисов Tor.</translation>
    </message>
    <message>
        <source>Use separate SOCKS&amp;5 proxy to reach peers via Tor onion services:</source>
        <translation type="unfinished">Использовать отдельный прокси SOCKS&amp;5 для соединения с узлами через скрытые сервисы Tor:</translation>
    </message>
    <message>
        <source>Monospaced font in the Overview tab:</source>
        <translation type="unfinished">Моноширинный шрифт на вкладке Обзор:</translation>
    </message>
    <message>
        <source>embedded "%1"</source>
        <translation type="unfinished">встроенный "%1"</translation>
    </message>
    <message>
        <source>closest matching "%1"</source>
        <translation type="unfinished">ближайшее совпадение "%1"</translation>
    </message>
    <message>
        <source>Options set in this dialog are overridden by the command line or in the configuration file:</source>
        <translation type="unfinished">Параметры, установленные в этом диалоговом окне, были переопределены командной строкой или в файле конфигурации:</translation>
    </message>
    <message>
        <source>&amp;OK</source>
        <translation type="unfinished">&amp;ОК</translation>
    </message>
    <message>
        <source>&amp;Cancel</source>
        <translation type="unfinished">О&amp;тмена</translation>
    </message>
    <message>
        <source>Compiled without external signing support (required for external signing)</source>
        <extracomment>"External signing" means using devices such as hardware wallets.</extracomment>
        <translation type="unfinished">Скомпилировано без поддержки внешней подписи (требуется для внешней подписи)</translation>
    </message>
    <message>
        <source>default</source>
        <translation type="unfinished">по умолчанию</translation>
    </message>
    <message>
        <source>none</source>
        <translation type="unfinished">ни один</translation>
    </message>
    <message>
        <source>Confirm options reset</source>
        <translation type="unfinished">Подтвердить сброс опций</translation>
    </message>
    <message>
        <source>Client restart required to activate changes.</source>
        <translation type="unfinished">Для активации изменений необходим перезапуск клиента.</translation>
    </message>
    <message>
        <source>Client will be shut down. Do you want to proceed?</source>
        <translation type="unfinished">Клиент будет закрыт. Продолжить?</translation>
    </message>
    <message>
        <source>Configuration options</source>
        <extracomment>Window title text of pop-up box that allows opening up of configuration file.</extracomment>
        <translation type="unfinished">Параметры конфигурации</translation>
    </message>
    <message>
        <source>The configuration file is used to specify advanced user options which override GUI settings. Additionally, any command-line options will override this configuration file.</source>
        <extracomment>Explanatory text about the priority order of instructions considered by client. The order from high to low being: command-line, configuration file, GUI settings.</extracomment>
        <translation type="unfinished">Файл конфигурации используется для указания расширенных пользовательских параметров, которые будут иметь приоритет над настройками в графическом интерфейсе. Параметры командной строки имеют приоритет над файлом конфигурации.</translation>
    </message>
    <message>
        <source>Continue</source>
        <translation type="unfinished">Продолжить</translation>
    </message>
    <message>
        <source>Cancel</source>
        <translation type="unfinished">Отмена</translation>
    </message>
    <message>
        <source>Error</source>
        <translation type="unfinished">Ошибка</translation>
    </message>
    <message>
        <source>The configuration file could not be opened.</source>
        <translation type="unfinished">Невозможно открыть файл конфигурации.</translation>
    </message>
    <message>
        <source>This change would require a client restart.</source>
        <translation type="unfinished">Это изменение потребует перезапуска клиента.</translation>
    </message>
    <message>
        <source>The supplied proxy address is invalid.</source>
        <translation type="unfinished">Указанный прокси-адрес недействителен.</translation>
    </message>
</context>
<context>
    <name>OverviewPage</name>
    <message>
        <source>Form</source>
        <translation type="unfinished">Форма</translation>
    </message>
    <message>
        <source>The displayed information may be out of date. Your wallet automatically synchronizes with the Particl network after a connection is established, but this process has not completed yet.</source>
        <translation type="unfinished">Показанная информация может быть устаревшей. Ваш кошелёк автоматически синхронизируется с сетью биткоина после подключения, но этот процесс пока не завершён.</translation>
    </message>
    <message>
        <source>Watch-only:</source>
        <translation type="unfinished">Только наблюдение:</translation>
    </message>
    <message>
        <source>Available:</source>
        <translation type="unfinished">Доступно:</translation>
    </message>
    <message>
        <source>Your current spendable balance</source>
        <translation type="unfinished">Ваш баланс, который можно расходовать</translation>
    </message>
    <message>
        <source>Pending:</source>
        <translation type="unfinished">В ожидании:</translation>
    </message>
    <message>
        <source>Total of transactions that have yet to be confirmed, and do not yet count toward the spendable balance</source>
        <translation type="unfinished">Общая сумма всех транзакций, которые ещё не подтверждены и не учитываются в балансе, который можно расходовать</translation>
    </message>
    <message>
        <source>Immature:</source>
        <translation type="unfinished">Незрелые:</translation>
    </message>
    <message>
        <source>Mined balance that has not yet matured</source>
        <translation type="unfinished">Баланс добытых монет, который ещё не созрел</translation>
    </message>
    <message>
        <source>Balances</source>
        <translation type="unfinished">Балансы</translation>
    </message>
    <message>
        <source>Total:</source>
        <translation type="unfinished">Всего:</translation>
    </message>
    <message>
        <source>Your current total balance</source>
        <translation type="unfinished">Ваш текущий итоговый баланс</translation>
    </message>
    <message>
        <source>Your current balance in watch-only addresses</source>
        <translation type="unfinished">Ваш текущий баланс в наблюдаемых адресах</translation>
    </message>
    <message>
        <source>Spendable:</source>
        <translation type="unfinished">Доступно:</translation>
    </message>
    <message>
        <source>Recent transactions</source>
        <translation type="unfinished">Последние транзакции</translation>
    </message>
    <message>
        <source>Unconfirmed transactions to watch-only addresses</source>
        <translation type="unfinished">Неподтвержденные транзакции на наблюдаемые адреса</translation>
    </message>
    <message>
        <source>Mined balance in watch-only addresses that has not yet matured</source>
        <translation type="unfinished">Баланс добытых монет на наблюдаемых адресах, который ещё не созрел</translation>
    </message>
    <message>
        <source>Current total balance in watch-only addresses</source>
        <translation type="unfinished">Текущий итоговый баланс на наблюдаемых адресах</translation>
    </message>
    <message>
        <source>Privacy mode activated for the Overview tab. To unmask the values, uncheck Settings-&gt;Mask values.</source>
        <translation type="unfinished">Включён режим приватности для вкладки обзора. Чтобы показать данные, отключите пункт Настройки -&gt; Скрыть значения.</translation>
    </message>
</context>
<context>
    <name>PSBTOperationsDialog</name>
    <message>
        <source>Dialog</source>
        <translation type="unfinished">Диалог</translation>
    </message>
    <message>
        <source>Sign Tx</source>
        <translation type="unfinished">Подписать транзакцию</translation>
    </message>
    <message>
        <source>Broadcast Tx</source>
        <translation type="unfinished">Отправить транзакцию</translation>
    </message>
    <message>
        <source>Copy to Clipboard</source>
        <translation type="unfinished">Скопировать в буфер обмена</translation>
    </message>
    <message>
        <source>Save…</source>
        <translation type="unfinished">Сохранить...</translation>
    </message>
    <message>
        <source>Close</source>
        <translation type="unfinished">Закрыть</translation>
    </message>
    <message>
        <source>Failed to load transaction: %1</source>
        <translation type="unfinished">Не удалось загрузить транзакцию: %1</translation>
    </message>
    <message>
        <source>Failed to sign transaction: %1</source>
        <translation type="unfinished">Не удалось подписать транзакцию: %1</translation>
    </message>
    <message>
        <source>Cannot sign inputs while wallet is locked.</source>
        <translation type="unfinished">Невозможно подписать входы пока кошелёк заблокирован</translation>
    </message>
    <message>
        <source>Could not sign any more inputs.</source>
        <translation type="unfinished">Не удалось подписать оставшиеся входы.</translation>
    </message>
    <message>
        <source>Signed %1 inputs, but more signatures are still required.</source>
        <translation type="unfinished">Подписано %1 входов, но требуется больше подписей.</translation>
    </message>
    <message>
        <source>Signed transaction successfully. Transaction is ready to broadcast.</source>
        <translation type="unfinished">Транзакция успешно подписана. Транзакция готова к отправке.</translation>
    </message>
    <message>
        <source>Unknown error processing transaction.</source>
        <translation type="unfinished">Неизвестная ошибка во время обработки транзакции.</translation>
    </message>
    <message>
        <source>Transaction broadcast successfully! Transaction ID: %1</source>
        <translation type="unfinished">Транзакция успешно отправлена! Идентификатор транзакции: %1</translation>
    </message>
    <message>
        <source>Transaction broadcast failed: %1</source>
        <translation type="unfinished">Отправка транзакции не удалась: %1</translation>
    </message>
    <message>
        <source>PSBT copied to clipboard.</source>
        <translation type="unfinished">PSBT скопирована в буфер обмена</translation>
    </message>
    <message>
        <source>Save Transaction Data</source>
        <translation type="unfinished">Сохранить данные о транзакции</translation>
    </message>
    <message>
        <source>Partially Signed Transaction (Binary)</source>
        <extracomment>Expanded name of the binary PSBT file format. See: BIP 174.</extracomment>
        <translation type="unfinished">Частично подписанная транзакция (двоичный файл)</translation>
    </message>
    <message>
        <source>PSBT saved to disk.</source>
        <translation type="unfinished">PSBT сохранена на диск.</translation>
    </message>
    <message>
        <source> * Sends %1 to %2</source>
        <translation type="unfinished">* Отправляет %1 на %2</translation>
    </message>
    <message>
        <source>Unable to calculate transaction fee or total transaction amount.</source>
        <translation type="unfinished">Не удалось вычислить сумму комиссии или общую сумму транзакции.</translation>
    </message>
    <message>
        <source>Pays transaction fee: </source>
        <translation type="unfinished">Платит комиссию:</translation>
    </message>
    <message>
        <source>Total Amount</source>
        <translation type="unfinished">Итоговая сумма</translation>
    </message>
    <message>
        <source>or</source>
        <translation type="unfinished">или</translation>
    </message>
    <message>
        <source>Transaction has %1 unsigned inputs.</source>
        <translation type="unfinished">Транзакция имеет %1 неподписанных входов.</translation>
    </message>
    <message>
        <source>Transaction is missing some information about inputs.</source>
        <translation type="unfinished">Транзакция имеет недостаточно информации о некоторых входах.</translation>
    </message>
    <message>
        <source>Transaction still needs signature(s).</source>
        <translation type="unfinished">Транзакции требуется по крайней мере ещё одна подпись.</translation>
    </message>
    <message>
        <source>(But no wallet is loaded.)</source>
        <translation type="unfinished">(Кошелек не загружен)</translation>
    </message>
    <message>
        <source>(But this wallet cannot sign transactions.)</source>
        <translation type="unfinished">(Но этот кошелёк не может подписывать транзакции.)</translation>
    </message>
    <message>
        <source>(But this wallet does not have the right keys.)</source>
        <translation type="unfinished">(Но этот кошелёк не имеет необходимых ключей.)</translation>
    </message>
    <message>
        <source>Transaction is fully signed and ready for broadcast.</source>
        <translation type="unfinished">Транзакция полностью подписана, и готова к отправке.</translation>
    </message>
    <message>
        <source>Transaction status is unknown.</source>
        <translation type="unfinished">Статус транзакции неизвестен.</translation>
    </message>
</context>
<context>
    <name>PaymentServer</name>
    <message>
        <source>Payment request error</source>
        <translation type="unfinished">Ошибка запроса платежа</translation>
    </message>
    <message>
        <source>Cannot start particl: click-to-pay handler</source>
        <translation type="unfinished">Не удаётся запустить обработчик click-to-pay для протокола particl:</translation>
    </message>
    <message>
        <source>URI handling</source>
        <translation type="unfinished">Обработка URI</translation>
    </message>
    <message>
        <source>'particl://' is not a valid URI. Use 'particl:' instead.</source>
        <translation type="unfinished">«particl://» — это неверный URI. Используйте вместо него «particl:».</translation>
    </message>
    <message>
        <source>Cannot process payment request because BIP70 is not supported.
Due to widespread security flaws in BIP70 it's strongly recommended that any merchant instructions to switch wallets be ignored.
If you are receiving this error you should request the merchant provide a BIP21 compatible URI.</source>
        <translation type="unfinished">Не удалось обработать транзакцию, потому что BIP70 не поддерживается.
Из-за широко распространённых уязвимостей в BIP70 настоятельно рекомендуется игнорировать любые инструкции продавцов сменить кошелёк.
Если вы получили эту ошибку, вам следует попросить у продавца URI, совместимый с BIP21.</translation>
    </message>
    <message>
        <source>URI cannot be parsed! This can be caused by an invalid Particl address or malformed URI parameters.</source>
        <translation type="unfinished">Не удалось обработать URI! Это может быть вызвано тем, что биткоин-адрес неверен или параметры URI неправильно сформированы.</translation>
    </message>
    <message>
        <source>Payment request file handling</source>
        <translation type="unfinished">Обработка файла с запросом платежа</translation>
    </message>
</context>
<context>
    <name>PeerTableModel</name>
    <message>
        <source>User Agent</source>
        <extracomment>Title of Peers Table column which contains the peer's User Agent string.</extracomment>
        <translation type="unfinished">Пользовательский агент</translation>
    </message>
    <message>
        <source>Ping</source>
        <extracomment>Title of Peers Table column which indicates the current latency of the connection with the peer.</extracomment>
        <translation type="unfinished">Отклик</translation>
    </message>
    <message>
        <source>Peer</source>
        <extracomment>Title of Peers Table column which contains a unique number used to identify a connection.</extracomment>
        <translation type="unfinished">Узел</translation>
    </message>
    <message>
        <source>Direction</source>
        <extracomment>Title of Peers Table column which indicates the direction the peer connection was initiated from.</extracomment>
        <translation type="unfinished">Направление</translation>
    </message>
    <message>
        <source>Sent</source>
        <extracomment>Title of Peers Table column which indicates the total amount of network information we have sent to the peer.</extracomment>
        <translation type="unfinished">Отправлено</translation>
    </message>
    <message>
        <source>Received</source>
        <extracomment>Title of Peers Table column which indicates the total amount of network information we have received from the peer.</extracomment>
        <translation type="unfinished">Получено</translation>
    </message>
    <message>
        <source>Address</source>
        <extracomment>Title of Peers Table column which contains the IP/Onion/I2P address of the connected peer.</extracomment>
        <translation type="unfinished">Адрес</translation>
    </message>
    <message>
        <source>Type</source>
        <extracomment>Title of Peers Table column which describes the type of peer connection. The "type" describes why the connection exists.</extracomment>
        <translation type="unfinished">Тип</translation>
    </message>
    <message>
        <source>Network</source>
        <extracomment>Title of Peers Table column which states the network the peer connected through.</extracomment>
        <translation type="unfinished">Сеть</translation>
    </message>
    <message>
        <source>Inbound</source>
        <extracomment>An Inbound Connection from a Peer.</extracomment>
        <translation type="unfinished">Входящий</translation>
    </message>
    <message>
        <source>Outbound</source>
        <extracomment>An Outbound Connection to a Peer.</extracomment>
        <translation type="unfinished">Исходящий</translation>
    </message>
</context>
<context>
    <name>QRImageWidget</name>
    <message>
        <source>&amp;Save Image…</source>
        <translation type="unfinished">&amp;Сохранить изображение...</translation>
    </message>
    <message>
        <source>&amp;Copy Image</source>
        <translation type="unfinished">&amp;Копировать изображение</translation>
    </message>
    <message>
        <source>Resulting URI too long, try to reduce the text for label / message.</source>
        <translation type="unfinished">Получившийся URI слишком длинный, попробуйте сократить текст метки / сообщения.</translation>
    </message>
    <message>
        <source>Error encoding URI into QR Code.</source>
        <translation type="unfinished">Ошибка преобразования URI в QR-код.</translation>
    </message>
    <message>
        <source>QR code support not available.</source>
        <translation type="unfinished">Поддержка QR кодов недоступна.</translation>
    </message>
    <message>
        <source>Save QR Code</source>
        <translation type="unfinished">Сохранить QR-код</translation>
    </message>
    <message>
        <source>PNG Image</source>
        <extracomment>Expanded name of the PNG file format. See: https://en.wikipedia.org/wiki/Portable_Network_Graphics.</extracomment>
        <translation type="unfinished">Изображение PNG</translation>
    </message>
</context>
<context>
    <name>RPCConsole</name>
    <message>
        <source>N/A</source>
        <translation type="unfinished">Н/д</translation>
    </message>
    <message>
        <source>Client version</source>
        <translation type="unfinished">Версия клиента</translation>
    </message>
    <message>
        <source>&amp;Information</source>
        <translation type="unfinished">&amp;Информация</translation>
    </message>
    <message>
        <source>General</source>
        <translation type="unfinished">Общий</translation>
    </message>
    <message>
        <source>Datadir</source>
        <translation type="unfinished">Директория данных</translation>
    </message>
    <message>
        <source>To specify a non-default location of the data directory use the '%1' option.</source>
        <translation type="unfinished">Чтобы указать нестандартное расположение каталога данных, используйте параметр '%1'.</translation>
    </message>
    <message>
        <source>Blocksdir</source>
        <translation type="unfinished">Директория блоков</translation>
    </message>
    <message>
        <source>To specify a non-default location of the blocks directory use the '%1' option.</source>
        <translation type="unfinished">Чтобы указать нестандартное расположение каталога блоков, используйте параметр '%1'.</translation>
    </message>
    <message>
        <source>Startup time</source>
        <translation type="unfinished">Время запуска</translation>
    </message>
    <message>
        <source>Network</source>
        <translation type="unfinished">Сеть</translation>
    </message>
    <message>
        <source>Name</source>
        <translation type="unfinished">Название</translation>
    </message>
    <message>
        <source>Number of connections</source>
        <translation type="unfinished">Количество соединений</translation>
    </message>
    <message>
        <source>Block chain</source>
        <translation type="unfinished">Цепочка блоков</translation>
    </message>
    <message>
        <source>Memory Pool</source>
        <translation type="unfinished">Пул памяти</translation>
    </message>
    <message>
        <source>Current number of transactions</source>
        <translation type="unfinished">Текущее количество транзакций</translation>
    </message>
    <message>
        <source>Memory usage</source>
        <translation type="unfinished">Использование памяти</translation>
    </message>
    <message>
        <source>Wallet: </source>
        <translation type="unfinished">Кошелёк:</translation>
    </message>
    <message>
        <source>(none)</source>
        <translation type="unfinished">(нет)</translation>
    </message>
    <message>
        <source>&amp;Reset</source>
        <translation type="unfinished">&amp;Сбросить</translation>
    </message>
    <message>
        <source>Received</source>
        <translation type="unfinished">Получено</translation>
    </message>
    <message>
        <source>Sent</source>
        <translation type="unfinished">Отправлено</translation>
    </message>
    <message>
        <source>&amp;Peers</source>
        <translation type="unfinished">&amp;Узлы</translation>
    </message>
    <message>
        <source>Banned peers</source>
        <translation type="unfinished">Заблокированные узлы</translation>
    </message>
    <message>
        <source>Select a peer to view detailed information.</source>
        <translation type="unfinished">Выберите узел для просмотра детальной информации.</translation>
    </message>
    <message>
        <source>Version</source>
        <translation type="unfinished">Версия</translation>
    </message>
    <message>
        <source>Starting Block</source>
        <translation type="unfinished">Начальный блок</translation>
    </message>
    <message>
        <source>Synced Headers</source>
        <translation type="unfinished">Синхронизировано заголовков</translation>
    </message>
    <message>
        <source>Synced Blocks</source>
        <translation type="unfinished">Синхронизировано блоков</translation>
    </message>
    <message>
        <source>Last Transaction</source>
        <translation type="unfinished">Последняя транзакция</translation>
    </message>
    <message>
        <source>The mapped Autonomous System used for diversifying peer selection.</source>
        <translation type="unfinished">Подключённая автономная система, используемая для диверсификации узлов, к которым производится подключение.</translation>
    </message>
    <message>
        <source>Mapped AS</source>
        <translation type="unfinished">Подключённая АС</translation>
    </message>
    <message>
        <source>Whether we relay addresses to this peer.</source>
        <extracomment>Tooltip text for the Address Relay field in the peer details area.</extracomment>
        <translation type="unfinished">Если мы передаем адреса этому узлу</translation>
    </message>
    <message>
        <source>Address Relay</source>
        <translation type="unfinished">Адресный Релей</translation>
    </message>
    <message>
        <source>Total number of addresses processed, excluding those dropped due to rate-limiting.</source>
        <extracomment>Tooltip text for the Addresses Processed field in the peer details area.</extracomment>
        <translation type="unfinished">Общее число обработанных адресов, за исключением отброшенных ограничением потока</translation>
    </message>
    <message>
        <source>Addresses Processed</source>
        <translation type="unfinished">Обработанные Адреса</translation>
    </message>
    <message>
        <source>Total number of addresses dropped due to rate-limiting.</source>
        <extracomment>Tooltip text for the Addresses Rate-Limited field in the peer details area.</extracomment>
        <translation type="unfinished">Общее число адресов отброшенных ограничениями потока</translation>
    </message>
    <message>
        <source>Addresses Rate-Limited</source>
        <translation type="unfinished">Адреса ограниченные потоком</translation>
    </message>
    <message>
        <source>User Agent</source>
        <translation type="unfinished">Пользовательский агент</translation>
    </message>
    <message>
        <source>Node window</source>
        <translation type="unfinished">Окно ноды</translation>
    </message>
    <message>
        <source>Current block height</source>
        <translation type="unfinished">Текущая высота блока</translation>
    </message>
    <message>
        <source>Open the %1 debug log file from the current data directory. This can take a few seconds for large log files.</source>
        <translation type="unfinished">Открыть файл журнала отладки %1 из текущего каталога данных. Для больших файлов журнала это может занять несколько секунд.</translation>
    </message>
    <message>
        <source>Decrease font size</source>
        <translation type="unfinished">Уменьшить размер шрифта</translation>
    </message>
    <message>
        <source>Increase font size</source>
        <translation type="unfinished">Увеличить размер шрифта</translation>
    </message>
    <message>
        <source>Permissions</source>
        <translation type="unfinished">Разрешения</translation>
    </message>
    <message>
        <source>The direction and type of peer connection: %1</source>
        <translation type="unfinished">Направление и тип подключения узла: %1</translation>
    </message>
    <message>
        <source>Direction/Type</source>
        <translation type="unfinished">Направление/тип</translation>
    </message>
    <message>
        <source>The network protocol this peer is connected through: IPv4, IPv6, Onion, I2P, or CJDNS.</source>
        <translation type="unfinished">Сетевой протокол, через который подключён этот узел: IPv4, IPv6, Onion, I2P или CJDNS.</translation>
    </message>
    <message>
        <source>Services</source>
        <translation type="unfinished">Сервисы</translation>
    </message>
    <message>
        <source>Whether the peer requested us to relay transactions.</source>
        <translation type="unfinished">Попросил ли нас узел передавать транзакции дальше.</translation>
    </message>
    <message>
        <source>Wants Tx Relay</source>
        <translation type="unfinished">Желает передавать транзакции</translation>
    </message>
    <message>
        <source>High bandwidth BIP152 compact block relay: %1</source>
        <translation type="unfinished">Широкополосный ретранслятор компактных блоков BIP152: %1</translation>
    </message>
    <message>
        <source>High Bandwidth</source>
        <translation type="unfinished">Широкая полоса</translation>
    </message>
    <message>
        <source>Connection Time</source>
        <translation type="unfinished">Время соединения</translation>
    </message>
    <message>
        <source>Elapsed time since a novel block passing initial validity checks was received from this peer.</source>
        <translation type="unfinished">Время с момента получения нового блока, прошедшего базовую проверку, от этого узла</translation>
    </message>
    <message>
        <source>Last Block</source>
        <translation type="unfinished">Последний блок</translation>
    </message>
    <message>
        <source>Elapsed time since a novel transaction accepted into our mempool was received from this peer.</source>
        <extracomment>Tooltip text for the Last Transaction field in the peer details area.</extracomment>
        <translation type="unfinished">Время с момента принятия новой транзакции в наш мемпул от этого узла.</translation>
    </message>
    <message>
        <source>Last Send</source>
        <translation type="unfinished">Посл. время отправки</translation>
    </message>
    <message>
        <source>Last Receive</source>
        <translation type="unfinished">Посл. время получения</translation>
    </message>
    <message>
        <source>Ping Time</source>
        <translation type="unfinished">Время отклика</translation>
    </message>
    <message>
        <source>The duration of a currently outstanding ping.</source>
        <translation type="unfinished">Продолжительность текущего времени отклика.</translation>
    </message>
    <message>
        <source>Ping Wait</source>
        <translation type="unfinished">Ожидание отклика</translation>
    </message>
    <message>
        <source>Min Ping</source>
        <translation type="unfinished">Мин. время отклика</translation>
    </message>
    <message>
        <source>Time Offset</source>
        <translation type="unfinished">Временной сдвиг</translation>
    </message>
    <message>
        <source>Last block time</source>
        <translation type="unfinished">Время последнего блока</translation>
    </message>
    <message>
        <source>&amp;Open</source>
        <translation type="unfinished">&amp;Открыть</translation>
    </message>
    <message>
        <source>&amp;Console</source>
        <translation type="unfinished">&amp;Консоль</translation>
    </message>
    <message>
        <source>&amp;Network Traffic</source>
        <translation type="unfinished">&amp;Сетевой трафик</translation>
    </message>
    <message>
        <source>Totals</source>
        <translation type="unfinished">Всего</translation>
    </message>
    <message>
        <source>Debug log file</source>
        <translation type="unfinished">Файл журнала отладки</translation>
    </message>
    <message>
        <source>Clear console</source>
        <translation type="unfinished">Очистить консоль</translation>
    </message>
    <message>
        <source>In:</source>
        <translation type="unfinished">Вход:</translation>
    </message>
    <message>
        <source>Out:</source>
        <translation type="unfinished">Выход:</translation>
    </message>
    <message>
        <source>Inbound: initiated by peer</source>
        <extracomment>Explanatory text for an inbound peer connection.</extracomment>
        <translation type="unfinished">Входящее: инициировано узлом</translation>
    </message>
    <message>
        <source>Outbound Full Relay: default</source>
        <extracomment>Explanatory text for an outbound peer connection that relays all network information. This is the default behavior for outbound connections.</extracomment>
        <translation type="unfinished">Исходящий полный ретранслятор: по умолчанию</translation>
    </message>
    <message>
        <source>Outbound Block Relay: does not relay transactions or addresses</source>
        <extracomment>Explanatory text for an outbound peer connection that relays network information about blocks and not transactions or addresses.</extracomment>
        <translation type="unfinished">Исходящий ретранслятор блоков: не ретранслирует транзакции или адреса</translation>
    </message>
    <message>
        <source>Outbound Manual: added using RPC %1 or %2/%3 configuration options</source>
        <extracomment>Explanatory text for an outbound peer connection that was established manually through one of several methods. The numbered arguments are stand-ins for the methods available to establish manual connections.</extracomment>
        <translation type="unfinished">Исходящий ручной: добавлен через RPC %1 или опции конфигурации %2/%3</translation>
    </message>
    <message>
        <source>Outbound Feeler: short-lived, for testing addresses</source>
        <extracomment>Explanatory text for a short-lived outbound peer connection that is used to test the aliveness of known addresses.</extracomment>
        <translation type="unfinished">Исходящий пробный: короткое время жизни, для тестирования адресов</translation>
    </message>
    <message>
        <source>Outbound Address Fetch: short-lived, for soliciting addresses</source>
        <extracomment>Explanatory text for a short-lived outbound peer connection that is used to request addresses from a peer.</extracomment>
        <translation type="unfinished">Исходящий для получения адресов: короткое время жизни, для запроса адресов</translation>
    </message>
    <message>
        <source>we selected the peer for high bandwidth relay</source>
        <translation type="unfinished">мы выбрали этот узел для широкополосной передачи</translation>
    </message>
    <message>
        <source>the peer selected us for high bandwidth relay</source>
        <translation type="unfinished">этот узел выбрал нас для широкополосной передачи</translation>
    </message>
    <message>
        <source>no high bandwidth relay selected</source>
        <translation type="unfinished">широкополосный передатчик не выбран</translation>
    </message>
    <message>
        <source>&amp;Copy address</source>
        <extracomment>Context menu action to copy the address of a peer.</extracomment>
        <translation type="unfinished">&amp;Копировать адрес</translation>
    </message>
    <message>
        <source>&amp;Disconnect</source>
        <translation type="unfinished">О&amp;тключиться</translation>
    </message>
    <message>
        <source>1 &amp;hour</source>
        <translation type="unfinished">1 &amp;час</translation>
    </message>
    <message>
        <source>1 d&amp;ay</source>
        <translation type="unfinished">1 &amp;день</translation>
    </message>
    <message>
        <source>1 &amp;week</source>
        <translation type="unfinished">1 &amp;неделя</translation>
    </message>
    <message>
        <source>1 &amp;year</source>
        <translation type="unfinished">1 &amp;год</translation>
    </message>
    <message>
        <source>&amp;Copy IP/Netmask</source>
        <extracomment>Context menu action to copy the IP/Netmask of a banned peer. IP/Netmask is the combination of a peer's IP address and its Netmask. For IP address, see: https://en.wikipedia.org/wiki/IP_address.</extracomment>
        <translation type="unfinished">&amp;Копировать IP/Маску подсети</translation>
    </message>
    <message>
        <source>&amp;Unban</source>
        <translation type="unfinished">&amp;Разбанить</translation>
    </message>
    <message>
        <source>Network activity disabled</source>
        <translation type="unfinished">Сетевая активность отключена</translation>
    </message>
    <message>
        <source>Executing command without any wallet</source>
        <translation type="unfinished">Выполнение команды без кошелька</translation>
    </message>
    <message>
        <source>Executing command using "%1" wallet</source>
        <translation type="unfinished">Выполнение команды с помощью кошелька "%1"</translation>
    </message>
    <message>
        <source>Welcome to the %1 RPC console.
Use up and down arrows to navigate history, and %2 to clear screen.
Use %3 and %4 to increase or decrease the font size.
Type %5 for an overview of available commands.
For more information on using this console, type %6.

%7WARNING: Scammers have been active, telling users to type commands here, stealing their wallet contents. Do not use this console without fully understanding the ramifications of a command.%8</source>
        <extracomment>RPC console welcome message. Placeholders %7 and %8 are style tags for the warning content, and they are not space separated from the rest of the text intentionally.</extracomment>
        <translation type="unfinished">Добро пожаловать в RPC-консоль %1.
Используйте стрелки вверх и вниз, чтобы перемещаться по истории и %2, чтобы очистить экране.
Чтобы увеличить или уменьшить размер шрифта, нажмите %3 или %4.
Наберите %5, чтобы получить список доступных команд.
Чтобы получить больше информации об этой консоли, наберите %6.

%7ВНИМАНИЕ: мошенники очень часто просят пользователей вводить здесь различные команды и таким образом крадут содержимое кошельков. Не используйте эту консоль, если не полностью понимаете последствия каждой команды.%8</translation>
    </message>
    <message>
        <source>Executing…</source>
        <extracomment>A console message indicating an entered command is currently being executed.</extracomment>
        <translation type="unfinished">Выполняется...</translation>
    </message>
    <message>
        <source>(peer: %1)</source>
        <translation type="unfinished">(узел: %1)</translation>
    </message>
    <message>
        <source>via %1</source>
        <translation type="unfinished">с помощью %1</translation>
    </message>
    <message>
        <source>Yes</source>
        <translation type="unfinished">Да</translation>
    </message>
    <message>
        <source>No</source>
        <translation type="unfinished">Нет</translation>
    </message>
    <message>
        <source>To</source>
        <translation type="unfinished">Кому</translation>
    </message>
    <message>
        <source>From</source>
        <translation type="unfinished">От</translation>
    </message>
    <message>
        <source>Ban for</source>
        <translation type="unfinished">Заблокировать на</translation>
    </message>
    <message>
        <source>Never</source>
        <translation type="unfinished">Никогда</translation>
    </message>
    <message>
        <source>Unknown</source>
        <translation type="unfinished">Неизвестно</translation>
    </message>
</context>
<context>
    <name>ReceiveCoinsDialog</name>
    <message>
        <source>&amp;Amount:</source>
        <translation type="unfinished">&amp;Сумма:</translation>
    </message>
    <message>
        <source>&amp;Label:</source>
        <translation type="unfinished">&amp;Метка:</translation>
    </message>
    <message>
        <source>&amp;Message:</source>
        <translation type="unfinished">&amp;Сообщение:</translation>
    </message>
    <message>
        <source>An optional message to attach to the payment request, which will be displayed when the request is opened. Note: The message will not be sent with the payment over the Particl network.</source>
        <translation type="unfinished">Необязательное сообщение для запроса платежа, которое будет показано при открытии запроса. Внимание: это сообщение не будет отправлено вместе с платежом через сеть биткоина.</translation>
    </message>
    <message>
        <source>An optional label to associate with the new receiving address.</source>
        <translation type="unfinished">Для нового адреса получения можно добавить метку.</translation>
    </message>
    <message>
        <source>Use this form to request payments. All fields are &lt;b&gt;optional&lt;/b&gt;.</source>
        <translation type="unfinished">Используйте эту форму, чтобы запросить платёж. Все поля &lt;b&gt;необязательны&lt;/b&gt;.</translation>
    </message>
    <message>
        <source>An optional amount to request. Leave this empty or zero to not request a specific amount.</source>
        <translation type="unfinished">Можно указать сумму, платёж на которую вы запрашиваете. Оставьте пустой или введите ноль, чтобы не запрашивать определённую сумму.</translation>
    </message>
    <message>
        <source>An optional label to associate with the new receiving address (used by you to identify an invoice).  It is also attached to the payment request.</source>
        <translation type="unfinished">Можно указать метку, которая будет присвоена новому адресу получения (чтобы вы могли идентифицировать выставленный счёт). Также она присоединяется к запросу платежа.</translation>
    </message>
    <message>
        <source>An optional message that is attached to the payment request and may be displayed to the sender.</source>
        <translation type="unfinished">Можно ввести сообщение, которое присоединяется к запросу платежа и может быть показано отправителю.</translation>
    </message>
    <message>
        <source>&amp;Create new receiving address</source>
        <translation type="unfinished">&amp;Создать новый адрес для получения</translation>
    </message>
    <message>
        <source>Clear all fields of the form.</source>
        <translation type="unfinished">Очищает все поля формы.</translation>
    </message>
    <message>
        <source>Clear</source>
        <translation type="unfinished">Очистить</translation>
    </message>
    <message>
        <source>Requested payments history</source>
        <translation type="unfinished">История запросов платежей</translation>
    </message>
    <message>
        <source>Show the selected request (does the same as double clicking an entry)</source>
        <translation type="unfinished">Показывает выбранный запрос (двойное нажатие на записи делает то же самое)</translation>
    </message>
    <message>
        <source>Show</source>
        <translation type="unfinished">Показать</translation>
    </message>
    <message>
        <source>Remove the selected entries from the list</source>
        <translation type="unfinished">Удаляет выбранные записи из списка</translation>
    </message>
    <message>
        <source>Remove</source>
        <translation type="unfinished">Удалить</translation>
    </message>
    <message>
        <source>Copy &amp;URI</source>
        <translation type="unfinished">Копировать &amp;URI</translation>
    </message>
    <message>
        <source>&amp;Copy address</source>
        <translation type="unfinished">&amp;Копировать адрес</translation>
    </message>
    <message>
        <source>Copy &amp;label</source>
        <translation type="unfinished">Копировать &amp;метку</translation>
    </message>
    <message>
        <source>Copy &amp;message</source>
        <translation type="unfinished">Копировать &amp;сообщение</translation>
    </message>
    <message>
        <source>Copy &amp;amount</source>
        <translation type="unfinished">Копировать &amp;сумму</translation>
    </message>
    <message>
        <source>Could not unlock wallet.</source>
        <translation type="unfinished">Невозможно разблокировать кошелёк.</translation>
    </message>
    <message>
        <source>Could not generate new %1 address</source>
        <translation type="unfinished">Не удалось сгенерировать новый %1 адрес</translation>
    </message>
</context>
<context>
    <name>ReceiveRequestDialog</name>
    <message>
        <source>Request payment to …</source>
        <translation type="unfinished">Запросить платёж на ...</translation>
    </message>
    <message>
        <source>Address:</source>
        <translation type="unfinished">Адрес:</translation>
    </message>
    <message>
        <source>Amount:</source>
        <translation type="unfinished">Сумма:</translation>
    </message>
    <message>
        <source>Label:</source>
        <translation type="unfinished">Метка:</translation>
    </message>
    <message>
        <source>Message:</source>
        <translation type="unfinished">Сообщение:</translation>
    </message>
    <message>
        <source>Wallet:</source>
        <translation type="unfinished">Кошелёк:</translation>
    </message>
    <message>
        <source>Copy &amp;URI</source>
        <translation type="unfinished">Копировать &amp;URI</translation>
    </message>
    <message>
        <source>Copy &amp;Address</source>
        <translation type="unfinished">Копировать &amp;адрес</translation>
    </message>
    <message>
        <source>&amp;Verify</source>
        <translation type="unfinished">&amp;Проверить</translation>
    </message>
    <message>
        <source>Verify this address on e.g. a hardware wallet screen</source>
        <translation type="unfinished">Проверьте адрес, например на экране аппаратного кошелька</translation>
    </message>
    <message>
        <source>&amp;Save Image…</source>
        <translation type="unfinished">&amp;Сохранить изображение...</translation>
    </message>
    <message>
        <source>Payment information</source>
        <translation type="unfinished">Информация о платеже</translation>
    </message>
    <message>
        <source>Request payment to %1</source>
        <translation type="unfinished">Запросить платёж на %1</translation>
    </message>
</context>
<context>
    <name>RecentRequestsTableModel</name>
    <message>
        <source>Date</source>
        <translation type="unfinished">Дата</translation>
    </message>
    <message>
        <source>Label</source>
        <translation type="unfinished">Метка</translation>
    </message>
    <message>
        <source>Message</source>
        <translation type="unfinished">Сообщение</translation>
    </message>
    <message>
        <source>(no label)</source>
        <translation type="unfinished">(нет метки)</translation>
    </message>
    <message>
        <source>(no message)</source>
        <translation type="unfinished">(нет сообщения)</translation>
    </message>
    <message>
        <source>(no amount requested)</source>
        <translation type="unfinished">(сумма не указана)</translation>
    </message>
    <message>
        <source>Requested</source>
        <translation type="unfinished">Запрошено</translation>
    </message>
</context>
<context>
    <name>SendCoinsDialog</name>
    <message>
        <source>Send Coins</source>
        <translation type="unfinished">Отправить монеты</translation>
    </message>
    <message>
        <source>Coin Control Features</source>
        <translation type="unfinished">Функции управления монетами</translation>
    </message>
    <message>
        <source>automatically selected</source>
        <translation type="unfinished">выбираются автоматически</translation>
    </message>
    <message>
        <source>Insufficient funds!</source>
        <translation type="unfinished">Недостаточно средств!</translation>
    </message>
    <message>
        <source>Quantity:</source>
        <translation type="unfinished">Количество:</translation>
    </message>
    <message>
        <source>Bytes:</source>
        <translation type="unfinished">Байтов:</translation>
    </message>
    <message>
        <source>Amount:</source>
        <translation type="unfinished">Сумма:</translation>
    </message>
    <message>
        <source>Fee:</source>
        <translation type="unfinished">Комиссия:</translation>
    </message>
    <message>
        <source>After Fee:</source>
        <translation type="unfinished">После комиссии:</translation>
    </message>
    <message>
        <source>Change:</source>
        <translation type="unfinished">Сдача:</translation>
    </message>
    <message>
        <source>If this is activated, but the change address is empty or invalid, change will be sent to a newly generated address.</source>
        <translation type="unfinished">Если адрес для сдачи пустой или неверный, сдача будет отправлена на вновь сгенерированный адрес.</translation>
    </message>
    <message>
        <source>Custom change address</source>
        <translation type="unfinished">Указать адрес для сдачи</translation>
    </message>
    <message>
        <source>Transaction Fee:</source>
        <translation type="unfinished">Комиссия за транзакцию:</translation>
    </message>
    <message>
        <source>Using the fallbackfee can result in sending a transaction that will take several hours or days (or never) to confirm. Consider choosing your fee manually or wait until you have validated the complete chain.</source>
        <translation type="unfinished">Использование комиссии по умолчанию может привести к отправке транзакции, для подтверждения которой потребуется несколько часов или дней (или которая никогда не подтвердится). Рекомендуется указать комиссию вручную или подождать, пока не закончится проверка всей цепочки блоков.</translation>
    </message>
    <message>
        <source>Warning: Fee estimation is currently not possible.</source>
        <translation type="unfinished">Предупреждение: расчёт комиссии в данный момент невозможен.</translation>
    </message>
    <message>
        <source>per kilobyte</source>
        <translation type="unfinished">за килобайт</translation>
    </message>
    <message>
        <source>Hide</source>
        <translation type="unfinished">Скрыть</translation>
    </message>
    <message>
        <source>Recommended:</source>
        <translation type="unfinished">Рекомендованное значение:</translation>
    </message>
    <message>
        <source>Custom:</source>
        <translation type="unfinished">Пользовательское значение:</translation>
    </message>
    <message>
        <source>Send to multiple recipients at once</source>
        <translation type="unfinished">Отправить нескольким получателям сразу</translation>
    </message>
    <message>
        <source>Add &amp;Recipient</source>
        <translation type="unfinished">Добавить &amp;получателя</translation>
    </message>
    <message>
        <source>Clear all fields of the form.</source>
        <translation type="unfinished">Очищает все поля формы.</translation>
    </message>
    <message>
        <source>Inputs…</source>
        <translation type="unfinished">Входы...</translation>
    </message>
    <message>
        <source>Dust:</source>
        <translation type="unfinished">Пыль:</translation>
    </message>
    <message>
        <source>Choose…</source>
        <translation type="unfinished">Выбрать...</translation>
    </message>
    <message>
        <source>Hide transaction fee settings</source>
        <translation type="unfinished">Скрыть настройки комиссий</translation>
    </message>
    <message>
        <source>Specify a custom fee per kB (1,000 bytes) of the transaction's virtual size.

Note:  Since the fee is calculated on a per-byte basis, a fee rate of "100 satoshis per kvB" for a transaction size of 500 virtual bytes (half of 1 kvB) would ultimately yield a fee of only 50 satoshis.</source>
        <translation type="unfinished">Укажите пользовательскую комиссию за КБ (1000 байт) виртуального размера транзакции.

Примечание: так как комиссия рассчитывается пропорционально размеру в байтах, комиссия «100 сатоши за ВКБ» для транзакции размером 500 виртуальных байт (половина 1 ВКБ) приведет к сбору в размере всего 50 сатоши.</translation>
    </message>
    <message>
        <source>When there is less transaction volume than space in the blocks, miners as well as relaying nodes may enforce a minimum fee. Paying only this minimum fee is just fine, but be aware that this can result in a never confirming transaction once there is more demand for particl transactions than the network can process.</source>
        <translation type="unfinished">Когда объём транзакций меньше, чем пространство в блоках, майнеры и ретранслирующие узлы могут устанавливать минимальную комиссию. Платить только эту минимальную комиссию вполне допустимо, но примите во внимание,  что ваша транзакция может никогда не подтвердиться, если впоследствии транзакций окажется больше, чем может обработать сеть.</translation>
    </message>
    <message>
        <source>A too low fee might result in a never confirming transaction (read the tooltip)</source>
        <translation type="unfinished">Слишком низкая комиссия может привести к невозможности подтверждения транзакции (см. подсказку)</translation>
    </message>
    <message>
        <source>(Smart fee not initialized yet. This usually takes a few blocks…)</source>
        <translation type="unfinished">(Умная комиссия пока не инициализирована. Обычно для этого требуется несколько блоков...)</translation>
    </message>
    <message>
        <source>Confirmation time target:</source>
        <translation type="unfinished">Целевое время подтверждения</translation>
    </message>
    <message>
        <source>Enable Replace-By-Fee</source>
        <translation type="unfinished">Включить Replace-By-Fee</translation>
    </message>
    <message>
        <source>With Replace-By-Fee (BIP-125) you can increase a transaction's fee after it is sent. Without this, a higher fee may be recommended to compensate for increased transaction delay risk.</source>
        <translation type="unfinished">С помощью Replace-By-Fee (BIP-125) вы можете увеличить комиссию после отправки транзакции. Если эта опция выключена, рекомендуемая комиссия может увеличиться, чтобы компенсировать риск задержки транзакции.</translation>
    </message>
    <message>
        <source>Clear &amp;All</source>
        <translation type="unfinished">Очистить &amp;всё</translation>
    </message>
    <message>
        <source>Balance:</source>
        <translation type="unfinished">Баланс:</translation>
    </message>
    <message>
        <source>Confirm the send action</source>
        <translation type="unfinished">Подтвердите отправку</translation>
    </message>
    <message>
        <source>S&amp;end</source>
        <translation type="unfinished">&amp;Отправить</translation>
    </message>
    <message>
        <source>Copy quantity</source>
        <translation type="unfinished">Копировать количество</translation>
    </message>
    <message>
        <source>Copy amount</source>
        <translation type="unfinished">Копировать сумму</translation>
    </message>
    <message>
        <source>Copy fee</source>
        <translation type="unfinished">Копировать комиссию</translation>
    </message>
    <message>
        <source>Copy after fee</source>
        <translation type="unfinished">Копировать после комиссии</translation>
    </message>
    <message>
        <source>Copy bytes</source>
        <translation type="unfinished">Копировать байты</translation>
    </message>
    <message>
        <source>Copy dust</source>
        <translation type="unfinished">Копировать пыль</translation>
    </message>
    <message>
        <source>Copy change</source>
        <translation type="unfinished">Копировать сдачу</translation>
    </message>
    <message>
        <source>%1 (%2 blocks)</source>
        <translation type="unfinished">%1 (%2 блоков)</translation>
    </message>
    <message>
        <source>Sign on device</source>
        <extracomment>"device" usually means a hardware wallet.</extracomment>
        <translation type="unfinished">Подтвердите на устройстве</translation>
    </message>
    <message>
        <source>Connect your hardware wallet first.</source>
        <translation type="unfinished">Сначала подключите ваш аппаратный кошелёк.</translation>
    </message>
    <message>
        <source>Set external signer script path in Options -&gt; Wallet</source>
        <extracomment>"External signer" means using devices such as hardware wallets.</extracomment>
        <translation type="unfinished">Укажите внешний скрипт подписи в Настройки -&gt; Кошелек</translation>
    </message>
    <message>
        <source>Cr&amp;eate Unsigned</source>
        <translation type="unfinished">Создать &amp;без подписи</translation>
    </message>
    <message>
        <source>Creates a Partially Signed Particl Transaction (PSBT) for use with e.g. an offline %1 wallet, or a PSBT-compatible hardware wallet.</source>
        <translation type="unfinished">Создает частично подписанную биткоин-транзакцию (PSBT), чтобы использовать её, например, с офлайновым кошельком %1, или PSBT-совместимым аппаратным кошельком.</translation>
    </message>
    <message>
        <source> from wallet '%1'</source>
        <translation type="unfinished">с кошелька '%1'</translation>
    </message>
    <message>
        <source>%1 to '%2'</source>
        <translation type="unfinished">%1 на '%2'</translation>
    </message>
    <message>
        <source>%1 to %2</source>
        <translation type="unfinished">С %1 на %2</translation>
    </message>
    <message>
        <source>To review recipient list click "Show Details…"</source>
        <translation type="unfinished">Чтобы просмотреть список получателей, нажмите «Показать подробности...»</translation>
    </message>
    <message>
        <source>Sign failed</source>
        <translation type="unfinished">Подписание не удалось.</translation>
    </message>
    <message>
        <source>External signer not found</source>
        <extracomment>"External signer" means using devices such as hardware wallets.</extracomment>
        <translation type="unfinished">Внешний скрипт подписи не найден</translation>
    </message>
    <message>
        <source>External signer failure</source>
        <extracomment>"External signer" means using devices such as hardware wallets.</extracomment>
        <translation type="unfinished">Ошибка внешнего скрипта подписи</translation>
    </message>
    <message>
        <source>Save Transaction Data</source>
        <translation type="unfinished">Сохранить данные о транзакции</translation>
    </message>
    <message>
        <source>Partially Signed Transaction (Binary)</source>
        <extracomment>Expanded name of the binary PSBT file format. See: BIP 174.</extracomment>
        <translation type="unfinished">Частично подписанная транзакция (двоичный файл)</translation>
    </message>
    <message>
        <source>PSBT saved</source>
        <translation type="unfinished">PSBT сохранена</translation>
    </message>
    <message>
        <source>External balance:</source>
        <translation type="unfinished">Внешний баланс:</translation>
    </message>
    <message>
        <source>or</source>
        <translation type="unfinished">или</translation>
    </message>
    <message>
        <source>You can increase the fee later (signals Replace-By-Fee, BIP-125).</source>
        <translation type="unfinished">Вы можете увеличить комиссию позже (указан Replace-By-Fee, BIP-125).</translation>
    </message>
    <message>
        <source>Please, review your transaction proposal. This will produce a Partially Signed Particl Transaction (PSBT) which you can save or copy and then sign with e.g. an offline %1 wallet, or a PSBT-compatible hardware wallet.</source>
        <extracomment>Text to inform a user attempting to create a transaction of their current options. At this stage, a user can only create a PSBT. This string is displayed when private keys are disabled and an external signer is not available.</extracomment>
        <translation type="unfinished">Пожалуйста, ещё раз просмотрите черновик вашей транзакции. Будет создана частично подписанная биткоин-транзакция (PSBT), которую можно сохранить или скопировать, после чего подписать, например, офлайновым кошельком %1 или PSBT-совместимым аппаратным кошельком.</translation>
    </message>
    <message>
        <source>Do you want to create this transaction?</source>
        <extracomment>Message displayed when attempting to create a transaction. Cautionary text to prompt the user to verify that the displayed transaction details represent the transaction the user intends to create.</extracomment>
        <translation type="unfinished">Вы хотите создать эту транзакцию?</translation>
    </message>
    <message>
        <source>Please, review your transaction. You can create and send this transaction or create a Partially Signed Bitcoin Transaction (PSBT), which you can save or copy and then sign with, e.g., an offline %1 wallet, or a PSBT-compatible hardware wallet.</source>
        <extracomment>Text to inform a user attempting to create a transaction of their current options. At this stage, a user can send their transaction or create a PSBT. This string is displayed when both private keys and PSBT controls are enabled.</extracomment>
        <translation type="unfinished">Пожалуйста, ещё раз просмотрите черновик вашей транзакции. Будет создана частично подписанная биткоин-транзакция (PSBT), которую можно сохранить или скопировать, после чего подписать, например, офлайновым кошельком %1 или PSBT-совместимым аппаратным кошельком.</translation>
    </message>
    <message>
        <source>Please, review your transaction.</source>
        <extracomment>Text to prompt a user to review the details of the transaction they are attempting to send.</extracomment>
        <translation type="unfinished">Пожалуйста, ещё раз просмотрите вашу транзакцию.</translation>
    </message>
    <message>
        <source>Transaction fee</source>
        <translation type="unfinished">Комиссия за транзакцию</translation>
    </message>
    <message>
        <source>Not signalling Replace-By-Fee, BIP-125.</source>
        <translation type="unfinished">Не указан Replace-By-Fee, BIP-125.</translation>
    </message>
    <message>
        <source>Total Amount</source>
        <translation type="unfinished">Итоговая сумма</translation>
    </message>
    <message>
        <source>Confirm send coins</source>
        <translation type="unfinished">Подтвердите отправку монет</translation>
    </message>
    <message>
        <source>Watch-only balance:</source>
        <translation type="unfinished">Наблюдаемый баланс:</translation>
    </message>
    <message>
        <source>The recipient address is not valid. Please recheck.</source>
        <translation type="unfinished">Адрес получателя неверный. Пожалуйста, перепроверьте.</translation>
    </message>
    <message>
        <source>The amount to pay must be larger than 0.</source>
        <translation type="unfinished">Сумма оплаты должна быть больше 0.</translation>
    </message>
    <message>
        <source>The amount exceeds your balance.</source>
        <translation type="unfinished">Сумма превышает ваш баланс.</translation>
    </message>
    <message>
        <source>The total exceeds your balance when the %1 transaction fee is included.</source>
        <translation type="unfinished">Итоговая сумма с учётом комиссии %1 превышает ваш баланс.</translation>
    </message>
    <message>
        <source>Duplicate address found: addresses should only be used once each.</source>
        <translation type="unfinished">Обнаружен дублирующийся адрес: используйте каждый адрес только один раз.</translation>
    </message>
    <message>
        <source>Transaction creation failed!</source>
        <translation type="unfinished">Не удалось создать транзакцию!</translation>
    </message>
    <message>
        <source>A fee higher than %1 is considered an absurdly high fee.</source>
        <translation type="unfinished">Комиссия более чем в %1 считается абсурдно высокой.</translation>
    </message>
    <message>
        <source>Payment request expired.</source>
        <translation type="unfinished">Истекло время ожидания запроса платежа</translation>
    </message>
    <message numerus="yes">
        <source>Estimated to begin confirmation within %n block(s).</source>
        <translation type="unfinished">
            <numerusform>Начало подтверждения ожидается через %n блок.</numerusform>
            <numerusform>Начало подтверждения ожидается через %n блок(ов).</numerusform>
            <numerusform>Начало подтверждения ожидается через %n блок(ов).</numerusform>
        </translation>
    </message>
    <message>
        <source>Warning: Invalid Particl address</source>
        <translation type="unfinished">Предупреждение: неверный биткоин-адрес</translation>
    </message>
    <message>
        <source>Warning: Unknown change address</source>
        <translation type="unfinished">Предупреждение: неизвестный адрес сдачи</translation>
    </message>
    <message>
        <source>Confirm custom change address</source>
        <translation type="unfinished">Подтвердите указанный адрес для сдачи</translation>
    </message>
    <message>
        <source>The address you selected for change is not part of this wallet. Any or all funds in your wallet may be sent to this address. Are you sure?</source>
        <translation type="unfinished">Выбранный вами адрес для сдачи не принадлежит этому кошельку. Часть или все средства в вашем кошельке могут быть отправлены на этот адрес. Вы уверены?</translation>
    </message>
    <message>
        <source>(no label)</source>
        <translation type="unfinished">(нет метки)</translation>
    </message>
</context>
<context>
    <name>SendCoinsEntry</name>
    <message>
        <source>A&amp;mount:</source>
        <translation type="unfinished">&amp;Сумма:</translation>
    </message>
    <message>
        <source>Pay &amp;To:</source>
        <translation type="unfinished">&amp;Отправить на:</translation>
    </message>
    <message>
        <source>&amp;Label:</source>
        <translation type="unfinished">&amp;Метка:</translation>
    </message>
    <message>
        <source>Choose previously used address</source>
        <translation type="unfinished">Выбрать ранее использованный адрес</translation>
    </message>
    <message>
        <source>The Particl address to send the payment to</source>
        <translation type="unfinished">Биткоин-адрес, на который нужно отправить платёж</translation>
    </message>
    <message>
        <source>Paste address from clipboard</source>
        <translation type="unfinished">Вставить адрес из буфера обмена</translation>
    </message>
    <message>
        <source>Remove this entry</source>
        <translation type="unfinished">Удалить эту запись</translation>
    </message>
    <message>
        <source>The amount to send in the selected unit</source>
        <translation type="unfinished">Сумма к отправке в выбранных единицах</translation>
    </message>
    <message>
        <source>The fee will be deducted from the amount being sent. The recipient will receive less particl than you enter in the amount field. If multiple recipients are selected, the fee is split equally.</source>
        <translation type="unfinished">Комиссия будет вычтена из отправляемой суммы. Получателю придёт меньше биткоинов, чем вы ввели в поле «Сумма». Если выбрано несколько получателей, комиссия распределяется поровну.</translation>
    </message>
    <message>
        <source>S&amp;ubtract fee from amount</source>
        <translation type="unfinished">В&amp;ычесть комиссию из суммы</translation>
    </message>
    <message>
        <source>Use available balance</source>
        <translation type="unfinished">Весь доступный баланс</translation>
    </message>
    <message>
        <source>Message:</source>
        <translation type="unfinished">Сообщение:</translation>
    </message>
    <message>
        <source>This is an unauthenticated payment request.</source>
        <translation type="unfinished">Это непроверенный запрос на оплату.</translation>
    </message>
    <message>
        <source>This is an authenticated payment request.</source>
        <translation type="unfinished">Это проверенный запрос на оплату.</translation>
    </message>
    <message>
        <source>Enter a label for this address to add it to the list of used addresses</source>
        <translation type="unfinished">Введите метку для этого адреса, чтобы добавить его в список использованных адресов</translation>
    </message>
    <message>
        <source>A message that was attached to the particl: URI which will be stored with the transaction for your reference. Note: This message will not be sent over the Particl network.</source>
        <translation type="unfinished">Сообщение, которое было прикреплено к URI и которое будет сохранено вместе с транзакцией для вашего сведения. Обратите внимание: сообщение не будет отправлено через сеть биткоина.</translation>
    </message>
    <message>
        <source>Pay To:</source>
        <translation type="unfinished">Отправить на:</translation>
    </message>
    <message>
        <source>Memo:</source>
        <translation type="unfinished">Примечание:</translation>
    </message>
</context>
<context>
    <name>SendConfirmationDialog</name>
    <message>
        <source>Send</source>
        <translation type="unfinished">Отправить</translation>
    </message>
    <message>
        <source>Create Unsigned</source>
        <translation type="unfinished">Создать без подписи</translation>
    </message>
</context>
<context>
    <name>SignVerifyMessageDialog</name>
    <message>
        <source>Signatures - Sign / Verify a Message</source>
        <translation type="unfinished">Подписи - подписать / проверить сообщение</translation>
    </message>
    <message>
        <source>&amp;Sign Message</source>
        <translation type="unfinished">&amp;Подписать сообщение</translation>
    </message>
    <message>
        <source>You can sign messages/agreements with your addresses to prove you can receive particl sent to them. Be careful not to sign anything vague or random, as phishing attacks may try to trick you into signing your identity over to them. Only sign fully-detailed statements you agree to.</source>
        <translation type="unfinished">Вы можете подписывать сообщения/соглашения своими адресами, чтобы доказать, что вы можете получать биткоины на них. Будьте осторожны и не подписывайте непонятные или случайные сообщения, так как мошенники могут таким образом пытаться присвоить вашу личность. Подписывайте только такие сообщения, с которыми вы согласны вплоть до мелочей.</translation>
    </message>
    <message>
        <source>The Particl address to sign the message with</source>
        <translation type="unfinished">Биткоин-адрес, которым подписать сообщение</translation>
    </message>
    <message>
        <source>Choose previously used address</source>
        <translation type="unfinished">Выбрать ранее использованный адрес</translation>
    </message>
    <message>
        <source>Paste address from clipboard</source>
        <translation type="unfinished">Вставить адрес из буфера обмена</translation>
    </message>
    <message>
        <source>Enter the message you want to sign here</source>
        <translation type="unfinished">Введите здесь сообщение, которое вы хотите подписать</translation>
    </message>
    <message>
        <source>Signature</source>
        <translation type="unfinished">Подпись</translation>
    </message>
    <message>
        <source>Copy the current signature to the system clipboard</source>
        <translation type="unfinished">Скопировать текущую подпись в буфер обмена</translation>
    </message>
    <message>
        <source>Sign the message to prove you own this Particl address</source>
        <translation type="unfinished">Подписать сообщение, чтобы доказать владение биткоин-адресом</translation>
    </message>
    <message>
        <source>Sign &amp;Message</source>
        <translation type="unfinished">Подписать &amp;сообщение</translation>
    </message>
    <message>
        <source>Reset all sign message fields</source>
        <translation type="unfinished">Сбросить значения всех полей</translation>
    </message>
    <message>
        <source>Clear &amp;All</source>
        <translation type="unfinished">Очистить &amp;всё</translation>
    </message>
    <message>
        <source>&amp;Verify Message</source>
        <translation type="unfinished">П&amp;роверить сообщение</translation>
    </message>
    <message>
        <source>Enter the receiver's address, message (ensure you copy line breaks, spaces, tabs, etc. exactly) and signature below to verify the message. Be careful not to read more into the signature than what is in the signed message itself, to avoid being tricked by a man-in-the-middle attack. Note that this only proves the signing party receives with the address, it cannot prove sendership of any transaction!</source>
        <translation type="unfinished">Введите ниже адрес получателя, сообщение (убедитесь, что переводы строк, пробелы, знаки табуляции и т. п. скопированы в точности) и подпись, чтобы проверить сообщение. Убедитесь, что вы не придаёте сообщению большего смысла, чем оно на самом деле несёт, чтобы не стать жертвой атаки "человек посередине". Обратите внимание, что подпись доказывает лишь то, что подписавший может получать биткоины на этот адрес, но никак не то, что он отправил какую-либо транзакцию!</translation>
    </message>
    <message>
        <source>The Particl address the message was signed with</source>
        <translation type="unfinished">Биткоин-адрес, которым было подписано сообщение</translation>
    </message>
    <message>
        <source>The signed message to verify</source>
        <translation type="unfinished">Подписанное сообщение для проверки</translation>
    </message>
    <message>
        <source>The signature given when the message was signed</source>
        <translation type="unfinished">Подпись, созданная при подписании сообщения</translation>
    </message>
    <message>
        <source>Verify the message to ensure it was signed with the specified Particl address</source>
        <translation type="unfinished">Проверить сообщение, чтобы убедиться, что оно действительно подписано указанным биткоин-адресом</translation>
    </message>
    <message>
        <source>Verify &amp;Message</source>
        <translation type="unfinished">Проверить &amp;сообщение</translation>
    </message>
    <message>
        <source>Reset all verify message fields</source>
        <translation type="unfinished">Сбросить все поля проверки сообщения</translation>
    </message>
    <message>
        <source>Click "Sign Message" to generate signature</source>
        <translation type="unfinished">Нажмите "Подписать сообщение" для создания подписи</translation>
    </message>
    <message>
        <source>The entered address is invalid.</source>
        <translation type="unfinished">Введенный адрес недействителен.</translation>
    </message>
    <message>
        <source>Please check the address and try again.</source>
        <translation type="unfinished">Проверьте адрес и попробуйте ещё раз.</translation>
    </message>
    <message>
        <source>The entered address does not refer to a key.</source>
        <translation type="unfinished">Введённый адрес не связан с ключом.</translation>
    </message>
    <message>
        <source>Wallet unlock was cancelled.</source>
        <translation type="unfinished">Разблокирование кошелька было отменено.</translation>
    </message>
    <message>
        <source>No error</source>
        <translation type="unfinished">Нет ошибок</translation>
    </message>
    <message>
        <source>Private key for the entered address is not available.</source>
        <translation type="unfinished">Недоступен секретный ключ для введённого адреса.</translation>
    </message>
    <message>
        <source>Message signing failed.</source>
        <translation type="unfinished">Не удалось подписать сообщение.</translation>
    </message>
    <message>
        <source>Message signed.</source>
        <translation type="unfinished">Сообщение подписано.</translation>
    </message>
    <message>
        <source>The signature could not be decoded.</source>
        <translation type="unfinished">Невозможно декодировать подпись.</translation>
    </message>
    <message>
        <source>Please check the signature and try again.</source>
        <translation type="unfinished">Пожалуйста, проверьте подпись и попробуйте ещё раз.</translation>
    </message>
    <message>
        <source>The signature did not match the message digest.</source>
        <translation type="unfinished">Подпись не соответствует отпечатку сообщения.</translation>
    </message>
    <message>
        <source>Message verification failed.</source>
        <translation type="unfinished">Сообщение не прошло проверку.</translation>
    </message>
    <message>
        <source>Message verified.</source>
        <translation type="unfinished">Сообщение проверено.</translation>
    </message>
</context>
<context>
    <name>SplashScreen</name>
    <message>
        <source>(press q to shutdown and continue later)</source>
        <translation type="unfinished">(нажмите q, чтобы завершить работу и продолжить позже)</translation>
    </message>
    <message>
        <source>press q to shutdown</source>
        <translation type="unfinished">нажмите q для выключения</translation>
    </message>
</context>
<context>
    <name>TrafficGraphWidget</name>
    <message>
        <source>kB/s</source>
        <translation type="unfinished">КБ/с</translation>
    </message>
</context>
<context>
    <name>TransactionDesc</name>
    <message>
        <source>conflicted with a transaction with %1 confirmations</source>
        <translation type="unfinished">конфликтует с транзакцией с %1 подтверждениями</translation>
    </message>
    <message>
        <source>0/unconfirmed, %1</source>
        <translation type="unfinished">0 / не подтверждено, %1</translation>
    </message>
    <message>
        <source>in memory pool</source>
        <translation type="unfinished">в пуле памяти</translation>
    </message>
    <message>
        <source>not in memory pool</source>
        <translation type="unfinished">не в пуле памяти</translation>
    </message>
    <message>
        <source>abandoned</source>
        <translation type="unfinished">отброшена</translation>
    </message>
    <message>
        <source>%1/unconfirmed</source>
        <translation type="unfinished">%1 / не подтверждено</translation>
    </message>
    <message>
        <source>%1 confirmations</source>
        <translation type="unfinished">%1 подтверждений</translation>
    </message>
    <message>
        <source>Status</source>
        <translation type="unfinished">Статус</translation>
    </message>
    <message>
        <source>Date</source>
        <translation type="unfinished">Дата</translation>
    </message>
    <message>
        <source>Source</source>
        <translation type="unfinished">Источник</translation>
    </message>
    <message>
        <source>Generated</source>
        <translation type="unfinished">Сгенерировано</translation>
    </message>
    <message>
        <source>From</source>
        <translation type="unfinished">От</translation>
    </message>
    <message>
        <source>unknown</source>
        <translation type="unfinished">неизвестно</translation>
    </message>
    <message>
        <source>own address</source>
        <translation type="unfinished">свой адрес</translation>
    </message>
    <message>
        <source>watch-only</source>
        <translation type="unfinished">наблюдаемый</translation>
    </message>
    <message>
        <source>label</source>
        <translation type="unfinished">метка</translation>
    </message>
    <message>
        <source>Credit</source>
        <translation type="unfinished">Кредит</translation>
    </message>
    <message numerus="yes">
        <source>matures in %n more block(s)</source>
        <translation type="unfinished">
            <numerusform>будет доступно через %n блок</numerusform>
            <numerusform>будет доступно через %n блоков</numerusform>
            <numerusform>будет доступно через %n блоков</numerusform>
        </translation>
    </message>
    <message>
        <source>not accepted</source>
        <translation type="unfinished">не принят</translation>
    </message>
    <message>
        <source>Debit</source>
        <translation type="unfinished">Дебет</translation>
    </message>
    <message>
        <source>Total debit</source>
        <translation type="unfinished">Итого дебет</translation>
    </message>
    <message>
        <source>Total credit</source>
        <translation type="unfinished">Итого кредит</translation>
    </message>
    <message>
        <source>Transaction fee</source>
        <translation type="unfinished">Комиссия за транзакцию</translation>
    </message>
    <message>
        <source>Net amount</source>
        <translation type="unfinished">Сумма нетто</translation>
    </message>
    <message>
        <source>Message</source>
        <translation type="unfinished">Сообщение</translation>
    </message>
    <message>
        <source>Comment</source>
        <translation type="unfinished">Комментарий</translation>
    </message>
    <message>
        <source>Transaction ID</source>
        <translation type="unfinished">Идентификатор транзакции</translation>
    </message>
    <message>
        <source>Transaction total size</source>
        <translation type="unfinished">Общий размер транзакции</translation>
    </message>
    <message>
        <source>Transaction virtual size</source>
        <translation type="unfinished">Виртуальный размер транзакции</translation>
    </message>
    <message>
        <source>Output index</source>
        <translation type="unfinished">Индекс выхода</translation>
    </message>
    <message>
        <source> (Certificate was not verified)</source>
        <translation type="unfinished">(Сертификат не был проверен)</translation>
    </message>
    <message>
        <source>Merchant</source>
        <translation type="unfinished">Продавец</translation>
    </message>
    <message>
        <source>Generated coins must mature %1 blocks before they can be spent. When you generated this block, it was broadcast to the network to be added to the block chain. If it fails to get into the chain, its state will change to "not accepted" and it won't be spendable. This may occasionally happen if another node generates a block within a few seconds of yours.</source>
        <translation type="unfinished">Сгенерированные монеты должны созреть в течение %1 блоков, прежде чем смогут быть потрачены. Когда вы сгенерировали этот блок, он был отправлен в сеть для добавления в цепочку блоков. Если он не попадёт в цепочку, его статус изменится на "не принят", и монеты будут недействительны. Это иногда происходит в случае, если другой узел сгенерирует блок на несколько секунд раньше вас.</translation>
    </message>
    <message>
        <source>Debug information</source>
        <translation type="unfinished">Отладочная информация</translation>
    </message>
    <message>
        <source>Transaction</source>
        <translation type="unfinished">Транзакция</translation>
    </message>
    <message>
        <source>Inputs</source>
        <translation type="unfinished">Входы</translation>
    </message>
    <message>
        <source>Amount</source>
        <translation type="unfinished">Сумма</translation>
    </message>
    <message>
        <source>true</source>
        <translation type="unfinished">истина</translation>
    </message>
    <message>
        <source>false</source>
        <translation type="unfinished">ложь</translation>
    </message>
</context>
<context>
    <name>TransactionDescDialog</name>
    <message>
        <source>This pane shows a detailed description of the transaction</source>
        <translation type="unfinished">На этой панели показано подробное описание транзакции</translation>
    </message>
    <message>
        <source>Details for %1</source>
        <translation type="unfinished">Подробности по %1</translation>
    </message>
</context>
<context>
    <name>TransactionTableModel</name>
    <message>
        <source>Date</source>
        <translation type="unfinished">Дата</translation>
    </message>
    <message>
        <source>Type</source>
        <translation type="unfinished">Тип</translation>
    </message>
    <message>
        <source>Label</source>
        <translation type="unfinished">Метка</translation>
    </message>
    <message>
        <source>Unconfirmed</source>
        <translation type="unfinished">Не подтверждена</translation>
    </message>
    <message>
        <source>Abandoned</source>
        <translation type="unfinished">Отброшена</translation>
    </message>
    <message>
        <source>Confirming (%1 of %2 recommended confirmations)</source>
        <translation type="unfinished">Подтверждается (%1 из %2 рекомендуемых подтверждений)</translation>
    </message>
    <message>
        <source>Confirmed (%1 confirmations)</source>
        <translation type="unfinished">Подтверждена (%1 подтверждений)</translation>
    </message>
    <message>
        <source>Conflicted</source>
        <translation type="unfinished">Конфликтует</translation>
    </message>
    <message>
        <source>Immature (%1 confirmations, will be available after %2)</source>
        <translation type="unfinished">Незрелая (%1 подтверждений, будет доступно после %2)</translation>
    </message>
    <message>
        <source>Generated but not accepted</source>
        <translation type="unfinished">Сгенерирована, но не принята</translation>
    </message>
    <message>
        <source>Received with</source>
        <translation type="unfinished">Получено на</translation>
    </message>
    <message>
        <source>Received from</source>
        <translation type="unfinished">Получено от</translation>
    </message>
    <message>
        <source>Sent to</source>
        <translation type="unfinished">Отправлено на</translation>
    </message>
    <message>
        <source>Payment to yourself</source>
        <translation type="unfinished">Платёж себе</translation>
    </message>
    <message>
        <source>Mined</source>
        <translation type="unfinished">Добыта</translation>
    </message>
    <message>
        <source>watch-only</source>
        <translation type="unfinished">наблюдаемый</translation>
    </message>
    <message>
        <source>(n/a)</source>
        <translation type="unfinished">(н/д)</translation>
    </message>
    <message>
        <source>(no label)</source>
        <translation type="unfinished">(нет метки)</translation>
    </message>
    <message>
        <source>Transaction status. Hover over this field to show number of confirmations.</source>
        <translation type="unfinished">Статус транзакции. Наведите курсор на это поле для отображения количества подтверждений.</translation>
    </message>
    <message>
        <source>Date and time that the transaction was received.</source>
        <translation type="unfinished">Дата и время получения транзакции.</translation>
    </message>
    <message>
        <source>Type of transaction.</source>
        <translation type="unfinished">Тип транзакции.</translation>
    </message>
    <message>
        <source>Whether or not a watch-only address is involved in this transaction.</source>
        <translation type="unfinished">Использовался ли в транзакции наблюдаемый адрес.</translation>
    </message>
    <message>
        <source>User-defined intent/purpose of the transaction.</source>
        <translation type="unfinished">Определяемое пользователем назначение/цель транзакции.</translation>
    </message>
    <message>
        <source>Amount removed from or added to balance.</source>
        <translation type="unfinished">Сумма, вычтенная из баланса или добавленная к нему.</translation>
    </message>
</context>
<context>
    <name>TransactionView</name>
    <message>
        <source>All</source>
        <translation type="unfinished">Все</translation>
    </message>
    <message>
        <source>Today</source>
        <translation type="unfinished">Сегодня</translation>
    </message>
    <message>
        <source>This week</source>
        <translation type="unfinished">Эта неделя</translation>
    </message>
    <message>
        <source>This month</source>
        <translation type="unfinished">Этот месяц</translation>
    </message>
    <message>
        <source>Last month</source>
        <translation type="unfinished">Последний месяц</translation>
    </message>
    <message>
        <source>This year</source>
        <translation type="unfinished">Этот год</translation>
    </message>
    <message>
        <source>Received with</source>
        <translation type="unfinished">Получено на</translation>
    </message>
    <message>
        <source>Sent to</source>
        <translation type="unfinished">Отправлено на</translation>
    </message>
    <message>
        <source>To yourself</source>
        <translation type="unfinished">Себе</translation>
    </message>
    <message>
        <source>Mined</source>
        <translation type="unfinished">Добыта</translation>
    </message>
    <message>
        <source>Other</source>
        <translation type="unfinished">Другое</translation>
    </message>
    <message>
        <source>Enter address, transaction id, or label to search</source>
        <translation type="unfinished">Введите адрес, идентификатор транзакции или метку для поиска</translation>
    </message>
    <message>
        <source>Min amount</source>
        <translation type="unfinished">Мин. сумма</translation>
    </message>
    <message>
        <source>Range…</source>
        <translation type="unfinished">Диапазон...</translation>
    </message>
    <message>
        <source>&amp;Copy address</source>
        <translation type="unfinished">&amp;Копировать адрес</translation>
    </message>
    <message>
        <source>Copy &amp;label</source>
        <translation type="unfinished">Копировать &amp;метку</translation>
    </message>
    <message>
        <source>Copy &amp;amount</source>
        <translation type="unfinished">Копировать &amp;сумму</translation>
    </message>
    <message>
        <source>Copy transaction &amp;ID</source>
        <translation type="unfinished">Копировать транзакцию и &amp;ID</translation>
    </message>
    <message>
        <source>Copy &amp;raw transaction</source>
        <translation type="unfinished">Копировать &amp;исходный код транзакции</translation>
    </message>
    <message>
        <source>Copy full transaction &amp;details</source>
        <translation type="unfinished">Копировать все подробности транзакции</translation>
    </message>
    <message>
        <source>&amp;Show transaction details</source>
        <translation type="unfinished">&amp;Показать подробности транзакции</translation>
    </message>
    <message>
        <source>Increase transaction &amp;fee</source>
        <translation type="unfinished">Увеличить комиссию</translation>
    </message>
    <message>
        <source>A&amp;bandon transaction</source>
        <translation type="unfinished">Отказ от транзакции</translation>
    </message>
    <message>
        <source>&amp;Edit address label</source>
        <translation type="unfinished">Изменить метку адреса</translation>
    </message>
    <message>
        <source>Show in %1</source>
        <extracomment>Transactions table context menu action to show the selected transaction in a third-party block explorer. %1 is a stand-in argument for the URL of the explorer.</extracomment>
        <translation type="unfinished">Показать в %1</translation>
    </message>
    <message>
        <source>Export Transaction History</source>
        <translation type="unfinished">Экспортировать историю транзакций</translation>
    </message>
    <message>
        <source>Comma separated file</source>
        <extracomment>Expanded name of the CSV file format. See: https://en.wikipedia.org/wiki/Comma-separated_values.</extracomment>
        <translation type="unfinished">Файл, разделенный запятыми</translation>
    </message>
    <message>
        <source>Confirmed</source>
        <translation type="unfinished">Подтверждена</translation>
    </message>
    <message>
        <source>Watch-only</source>
        <translation type="unfinished">Наблюдаемая</translation>
    </message>
    <message>
        <source>Date</source>
        <translation type="unfinished">Дата</translation>
    </message>
    <message>
        <source>Type</source>
        <translation type="unfinished">Тип</translation>
    </message>
    <message>
        <source>Label</source>
        <translation type="unfinished">Метка</translation>
    </message>
    <message>
        <source>Address</source>
        <translation type="unfinished">Адрес</translation>
    </message>
    <message>
        <source>ID</source>
        <translation type="unfinished">Идентификатр</translation>
    </message>
    <message>
        <source>Exporting Failed</source>
        <translation type="unfinished">Ошибка экспорта</translation>
    </message>
    <message>
        <source>There was an error trying to save the transaction history to %1.</source>
        <translation type="unfinished">При попытке сохранения истории транзакций в %1 произошла ошибка.</translation>
    </message>
    <message>
        <source>Exporting Successful</source>
        <translation type="unfinished">Экспорт выполнен успешно</translation>
    </message>
    <message>
        <source>The transaction history was successfully saved to %1.</source>
        <translation type="unfinished">История транзакций была успешно сохранена в %1.</translation>
    </message>
    <message>
        <source>Range:</source>
        <translation type="unfinished">Диапазон:</translation>
    </message>
    <message>
        <source>to</source>
        <translation type="unfinished">для</translation>
    </message>
</context>
<context>
    <name>WalletFrame</name>
    <message>
        <source>No wallet has been loaded.
Go to File &gt; Open Wallet to load a wallet.
- OR -</source>
        <translation type="unfinished">Нет загруженных кошельков.
Выберите в меню Файл -&gt; Открыть кошелёк, чтобы загрузить кошелёк.
- ИЛИ -</translation>
    </message>
    <message>
        <source>Create a new wallet</source>
        <translation type="unfinished">Создать новый кошелёк</translation>
    </message>
    <message>
        <source>Error</source>
        <translation type="unfinished">Ошибка</translation>
    </message>
    <message>
        <source>Unable to decode PSBT from clipboard (invalid base64)</source>
        <translation type="unfinished">Не удалось декодировать PSBT из буфера обмена (неверный base64)</translation>
    </message>
    <message>
        <source>Load Transaction Data</source>
        <translation type="unfinished">Загрузить данные о транзакции</translation>
    </message>
    <message>
        <source>Partially Signed Transaction (*.psbt)</source>
        <translation type="unfinished">Частично подписанная транзакция (*.psbt)</translation>
    </message>
    <message>
        <source>PSBT file must be smaller than 100 MiB</source>
        <translation type="unfinished">Файл PSBT должен быть меньше 100 МиБ</translation>
    </message>
    <message>
        <source>Unable to decode PSBT</source>
        <translation type="unfinished">Не удалось декодировать PSBT</translation>
    </message>
</context>
<context>
    <name>WalletModel</name>
    <message>
        <source>Send Coins</source>
        <translation type="unfinished">Отправить монеты</translation>
    </message>
    <message>
        <source>Fee bump error</source>
        <translation type="unfinished">Ошибка повышения комиссии</translation>
    </message>
    <message>
        <source>Increasing transaction fee failed</source>
        <translation type="unfinished">Не удалось увеличить комиссию</translation>
    </message>
    <message>
        <source>Do you want to increase the fee?</source>
        <extracomment>Asks a user if they would like to manually increase the fee of a transaction that has already been created.</extracomment>
        <translation type="unfinished">Вы хотите увеличить комиссию?</translation>
    </message>
    <message>
        <source>Current fee:</source>
        <translation type="unfinished">Текущая комиссия:</translation>
    </message>
    <message>
        <source>Increase:</source>
        <translation type="unfinished">Увеличение:</translation>
    </message>
    <message>
        <source>New fee:</source>
        <translation type="unfinished">Новая комиссия:</translation>
    </message>
    <message>
        <source>Warning: This may pay the additional fee by reducing change outputs or adding inputs, when necessary. It may add a new change output if one does not already exist. These changes may potentially leak privacy.</source>
        <translation type="unfinished">Внимание: комиссия может быть увеличена путём уменьшения выводов для сдачи или добавления входов (по необходимости). Может быть добавлен новый вывод для сдачи, если он не существует. Эти изменения могут привести к ухудшению вашей конфиденциальности.ё</translation>
    </message>
    <message>
        <source>Confirm fee bump</source>
        <translation type="unfinished">Подтвердите увеличение комиссии</translation>
    </message>
    <message>
        <source>Can't draft transaction.</source>
        <translation type="unfinished">Невозможно подготовить черновик транзакции.</translation>
    </message>
    <message>
        <source>PSBT copied</source>
        <translation type="unfinished">PSBT скопирована</translation>
    </message>
    <message>
        <source>Can't sign transaction.</source>
        <translation type="unfinished">Невозможно подписать транзакцию</translation>
    </message>
    <message>
        <source>Could not commit transaction</source>
        <translation type="unfinished">Не удалось отправить транзакцию</translation>
    </message>
    <message>
        <source>Can't display address</source>
        <translation type="unfinished">Не могу отобразить адрес</translation>
    </message>
    <message>
        <source>default wallet</source>
        <translation type="unfinished">кошелёк по умолчанию</translation>
    </message>
</context>
<context>
    <name>WalletView</name>
    <message>
        <source>&amp;Export</source>
        <translation type="unfinished">&amp;Экспорт</translation>
    </message>
    <message>
        <source>Export the data in the current tab to a file</source>
        <translation type="unfinished">Экспортировать данные из текущей вкладки в файл</translation>
    </message>
    <message>
        <source>Backup Wallet</source>
        <translation type="unfinished">Создать резервную копию кошелька</translation>
    </message>
    <message>
        <source>Wallet Data</source>
        <extracomment>Name of the wallet data file format.</extracomment>
        <translation type="unfinished">Данные кошелька</translation>
    </message>
    <message>
        <source>Backup Failed</source>
        <translation type="unfinished">Резервное копирование не удалось</translation>
    </message>
    <message>
        <source>There was an error trying to save the wallet data to %1.</source>
        <translation type="unfinished">При попытке сохранения данных кошелька в %1 произошла ошибка.</translation>
    </message>
    <message>
        <source>Backup Successful</source>
        <translation type="unfinished">Резервное копирование выполнено успешно</translation>
    </message>
    <message>
        <source>The wallet data was successfully saved to %1.</source>
        <translation type="unfinished">Данные кошелька были успешно сохранены в %1.</translation>
    </message>
    <message>
        <source>Cancel</source>
        <translation type="unfinished">Отмена</translation>
    </message>
</context>
</TS><|MERGE_RESOLUTION|>--- conflicted
+++ resolved
@@ -476,17 +476,12 @@
         <translation type="unfinished">Ошибка: запись идентификатора дамп-файла неверна. Обнаружено "%s", ожидалось "%s".</translation>
     </message>
     <message>
-<<<<<<< HEAD
         <source>Error: Dumpfile version is not supported. This version of particl-wallet only supports version 1 dumpfiles. Got dumpfile with version %s</source>
-        <translation type="unfinished">Ошибка: версия дамп-файла не поддерживается. Эта версия particl-wallet поддерживает только дамп-файлы версии 1. Обнаружено дамп-файл версии %s</translation>
-=======
-        <source>Error: Dumpfile version is not supported. This version of bitcoin-wallet only supports version 1 dumpfiles. Got dumpfile with version %s</source>
         <translation type="unfinished">Ошибка: версия дамп-файла не поддерживается. Эта версия биткоин-кошелька поддерживает только дамп-файлы версии 1. Обнаружен дамп-файл версии %s</translation>
     </message>
     <message>
         <source>Error: Legacy wallets only support the "legacy", "p2sh-segwit", and "bech32" address types</source>
         <translation type="unfinished">Ошибка: Устаревшие кошельки поддерживают только "legacy", "p2sh-segwit", и "bech32" типы адресов.</translation>
->>>>>>> 0567787f
     </message>
     <message>
         <source>Error: Listening for incoming connections failed (listen returned error %s)</source>
@@ -641,8 +636,8 @@
         <translation type="unfinished">Обновление -txindex, запущенное при предыдущей версии не может быть завершено. Перезапустите с предыдущей версией или запустите полную -reindex.</translation>
     </message>
     <message>
-        <source>%s request to listen on port %u. This port is considered "bad" and thus it is unlikely that any Bitcoin Core peers connect to it. See doc/p2p-bad-ports.md for details and a full list.</source>
-        <translation type="unfinished">%s попытка запуска на порту %u. Этот порт считается "плохим" и маловероятно что узлы Bitcoin Core к нему подключатся. Смотрите дополнительно doc/p2p-bad-ports.md. </translation>
+        <source>%s request to listen on port %u. This port is considered "bad" and thus it is unlikely that any Particl Core peers connect to it. See doc/p2p-bad-ports.md for details and a full list.</source>
+        <translation type="unfinished">%s попытка запуска на порту %u. Этот порт считается "плохим" и маловероятно что узлы Particl Core к нему подключатся. Смотрите дополнительно doc/p2p-bad-ports.md. </translation>
     </message>
     <message>
         <source>Cannot provide specific connections and have addrman find outgoing connections at the same time.</source>
@@ -650,7 +645,7 @@
     </message>
     <message>
         <source>Error loading %s: External signer wallet being loaded without external signer support compiled</source>
-        <translation type="unfinished">Ошибка загрузки %s: Эта версия программы Bitcoin Core собрана без поддержки функции внешних кошельков </translation>
+        <translation type="unfinished">Ошибка загрузки %s: Эта версия программы Particl Core собрана без поддержки функции внешних кошельков </translation>
     </message>
     <message>
         <source>Failed to rename invalid peers.dat file. Please move or delete it and try again.</source>
@@ -1432,9 +1427,9 @@
         <source>%n active connection(s) to Particl network.</source>
         <extracomment>A substring of the tooltip.</extracomment>
         <translation type="unfinished">
-            <numerusform>%n активное подключение к сети Bitcoin.</numerusform>
-            <numerusform>%n активных подключений к сети Bitcoin.</numerusform>
-            <numerusform>%n активных подключений к сети Bitcoin.</numerusform>
+            <numerusform>%n активное подключение к сети Particl.</numerusform>
+            <numerusform>%n активных подключений к сети Particl.</numerusform>
+            <numerusform>%n активных подключений к сети Particl.</numerusform>
         </translation>
     </message>
     <message>
@@ -2272,19 +2267,15 @@
         <translation type="unfinished">Внешний подписант(например, аппаратный кошелёк)</translation>
     </message>
     <message>
-<<<<<<< HEAD
-        <source>Automatically open the Particl client port on the router. This only works when your router supports UPnP and it is enabled.</source>
-=======
         <source>&amp;External signer script path</source>
         <translation type="unfinished">&amp;Внешний скрипт для подписи</translation>
     </message>
     <message>
-        <source>Full path to a Bitcoin Core compatible script (e.g. C:\Downloads\hwi.exe or /Users/you/Downloads/hwi.py). Beware: malware can steal your coins!</source>
-        <translation type="unfinished">Путь к скрипту, совместимому с Bitcoin Core (напр. C:\Downloads\hwi.exe or /Users/you/Downloads/hwi.py). Внимание: остерегайтесь вредоносных скриптов!</translation>
-    </message>
-    <message>
-        <source>Automatically open the Bitcoin client port on the router. This only works when your router supports UPnP and it is enabled.</source>
->>>>>>> 0567787f
+        <source>Full path to a Particl Core compatible script (e.g. C:\Downloads\hwi.exe or /Users/you/Downloads/hwi.py). Beware: malware can steal your coins!</source>
+        <translation type="unfinished">Путь к скрипту, совместимому с Particl Core (напр. C:\Downloads\hwi.exe or /Users/you/Downloads/hwi.py). Внимание: остерегайтесь вредоносных скриптов!</translation>
+    </message>
+    <message>
+        <source>Automatically open the Particl client port on the router. This only works when your router supports UPnP and it is enabled.</source>
         <translation type="unfinished">Автоматически открыть порт биткоин-клиента на маршрутизаторе. Работает, если ваш маршрутизатор поддерживает UPnP, и данная функция на нём включена.</translation>
     </message>
     <message>
@@ -3715,7 +3706,7 @@
         <translation type="unfinished">Вы хотите создать эту транзакцию?</translation>
     </message>
     <message>
-        <source>Please, review your transaction. You can create and send this transaction or create a Partially Signed Bitcoin Transaction (PSBT), which you can save or copy and then sign with, e.g., an offline %1 wallet, or a PSBT-compatible hardware wallet.</source>
+        <source>Please, review your transaction. You can create and send this transaction or create a Partially Signed Particl Transaction (PSBT), which you can save or copy and then sign with, e.g., an offline %1 wallet, or a PSBT-compatible hardware wallet.</source>
         <extracomment>Text to inform a user attempting to create a transaction of their current options. At this stage, a user can send their transaction or create a PSBT. This string is displayed when both private keys and PSBT controls are enabled.</extracomment>
         <translation type="unfinished">Пожалуйста, ещё раз просмотрите черновик вашей транзакции. Будет создана частично подписанная биткоин-транзакция (PSBT), которую можно сохранить или скопировать, после чего подписать, например, офлайновым кошельком %1 или PSBT-совместимым аппаратным кошельком.</translation>
     </message>
