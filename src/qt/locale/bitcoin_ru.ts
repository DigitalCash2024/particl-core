--- conflicted
+++ resolved
@@ -398,21 +398,12 @@
         <translation>Зашифровать приватные ключи, принадлежащие вашему кошельку</translation>
     </message>
     <message>
-<<<<<<< HEAD
         <source>Sign messages with your Particl addresses to prove you own them</source>
-        <translation>Подписывайте сообщения Биткойн-адресами чтобы подтвердить что это написали именно Вы</translation>
+        <translation>Подписывайте сообщения Биткойн-адресами, чтобы подтвердить, что это написали именно вы</translation>
     </message>
     <message>
         <source>Verify messages to ensure they were signed with specified Particl addresses</source>
-        <translation>Проверяйте сообщения чтобы убедиться что они подписаны конкретными Биткойн-адресами</translation>
-=======
-        <source>Sign messages with your Bitcoin addresses to prove you own them</source>
-        <translation>Подписывайте сообщения Биткойн-адресами, чтобы подтвердить, что это написали именно вы</translation>
-    </message>
-    <message>
-        <source>Verify messages to ensure they were signed with specified Bitcoin addresses</source>
         <translation>Проверяйте сообщения, чтобы убедиться, что они подписаны конкретными Биткойн-адресами</translation>
->>>>>>> 4f807348
     </message>
     <message>
         <source>&amp;File</source>
@@ -507,7 +498,7 @@
         <translation>&amp;Адреса для получений</translation>
     </message>
     <message>
-        <source>Open a bitcoin: URI</source>
+        <source>Open a particl: URI</source>
         <translation>Открыть биткойн: URI</translation>
     </message>
     <message>
@@ -1086,7 +1077,7 @@
 <context>
     <name>OpenURIDialog</name>
     <message>
-        <source>Open bitcoin URI</source>
+        <source>Open particl URI</source>
         <translation>Открыть URI биткойна</translation>
     </message>
     <message>
@@ -1232,13 +1223,8 @@
         <translation>&amp;Тратить неподтвержденную сдачу</translation>
     </message>
     <message>
-<<<<<<< HEAD
         <source>Automatically open the Particl client port on the router. This only works when your router supports UPnP and it is enabled.</source>
-        <translation>Автоматически открыть порт для Биткойн-клиента на маршрутизаторе. Работает только если Ваш маршрутизатор поддерживает UPnP, и данная функция включена.</translation>
-=======
-        <source>Automatically open the Bitcoin client port on the router. This only works when your router supports UPnP and it is enabled.</source>
         <translation>Автоматически открыть порт для Биткойн-клиента на маршрутизаторе. Работает, если ваш маршрутизатор поддерживает UPnP, и данная функция включена.</translation>
->>>>>>> 4f807348
     </message>
     <message>
         <source>Map port using &amp;UPnP</source>
@@ -1253,13 +1239,8 @@
         <translation>Разрешить входящие подключения</translation>
     </message>
     <message>
-<<<<<<< HEAD
         <source>Connect to the Particl network through a SOCKS5 proxy.</source>
-        <translation>Подключится к сети Биткойн через прокси SOCKS5.</translation>
-=======
-        <source>Connect to the Bitcoin network through a SOCKS5 proxy.</source>
         <translation>Подключиться к сети Биткойн через прокси SOCKS5.</translation>
->>>>>>> 4f807348
     </message>
     <message>
         <source>&amp;Connect through SOCKS5 proxy (default proxy):</source>
@@ -1294,13 +1275,8 @@
         <translation>Tor</translation>
     </message>
     <message>
-<<<<<<< HEAD
         <source>Connect to the Particl network through a separate SOCKS5 proxy for Tor hidden services.</source>
-        <translation>Подключатся к Биткойн-сети через отдельный прокси SOCKS5 для скрытых сервисов Tor.</translation>
-=======
-        <source>Connect to the Bitcoin network through a separate SOCKS5 proxy for Tor hidden services.</source>
         <translation>Подключаться к Биткойн-сети через отдельный прокси SOCKS5 для скрытых сервисов Tor.</translation>
->>>>>>> 4f807348
     </message>
     <message>
         <source>&amp;Window</source>
@@ -1493,17 +1469,12 @@
         <translation>Обработка идентификатора</translation>
     </message>
     <message>
-<<<<<<< HEAD
         <source>'particl://' is not a valid URI. Use 'particl:' instead.</source>
-        <translation>'particl://' не верный URI. Используйте 'particl:' вместо этого.</translation>
-=======
-        <source>'bitcoin://' is not a valid URI. Use 'bitcoin:' instead.</source>
-        <translation>'bitcoin://' неверный URI. Используйте 'bitcoin:' вместо этого.</translation>
+        <translation>'particl://' неверный URI. Используйте 'particl:' вместо этого.</translation>
     </message>
     <message>
         <source>Cannot process payment request because BIP70 is not supported.</source>
         <translation>Невозможно обработать запрос платежа, потому что BIP70 не поддерживается.</translation>
->>>>>>> 4f807348
     </message>
     <message>
         <source>Due to widespread security flaws in BIP70 it's strongly recommended that any merchant instructions to switch wallets be ignored.</source>
@@ -2382,8 +2353,8 @@
         <translation>Создать Без Подписи</translation>
     </message>
     <message>
-        <source>Creates a Partially Signed Bitcoin Transaction (PSBT) for use with e.g. an offline %1 wallet, or a PSBT-compatible hardware wallet.</source>
-        <translation>Creates a Partially Signed Bitcoin Transaction (PSBT) for use with e.g. an offline %1 wallet, or a PSBT-compatible hardware wallet.</translation>
+        <source>Creates a Partially Signed Particl Transaction (PSBT) for use with e.g. an offline %1 wallet, or a PSBT-compatible hardware wallet.</source>
+        <translation>Creates a Partially Signed Particl Transaction (PSBT) for use with e.g. an offline %1 wallet, or a PSBT-compatible hardware wallet.</translation>
     </message>
     <message>
         <source> from wallet '%1'</source>
@@ -2406,8 +2377,8 @@
         <translation>Вы действительно хотите выполнить отправку?</translation>
     </message>
     <message>
-        <source>Please, review your transaction proposal. This will produce a Partially Signed Bitcoin Transaction (PSBT) which you can copy and then sign with e.g. an offline %1 wallet, or a PSBT-compatible hardware wallet.</source>
-        <translation>Please, review your transaction proposal. This will produce a Partially Signed Bitcoin Transaction (PSBT) which you can copy and then sign with e.g. an offline %1 wallet, or a PSBT-compatible hardware wallet.</translation>
+        <source>Please, review your transaction proposal. This will produce a Partially Signed Particl Transaction (PSBT) which you can copy and then sign with e.g. an offline %1 wallet, or a PSBT-compatible hardware wallet.</source>
+        <translation>Please, review your transaction proposal. This will produce a Partially Signed Particl Transaction (PSBT) which you can copy and then sign with e.g. an offline %1 wallet, or a PSBT-compatible hardware wallet.</translation>
     </message>
     <message>
         <source>or</source>
@@ -2557,15 +2528,11 @@
         <translation>Удалить эту запись</translation>
     </message>
     <message>
-<<<<<<< HEAD
-        <source>The fee will be deducted from the amount being sent. The recipient will receive less particl than you enter in the amount field. If multiple recipients are selected, the fee is split equally.</source>
-=======
         <source>The amount to send in the selected unit</source>
         <translation>The amount to send in the selected unit</translation>
     </message>
     <message>
-        <source>The fee will be deducted from the amount being sent. The recipient will receive less bitcoins than you enter in the amount field. If multiple recipients are selected, the fee is split equally.</source>
->>>>>>> 4f807348
+        <source>The fee will be deducted from the amount being sent. The recipient will receive less particl than you enter in the amount field. If multiple recipients are selected, the fee is split equally.</source>
         <translation>С отправляемой суммы будет удержана комиссия. Получателю придёт меньше биткойнов, чем вы вводите в поле количества. Если выбрано несколько получателей, комиссия распределяется поровну.</translation>
     </message>
     <message>
@@ -2593,13 +2560,8 @@
         <translation>Введите метку для этого адреса, чтобы добавить его в список используемых адресов</translation>
     </message>
     <message>
-<<<<<<< HEAD
         <source>A message that was attached to the particl: URI which will be stored with the transaction for your reference. Note: This message will not be sent over the Particl network.</source>
-        <translation>Сообщение прикрепленное к биткойн идентификатору будет сохранено вместе с транзакцией для вашего сведения. Заметьте: Сообщение не будет отправлено через сеть Биткойн.</translation>
-=======
-        <source>A message that was attached to the bitcoin: URI which will be stored with the transaction for your reference. Note: This message will not be sent over the Bitcoin network.</source>
         <translation>Сообщение, прикрепленное к биткойн-идентификатору, будет сохранено вместе с транзакцией для вашего сведения. Заметьте: Сообщение не будет отправлено через сеть Биткойн.</translation>
->>>>>>> 4f807348
     </message>
     <message>
         <source>Pay To:</source>
@@ -2696,9 +2658,6 @@
         <translation>Биткойн-адрес, которым было подписано сообщение</translation>
     </message>
     <message>
-<<<<<<< HEAD
-        <source>Verify the message to ensure it was signed with the specified Particl address</source>
-=======
         <source>The signed message to verify</source>
         <translation>Подписанное сообщение для проверки</translation>
     </message>
@@ -2707,8 +2666,7 @@
         <translation>The signature given when the message was signed</translation>
     </message>
     <message>
-        <source>Verify the message to ensure it was signed with the specified Bitcoin address</source>
->>>>>>> 4f807348
+        <source>Verify the message to ensure it was signed with the specified Particl address</source>
         <translation>Проверить сообщение, чтобы убедиться, что оно было подписано указанным Биткойн-адресом</translation>
     </message>
     <message>
