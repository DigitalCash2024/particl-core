<TS language="ru" version="2.1">
<context>
    <name>AddressBookPage</name>
    <message>
        <source>Right-click to edit address or label</source>
        <translation>Кликните правой кнопкой для редактирования адреса или метки</translation>
    </message>
    <message>
        <source>Create a new address</source>
        <translation>Создайте новый адрес</translation>
    </message>
    <message>
        <source>&amp;New</source>
        <translation>&amp;Новый</translation>
    </message>
    <message>
        <source>Copy the currently selected address to the system clipboard</source>
        <translation>Скопируйте текущий выделенный адрес в буфер обмена</translation>
    </message>
    <message>
        <source>&amp;Copy</source>
        <translation>&amp;Копировать</translation>
    </message>
    <message>
        <source>C&amp;lose</source>
        <translation>&amp;Закрыть</translation>
    </message>
    <message>
        <source>Delete the currently selected address from the list</source>
        <translation>Удалите текущий выбранный адрес из списка</translation>
    </message>
    <message>
        <source>Enter address or label to search</source>
        <translation>Введите адрес или метку для поиска</translation>
    </message>
    <message>
        <source>Export the data in the current tab to a file</source>
        <translation>Экспортируйте данные текущей вкладки в файл</translation>
    </message>
    <message>
        <source>&amp;Export</source>
        <translation>&amp;Экспорт</translation>
    </message>
    <message>
        <source>&amp;Delete</source>
        <translation>&amp;Удалить</translation>
    </message>
    <message>
        <source>Choose the address to send coins to</source>
        <translation>Выберите адрес для отправки перевода</translation>
    </message>
    <message>
        <source>Choose the address to receive coins with</source>
        <translation>Выберите адрес для получения перевода</translation>
    </message>
    <message>
        <source>C&amp;hoose</source>
        <translation>&amp;Выбрать</translation>
    </message>
    <message>
        <source>Sending addresses</source>
        <translation>Адреса отправки</translation>
    </message>
    <message>
        <source>Receiving addresses</source>
        <translation>Адреса получения</translation>
    </message>
    <message>
        <source>These are your Particl addresses for sending payments. Always check the amount and the receiving address before sending coins.</source>
        <translation>Это ваши Биткойн-адреса для отправки платежей. Всегда проверяйте количество и адрес получателя перед отправкой перевода.</translation>
    </message>
    <message>
<<<<<<< HEAD
        <source>These are your Particl addresses for receiving payments. Use the 'Create new receiving address' button in the receive tab to create new addresses.</source>
        <translation>Это ваши Биткойн-адреса для приёма платежей. Используйте кнопку «Создать новый адрес для получения» на вкладке Получить, чтобы создать новые адреса.</translation>
=======
        <source>These are your Bitcoin addresses for receiving payments. Use the 'Create new receiving address' button in the receive tab to create new addresses.</source>
        <translation>Это ваши Bitcoin адреса для получения платежей. Настоятельно рекомендуем использовать новые адреса для получения каждой транзакции.</translation>
>>>>>>> a4bc4c1f
    </message>
    <message>
        <source>&amp;Copy Address</source>
        <translation>&amp;Копировать адрес</translation>
    </message>
    <message>
        <source>Copy &amp;Label</source>
        <translation> &amp;Копировать метку</translation>
    </message>
    <message>
        <source>&amp;Edit</source>
        <translation>&amp;Правка</translation>
    </message>
    <message>
        <source>Export Address List</source>
        <translation>Экспортировать список адресов</translation>
    </message>
    <message>
        <source>Comma separated file (*.csv)</source>
        <translation>Текст, разделённый запятыми (*.csv)</translation>
    </message>
    <message>
        <source>Exporting Failed</source>
        <translation>Экспорт не удался</translation>
    </message>
    <message>
        <source>There was an error trying to save the address list to %1. Please try again.</source>
        <translation>Произошла ошибка сохранения списка адресов в %1. Пожалуйста, повторите попытку.</translation>
    </message>
</context>
<context>
    <name>AddressTableModel</name>
    <message>
        <source>Label</source>
        <translation>Метка</translation>
    </message>
    <message>
        <source>Address</source>
        <translation>Адрес</translation>
    </message>
    <message>
        <source>(no label)</source>
        <translation>(нет метки)</translation>
    </message>
</context>
<context>
    <name>AskPassphraseDialog</name>
    <message>
        <source>Passphrase Dialog</source>
        <translation>Пароль</translation>
    </message>
    <message>
        <source>Enter passphrase</source>
        <translation>Введите пароль</translation>
    </message>
    <message>
        <source>New passphrase</source>
        <translation>Новый пароль</translation>
    </message>
    <message>
        <source>Repeat new passphrase</source>
        <translation>Повторите новый пароль</translation>
    </message>
    <message>
        <source>Show passphrase</source>
        <translation>Показать пароль</translation>
    </message>
    <message>
        <source>Encrypt wallet</source>
        <translation>Зашифровать электронный кошелёк</translation>
    </message>
    <message>
        <source>This operation needs your wallet passphrase to unlock the wallet.</source>
        <translation>Для выполнения операции требуется пароль от вашего кошелька.</translation>
    </message>
    <message>
        <source>Unlock wallet</source>
        <translation>Разблокировать кошелёк</translation>
    </message>
    <message>
        <source>This operation needs your wallet passphrase to decrypt the wallet.</source>
        <translation>Данная операция требует введения пароля для расшифровки вашего кошелька.</translation>
    </message>
    <message>
        <source>Decrypt wallet</source>
        <translation>Расшифровать кошелёк</translation>
    </message>
    <message>
        <source>Change passphrase</source>
        <translation>Изменить пароль</translation>
    </message>
    <message>
        <source>Confirm wallet encryption</source>
        <translation>Подтвердить шифрование кошелька</translation>
    </message>
    <message>
        <source>Warning: If you encrypt your wallet and lose your passphrase, you will &lt;b&gt;LOSE ALL OF YOUR PARTICL&lt;/b&gt;!</source>
        <translation>Предупреждение: Если вы зашифруете кошелёк и потеряете пароль, вы &lt;b&gt;ПОТЕРЯЕТЕ ВСЕ ВАШИ БИТКОЙНЫ&lt;/b&gt;!</translation>
    </message>
    <message>
        <source>Are you sure you wish to encrypt your wallet?</source>
        <translation>Вы уверены, что хотите зашифровать ваш кошелёк?</translation>
    </message>
    <message>
        <source>Wallet encrypted</source>
        <translation>Кошелёк зашифрован</translation>
    </message>
    <message>
        <source>Enter the new passphrase for the wallet.&lt;br/&gt;Please use a passphrase of &lt;b&gt;ten or more random characters&lt;/b&gt;, or &lt;b&gt;eight or more words&lt;/b&gt;.</source>
        <translation>Введите новый пароль для кошелька.&lt;br/&gt;Используйте пароль, состоящий из &lt;b&gt;десяти или более случайных символов&lt;/b&gt; или &lt;b&gt;восьми или более слов&lt;/b&gt;.</translation>
    </message>
    <message>
        <source>Enter the old passphrase and new passphrase for the wallet.</source>
        <translation>Введите старый и новый пароль для кошелька.</translation>
    </message>
    <message>
        <source>Remember that encrypting your wallet cannot fully protect your particl from being stolen by malware infecting your computer.</source>
        <translation>Помните, что шифрование вашего кошелька не может полностью защитить ваши биткойны от кражи вредоносными программами, заражающими ваш компьютер.</translation>
    </message>
    <message>
        <source>Wallet to be encrypted</source>
        <translation>Кошелёк зашифрован</translation>
    </message>
    <message>
        <source>Your wallet is about to be encrypted. </source>
        <translation>Ваш кошелёк будет зашифрован.</translation>
    </message>
    <message>
        <source>Your wallet is now encrypted. </source>
        <translation>Ваш кошелёк теперь зашифрован.</translation>
    </message>
    <message>
        <source>IMPORTANT: Any previous backups you have made of your wallet file should be replaced with the newly generated, encrypted wallet file. For security reasons, previous backups of the unencrypted wallet file will become useless as soon as you start using the new, encrypted wallet.</source>
        <translation>ВАЖНО: любые предыдущие резервные копия вашего кошелька, выполненные вами, необходимо заменить новым сгенерированным, зашифрованным файлом кошелька. В целях безопасности предыдущие резервные копии незашифрованного файла кошелька утратят пригодность после начала использования нового зашифрованного кошелька.</translation>
    </message>
    <message>
        <source>Wallet encryption failed</source>
        <translation>Не удалось зашифровать кошелёк</translation>
    </message>
    <message>
        <source>Wallet encryption failed due to an internal error. Your wallet was not encrypted.</source>
        <translation>Сбой шифрования кошелька из-за внутренней ошибки. Ваш кошелёк не был зашифрован.</translation>
    </message>
    <message>
        <source>The supplied passphrases do not match.</source>
        <translation>Введённые пароли не совпадают.</translation>
    </message>
    <message>
        <source>Wallet unlock failed</source>
        <translation>Не удалось разблокировать кошелёк</translation>
    </message>
    <message>
        <source>The passphrase entered for the wallet decryption was incorrect.</source>
        <translation>Пароль, введенный при шифровании кошелька, некорректен.</translation>
    </message>
    <message>
        <source>Wallet decryption failed</source>
        <translation>Расшифровка кошелька не удалась</translation>
    </message>
    <message>
        <source>Wallet passphrase was successfully changed.</source>
        <translation>Пароль кошелька успешно изменён.</translation>
    </message>
    <message>
        <source>Warning: The Caps Lock key is on!</source>
        <translation>Внимание: Caps Lock включен!</translation>
    </message>
</context>
<context>
    <name>BanTableModel</name>
    <message>
        <source>IP/Netmask</source>
        <translation>IP/Маска подсети</translation>
    </message>
    <message>
        <source>Banned Until</source>
        <translation>Заблокировано до</translation>
    </message>
</context>
<context>
    <name>BitcoinGUI</name>
    <message>
        <source>Sign &amp;message...</source>
        <translation>Подписать &amp;сообщение...</translation>
    </message>
    <message>
        <source>Synchronizing with network...</source>
        <translation>Синхронизация с сетью...</translation>
    </message>
    <message>
        <source>&amp;Overview</source>
        <translation>&amp;Обзор</translation>
    </message>
    <message>
        <source>Show general overview of wallet</source>
        <translation>Отобразить главное окно кошелька</translation>
    </message>
    <message>
        <source>&amp;Transactions</source>
        <translation>&amp;Транзакции</translation>
    </message>
    <message>
        <source>Browse transaction history</source>
        <translation>Просмотр истории транзакций</translation>
    </message>
    <message>
        <source>E&amp;xit</source>
        <translation>В&amp;ыход</translation>
    </message>
    <message>
        <source>Quit application</source>
        <translation>Закрыть приложение</translation>
    </message>
    <message>
        <source>&amp;About %1</source>
        <translation>&amp;О %1</translation>
    </message>
    <message>
        <source>Show information about %1</source>
        <translation>Показать информацию о %1</translation>
    </message>
    <message>
        <source>About &amp;Qt</source>
        <translation>O &amp;Qt</translation>
    </message>
    <message>
        <source>Show information about Qt</source>
        <translation>Показать информацию о Qt</translation>
    </message>
    <message>
        <source>&amp;Options...</source>
        <translation>&amp;Параметры</translation>
    </message>
    <message>
        <source>Modify configuration options for %1</source>
        <translation>Изменить параметры конфигурации для %1</translation>
    </message>
    <message>
        <source>&amp;Encrypt Wallet...</source>
        <translation>&amp;Зашифровать кошелёк...</translation>
    </message>
    <message>
        <source>&amp;Backup Wallet...</source>
        <translation>&amp;Резервная копия кошелька...</translation>
    </message>
    <message>
        <source>&amp;Change Passphrase...</source>
        <translation>&amp;Изменить пароль...</translation>
    </message>
    <message>
        <source>Open &amp;URI...</source>
        <translation>Открыть &amp;URI...</translation>
    </message>
    <message>
        <source>Create Wallet...</source>
        <translation>Создать кошелёк...</translation>
    </message>
    <message>
        <source>Create a new wallet</source>
        <translation>Создать новый кошелёк</translation>
    </message>
    <message>
        <source>Wallet:</source>
        <translation>Кошелёк:</translation>
    </message>
    <message>
        <source>Click to disable network activity.</source>
        <translation>Нажмите для отключения взаимодействия с сетью.</translation>
    </message>
    <message>
        <source>Network activity disabled.</source>
        <translation>Взаимодействие с сетью отключено.</translation>
    </message>
    <message>
        <source>Click to enable network activity again.</source>
        <translation>Нажмите для включения взаимодействия с сетью.</translation>
    </message>
    <message>
        <source>Syncing Headers (%1%)...</source>
        <translation>Синхронизация заголовков (%1%)...</translation>
    </message>
    <message>
        <source>Reindexing blocks on disk...</source>
        <translation>Переиндексация блоков на диске...</translation>
    </message>
    <message>
        <source>Proxy is &lt;b&gt;enabled&lt;/b&gt;: %1</source>
        <translation>Прокси &lt;b&gt;включен&lt;/b&gt;: %1</translation>
    </message>
    <message>
        <source>Send coins to a Particl address</source>
        <translation>Послать средства на Биткойн-адрес</translation>
    </message>
    <message>
        <source>Backup wallet to another location</source>
        <translation>Выполнить резервное копирование кошелька в другом месте расположения</translation>
    </message>
    <message>
        <source>Change the passphrase used for wallet encryption</source>
        <translation>Изменить пароль, используемый для шифрования кошелька</translation>
    </message>
    <message>
        <source>&amp;Verify message...</source>
        <translation>&amp;Проверить сообщение...</translation>
    </message>
    <message>
        <source>&amp;Send</source>
        <translation>&amp;Отправить</translation>
    </message>
    <message>
        <source>&amp;Receive</source>
        <translation>&amp;Получить</translation>
    </message>
    <message>
        <source>&amp;Show / Hide</source>
        <translation>&amp;Показать / Спрятать</translation>
    </message>
    <message>
        <source>Show or hide the main Window</source>
        <translation>Показать или скрыть главное окно</translation>
    </message>
    <message>
        <source>Encrypt the private keys that belong to your wallet</source>
        <translation>Зашифровать приватные ключи, принадлежащие вашему кошельку</translation>
    </message>
    <message>
<<<<<<< HEAD
        <source>Sign messages with your Particl addresses to prove you own them</source>
        <translation>Подписывайте сообщения Биткойн-адресами чтобы подтвердить что это написали именно Вы</translation>
    </message>
    <message>
        <source>Verify messages to ensure they were signed with specified Particl addresses</source>
        <translation>Проверяйте сообщения чтобы убедиться что они подписаны конкретными Биткойн-адресами</translation>
=======
        <source>Sign messages with your Bitcoin addresses to prove you own them</source>
        <translation>Подписывайте сообщения Биткойн-адресами, чтобы подтвердить, что это написали именно вы</translation>
    </message>
    <message>
        <source>Verify messages to ensure they were signed with specified Bitcoin addresses</source>
        <translation>Проверяйте сообщения, чтобы убедиться, что они подписаны конкретными Биткойн-адресами</translation>
>>>>>>> a4bc4c1f
    </message>
    <message>
        <source>&amp;File</source>
        <translation>&amp;Файл</translation>
    </message>
    <message>
        <source>&amp;Settings</source>
        <translation>&amp;Настройки</translation>
    </message>
    <message>
        <source>&amp;Help</source>
        <translation>&amp;Помощь</translation>
    </message>
    <message>
        <source>Tabs toolbar</source>
        <translation>Панель вкладок</translation>
    </message>
    <message>
        <source>Request payments (generates QR codes and particl: URIs)</source>
        <translation>Запросить платеж</translation>
    </message>
    <message>
        <source>Show the list of used sending addresses and labels</source>
        <translation>Показать список использованных адресов и меток получателей</translation>
    </message>
    <message>
        <source>Show the list of used receiving addresses and labels</source>
        <translation>Показать список использованных адресов и меток получателей</translation>
    </message>
    <message>
        <source>&amp;Command-line options</source>
        <translation>Опции командной строки</translation>
    </message>
    <message numerus="yes">
        <source>%n active connection(s) to Particl network</source>
        <translation><numerusform>%n активное подключение к сети Particl</numerusform><numerusform>%n активных подключения к сети Particl</numerusform><numerusform>%n активных подключений к сети Particl</numerusform><numerusform>%n активных подключений к сети Биткойн</numerusform></translation>
    </message>
    <message>
        <source>Indexing blocks on disk...</source>
        <translation>Выполняется индексирование блоков на диске...</translation>
    </message>
    <message>
        <source>Processing blocks on disk...</source>
        <translation>Выполняется обработка блоков на диске...</translation>
    </message>
    <message numerus="yes">
        <source>Processed %n block(s) of transaction history.</source>
        <translation><numerusform>Обработан %n блок истории транзакций.</numerusform><numerusform>Обработано %n блока истории транзакций.</numerusform><numerusform>Обработано %n блоков истории транзакций.</numerusform><numerusform>Обработано %n блоков истории транзакций.</numerusform></translation>
    </message>
    <message>
        <source>%1 behind</source>
        <translation>Выполнено %1</translation>
    </message>
    <message>
        <source>Last received block was generated %1 ago.</source>
        <translation>Последний полученный блок был сгенерирован %1 назад.</translation>
    </message>
    <message>
        <source>Transactions after this will not yet be visible.</source>
        <translation>После этого транзакции больше не будут видны.</translation>
    </message>
    <message>
        <source>Error</source>
        <translation>Ошибка</translation>
    </message>
    <message>
        <source>Warning</source>
        <translation>Предупреждение</translation>
    </message>
    <message>
        <source>Information</source>
        <translation>Информация</translation>
    </message>
    <message>
        <source>Up to date</source>
        <translation>Готов</translation>
    </message>
    <message>
        <source>Node window</source>
        <translation>Окно узла</translation>
    </message>
    <message>
        <source>Open node debugging and diagnostic console</source>
        <translation>Открыть консоль отладки и диагностики узла</translation>
    </message>
    <message>
        <source>&amp;Sending addresses</source>
        <translation>&amp;Адреса для отправлений</translation>
    </message>
    <message>
        <source>&amp;Receiving addresses</source>
        <translation>&amp;Адреса для получений</translation>
    </message>
    <message>
        <source>Open a particl: URI</source>
        <translation>Открыть биткойн: URI</translation>
    </message>
    <message>
        <source>Open Wallet</source>
        <translation>Открыть Кошелёк</translation>
    </message>
    <message>
        <source>Open a wallet</source>
        <translation>Открыть кошелёк</translation>
    </message>
    <message>
        <source>Close Wallet...</source>
        <translation>Закрыть Кошелёк...</translation>
    </message>
    <message>
        <source>Close wallet</source>
        <translation>Закрыть кошелёк</translation>
    </message>
    <message>
        <source>Show the %1 help message to get a list with possible Particl command-line options</source>
        <translation>Показать помощь по %1, чтобы получить список доступных параметров командной строки</translation>
    </message>
    <message>
        <source>default wallet</source>
        <translation>Кошелёк по умолчанию</translation>
    </message>
    <message>
        <source>No wallets available</source>
        <translation>Нет доступных кошельков</translation>
    </message>
    <message>
        <source>&amp;Window</source>
        <translation>&amp;Окно</translation>
    </message>
    <message>
        <source>Minimize</source>
        <translation>Свернуть</translation>
    </message>
    <message>
        <source>Zoom</source>
        <translation>Увеличение</translation>
    </message>
    <message>
        <source>Main Window</source>
        <translation>Главное Окно</translation>
    </message>
    <message>
        <source>%1 client</source>
        <translation>%1 клиент</translation>
    </message>
    <message>
        <source>Connecting to peers...</source>
        <translation>Подключение к пирам...</translation>
    </message>
    <message>
        <source>Catching up...</source>
        <translation>Синхронизация...</translation>
    </message>
    <message>
        <source>Error: %1</source>
        <translation>Ошибка: %1</translation>
    </message>
    <message>
        <source>Warning: %1</source>
        <translation>Внимание: %1</translation>
    </message>
    <message>
        <source>Date: %1
</source>
        <translation>Дата: %1
</translation>
    </message>
    <message>
        <source>Amount: %1
</source>
        <translation>Объем: %1
</translation>
    </message>
    <message>
        <source>Wallet: %1
</source>
        <translation>Кошелёк: %1
</translation>
    </message>
    <message>
        <source>Type: %1
</source>
        <translation>Тип: %1
</translation>
    </message>
    <message>
        <source>Label: %1
</source>
        <translation>Ярлык: %1
</translation>
    </message>
    <message>
        <source>Address: %1
</source>
        <translation>Адрес: %1
</translation>
    </message>
    <message>
        <source>Sent transaction</source>
        <translation>Отправленная транзакция</translation>
    </message>
    <message>
        <source>Incoming transaction</source>
        <translation>Входящая транзакция</translation>
    </message>
    <message>
        <source>HD key generation is &lt;b&gt;enabled&lt;/b&gt;</source>
        <translation>Генерация HD ключа &lt;b&gt;включена&lt;/b&gt;</translation>
    </message>
    <message>
        <source>HD key generation is &lt;b&gt;disabled&lt;/b&gt;</source>
        <translation>Генерация HD ключа &lt;b&gt;выключена&lt;/b&gt;</translation>
    </message>
    <message>
        <source>Private key &lt;b&gt;disabled&lt;/b&gt;</source>
        <translation>Приватный ключ &lt;b&gt;отключен&lt;/b&gt;</translation>
    </message>
    <message>
        <source>Wallet is &lt;b&gt;encrypted&lt;/b&gt; and currently &lt;b&gt;unlocked&lt;/b&gt;</source>
        <translation>Кошелёк &lt;b&gt;зашифрован&lt;/b&gt; и сейчас &lt;b&gt;разблокирован&lt;/b&gt;</translation>
    </message>
    <message>
        <source>Wallet is &lt;b&gt;encrypted&lt;/b&gt; and currently &lt;b&gt;locked&lt;/b&gt;</source>
        <translation>Кошелёк &lt;b&gt;зашифрован&lt;/b&gt; и сейчас &lt;b&gt;заблокирован&lt;/b&gt;</translation>
    </message>
    <message>
        <source>A fatal error occurred. Particl can no longer continue safely and will quit.</source>
        <translation>Произошла критическая ошибка. Биткойн больше не может продолжать безопасную работу и будет закрыт.</translation>
    </message>
</context>
<context>
    <name>CoinControlDialog</name>
    <message>
        <source>Coin Selection</source>
        <translation>Выбор коинов</translation>
    </message>
    <message>
        <source>Quantity:</source>
        <translation>Количество:</translation>
    </message>
    <message>
        <source>Bytes:</source>
        <translation>Байтов:</translation>
    </message>
    <message>
        <source>Amount:</source>
        <translation>Количество:</translation>
    </message>
    <message>
        <source>Fee:</source>
        <translation>Комиссия:</translation>
    </message>
    <message>
        <source>Dust:</source>
        <translation>Пыль:</translation>
    </message>
    <message>
        <source>After Fee:</source>
        <translation>После комиссии:</translation>
    </message>
    <message>
        <source>Change:</source>
        <translation>Сдача:</translation>
    </message>
    <message>
        <source>(un)select all</source>
        <translation>Выбрать все</translation>
    </message>
    <message>
        <source>Tree mode</source>
        <translation>Режим дерева</translation>
    </message>
    <message>
        <source>List mode</source>
        <translation>Режим списка</translation>
    </message>
    <message>
        <source>Amount</source>
        <translation>Количество</translation>
    </message>
    <message>
        <source>Received with label</source>
        <translation>Получено с меткой</translation>
    </message>
    <message>
        <source>Received with address</source>
        <translation>Получено с адресом</translation>
    </message>
    <message>
        <source>Date</source>
        <translation>Дата</translation>
    </message>
    <message>
        <source>Confirmations</source>
        <translation>Подтверждения</translation>
    </message>
    <message>
        <source>Confirmed</source>
        <translation>Подтвержденные</translation>
    </message>
    <message>
        <source>Copy address</source>
        <translation>Копировать адрес</translation>
    </message>
    <message>
        <source>Copy label</source>
        <translation>Копировать метку</translation>
    </message>
    <message>
        <source>Copy amount</source>
        <translation>Копировать сумму</translation>
    </message>
    <message>
        <source>Copy transaction ID</source>
        <translation>Копировать ID транзакции</translation>
    </message>
    <message>
        <source>Lock unspent</source>
        <translation>Заблокировать непотраченное</translation>
    </message>
    <message>
        <source>Unlock unspent</source>
        <translation>Разблокировать непотраченное</translation>
    </message>
    <message>
        <source>Copy quantity</source>
        <translation>Копировать количество</translation>
    </message>
    <message>
        <source>Copy fee</source>
        <translation>Скопировать комиссию</translation>
    </message>
    <message>
        <source>Copy after fee</source>
        <translation>Скопировать после комиссии</translation>
    </message>
    <message>
        <source>Copy bytes</source>
        <translation>Скопировать байты</translation>
    </message>
    <message>
        <source>Copy dust</source>
        <translation>Скопировать пыль</translation>
    </message>
    <message>
        <source>Copy change</source>
        <translation>Скопировать сдачу</translation>
    </message>
    <message>
        <source>(%1 locked)</source>
        <translation>(%1 заблокирован)</translation>
    </message>
    <message>
        <source>yes</source>
        <translation>да</translation>
    </message>
    <message>
        <source>no</source>
        <translation>нет</translation>
    </message>
    <message>
        <source>This label turns red if any recipient receives an amount smaller than the current dust threshold.</source>
        <translation>Эта метка становится красной, если получатель получит меньшую сумму, чем текущий порог пыли.</translation>
    </message>
    <message>
        <source>Can vary +/- %1 satoshi(s) per input.</source>
        <translation>Может меняться +/- %1 сатоши(ей) за вход.</translation>
    </message>
    <message>
        <source>(no label)</source>
        <translation>(нет метки)</translation>
    </message>
    <message>
        <source>change from %1 (%2)</source>
        <translation>изменить с %1 (%2)</translation>
    </message>
    <message>
        <source>(change)</source>
        <translation>(сдача)</translation>
    </message>
</context>
<context>
    <name>CreateWalletActivity</name>
    <message>
        <source>Creating Wallet &lt;b&gt;%1&lt;/b&gt;...</source>
        <translation>Создание кошелька &lt;b&gt;%1&lt;/b&gt;...</translation>
    </message>
    <message>
        <source>Create wallet failed</source>
        <translation>Не удалось создать кошелёк</translation>
    </message>
    <message>
        <source>Create wallet warning</source>
        <translation>Кошелёк создан</translation>
    </message>
</context>
<context>
    <name>CreateWalletDialog</name>
    <message>
        <source>Create Wallet</source>
        <translation>Создать кошелёк</translation>
    </message>
    <message>
        <source>Wallet Name</source>
        <translation>Название кошелька</translation>
    </message>
    <message>
        <source>Encrypt the wallet. The wallet will be encrypted with a passphrase of your choice.</source>
        <translation>Зашифровать кошелёк. Кошелёк будет зашифрован паролем на ваш выбор.</translation>
    </message>
    <message>
        <source>Encrypt Wallet</source>
        <translation>Зашифровать кошелёк</translation>
    </message>
    <message>
        <source>Disable private keys for this wallet. Wallets with private keys disabled will have no private keys and cannot have an HD seed or imported private keys. This is ideal for watch-only wallets.</source>
        <translation>Отключить приватные ключи для этого кошелька. Кошельки с отключенными приватными ключами не будут иметь приватных ключей и HD мастер-ключа или импортированных приватных ключей. Это подходит только кошелькам для часов.</translation>
    </message>
    <message>
        <source>Disable Private Keys</source>
        <translation>Отключить приватные ключи</translation>
    </message>
    <message>
        <source>Make a blank wallet. Blank wallets do not initially have private keys or scripts. Private keys and addresses can be imported, or an HD seed can be set, at a later time.</source>
        <translation>Сделать пустой кошелёк. Чистые кошельки изначально не имеют приватных ключей или скриптов. Позже можно импортировать приватные ключи и адреса или установить HD мастер-ключ.</translation>
    </message>
    <message>
        <source>Make Blank Wallet</source>
        <translation>Создать пустой кошелёк</translation>
    </message>
    <message>
        <source>Create</source>
        <translation>Создать</translation>
    </message>
</context>
<context>
    <name>EditAddressDialog</name>
    <message>
        <source>Edit Address</source>
        <translation>Изменить адрес</translation>
    </message>
    <message>
        <source>&amp;Label</source>
        <translation>&amp;Метка</translation>
    </message>
    <message>
        <source>The label associated with this address list entry</source>
        <translation>Метка, связанная с этим списком адресов</translation>
    </message>
    <message>
        <source>The address associated with this address list entry. This can only be modified for sending addresses.</source>
        <translation>Адрес, связанный с этой записью списка адресов. Он может быть изменён только для адресов отправки.</translation>
    </message>
    <message>
        <source>&amp;Address</source>
        <translation>&amp;Адрес</translation>
    </message>
    <message>
        <source>New sending address</source>
        <translation>Новый адрес отправки</translation>
    </message>
    <message>
        <source>Edit receiving address</source>
        <translation>Изменить адрес получения</translation>
    </message>
    <message>
        <source>Edit sending address</source>
        <translation>Изменить адрес отправки</translation>
    </message>
    <message>
        <source>The entered address "%1" is not a valid Particl address.</source>
        <translation>Введенный адрес "%1" не является действительным Биткойн-адресом.</translation>
    </message>
    <message>
        <source>Address "%1" already exists as a receiving address with label "%2" and so cannot be added as a sending address.</source>
        <translation>Адрес "%1" уже существует в качестве адреса получения с меткой "%2" и поэтому не может быть добавлен в качестве адреса отправки.</translation>
    </message>
    <message>
        <source>The entered address "%1" is already in the address book with label "%2".</source>
        <translation>Введённый адрес "%1" уже существует в адресной книге с меткой "%2".</translation>
    </message>
    <message>
        <source>Could not unlock wallet.</source>
        <translation>Невозможно разблокировать кошелёк.</translation>
    </message>
    <message>
        <source>New key generation failed.</source>
        <translation>Произошла ошибка при генерации нового ключа.</translation>
    </message>
</context>
<context>
    <name>FreespaceChecker</name>
    <message>
        <source>A new data directory will be created.</source>
        <translation>Будет создана новая директория данных.</translation>
    </message>
    <message>
        <source>name</source>
        <translation>имя</translation>
    </message>
    <message>
        <source>Directory already exists. Add %1 if you intend to create a new directory here.</source>
        <translation>Каталог уже существует. Добавьте %1, если хотите создать новую директорию здесь.</translation>
    </message>
    <message>
        <source>Path already exists, and is not a directory.</source>
        <translation>Данный путь уже существует и это не каталог.</translation>
    </message>
    <message>
        <source>Cannot create data directory here.</source>
        <translation>Невозможно создать директорию данных здесь.</translation>
    </message>
</context>
<context>
    <name>HelpMessageDialog</name>
    <message>
        <source>version</source>
        <translation>версия</translation>
    </message>
    <message>
        <source>About %1</source>
        <translation>О %1</translation>
    </message>
    <message>
        <source>Command-line options</source>
        <translation>Опции командной строки</translation>
    </message>
</context>
<context>
    <name>Intro</name>
    <message>
        <source>Welcome</source>
        <translation>Добро пожаловать</translation>
    </message>
    <message>
        <source>Welcome to %1.</source>
        <translation>Добро пожаловать в %1.</translation>
    </message>
    <message>
        <source>As this is the first time the program is launched, you can choose where %1 will store its data.</source>
        <translation>Поскольку программа запущена впервые, вы должны указать где %1 будет хранить данные.</translation>
    </message>
    <message>
        <source>When you click OK, %1 will begin to download and process the full %4 block chain (%2GB) starting with the earliest transactions in %3 when %4 initially launched.</source>
        <translation>Когда вы нажмете ОК, %1 начнет загружать и обрабатывать полную цепочку блоков %4 (%2ГБ), начиная с самых ранних транзакций в %3, когда %4 был первоначально запущен.</translation>
    </message>
    <message>
        <source>Reverting this setting requires re-downloading the entire blockchain. It is faster to download the full chain first and prune it later. Disables some advanced features.</source>
        <translation>Восстановление этого параметра в последствии требует повторной загрузки всей цепочки блоков. Быстрее будет сначала скачать полную цепочку, а потом - обрезать. Это также отключает некоторые расширенные функции. </translation>
    </message>
    <message>
        <source>This initial synchronisation is very demanding, and may expose hardware problems with your computer that had previously gone unnoticed. Each time you run %1, it will continue downloading where it left off.</source>
        <translation>Первоначальная синхронизация очень сложна и может выявить проблемы с оборудованием вашего компьютера, которые ранее оставались незамеченными. Каждый раз, когда вы запускаете %1, будет продолжена загрузка с места остановки.</translation>
    </message>
    <message>
        <source>If you have chosen to limit block chain storage (pruning), the historical data must still be downloaded and processed, but will be deleted afterward to keep your disk usage low.</source>
        <translation>Если вы указали сокращать объём хранимого блокчейна (pruning), все исторические данные все равно должны быть скачаны и обработаны, но впоследствии они будут удалены для экономии места на диске.</translation>
    </message>
    <message>
        <source>Use the default data directory</source>
        <translation>Использовать стандартную директорию данных</translation>
    </message>
    <message>
        <source>Use a custom data directory:</source>
        <translation>Использовать пользовательскую директорию данных</translation>
    </message>
    <message>
        <source>Particl</source>
        <translation>Particl Core</translation>
    </message>
    <message>
        <source>Discard blocks after verification, except most recent %1 GB (prune)</source>
        <translation>Отменить блоки после проверки, кроме самых последних %1 ГБ (обрезать)</translation>
    </message>
    <message>
        <source>At least %1 GB of data will be stored in this directory, and it will grow over time.</source>
        <translation>Как минимум %1 ГБ данных будет сохранен в эту директорию. Со временем размер будет увеличиваться.</translation>
    </message>
    <message>
        <source>Approximately %1 GB of data will be stored in this directory.</source>
        <translation>Приблизительно %1 ГБ данных будет сохранено в эту директорию.</translation>
    </message>
    <message>
        <source>%1 will download and store a copy of the Particl block chain.</source>
        <translation>%1 скачает и сохранит копию цепи блоков.</translation>
    </message>
    <message>
        <source>The wallet will also be stored in this directory.</source>
        <translation>Кошелёк также будет сохранен в эту директорию.</translation>
    </message>
    <message>
        <source>Error: Specified data directory "%1" cannot be created.</source>
        <translation>Ошибка: невозможно создать указанную директорию данных "%1".</translation>
    </message>
    <message>
        <source>Error</source>
        <translation>Ошибка</translation>
    </message>
    <message numerus="yes">
        <source>%n GB of free space available</source>
        <translation><numerusform>%n ГБ свободного места</numerusform><numerusform>%n ГБ свободного места</numerusform><numerusform>%n ГБ свободного места</numerusform><numerusform>%n ГБ свободного места</numerusform></translation>
    </message>
    <message numerus="yes">
        <source>(of %n GB needed)</source>
        <translation><numerusform>(требуется %n ГБ)</numerusform><numerusform>(%n ГБ требуется)</numerusform><numerusform>(%n ГБ требуется)</numerusform><numerusform>(%n ГБ требуется)</numerusform></translation>
    </message>
    <message numerus="yes">
        <source>(%n GB needed for full chain)</source>
        <translation><numerusform>(%n ГБ необходимо для полного блокчейна)</numerusform><numerusform>(%n ГБ необходимо для полного блокчейна)</numerusform><numerusform>(%n ГБ необходимо для полного блокчейна)</numerusform><numerusform>(%n ГБ необходимо для полного блокчейна)</numerusform></translation>
    </message>
</context>
<context>
    <name>ModalOverlay</name>
    <message>
        <source>Form</source>
        <translation>Форма</translation>
    </message>
    <message>
        <source>Recent transactions may not yet be visible, and therefore your wallet's balance might be incorrect. This information will be correct once your wallet has finished synchronizing with the particl network, as detailed below.</source>
        <translation>Последние транзакции пока могут быть не видны, поэтому вы можете видеть некорректный баланс ваших кошельков. Отображаемая информация будет верна после завершения синхронизации. Прогресс синхронизации вы можете видеть ниже.</translation>
    </message>
    <message>
        <source>Attempting to spend particl that are affected by not-yet-displayed transactions will not be accepted by the network.</source>
        <translation>Попытка потратить средства, использованные в транзакциях, которые ещё не синхронизированы, будет отклонена сетью.</translation>
    </message>
    <message>
        <source>Number of blocks left</source>
        <translation>Количество оставшихся блоков</translation>
    </message>
    <message>
        <source>Unknown...</source>
        <translation>Неизвестно...</translation>
    </message>
    <message>
        <source>Last block time</source>
        <translation>Время последнего блока</translation>
    </message>
    <message>
        <source>Progress</source>
        <translation>Прогресс</translation>
    </message>
    <message>
        <source>Progress increase per hour</source>
        <translation>Прогресс за час</translation>
    </message>
    <message>
        <source>calculating...</source>
        <translation>выполняется вычисление...</translation>
    </message>
    <message>
        <source>Estimated time left until synced</source>
        <translation>Расчетное время, оставшееся до синхронизации</translation>
    </message>
    <message>
        <source>Hide</source>
        <translation>Спрятать</translation>
    </message>
    <message>
        <source>Esc</source>
        <translation>Выйти</translation>
    </message>
    <message>
        <source>%1 is currently syncing.  It will download headers and blocks from peers and validate them until reaching the tip of the block chain.</source>
        <translation>%1 синхронизировано. Заголовки и блоки будут скачиваться с узлов сети и проверяться до тех пор пока не будет достигнут конец цепи блоков.</translation>
    </message>
    <message>
        <source>Unknown. Syncing Headers (%1, %2%)...</source>
        <translation>Неизвестно. Синхронизация заголовков (%1, %2%)...</translation>
    </message>
</context>
<context>
    <name>OpenURIDialog</name>
    <message>
        <source>Open particl URI</source>
        <translation>Открыть URI биткойна</translation>
    </message>
    <message>
        <source>URI:</source>
        <translation>URI:</translation>
    </message>
</context>
<context>
    <name>OpenWalletActivity</name>
    <message>
        <source>Open wallet failed</source>
        <translation>Не удалось открыть кошелёк </translation>
    </message>
    <message>
        <source>Open wallet warning</source>
        <translation>Кошелёк открыт</translation>
    </message>
    <message>
        <source>default wallet</source>
        <translation>Кошелёк по умолчанию</translation>
    </message>
    <message>
        <source>Opening Wallet &lt;b&gt;%1&lt;/b&gt;...</source>
        <translation>Кошелёк открывается &lt;b&gt;%1&lt;/b&gt;...</translation>
    </message>
</context>
<context>
    <name>OptionsDialog</name>
    <message>
        <source>Options</source>
        <translation>Опции</translation>
    </message>
    <message>
        <source>&amp;Main</source>
        <translation>&amp;Главный</translation>
    </message>
    <message>
        <source>Automatically start %1 after logging in to the system.</source>
        <translation>Автоматически запускать %1 после входа в систему.</translation>
    </message>
    <message>
        <source>&amp;Start %1 on system login</source>
        <translation>&amp;Запустить %1 при входе в систему</translation>
    </message>
    <message>
        <source>Size of &amp;database cache</source>
        <translation>Размер кеша &amp;базы данных</translation>
    </message>
    <message>
        <source>Number of script &amp;verification threads</source>
        <translation>Количество потоков для проверки скрипта</translation>
    </message>
    <message>
        <source>IP address of the proxy (e.g. IPv4: 127.0.0.1 / IPv6: ::1)</source>
        <translation>IP-адрес прокси (к примеру, IPv4: 127.0.0.1 / IPv6: ::1)</translation>
    </message>
    <message>
        <source>Shows if the supplied default SOCKS5 proxy is used to reach peers via this network type.</source>
        <translation>Показывает, используется ли прокси SOCKS5 по умолчанию для доступа к узлам через этот тип сети.</translation>
    </message>
    <message>
        <source>Use separate SOCKS&amp;5 proxy to reach peers via Tor hidden services:</source>
        <translation>Использовать отдельные прокси SOCKS&amp;5 для подключения к узлам через скрытые сервисы Tor:</translation>
    </message>
    <message>
        <source>Hide the icon from the system tray.</source>
        <translation>Убрать значок с области уведомлений.</translation>
    </message>
    <message>
        <source>&amp;Hide tray icon</source>
        <translation>&amp;Скрыть иконку из трея</translation>
    </message>
    <message>
        <source>Minimize instead of exit the application when the window is closed. When this option is enabled, the application will be closed only after selecting Exit in the menu.</source>
        <translation>Сворачивать вместо закрытия. Если данная опция будет выбрана — приложение закроется только после выбора соответствующего пункта в меню.</translation>
    </message>
    <message>
        <source>Third party URLs (e.g. a block explorer) that appear in the transactions tab as context menu items. %s in the URL is replaced by transaction hash. Multiple URLs are separated by vertical bar |.</source>
        <translation>Сторонние URL-адреса (например, обозреватель блоков), которые отображаются на вкладке транзакции как элементы контекстного меню. %s в URL заменяется хэшем транзакции. Несколько URL-адресов разделены вертикальной чертой |.</translation>
    </message>
    <message>
        <source>Open the %1 configuration file from the working directory.</source>
        <translation>Откройте файл конфигурации %1 из рабочего каталога.</translation>
    </message>
    <message>
        <source>Open Configuration File</source>
        <translation>Открыть файл конфигурации</translation>
    </message>
    <message>
        <source>Reset all client options to default.</source>
        <translation>Сбросить все опции клиента к значениям по умолчанию.</translation>
    </message>
    <message>
        <source>&amp;Reset Options</source>
        <translation>&amp;Сбросить опции</translation>
    </message>
    <message>
        <source>&amp;Network</source>
        <translation>&amp;Сеть</translation>
    </message>
    <message>
        <source>Disables some advanced features but all blocks will still be fully validated. Reverting this setting requires re-downloading the entire blockchain. Actual disk usage may be somewhat higher.</source>
        <translation>Отключает некоторые дополнительные функции, но все блоки по-прежнему будут полностью проверены. Для возврата к этому параметру необходимо повторно загрузить весь блокчейн. Фактическое использование диска может быть несколько больше.</translation>
    </message>
    <message>
        <source>Prune &amp;block storage to</source>
        <translation>Сокращать объём хранимого блокчейна до</translation>
    </message>
    <message>
        <source>GB</source>
        <translation>ГБ</translation>
    </message>
    <message>
        <source>Reverting this setting requires re-downloading the entire blockchain.</source>
        <translation>Отмена этой настройки требует повторного скачивания всего блокчейна.</translation>
    </message>
    <message>
        <source>MiB</source>
        <translation>МиБ</translation>
    </message>
    <message>
        <source>(0 = auto, &lt;0 = leave that many cores free)</source>
        <translation>(0=авто, &lt;0 = оставить столько ядер свободными)</translation>
    </message>
    <message>
        <source>W&amp;allet</source>
        <translation>К&amp;ошелёк</translation>
    </message>
    <message>
        <source>Expert</source>
        <translation>Эксперт</translation>
    </message>
    <message>
        <source>Enable coin &amp;control features</source>
        <translation>Включить возможность &amp;управления монетами</translation>
    </message>
    <message>
        <source>If you disable the spending of unconfirmed change, the change from a transaction cannot be used until that transaction has at least one confirmation. This also affects how your balance is computed.</source>
        <translation>При отключении траты неподтверждённой сдачи сдача от транзакции не может быть использована до тех пор пока у этой транзакции не будет хотя бы одно подтверждение. Это также влияет как ваш баланс рассчитывается.</translation>
    </message>
    <message>
        <source>&amp;Spend unconfirmed change</source>
        <translation>&amp;Тратить неподтвержденную сдачу</translation>
    </message>
    <message>
<<<<<<< HEAD
        <source>Automatically open the Particl client port on the router. This only works when your router supports UPnP and it is enabled.</source>
        <translation>Автоматически открыть порт для Биткойн-клиента на маршрутизаторе. Работает только если Ваш маршрутизатор поддерживает UPnP, и данная функция включена.</translation>
=======
        <source>Automatically open the Bitcoin client port on the router. This only works when your router supports UPnP and it is enabled.</source>
        <translation>Автоматически открыть порт для Биткойн-клиента на маршрутизаторе. Работает, если ваш маршрутизатор поддерживает UPnP, и данная функция включена.</translation>
>>>>>>> a4bc4c1f
    </message>
    <message>
        <source>Map port using &amp;UPnP</source>
        <translation>Пробросить порт через &amp;UPnP</translation>
    </message>
    <message>
        <source>Accept connections from outside.</source>
        <translation>Принимать входящие соединения.</translation>
    </message>
    <message>
        <source>Allow incomin&amp;g connections</source>
        <translation>Разрешить входящие подключения</translation>
    </message>
    <message>
<<<<<<< HEAD
        <source>Connect to the Particl network through a SOCKS5 proxy.</source>
        <translation>Подключится к сети Биткойн через прокси SOCKS5.</translation>
=======
        <source>Connect to the Bitcoin network through a SOCKS5 proxy.</source>
        <translation>Подключиться к сети Биткойн через прокси SOCKS5.</translation>
>>>>>>> a4bc4c1f
    </message>
    <message>
        <source>&amp;Connect through SOCKS5 proxy (default proxy):</source>
        <translation>&amp;Выполнить подключение через прокси SOCKS5 (прокси по умолчанию):</translation>
    </message>
    <message>
        <source>Proxy &amp;IP:</source>
        <translation>IP прокси:</translation>
    </message>
    <message>
        <source>&amp;Port:</source>
        <translation>&amp;Порт:</translation>
    </message>
    <message>
        <source>Port of the proxy (e.g. 9050)</source>
        <translation>Порт прокси: (напр. 9050)</translation>
    </message>
    <message>
        <source>Used for reaching peers via:</source>
        <translation>Используется для подключения к пирам по:</translation>
    </message>
    <message>
        <source>IPv4</source>
        <translation>IPv4</translation>
    </message>
    <message>
        <source>IPv6</source>
        <translation>IPv6</translation>
    </message>
    <message>
        <source>Tor</source>
        <translation>Tor</translation>
    </message>
    <message>
<<<<<<< HEAD
        <source>Connect to the Particl network through a separate SOCKS5 proxy for Tor hidden services.</source>
        <translation>Подключатся к Биткойн-сети через отдельный прокси SOCKS5 для скрытых сервисов Tor.</translation>
=======
        <source>Connect to the Bitcoin network through a separate SOCKS5 proxy for Tor hidden services.</source>
        <translation>Подключаться к Биткойн-сети через отдельный прокси SOCKS5 для скрытых сервисов Tor.</translation>
>>>>>>> a4bc4c1f
    </message>
    <message>
        <source>&amp;Window</source>
        <translation>&amp;Окно</translation>
    </message>
    <message>
        <source>Show only a tray icon after minimizing the window.</source>
        <translation>Отобразить только значок в области уведомлений после сворачивания окна.</translation>
    </message>
    <message>
        <source>&amp;Minimize to the tray instead of the taskbar</source>
        <translation>&amp;Сворачивать в системный лоток вместо панели задач</translation>
    </message>
    <message>
        <source>M&amp;inimize on close</source>
        <translation>С&amp;вернуть при закрытии</translation>
    </message>
    <message>
        <source>&amp;Display</source>
        <translation>&amp;Отображение</translation>
    </message>
    <message>
        <source>User Interface &amp;language:</source>
        <translation>Язык пользовательского интерфейса:</translation>
    </message>
    <message>
        <source>The user interface language can be set here. This setting will take effect after restarting %1.</source>
        <translation>Здесь можно выбрать язык пользовательского интерфейса. Параметры будут применены после перезапуска %1</translation>
    </message>
    <message>
        <source>&amp;Unit to show amounts in:</source>
        <translation>&amp;Отображать суммы в единицах:</translation>
    </message>
    <message>
        <source>Choose the default subdivision unit to show in the interface and when sending coins.</source>
        <translation>Выберите единицу измерения монет при отображении и отправке.</translation>
    </message>
    <message>
        <source>Whether to show coin control features or not.</source>
        <translation>Показывать ли опцию управления монетами.</translation>
    </message>
    <message>
        <source>&amp;Third party transaction URLs</source>
        <translation>&amp;Ссылки на транзакции сторонних сервисов</translation>
    </message>
    <message>
        <source>Options set in this dialog are overridden by the command line or in the configuration file:</source>
        <translation>Параметры, установленные в этом диалоговом окне, переопределяются командной строкой или в файле конфигурации:</translation>
    </message>
    <message>
        <source>&amp;OK</source>
        <translation>&amp;ОК</translation>
    </message>
    <message>
        <source>&amp;Cancel</source>
        <translation>&amp;Отмена</translation>
    </message>
    <message>
        <source>default</source>
        <translation>по умолчанию</translation>
    </message>
    <message>
        <source>none</source>
        <translation>ни один</translation>
    </message>
    <message>
        <source>Confirm options reset</source>
        <translation>Подтвердить сброс опций</translation>
    </message>
    <message>
        <source>Client restart required to activate changes.</source>
        <translation>Для активации изменений необходим перезапуск клиента.</translation>
    </message>
    <message>
        <source>Client will be shut down. Do you want to proceed?</source>
        <translation>Клиент будет закрыт. Продолжить далее?</translation>
    </message>
    <message>
        <source>Configuration options</source>
        <translation>Опции конфигурации</translation>
    </message>
    <message>
        <source>The configuration file is used to specify advanced user options which override GUI settings. Additionally, any command-line options will override this configuration file.</source>
        <translation>Файл конфигурации используется для указания расширенных пользовательских параметров, которые переопределяют настройки графического интерфейса. Кроме того, любые параметры командной строки будут переопределять этот файл конфигурации.</translation>
    </message>
    <message>
        <source>Error</source>
        <translation>Ошибка</translation>
    </message>
    <message>
        <source>The configuration file could not be opened.</source>
        <translation>Невозможно открыть файл конфигурации.</translation>
    </message>
    <message>
        <source>This change would require a client restart.</source>
        <translation>Это изменение потребует перезапуск клиента.</translation>
    </message>
    <message>
        <source>The supplied proxy address is invalid.</source>
        <translation>Указанный прокси-адрес недействителен.</translation>
    </message>
</context>
<context>
    <name>OverviewPage</name>
    <message>
        <source>Form</source>
        <translation>Форма</translation>
    </message>
    <message>
        <source>The displayed information may be out of date. Your wallet automatically synchronizes with the Particl network after a connection is established, but this process has not completed yet.</source>
        <translation>Отображаемая информация может быть устаревшей. Ваш кошелёк автоматически синхронизируется с сетью Биткойн после подключения, но этот процесс пока не завершён.</translation>
    </message>
    <message>
        <source>Watch-only:</source>
        <translation>Только просмотр:</translation>
    </message>
    <message>
        <source>Available:</source>
        <translation>Доступно:</translation>
    </message>
    <message>
        <source>Your current spendable balance</source>
        <translation>Ваш доступный баланс</translation>
    </message>
    <message>
        <source>Pending:</source>
        <translation>В ожидании:</translation>
    </message>
    <message>
        <source>Total of transactions that have yet to be confirmed, and do not yet count toward the spendable balance</source>
        <translation>Общая сумма всех транзакций, которые до сих пор не подтверждены и не учитываются в расходном балансе</translation>
    </message>
    <message>
        <source>Immature:</source>
        <translation>Незрелые:</translation>
    </message>
    <message>
        <source>Mined balance that has not yet matured</source>
        <translation>Баланс добытых монет, который ещё не созрел</translation>
    </message>
    <message>
        <source>Balances</source>
        <translation>Балансы</translation>
    </message>
    <message>
        <source>Total:</source>
        <translation>Всего:</translation>
    </message>
    <message>
        <source>Your current total balance</source>
        <translation>Ваш текущий баланс:</translation>
    </message>
    <message>
        <source>Your current balance in watch-only addresses</source>
        <translation>Ваш текущий баланс (только чтение):</translation>
    </message>
    <message>
        <source>Spendable:</source>
        <translation>Доступно:</translation>
    </message>
    <message>
        <source>Recent transactions</source>
        <translation>Последние транзакции</translation>
    </message>
    <message>
        <source>Unconfirmed transactions to watch-only addresses</source>
        <translation>Неподтвержденные транзакции для просмотра по адресам</translation>
    </message>
    <message>
        <source>Mined balance in watch-only addresses that has not yet matured</source>
        <translation>Баланс добытых монет на адресах наблюдения, который ещё не созрел</translation>
    </message>
    <message>
        <source>Current total balance in watch-only addresses</source>
        <translation>Текущий общий баланс на адресах наблюдения</translation>
    </message>
</context>
<context>
    <name>PaymentServer</name>
    <message>
        <source>Payment request error</source>
        <translation>Ошибка запроса платежа</translation>
    </message>
    <message>
        <source>Cannot start particl: click-to-pay handler</source>
        <translation>Не удаётся запустить биткойн: обработчик click-to-pay</translation>
    </message>
    <message>
        <source>URI handling</source>
        <translation>Обработка идентификатора</translation>
    </message>
    <message>
<<<<<<< HEAD
        <source>'particl://' is not a valid URI. Use 'particl:' instead.</source>
        <translation>'particl://' не верный URI. Используйте 'particl:' вместо этого.</translation>
=======
        <source>'bitcoin://' is not a valid URI. Use 'bitcoin:' instead.</source>
        <translation>'bitcoin://' неверный URI. Используйте 'bitcoin:' вместо этого.</translation>
>>>>>>> a4bc4c1f
    </message>
    <message>
        <source>Cannot process payment request because BIP70 is not supported.</source>
        <translation>Невозможно обработать запрос платежа, потому что BIP70 не поддерживается.</translation>
    </message>
    <message>
        <source>Due to widespread security flaws in BIP70 it's strongly recommended that any merchant instructions to switch wallets be ignored.</source>
        <translation>Из-за широко распространенных недостатков безопасности в BIP70 настоятельно рекомендуется игнорировать любые торговые инструкции по переключению кошельков.</translation>
    </message>
    <message>
        <source>If you are receiving this error you should request the merchant provide a BIP21 compatible URI.</source>
        <translation>Если вы получили эту ошибку, вам следует запросить у продавца BIP21 совместимый URI.</translation>
    </message>
    <message>
        <source>Invalid payment address %1</source>
        <translation>Неверный адрес %1</translation>
    </message>
    <message>
        <source>URI cannot be parsed! This can be caused by an invalid Particl address or malformed URI parameters.</source>
        <translation>Не удалось обработать идентификатор! Это может быть связано с неверным Биткойн-адресом или неправильными параметрами идентификатора.</translation>
    </message>
    <message>
        <source>Payment request file handling</source>
        <translation>Обработка запроса платежа</translation>
    </message>
</context>
<context>
    <name>PeerTableModel</name>
    <message>
        <source>User Agent</source>
        <translation>Пользовательский агент</translation>
    </message>
    <message>
        <source>Node/Service</source>
        <translation>Узел/служба</translation>
    </message>
    <message>
        <source>NodeId</source>
        <translation>Идентификатор узла</translation>
    </message>
    <message>
        <source>Ping</source>
        <translation>Время отклика</translation>
    </message>
    <message>
        <source>Sent</source>
        <translation>Отправлено</translation>
    </message>
    <message>
        <source>Received</source>
        <translation>Получено</translation>
    </message>
</context>
<context>
    <name>QObject</name>
    <message>
        <source>Amount</source>
        <translation>Количество</translation>
    </message>
    <message>
        <source>Enter a Particl address (e.g. %1)</source>
        <translation>Введите биткойн-адрес (напр. %1)</translation>
    </message>
    <message>
        <source>%1 d</source>
        <translation>%1 д</translation>
    </message>
    <message>
        <source>%1 h</source>
        <translation>%1 ч</translation>
    </message>
    <message>
        <source>%1 m</source>
        <translation>%1 м</translation>
    </message>
    <message>
        <source>%1 s</source>
        <translation>%1 с</translation>
    </message>
    <message>
        <source>None</source>
        <translation>Ни один</translation>
    </message>
    <message>
        <source>N/A</source>
        <translation>Н/Д</translation>
    </message>
    <message>
        <source>%1 ms</source>
        <translation>%1 мс</translation>
    </message>
    <message numerus="yes">
        <source>%n second(s)</source>
        <translation><numerusform>%n секунда</numerusform><numerusform>%n секунд</numerusform><numerusform>%n секунд</numerusform><numerusform>%n секунд</numerusform></translation>
    </message>
    <message numerus="yes">
        <source>%n minute(s)</source>
        <translation><numerusform>%n минута</numerusform><numerusform>%n минут</numerusform><numerusform>%n минут</numerusform><numerusform>%n минут</numerusform></translation>
    </message>
    <message numerus="yes">
        <source>%n hour(s)</source>
        <translation><numerusform>%n час</numerusform><numerusform>%n часа</numerusform><numerusform>%n часов</numerusform><numerusform>%n часов</numerusform></translation>
    </message>
    <message numerus="yes">
        <source>%n day(s)</source>
        <translation><numerusform>%n день</numerusform><numerusform>%n дней</numerusform><numerusform>%n дней</numerusform><numerusform>%n дней</numerusform></translation>
    </message>
    <message numerus="yes">
        <source>%n week(s)</source>
        <translation><numerusform>%n неделя</numerusform><numerusform>%n недель</numerusform><numerusform>%n недель</numerusform><numerusform>%n недель</numerusform></translation>
    </message>
    <message>
        <source>%1 and %2</source>
        <translation>%1 и %2</translation>
    </message>
    <message numerus="yes">
        <source>%n year(s)</source>
        <translation><numerusform>%n год</numerusform><numerusform>%n года</numerusform><numerusform>%n лет</numerusform><numerusform>%n лет</numerusform></translation>
    </message>
    <message>
        <source>%1 B</source>
        <translation>%1  Б</translation>
    </message>
    <message>
        <source>%1 KB</source>
        <translation>%1  КБ</translation>
    </message>
    <message>
        <source>%1 MB</source>
        <translation>%1  МБ</translation>
    </message>
    <message>
        <source>%1 GB</source>
        <translation>%1 ГБ</translation>
    </message>
    <message>
        <source>Error: Specified data directory "%1" does not exist.</source>
        <translation>Ошибка: указанная директория данных "%1" не существует.</translation>
    </message>
    <message>
        <source>Error: Cannot parse configuration file: %1.</source>
        <translation>Ошибка : Невозможно разобрать файл конфигурации: %1.</translation>
    </message>
    <message>
        <source>Error: %1</source>
        <translation>Ошибка: %1</translation>
    </message>
    <message>
        <source>%1 didn't yet exit safely...</source>
        <translation>%1 ещё не завершился безопасно...</translation>
    </message>
    <message>
        <source>unknown</source>
        <translation>неизвестно</translation>
    </message>
</context>
<context>
    <name>QRImageWidget</name>
    <message>
        <source>&amp;Save Image...</source>
        <translation>&amp;Сохранить изображение...</translation>
    </message>
    <message>
        <source>&amp;Copy Image</source>
        <translation>&amp;Копировать изображение</translation>
    </message>
    <message>
        <source>Resulting URI too long, try to reduce the text for label / message.</source>
        <translation>Получившийся URI слишком длинный, попробуйте сократить текст метки / сообщения.</translation>
    </message>
    <message>
        <source>Error encoding URI into QR Code.</source>
        <translation>Ошибка преобразования URI в QR-код.</translation>
    </message>
    <message>
        <source>QR code support not available.</source>
        <translation>Поддержка QR кодов недоступна.</translation>
    </message>
    <message>
        <source>Save QR Code</source>
        <translation>Сохранить QR-код</translation>
    </message>
    <message>
        <source>PNG Image (*.png)</source>
        <translation>PNG Image (*.png)</translation>
    </message>
</context>
<context>
    <name>RPCConsole</name>
    <message>
        <source>N/A</source>
        <translation>Н/Д</translation>
    </message>
    <message>
        <source>Client version</source>
        <translation>Версия клиента</translation>
    </message>
    <message>
        <source>&amp;Information</source>
        <translation>Информация</translation>
    </message>
    <message>
        <source>General</source>
        <translation>Общий</translation>
    </message>
    <message>
        <source>Using BerkeleyDB version</source>
        <translation>Используется версия BerkeleyDB</translation>
    </message>
    <message>
        <source>Datadir</source>
        <translation>Директория данных</translation>
    </message>
    <message>
        <source>To specify a non-default location of the data directory use the '%1' option.</source>
        <translation>Чтобы указать нестандартное расположение каталога данных, используйте этот параметр '%1'.</translation>
    </message>
    <message>
        <source>Blocksdir</source>
        <translation>Директория блоков</translation>
    </message>
    <message>
        <source>To specify a non-default location of the blocks directory use the '%1' option.</source>
        <translation>Чтобы указать нестандартное расположение каталога данных с блоками, используйте этот параметр '%1'.</translation>
    </message>
    <message>
        <source>Startup time</source>
        <translation>Время запуска</translation>
    </message>
    <message>
        <source>Network</source>
        <translation>Сеть</translation>
    </message>
    <message>
        <source>Name</source>
        <translation>Название</translation>
    </message>
    <message>
        <source>Number of connections</source>
        <translation>Количество соединений</translation>
    </message>
    <message>
        <source>Block chain</source>
        <translation>Блокчейн</translation>
    </message>
    <message>
        <source>Current number of blocks</source>
        <translation>Текущее количество блоков</translation>
    </message>
    <message>
        <source>Memory Pool</source>
        <translation>Пул памяти</translation>
    </message>
    <message>
        <source>Current number of transactions</source>
        <translation>Текущее количество транзакций</translation>
    </message>
    <message>
        <source>Memory usage</source>
        <translation>Использование памяти</translation>
    </message>
    <message>
        <source>Wallet: </source>
        <translation>Кошелёк:</translation>
    </message>
    <message>
        <source>(none)</source>
        <translation>(ни один)</translation>
    </message>
    <message>
        <source>&amp;Reset</source>
        <translation>&amp;Сбросить</translation>
    </message>
    <message>
        <source>Received</source>
        <translation>Получено</translation>
    </message>
    <message>
        <source>Sent</source>
        <translation>Отправлено</translation>
    </message>
    <message>
        <source>&amp;Peers</source>
        <translation>&amp;Пиры</translation>
    </message>
    <message>
        <source>Banned peers</source>
        <translation>Заблокированные пиры</translation>
    </message>
    <message>
        <source>Select a peer to view detailed information.</source>
        <translation>Выберите пира для просмотра детальной информации.</translation>
    </message>
    <message>
        <source>Whitelisted</source>
        <translation>Белый список</translation>
    </message>
    <message>
        <source>Direction</source>
        <translation>Направление</translation>
    </message>
    <message>
        <source>Version</source>
        <translation>Версия</translation>
    </message>
    <message>
        <source>Starting Block</source>
        <translation>Начальный блок</translation>
    </message>
    <message>
        <source>Synced Headers</source>
        <translation>Синхронизировано заголовков</translation>
    </message>
    <message>
        <source>Synced Blocks</source>
        <translation>Синхронизировано блоков</translation>
    </message>
    <message>
        <source>The mapped Autonomous System used for diversifying peer selection.</source>
        <translation>The mapped Autonomous System used for diversifying peer selection.</translation>
    </message>
    <message>
        <source>Mapped AS</source>
        <translation>Mapped AS</translation>
    </message>
    <message>
        <source>User Agent</source>
        <translation>Пользовательский агент</translation>
    </message>
    <message>
        <source>Node window</source>
        <translation>Окно узла</translation>
    </message>
    <message>
        <source>Open the %1 debug log file from the current data directory. This can take a few seconds for large log files.</source>
        <translation>Открыть отладочный лог-файл %1 с текущего каталога данных. Для больших лог-файлов это может занять несколько секунд.</translation>
    </message>
    <message>
        <source>Decrease font size</source>
        <translation>Уменьшить размер шрифта</translation>
    </message>
    <message>
        <source>Increase font size</source>
        <translation>Увеличить размер шрифта</translation>
    </message>
    <message>
        <source>Services</source>
        <translation>Сервисы</translation>
    </message>
    <message>
        <source>Ban Score</source>
        <translation>Запретить счёт</translation>
    </message>
    <message>
        <source>Connection Time</source>
        <translation>Время соединения</translation>
    </message>
    <message>
        <source>Last Send</source>
        <translation>Последние отправленные</translation>
    </message>
    <message>
        <source>Last Receive</source>
        <translation>Последние полученные</translation>
    </message>
    <message>
        <source>Ping Time</source>
        <translation>Время отклика Ping</translation>
    </message>
    <message>
        <source>The duration of a currently outstanding ping.</source>
        <translation>Продолжительность текущего времени отклика.</translation>
    </message>
    <message>
        <source>Ping Wait</source>
        <translation>Отклик Подождите</translation>
    </message>
    <message>
        <source>Min Ping</source>
        <translation>Минимальное время отклика Ping</translation>
    </message>
    <message>
        <source>Time Offset</source>
        <translation>Временный офсет</translation>
    </message>
    <message>
        <source>Last block time</source>
        <translation>Время последнего блока</translation>
    </message>
    <message>
        <source>&amp;Open</source>
        <translation>&amp;Открыть</translation>
    </message>
    <message>
        <source>&amp;Console</source>
        <translation>&amp;Консоль</translation>
    </message>
    <message>
        <source>&amp;Network Traffic</source>
        <translation>&amp;Сетевой трафик</translation>
    </message>
    <message>
        <source>Totals</source>
        <translation>Всего</translation>
    </message>
    <message>
        <source>In:</source>
        <translation>Вход:</translation>
    </message>
    <message>
        <source>Out:</source>
        <translation>Выход:</translation>
    </message>
    <message>
        <source>Debug log file</source>
        <translation>Файл журнала отладки</translation>
    </message>
    <message>
        <source>Clear console</source>
        <translation>Очистить консоль</translation>
    </message>
    <message>
        <source>1 &amp;hour</source>
        <translation>1 &amp;час</translation>
    </message>
    <message>
        <source>1 &amp;day</source>
        <translation>1 &amp;день</translation>
    </message>
    <message>
        <source>1 &amp;week</source>
        <translation>1 &amp;неделя</translation>
    </message>
    <message>
        <source>1 &amp;year</source>
        <translation>1 &amp;год</translation>
    </message>
    <message>
        <source>&amp;Disconnect</source>
        <translation>&amp;Отключиться</translation>
    </message>
    <message>
        <source>Ban for</source>
        <translation>Забанить на</translation>
    </message>
    <message>
        <source>&amp;Unban</source>
        <translation>Отменить запрет</translation>
    </message>
    <message>
        <source>Welcome to the %1 RPC console.</source>
        <translation>Добро пожаловать в %1 RPC-консоль</translation>
    </message>
    <message>
        <source>Use up and down arrows to navigate history, and %1 to clear screen.</source>
        <translation>Используйте стрелки вверх и вниз для навигации по истории и %1 для очистки экрана.</translation>
    </message>
    <message>
        <source>Type %1 for an overview of available commands.</source>
        <translation>Ввести %1 для обзора доступных команд.</translation>
    </message>
    <message>
        <source>For more information on using this console type %1.</source>
        <translation>Для получения дополнительных сведений об использовании этой консоли введите %1.</translation>
    </message>
    <message>
        <source>WARNING: Scammers have been active, telling users to type commands here, stealing their wallet contents. Do not use this console without fully understanding the ramifications of a command.</source>
        <translation>ВНИМАНИЕ: Мошенники предлагали пользователям вводить сюда команды, похищая таким образом содержимое их кошельков. Не используйте эту консоль без полного понимания смысла команд.</translation>
    </message>
    <message>
        <source>Network activity disabled</source>
        <translation>Сетевая активность отключена</translation>
    </message>
    <message>
        <source>Executing command without any wallet</source>
        <translation>Выполнение команды без кошелька</translation>
    </message>
    <message>
        <source>Executing command using "%1" wallet</source>
        <translation>Выполнение команды с помощью "%1" кошелька</translation>
    </message>
    <message>
        <source>(node id: %1)</source>
        <translation>(идентификатор узла: %1)</translation>
    </message>
    <message>
        <source>via %1</source>
        <translation>с помощью %1</translation>
    </message>
    <message>
        <source>never</source>
        <translation>никогда</translation>
    </message>
    <message>
        <source>Inbound</source>
        <translation>Входящий</translation>
    </message>
    <message>
        <source>Outbound</source>
        <translation>Исходящий</translation>
    </message>
    <message>
        <source>Yes</source>
        <translation>Да</translation>
    </message>
    <message>
        <source>No</source>
        <translation>Нет</translation>
    </message>
    <message>
        <source>Unknown</source>
        <translation>Неизвестно</translation>
    </message>
</context>
<context>
    <name>ReceiveCoinsDialog</name>
    <message>
        <source>&amp;Amount:</source>
        <translation>&amp;Количество:</translation>
    </message>
    <message>
        <source>&amp;Label:</source>
        <translation>&amp;Метка:</translation>
    </message>
    <message>
        <source>&amp;Message:</source>
        <translation>&amp;Сообщение:</translation>
    </message>
    <message>
        <source>An optional message to attach to the payment request, which will be displayed when the request is opened. Note: The message will not be sent with the payment over the Particl network.</source>
        <translation>Необязательное сообщение для запроса платежа, которое будет показано при открытии запроса. Заметьте: сообщение не будет отправлено вместе с платежом через сеть Биткойн.</translation>
    </message>
    <message>
        <source>An optional label to associate with the new receiving address.</source>
        <translation>Необязательная метка для нового адреса получения.</translation>
    </message>
    <message>
        <source>Use this form to request payments. All fields are &lt;b&gt;optional&lt;/b&gt;.</source>
        <translation>Заполните форму для запроса платежей. Все поля &lt;b&gt;необязательны&lt;/b&gt;.</translation>
    </message>
    <message>
        <source>An optional amount to request. Leave this empty or zero to not request a specific amount.</source>
        <translation>Необязательная сумма для запроса. Оставьте пустым или укажите ноль, чтобы не запрашивать определённую сумму.</translation>
    </message>
    <message>
        <source>An optional label to associate with the new receiving address (used by you to identify an invoice).  It is also attached to the payment request.</source>
        <translation>Необязательная метка, ассоциированная с новым адресом приёма (используется вами, чтобы идентифицировать выставленный счёт). Также она присоединяется к запросу платежа.</translation>
    </message>
    <message>
        <source>An optional message that is attached to the payment request and may be displayed to the sender.</source>
        <translation>Необязательное сообщение, которое присоединяется к запросу платежа и может быть показано отправителю.</translation>
    </message>
    <message>
        <source>&amp;Create new receiving address</source>
        <translation>&amp;Создать новый адрес для получения</translation>
    </message>
    <message>
        <source>Clear all fields of the form.</source>
        <translation>Очистить все поля формы.</translation>
    </message>
    <message>
        <source>Clear</source>
        <translation>Очистить</translation>
    </message>
    <message>
        <source>Native segwit addresses (aka Bech32 or BIP-173) reduce your transaction fees later on and offer better protection against typos, but old wallets don't support them. When unchecked, an address compatible with older wallets will be created instead.</source>
        <translation>"Родные" segwit-адреса (Bech32 или BIP-173) в дальнейшем уменьшат комиссии ваших транзакций и предоставят улучшенную защиту от опечаток, однако старые кошельки не поддерживают эти адреса. Если не выбрано, будет создан совместимый со старыми кошелёк.</translation>
    </message>
    <message>
        <source>Generate native segwit (Bech32) address</source>
        <translation>Создать "родной" segwit (Bech32) адрес</translation>
    </message>
    <message>
        <source>Requested payments history</source>
        <translation>История платежных запросов</translation>
    </message>
    <message>
        <source>Show the selected request (does the same as double clicking an entry)</source>
        <translation>Отобразить выбранный запрос (выполняет то же, что и двойной щелчок на записи)</translation>
    </message>
    <message>
        <source>Show</source>
        <translation>Показать</translation>
    </message>
    <message>
        <source>Remove the selected entries from the list</source>
        <translation>Удалить выбранные записи со списка</translation>
    </message>
    <message>
        <source>Remove</source>
        <translation>Удалить</translation>
    </message>
    <message>
        <source>Copy URI</source>
        <translation>Копировать URI</translation>
    </message>
    <message>
        <source>Copy label</source>
        <translation>Копировать метку</translation>
    </message>
    <message>
        <source>Copy message</source>
        <translation>Копировать сообщение</translation>
    </message>
    <message>
        <source>Copy amount</source>
        <translation>Копировать сумму</translation>
    </message>
</context>
<context>
    <name>ReceiveRequestDialog</name>
    <message>
        <source>QR Code</source>
        <translation>QR-код</translation>
    </message>
    <message>
        <source>Copy &amp;URI</source>
        <translation>Копировать &amp;URI</translation>
    </message>
    <message>
        <source>Copy &amp;Address</source>
        <translation>Копировать &amp;Адрес</translation>
    </message>
    <message>
        <source>&amp;Save Image...</source>
        <translation>&amp;Сохранить изображение...</translation>
    </message>
    <message>
        <source>Request payment to %1</source>
        <translation>Запросить платёж на %1</translation>
    </message>
    <message>
        <source>Payment information</source>
        <translation>Информация о платеже</translation>
    </message>
    <message>
        <source>URI</source>
        <translation>URI</translation>
    </message>
    <message>
        <source>Address</source>
        <translation>Адрес</translation>
    </message>
    <message>
        <source>Amount</source>
        <translation>Количество</translation>
    </message>
    <message>
        <source>Label</source>
        <translation>Метка</translation>
    </message>
    <message>
        <source>Message</source>
        <translation>Сообщение</translation>
    </message>
    <message>
        <source>Wallet</source>
        <translation>Кошелёк</translation>
    </message>
</context>
<context>
    <name>RecentRequestsTableModel</name>
    <message>
        <source>Date</source>
        <translation>Дата</translation>
    </message>
    <message>
        <source>Label</source>
        <translation>Метка</translation>
    </message>
    <message>
        <source>Message</source>
        <translation>Сообщение</translation>
    </message>
    <message>
        <source>(no label)</source>
        <translation>(нет метки)</translation>
    </message>
    <message>
        <source>(no message)</source>
        <translation>(нет сообщений)</translation>
    </message>
    <message>
        <source>(no amount requested)</source>
        <translation>(не указана запрашиваемая сумма)</translation>
    </message>
    <message>
        <source>Requested</source>
        <translation>Запрошено</translation>
    </message>
</context>
<context>
    <name>SendCoinsDialog</name>
    <message>
        <source>Send Coins</source>
        <translation>Отправить монеты</translation>
    </message>
    <message>
        <source>Coin Control Features</source>
        <translation>Опции управления монетами</translation>
    </message>
    <message>
        <source>Inputs...</source>
        <translation>Входы...</translation>
    </message>
    <message>
        <source>automatically selected</source>
        <translation>выбрано автоматически</translation>
    </message>
    <message>
        <source>Insufficient funds!</source>
        <translation>Недостаточно средств!</translation>
    </message>
    <message>
        <source>Quantity:</source>
        <translation>Количество:</translation>
    </message>
    <message>
        <source>Bytes:</source>
        <translation>Байтов:</translation>
    </message>
    <message>
        <source>Amount:</source>
        <translation>Количество:</translation>
    </message>
    <message>
        <source>Fee:</source>
        <translation>Комиссия:</translation>
    </message>
    <message>
        <source>After Fee:</source>
        <translation>После комиссии:</translation>
    </message>
    <message>
        <source>Change:</source>
        <translation>Сдача:</translation>
    </message>
    <message>
        <source>If this is activated, but the change address is empty or invalid, change will be sent to a newly generated address.</source>
        <translation>Если это выбрано, но адрес сдачи пустой или неверный, сдача будет отправлена на новый сгенерированный адрес.</translation>
    </message>
    <message>
        <source>Custom change address</source>
        <translation>Указать адрес для сдачи</translation>
    </message>
    <message>
        <source>Transaction Fee:</source>
        <translation>Комиссия за транзакцию:</translation>
    </message>
    <message>
        <source>Choose...</source>
        <translation>Выбрать...</translation>
    </message>
    <message>
        <source>Using the fallbackfee can result in sending a transaction that will take several hours or days (or never) to confirm. Consider choosing your fee manually or wait until you have validated the complete chain.</source>
        <translation>Использование резервной комиссии может привести к отправке транзакции, для подтверждения которой потребуется несколько часов или дней (или никогда). Попробуйте выбрать свою комиссию вручную или подождите, пока вы не подтвердите всю цепочку.</translation>
    </message>
    <message>
        <source>Warning: Fee estimation is currently not possible.</source>
        <translation>Предупреждение: оценка комиссии в данный момент невозможна.</translation>
    </message>
    <message>
        <source>Specify a custom fee per kB (1,000 bytes) of the transaction's virtual size.

Note:  Since the fee is calculated on a per-byte basis, a fee of "100 satoshis per kB" for a transaction size of 500 bytes (half of 1 kB) would ultimately yield a fee of only 50 satoshis.</source>
        <translation>Укажите пользовательскую плату за килобайт (1000 байт) виртуального размера транзакции.

Примечание: Так как комиссия рассчитывается на основе каждого байта, комиссия  "100 сатошей за КБ " для транзакции размером 500 байт (половина 1 КБ) в конечном счете приведет к сбору только 50 сатошей.</translation>
    </message>
    <message>
        <source>per kilobyte</source>
        <translation>за килобайт</translation>
    </message>
    <message>
        <source>Hide</source>
        <translation>Скрыть</translation>
    </message>
    <message>
        <source>Recommended:</source>
        <translation>Рекомендованное значение:</translation>
    </message>
    <message>
        <source>Custom:</source>
        <translation>Пользовательское значение:</translation>
    </message>
    <message>
        <source>(Smart fee not initialized yet. This usually takes a few blocks...)</source>
        <translation>(Умная комиссия пока не инициализирована. Обычно для этого требуется несколько блоков...)</translation>
    </message>
    <message>
        <source>Send to multiple recipients at once</source>
        <translation>Отправить нескольким получателям сразу</translation>
    </message>
    <message>
        <source>Add &amp;Recipient</source>
        <translation>Добавить &amp;получателя</translation>
    </message>
    <message>
        <source>Clear all fields of the form.</source>
        <translation>Очистить все поля формы.</translation>
    </message>
    <message>
        <source>Dust:</source>
        <translation>Пыль:</translation>
    </message>
    <message>
        <source>Hide transaction fee settings</source>
        <translation>Скрыть настройки комиссий</translation>
    </message>
    <message>
        <source>When there is less transaction volume than space in the blocks, miners as well as relaying nodes may enforce a minimum fee. Paying only this minimum fee is just fine, but be aware that this can result in a never confirming transaction once there is more demand for particl transactions than the network can process.</source>
        <translation>Когда объем транзакций меньше, чем пространство в блоках, майнеры, а также ретранслирующие узлы могут устанавливать минимальную плату. Платить только эту минимальную комиссию - это хорошо, но имейте в виду, что это может привести к тому, что транзакция никогда не будет подтверждена, если будет больше биткойн-транзакций, чем может обработать сеть.</translation>
    </message>
    <message>
        <source>A too low fee might result in a never confirming transaction (read the tooltip)</source>
        <translation>Слишком низкая комиссия может привести к невозможности подтверждения транзакции (см. подсказку)</translation>
    </message>
    <message>
        <source>Confirmation time target:</source>
        <translation>Целевое время подтверждения</translation>
    </message>
    <message>
        <source>Enable Replace-By-Fee</source>
        <translation>Включить Replace-By-Fee</translation>
    </message>
    <message>
        <source>With Replace-By-Fee (BIP-125) you can increase a transaction's fee after it is sent. Without this, a higher fee may be recommended to compensate for increased transaction delay risk.</source>
        <translation>С помощью Replace-By-Fee (BIP-125) вы можете увеличить комиссию за транзакцию после ее отправки. Без этого может быть рекомендована более высокая комиссия для компенсации повышенного риска задержки транзакции.</translation>
    </message>
    <message>
        <source>Clear &amp;All</source>
        <translation>Очистить &amp;Всё</translation>
    </message>
    <message>
        <source>Balance:</source>
        <translation>Баланс:</translation>
    </message>
    <message>
        <source>Confirm the send action</source>
        <translation>Подтвердить отправку</translation>
    </message>
    <message>
        <source>S&amp;end</source>
        <translation>&amp;Отправить</translation>
    </message>
    <message>
        <source>Copy quantity</source>
        <translation>Копировать количество</translation>
    </message>
    <message>
        <source>Copy amount</source>
        <translation>Копировать сумму</translation>
    </message>
    <message>
        <source>Copy fee</source>
        <translation>Скопировать комиссию</translation>
    </message>
    <message>
        <source>Copy after fee</source>
        <translation>Скопировать после комиссии</translation>
    </message>
    <message>
        <source>Copy bytes</source>
        <translation>Скопировать байты</translation>
    </message>
    <message>
        <source>Copy dust</source>
        <translation>Скопировать пыль</translation>
    </message>
    <message>
        <source>Copy change</source>
        <translation>Скопировать сдачу</translation>
    </message>
    <message>
        <source>%1 (%2 blocks)</source>
        <translation>%1 (%2 блоков)</translation>
    </message>
    <message>
        <source>Cr&amp;eate Unsigned</source>
        <translation>Создать Без Подписи</translation>
    </message>
    <message>
        <source>Creates a Partially Signed Particl Transaction (PSBT) for use with e.g. an offline %1 wallet, or a PSBT-compatible hardware wallet.</source>
        <translation>Creates a Partially Signed Particl Transaction (PSBT) for use with e.g. an offline %1 wallet, or a PSBT-compatible hardware wallet.</translation>
    </message>
    <message>
        <source> from wallet '%1'</source>
        <translation>с кошелька '%1'</translation>
    </message>
    <message>
        <source>%1 to '%2'</source>
        <translation>%1 на '%2'</translation>
    </message>
    <message>
        <source>%1 to %2</source>
        <translation>С %1 на %2</translation>
    </message>
    <message>
        <source>Do you want to draft this transaction?</source>
        <translation>Вы хотите подготовить черновик транзакции?</translation>
    </message>
    <message>
        <source>Are you sure you want to send?</source>
        <translation>Вы действительно хотите выполнить отправку?</translation>
    </message>
    <message>
        <source>Please, review your transaction proposal. This will produce a Partially Signed Particl Transaction (PSBT) which you can copy and then sign with e.g. an offline %1 wallet, or a PSBT-compatible hardware wallet.</source>
        <translation>Please, review your transaction proposal. This will produce a Partially Signed Particl Transaction (PSBT) which you can copy and then sign with e.g. an offline %1 wallet, or a PSBT-compatible hardware wallet.</translation>
    </message>
    <message>
        <source>or</source>
        <translation>или</translation>
    </message>
    <message>
        <source>You can increase the fee later (signals Replace-By-Fee, BIP-125).</source>
        <translation>Вы можете увеличить комиссию позже (Replace-By-Fee, BIP-125).</translation>
    </message>
    <message>
        <source>Please, review your transaction.</source>
        <translation>Пожалуйста, ознакомьтесь с вашей транзакцией.</translation>
    </message>
    <message>
        <source>Transaction fee</source>
        <translation>Комиссия</translation>
    </message>
    <message>
        <source>Not signalling Replace-By-Fee, BIP-125.</source>
        <translation>Не сигнализирует Replace-By-Fee, BIP-125.</translation>
    </message>
    <message>
        <source>Total Amount</source>
        <translation>Общая сумма</translation>
    </message>
    <message>
        <source>To review recipient list click "Show Details..."</source>
        <translation>Чтобы просмотреть список получателей, нажмите «Показать подробно...»</translation>
    </message>
    <message>
        <source>Confirm send coins</source>
        <translation>Подтвердить отправку монет</translation>
    </message>
    <message>
        <source>Confirm transaction proposal</source>
        <translation>Подтвердите предложенную транзакцию</translation>
    </message>
    <message>
        <source>Copy PSBT to clipboard</source>
        <translation>Копировать PSBT в буфер обмена</translation>
    </message>
    <message>
        <source>Send</source>
        <translation>Отправить</translation>
    </message>
    <message>
        <source>PSBT copied</source>
        <translation>PSBT скопирована</translation>
    </message>
    <message>
        <source>Watch-only balance:</source>
        <translation>Баланс только для просмотра:</translation>
    </message>
    <message>
        <source>The recipient address is not valid. Please recheck.</source>
        <translation>Адрес получателя неверный. Пожалуйста, перепроверьте.</translation>
    </message>
    <message>
        <source>The amount to pay must be larger than 0.</source>
        <translation>Сумма оплаты должна быть больше 0.</translation>
    </message>
    <message>
        <source>The amount exceeds your balance.</source>
        <translation>Количество превышает ваш баланс.</translation>
    </message>
    <message>
        <source>The total exceeds your balance when the %1 transaction fee is included.</source>
        <translation>Сумма с учётом комиссии %1 превышает ваш баланс.</translation>
    </message>
    <message>
        <source>Duplicate address found: addresses should only be used once each.</source>
        <translation>Обнаружен дублирующийся адрес: используйте каждый адрес однократно.</translation>
    </message>
    <message>
        <source>Transaction creation failed!</source>
        <translation>Создание транзакции завершилось неудачей!</translation>
    </message>
    <message>
        <source>A fee higher than %1 is considered an absurdly high fee.</source>
        <translation>Комиссия более чем в %1 считается абсурдно высокой.</translation>
    </message>
    <message>
        <source>Payment request expired.</source>
        <translation>Истекло время ожидания запроса платежа</translation>
    </message>
    <message numerus="yes">
        <source>Estimated to begin confirmation within %n block(s).</source>
        <translation><numerusform>Предполагаемое подтверждение в течение %n блока.</numerusform><numerusform>Предполагаемое подтверждение в течение %n блоков.</numerusform><numerusform>Предполагаемое подтверждение в течение %n блоков.</numerusform><numerusform>Предполагаемое подтверждение в течение %n блоков.</numerusform></translation>
    </message>
    <message>
        <source>Warning: Invalid Particl address</source>
        <translation>Предупреждение: Неверный Биткойн-адрес</translation>
    </message>
    <message>
        <source>Warning: Unknown change address</source>
        <translation>Предупреждение: Неизвестный адрес сдачи</translation>
    </message>
    <message>
        <source>Confirm custom change address</source>
        <translation>Подтвердите свой адрес для сдачи</translation>
    </message>
    <message>
        <source>The address you selected for change is not part of this wallet. Any or all funds in your wallet may be sent to this address. Are you sure?</source>
        <translation>Выбранный вами адрес для сдачи не принадлежит этому кошельку. Часть или все средства могут быть отправлены на этот адрес. Вы уверены?</translation>
    </message>
    <message>
        <source>(no label)</source>
        <translation>(нет метки)</translation>
    </message>
</context>
<context>
    <name>SendCoinsEntry</name>
    <message>
        <source>A&amp;mount:</source>
        <translation>&amp;Количество:</translation>
    </message>
    <message>
        <source>Pay &amp;To:</source>
        <translation>&amp;Заплатить:</translation>
    </message>
    <message>
        <source>&amp;Label:</source>
        <translation>&amp;Метка:</translation>
    </message>
    <message>
        <source>Choose previously used address</source>
        <translation>Выбрать предыдущий использованный адрес</translation>
    </message>
    <message>
        <source>The Particl address to send the payment to</source>
        <translation>Биткойн-адрес, на который отправить платёж</translation>
    </message>
    <message>
        <source>Alt+A</source>
        <translation>Alt+A</translation>
    </message>
    <message>
        <source>Paste address from clipboard</source>
        <translation>Вставить адрес из буфера обмена</translation>
    </message>
    <message>
        <source>Alt+P</source>
        <translation>Alt+P</translation>
    </message>
    <message>
        <source>Remove this entry</source>
        <translation>Удалить эту запись</translation>
    </message>
    <message>
        <source>The amount to send in the selected unit</source>
        <translation>The amount to send in the selected unit</translation>
    </message>
    <message>
        <source>The fee will be deducted from the amount being sent. The recipient will receive less particl than you enter in the amount field. If multiple recipients are selected, the fee is split equally.</source>
        <translation>С отправляемой суммы будет удержана комиссия. Получателю придёт меньше биткойнов, чем вы вводите в поле количества. Если выбрано несколько получателей, комиссия распределяется поровну.</translation>
    </message>
    <message>
        <source>S&amp;ubtract fee from amount</source>
        <translation>В&amp;ычесть комиссию с суммы</translation>
    </message>
    <message>
        <source>Use available balance</source>
        <translation>Использовать доступный баланс</translation>
    </message>
    <message>
        <source>Message:</source>
        <translation>Сообщение:</translation>
    </message>
    <message>
        <source>This is an unauthenticated payment request.</source>
        <translation>Это непроверенный запрос на оплату.</translation>
    </message>
    <message>
        <source>This is an authenticated payment request.</source>
        <translation>Это проверенный запрос на оплату.</translation>
    </message>
    <message>
        <source>Enter a label for this address to add it to the list of used addresses</source>
        <translation>Введите метку для этого адреса, чтобы добавить его в список используемых адресов</translation>
    </message>
    <message>
<<<<<<< HEAD
        <source>A message that was attached to the particl: URI which will be stored with the transaction for your reference. Note: This message will not be sent over the Particl network.</source>
        <translation>Сообщение прикрепленное к биткойн идентификатору будет сохранено вместе с транзакцией для вашего сведения. Заметьте: Сообщение не будет отправлено через сеть Биткойн.</translation>
=======
        <source>A message that was attached to the bitcoin: URI which will be stored with the transaction for your reference. Note: This message will not be sent over the Bitcoin network.</source>
        <translation>Сообщение, прикрепленное к биткойн-идентификатору, будет сохранено вместе с транзакцией для вашего сведения. Заметьте: Сообщение не будет отправлено через сеть Биткойн.</translation>
>>>>>>> a4bc4c1f
    </message>
    <message>
        <source>Pay To:</source>
        <translation>Выполнить оплату в пользу:</translation>
    </message>
    <message>
        <source>Memo:</source>
        <translation>Примечание:</translation>
    </message>
</context>
<context>
    <name>ShutdownWindow</name>
    <message>
        <source>%1 is shutting down...</source>
        <translation>%1 завершает работу...</translation>
    </message>
    <message>
        <source>Do not shut down the computer until this window disappears.</source>
        <translation>Не выключайте компьютер, пока это окно не исчезнет.</translation>
    </message>
</context>
<context>
    <name>SignVerifyMessageDialog</name>
    <message>
        <source>Signatures - Sign / Verify a Message</source>
        <translation>Подписи - Подписать / Проверить Сообщение</translation>
    </message>
    <message>
        <source>&amp;Sign Message</source>
        <translation>&amp;Подписать Сообщение</translation>
    </message>
    <message>
        <source>You can sign messages/agreements with your addresses to prove you can receive particl sent to them. Be careful not to sign anything vague or random, as phishing attacks may try to trick you into signing your identity over to them. Only sign fully-detailed statements you agree to.</source>
        <translation>Вы можете подписывать сообщения/соглашения своими адресами, чтобы доказать свою возможность получать биткойны на них. Будьте осторожны, не подписывайте что-то неопределённое или случайное, так как фишинговые атаки могут обманным путём заставить вас подписать нежелательные сообщения. Подписывайте только те сообщения, с которыми вы согласны вплоть до мелочей.</translation>
    </message>
    <message>
        <source>The Particl address to sign the message with</source>
        <translation>Биткойн-адрес, которым подписать сообщение</translation>
    </message>
    <message>
        <source>Choose previously used address</source>
        <translation>Выбрать предыдущий использованный адрес</translation>
    </message>
    <message>
        <source>Alt+A</source>
        <translation>Alt+A</translation>
    </message>
    <message>
        <source>Paste address from clipboard</source>
        <translation>Вставить адрес из буфера обмена</translation>
    </message>
    <message>
        <source>Alt+P</source>
        <translation>Alt+P</translation>
    </message>
    <message>
        <source>Enter the message you want to sign here</source>
        <translation>Введите сообщение для подписи</translation>
    </message>
    <message>
        <source>Signature</source>
        <translation>Подпись</translation>
    </message>
    <message>
        <source>Copy the current signature to the system clipboard</source>
        <translation>Скопировать текущую подпись в буфер обмена системы</translation>
    </message>
    <message>
        <source>Sign the message to prove you own this Particl address</source>
        <translation>Подписать сообщение, чтобы доказать владение Биткойн-адресом</translation>
    </message>
    <message>
        <source>Sign &amp;Message</source>
        <translation>Подписать &amp;Сообщение</translation>
    </message>
    <message>
        <source>Reset all sign message fields</source>
        <translation>Сбросить значения всех полей подписывания сообщений</translation>
    </message>
    <message>
        <source>Clear &amp;All</source>
        <translation>Очистить &amp;Всё</translation>
    </message>
    <message>
        <source>&amp;Verify Message</source>
        <translation>&amp;Проверить Сообщение</translation>
    </message>
    <message>
        <source>Enter the receiver's address, message (ensure you copy line breaks, spaces, tabs, etc. exactly) and signature below to verify the message. Be careful not to read more into the signature than what is in the signed message itself, to avoid being tricked by a man-in-the-middle attack. Note that this only proves the signing party receives with the address, it cannot prove sendership of any transaction!</source>
        <translation>Введите ниже адрес получателя, сообщение (убедитесь, что переводы строк, пробелы, табы и т.п. в точности скопированы) и подпись, чтобы проверить сообщение. Убедитесь, что не скопировали лишнего в подпись, сравнив с самим подписываемым сообщением, чтобы не стать жертвой атаки "man-in-the-middle". Заметьте, что эта операция удостоверяет лишь авторство подписавшего, но не может удостоверить отправителя транзакции.</translation>
    </message>
    <message>
        <source>The Particl address the message was signed with</source>
        <translation>Биткойн-адрес, которым было подписано сообщение</translation>
    </message>
    <message>
        <source>The signed message to verify</source>
        <translation>Подписанное сообщение для проверки</translation>
    </message>
    <message>
        <source>The signature given when the message was signed</source>
        <translation>The signature given when the message was signed</translation>
    </message>
    <message>
        <source>Verify the message to ensure it was signed with the specified Particl address</source>
        <translation>Проверить сообщение, чтобы убедиться, что оно было подписано указанным Биткойн-адресом</translation>
    </message>
    <message>
        <source>Verify &amp;Message</source>
        <translation>Проверить &amp;Сообщение</translation>
    </message>
    <message>
        <source>Reset all verify message fields</source>
        <translation>Сбросить все поля проверки сообщения</translation>
    </message>
    <message>
        <source>Click "Sign Message" to generate signature</source>
        <translation>Нажмите "Подписать сообщение" для создания подписи</translation>
    </message>
    <message>
        <source>The entered address is invalid.</source>
        <translation>Введенный адрес недействителен.</translation>
    </message>
    <message>
        <source>Please check the address and try again.</source>
        <translation>Необходимо проверить адрес и выполнить повторную попытку.</translation>
    </message>
    <message>
        <source>The entered address does not refer to a key.</source>
        <translation>Введённый адрес не связан с ключом.</translation>
    </message>
    <message>
        <source>Wallet unlock was cancelled.</source>
        <translation>Разблокирование кошелька было отменено.</translation>
    </message>
    <message>
        <source>No error</source>
        <translation>Без ошибок</translation>
    </message>
    <message>
        <source>Private key for the entered address is not available.</source>
        <translation>Недоступен секретный ключ для введённого адреса.</translation>
    </message>
    <message>
        <source>Message signing failed.</source>
        <translation>Не удалось подписать сообщение.</translation>
    </message>
    <message>
        <source>Message signed.</source>
        <translation>Сообщение подписано.</translation>
    </message>
    <message>
        <source>The signature could not be decoded.</source>
        <translation>Невозможно расшифровать подпись.</translation>
    </message>
    <message>
        <source>Please check the signature and try again.</source>
        <translation>Пожалуйста, проверьте подпись и попробуйте ещё раз.</translation>
    </message>
    <message>
        <source>The signature did not match the message digest.</source>
        <translation>Подпись не соответствует отпечатку сообщения.</translation>
    </message>
    <message>
        <source>Message verification failed.</source>
        <translation>Сообщение не прошло проверку.</translation>
    </message>
    <message>
        <source>Message verified.</source>
        <translation>Сообщение проверено.</translation>
    </message>
</context>
<context>
    <name>TrafficGraphWidget</name>
    <message>
        <source>KB/s</source>
        <translation>КБ/с</translation>
    </message>
</context>
<context>
    <name>TransactionDesc</name>
    <message numerus="yes">
        <source>Open for %n more block(s)</source>
        <translation><numerusform>Открыть еще на %n блок</numerusform><numerusform>Открыть еще на %n блоков</numerusform><numerusform>Открыть еще на %n блоков</numerusform><numerusform>Открыть еще на %n блоков</numerusform></translation>
    </message>
    <message>
        <source>Open until %1</source>
        <translation>Открыто до %1</translation>
    </message>
    <message>
        <source>conflicted with a transaction with %1 confirmations</source>
        <translation>конфликт с транзакцией с %1 подтверждениями</translation>
    </message>
    <message>
        <source>0/unconfirmed, %1</source>
        <translation>0/не подтверждено, %1</translation>
    </message>
    <message>
        <source>in memory pool</source>
        <translation>в мемпуле</translation>
    </message>
    <message>
        <source>not in memory pool</source>
        <translation>не в мемпуле</translation>
    </message>
    <message>
        <source>abandoned</source>
        <translation>заброшено</translation>
    </message>
    <message>
        <source>%1/unconfirmed</source>
        <translation>%1/не подтверждено</translation>
    </message>
    <message>
        <source>%1 confirmations</source>
        <translation>%1 подтверждений</translation>
    </message>
    <message>
        <source>Status</source>
        <translation>Статус</translation>
    </message>
    <message>
        <source>Date</source>
        <translation>Дата</translation>
    </message>
    <message>
        <source>Source</source>
        <translation>Источник</translation>
    </message>
    <message>
        <source>Generated</source>
        <translation>Создано автоматически</translation>
    </message>
    <message>
        <source>From</source>
        <translation>От</translation>
    </message>
    <message>
        <source>unknown</source>
        <translation>неизвестно</translation>
    </message>
    <message>
        <source>To</source>
        <translation>Для</translation>
    </message>
    <message>
        <source>own address</source>
        <translation>свой адрес</translation>
    </message>
    <message>
        <source>watch-only</source>
        <translation>только просмотр</translation>
    </message>
    <message>
        <source>label</source>
        <translation>метка</translation>
    </message>
    <message>
        <source>Credit</source>
        <translation>Кредит</translation>
    </message>
    <message numerus="yes">
        <source>matures in %n more block(s)</source>
        <translation><numerusform>созревает еще в %n блоках</numerusform><numerusform>созревает еще в %n блоках</numerusform><numerusform>созревает еще в %n блоках</numerusform><numerusform>созревает еще в %n блоках</numerusform></translation>
    </message>
    <message>
        <source>not accepted</source>
        <translation>не принято</translation>
    </message>
    <message>
        <source>Debit</source>
        <translation>Дебет</translation>
    </message>
    <message>
        <source>Total debit</source>
        <translation>Всего дебет</translation>
    </message>
    <message>
        <source>Total credit</source>
        <translation>Всего кредит</translation>
    </message>
    <message>
        <source>Transaction fee</source>
        <translation>Комиссия за транзакцию</translation>
    </message>
    <message>
        <source>Net amount</source>
        <translation>Чистая сумма</translation>
    </message>
    <message>
        <source>Message</source>
        <translation>Сообщение</translation>
    </message>
    <message>
        <source>Comment</source>
        <translation>Комментарий</translation>
    </message>
    <message>
        <source>Transaction ID</source>
        <translation>ID транзакции</translation>
    </message>
    <message>
        <source>Transaction total size</source>
        <translation>Общий размер транзакции</translation>
    </message>
    <message>
        <source>Transaction virtual size</source>
        <translation>Виртуальный размер транзакции</translation>
    </message>
    <message>
        <source>Output index</source>
        <translation>Индекс выхода</translation>
    </message>
    <message>
        <source> (Certificate was not verified)</source>
        <translation>(Сертификат не был проверен)</translation>
    </message>
    <message>
        <source>Merchant</source>
        <translation>Мерчант</translation>
    </message>
    <message>
        <source>Generated coins must mature %1 blocks before they can be spent. When you generated this block, it was broadcast to the network to be added to the block chain. If it fails to get into the chain, its state will change to "not accepted" and it won't be spendable. This may occasionally happen if another node generates a block within a few seconds of yours.</source>
        <translation>Созданные автоматически монеты должны подождать %1 блоков, прежде чем они могут быть потрачены. Когда вы создали автоматически этот блок, он был отправлен в сеть для добавления в цепочку блоков. Если он не попадёт в цепь, его статус изменится на "не принят", и монеты будут недействительны. Это иногда происходит в случае, если другой узел создаст автоматически блок на несколько секунд раньше вас.</translation>
    </message>
    <message>
        <source>Debug information</source>
        <translation>Отладочная информация</translation>
    </message>
    <message>
        <source>Transaction</source>
        <translation>Транзакция</translation>
    </message>
    <message>
        <source>Inputs</source>
        <translation>Входы</translation>
    </message>
    <message>
        <source>Amount</source>
        <translation>Количество</translation>
    </message>
    <message>
        <source>true</source>
        <translation>истина</translation>
    </message>
    <message>
        <source>false</source>
        <translation>ложь</translation>
    </message>
</context>
<context>
    <name>TransactionDescDialog</name>
    <message>
        <source>This pane shows a detailed description of the transaction</source>
        <translation>На этой панели показано подробное описание транзакции</translation>
    </message>
    <message>
        <source>Details for %1</source>
        <translation>Детальная информация по %1</translation>
    </message>
</context>
<context>
    <name>TransactionTableModel</name>
    <message>
        <source>Date</source>
        <translation>Дата</translation>
    </message>
    <message>
        <source>Type</source>
        <translation>Тип</translation>
    </message>
    <message>
        <source>Label</source>
        <translation>Метка</translation>
    </message>
    <message numerus="yes">
        <source>Open for %n more block(s)</source>
        <translation><numerusform>Открыть еще на %n блок</numerusform><numerusform>Открыть еще на %n блоков</numerusform><numerusform>Открыть еще на %n блоков</numerusform><numerusform>Открыть еще на %n блоков</numerusform></translation>
    </message>
    <message>
        <source>Open until %1</source>
        <translation>Открыто до %1</translation>
    </message>
    <message>
        <source>Unconfirmed</source>
        <translation>Неподтвержденный</translation>
    </message>
    <message>
        <source>Abandoned</source>
        <translation>Заброшено</translation>
    </message>
    <message>
        <source>Confirming (%1 of %2 recommended confirmations)</source>
        <translation>Подтверждается (%1 из %2 рекомендуемых подтверждений)</translation>
    </message>
    <message>
        <source>Confirmed (%1 confirmations)</source>
        <translation>Подтверждено (%1 подтверждений)</translation>
    </message>
    <message>
        <source>Conflicted</source>
        <translation>В противоречии</translation>
    </message>
    <message>
        <source>Immature (%1 confirmations, will be available after %2)</source>
        <translation>Незрелый (%1 подтверждений, будет доступно после %2)</translation>
    </message>
    <message>
        <source>Generated but not accepted</source>
        <translation>Создано автоматически, но не принято</translation>
    </message>
    <message>
        <source>Received with</source>
        <translation>Получено на</translation>
    </message>
    <message>
        <source>Received from</source>
        <translation>Получено от</translation>
    </message>
    <message>
        <source>Sent to</source>
        <translation>Отправить</translation>
    </message>
    <message>
        <source>Payment to yourself</source>
        <translation>Отправлено себе</translation>
    </message>
    <message>
        <source>Mined</source>
        <translation>Добыто</translation>
    </message>
    <message>
        <source>watch-only</source>
        <translation>только просмотр</translation>
    </message>
    <message>
        <source>(n/a)</source>
        <translation>(недоступно)</translation>
    </message>
    <message>
        <source>(no label)</source>
        <translation>(нет метки)</translation>
    </message>
    <message>
        <source>Transaction status. Hover over this field to show number of confirmations.</source>
        <translation>Статус транзакции. Для отображения количества подтверждений необходимо навести курсор на это поле.</translation>
    </message>
    <message>
        <source>Date and time that the transaction was received.</source>
        <translation>Дата и время получения транзакции.</translation>
    </message>
    <message>
        <source>Type of transaction.</source>
        <translation>Тип транзакции.</translation>
    </message>
    <message>
        <source>Whether or not a watch-only address is involved in this transaction.</source>
        <translation>Использовался ли в транзакции адрес для наблюдения.</translation>
    </message>
    <message>
        <source>User-defined intent/purpose of the transaction.</source>
        <translation>Определяемое пользователем намерение/цель транзакции.</translation>
    </message>
    <message>
        <source>Amount removed from or added to balance.</source>
        <translation>Снятая или добавленная к балансу сумма.</translation>
    </message>
</context>
<context>
    <name>TransactionView</name>
    <message>
        <source>All</source>
        <translation>Все</translation>
    </message>
    <message>
        <source>Today</source>
        <translation>Сегодня</translation>
    </message>
    <message>
        <source>This week</source>
        <translation>Эта неделя</translation>
    </message>
    <message>
        <source>This month</source>
        <translation>Этот месяц</translation>
    </message>
    <message>
        <source>Last month</source>
        <translation>Последний месяц</translation>
    </message>
    <message>
        <source>This year</source>
        <translation>Этот год</translation>
    </message>
    <message>
        <source>Range...</source>
        <translation>Диапазон...</translation>
    </message>
    <message>
        <source>Received with</source>
        <translation>Получено на</translation>
    </message>
    <message>
        <source>Sent to</source>
        <translation>Отправить</translation>
    </message>
    <message>
        <source>To yourself</source>
        <translation>Себе</translation>
    </message>
    <message>
        <source>Mined</source>
        <translation>Добыто</translation>
    </message>
    <message>
        <source>Other</source>
        <translation>Другое</translation>
    </message>
    <message>
        <source>Enter address, transaction id, or label to search</source>
        <translation>Введите адрес, ID транзакции или метку для поиска</translation>
    </message>
    <message>
        <source>Min amount</source>
        <translation>Минимальное количество</translation>
    </message>
    <message>
        <source>Abandon transaction</source>
        <translation>Отказ от транзакции</translation>
    </message>
    <message>
        <source>Increase transaction fee</source>
        <translation>Увеличить комиссию за транзакцию</translation>
    </message>
    <message>
        <source>Copy address</source>
        <translation>Копировать адрес</translation>
    </message>
    <message>
        <source>Copy label</source>
        <translation>Копировать метку</translation>
    </message>
    <message>
        <source>Copy amount</source>
        <translation>Копировать сумму</translation>
    </message>
    <message>
        <source>Copy transaction ID</source>
        <translation>Копировать ID транзакции</translation>
    </message>
    <message>
        <source>Copy raw transaction</source>
        <translation>Копировать raw транзакцию</translation>
    </message>
    <message>
        <source>Copy full transaction details</source>
        <translation>Копировать все детали транзакции</translation>
    </message>
    <message>
        <source>Edit label</source>
        <translation>Изменить метку</translation>
    </message>
    <message>
        <source>Show transaction details</source>
        <translation>Отобразить детали транзакции</translation>
    </message>
    <message>
        <source>Export Transaction History</source>
        <translation>Экспортировать историю транзакций</translation>
    </message>
    <message>
        <source>Comma separated file (*.csv)</source>
        <translation>Текст, разделённый запятыми (*.csv)</translation>
    </message>
    <message>
        <source>Confirmed</source>
        <translation>Подтвержденные</translation>
    </message>
    <message>
        <source>Watch-only</source>
        <translation>Только наблюдение</translation>
    </message>
    <message>
        <source>Date</source>
        <translation>Дата</translation>
    </message>
    <message>
        <source>Type</source>
        <translation>Тип</translation>
    </message>
    <message>
        <source>Label</source>
        <translation>Метка</translation>
    </message>
    <message>
        <source>Address</source>
        <translation>Адрес</translation>
    </message>
    <message>
        <source>ID</source>
        <translation>ID</translation>
    </message>
    <message>
        <source>Exporting Failed</source>
        <translation>Экспорт не удался</translation>
    </message>
    <message>
        <source>There was an error trying to save the transaction history to %1.</source>
        <translation>При попытке сохранения истории транзакций в %1 произошла ошибка.</translation>
    </message>
    <message>
        <source>Exporting Successful</source>
        <translation>Экспорт выполнен успешно</translation>
    </message>
    <message>
        <source>The transaction history was successfully saved to %1.</source>
        <translation>Историю транзакций было успешно сохранено в %1.</translation>
    </message>
    <message>
        <source>Range:</source>
        <translation>Диапазон:</translation>
    </message>
    <message>
        <source>to</source>
        <translation>для</translation>
    </message>
</context>
<context>
    <name>UnitDisplayStatusBarControl</name>
    <message>
        <source>Unit to show amounts in. Click to select another unit.</source>
        <translation>Единица измерения количества монет. Щёлкните для выбора другой единицы.</translation>
    </message>
</context>
<context>
    <name>WalletController</name>
    <message>
        <source>Close wallet</source>
        <translation>Закрыть кошелёк</translation>
    </message>
    <message>
        <source>Are you sure you wish to close the wallet &lt;i&gt;%1&lt;/i&gt;?</source>
        <translation>Вы уверены, что хотите закрыть кошелёк &lt;i&gt;%1&lt;/i&gt;?</translation>
    </message>
    <message>
        <source>Closing the wallet for too long can result in having to resync the entire chain if pruning is enabled.</source>
        <translation>Слишком длительное закрытие кошелька может привести к необходимости повторной синхронизации всей цепочки, если включено сокращение.</translation>
    </message>
</context>
<context>
    <name>WalletFrame</name>
    <message>
        <source>No wallet has been loaded.</source>
        <translation>Не был загружен ни один кошелёк.</translation>
    </message>
</context>
<context>
    <name>WalletModel</name>
    <message>
        <source>Send Coins</source>
        <translation>Отправить монеты</translation>
    </message>
    <message>
        <source>Fee bump error</source>
        <translation>Ошибка оплаты</translation>
    </message>
    <message>
        <source>Increasing transaction fee failed</source>
        <translation>Увеличение комиссии за транзакцию завершилось неудачей</translation>
    </message>
    <message>
        <source>Do you want to increase the fee?</source>
        <translation>Желаете увеличить комиссию?</translation>
    </message>
    <message>
        <source>Do you want to draft a transaction with fee increase?</source>
        <translation>Do you want to draft a transaction with fee increase?</translation>
    </message>
    <message>
        <source>Current fee:</source>
        <translation>Текущая комиссия:</translation>
    </message>
    <message>
        <source>Increase:</source>
        <translation>Увеличить</translation>
    </message>
    <message>
        <source>New fee:</source>
        <translation>Новая комиссия:</translation>
    </message>
    <message>
        <source>Confirm fee bump</source>
        <translation>Подтвердите оплату</translation>
    </message>
    <message>
        <source>Can't draft transaction.</source>
        <translation>Невозможно подготовить черновик транзакции.</translation>
    </message>
    <message>
        <source>PSBT copied</source>
        <translation>PSBT скопирована</translation>
    </message>
    <message>
        <source>Can't sign transaction.</source>
        <translation>Невозможно подписать транзакцию</translation>
    </message>
    <message>
        <source>Could not commit transaction</source>
        <translation>Не удалось выполнить транзакцию</translation>
    </message>
    <message>
        <source>default wallet</source>
        <translation>Кошелёк по умолчанию</translation>
    </message>
</context>
<context>
    <name>WalletView</name>
    <message>
        <source>&amp;Export</source>
        <translation>&amp;Экспорт</translation>
    </message>
    <message>
        <source>Export the data in the current tab to a file</source>
        <translation>Экспортировать данные текущей вкладки в файл</translation>
    </message>
    <message>
        <source>Backup Wallet</source>
        <translation>Создать резервную копию кошелька</translation>
    </message>
    <message>
        <source>Wallet Data (*.dat)</source>
        <translation>Данные кошелька (*.dat)</translation>
    </message>
    <message>
        <source>Backup Failed</source>
        <translation>Создание резервной копии кошелька завершилось неудачей</translation>
    </message>
    <message>
        <source>There was an error trying to save the wallet data to %1.</source>
        <translation>При попытке сохранения данных кошелька в %1 произошла ошибка.</translation>
    </message>
    <message>
        <source>Backup Successful</source>
        <translation>Резервное копирование выполнено успешно</translation>
    </message>
    <message>
        <source>The wallet data was successfully saved to %1.</source>
        <translation>Данные кошелька были успешно сохранены в %1.</translation>
    </message>
    <message>
        <source>Cancel</source>
        <translation>Отмена</translation>
    </message>
</context>
<context>
    <name>bitcoin-core</name>
    <message>
        <source>Distributed under the MIT software license, see the accompanying file %s or %s</source>
        <translation>Распространяется под лицензией MIT, см. приложенный файл %s или %s</translation>
    </message>
    <message>
        <source>Prune configured below the minimum of %d MiB.  Please use a higher number.</source>
        <translation>Удаление блоков выставлено ниже, чем минимум в %d Мб. Пожалуйста, используйте большее значение.</translation>
    </message>
    <message>
        <source>Prune: last wallet synchronisation goes beyond pruned data. You need to -reindex (download the whole blockchain again in case of pruned node)</source>
        <translation>Удаление: последняя синхронизация кошелька вышла за рамки удаленных данных. Вам нужен -reindex (скачать всю цепь блоков в случае удаленного узла)</translation>
    </message>
    <message>
        <source>Error: A fatal internal error occurred, see debug.log for details</source>
        <translation>Ошибка: произошла критическая внутренняя ошибка, для получения деталей см. debug.log</translation>
    </message>
    <message>
        <source>Pruning blockstore...</source>
        <translation>Очистка хранилища блоков...</translation>
    </message>
    <message>
        <source>Unable to start HTTP server. See debug log for details.</source>
        <translation>Невозможно запустить HTTP-сервер. Для получения более детальной информации необходимо обратиться к журналу отладки.</translation>
    </message>
    <message>
        <source>The %s developers</source>
        <translation>Разработчики %s</translation>
    </message>
    <message>
        <source>Can't generate a change-address key. No keys in the internal keypool and can't generate any keys.</source>
        <translation>Невозможно сгенерировать ключ изменения адреса. Нет ключей во внутреннем пуле ключей и не может генерировать ключи.</translation>
    </message>
    <message>
        <source>Cannot obtain a lock on data directory %s. %s is probably already running.</source>
        <translation>Невозможно заблокировать каталог данных %s. %s, возможно, уже работает.</translation>
    </message>
    <message>
        <source>Cannot provide specific connections and have addrman find outgoing connections at the same.</source>
        <translation>Не удается предоставить определенные подключения и найти исходящие соединения при этом.</translation>
    </message>
    <message>
        <source>Error reading %s! All keys read correctly, but transaction data or address book entries might be missing or incorrect.</source>
        <translation>Ошибка чтения %s! Все ключи прочитаны верно, но данные транзакций или записи адресной книги могут отсутствовать или быть неправильными.</translation>
    </message>
    <message>
        <source>Please check that your computer's date and time are correct! If your clock is wrong, %s will not work properly.</source>
        <translation>Пожалуйста, убедитесь в корректности установки времени и даты на вашем компьютере! Если время установлено неверно, %s не будет работать правильно.</translation>
    </message>
    <message>
        <source>Please contribute if you find %s useful. Visit %s for further information about the software.</source>
        <translation>Пожалуйста, внесите свой вклад, если вы найдете %s полезными. Посетите %s для получения дополнительной информации о программном обеспечении.</translation>
    </message>
    <message>
        <source>The block database contains a block which appears to be from the future. This may be due to your computer's date and time being set incorrectly. Only rebuild the block database if you are sure that your computer's date and time are correct</source>
        <translation>База данных блоков содержит блок, который появляется из будущего. Это может произойти из-за некорректно установленных даты и времени на вашем компьютере. Остается только перестраивать базу блоков, если вы уверены, что дата и время корректны.</translation>
    </message>
    <message>
        <source>This is a pre-release test build - use at your own risk - do not use for mining or merchant applications</source>
        <translation>Это тестовая сборка - используйте на свой страх и риск - не используйте для добычи или торговых приложений</translation>
    </message>
    <message>
        <source>This is the transaction fee you may discard if change is smaller than dust at this level</source>
        <translation>Это плата за транзакцию, которую вы можете отменить, если изменения меньше, чем пыль</translation>
    </message>
    <message>
        <source>Unable to replay blocks. You will need to rebuild the database using -reindex-chainstate.</source>
        <translation>Невозможно воспроизвести блоки. Вам нужно будет перестроить базу данных, используя -reindex-chaintate.</translation>
    </message>
    <message>
        <source>Unable to rewind the database to a pre-fork state. You will need to redownload the blockchain</source>
        <translation>Невозможно отмотать базу данных до предфоркового состояния. Вам будет необходимо перекачать цепочку блоков.</translation>
    </message>
    <message>
        <source>Warning: The network does not appear to fully agree! Some miners appear to be experiencing issues.</source>
        <translation>Внимание: Похоже, в сети нет полного согласия! Некоторые майнеры, возможно, испытывают проблемы.</translation>
    </message>
    <message>
        <source>Warning: We do not appear to fully agree with our peers! You may need to upgrade, or other nodes may need to upgrade.</source>
        <translation>Внимание: Мы не полностью согласны с подключенными участниками! Вам или другим участникам, возможно, следует обновиться.</translation>
    </message>
    <message>
        <source>%d of last 100 blocks have unexpected version</source>
        <translation>%d из последних 100 блоков имеют неожиданную версию</translation>
    </message>
    <message>
        <source>%s corrupt, salvage failed</source>
        <translation>%s поврежден, восстановить не удалось</translation>
    </message>
    <message>
        <source>-maxmempool must be at least %d MB</source>
        <translation>-maxmempool должен быть как минимум %d Мб</translation>
    </message>
    <message>
        <source>Cannot resolve -%s address: '%s'</source>
        <translation>Не удается разрешить -%s адрес: '%s'</translation>
    </message>
    <message>
        <source>Change index out of range</source>
        <translation>Изменение индекса вне диапазона</translation>
    </message>
    <message>
        <source>Config setting for %s only applied on %s network when in [%s] section.</source>
        <translation>Настройка конфигурации для %s применяется только в %s сети во [%s] разделе.</translation>
    </message>
    <message>
        <source>Copyright (C) %i-%i</source>
        <translation>Авторское право (©) %i-%i</translation>
    </message>
    <message>
        <source>Corrupted block database detected</source>
        <translation>БД блоков повреждена</translation>
    </message>
    <message>
        <source>Could not find asmap file %s</source>
        <translation>Не могу найти asmap файл %s</translation>
    </message>
    <message>
        <source>Could not parse asmap file %s</source>
        <translation>Не могу разобрать asmap файл %s</translation>
    </message>
    <message>
        <source>Do you want to rebuild the block database now?</source>
        <translation>Пересобрать БД блоков прямо сейчас?</translation>
    </message>
    <message>
        <source>Error initializing block database</source>
        <translation>Ошибка инициализации БД блоков</translation>
    </message>
    <message>
        <source>Error initializing wallet database environment %s!</source>
        <translation>Ошибка инициализации окружения БД кошелька %s!</translation>
    </message>
    <message>
        <source>Error loading %s</source>
        <translation>Ошибка загрузки %s</translation>
    </message>
    <message>
        <source>Error loading %s: Private keys can only be disabled during creation</source>
        <translation>Ошибка загрузки %s: Приватные ключи можно отключить только при создании</translation>
    </message>
    <message>
        <source>Error loading %s: Wallet corrupted</source>
        <translation>Ошибка загрузки %s: кошелёк поврежден</translation>
    </message>
    <message>
        <source>Error loading %s: Wallet requires newer version of %s</source>
        <translation>Ошибка загрузки %s: кошелёк требует более поздней версии %s</translation>
    </message>
    <message>
        <source>Error loading block database</source>
        <translation>Ошибка чтения БД блоков</translation>
    </message>
    <message>
        <source>Error opening block database</source>
        <translation>Не удалось открыть БД блоков</translation>
    </message>
    <message>
        <source>Failed to listen on any port. Use -listen=0 if you want this.</source>
        <translation>Не удалось начать прослушивание на порту. Используйте -listen=0, если вас это устраивает.</translation>
    </message>
    <message>
        <source>Failed to rescan the wallet during initialization</source>
        <translation>Не удалось повторно сканировать кошелёк во время инициализации</translation>
    </message>
    <message>
        <source>Importing...</source>
        <translation>Выполняется импорт...</translation>
    </message>
    <message>
        <source>Incorrect or no genesis block found. Wrong datadir for network?</source>
        <translation>Неверный или отсутствующий начальный блок. Неправильный каталог данных для сети?</translation>
    </message>
    <message>
        <source>Initialization sanity check failed. %s is shutting down.</source>
        <translation>Начальная проверка исправности не удалась. %s завершает работу.</translation>
    </message>
    <message>
        <source>Invalid P2P permission: '%s'</source>
        <translation>Неверные разрешение для P2P: '%s'</translation>
    </message>
    <message>
        <source>Invalid amount for -%s=&lt;amount&gt;: '%s'</source>
        <translation>Неверная сумма для -%s=&lt;amount&gt;: '%s'</translation>
    </message>
    <message>
        <source>Invalid amount for -discardfee=&lt;amount&gt;: '%s'</source>
        <translation>Недопустимая сумма для -discardfee=&lt;amount&gt;: '%s'</translation>
    </message>
    <message>
        <source>Invalid amount for -fallbackfee=&lt;amount&gt;: '%s'</source>
        <translation>Недопустимая сумма для -fallbackfee=&lt;amount&gt;: '%s'</translation>
    </message>
    <message>
        <source>Specified blocks directory "%s" does not exist.</source>
        <translation>Указанная директория с блоками "%s" не существует.</translation>
    </message>
    <message>
        <source>Unknown address type '%s'</source>
        <translation>Адрес неизвестного типа '%s'</translation>
    </message>
    <message>
        <source>Unknown change type '%s'</source>
        <translation>Неизвестный тип адреса для сдачи '%s'</translation>
    </message>
    <message>
        <source>Upgrading txindex database</source>
        <translation>Обновление БД txindex</translation>
    </message>
    <message>
        <source>Loading P2P addresses...</source>
        <translation>Выполняется загрузка P2P-адресов...</translation>
    </message>
    <message>
        <source>Error: Disk space is too low!</source>
        <translation>Ошибка: мало места на диске!</translation>
    </message>
    <message>
        <source>Loading banlist...</source>
        <translation>Загрузка черного списка...</translation>
    </message>
    <message>
        <source>Not enough file descriptors available.</source>
        <translation>Недоступно достаточное количество дескрипторов файла.</translation>
    </message>
    <message>
        <source>Prune cannot be configured with a negative value.</source>
        <translation>Удаление блоков не может использовать отрицательное значение.</translation>
    </message>
    <message>
        <source>Prune mode is incompatible with -txindex.</source>
        <translation>Режим удаления блоков несовместим с -txindex.</translation>
    </message>
    <message>
        <source>Replaying blocks...</source>
        <translation>Пересборка блоков...</translation>
    </message>
    <message>
        <source>Rewinding blocks...</source>
        <translation>Перемотка блоков...</translation>
    </message>
    <message>
        <source>The source code is available from %s.</source>
        <translation>Исходный код доступен в %s.</translation>
    </message>
    <message>
        <source>Transaction fee and change calculation failed</source>
        <translation>Не удалось рассчитать комиссию и сдачу для транзакции</translation>
    </message>
    <message>
        <source>Unable to bind to %s on this computer. %s is probably already running.</source>
        <translation>Невозможно привязаться к %s на этом компьютере. Возможно, %s уже работает.</translation>
    </message>
    <message>
        <source>Unable to generate keys</source>
        <translation>Невозможно сгенерировать ключи</translation>
    </message>
    <message>
        <source>Unsupported logging category %s=%s.</source>
        <translation>Неподдерживаемая категория ведения журнала %s=%s.</translation>
    </message>
    <message>
        <source>Upgrading UTXO database</source>
        <translation>Обновление БД UTXO</translation>
    </message>
    <message>
        <source>User Agent comment (%s) contains unsafe characters.</source>
        <translation>Комментарий пользователя (%s) содержит небезопасные символы.</translation>
    </message>
    <message>
        <source>Verifying blocks...</source>
        <translation>Проверка блоков...</translation>
    </message>
    <message>
        <source>Wallet needed to be rewritten: restart %s to complete</source>
        <translation>Необходимо перезаписать кошелёк, перезапустите %s для завершения операции.</translation>
    </message>
    <message>
        <source>Error: Listening for incoming connections failed (listen returned error %s)</source>
        <translation>Ошибка: Не удалось начать прослушивание входящих подключений (прослушивание вернуло ошибку %s)</translation>
    </message>
    <message>
        <source>Invalid amount for -maxtxfee=&lt;amount&gt;: '%s' (must be at least the minrelay fee of %s to prevent stuck transactions)</source>
        <translation>Неверное значение для -maxtxfee=&lt;amount&gt;: '%s' (минимальная комиссия трансляции %s для предотвращения зависания транзакций)</translation>
    </message>
    <message>
        <source>The transaction amount is too small to send after the fee has been deducted</source>
        <translation>Сумма транзакции за вычетом комиссии слишком мала</translation>
    </message>
    <message>
        <source>You need to rebuild the database using -reindex to go back to unpruned mode.  This will redownload the entire blockchain</source>
        <translation>Вам необходимо пересобрать базу данных с помощью -reindex, чтобы вернуться к полному режиму. Это приведёт к перезагрузке всей цепи блоков</translation>
    </message>
    <message>
        <source>Error reading from database, shutting down.</source>
        <translation>Ошибка чтения с базы данных, выполняется закрытие.</translation>
    </message>
    <message>
        <source>Error upgrading chainstate database</source>
        <translation>Ошибка обновления БД состояния цепи</translation>
    </message>
    <message>
        <source>Error: Disk space is low for %s</source>
        <translation>Ошибка: На диске недостаточно места для %s</translation>
    </message>
    <message>
        <source>Invalid -onion address or hostname: '%s'</source>
        <translation>Неверный -onion адрес или имя хоста: '%s'</translation>
    </message>
    <message>
        <source>Invalid -proxy address or hostname: '%s'</source>
        <translation>Неверный адрес -proxy или имя хоста: '%s'</translation>
    </message>
    <message>
        <source>Invalid amount for -paytxfee=&lt;amount&gt;: '%s' (must be at least %s)</source>
        <translation>Неверное количество в параметре -paytxfee=&lt;amount&gt;: '%s' (должно быть как минимум %s)</translation>
    </message>
    <message>
        <source>Invalid netmask specified in -whitelist: '%s'</source>
        <translation>Указана неверная сетевая маска в -whitelist: '%s'</translation>
    </message>
    <message>
        <source>Need to specify a port with -whitebind: '%s'</source>
        <translation>Необходимо указать порт с -whitebind: '%s'</translation>
    </message>
    <message>
        <source>Prune mode is incompatible with -blockfilterindex.</source>
        <translation>Режим удаления блоков несовместим с -blockfilterindex.</translation>
    </message>
    <message>
        <source>Reducing -maxconnections from %d to %d, because of system limitations.</source>
        <translation>Уменьшите -maxconnections с %d до %d, из-за ограничений системы.</translation>
    </message>
    <message>
        <source>Section [%s] is not recognized.</source>
        <translation>Раздел [%s] не распознан.</translation>
    </message>
    <message>
        <source>Signing transaction failed</source>
        <translation>Подписание транзакции завершилось неудачей</translation>
    </message>
    <message>
        <source>Specified -walletdir "%s" does not exist</source>
        <translation>Указанный -walletdir "%s" не существует</translation>
    </message>
    <message>
        <source>Specified -walletdir "%s" is a relative path</source>
        <translation>Указанный -walletdir "%s" является относительным путем</translation>
    </message>
    <message>
        <source>Specified -walletdir "%s" is not a directory</source>
        <translation>Указанный -walletdir "%s" не является каталогом</translation>
    </message>
    <message>
        <source>The specified config file %s does not exist
</source>
        <translation>Указанный файл конфигурации %s не существует
</translation>
    </message>
    <message>
        <source>The transaction amount is too small to pay the fee</source>
        <translation>Сумма транзакции слишком мала для уплаты комиссии</translation>
    </message>
    <message>
        <source>This is experimental software.</source>
        <translation>Это экспериментальное ПО.</translation>
    </message>
    <message>
        <source>Transaction amount too small</source>
        <translation>Размер транзакции слишком мал</translation>
    </message>
    <message>
        <source>Transaction too large</source>
        <translation>Транзакция слишком большая</translation>
    </message>
    <message>
        <source>Unable to bind to %s on this computer (bind returned error %s)</source>
        <translation>Невозможно привязаться к %s на этом компьютере (bind вернул ошибку %s)</translation>
    </message>
    <message>
        <source>Unable to create the PID file '%s': %s</source>
        <translation>Невозможно создать файл PID '%s': %s</translation>
    </message>
    <message>
        <source>Unable to generate initial keys</source>
        <translation>Невозможно сгенерировать начальные ключи</translation>
    </message>
    <message>
        <source>Unknown -blockfilterindex value %s.</source>
        <translation>Неизвестное значение -blockfilterindex %s.</translation>
    </message>
    <message>
        <source>Verifying wallet(s)...</source>
        <translation>Проверка кошелька(ов)...</translation>
    </message>
    <message>
        <source>Warning: unknown new rules activated (versionbit %i)</source>
        <translation>Внимание: Неизвестные правила вступили в силу (versionbit %i)</translation>
    </message>
    <message>
        <source>Zapping all transactions from wallet...</source>
        <translation>Стираем все транзакции из кошелька...</translation>
    </message>
    <message>
        <source>-maxtxfee is set very high! Fees this large could be paid on a single transaction.</source>
        <translation>Установлено очень большое значение -maxtxfee. Такие большие комиссии могут быть уплачены в отдельной транзакции.</translation>
    </message>
    <message>
        <source>This is the transaction fee you may pay when fee estimates are not available.</source>
        <translation>Это комиссия за транзакцию, которую вы можете заплатить, когда расчёт комиссии недоступен.</translation>
    </message>
    <message>
        <source>Total length of network version string (%i) exceeds maximum length (%i). Reduce the number or size of uacomments.</source>
        <translation>Текущая длина строки версии сети (%i) превышает максимальную длину (%i). Уменьшите количество или размер uacomments.</translation>
    </message>
    <message>
        <source>Warning: Wallet file corrupt, data salvaged! Original %s saved as %s in %s; if your balance or transactions are incorrect you should restore from a backup.</source>
        <translation>Внимание: Файл кошелька поврежден, данные восстановлены! Оригинальный %s сохранен как %s в %s; Если баланс или транзакции некорректны, вы должны восстановить файл из резервной копии.</translation>
    </message>
    <message>
        <source>%s is set very high!</source>
        <translation>%s задан слишком высоким!</translation>
    </message>
    <message>
        <source>Error loading wallet %s. Duplicate -wallet filename specified.</source>
        <translation>Ошибка загрузки кошелька %s. Задано повторяющееся имя файла.</translation>
    </message>
    <message>
        <source>Starting network threads...</source>
        <translation>Запуск сетевых потоков...</translation>
    </message>
    <message>
        <source>The wallet will avoid paying less than the minimum relay fee.</source>
        <translation>Кошелёк будет избегать оплат меньше минимальной комиссии передачи.</translation>
    </message>
    <message>
        <source>This is the minimum transaction fee you pay on every transaction.</source>
        <translation>Это минимальная комиссия, которую вы платите для любой транзакции</translation>
    </message>
    <message>
        <source>This is the transaction fee you will pay if you send a transaction.</source>
        <translation>Это размер комиссии, которую вы заплатите при отправке транзакции</translation>
    </message>
    <message>
        <source>Transaction amounts must not be negative</source>
        <translation>Сумма транзакции не должна быть отрицательной</translation>
    </message>
    <message>
        <source>Transaction has too long of a mempool chain</source>
        <translation>В транзакции слишком длинная цепочка</translation>
    </message>
    <message>
        <source>Transaction must have at least one recipient</source>
        <translation>Транзакция должна иметь хотя бы одного получателя</translation>
    </message>
    <message>
        <source>Unknown network specified in -onlynet: '%s'</source>
        <translation>Неизвестная сеть, указанная в -onlynet: '%s'</translation>
    </message>
    <message>
        <source>Insufficient funds</source>
        <translation>Недостаточно средств</translation>
    </message>
    <message>
        <source>Cannot upgrade a non HD split wallet without upgrading to support pre split keypool. Please use -upgradewallet=169900 or -upgradewallet with no version specified.</source>
        <translation>Невозможно обновить неразделенный HD кошелёк без обновления для поддержки предварительно разделенного пула ключей. Пожалуйста, используйте -upgradewallet=169900 или -upgradeallet без указания версии.</translation>
    </message>
    <message>
        <source>Fee estimation failed. Fallbackfee is disabled. Wait a few blocks or enable -fallbackfee.</source>
        <translation>Не удалось оценить комиссию. Резервная комиссия отключена. Подождите несколько блоков или включите -fallbackfee.</translation>
    </message>
    <message>
        <source>Warning: Private keys detected in wallet {%s} with disabled private keys</source>
        <translation>Предупреждение: Приватные ключи обнаружены в кошельке {%s} с отключенными приватными ключами</translation>
    </message>
    <message>
        <source>Cannot write to data directory '%s'; check permissions.</source>
        <translation>Не удается выполнить запись в каталог данных '%s'; проверьте разрешения.</translation>
    </message>
    <message>
        <source>Loading block index...</source>
        <translation>Загрузка индекса блоков...</translation>
    </message>
    <message>
        <source>Loading wallet...</source>
        <translation>Загрузка электронного кошелька...</translation>
    </message>
    <message>
        <source>Cannot downgrade wallet</source>
        <translation>Не удаётся понизить версию электронного кошелька</translation>
    </message>
    <message>
        <source>Rescanning...</source>
        <translation>Сканирование...</translation>
    </message>
    <message>
        <source>Done loading</source>
        <translation>Загрузка завершена</translation>
    </message>
</context>
</TS><|MERGE_RESOLUTION|>--- conflicted
+++ resolved
@@ -70,13 +70,8 @@
         <translation>Это ваши Биткойн-адреса для отправки платежей. Всегда проверяйте количество и адрес получателя перед отправкой перевода.</translation>
     </message>
     <message>
-<<<<<<< HEAD
         <source>These are your Particl addresses for receiving payments. Use the 'Create new receiving address' button in the receive tab to create new addresses.</source>
-        <translation>Это ваши Биткойн-адреса для приёма платежей. Используйте кнопку «Создать новый адрес для получения» на вкладке Получить, чтобы создать новые адреса.</translation>
-=======
-        <source>These are your Bitcoin addresses for receiving payments. Use the 'Create new receiving address' button in the receive tab to create new addresses.</source>
-        <translation>Это ваши Bitcoin адреса для получения платежей. Настоятельно рекомендуем использовать новые адреса для получения каждой транзакции.</translation>
->>>>>>> a4bc4c1f
+        <translation>Это ваши Particl адреса для получения платежей. Настоятельно рекомендуем использовать новые адреса для получения каждой транзакции.</translation>
     </message>
     <message>
         <source>&amp;Copy Address</source>
@@ -403,21 +398,12 @@
         <translation>Зашифровать приватные ключи, принадлежащие вашему кошельку</translation>
     </message>
     <message>
-<<<<<<< HEAD
         <source>Sign messages with your Particl addresses to prove you own them</source>
-        <translation>Подписывайте сообщения Биткойн-адресами чтобы подтвердить что это написали именно Вы</translation>
+        <translation>Подписывайте сообщения Биткойн-адресами, чтобы подтвердить, что это написали именно вы</translation>
     </message>
     <message>
         <source>Verify messages to ensure they were signed with specified Particl addresses</source>
-        <translation>Проверяйте сообщения чтобы убедиться что они подписаны конкретными Биткойн-адресами</translation>
-=======
-        <source>Sign messages with your Bitcoin addresses to prove you own them</source>
-        <translation>Подписывайте сообщения Биткойн-адресами, чтобы подтвердить, что это написали именно вы</translation>
-    </message>
-    <message>
-        <source>Verify messages to ensure they were signed with specified Bitcoin addresses</source>
         <translation>Проверяйте сообщения, чтобы убедиться, что они подписаны конкретными Биткойн-адресами</translation>
->>>>>>> a4bc4c1f
     </message>
     <message>
         <source>&amp;File</source>
@@ -1237,13 +1223,8 @@
         <translation>&amp;Тратить неподтвержденную сдачу</translation>
     </message>
     <message>
-<<<<<<< HEAD
         <source>Automatically open the Particl client port on the router. This only works when your router supports UPnP and it is enabled.</source>
-        <translation>Автоматически открыть порт для Биткойн-клиента на маршрутизаторе. Работает только если Ваш маршрутизатор поддерживает UPnP, и данная функция включена.</translation>
-=======
-        <source>Automatically open the Bitcoin client port on the router. This only works when your router supports UPnP and it is enabled.</source>
         <translation>Автоматически открыть порт для Биткойн-клиента на маршрутизаторе. Работает, если ваш маршрутизатор поддерживает UPnP, и данная функция включена.</translation>
->>>>>>> a4bc4c1f
     </message>
     <message>
         <source>Map port using &amp;UPnP</source>
@@ -1258,13 +1239,8 @@
         <translation>Разрешить входящие подключения</translation>
     </message>
     <message>
-<<<<<<< HEAD
         <source>Connect to the Particl network through a SOCKS5 proxy.</source>
-        <translation>Подключится к сети Биткойн через прокси SOCKS5.</translation>
-=======
-        <source>Connect to the Bitcoin network through a SOCKS5 proxy.</source>
         <translation>Подключиться к сети Биткойн через прокси SOCKS5.</translation>
->>>>>>> a4bc4c1f
     </message>
     <message>
         <source>&amp;Connect through SOCKS5 proxy (default proxy):</source>
@@ -1299,13 +1275,8 @@
         <translation>Tor</translation>
     </message>
     <message>
-<<<<<<< HEAD
         <source>Connect to the Particl network through a separate SOCKS5 proxy for Tor hidden services.</source>
-        <translation>Подключатся к Биткойн-сети через отдельный прокси SOCKS5 для скрытых сервисов Tor.</translation>
-=======
-        <source>Connect to the Bitcoin network through a separate SOCKS5 proxy for Tor hidden services.</source>
         <translation>Подключаться к Биткойн-сети через отдельный прокси SOCKS5 для скрытых сервисов Tor.</translation>
->>>>>>> a4bc4c1f
     </message>
     <message>
         <source>&amp;Window</source>
@@ -1498,13 +1469,8 @@
         <translation>Обработка идентификатора</translation>
     </message>
     <message>
-<<<<<<< HEAD
         <source>'particl://' is not a valid URI. Use 'particl:' instead.</source>
-        <translation>'particl://' не верный URI. Используйте 'particl:' вместо этого.</translation>
-=======
-        <source>'bitcoin://' is not a valid URI. Use 'bitcoin:' instead.</source>
-        <translation>'bitcoin://' неверный URI. Используйте 'bitcoin:' вместо этого.</translation>
->>>>>>> a4bc4c1f
+        <translation>'particl://' неверный URI. Используйте 'particl:' вместо этого.</translation>
     </message>
     <message>
         <source>Cannot process payment request because BIP70 is not supported.</source>
@@ -2594,13 +2560,8 @@
         <translation>Введите метку для этого адреса, чтобы добавить его в список используемых адресов</translation>
     </message>
     <message>
-<<<<<<< HEAD
         <source>A message that was attached to the particl: URI which will be stored with the transaction for your reference. Note: This message will not be sent over the Particl network.</source>
-        <translation>Сообщение прикрепленное к биткойн идентификатору будет сохранено вместе с транзакцией для вашего сведения. Заметьте: Сообщение не будет отправлено через сеть Биткойн.</translation>
-=======
-        <source>A message that was attached to the bitcoin: URI which will be stored with the transaction for your reference. Note: This message will not be sent over the Bitcoin network.</source>
         <translation>Сообщение, прикрепленное к биткойн-идентификатору, будет сохранено вместе с транзакцией для вашего сведения. Заметьте: Сообщение не будет отправлено через сеть Биткойн.</translation>
->>>>>>> a4bc4c1f
     </message>
     <message>
         <source>Pay To:</source>
