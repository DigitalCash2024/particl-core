--- conflicted
+++ resolved
@@ -47,19 +47,11 @@
     </message>
     <message>
         <source>Choose the address to send coins to</source>
-<<<<<<< HEAD
-        <translation>Scegli l'indirizzo a cui inviare particl</translation>
+        <translation type="unfinished">Scegli l'indirizzo al quale inviare particl</translation>
     </message>
     <message>
         <source>Choose the address to receive coins with</source>
-        <translation>Scegli l'indirizzo su cui ricevere particl.</translation>
-=======
-        <translation type="unfinished">Scegli l'indirizzo al quale inviare bitcoin</translation>
-    </message>
-    <message>
-        <source>Choose the address to receive coins with</source>
-        <translation type="unfinished">Scegli l'indirizzo al quale ricevere bitcoin.</translation>
->>>>>>> d3bd5410
+        <translation type="unfinished">Scegli l'indirizzo al quale ricevere particl.</translation>
     </message>
     <message>
         <source>C&amp;hoose</source>
@@ -74,22 +66,13 @@
         <translation type="unfinished">Indirizzi di ricezione</translation>
     </message>
     <message>
-<<<<<<< HEAD
         <source>These are your Particl addresses for sending payments. Always check the amount and the receiving address before sending coins.</source>
-        <translation>Questi sono i tuoi indirizzi Particl per l'invio di pagamenti. Controlla sempre l'importo e l'indirizzo del beneficiario prima di inviare particl.</translation>
-=======
-        <source>These are your Bitcoin addresses for sending payments. Always check the amount and the receiving address before sending coins.</source>
-        <translation type="unfinished">Questi sono i tuoi indirizzi Bitcoin per l'invio di pagamenti. Controlla sempre l'importo e l'indirizzo del beneficiario prima di inviare bitcoin.</translation>
->>>>>>> d3bd5410
+        <translation type="unfinished">Questi sono i tuoi indirizzi Particl per l'invio di pagamenti. Controlla sempre l'importo e l'indirizzo del beneficiario prima di inviare particl.</translation>
     </message>
     <message>
         <source>These are your Particl addresses for receiving payments. Use the 'Create new receiving address' button in the receive tab to create new addresses.
 Signing is only possible with addresses of the type 'legacy'.</source>
-<<<<<<< HEAD
-        <translation>Questi sono i tuoi indirizzi Particl per ricevere pagamenti. Usa il tasto "Crea nuovo indirizzo ricevente" nella schermata "Ricevi" per creare nuovi indirizzi.
-=======
-        <translation type="unfinished">Questi sono i tuoi indirizzi Bitcoin per ricevere pagamenti. Usa il tasto "Crea nuovo indirizzo ricevente" nella schermata "Ricevi" per creare nuovi indirizzi.
->>>>>>> d3bd5410
+        <translation type="unfinished">Questi sono i tuoi indirizzi Particl per ricevere pagamenti. Usa il tasto "Crea nuovo indirizzo ricevente" nella schermata "Ricevi" per creare nuovi indirizzi.
 E' possibile firmare solo con indirizzi di tipo "legacy".</translation>
     </message>
     <message>
@@ -181,13 +164,8 @@
         <translation type="unfinished">Conferma la cifratura del portafoglio</translation>
     </message>
     <message>
-<<<<<<< HEAD
         <source>Warning: If you encrypt your wallet and lose your passphrase, you will &lt;b&gt;LOSE ALL OF YOUR PARTICL&lt;/b&gt;!</source>
-        <translation>Attenzione: Se si cifra il portafoglio e si perde la passphrase &lt;b&gt;TUTTI I PROPRI PARTICL ANDRANNO PERSI&lt;/b&gt;!</translation>
-=======
-        <source>Warning: If you encrypt your wallet and lose your passphrase, you will &lt;b&gt;LOSE ALL OF YOUR BITCOINS&lt;/b&gt;!</source>
-        <translation type="unfinished">Attenzione: Se si cifra il portafoglio e si perde la passphrase &lt;b&gt;TUTTI I PROPRI BITCOIN ANDRANNO PERSI&lt;/b&gt;!</translation>
->>>>>>> d3bd5410
+        <translation type="unfinished">Attenzione: Se si cifra il portafoglio e si perde la passphrase &lt;b&gt;TUTTI I PROPRI PARTICL ANDRANNO PERSI&lt;/b&gt;!</translation>
     </message>
     <message>
         <source>Are you sure you wish to encrypt your wallet?</source>
@@ -206,13 +184,8 @@
         <translation type="unfinished">Inserisci la vecchia passphrase e la nuova passphrase per il portafoglio.</translation>
     </message>
     <message>
-<<<<<<< HEAD
         <source>Remember that encrypting your wallet cannot fully protect your particl from being stolen by malware infecting your computer.</source>
-        <translation>Ricorda che la cifratura del portamonete non protegge del tutto i tuoi particl dal furto da parte di malware che infettasse il tuo computer.</translation>
-=======
-        <source>Remember that encrypting your wallet cannot fully protect your bitcoins from being stolen by malware infecting your computer.</source>
-        <translation type="unfinished">Ricorda che la cifratura del portamonete non protegge del tutto i tuoi bitcoin dal furto da parte di malware che infettasse il tuo computer.</translation>
->>>>>>> d3bd5410
+        <translation type="unfinished">Ricorda che la cifratura del portamonete non protegge del tutto i tuoi particl dal furto da parte di malware che infettasse il tuo computer.</translation>
     </message>
     <message>
         <source>Wallet to be encrypted</source>
@@ -316,8 +289,8 @@
         <translation type="unfinished">Importo</translation>
     </message>
     <message>
-        <source>Enter a Bitcoin address (e.g. %1)</source>
-        <translation type="unfinished">Inserisci un indirizzo Bitcoin (ad es. %1)</translation>
+        <source>Enter a Particl address (e.g. %1)</source>
+        <translation type="unfinished">Inserisci un indirizzo Particl (ad es. %1)</translation>
     </message>
     <message>
         <source>Unroutable</source>
@@ -502,37 +475,28 @@
         <translation>Cifra le chiavi private che appartengono al tuo portamonete</translation>
     </message>
     <message>
-<<<<<<< HEAD
+        <source>&amp;Backup Wallet…</source>
+        <translation type="unfinished">&amp;Archivia Wallet...</translation>
+    </message>
+    <message>
+        <source>&amp;Change Passphrase…</source>
+        <translation type="unfinished">&amp;Cambia Frase di sicurezza</translation>
+    </message>
+    <message>
+        <source>Sign &amp;message…</source>
+        <translation type="unfinished">Firma &amp;messaggio</translation>
+    </message>
+    <message>
         <source>Sign messages with your Particl addresses to prove you own them</source>
         <translation>Firma messaggi con i tuoi indirizzi Particl per dimostrarne il possesso</translation>
     </message>
     <message>
+        <source>&amp;Verify message…</source>
+        <translation type="unfinished">&amp;Verifica messaggio</translation>
+    </message>
+    <message>
         <source>Verify messages to ensure they were signed with specified Particl addresses</source>
         <translation>Verifica che i messaggi siano stati firmati con gli indirizzi Particl specificati</translation>
-=======
-        <source>&amp;Backup Wallet…</source>
-        <translation type="unfinished">&amp;Archivia Wallet...</translation>
-    </message>
-    <message>
-        <source>&amp;Change Passphrase…</source>
-        <translation type="unfinished">&amp;Cambia Frase di sicurezza</translation>
-    </message>
-    <message>
-        <source>Sign &amp;message…</source>
-        <translation type="unfinished">Firma &amp;messaggio</translation>
-    </message>
-    <message>
-        <source>Sign messages with your Bitcoin addresses to prove you own them</source>
-        <translation>Firma messaggi con i tuoi indirizzi Bitcoin per dimostrarne il possesso</translation>
-    </message>
-    <message>
-        <source>&amp;Verify message…</source>
-        <translation type="unfinished">&amp;Verifica messaggio</translation>
-    </message>
-    <message>
-        <source>Verify messages to ensure they were signed with specified Bitcoin addresses</source>
-        <translation>Verifica che i messaggi siano stati firmati con gli indirizzi Bitcoin specificati</translation>
->>>>>>> d3bd5410
     </message>
     <message>
         <source>&amp;Load PSBT from file…</source>
@@ -571,13 +535,8 @@
         <translation>Barra degli strumenti</translation>
     </message>
     <message>
-<<<<<<< HEAD
-        <source>Request payments (generates QR codes and particl: URIs)</source>
-        <translation>Richiedi pagamenti (genera codici QR e particl: URI)</translation>
-=======
         <source>Syncing Headers (%1%)…</source>
         <translation type="unfinished">Sincronizzando Headers (1%1%)...</translation>
->>>>>>> d3bd5410
     </message>
     <message>
         <source>Synchronizing with network…</source>
@@ -591,11 +550,6 @@
         <source>Processing blocks on disk…</source>
         <translation type="unfinished">Processando i blocchi su disco...</translation>
     </message>
-<<<<<<< HEAD
-    <message numerus="yes">
-        <source>%n active connection(s) to Particl network</source>
-        <translation><numerusform>%n connessione attiva alla rete Particl</numerusform><numerusform>%n connessioni alla rete Particl attive</numerusform></translation>
-=======
     <message>
         <source>Reindexing blocks on disk…</source>
         <translation type="unfinished">Reindicizzando blocchi su disco...</translation>
@@ -605,9 +559,8 @@
         <translation type="unfinished">Connessione ai nodi...</translation>
     </message>
     <message>
-        <source>Request payments (generates QR codes and bitcoin: URIs)</source>
-        <translation type="unfinished">Richiedi pagamenti (genera codici QR e bitcoin: URI)</translation>
->>>>>>> d3bd5410
+        <source>Request payments (generates QR codes and particl: URIs)</source>
+        <translation type="unfinished">Richiedi pagamenti (genera codici QR e particl: URI)</translation>
     </message>
     <message>
         <source>Show the list of used sending addresses and labels</source>
@@ -661,29 +614,12 @@
         <translation>Aggiornato</translation>
     </message>
     <message>
-<<<<<<< HEAD
-        <source>&amp;Load PSBT from file...</source>
-        <translation>&amp;Carica PSBT da file...</translation>
-    </message>
-    <message>
         <source>Load Partially Signed Particl Transaction</source>
-        <translation>Carica Partially Signed Particl Transaction</translation>
-    </message>
-    <message>
-        <source>Load PSBT from clipboard...</source>
-        <translation>Carica PSBT dagli appunti...</translation>
+        <translation type="unfinished">Carica Partially Signed Particl Transaction</translation>
     </message>
     <message>
         <source>Load Partially Signed Particl Transaction from clipboard</source>
-        <translation>Carica Partially Signed Particl Transaction dagli appunti</translation>
-=======
-        <source>Load Partially Signed Bitcoin Transaction</source>
-        <translation type="unfinished">Carica Partially Signed Bitcoin Transaction</translation>
-    </message>
-    <message>
-        <source>Load Partially Signed Bitcoin Transaction from clipboard</source>
-        <translation type="unfinished">Carica Partially Signed Bitcoin Transaction dagli appunti</translation>
->>>>>>> d3bd5410
+        <translation type="unfinished">Carica Partially Signed Particl Transaction dagli appunti</translation>
     </message>
     <message>
         <source>Node window</source>
@@ -702,13 +638,8 @@
         <translation type="unfinished">Indirizzi di &amp;ricezione</translation>
     </message>
     <message>
-<<<<<<< HEAD
         <source>Open a particl: URI</source>
-        <translation>Apri un particl: URI</translation>
-=======
-        <source>Open a bitcoin: URI</source>
-        <translation type="unfinished">Apri un bitcoin: URI</translation>
->>>>>>> d3bd5410
+        <translation type="unfinished">Apri un particl: URI</translation>
     </message>
     <message>
         <source>Open Wallet</source>
@@ -727,13 +658,8 @@
         <translation type="unfinished">Chiudi tutti i portafogli</translation>
     </message>
     <message>
-<<<<<<< HEAD
         <source>Show the %1 help message to get a list with possible Particl command-line options</source>
-        <translation>Mostra il messaggio di aiuto di %1 per ottenere una lista di opzioni di comando per Particl</translation>
-=======
-        <source>Show the %1 help message to get a list with possible Bitcoin command-line options</source>
-        <translation type="unfinished">Mostra il messaggio di aiuto di %1 per ottenere una lista di opzioni di comando per Bitcoin</translation>
->>>>>>> d3bd5410
+        <translation type="unfinished">Mostra il messaggio di aiuto di %1 per ottenere una lista di opzioni di comando per Particl</translation>
     </message>
     <message>
         <source>&amp;Mask values</source>
@@ -764,7 +690,7 @@
         <translation type="unfinished">Finestra principale</translation>
     </message>
     <message numerus="yes">
-        <source>%n active connection(s) to Bitcoin network.</source>
+        <source>%n active connection(s) to Particl network.</source>
         <extracomment>A substring of the tooltip.</extracomment>
         <translation type="unfinished">
             <numerusform />
@@ -1170,13 +1096,8 @@
         <translation type="unfinished">Modifica indirizzo d'invio</translation>
     </message>
     <message>
-<<<<<<< HEAD
         <source>The entered address "%1" is not a valid Particl address.</source>
-        <translation>L'indirizzo inserito "%1" non è un indirizzo particl valido.</translation>
-=======
-        <source>The entered address "%1" is not a valid Bitcoin address.</source>
-        <translation type="unfinished">L'indirizzo inserito "%1" non è un indirizzo bitcoin valido.</translation>
->>>>>>> d3bd5410
+        <translation type="unfinished">L'indirizzo inserito "%1" non è un indirizzo particl valido.</translation>
     </message>
     <message>
         <source>Address "%1" already exists as a receiving address with label "%2" and so cannot be added as a sending address.</source>
@@ -1249,8 +1170,8 @@
         </translation>
     </message>
     <message>
-        <source>%1 will download and store a copy of the Bitcoin block chain.</source>
-        <translation type="unfinished">%1 scaricherà e salverà una copia della block chain di Bitcoin.</translation>
+        <source>%1 will download and store a copy of the Particl block chain.</source>
+        <translation type="unfinished">%1 scaricherà e salverà una copia della block chain di Particl.</translation>
     </message>
     <message>
         <source>The wallet will also be stored in this directory.</source>
@@ -1308,38 +1229,16 @@
 <context>
     <name>HelpMessageDialog</name>
     <message>
-<<<<<<< HEAD
-        <source>Particl</source>
-        <translation>Particl</translation>
-=======
         <source>version</source>
         <translation type="unfinished">versione</translation>
->>>>>>> d3bd5410
     </message>
     <message>
         <source>About %1</source>
         <translation type="unfinished">Informazioni %1</translation>
     </message>
     <message>
-<<<<<<< HEAD
-        <source>At least %1 GB of data will be stored in this directory, and it will grow over time.</source>
-        <translation>Almeno %1 GB di dati verrà salvato in questa cartella e continuerà ad aumentare col tempo.</translation>
-    </message>
-    <message>
-        <source>Approximately %1 GB of data will be stored in this directory.</source>
-        <translation>Verranno salvati circa %1 GB di dati in questa cartella.</translation>
-    </message>
-    <message>
-        <source>%1 will download and store a copy of the Particl block chain.</source>
-        <translation>%1 scaricherà e salverà una copia della block chain di Particl.</translation>
-    </message>
-    <message>
-        <source>The wallet will also be stored in this directory.</source>
-        <translation>Anche il portafoglio verrà salvato in questa cartella.</translation>
-=======
         <source>Command-line options</source>
         <translation type="unfinished">Opzioni della riga di comando</translation>
->>>>>>> d3bd5410
     </message>
 </context>
 <context>
@@ -1360,21 +1259,12 @@
         <translation type="unfinished">Modulo</translation>
     </message>
     <message>
-<<<<<<< HEAD
         <source>Recent transactions may not yet be visible, and therefore your wallet's balance might be incorrect. This information will be correct once your wallet has finished synchronizing with the particl network, as detailed below.</source>
-        <translation>Transazioni recenti potrebbero non essere visibili ancora, perciò il saldo del tuo portafoglio potrebbe non essere corretto. Questa informazione risulterà corretta quando il tuo portafoglio avrà terminato la sincronizzazione con la rete particl, come indicato in dettaglio più sotto.</translation>
+        <translation type="unfinished">Transazioni recenti potrebbero non essere visibili ancora, perciò il saldo del tuo portafoglio potrebbe non essere corretto. Questa informazione risulterà corretta quando il tuo portafoglio avrà terminato la sincronizzazione con la rete particl, come indicato in dettaglio più sotto.</translation>
     </message>
     <message>
         <source>Attempting to spend particl that are affected by not-yet-displayed transactions will not be accepted by the network.</source>
-        <translation>Il tentativo di spendere particl legati a transazioni non ancora visualizzate non verrà accettato dalla rete.</translation>
-=======
-        <source>Recent transactions may not yet be visible, and therefore your wallet's balance might be incorrect. This information will be correct once your wallet has finished synchronizing with the bitcoin network, as detailed below.</source>
-        <translation type="unfinished">Transazioni recenti potrebbero non essere visibili ancora, perciò il saldo del tuo portafoglio potrebbe non essere corretto. Questa informazione risulterà corretta quando il tuo portafoglio avrà terminato la sincronizzazione con la rete bitcoin, come indicato in dettaglio più sotto.</translation>
-    </message>
-    <message>
-        <source>Attempting to spend bitcoins that are affected by not-yet-displayed transactions will not be accepted by the network.</source>
-        <translation type="unfinished">Il tentativo di spendere bitcoin legati a transazioni non ancora visualizzate non verrà accettato dalla rete.</translation>
->>>>>>> d3bd5410
+        <translation type="unfinished">Il tentativo di spendere particl legati a transazioni non ancora visualizzate non verrà accettato dalla rete.</translation>
     </message>
     <message>
         <source>Number of blocks left</source>
@@ -1420,17 +1310,8 @@
 <context>
     <name>OpenURIDialog</name>
     <message>
-<<<<<<< HEAD
         <source>Open particl URI</source>
-        <translation>Apri un particl URI</translation>
-    </message>
-    <message>
-        <source>URI:</source>
-        <translation>URI:</translation>
-=======
-        <source>Open bitcoin URI</source>
-        <translation type="unfinished">Apri un bitcoin URI</translation>
->>>>>>> d3bd5410
+        <translation type="unfinished">Apri un particl URI</translation>
     </message>
     </context>
 <context>
@@ -1545,8 +1426,8 @@
         <translation>Mappa le porte tramite &amp;UPnP</translation>
     </message>
     <message>
-        <source>Automatically open the Bitcoin client port on the router. This only works when your router supports NAT-PMP and it is enabled. The external port could be random.</source>
-        <translation type="unfinished">Apri automaticamente la porta del client Bitcoin sul router. Funziona solo quando il router supporta NAT-PMP ed è abilitato. La porta esterna potrebbe essere casuale.</translation>
+        <source>Automatically open the Particl client port on the router. This only works when your router supports NAT-PMP and it is enabled. The external port could be random.</source>
+        <translation type="unfinished">Apri automaticamente la porta del client Particl sul router. Funziona solo quando il router supporta NAT-PMP ed è abilitato. La porta esterna potrebbe essere casuale.</translation>
     </message>
     <message>
         <source>Map port using NA&amp;T-PMP</source>
@@ -1561,13 +1442,8 @@
         <translation type="unfinished">Accetta connessioni in entrata</translation>
     </message>
     <message>
-<<<<<<< HEAD
         <source>Connect to the Particl network through a SOCKS5 proxy.</source>
-        <translation>Connessione alla rete Particl attraverso un proxy SOCKS5.</translation>
-=======
-        <source>Connect to the Bitcoin network through a SOCKS5 proxy.</source>
-        <translation type="unfinished">Connessione alla rete Bitcoin attraverso un proxy SOCKS5.</translation>
->>>>>>> d3bd5410
+        <translation type="unfinished">Connessione alla rete Particl attraverso un proxy SOCKS5.</translation>
     </message>
     <message>
         <source>&amp;Connect through SOCKS5 proxy (default proxy):</source>
@@ -1638,13 +1514,8 @@
         <translation type="unfinished">Specifica se le funzionalita di coin control saranno visualizzate.</translation>
     </message>
     <message>
-<<<<<<< HEAD
         <source>Connect to the Particl network through a separate SOCKS5 proxy for Tor onion services.</source>
-        <translation>Connette alla rete Particl attraverso un proxy SOCKS5 separato per i Tor onion services.</translation>
-=======
-        <source>Connect to the Bitcoin network through a separate SOCKS5 proxy for Tor onion services.</source>
-        <translation type="unfinished">Connette alla rete Bitcoin attraverso un proxy SOCKS5 separato per i Tor onion services.</translation>
->>>>>>> d3bd5410
+        <translation type="unfinished">Connette alla rete Particl attraverso un proxy SOCKS5 separato per i Tor onion services.</translation>
     </message>
     <message>
         <source>Use separate SOCKS&amp;5 proxy to reach peers via Tor onion services:</source>
@@ -1930,30 +1801,16 @@
         <translation type="unfinished">Errore di richiesta di pagamento</translation>
     </message>
     <message>
-<<<<<<< HEAD
         <source>Cannot start particl: click-to-pay handler</source>
-        <translation>Impossibile avviare particl: gestore click-to-pay</translation>
-=======
-        <source>Cannot start bitcoin: click-to-pay handler</source>
-        <translation type="unfinished">Impossibile avviare bitcoin: gestore click-to-pay</translation>
->>>>>>> d3bd5410
+        <translation type="unfinished">Impossibile avviare particl: gestore click-to-pay</translation>
     </message>
     <message>
         <source>URI handling</source>
         <translation type="unfinished">Gestione URI</translation>
     </message>
     <message>
-<<<<<<< HEAD
         <source>'particl://' is not a valid URI. Use 'particl:' instead.</source>
-        <translation>'particl://' non è un URI valido. Usa invece 'particl:'.</translation>
-    </message>
-    <message>
-        <source>Cannot process payment request because BIP70 is not supported.</source>
-        <translation>Impossibile elaborare la richiesta di pagamento perché BIP70 non è supportato.</translation>
-=======
-        <source>'bitcoin://' is not a valid URI. Use 'bitcoin:' instead.</source>
-        <translation type="unfinished">'bitcoin://' non è un URI valido. Usa invece 'bitcoin:'.</translation>
->>>>>>> d3bd5410
+        <translation type="unfinished">'particl://' non è un URI valido. Usa invece 'particl:'.</translation>
     </message>
     <message>
         <source>Cannot process payment request because BIP70 is not supported.
@@ -1964,13 +1821,8 @@
 Se ricevi questo errore, dovresti richiedere al commerciante di fornire un URI compatibile con BIP21.</translation>
     </message>
     <message>
-<<<<<<< HEAD
         <source>URI cannot be parsed! This can be caused by an invalid Particl address or malformed URI parameters.</source>
-        <translation>Impossibile interpretare l'URI! I parametri dell'URI o l'indirizzo Particl potrebbero non essere corretti.</translation>
-=======
-        <source>URI cannot be parsed! This can be caused by an invalid Bitcoin address or malformed URI parameters.</source>
-        <translation type="unfinished">Impossibile interpretare l'URI! I parametri dell'URI o l'indirizzo Bitcoin potrebbero non essere corretti.</translation>
->>>>>>> d3bd5410
+        <translation type="unfinished">Impossibile interpretare l'URI! I parametri dell'URI o l'indirizzo Particl potrebbero non essere corretti.</translation>
     </message>
     <message>
         <source>Payment request file handling</source>
@@ -1991,107 +1843,8 @@
     </message>
     <message>
         <source>Received</source>
-<<<<<<< HEAD
-        <translation>Ricevuto</translation>
-    </message>
-</context>
-<context>
-    <name>QObject</name>
-    <message>
-        <source>Amount</source>
-        <translation>Importo</translation>
-    </message>
-    <message>
-        <source>Enter a Particl address (e.g. %1)</source>
-        <translation>Inserisci un indirizzo Particl (ad es. %1)</translation>
-    </message>
-    <message>
-        <source>%1 d</source>
-        <translation>%1 d</translation>
-    </message>
-    <message>
-        <source>%1 h</source>
-        <translation>%1 h</translation>
-    </message>
-    <message>
-        <source>%1 m</source>
-        <translation>%1 m</translation>
-    </message>
-    <message>
-        <source>%1 s</source>
-        <translation>%1 s</translation>
-    </message>
-    <message>
-        <source>None</source>
-        <translation>Nessuno</translation>
-    </message>
-    <message>
-        <source>N/A</source>
-        <translation>N/D</translation>
-    </message>
-    <message>
-        <source>%1 ms</source>
-        <translation>%1 ms</translation>
-    </message>
-    <message numerus="yes">
-        <source>%n second(s)</source>
-        <translation><numerusform>%n secondo</numerusform><numerusform>%n secondi</numerusform></translation>
-    </message>
-    <message numerus="yes">
-        <source>%n minute(s)</source>
-        <translation><numerusform>%n minuto</numerusform><numerusform>%n minuti</numerusform></translation>
-    </message>
-    <message numerus="yes">
-        <source>%n hour(s)</source>
-        <translation><numerusform>%n ora</numerusform><numerusform>%n ore</numerusform></translation>
-    </message>
-    <message numerus="yes">
-        <source>%n day(s)</source>
-        <translation><numerusform>%n giorno</numerusform><numerusform>%n giorni</numerusform></translation>
-    </message>
-    <message numerus="yes">
-        <source>%n week(s)</source>
-        <translation><numerusform>%n settimana</numerusform><numerusform>%n settimane</numerusform></translation>
-    </message>
-    <message>
-        <source>%1 and %2</source>
-        <translation>%1 e %2</translation>
-    </message>
-    <message numerus="yes">
-        <source>%n year(s)</source>
-        <translation><numerusform>%n anno</numerusform><numerusform>%n anni</numerusform></translation>
-    </message>
-    <message>
-        <source>%1 B</source>
-        <translation>%1 B</translation>
-    </message>
-    <message>
-        <source>%1 KB</source>
-        <translation>%1 KB</translation>
-    </message>
-    <message>
-        <source>%1 MB</source>
-        <translation>%1 MB</translation>
-    </message>
-    <message>
-        <source>%1 GB</source>
-        <translation>%1 GB</translation>
-    </message>
-    <message>
-        <source>Error: Specified data directory "%1" does not exist.</source>
-        <translation>Errore: La cartella dati "%1" specificata non esiste.</translation>
-    </message>
-    <message>
-        <source>Error: Cannot parse configuration file: %1.</source>
-        <translation>Errore: impossibile analizzare il file di configurazione: %1.</translation>
-    </message>
-    <message>
-        <source>Error: %1</source>
-        <translation>Errore: %1</translation>
-=======
         <extracomment>Title of Peers Table column which indicates the total amount of network information we have received from the peer.</extracomment>
         <translation type="unfinished">Ricevuto</translation>
->>>>>>> d3bd5410
     </message>
     <message>
         <source>Address</source>
@@ -2432,13 +2185,8 @@
         <translation type="unfinished">&amp;Messaggio:</translation>
     </message>
     <message>
-<<<<<<< HEAD
         <source>An optional message to attach to the payment request, which will be displayed when the request is opened. Note: The message will not be sent with the payment over the Particl network.</source>
-        <translation>Un messaggio opzionale da allegare e mostrare all'apertura della richiesta di pagamento. Nota: Il messaggio non sarà inviato con il pagamento sulla rete Particl.</translation>
-=======
-        <source>An optional message to attach to the payment request, which will be displayed when the request is opened. Note: The message will not be sent with the payment over the Bitcoin network.</source>
-        <translation type="unfinished">Un messaggio opzionale da allegare e mostrare all'apertura della richiesta di pagamento. Nota: Il messaggio non sarà inviato con il pagamento sulla rete Bitcoin.</translation>
->>>>>>> d3bd5410
+        <translation type="unfinished">Un messaggio opzionale da allegare e mostrare all'apertura della richiesta di pagamento. Nota: Il messaggio non sarà inviato con il pagamento sulla rete Particl.</translation>
     </message>
     <message>
         <source>An optional label to associate with the new receiving address.</source>
@@ -2710,13 +2458,8 @@
 Nota: poiché la commissione è calcolata su base per byte, una commissione di "100 satoshi per kB" per una dimensione di transazione di 500 byte (metà di 1 kB) alla fine produrrà una commissione di soli 50 satoshi.</translation>
     </message>
     <message>
-<<<<<<< HEAD
         <source>When there is less transaction volume than space in the blocks, miners as well as relaying nodes may enforce a minimum fee. Paying only this minimum fee is just fine, but be aware that this can result in a never confirming transaction once there is more demand for particl transactions than the network can process.</source>
-        <translation>Quando il volume delle transazioni è minore dello spazio nei blocchi, i minatori e in nodi di relay potrebbero imporre una commissione minima. Va benissimo pagare solo questa commissione minima, ma tieni presente che questo potrebbe risultare in una transazione che, se la richiesta di transazioni particl dovesse superare la velocità con cui la rete riesce ad elaborarle, non viene mai confermata.</translation>
-=======
-        <source>When there is less transaction volume than space in the blocks, miners as well as relaying nodes may enforce a minimum fee. Paying only this minimum fee is just fine, but be aware that this can result in a never confirming transaction once there is more demand for bitcoin transactions than the network can process.</source>
-        <translation type="unfinished">Quando il volume delle transazioni è minore dello spazio nei blocchi, i minatori e in nodi di relay potrebbero imporre una commissione minima. Va benissimo pagare solo questa commissione minima, ma tieni presente che questo potrebbe risultare in una transazione che, se la richiesta di transazioni bitcoin dovesse superare la velocità con cui la rete riesce ad elaborarle, non viene mai confermata.</translation>
->>>>>>> d3bd5410
+        <translation type="unfinished">Quando il volume delle transazioni è minore dello spazio nei blocchi, i minatori e in nodi di relay potrebbero imporre una commissione minima. Va benissimo pagare solo questa commissione minima, ma tieni presente che questo potrebbe risultare in una transazione che, se la richiesta di transazioni particl dovesse superare la velocità con cui la rete riesce ad elaborarle, non viene mai confermata.</translation>
     </message>
     <message>
         <source>A too low fee might result in a never confirming transaction (read the tooltip)</source>
@@ -2792,13 +2535,8 @@
         <translation type="unfinished">Firma su dispositivo</translation>
     </message>
     <message>
-<<<<<<< HEAD
-        <source>Creates a Partially Signed Particl Transaction (PSBT) for use with e.g. an offline %1 wallet, or a PSBT-compatible hardware wallet.</source>
-        <translation>Crea una Transazione Particl Parzialmente Firmata (PSBT) da utilizzare con ad es. un portafoglio %1 offline o un portafoglio hardware compatibile con PSBT.</translation>
-=======
         <source>Connect your hardware wallet first.</source>
         <translation type="unfinished">Connetti prima il tuo hardware wallet.</translation>
->>>>>>> d3bd5410
     </message>
     <message>
         <source>Set external signer script path in Options -&gt; Wallet</source>
@@ -2806,8 +2544,8 @@
         <translation type="unfinished">Imposta il percorso per lo script di firma esterna  in Opzioni -&gt; Portafoglio</translation>
     </message>
     <message>
-        <source>Creates a Partially Signed Bitcoin Transaction (PSBT) for use with e.g. an offline %1 wallet, or a PSBT-compatible hardware wallet.</source>
-        <translation type="unfinished">Crea una Transazione Bitcoin Parzialmente Firmata (PSBT) da utilizzare con ad es. un portafoglio %1 offline o un portafoglio hardware compatibile con PSBT.</translation>
+        <source>Creates a Partially Signed Particl Transaction (PSBT) for use with e.g. an offline %1 wallet, or a PSBT-compatible hardware wallet.</source>
+        <translation type="unfinished">Crea una Transazione Particl Parzialmente Firmata (PSBT) da utilizzare con ad es. un portafoglio %1 offline o un portafoglio hardware compatibile con PSBT.</translation>
     </message>
     <message>
         <source> from wallet '%1'</source>
@@ -2868,13 +2606,8 @@
         <translation type="unfinished">Si puó aumentare la commissione successivamente (segnalando Replace-By-Fee, BIP-125).</translation>
     </message>
     <message>
-<<<<<<< HEAD
         <source>Please, review your transaction proposal. This will produce a Partially Signed Particl Transaction (PSBT) which you can save or copy and then sign with e.g. an offline %1 wallet, or a PSBT-compatible hardware wallet.</source>
-        <translation>Per favore, controlla la tua proposta di transazione. Questo produrrà una Partially Signed Particl Transaction (PSBT) che puoi salvare o copiare e quindi firmare con es. un portafoglio %1 offline o un portafoglio hardware compatibile con PSBT.</translation>
-=======
-        <source>Please, review your transaction proposal. This will produce a Partially Signed Bitcoin Transaction (PSBT) which you can save or copy and then sign with e.g. an offline %1 wallet, or a PSBT-compatible hardware wallet.</source>
-        <translation type="unfinished">Per favore, controlla la tua proposta di transazione. Questo produrrà una Partially Signed Bitcoin Transaction (PSBT) che puoi salvare o copiare e quindi firmare con es. un portafoglio %1 offline o un portafoglio hardware compatibile con PSBT.</translation>
->>>>>>> d3bd5410
+        <translation type="unfinished">Per favore, controlla la tua proposta di transazione. Questo produrrà una Partially Signed Particl Transaction (PSBT) che puoi salvare o copiare e quindi firmare con es. un portafoglio %1 offline o un portafoglio hardware compatibile con PSBT.</translation>
     </message>
     <message>
         <source>Please, review your transaction.</source>
@@ -2944,13 +2677,8 @@
         </translation>
     </message>
     <message>
-<<<<<<< HEAD
         <source>Warning: Invalid Particl address</source>
-        <translation>Attenzione: Indirizzo Particl non valido</translation>
-=======
-        <source>Warning: Invalid Bitcoin address</source>
-        <translation type="unfinished">Attenzione: Indirizzo Bitcoin non valido</translation>
->>>>>>> d3bd5410
+        <translation type="unfinished">Attenzione: Indirizzo Particl non valido</translation>
     </message>
     <message>
         <source>Warning: Unknown change address</source>
@@ -2988,17 +2716,8 @@
         <translation type="unfinished">Scegli un indirizzo usato precedentemente</translation>
     </message>
     <message>
-<<<<<<< HEAD
         <source>The Particl address to send the payment to</source>
-        <translation>L'indirizzo Particl a cui vuoi inviare il pagamento</translation>
-    </message>
-    <message>
-        <source>Alt+A</source>
-        <translation>Alt+A</translation>
-=======
-        <source>The Bitcoin address to send the payment to</source>
-        <translation type="unfinished">L'indirizzo Bitcoin a cui vuoi inviare il pagamento</translation>
->>>>>>> d3bd5410
+        <translation type="unfinished">L'indirizzo Particl a cui vuoi inviare il pagamento</translation>
     </message>
     <message>
         <source>Paste address from clipboard</source>
@@ -3013,13 +2732,8 @@
         <translation type="unfinished">L'ammontare da inviare nell'unità selezionata</translation>
     </message>
     <message>
-<<<<<<< HEAD
         <source>The fee will be deducted from the amount being sent. The recipient will receive less particl than you enter in the amount field. If multiple recipients are selected, the fee is split equally.</source>
-        <translation>La commissione sarà sottratta dall'importo che si sta inviando. Il beneficiario riceverà un totale di particl inferiore al valore digitato. Nel caso in cui siano stati selezionati più beneficiari la commissione sarà suddivisa in parti uguali.</translation>
-=======
-        <source>The fee will be deducted from the amount being sent. The recipient will receive less bitcoins than you enter in the amount field. If multiple recipients are selected, the fee is split equally.</source>
-        <translation type="unfinished">La commissione sarà sottratta dall'importo che si sta inviando. Il beneficiario riceverà un totale di bitcoin inferiore al valore digitato. Nel caso in cui siano stati selezionati più beneficiari la commissione sarà suddivisa in parti uguali.</translation>
->>>>>>> d3bd5410
+        <translation type="unfinished">La commissione sarà sottratta dall'importo che si sta inviando. Il beneficiario riceverà un totale di particl inferiore al valore digitato. Nel caso in cui siano stati selezionati più beneficiari la commissione sarà suddivisa in parti uguali.</translation>
     </message>
     <message>
         <source>S&amp;ubtract fee from amount</source>
@@ -3046,13 +2760,8 @@
         <translation type="unfinished">Inserisci un'etichetta per questo indirizzo per aggiungerlo alla lista degli indirizzi utilizzati</translation>
     </message>
     <message>
-<<<<<<< HEAD
         <source>A message that was attached to the particl: URI which will be stored with the transaction for your reference. Note: This message will not be sent over the Particl network.</source>
-        <translation>Messaggio incluso nel particl URI e che sarà memorizzato con la transazione per tuo riferimento. Nota: Questo messaggio non sarà inviato attraverso la rete Particl.</translation>
-=======
-        <source>A message that was attached to the bitcoin: URI which will be stored with the transaction for your reference. Note: This message will not be sent over the Bitcoin network.</source>
-        <translation type="unfinished">Messaggio incluso nel bitcoin URI e che sarà memorizzato con la transazione per tuo riferimento. Nota: Questo messaggio non sarà inviato attraverso la rete Bitcoin.</translation>
->>>>>>> d3bd5410
+        <translation type="unfinished">Messaggio incluso nel particl URI e che sarà memorizzato con la transazione per tuo riferimento. Nota: Questo messaggio non sarà inviato attraverso la rete Particl.</translation>
     </message>
     <message>
         <source>Pay To:</source>
@@ -3070,21 +2779,12 @@
         <translation>&amp;Firma Messaggio</translation>
     </message>
     <message>
-<<<<<<< HEAD
         <source>You can sign messages/agreements with your addresses to prove you can receive particl sent to them. Be careful not to sign anything vague or random, as phishing attacks may try to trick you into signing your identity over to them. Only sign fully-detailed statements you agree to.</source>
-        <translation>È possibile firmare messaggi/accordi con i propri indirizzi in modo da dimostrare di poter ricevere particl attraverso di essi. Presta attenzione a non firmare dichiarazioni vaghe o casuali, perché attacchi di phishing potrebbero cercare di indurti ad apporre la firma su di esse. Firma esclusivamente dichiarazioni completamente dettagliate e delle quali condividi in pieno il contenuto.</translation>
+        <translation type="unfinished">È possibile firmare messaggi/accordi con i propri indirizzi in modo da dimostrare di poter ricevere particl attraverso di essi. Presta attenzione a non firmare dichiarazioni vaghe o casuali, perché attacchi di phishing potrebbero cercare di indurti ad apporre la firma su di esse. Firma esclusivamente dichiarazioni completamente dettagliate e delle quali condividi in pieno il contenuto.</translation>
     </message>
     <message>
         <source>The Particl address to sign the message with</source>
-        <translation>Indirizzo Particl da utilizzare per firmare il messaggio</translation>
-=======
-        <source>You can sign messages/agreements with your addresses to prove you can receive bitcoins sent to them. Be careful not to sign anything vague or random, as phishing attacks may try to trick you into signing your identity over to them. Only sign fully-detailed statements you agree to.</source>
-        <translation type="unfinished">È possibile firmare messaggi/accordi con i propri indirizzi in modo da dimostrare di poter ricevere bitcoin attraverso di essi. Presta attenzione a non firmare dichiarazioni vaghe o casuali, perché attacchi di phishing potrebbero cercare di indurti ad apporre la firma su di esse. Firma esclusivamente dichiarazioni completamente dettagliate e delle quali condividi in pieno il contenuto.</translation>
-    </message>
-    <message>
-        <source>The Bitcoin address to sign the message with</source>
-        <translation type="unfinished">Indirizzo Bitcoin da utilizzare per firmare il messaggio</translation>
->>>>>>> d3bd5410
+        <translation type="unfinished">Indirizzo Particl da utilizzare per firmare il messaggio</translation>
     </message>
     <message>
         <source>Choose previously used address</source>
@@ -3131,13 +2831,8 @@
         <translation type="unfinished">Per verificare il messaggio inserire l'indirizzo del firmatario, il messaggio e la firma nei campi sottostanti, assicurandosi di copiare esattamente anche ritorni a capo, spazi, tabulazioni, etc.. Si raccomanda di non lasciarsi fuorviare dalla firma a leggere più di quanto non sia riportato nel testo del messaggio stesso, in modo da evitare di cadere vittima di attacchi di tipo man-in-the-middle. Si ricorda che la verifica della firma dimostra soltanto che il firmatario può ricevere pagamenti con l'indirizzo corrispondente, non prova l'invio di alcuna transazione.</translation>
     </message>
     <message>
-<<<<<<< HEAD
         <source>The Particl address the message was signed with</source>
-        <translation>L'indirizzo Particl con cui è stato contrassegnato il messaggio</translation>
-=======
-        <source>The Bitcoin address the message was signed with</source>
-        <translation type="unfinished">L'indirizzo Bitcoin con cui è stato contrassegnato il messaggio</translation>
->>>>>>> d3bd5410
+        <translation type="unfinished">L'indirizzo Particl con cui è stato contrassegnato il messaggio</translation>
     </message>
     <message>
         <source>The signed message to verify</source>
@@ -3173,11 +2868,7 @@
     </message>
     <message>
         <source>The entered address does not refer to a key.</source>
-<<<<<<< HEAD
-        <translation>L'indirizzo particl inserito non è associato a nessuna chiave.</translation>
-=======
-        <translation type="unfinished">L'indirizzo bitcoin inserito non è associato a nessuna chiave.</translation>
->>>>>>> d3bd5410
+        <translation type="unfinished">L'indirizzo particl inserito non è associato a nessuna chiave.</translation>
     </message>
     <message>
         <source>Wallet unlock was cancelled.</source>
@@ -3370,11 +3061,7 @@
     </message>
     <message>
         <source>Generated coins must mature %1 blocks before they can be spent. When you generated this block, it was broadcast to the network to be added to the block chain. If it fails to get into the chain, its state will change to "not accepted" and it won't be spendable. This may occasionally happen if another node generates a block within a few seconds of yours.</source>
-<<<<<<< HEAD
-        <translation>I particl generati devono maturare %1 blocchi prima di poter essere spesi. Quando hai generato questo blocco, è stato trasmesso alla rete per essere aggiunto alla block chain. Se l'inserimento nella catena avrà esito negativo, il suo stato cambierà a "non accettato" e non sarà spendibile. Talvolta ciò può accadere anche nel caso in cui un altro nodo generi un blocco entro pochi secondi dal tuo.</translation>
-=======
-        <translation type="unfinished">I bitcoin generati devono maturare %1 blocchi prima di poter essere spesi. Quando hai generato questo blocco, è stato trasmesso alla rete per essere aggiunto alla block chain. Se l'inserimento nella catena avrà esito negativo, il suo stato cambierà a "non accettato" e non sarà spendibile. Talvolta ciò può accadere anche nel caso in cui un altro nodo generi un blocco entro pochi secondi dal tuo.</translation>
->>>>>>> d3bd5410
+        <translation type="unfinished">I particl generati devono maturare %1 blocchi prima di poter essere spesi. Quando hai generato questo blocco, è stato trasmesso alla rete per essere aggiunto alla block chain. Se l'inserimento nella catena avrà esito negativo, il suo stato cambierà a "non accettato" e non sarà spendibile. Talvolta ciò può accadere anche nel caso in cui un altro nodo generi un blocco entro pochi secondi dal tuo.</translation>
     </message>
     <message>
         <source>Debug information</source>
@@ -3661,11 +3348,7 @@
     <name>WalletModel</name>
     <message>
         <source>Send Coins</source>
-<<<<<<< HEAD
-        <translation>Invia Particl</translation>
-=======
-        <translation type="unfinished">Invia Bitcoin</translation>
->>>>>>> d3bd5410
+        <translation type="unfinished">Invia Particl</translation>
     </message>
     <message>
         <source>Fee bump error</source>
@@ -3795,8 +3478,8 @@
         <translation type="unfinished">Sviluppatori di %s</translation>
     </message>
     <message>
-        <source>%s corrupt. Try using the wallet tool bitcoin-wallet to salvage or restoring a backup.</source>
-        <translation type="unfinished">%s corrotto. Prova a usare la funzione del portafoglio  bitcoin-wallet per salvare o recuperare il backup</translation>
+        <source>%s corrupt. Try using the wallet tool particl-wallet to salvage or restoring a backup.</source>
+        <translation type="unfinished">%s corrotto. Prova a usare la funzione del portafoglio  particl-wallet per salvare o recuperare il backup</translation>
     </message>
     <message>
         <source>-maxtxfee is set very high! Fees this large could be paid on a single transaction.</source>
@@ -4047,13 +3730,8 @@
         <translation type="unfinished">Fondi insufficienti</translation>
     </message>
     <message>
-<<<<<<< HEAD
-        <source>%s corrupt. Try using the wallet tool particl-wallet to salvage or restoring a backup.</source>
-        <translation>%s corrotto. Prova a usare la funzione del portafoglio  particl-wallet per salvare o recuperare il backup</translation>
-=======
         <source>Invalid -onion address or hostname: '%s'</source>
         <translation type="unfinished">Indirizzo -onion o hostname non valido: '%s'</translation>
->>>>>>> d3bd5410
     </message>
     <message>
         <source>Invalid -proxy address or hostname: '%s'</source>
