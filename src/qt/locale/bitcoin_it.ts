--- conflicted
+++ resolved
@@ -188,13 +188,8 @@
         <translation>Portafoglio cifrato</translation>
     </message>
     <message>
-<<<<<<< HEAD
-        <source>%1 will close now to finish the encryption process. Remember that encrypting your wallet cannot fully protect your particl from being stolen by malware infecting your computer.</source>
-        <translation>%1 verrà chiuso per completare il processo di cifratura. Ricorda che cifrare il tuo portafoglio non può proteggerlo contro potenziali furti di malware che potrebbero aver infettato il tuo computer.</translation>
-=======
-        <source>Your wallet is now encrypted. Remember that encrypting your wallet cannot fully protect your bitcoins from being stolen by malware infecting your computer.</source>
-        <translation>Adesso il tuo portafoglio è criptato. Ricorda che un portafoglio criptato non protegge pienamente contro il furto di bitcoin se il tuo computer viene infetto da malware.</translation>
->>>>>>> 936ef73f
+        <source>Your wallet is now encrypted. Remember that encrypting your wallet cannot fully protect your particl from being stolen by malware infecting your computer.</source>
+        <translation>Adesso il tuo portafoglio è criptato. Ricorda che un portafoglio criptato non protegge pienamente contro il furto di particl se il tuo computer viene infetto da malware.</translation>
     </message>
     <message>
         <source>IMPORTANT: Any previous backups you have made of your wallet file should be replaced with the newly generated, encrypted wallet file. For security reasons, previous backups of the unencrypted wallet file will become useless as soon as you start using the new, encrypted wallet.</source>
@@ -348,7 +343,7 @@
     </message>
     <message>
         <source>Send coins to a Particl address</source>
-        <translation>Invia fondi ad un indirizzo Particl.</translation>
+        <translation>Invia fondi ad un indirizzo Particl</translation>
     </message>
     <message>
         <source>Backup wallet to another location</source>
@@ -371,8 +366,8 @@
         <translation>&amp;Verifica messaggio...</translation>
     </message>
     <message>
-        <source>Particl.</source>
-        <translation>Particl.</translation>
+        <source>Particl</source>
+        <translation>Particl</translation>
     </message>
     <message>
         <source>&amp;Send</source>
@@ -440,7 +435,7 @@
     </message>
     <message numerus="yes">
         <source>%n active connection(s) to Particl network</source>
-        <translation><numerusform>%n connessione attiva alla rete Particl.</numerusform><numerusform>%n connessioni alla rete Particl attive</numerusform></translation>
+        <translation><numerusform>%n connessione attiva alla rete Particl</numerusform><numerusform>%n connessioni alla rete Particl attive</numerusform></translation>
     </message>
     <message>
         <source>Indexing blocks on disk...</source>
@@ -483,21 +478,16 @@
         <translation>Aggiornato</translation>
     </message>
     <message>
-<<<<<<< HEAD
+        <source>&amp;Sending addresses</source>
+        <translation>Indirizzi di &amp;spedizione</translation>
+    </message>
+    <message>
+        <source>&amp;Receiving addresses</source>
+        <translation>Indirizzi di &amp;ricezione</translation>
+    </message>
+    <message>
         <source>Show the %1 help message to get a list with possible Particl command-line options</source>
         <translation>Mostra il messaggio di aiuto di %1 per ottenere una lista di opzioni di comando per Particl </translation>
-=======
-        <source>&amp;Sending addresses</source>
-        <translation>Indirizzi di &amp;spedizione</translation>
-    </message>
-    <message>
-        <source>&amp;Receiving addresses</source>
-        <translation>Indirizzi di &amp;ricezione</translation>
-    </message>
-    <message>
-        <source>Show the %1 help message to get a list with possible Bitcoin command-line options</source>
-        <translation>Mostra il messaggio di aiuto di %1 per ottenere una lista di opzioni di comando per Bitcoin </translation>
->>>>>>> 936ef73f
     </message>
     <message>
         <source>&amp;Window</source>
@@ -875,8 +865,8 @@
         <translation>Usa una cartella dati personalizzata:</translation>
     </message>
     <message>
-        <source>Particl.</source>
-        <translation>Particl.</translation>
+        <source>Particl</source>
+        <translation>Particl</translation>
     </message>
     <message>
         <source>At least %1 GB of data will be stored in this directory, and it will grow over time.</source>
@@ -2083,7 +2073,7 @@
     <name>SendCoinsDialog</name>
     <message>
         <source>Send Coins</source>
-        <translation>Invia Particl.</translation>
+        <translation>Invia Particl</translation>
     </message>
     <message>
         <source>Coin Control Features</source>
@@ -2170,17 +2160,6 @@
         <translation>Nascondi</translation>
     </message>
     <message>
-<<<<<<< HEAD
-        <source>Paying only the minimum fee is just fine as long as there is less transaction volume than space in the blocks. But be aware that this can end up in a never confirming transaction once there is more demand for particl transactions than the network can process.</source>
-        <translation>Non vi è alcuna controindicazione a pagare la commissione minima, a patto che il volume delle transazioni sia inferiore allo spazio disponibile nei blocchi. Occorre comunque essere consapevoli che ciò potrebbe impedire la conferma delle transazioni nel caso in cui la rete risultasse satura.</translation>
-    </message>
-    <message>
-        <source>(read the tooltip)</source>
-        <translation>(leggi il suggerimento)</translation>
-    </message>
-    <message>
-=======
->>>>>>> 936ef73f
         <source>Recommended:</source>
         <translation>Raccomandata:</translation>
     </message>
@@ -2209,8 +2188,8 @@
         <translation>Trascurabile:</translation>
     </message>
     <message>
-        <source>When there is less transaction volume than space in the blocks, miners as well as relaying nodes may enforce a minimum fee. Paying only this minimum fee is just fine, but be aware that this can result in a never confirming transaction once there is more demand for bitcoin transactions than the network can process.</source>
-        <translation>Quando il volume delle transazioni è minore dello spazio nei blocchi, i minatori e in nidi di relay potrebbero imporre una commissione minima. Va benissimo pagare solo questa commissione minima, ma tieni presente che questo potrebbe risultare in una transazione che non si confermano mai se la richiesta di transazioni bitcoin dovesse superare la velocità con cui la rete riesce ad elaborarle.</translation>
+        <source>When there is less transaction volume than space in the blocks, miners as well as relaying nodes may enforce a minimum fee. Paying only this minimum fee is just fine, but be aware that this can result in a never confirming transaction once there is more demand for particl transactions than the network can process.</source>
+        <translation>Quando il volume delle transazioni è minore dello spazio nei blocchi, i minatori e in nidi di relay potrebbero imporre una commissione minima. Va benissimo pagare solo questa commissione minima, ma tieni presente che questo potrebbe risultare in una transazione che non si confermano mai se la richiesta di transazioni particl dovesse superare la velocità con cui la rete riesce ad elaborarle.</translation>
     </message>
     <message>
         <source>A too low fee might result in a never confirming transaction (read the tooltip)</source>
@@ -2526,7 +2505,7 @@
     </message>
     <message>
         <source>Sign the message to prove you own this Particl address</source>
-        <translation>Firma un messaggio per dimostrare di possedere questo indirizzo Particl.</translation>
+        <translation>Firma un messaggio per dimostrare di possedere questo indirizzo Particl</translation>
     </message>
     <message>
         <source>Sign &amp;Message</source>
@@ -3085,7 +3064,7 @@
     <name>WalletModel</name>
     <message>
         <source>Send Coins</source>
-        <translation>Invia Particl.</translation>
+        <translation>Invia Particl</translation>
     </message>
     <message>
         <source>Fee bump error</source>
