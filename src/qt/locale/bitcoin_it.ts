--- conflicted
+++ resolved
@@ -701,8 +701,8 @@
         <source>%n active connection(s) to Particl network.</source>
         <extracomment>A substring of the tooltip.</extracomment>
         <translation type="unfinished">
-            <numerusform>%n connessioni(e) attive(a) al network Bitcoin.</numerusform>
-            <numerusform>%n connessioni(e) attive(a) al network Bitcoin.</numerusform>
+            <numerusform>%n connessioni(e) attive(a) al network Particl.</numerusform>
+            <numerusform>%n connessioni(e) attive(a) al network Particl.</numerusform>
         </translation>
     </message>
     <message>
@@ -1450,21 +1450,16 @@
         <translation type="unfinished">Firmatario esterno (es. Hardware Wallet)</translation>
     </message>
     <message>
-<<<<<<< HEAD
+        <source>&amp;External signer script path</source>
+        <translation type="unfinished">percorso per lo script &amp;External signer</translation>
+    </message>
+    <message>
+        <source>Full path to a Particl Core compatible script (e.g. C:\Downloads\hwi.exe or /Users/you/Downloads/hwi.py). Beware: malware can steal your coins!</source>
+        <translation type="unfinished">Percorso completo per uno script compatibile con Particl Core (per esempio C:\Downloads\hwi.exe o /Users/you/Downloads/hwi.py). Attenzione: programmi maligni possono rubare i tuoi soldi!</translation>
+    </message>
+    <message>
         <source>Automatically open the Particl client port on the router. This only works when your router supports UPnP and it is enabled.</source>
         <translation>Apri automaticamente la porta del client Particl sul router. Il protocollo UPnP deve essere supportato da parte del router ed attivo.</translation>
-=======
-        <source>&amp;External signer script path</source>
-        <translation type="unfinished">percorso per lo script &amp;External signer</translation>
-    </message>
-    <message>
-        <source>Full path to a Bitcoin Core compatible script (e.g. C:\Downloads\hwi.exe or /Users/you/Downloads/hwi.py). Beware: malware can steal your coins!</source>
-        <translation type="unfinished">Percorso completo per uno script compatibile con Bitcoin Core (per esempio C:\Downloads\hwi.exe o /Users/you/Downloads/hwi.py). Attenzione: programmi maligni possono rubare i tuoi soldi!</translation>
-    </message>
-    <message>
-        <source>Automatically open the Bitcoin client port on the router. This only works when your router supports UPnP and it is enabled.</source>
-        <translation>Apri automaticamente la porta del client Bitcoin sul router. Il protocollo UPnP deve essere supportato da parte del router ed attivo.</translation>
->>>>>>> a46e1783
     </message>
     <message>
         <source>Map port using &amp;UPnP</source>
@@ -3709,8 +3704,8 @@
         <translation type="unfinished">Errore: l'identificativo rispetto la registrazione del dumpfile è incorretta.  ricevuto "%s", sarebbe dovuto essere "%s".</translation>
     </message>
     <message>
-        <source>Error: Dumpfile version is not supported. This version of bitcoin-wallet only supports version 1 dumpfiles. Got dumpfile with version %s</source>
-        <translation type="unfinished">Errore: la versione di questo dumpfile non è supportata. Questa versione del bitcoin-wallet supporta solo la versione 1 dei dumpfile. ricevuto un dumpfile di versione%s</translation>
+        <source>Error: Dumpfile version is not supported. This version of particl-wallet only supports version 1 dumpfiles. Got dumpfile with version %s</source>
+        <translation type="unfinished">Errore: la versione di questo dumpfile non è supportata. Questa versione del particl-wallet supporta solo la versione 1 dei dumpfile. ricevuto un dumpfile di versione%s</translation>
     </message>
     <message>
         <source>Error: Legacy wallets only support the "legacy", "p2sh-segwit", and "bech32" address types</source>
