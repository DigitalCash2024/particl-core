<TS version="2.1" language="pt_BR">
<context>
    <name>AddressBookPage</name>
    <message>
        <source>Right-click to edit address or label</source>
        <translation type="unfinished">Clique com o botão direito para editar endereço ou etiqueta</translation>
    </message>
    <message>
        <source>Create a new address</source>
        <translation>Criar um novo endereço</translation>
    </message>
    <message>
        <source>&amp;New</source>
        <translation type="unfinished">&amp;Novo</translation>
    </message>
    <message>
        <source>Copy the currently selected address to the system clipboard</source>
        <translation>Copie o endereço selecionado para a área de transferência do sistema</translation>
    </message>
    <message>
        <source>&amp;Copy</source>
        <translation type="unfinished">&amp;Copiar</translation>
    </message>
    <message>
        <source>C&amp;lose</source>
        <translation type="unfinished">&amp;Fechar</translation>
    </message>
    <message>
        <source>Delete the currently selected address from the list</source>
        <translation>Excluir os endereços selecionados da lista</translation>
    </message>
    <message>
        <source>Enter address or label to search</source>
        <translation type="unfinished">Insira um endereço ou rótulo para buscar</translation>
    </message>
    <message>
        <source>Export the data in the current tab to a file</source>
        <translation>Exportar os dados do separador atual para um ficheiro</translation>
    </message>
    <message>
        <source>&amp;Export</source>
        <translation>&amp;Exportar</translation>
    </message>
    <message>
        <source>&amp;Delete</source>
        <translation>&amp;Excluir</translation>
    </message>
    <message>
        <source>Choose the address to send coins to</source>
        <translation type="unfinished">Escolha o endereço para enviar moedas</translation>
    </message>
    <message>
        <source>Choose the address to receive coins with</source>
        <translation type="unfinished">Escolha o endereço para receber moedas</translation>
    </message>
    <message>
        <source>C&amp;hoose</source>
        <translation type="unfinished">E&amp;scolher</translation>
    </message>
    <message>
        <source>Sending addresses</source>
        <translation type="unfinished">Endereços de envio</translation>
    </message>
    <message>
        <source>Receiving addresses</source>
        <translation type="unfinished">Endereço de recebimento</translation>
    </message>
    <message>
        <source>These are your Particl addresses for sending payments. Always check the amount and the receiving address before sending coins.</source>
        <translation type="unfinished">Estes são os seus endereços para enviar pagamentos. Sempre cheque a quantia e o endereço do destinatário antes de enviar moedas.</translation>
    </message>
    <message>
        <source>These are your Particl addresses for receiving payments. Use the 'Create new receiving address' button in the receive tab to create new addresses.
Signing is only possible with addresses of the type 'legacy'.</source>
<<<<<<< HEAD
        <translation type="unfinished">Estes são seus endereços Particl para receber pagamentos. Use o botão 'Criar novos endereços de recebimento' na barra receber para criar novos endereços.
Somente é possível acessar com endereços do tipo 'legado'.</translation>
=======
        <translation type="unfinished">Estes são seus endereços Bitcoin para receber pagamentos. Use o botão 'Criar novos endereços de recebimento' na barra receber para criar novos endereços.
Somente é possível assinar com endereços do tipo 'legado'.</translation>
>>>>>>> a46e1783
    </message>
    <message>
        <source>&amp;Copy Address</source>
        <translation type="unfinished">&amp;Copiar endereço</translation>
    </message>
    <message>
        <source>Copy &amp;Label</source>
        <translation type="unfinished">Copiar &amp;rótulo</translation>
    </message>
    <message>
        <source>&amp;Edit</source>
        <translation type="unfinished">&amp;Editar</translation>
    </message>
    <message>
        <source>Export Address List</source>
        <translation type="unfinished">Exportar lista de endereços</translation>
    </message>
    <message>
        <source>Comma separated file</source>
        <extracomment>Expanded name of the CSV file format. See https://en.wikipedia.org/wiki/Comma-separated_values</extracomment>
        <translation type="unfinished">Arquivo separado por vírgula</translation>
    </message>
    <message>
        <source>There was an error trying to save the address list to %1. Please try again.</source>
        <extracomment>An error message. %1 is a stand-in argument for the name of the file we attempted to save to.</extracomment>
        <translation type="unfinished">Erro ao salvar a lista de endereço para %1. Tente novamente.</translation>
    </message>
    <message>
        <source>Exporting Failed</source>
        <translation type="unfinished">Falha na exportação</translation>
    </message>
</context>
<context>
    <name>AddressTableModel</name>
    <message>
        <source>Label</source>
        <translation type="unfinished">Etiqueta</translation>
    </message>
    <message>
        <source>Address</source>
        <translation type="unfinished">Endereço</translation>
    </message>
    <message>
        <source>(no label)</source>
        <translation type="unfinished">(sem rótulo)</translation>
    </message>
</context>
<context>
    <name>AskPassphraseDialog</name>
    <message>
        <source>Passphrase Dialog</source>
        <translation>Janela da Frase de Segurança</translation>
    </message>
    <message>
        <source>Enter passphrase</source>
        <translation>Digite a frase de segurança</translation>
    </message>
    <message>
        <source>New passphrase</source>
        <translation>Nova frase de segurança</translation>
    </message>
    <message>
        <source>Repeat new passphrase</source>
        <translation>Repita a nova frase de segurança</translation>
    </message>
    <message>
        <source>Show passphrase</source>
        <translation type="unfinished">Exibir frase de segurança</translation>
    </message>
    <message>
        <source>Encrypt wallet</source>
        <translation type="unfinished">Criptografar carteira</translation>
    </message>
    <message>
        <source>This operation needs your wallet passphrase to unlock the wallet.</source>
        <translation type="unfinished">Esta operação precisa da sua frase de segurança para desbloquear a carteira.</translation>
    </message>
    <message>
        <source>Unlock wallet</source>
        <translation type="unfinished">Desbloquear carteira</translation>
    </message>
    <message>
        <source>Change passphrase</source>
        <translation type="unfinished">Alterar frase de segurança</translation>
    </message>
    <message>
        <source>Confirm wallet encryption</source>
        <translation type="unfinished">Confirmar criptografia da carteira</translation>
    </message>
    <message>
        <source>Warning: If you encrypt your wallet and lose your passphrase, you will &lt;b&gt;LOSE ALL OF YOUR PARTICL&lt;/b&gt;!</source>
        <translation type="unfinished">Aviso: Se você criptografar sua carteira e perder sua frase de segurança, você vai &lt;b&gt;PERDER TODOS OS SEUS PARTICL&lt;/b&gt;!</translation>
    </message>
    <message>
        <source>Are you sure you wish to encrypt your wallet?</source>
        <translation type="unfinished">Tem certeza que deseja criptografar a carteira?</translation>
    </message>
    <message>
        <source>Wallet encrypted</source>
        <translation type="unfinished">Carteira criptografada</translation>
    </message>
    <message>
        <source>Enter the new passphrase for the wallet.&lt;br/&gt;Please use a passphrase of &lt;b&gt;ten or more random characters&lt;/b&gt;, or &lt;b&gt;eight or more words&lt;/b&gt;.</source>
        <translation type="unfinished">Digite a nova senha para a carteira.&lt;br/&gt;Use uma senha de &lt;b&gt;10 ou mais caracteres randômicos&lt;/b&gt;, ou &lt;b&gt;8 ou mais palavras&lt;/b&gt;.</translation>
    </message>
    <message>
        <source>Enter the old passphrase and new passphrase for the wallet.</source>
        <translation type="unfinished">Digite a senha antiga e a nova senha para a carteira</translation>
    </message>
    <message>
        <source>Remember that encrypting your wallet cannot fully protect your particl from being stolen by malware infecting your computer.</source>
        <translation type="unfinished">Lembre-se que sua carteira criptografada não poderá proteger totalmente os seus particl de serem roubados por softwares maldosos que infectem seu computador.</translation>
    </message>
    <message>
        <source>Wallet to be encrypted</source>
        <translation type="unfinished">Carteira para ser criptografada</translation>
    </message>
    <message>
        <source>Your wallet is about to be encrypted. </source>
        <translation type="unfinished">Sua carteira está prestes a ser encriptada.</translation>
    </message>
    <message>
        <source>Your wallet is now encrypted. </source>
        <translation type="unfinished">Sua carteira agora está criptografada.</translation>
    </message>
    <message>
        <source>IMPORTANT: Any previous backups you have made of your wallet file should be replaced with the newly generated, encrypted wallet file. For security reasons, previous backups of the unencrypted wallet file will become useless as soon as you start using the new, encrypted wallet.</source>
        <translation type="unfinished">IMPORTANTE: Qualquer backup prévio que você tenha feito da sua carteira deve ser substituído pelo novo e encriptado arquivo gerado. Por razões de segurança, qualquer backup do arquivo não criptografado se tornará inútil assim que você começar a usar uma nova carteira criptografada.</translation>
    </message>
    <message>
        <source>Wallet encryption failed</source>
        <translation type="unfinished">Falha ao criptografar a carteira</translation>
    </message>
    <message>
        <source>Wallet encryption failed due to an internal error. Your wallet was not encrypted.</source>
        <translation type="unfinished">Falha na criptografia devido a um erro interno. Sua carteira não foi criptografada.</translation>
    </message>
    <message>
        <source>The supplied passphrases do not match.</source>
        <translation type="unfinished">As frases de segurança não conferem.</translation>
    </message>
    <message>
        <source>Wallet unlock failed</source>
        <translation type="unfinished">Falha ao desbloquear carteira</translation>
    </message>
    <message>
        <source>The passphrase entered for the wallet decryption was incorrect.</source>
        <translation type="unfinished">A frase de segurança inserida para descriptografar a carteira está incorreta.</translation>
    </message>
    <message>
        <source>Wallet passphrase was successfully changed.</source>
        <translation type="unfinished">A frase de segurança da carteira foi alterada com êxito.</translation>
    </message>
    <message>
        <source>Warning: The Caps Lock key is on!</source>
        <translation type="unfinished">Aviso: Tecla Caps Lock ativa!</translation>
    </message>
</context>
<context>
    <name>BanTableModel</name>
    <message>
        <source>IP/Netmask</source>
        <translation type="unfinished">IP/Máscara</translation>
    </message>
    <message>
        <source>Banned Until</source>
        <translation type="unfinished">Banido até</translation>
    </message>
</context>
<context>
    <name>BitcoinApplication</name>
    <message>
        <source>A fatal error occurred. %1 can no longer continue safely and will quit.</source>
        <translation type="unfinished">Aconteceu um erro fatal. %1 não pode continuar com segurança e será fechado.</translation>
    </message>
    <message>
        <source>Internal error</source>
        <translation type="unfinished">Erro interno</translation>
    </message>
    </context>
<context>
    <name>QObject</name>
    <message>
        <source>Error: Specified data directory "%1" does not exist.</source>
        <translation type="unfinished">Erro: Diretório de dados especificado "%1" não existe.</translation>
    </message>
    <message>
        <source>Error: Cannot parse configuration file: %1.</source>
        <translation type="unfinished">Erro: Não é possível analisar o arquivo de configuração: %1.</translation>
    </message>
    <message>
        <source>Error: %1</source>
        <translation type="unfinished">Erro: %1</translation>
    </message>
    <message>
        <source>Error initializing settings: %1</source>
        <translation type="unfinished">Erro ao iniciar configurações: %1</translation>
    </message>
    <message>
        <source>%1 didn't yet exit safely…</source>
        <translation type="unfinished">%1 ainda não terminou com segurança...</translation>
    </message>
    <message>
        <source>unknown</source>
        <translation type="unfinished">desconhecido</translation>
    </message>
    <message>
        <source>Amount</source>
        <translation type="unfinished">Quantia</translation>
    </message>
    <message>
        <source>Enter a Particl address (e.g. %1)</source>
        <translation type="unfinished">Informe um endereço Particl (ex: %1)</translation>
    </message>
    <message>
        <source>Inbound</source>
        <translation type="unfinished">Entrada</translation>
    </message>
    <message>
        <source>Outbound</source>
        <translation type="unfinished">Saída</translation>
    </message>
    <message>
        <source>None</source>
        <translation type="unfinished">Nenhum</translation>
    </message>
    <message numerus="yes">
        <source>%n second(s)</source>
        <translation>
            <numerusform>%n second</numerusform>
            <numerusform>%n seconds</numerusform>
        </translation>
    </message>
    <message numerus="yes">
        <source>%n minute(s)</source>
        <translation>
            <numerusform>%n minute</numerusform>
            <numerusform>%n minutes</numerusform>
        </translation>
    </message>
    <message numerus="yes">
        <source>%n hour(s)</source>
        <translation type="unfinished">
            <numerusform>%n hour</numerusform>
            <numerusform>%n hours</numerusform>
        </translation>
    </message>
    <message numerus="yes">
        <source>%n day(s)</source>
        <translation type="unfinished">
            <numerusform>%n day</numerusform>
            <numerusform>%n days</numerusform>
        </translation>
    </message>
    <message numerus="yes">
        <source>%n week(s)</source>
        <translation type="unfinished">
            <numerusform>%n week</numerusform>
            <numerusform>%n semanas</numerusform>
        </translation>
    </message>
    <message>
        <source>%1 and %2</source>
        <translation type="unfinished">%1 e %2</translation>
    </message>
    <message numerus="yes">
        <source>%n year(s)</source>
        <translation type="unfinished">
            <numerusform>%n year</numerusform>
            <numerusform>%n anos</numerusform>
        </translation>
    </message>
    </context>
<context>
    <name>BitcoinGUI</name>
    <message>
        <source>&amp;Overview</source>
        <translation>&amp;Visão geral</translation>
    </message>
    <message>
        <source>Show general overview of wallet</source>
        <translation>Mostrar visão geral da carteira</translation>
    </message>
    <message>
        <source>&amp;Transactions</source>
        <translation>&amp;Transações</translation>
    </message>
    <message>
        <source>Browse transaction history</source>
        <translation>Navegar pelo histórico de transações</translation>
    </message>
    <message>
        <source>E&amp;xit</source>
        <translation>S&amp;air</translation>
    </message>
    <message>
        <source>Quit application</source>
        <translation>Sair da aplicação</translation>
    </message>
    <message>
        <source>&amp;About %1</source>
        <translation type="unfinished">&amp;Sobre %1</translation>
    </message>
    <message>
        <source>Show information about %1</source>
        <translation type="unfinished">Mostrar informações sobre %1</translation>
    </message>
    <message>
        <source>About &amp;Qt</source>
        <translation>Sobre &amp;Qt</translation>
    </message>
    <message>
        <source>Show information about Qt</source>
        <translation>Mostrar informações sobre o Qt</translation>
    </message>
    <message>
        <source>Modify configuration options for %1</source>
        <translation type="unfinished">Modificar opções de configuração para o %1</translation>
    </message>
    <message>
        <source>Create a new wallet</source>
        <translation type="unfinished">Criar uma nova carteira</translation>
    </message>
    <message>
        <source>Wallet:</source>
        <translation type="unfinished">Carteira:</translation>
    </message>
    <message>
        <source>Network activity disabled.</source>
        <extracomment>A substring of the tooltip.</extracomment>
        <translation type="unfinished">Atividade de rede desativada.</translation>
    </message>
    <message>
        <source>Proxy is &lt;b&gt;enabled&lt;/b&gt;: %1</source>
        <translation type="unfinished">Proxy &lt;b&gt;ativado&lt;/b&gt;: %1</translation>
    </message>
    <message>
        <source>Send coins to a Particl address</source>
        <translation>Enviar moedas para um endereço particl</translation>
    </message>
    <message>
        <source>Backup wallet to another location</source>
        <translation>Fazer cópia de segurança da carteira para uma outra localização</translation>
    </message>
    <message>
        <source>Change the passphrase used for wallet encryption</source>
        <translation>Mudar a frase de segurança utilizada na criptografia da carteira</translation>
    </message>
    <message>
        <source>&amp;Send</source>
        <translation>&amp;Enviar</translation>
    </message>
    <message>
        <source>&amp;Receive</source>
        <translation>&amp;Receber</translation>
    </message>
    <message>
        <source>&amp;Options…</source>
        <translation type="unfinished">&amp;Opções...</translation>
    </message>
    <message>
        <source>&amp;Show / Hide</source>
        <translation>&amp;Exibir / Ocultar</translation>
    </message>
    <message>
        <source>Show or hide the main Window</source>
        <translation>Mostrar ou esconder a Janela Principal.</translation>
    </message>
    <message>
        <source>&amp;Encrypt Wallet…</source>
        <translation type="unfinished">&amp;Criptografar Carteira...</translation>
    </message>
    <message>
        <source>Encrypt the private keys that belong to your wallet</source>
        <translation>Criptografar as chaves privadas que pertencem à sua carteira</translation>
    </message>
    <message>
        <source>&amp;Backup Wallet…</source>
        <translation type="unfinished">Fazer &amp;Backup da Carteira...</translation>
    </message>
    <message>
        <source>&amp;Change Passphrase…</source>
        <translation type="unfinished">&amp;Mudar frase de segurança...</translation>
    </message>
    <message>
        <source>Sign &amp;message…</source>
        <translation type="unfinished">Assinar &amp;mensagem</translation>
    </message>
    <message>
        <source>Sign messages with your Particl addresses to prove you own them</source>
        <translation>Assine mensagens com seus endereços Particl para provar que você é dono delas</translation>
    </message>
    <message>
        <source>&amp;Verify message…</source>
        <translation type="unfinished">&amp;Verificar mensagem</translation>
    </message>
    <message>
        <source>Verify messages to ensure they were signed with specified Particl addresses</source>
        <translation>Verificar mensagens para se assegurar que elas foram assinadas pelo dono de Endereços Particl específicos</translation>
    </message>
    <message>
        <source>&amp;Load PSBT from file…</source>
        <translation type="unfinished">&amp;Carregar 'PSBT' do arquivo...</translation>
    </message>
    <message>
        <source>Load PSBT from clipboard…</source>
        <translation type="unfinished">Carregar PSBT da área de transferência...</translation>
    </message>
    <message>
        <source>Open &amp;URI…</source>
        <translation type="unfinished">Abrir &amp;URI...</translation>
    </message>
    <message>
        <source>Close Wallet…</source>
        <translation type="unfinished">Fechar Carteira...</translation>
    </message>
    <message>
        <source>Create Wallet…</source>
        <translation type="unfinished">Criar Carteira...</translation>
    </message>
    <message>
        <source>Close All Wallets…</source>
        <translation type="unfinished">Fechar todas as Carteiras...</translation>
    </message>
    <message>
        <source>&amp;File</source>
        <translation>&amp;Arquivo</translation>
    </message>
    <message>
        <source>&amp;Settings</source>
        <translation>&amp;Definições</translation>
    </message>
    <message>
        <source>&amp;Help</source>
        <translation>A&amp;juda</translation>
    </message>
    <message>
        <source>Tabs toolbar</source>
        <translation>Barra de ferramentas</translation>
    </message>
    <message>
        <source>Syncing Headers (%1%)…</source>
        <translation type="unfinished">Sincronizando cabeçalhos (%1%)...</translation>
    </message>
    <message>
        <source>Synchronizing with network…</source>
        <translation type="unfinished">Sincronizando com a rede</translation>
    </message>
    <message>
        <source>Indexing blocks on disk…</source>
        <translation type="unfinished">Indexando blocos no disco...</translation>
    </message>
    <message>
        <source>Processing blocks on disk…</source>
        <translation type="unfinished">Processando blocos no disco...</translation>
    </message>
    <message>
        <source>Reindexing blocks on disk…</source>
        <translation type="unfinished">Reindexando blocos no disco...</translation>
    </message>
    <message>
        <source>Connecting to peers…</source>
        <translation type="unfinished">Conectando...</translation>
    </message>
    <message>
        <source>Request payments (generates QR codes and particl: URIs)</source>
        <translation type="unfinished">Solicitações de pagamentos (gera códigos QR e particl: URIs)</translation>
    </message>
    <message>
        <source>Show the list of used sending addresses and labels</source>
        <translation type="unfinished">Mostrar a lista de endereços de envio e rótulos usados</translation>
    </message>
    <message>
        <source>Show the list of used receiving addresses and labels</source>
        <translation type="unfinished">Mostrar a lista de endereços de recebimento usados ​​e rótulos</translation>
    </message>
    <message>
        <source>&amp;Command-line options</source>
        <translation type="unfinished">Opções de linha de &amp;comando</translation>
    </message>
    <message numerus="yes">
        <source>Processed %n block(s) of transaction history.</source>
        <translation>
            <numerusform>Processed %n block of transaction history.</numerusform>
            <numerusform>Processed %n blocks of transaction history.</numerusform>
        </translation>
    </message>
    <message>
        <source>%1 behind</source>
        <translation>%1 atrás</translation>
    </message>
    <message>
        <source>Catching up…</source>
        <translation type="unfinished">Recuperando o atraso...</translation>
    </message>
    <message>
        <source>Last received block was generated %1 ago.</source>
        <translation>Último bloco recebido foi gerado %1 atrás.</translation>
    </message>
    <message>
        <source>Transactions after this will not yet be visible.</source>
        <translation>Transações após isso ainda não estão visíveis.</translation>
    </message>
    <message>
        <source>Error</source>
        <translation>Erro</translation>
    </message>
    <message>
        <source>Warning</source>
        <translation>Atenção</translation>
    </message>
    <message>
        <source>Information</source>
        <translation>Informação</translation>
    </message>
    <message>
        <source>Up to date</source>
        <translation>Atualizado</translation>
    </message>
    <message>
        <source>Load Partially Signed Particl Transaction</source>
        <translation type="unfinished">Carregar</translation>
    </message>
    <message>
        <source>Load Partially Signed Particl Transaction from clipboard</source>
        <translation type="unfinished">Carregar Transação de Particl Parcialmente Assinada da área de transferência</translation>
    </message>
    <message>
        <source>Node window</source>
        <translation type="unfinished">Janela do Nó</translation>
    </message>
    <message>
        <source>Open node debugging and diagnostic console</source>
        <translation type="unfinished">Abrir console de diagnóstico e depuração de nó</translation>
    </message>
    <message>
        <source>&amp;Sending addresses</source>
        <translation type="unfinished">Endereços de &amp;envio</translation>
    </message>
    <message>
        <source>&amp;Receiving addresses</source>
        <translation type="unfinished">Endereço de &amp;recebimento</translation>
    </message>
    <message>
        <source>Open a particl: URI</source>
        <translation type="unfinished">Abrir um particl: URI</translation>
    </message>
    <message>
        <source>Open Wallet</source>
        <translation type="unfinished">Abrir carteira</translation>
    </message>
    <message>
        <source>Open a wallet</source>
        <translation type="unfinished">Abrir uma carteira</translation>
    </message>
    <message>
        <source>Close wallet</source>
        <translation type="unfinished">Fechar carteira</translation>
    </message>
    <message>
        <source>Close all wallets</source>
        <translation type="unfinished">Fechar todas as carteiras</translation>
    </message>
    <message>
        <source>Show the %1 help message to get a list with possible Particl command-line options</source>
        <translation type="unfinished">Mostrar a mensagem de ajuda do %1 para obter uma lista com possíveis opções de linha de comando Particl</translation>
    </message>
    <message>
        <source>&amp;Mask values</source>
        <translation type="unfinished">&amp;Mascarar valores</translation>
    </message>
    <message>
        <source>Mask the values in the Overview tab</source>
        <translation type="unfinished">Mascarar os valores na barra Resumo</translation>
    </message>
    <message>
        <source>default wallet</source>
        <translation type="unfinished">carteira padrão</translation>
    </message>
    <message>
        <source>No wallets available</source>
        <translation type="unfinished">Nenhuma carteira disponível</translation>
    </message>
    <message>
        <source>&amp;Window</source>
        <translation type="unfinished">&amp;Janelas</translation>
    </message>
    <message>
        <source>Minimize</source>
        <translation type="unfinished">Minimizar</translation>
    </message>
    <message>
        <source>Zoom</source>
        <translation type="unfinished">Ampliar</translation>
    </message>
    <message>
        <source>Main Window</source>
        <translation type="unfinished">Janela Principal</translation>
    </message>
    <message>
        <source>%1 client</source>
        <translation type="unfinished">Cliente %1</translation>
    </message>
    <message numerus="yes">
        <source>%n active connection(s) to Particl network.</source>
        <extracomment>A substring of the tooltip.</extracomment>
        <translation type="unfinished">
            <numerusform>%n active connection(s) to Particl network.</numerusform>
            <numerusform>%n active connection(s) to Particl network.</numerusform>
        </translation>
    </message>
    <message>
        <source>Click for more actions.</source>
        <extracomment>A substring of the tooltip. "More actions" are available via the context menu.</extracomment>
        <translation type="unfinished">Clique para mais opções.</translation>
    </message>
    <message>
        <source>Show Peers tab</source>
        <extracomment>A context menu item. The "Peers tab" is an element of the "Node window".</extracomment>
        <translation type="unfinished">Mostra aba de Pares</translation>
    </message>
    <message>
        <source>Disable network activity</source>
        <extracomment>A context menu item.</extracomment>
        <translation type="unfinished">Desativar atividade da rede</translation>
    </message>
    <message>
        <source>Enable network activity</source>
        <extracomment>A context menu item. The network activity was disabled previously.</extracomment>
        <translation type="unfinished">Ativar atividade de conexões</translation>
    </message>
    <message>
        <source>Error: %1</source>
        <translation type="unfinished">Erro: %1</translation>
    </message>
    <message>
        <source>Warning: %1</source>
        <translation type="unfinished">Alerta: %1</translation>
    </message>
    <message>
        <source>Date: %1
</source>
        <translation type="unfinished">Data: %1
</translation>
    </message>
    <message>
        <source>Amount: %1
</source>
        <translation type="unfinished">Quantidade: %1
</translation>
    </message>
    <message>
        <source>Wallet: %1
</source>
        <translation type="unfinished">Carteira: %1
</translation>
    </message>
    <message>
        <source>Type: %1
</source>
        <translation type="unfinished">Tipo: %1
</translation>
    </message>
    <message>
        <source>Label: %1
</source>
        <translation type="unfinished">Rótulo: %1
</translation>
    </message>
    <message>
        <source>Address: %1
</source>
        <translation type="unfinished">Endereço: %1
</translation>
    </message>
    <message>
        <source>Sent transaction</source>
        <translation>Transação enviada</translation>
    </message>
    <message>
        <source>Incoming transaction</source>
        <translation>Transação recebida</translation>
    </message>
    <message>
        <source>HD key generation is &lt;b&gt;enabled&lt;/b&gt;</source>
        <translation type="unfinished">Geração de chave HD está &lt;b&gt;ativada&lt;/b&gt;</translation>
    </message>
    <message>
        <source>HD key generation is &lt;b&gt;disabled&lt;/b&gt;</source>
        <translation type="unfinished">Geração de chave HD está &lt;b&gt;desativada&lt;/b&gt;</translation>
    </message>
    <message>
        <source>Private key &lt;b&gt;disabled&lt;/b&gt;</source>
        <translation type="unfinished">Chave privada &lt;b&gt;desabilitada&lt;/b&gt;</translation>
    </message>
    <message>
        <source>Wallet is &lt;b&gt;encrypted&lt;/b&gt; and currently &lt;b&gt;unlocked&lt;/b&gt;</source>
        <translation>Carteira está &lt;b&gt;criptografada&lt;/b&gt; e atualmente &lt;b&gt;desbloqueada&lt;/b&gt;</translation>
    </message>
    <message>
        <source>Wallet is &lt;b&gt;encrypted&lt;/b&gt; and currently &lt;b&gt;locked&lt;/b&gt;</source>
        <translation>Carteira está &lt;b&gt;criptografada&lt;/b&gt; e atualmente &lt;b&gt;bloqueada&lt;/b&gt;</translation>
    </message>
    <message>
        <source>Original message:</source>
        <translation type="unfinished">Mensagem original:</translation>
    </message>
</context>
<context>
    <name>UnitDisplayStatusBarControl</name>
    <message>
        <source>Unit to show amounts in. Click to select another unit.</source>
        <translation type="unfinished">Unidade para mostrar quantidades. Clique para selecionar outra unidade.</translation>
    </message>
</context>
<context>
    <name>CoinControlDialog</name>
    <message>
        <source>Coin Selection</source>
        <translation type="unfinished">Selecionar Moeda</translation>
    </message>
    <message>
        <source>Quantity:</source>
        <translation type="unfinished">Quantidade:</translation>
    </message>
    <message>
        <source>Amount:</source>
        <translation type="unfinished">Quantia:</translation>
    </message>
    <message>
        <source>Fee:</source>
        <translation type="unfinished">Taxa:</translation>
    </message>
    <message>
        <source>Dust:</source>
        <translation type="unfinished">Poeira:</translation>
    </message>
    <message>
        <source>After Fee:</source>
        <translation type="unfinished">Depois da taxa:</translation>
    </message>
    <message>
        <source>Change:</source>
        <translation type="unfinished">Troco:</translation>
    </message>
    <message>
        <source>(un)select all</source>
        <translation type="unfinished">(de)selecionar tudo</translation>
    </message>
    <message>
        <source>Tree mode</source>
        <translation type="unfinished">Modo árvore</translation>
    </message>
    <message>
        <source>List mode</source>
        <translation type="unfinished">Modo lista</translation>
    </message>
    <message>
        <source>Amount</source>
        <translation type="unfinished">Quantia</translation>
    </message>
    <message>
        <source>Received with label</source>
        <translation type="unfinished">Rótulo</translation>
    </message>
    <message>
        <source>Received with address</source>
        <translation type="unfinished">Endereço</translation>
    </message>
    <message>
        <source>Date</source>
        <translation type="unfinished">Data</translation>
    </message>
    <message>
        <source>Confirmations</source>
        <translation type="unfinished">Confirmações</translation>
    </message>
    <message>
        <source>Confirmed</source>
        <translation type="unfinished">Confirmado</translation>
    </message>
    <message>
        <source>Copy amount</source>
        <translation type="unfinished">Copiar quantia</translation>
    </message>
    <message>
        <source>Copy quantity</source>
        <translation type="unfinished">Copiar quantia</translation>
    </message>
    <message>
        <source>Copy fee</source>
        <translation type="unfinished">Copiar taxa</translation>
    </message>
    <message>
        <source>Copy after fee</source>
        <translation type="unfinished">Copiar após taxa</translation>
    </message>
    <message>
        <source>Copy bytes</source>
        <translation type="unfinished">Copiar bytes</translation>
    </message>
    <message>
        <source>Copy dust</source>
        <translation type="unfinished">Copiar poeira</translation>
    </message>
    <message>
        <source>Copy change</source>
        <translation type="unfinished">Copiar troco</translation>
    </message>
    <message>
        <source>(%1 locked)</source>
        <translation type="unfinished">(%1 bloqueada)</translation>
    </message>
    <message>
        <source>yes</source>
        <translation type="unfinished">sim</translation>
    </message>
    <message>
        <source>no</source>
        <translation type="unfinished">não</translation>
    </message>
    <message>
        <source>This label turns red if any recipient receives an amount smaller than the current dust threshold.</source>
        <translation type="unfinished">Este texto fica vermelho se qualquer destinatário receber uma quantidade menor que o limite atual para poeira.</translation>
    </message>
    <message>
        <source>Can vary +/- %1 satoshi(s) per input.</source>
        <translation type="unfinished">Pode variar +/- %1 satoshi(s) por entrada</translation>
    </message>
    <message>
        <source>(no label)</source>
        <translation type="unfinished">(sem rótulo)</translation>
    </message>
    <message>
        <source>change from %1 (%2)</source>
        <translation type="unfinished">troco de %1 (%2)</translation>
    </message>
    <message>
        <source>(change)</source>
        <translation type="unfinished">(troco)</translation>
    </message>
</context>
<context>
    <name>CreateWalletActivity</name>
    <message>
        <source>Creating Wallet &lt;b&gt;%1&lt;/b&gt;…</source>
        <translation type="unfinished">Criando Carteira &lt;b&gt;%1&lt;/b&gt;...</translation>
    </message>
    <message>
        <source>Create wallet failed</source>
        <translation type="unfinished">Criar carteira falhou</translation>
    </message>
    <message>
        <source>Create wallet warning</source>
        <translation type="unfinished">Criar carteira alerta</translation>
    </message>
    </context>
<context>
    <name>OpenWalletActivity</name>
    <message>
        <source>Open wallet failed</source>
        <translation type="unfinished">Abrir carteira falhou</translation>
    </message>
    <message>
        <source>Open wallet warning</source>
        <translation type="unfinished">Abrir carteira alerta</translation>
    </message>
    <message>
        <source>default wallet</source>
        <translation type="unfinished">carteira padrão</translation>
    </message>
    <message>
        <source>Opening Wallet &lt;b&gt;%1&lt;/b&gt;…</source>
        <translation type="unfinished">Abrindo carteira &lt;b&gt;%1&lt;/b&gt;...</translation>
    </message>
</context>
<context>
    <name>WalletController</name>
    <message>
        <source>Close wallet</source>
        <translation type="unfinished">Fechar carteira</translation>
    </message>
    <message>
        <source>Are you sure you wish to close the wallet &lt;i&gt;%1&lt;/i&gt;?</source>
        <translation type="unfinished">Tem certeza que deseja fechar a carteira &lt;i&gt;%1&lt;/i&gt;?</translation>
    </message>
    <message>
        <source>Closing the wallet for too long can result in having to resync the entire chain if pruning is enabled.</source>
        <translation type="unfinished">Manter a carteira fechada por muito tempo pode resultar na necessidade de ressincronizar a block chain se prune está ativado.</translation>
    </message>
    <message>
        <source>Close all wallets</source>
        <translation type="unfinished">Fechar todas as carteiras</translation>
    </message>
    <message>
        <source>Are you sure you wish to close all wallets?</source>
        <translation type="unfinished">Tem certeza que quer fechar todas as carteiras?</translation>
    </message>
</context>
<context>
    <name>CreateWalletDialog</name>
    <message>
        <source>Create Wallet</source>
        <translation type="unfinished">Criar Carteira</translation>
    </message>
    <message>
        <source>Wallet Name</source>
        <translation type="unfinished">Nome da Carteira</translation>
    </message>
    <message>
        <source>Wallet</source>
        <translation type="unfinished">Carteira</translation>
    </message>
    <message>
        <source>Encrypt the wallet. The wallet will be encrypted with a passphrase of your choice.</source>
        <translation type="unfinished">Criptografar a carteira. A carteira será criptografada com uma senha de sua escolha.</translation>
    </message>
    <message>
        <source>Encrypt Wallet</source>
        <translation type="unfinished">Criptografar Carteira</translation>
    </message>
    <message>
        <source>Advanced Options</source>
        <translation type="unfinished">Opções Avançadas</translation>
    </message>
    <message>
        <source>Disable private keys for this wallet. Wallets with private keys disabled will have no private keys and cannot have an HD seed or imported private keys. This is ideal for watch-only wallets.</source>
        <translation type="unfinished">Desabilitar chaves privadas para esta carteira. Carteiras com chaves privadas desabilitadas não terão chaves privadas e não podem receber importação de palavras "seed" HD ou importação de chaves privadas. Isso é ideal para carteiras apenas de consulta.</translation>
    </message>
    <message>
        <source>Disable Private Keys</source>
        <translation type="unfinished">Desabilitar Chaves Privadas</translation>
    </message>
    <message>
        <source>Make a blank wallet. Blank wallets do not initially have private keys or scripts. Private keys and addresses can be imported, or an HD seed can be set, at a later time.</source>
        <translation type="unfinished">Criar uma carteira vazia. Carteiras vazias não possuem inicialmente chaves privadas ou scripts. Chaves privadas ou endereços podem ser importados, ou um conjunto de palavras "seed HD" pode ser definidos, posteriormente.</translation>
    </message>
    <message>
        <source>Make Blank Wallet</source>
        <translation type="unfinished">Criar Carteira Vazia</translation>
    </message>
    <message>
        <source>Use descriptors for scriptPubKey management</source>
        <translation type="unfinished">Utilize os descritores para gerenciamento do scriptPubKey</translation>
    </message>
    <message>
        <source>Descriptor Wallet</source>
        <translation type="unfinished">Carteira descritora.</translation>
    </message>
    <message>
        <source>Create</source>
        <translation type="unfinished">Criar</translation>
    </message>
    <message>
        <source>Compiled without sqlite support (required for descriptor wallets)</source>
        <translation type="unfinished">Compilado sem suporte a sqlite (requerido para carteiras descritoras)</translation>
    </message>
    </context>
<context>
    <name>EditAddressDialog</name>
    <message>
        <source>Edit Address</source>
        <translation>Editar Endereço</translation>
    </message>
    <message>
        <source>&amp;Label</source>
        <translation>&amp;Rótulo</translation>
    </message>
    <message>
        <source>The label associated with this address list entry</source>
        <translation type="unfinished">O rótulo associado a esta entrada na lista de endereços</translation>
    </message>
    <message>
        <source>The address associated with this address list entry. This can only be modified for sending addresses.</source>
        <translation type="unfinished">O endereço associado a esta entrada na lista de endereços. Isso só pode ser modificado para endereços de envio.</translation>
    </message>
    <message>
        <source>&amp;Address</source>
        <translation>&amp;Endereço</translation>
    </message>
    <message>
        <source>New sending address</source>
        <translation type="unfinished">Novo endereço de envio</translation>
    </message>
    <message>
        <source>Edit receiving address</source>
        <translation type="unfinished">Editar endereço de recebimento</translation>
    </message>
    <message>
        <source>Edit sending address</source>
        <translation type="unfinished">Editar endereço de envio</translation>
    </message>
    <message>
        <source>The entered address "%1" is not a valid Particl address.</source>
        <translation type="unfinished">O endereço digitado "%1" não é um endereço válido.</translation>
    </message>
    <message>
        <source>Address "%1" already exists as a receiving address with label "%2" and so cannot be added as a sending address.</source>
        <translation type="unfinished">O endereço "%1" já existe como endereço de recebimento com o rótulo "%2" e não pode ser adicionado como endereço de envio.</translation>
    </message>
    <message>
        <source>The entered address "%1" is already in the address book with label "%2".</source>
        <translation type="unfinished">O endereço inserido "%1" já está no catálogo de endereços com o rótulo "%2".</translation>
    </message>
    <message>
        <source>Could not unlock wallet.</source>
        <translation type="unfinished">Não foi possível desbloquear a carteira.</translation>
    </message>
    <message>
        <source>New key generation failed.</source>
        <translation type="unfinished">Falha ao gerar nova chave.</translation>
    </message>
</context>
<context>
    <name>FreespaceChecker</name>
    <message>
        <source>A new data directory will be created.</source>
        <translation>Um novo diretório de dados será criado.</translation>
    </message>
    <message>
        <source>name</source>
        <translation>nome</translation>
    </message>
    <message>
        <source>Directory already exists. Add %1 if you intend to create a new directory here.</source>
        <translation>O diretório já existe. Adicione %1 se você pretende criar um novo diretório aqui.</translation>
    </message>
    <message>
        <source>Path already exists, and is not a directory.</source>
        <translation>Esta pasta já existe, e não é um diretório.</translation>
    </message>
    <message>
        <source>Cannot create data directory here.</source>
        <translation>Não é possível criar um diretório de dados aqui.</translation>
    </message>
</context>
<context>
    <name>Intro</name>
    <message>
        <source>%1 GB of free space available</source>
        <translation type="unfinished">%1 GB de espaço de disco disponível.</translation>
    </message>
    <message>
        <source>(of %1 GB needed)</source>
        <translation type="unfinished">(de %1 GB necessário)</translation>
    </message>
    <message>
        <source>(%1 GB needed for full chain)</source>
        <translation type="unfinished">(%1 GB necessário para a blockchain completa)</translation>
    </message>
    <message>
        <source>At least %1 GB of data will be stored in this directory, and it will grow over time.</source>
        <translation type="unfinished">No mínimo %1 GB de dados serão armazenados neste diretório, e isso irá crescer com o tempo.</translation>
    </message>
    <message>
        <source>Approximately %1 GB of data will be stored in this directory.</source>
        <translation type="unfinished">Aproximadamente %1 GB de dados serão armazenados neste diretório.</translation>
    </message>
    <message numerus="yes">
        <source>(sufficient to restore backups %n day(s) old)</source>
        <extracomment>Explanatory text on the capability of the current prune target.</extracomment>
        <translation type="unfinished">
            <numerusform>(sufficient to restore backups %n day(s) old)</numerusform>
            <numerusform>(sufficient to restore backups %n day(s) old)</numerusform>
        </translation>
    </message>
    <message>
        <source>%1 will download and store a copy of the Particl block chain.</source>
        <translation type="unfinished">%1 irá baixar e armazenar uma cópia da block chain do Particl.</translation>
    </message>
    <message>
        <source>The wallet will also be stored in this directory.</source>
        <translation type="unfinished">A carteira também será armazenada neste diretório.</translation>
    </message>
    <message>
        <source>Error: Specified data directory "%1" cannot be created.</source>
        <translation type="unfinished">Erro: Diretório de dados "%1" não pode ser criado.</translation>
    </message>
    <message>
        <source>Error</source>
        <translation>Erro</translation>
    </message>
    <message>
        <source>Welcome</source>
        <translation>Bem-vindo</translation>
    </message>
    <message>
        <source>Welcome to %1.</source>
        <translation type="unfinished">Bem vindo ao %1</translation>
    </message>
    <message>
        <source>As this is the first time the program is launched, you can choose where %1 will store its data.</source>
        <translation type="unfinished">Como essa é a primeira vez que o programa é executado, você pode escolher onde %1 armazenará seus dados.</translation>
    </message>
    <message>
        <source>When you click OK, %1 will begin to download and process the full %4 block chain (%2GB) starting with the earliest transactions in %3 when %4 initially launched.</source>
        <translation type="unfinished">Quando você clica OK, %1 vai começar a baixar e processar todos os %4 da block chain (%2GB) começando com a mais recente transação em %3 quando %4 inicialmente foi lançado.</translation>
    </message>
    <message>
        <source>Limit block chain storage to</source>
        <translation type="unfinished">Limitar o tamanho da blockchain para</translation>
    </message>
    <message>
        <source>Reverting this setting requires re-downloading the entire blockchain. It is faster to download the full chain first and prune it later. Disables some advanced features.</source>
        <translation type="unfinished">Reverter essa configuração requer o re-download de todo o blockchain. É mais rápido fazer o download de todo o blockchain primeiro e depois fazer prune. Essa opção desabilita algumas funcionalidades avançadas.</translation>
    </message>
    <message>
        <source> GB</source>
        <translation type="unfinished">GB</translation>
    </message>
    <message>
        <source>This initial synchronisation is very demanding, and may expose hardware problems with your computer that had previously gone unnoticed. Each time you run %1, it will continue downloading where it left off.</source>
        <translation type="unfinished">Esta sincronização inicial é muito exigente e pode expor problemas de hardware com o computador que passaram despercebidos anteriormente. Cada vez que você executar o %1, irá continuar baixando de onde parou.</translation>
    </message>
    <message>
        <source>If you have chosen to limit block chain storage (pruning), the historical data must still be downloaded and processed, but will be deleted afterward to keep your disk usage low.</source>
        <translation type="unfinished">Se você escolheu limitar o armazenamento da block chain (prunando), os dados históricos ainda devem ser baixados e processados, mas serão apagados no final para manter o uso de disco baixo.</translation>
    </message>
    <message>
        <source>Use the default data directory</source>
        <translation>Use o diretório de dados padrão</translation>
    </message>
    <message>
        <source>Use a custom data directory:</source>
        <translation>Use um diretório de dados personalizado:</translation>
    </message>
</context>
<context>
    <name>HelpMessageDialog</name>
    <message>
        <source>version</source>
        <translation type="unfinished">versão</translation>
    </message>
    <message>
        <source>About %1</source>
        <translation type="unfinished">Sobre %1</translation>
    </message>
    <message>
        <source>Command-line options</source>
        <translation type="unfinished">Opções da linha de comando</translation>
    </message>
</context>
<context>
    <name>ShutdownWindow</name>
    <message>
        <source>%1 is shutting down…</source>
        <translation type="unfinished">%1 está desligando...</translation>
    </message>
    <message>
        <source>Do not shut down the computer until this window disappears.</source>
        <translation type="unfinished">Não desligue o computador até que esta janela desapareça.</translation>
    </message>
</context>
<context>
    <name>ModalOverlay</name>
    <message>
        <source>Form</source>
        <translation type="unfinished">Formulário</translation>
    </message>
    <message>
        <source>Recent transactions may not yet be visible, and therefore your wallet's balance might be incorrect. This information will be correct once your wallet has finished synchronizing with the particl network, as detailed below.</source>
        <translation type="unfinished">Transações recentes podem não estar visíveis ainda, portanto o seu saldo pode estar incorreto. Esta informação será corrigida assim que sua carteira for sincronizada com a rede, como detalhado abaixo.</translation>
    </message>
    <message>
        <source>Attempting to spend particl that are affected by not-yet-displayed transactions will not be accepted by the network.</source>
        <translation type="unfinished">Tentar gastar particl que estão em transações ainda não exibidas, não vão ser aceitos pela rede.</translation>
    </message>
    <message>
        <source>Number of blocks left</source>
        <translation type="unfinished">Número de blocos restantes</translation>
    </message>
    <message>
        <source>Unknown…</source>
        <translation type="unfinished">Desconhecido...</translation>
    </message>
    <message>
        <source>calculating…</source>
        <translation type="unfinished">calculando...</translation>
    </message>
    <message>
        <source>Last block time</source>
        <translation type="unfinished">Horário do último bloco</translation>
    </message>
    <message>
        <source>Progress</source>
        <translation type="unfinished">Progresso</translation>
    </message>
    <message>
        <source>Progress increase per hour</source>
        <translation type="unfinished">Aumento do progresso por hora</translation>
    </message>
    <message>
        <source>Estimated time left until synced</source>
        <translation type="unfinished">Tempo estimado para sincronizar</translation>
    </message>
    <message>
        <source>Hide</source>
        <translation type="unfinished">Ocultar</translation>
    </message>
    <message>
        <source>%1 is currently syncing.  It will download headers and blocks from peers and validate them until reaching the tip of the block chain.</source>
        <translation type="unfinished">%1 esta sincronizando. Os cabeçalhos e blocos serão baixados dos nós e validados até que alcance o final do block chain.</translation>
    </message>
    <message>
        <source>Unknown. Syncing Headers (%1, %2%)…</source>
        <translation type="unfinished">Desconhecido. Sincronizando cabeçalhos (%1, %2%)...</translation>
    </message>
</context>
<context>
    <name>OpenURIDialog</name>
    <message>
        <source>Open particl URI</source>
        <translation type="unfinished">Abrir um particl URI</translation>
    </message>
    </context>
<context>
    <name>OptionsDialog</name>
    <message>
        <source>Options</source>
        <translation>Opções</translation>
    </message>
    <message>
        <source>&amp;Main</source>
        <translation>Principal</translation>
    </message>
    <message>
        <source>Automatically start %1 after logging in to the system.</source>
        <translation type="unfinished">Executar o %1 automaticamente ao iniciar o sistema.</translation>
    </message>
    <message>
        <source>&amp;Start %1 on system login</source>
        <translation type="unfinished">&amp;Iniciar %1 ao fazer login no sistema</translation>
    </message>
    <message>
        <source>Size of &amp;database cache</source>
        <translation type="unfinished">Tamanho do banco de &amp;dados do cache</translation>
    </message>
    <message>
        <source>Number of script &amp;verification threads</source>
        <translation type="unfinished">Número de threads do script de &amp;verificação</translation>
    </message>
    <message>
        <source>IP address of the proxy (e.g. IPv4: 127.0.0.1 / IPv6: ::1)</source>
        <translation type="unfinished">Endereço de IP do proxy (e.g. IPv4: 127.0.0.1 / IPv6: ::1)</translation>
    </message>
    <message>
        <source>Shows if the supplied default SOCKS5 proxy is used to reach peers via this network type.</source>
        <translation type="unfinished">Mostra se o proxy padrão fornecido SOCKS5 é utilizado para encontrar participantes por este tipo de rede.</translation>
    </message>
    <message>
        <source>Minimize instead of exit the application when the window is closed. When this option is enabled, the application will be closed only after selecting Exit in the menu.</source>
        <translation type="unfinished">Minimizar em vez de fechar o programa quando a janela for fechada. Quando essa opção estiver ativa, o programa só será fechado somente pela opção Sair no menu Arquivo.</translation>
    </message>
    <message>
        <source>Third party URLs (e.g. a block explorer) that appear in the transactions tab as context menu items. %s in the URL is replaced by transaction hash. Multiple URLs are separated by vertical bar |.</source>
        <translation type="unfinished">URLs de terceiros (exemplo: explorador de blocos) que aparecem na aba de transações como itens do menu de contexto. %s na URL é substituido pela hash da transação. Múltiplas URLs são separadas pela barra vertical |.</translation>
    </message>
    <message>
        <source>Open the %1 configuration file from the working directory.</source>
        <translation type="unfinished">Abrir o arquivo de configuração %1 apartir do diretório trabalho.</translation>
    </message>
    <message>
        <source>Open Configuration File</source>
        <translation type="unfinished">Abrir Arquivo de Configuração</translation>
    </message>
    <message>
        <source>Reset all client options to default.</source>
        <translation>Redefinir todas as opções do cliente para a opções padrão.</translation>
    </message>
    <message>
        <source>&amp;Reset Options</source>
        <translation>&amp;Redefinir opções</translation>
    </message>
    <message>
        <source>&amp;Network</source>
        <translation>Rede</translation>
    </message>
    <message>
        <source>Prune &amp;block storage to</source>
        <translation type="unfinished">Fazer Prune &amp;da memória de blocos para</translation>
    </message>
    <message>
        <source>Reverting this setting requires re-downloading the entire blockchain.</source>
        <translation type="unfinished">Reverter esta configuração requer baixar de novo a blockchain inteira.</translation>
    </message>
    <message>
        <source>(0 = auto, &lt;0 = leave that many cores free)</source>
        <translation type="unfinished">(0 = automático, &lt;0 = número de núcleos deixados livres)</translation>
    </message>
    <message>
        <source>W&amp;allet</source>
        <translation type="unfinished">C&amp;arteira</translation>
    </message>
    <message>
        <source>Expert</source>
        <translation type="unfinished">Avançado</translation>
    </message>
    <message>
        <source>Enable coin &amp;control features</source>
        <translation type="unfinished">Habilitar opções de &amp;controle de moedas</translation>
    </message>
    <message>
        <source>If you disable the spending of unconfirmed change, the change from a transaction cannot be used until that transaction has at least one confirmation. This also affects how your balance is computed.</source>
        <translation type="unfinished">Se você desabilitar o gasto de um troco não confirmado, o troco da transação não poderá ser utilizado até a transação ter pelo menos uma confirmação. Isso também afeta seu saldo computado.</translation>
    </message>
    <message>
        <source>&amp;Spend unconfirmed change</source>
        <translation type="unfinished">Ga&amp;star troco não confirmado</translation>
    </message>
    <message>
        <source>Automatically open the Particl client port on the router. This only works when your router supports UPnP and it is enabled.</source>
        <translation>Abrir automaticamente no roteador as portas do cliente Particl. Isto só funcionará se seu roteador suportar UPnP e esta função estiver habilitada.</translation>
    </message>
    <message>
        <source>Map port using &amp;UPnP</source>
        <translation>Mapear porta usando &amp;UPnP</translation>
    </message>
    <message>
        <source>Accept connections from outside.</source>
        <translation type="unfinished">Aceitar conexões externas.</translation>
    </message>
    <message>
        <source>Allow incomin&amp;g connections</source>
        <translation type="unfinished">Permitir conexões de entrada</translation>
    </message>
    <message>
        <source>Connect to the Particl network through a SOCKS5 proxy.</source>
        <translation type="unfinished">Conectar na rede Particl através de um proxy SOCKS5.</translation>
    </message>
    <message>
        <source>&amp;Connect through SOCKS5 proxy (default proxy):</source>
        <translation type="unfinished">&amp;Conectar usando proxy SOCKS5 (proxy pradrão):</translation>
    </message>
    <message>
        <source>Proxy &amp;IP:</source>
        <translation>&amp;IP do proxy:</translation>
    </message>
    <message>
        <source>&amp;Port:</source>
        <translation>&amp;Porta:</translation>
    </message>
    <message>
        <source>Port of the proxy (e.g. 9050)</source>
        <translation>Porta do serviço de proxy (ex. 9050)</translation>
    </message>
    <message>
        <source>Used for reaching peers via:</source>
        <translation type="unfinished">Usado para alcançar nós via:</translation>
    </message>
    <message>
        <source>&amp;Window</source>
        <translation>&amp;Janelas</translation>
    </message>
    <message>
        <source>Show only a tray icon after minimizing the window.</source>
        <translation>Mostrar apenas um ícone na bandeja ao minimizar a janela.</translation>
    </message>
    <message>
        <source>&amp;Minimize to the tray instead of the taskbar</source>
        <translation>&amp;Minimizar para a bandeja em vez da barra de tarefas.</translation>
    </message>
    <message>
        <source>M&amp;inimize on close</source>
        <translation>M&amp;inimizar ao sair</translation>
    </message>
    <message>
        <source>&amp;Display</source>
        <translation>&amp;Mostrar</translation>
    </message>
    <message>
        <source>User Interface &amp;language:</source>
        <translation>&amp;Idioma da interface:</translation>
    </message>
    <message>
        <source>The user interface language can be set here. This setting will take effect after restarting %1.</source>
        <translation type="unfinished">O idioma da interface pode ser definido aqui. Essa configuração terá efeito após reiniciar o %1.</translation>
    </message>
    <message>
        <source>&amp;Unit to show amounts in:</source>
        <translation>&amp;Unidade usada para mostrar quantidades:</translation>
    </message>
    <message>
        <source>Choose the default subdivision unit to show in the interface and when sending coins.</source>
        <translation>Escolha a unidade de subdivisão padrão para exibição na interface ou quando enviando moedas.</translation>
    </message>
    <message>
        <source>Whether to show coin control features or not.</source>
        <translation type="unfinished">Mostrar ou não opções de controle da moeda.</translation>
    </message>
    <message>
        <source>Connect to the Particl network through a separate SOCKS5 proxy for Tor onion services.</source>
        <translation type="unfinished">Conectar à rede Particl através de um proxy SOCKS5 separado para serviços Tor onion.</translation>
    </message>
    <message>
        <source>Use separate SOCKS&amp;5 proxy to reach peers via Tor onion services:</source>
        <translation type="unfinished">Use um proxy SOCKS&amp;5 separado para alcançar os nós via serviços Tor:</translation>
    </message>
    <message>
        <source>&amp;Third party transaction URLs</source>
        <translation type="unfinished">&amp;URLs de transação de terceiros</translation>
    </message>
    <message>
        <source>Monospaced font in the Overview tab:</source>
        <translation type="unfinished">Fonte no painel de visualização:</translation>
    </message>
    <message>
        <source>Options set in this dialog are overridden by the command line or in the configuration file:</source>
        <translation type="unfinished">Opções nesta tela foram sobreescritas por comandos ou no arquivo de configuração:</translation>
    </message>
    <message>
        <source>&amp;Cancel</source>
        <translation>&amp;Cancelar</translation>
    </message>
    <message>
        <source>default</source>
        <translation>padrão</translation>
    </message>
    <message>
        <source>none</source>
        <translation type="unfinished">Nenhum</translation>
    </message>
    <message>
        <source>Confirm options reset</source>
        <translation>Confirmar redefinição de opções</translation>
    </message>
    <message>
        <source>Client restart required to activate changes.</source>
        <translation type="unfinished">Reinicialização do aplicativo necessária para efetivar alterações.</translation>
    </message>
    <message>
        <source>Client will be shut down. Do you want to proceed?</source>
        <translation type="unfinished">O programa será encerrado. Deseja continuar?</translation>
    </message>
    <message>
        <source>Configuration options</source>
        <translation type="unfinished">Opções de configuração</translation>
    </message>
    <message>
        <source>The configuration file is used to specify advanced user options which override GUI settings. Additionally, any command-line options will override this configuration file.</source>
        <translation type="unfinished">O arquivo de configuração é usado para especificar opções de usuário avançadas que substituem as configurações de GUI. Além disso, quaisquer opções de linha de comando substituirão esse arquivo de configuração.</translation>
    </message>
    <message>
        <source>Error</source>
        <translation type="unfinished">Erro</translation>
    </message>
    <message>
        <source>The configuration file could not be opened.</source>
        <translation type="unfinished">O arquivo de configuração não pode ser aberto.</translation>
    </message>
    <message>
        <source>This change would require a client restart.</source>
        <translation type="unfinished">Essa mudança requer uma reinicialização do aplicativo.</translation>
    </message>
    <message>
        <source>The supplied proxy address is invalid.</source>
        <translation>O endereço proxy fornecido é inválido.</translation>
    </message>
</context>
<context>
    <name>OverviewPage</name>
    <message>
        <source>Form</source>
        <translation>Formulário</translation>
    </message>
    <message>
        <source>The displayed information may be out of date. Your wallet automatically synchronizes with the Particl network after a connection is established, but this process has not completed yet.</source>
        <translation>A informação mostrada pode estar desatualizada. Sua carteira sincroniza automaticamente com a rede Particl depois que a conexão é estabelecida, mas este processo ainda não está completo.</translation>
    </message>
    <message>
        <source>Watch-only:</source>
        <translation type="unfinished">Monitorados:</translation>
    </message>
    <message>
        <source>Available:</source>
        <translation type="unfinished">Disponível:</translation>
    </message>
    <message>
        <source>Your current spendable balance</source>
        <translation>Seu saldo atual disponível para gasto</translation>
    </message>
    <message>
        <source>Pending:</source>
        <translation type="unfinished">Pendente:</translation>
    </message>
    <message>
        <source>Total of transactions that have yet to be confirmed, and do not yet count toward the spendable balance</source>
        <translation>Total de transações que ainda têm de ser confirmados, e ainda não estão disponíveis para gasto</translation>
    </message>
    <message>
        <source>Immature:</source>
        <translation>Imaturo:</translation>
    </message>
    <message>
        <source>Mined balance that has not yet matured</source>
        <translation>Saldo minerado que ainda não está maduro</translation>
    </message>
    <message>
        <source>Balances</source>
        <translation type="unfinished">Saldos</translation>
    </message>
    <message>
        <source>Your current total balance</source>
        <translation>Seu saldo total atual</translation>
    </message>
    <message>
        <source>Your current balance in watch-only addresses</source>
        <translation type="unfinished">Seu saldo atual em endereços monitorados</translation>
    </message>
    <message>
        <source>Spendable:</source>
        <translation type="unfinished">Disponível:</translation>
    </message>
    <message>
        <source>Recent transactions</source>
        <translation type="unfinished">Transações recentes</translation>
    </message>
    <message>
        <source>Unconfirmed transactions to watch-only addresses</source>
        <translation type="unfinished">Transações não confirmadas de um endereço monitorado</translation>
    </message>
    <message>
        <source>Mined balance in watch-only addresses that has not yet matured</source>
        <translation type="unfinished">Saldo minerado de endereço monitorado que ainda não está maduro</translation>
    </message>
    <message>
        <source>Current total balance in watch-only addresses</source>
        <translation type="unfinished">Balanço total em endereços monitorados</translation>
    </message>
    <message>
        <source>Privacy mode activated for the Overview tab. To unmask the values, uncheck Settings-&gt;Mask values.</source>
        <translation type="unfinished">Modo de privacidade ativado para a barra Resumo. Para revelar os valores, desabilite Configurações-&gt;Mascarar valores</translation>
    </message>
</context>
<context>
    <name>PSBTOperationsDialog</name>
    <message>
        <source>Dialog</source>
        <translation type="unfinished">Diálogo</translation>
    </message>
    <message>
        <source>Sign Tx</source>
        <translation type="unfinished">Assinar Tx</translation>
    </message>
    <message>
        <source>Broadcast Tx</source>
        <translation type="unfinished">Transmitir Tx</translation>
    </message>
    <message>
        <source>Copy to Clipboard</source>
        <translation type="unfinished">Copiar para Área de Transferência</translation>
    </message>
    <message>
        <source>Save…</source>
        <translation type="unfinished">Salvar...</translation>
    </message>
    <message>
        <source>Close</source>
        <translation type="unfinished">Fechar</translation>
    </message>
    <message>
        <source>Failed to load transaction: %1</source>
        <translation type="unfinished">Falhou ao carregar transação: %1</translation>
    </message>
    <message>
        <source>Failed to sign transaction: %1</source>
        <translation type="unfinished">Falhou ao assinar transação: %1</translation>
    </message>
    <message>
        <source>Could not sign any more inputs.</source>
        <translation type="unfinished">Não foi possível assinar mais nenhuma entrada.</translation>
    </message>
    <message>
        <source>Signed %1 inputs, but more signatures are still required.</source>
        <translation type="unfinished">Assinou %1 entradas, mas ainda são necessárias mais assinaturas.</translation>
    </message>
    <message>
        <source>Signed transaction successfully. Transaction is ready to broadcast.</source>
        <translation type="unfinished">Transação assinada com sucesso. Transação está pronta para ser transmitida.</translation>
    </message>
    <message>
        <source>Unknown error processing transaction.</source>
        <translation type="unfinished">Erro desconhecido ao processar transação.</translation>
    </message>
    <message>
        <source>Transaction broadcast successfully! Transaction ID: %1</source>
        <translation type="unfinished">Transação transmitida com sucesso! ID da Transação: %1</translation>
    </message>
    <message>
        <source>Transaction broadcast failed: %1</source>
        <translation type="unfinished">Transmissão de transação falhou: %1</translation>
    </message>
    <message>
        <source>PSBT copied to clipboard.</source>
        <translation type="unfinished">PSBT copiada para área de transferência.</translation>
    </message>
    <message>
        <source>Save Transaction Data</source>
        <translation type="unfinished">Salvar Dados de Transação</translation>
    </message>
    <message>
        <source>PSBT saved to disk.</source>
        <translation type="unfinished">PSBT salvo no disco.</translation>
    </message>
    <message>
        <source> * Sends %1 to %2</source>
        <translation type="unfinished">* Envia %1 para %2</translation>
    </message>
    <message>
        <source>Unable to calculate transaction fee or total transaction amount.</source>
        <translation type="unfinished">Não foi possível calcular a taxa de transação ou quantidade total da transação.</translation>
    </message>
    <message>
        <source>Pays transaction fee: </source>
        <translation type="unfinished">Paga taxa de transação:</translation>
    </message>
    <message>
        <source>Total Amount</source>
        <translation type="unfinished">Valor total</translation>
    </message>
    <message>
        <source>or</source>
        <translation type="unfinished">ou</translation>
    </message>
    <message>
        <source>Transaction has %1 unsigned inputs.</source>
        <translation type="unfinished">Transação possui %1 entradas não assinadas.</translation>
    </message>
    <message>
        <source>Transaction is missing some information about inputs.</source>
        <translation type="unfinished">Transação está faltando alguma informação sobre entradas.</translation>
    </message>
    <message>
        <source>Transaction still needs signature(s).</source>
        <translation type="unfinished">Transação ainda precisa de assinatura(s).</translation>
    </message>
    <message>
        <source>(But this wallet cannot sign transactions.)</source>
        <translation type="unfinished">(Mas esta carteira não pode assinar transações.)</translation>
    </message>
    <message>
        <source>(But this wallet does not have the right keys.)</source>
        <translation type="unfinished">(Mas esta carteira não possui as chaves certas.)</translation>
    </message>
    <message>
        <source>Transaction is fully signed and ready for broadcast.</source>
        <translation type="unfinished">Transação está assinada totalmente e pronta para transmitir.</translation>
    </message>
    <message>
        <source>Transaction status is unknown.</source>
        <translation type="unfinished">Situação da transação é desconhecida</translation>
    </message>
</context>
<context>
    <name>PaymentServer</name>
    <message>
        <source>Payment request error</source>
        <translation type="unfinished">Erro no pedido de pagamento</translation>
    </message>
    <message>
        <source>Cannot start particl: click-to-pay handler</source>
        <translation type="unfinished">Não foi possível iniciar particl: manipulador click-to-pay</translation>
    </message>
    <message>
        <source>URI handling</source>
        <translation type="unfinished">Manipulação de URI</translation>
    </message>
    <message>
        <source>'particl://' is not a valid URI. Use 'particl:' instead.</source>
        <translation type="unfinished">'particl://' não é um URI válido. Use 'particl:'.</translation>
    </message>
    <message>
        <source>URI cannot be parsed! This can be caused by an invalid Particl address or malformed URI parameters.</source>
        <translation type="unfinished">A URI não pode ser analisada! Isto pode ser causado por um endereço inválido ou um parâmetro URI malformado.</translation>
    </message>
    <message>
        <source>Payment request file handling</source>
        <translation type="unfinished">Manipulação de arquivo de cobrança</translation>
    </message>
</context>
<context>
    <name>PeerTableModel</name>
    <message>
        <source>Peer</source>
        <extracomment>Title of Peers Table column which contains a unique number used to identify a connection.</extracomment>
        <translation type="unfinished">Nós</translation>
    </message>
    <message>
        <source>Sent</source>
        <extracomment>Title of Peers Table column which indicates the total amount of network information we have sent to the peer.</extracomment>
        <translation type="unfinished">Enviado</translation>
    </message>
    <message>
        <source>Received</source>
        <extracomment>Title of Peers Table column which indicates the total amount of network information we have received from the peer.</extracomment>
        <translation type="unfinished">Recebido</translation>
    </message>
    <message>
        <source>Address</source>
        <extracomment>Title of Peers Table column which contains the IP/Onion/I2P address of the connected peer.</extracomment>
        <translation type="unfinished">Endereço</translation>
    </message>
    <message>
        <source>Type</source>
        <extracomment>Title of Peers Table column which describes the type of peer connection. The "type" describes why the connection exists.</extracomment>
        <translation type="unfinished">Tipo</translation>
    </message>
    <message>
        <source>Network</source>
        <extracomment>Title of Peers Table column which states the network the peer connected through.</extracomment>
        <translation type="unfinished">Rede</translation>
    </message>
</context>
<context>
    <name>QRImageWidget</name>
    <message>
        <source>&amp;Save Image…</source>
        <translation type="unfinished">&amp;Salvar Imagem...</translation>
    </message>
    <message>
        <source>&amp;Copy Image</source>
        <translation type="unfinished">&amp;Copiar imagem</translation>
    </message>
    <message>
        <source>Resulting URI too long, try to reduce the text for label / message.</source>
        <translation type="unfinished">URI resultante muito longa. Tente reduzir o texto do rótulo ou da mensagem.</translation>
    </message>
    <message>
        <source>Error encoding URI into QR Code.</source>
        <translation type="unfinished">Erro ao codificar o URI em código QR</translation>
    </message>
    <message>
        <source>QR code support not available.</source>
        <translation type="unfinished">Suporte a QR code não disponível</translation>
    </message>
    <message>
        <source>Save QR Code</source>
        <translation type="unfinished">Salvar código QR</translation>
    </message>
    </context>
<context>
    <name>RPCConsole</name>
    <message>
        <source>Client version</source>
        <translation>Versão do cliente</translation>
    </message>
    <message>
        <source>&amp;Information</source>
        <translation>&amp;Informação</translation>
    </message>
    <message>
        <source>General</source>
        <translation type="unfinished">Geral</translation>
    </message>
    <message>
        <source>Datadir</source>
        <translation type="unfinished">Pasta de dados</translation>
    </message>
    <message>
        <source>To specify a non-default location of the data directory use the '%1' option.</source>
        <translation type="unfinished">Para especificar um local não padrão do diretório de dados, use a opção '%1'.</translation>
    </message>
    <message>
        <source>Blocksdir</source>
        <translation type="unfinished">Pasta dos blocos</translation>
    </message>
    <message>
        <source>To specify a non-default location of the blocks directory use the '%1' option.</source>
        <translation type="unfinished">Para especificar um local não padrão do diretório dos blocos, use a opção '%1'.</translation>
    </message>
    <message>
        <source>Startup time</source>
        <translation>Horário de inicialização</translation>
    </message>
    <message>
        <source>Network</source>
        <translation>Rede</translation>
    </message>
    <message>
        <source>Name</source>
        <translation type="unfinished">Nome</translation>
    </message>
    <message>
        <source>Number of connections</source>
        <translation>Número de conexões</translation>
    </message>
    <message>
        <source>Block chain</source>
        <translation>Corrente de blocos</translation>
    </message>
    <message>
        <source>Memory Pool</source>
        <translation type="unfinished">Pool de Memória</translation>
    </message>
    <message>
        <source>Current number of transactions</source>
        <translation type="unfinished">Número atual de transações</translation>
    </message>
    <message>
        <source>Memory usage</source>
        <translation type="unfinished">Uso de memória</translation>
    </message>
    <message>
        <source>Wallet: </source>
        <translation type="unfinished">Carteira:</translation>
    </message>
    <message>
        <source>(none)</source>
        <translation type="unfinished">(nada)</translation>
    </message>
    <message>
        <source>&amp;Reset</source>
        <translation type="unfinished">&amp;Limpar</translation>
    </message>
    <message>
        <source>Received</source>
        <translation type="unfinished">Recebido</translation>
    </message>
    <message>
        <source>Sent</source>
        <translation type="unfinished">Enviado</translation>
    </message>
    <message>
        <source>&amp;Peers</source>
        <translation type="unfinished">&amp;Nós</translation>
    </message>
    <message>
        <source>Banned peers</source>
        <translation type="unfinished">Nós banidos</translation>
    </message>
    <message>
        <source>Select a peer to view detailed information.</source>
        <translation type="unfinished">Selecione um nó para ver informações detalhadas.</translation>
    </message>
    <message>
        <source>Version</source>
        <translation type="unfinished">Versão</translation>
    </message>
    <message>
        <source>Starting Block</source>
        <translation type="unfinished">Bloco Inicial</translation>
    </message>
    <message>
        <source>Synced Headers</source>
        <translation type="unfinished">Cabeçalhos Sincronizados</translation>
    </message>
    <message>
        <source>Synced Blocks</source>
        <translation type="unfinished">Blocos Sincronizados</translation>
    </message>
    <message>
        <source>The mapped Autonomous System used for diversifying peer selection.</source>
        <translation type="unfinished">O sistema autônomo delineado usado para a diversificação de seleção de nós.</translation>
    </message>
    <message>
        <source>Mapped AS</source>
        <translation type="unfinished">Mapeado como</translation>
    </message>
    <message>
        <source>Node window</source>
        <translation type="unfinished">Janela do Nó</translation>
    </message>
    <message>
        <source>Current block height</source>
        <translation type="unfinished">Altura de bloco atual</translation>
    </message>
    <message>
        <source>Open the %1 debug log file from the current data directory. This can take a few seconds for large log files.</source>
        <translation type="unfinished">Abrir o arquivo de log de depuração do %1 localizado no diretório atual de dados. Isso pode levar alguns segundos para arquivos de log grandes.</translation>
    </message>
    <message>
        <source>Decrease font size</source>
        <translation type="unfinished">Diminuir o tamanho da fonte</translation>
    </message>
    <message>
        <source>Increase font size</source>
        <translation type="unfinished">Aumentar o tamanho da fonte</translation>
    </message>
    <message>
        <source>Permissions</source>
        <translation type="unfinished">Permissões</translation>
    </message>
    <message>
        <source>Services</source>
        <translation type="unfinished">Serviços</translation>
    </message>
    <message>
        <source>Connection Time</source>
        <translation type="unfinished">Tempo de conexão</translation>
    </message>
    <message>
        <source>Last Send</source>
        <translation type="unfinished">Ultimo Envio</translation>
    </message>
    <message>
        <source>Last Receive</source>
        <translation type="unfinished">Ultimo Recebido</translation>
    </message>
    <message>
        <source>Ping Time</source>
        <translation type="unfinished">Ping</translation>
    </message>
    <message>
        <source>The duration of a currently outstanding ping.</source>
        <translation type="unfinished">A duração atual de um ping excepcional.</translation>
    </message>
    <message>
        <source>Ping Wait</source>
        <translation type="unfinished">Espera de ping</translation>
    </message>
    <message>
        <source>Min Ping</source>
        <translation type="unfinished">Ping minímo</translation>
    </message>
    <message>
        <source>Time Offset</source>
        <translation type="unfinished">Offset de tempo</translation>
    </message>
    <message>
        <source>Last block time</source>
        <translation>Horário do último bloco</translation>
    </message>
    <message>
        <source>&amp;Open</source>
        <translation>&amp;Abrir</translation>
    </message>
    <message>
        <source>&amp;Network Traffic</source>
        <translation type="unfinished">&amp;Tráfego da Rede</translation>
    </message>
    <message>
        <source>Totals</source>
        <translation type="unfinished">Totais</translation>
    </message>
    <message>
        <source>Debug log file</source>
        <translation>Arquivo de log de depuração</translation>
    </message>
    <message>
        <source>Clear console</source>
        <translation>Limpar console</translation>
    </message>
    <message>
        <source>In:</source>
        <translation type="unfinished">Entrada:</translation>
    </message>
    <message>
        <source>Out:</source>
        <translation type="unfinished">Saída:</translation>
    </message>
    <message>
        <source>&amp;Disconnect</source>
        <translation type="unfinished">&amp;Desconectar</translation>
    </message>
    <message>
        <source>1 &amp;hour</source>
        <translation type="unfinished">1 &amp;hora</translation>
    </message>
    <message>
        <source>1 &amp;week</source>
        <translation type="unfinished">1 &amp;semana</translation>
    </message>
    <message>
        <source>1 &amp;year</source>
        <translation type="unfinished">1 &amp;ano</translation>
    </message>
    <message>
        <source>&amp;Unban</source>
        <translation type="unfinished">&amp;Desbanir</translation>
    </message>
    <message>
        <source>Network activity disabled</source>
        <translation type="unfinished">Atividade da rede desativada</translation>
    </message>
    <message>
        <source>Executing command without any wallet</source>
        <translation type="unfinished">Executando comando sem nenhuma carteira</translation>
    </message>
    <message>
        <source>Executing command using "%1" wallet</source>
        <translation type="unfinished">Executando comando usando a carteira "%1"</translation>
    </message>
    <message>
        <source>Welcome to the %1 RPC console.
Use up and down arrows to navigate history, and %2 to clear screen.
Use %3 and %4 to increase or decrease the font size.
Type %5 for an overview of available commands.
For more information on using this console, type %6.

%7WARNING: Scammers have been active, telling users to type commands here, stealing their wallet contents. Do not use this console without fully understanding the ramifications of a command.%8</source>
        <extracomment>RPC console welcome message. Placeholders %7 and %8 are style tags for the warning content, and they are not space separated from the rest of the text intentionally.</extracomment>
        <translation type="unfinished">Bem vindo ao %1RPC console.
Utilize as setas para cima e para baixo para navegar no histórico, e %2 para limpar a tela.
Utilize %3 e %4 para aumentar ou diminuir a tamanho da fonte.
Digite %5 para ver os comandos disponíveis.
Para mais informações sobre a utilização desse console. digite %6.

%7 AVISO: Scammers estão ativamente influenciando usuário a digitarem comandos aqui e roubando os conteúdos de suas carteiras; Não use este terminal sem pleno conhecimento dos efeitos de cada comando.%8</translation>
    </message>
    <message>
        <source>Executing…</source>
        <extracomment>A console message indicating an entered command is currently being executed.</extracomment>
        <translation type="unfinished">Executando...</translation>
    </message>
    <message>
        <source>via %1</source>
        <translation type="unfinished">por %1</translation>
    </message>
    <message>
        <source>Yes</source>
        <translation type="unfinished">Sim</translation>
    </message>
    <message>
        <source>No</source>
        <translation type="unfinished">Não</translation>
    </message>
    <message>
        <source>To</source>
        <translation type="unfinished">Para</translation>
    </message>
    <message>
        <source>From</source>
        <translation type="unfinished">De</translation>
    </message>
    <message>
        <source>Ban for</source>
        <translation type="unfinished">Banir por</translation>
    </message>
    <message>
        <source>Unknown</source>
        <translation type="unfinished">Desconhecido</translation>
    </message>
</context>
<context>
    <name>ReceiveCoinsDialog</name>
    <message>
        <source>&amp;Amount:</source>
        <translation type="unfinished">Qu&amp;antia:</translation>
    </message>
    <message>
        <source>&amp;Label:</source>
        <translation type="unfinished">&amp;Rótulo:</translation>
    </message>
    <message>
        <source>&amp;Message:</source>
        <translation type="unfinished">&amp;Mensagem:</translation>
    </message>
    <message>
        <source>An optional message to attach to the payment request, which will be displayed when the request is opened. Note: The message will not be sent with the payment over the Particl network.</source>
        <translation type="unfinished">Uma mensagem opcional que será anexada na cobrança e será mostrada quando ela for aberta. Nota: A mensagem não será enviada com o pagamento pela rede Particl.</translation>
    </message>
    <message>
        <source>An optional label to associate with the new receiving address.</source>
        <translation type="unfinished">Um rótulo opcional para associar ao novo endereço de recebimento.</translation>
    </message>
    <message>
        <source>Use this form to request payments. All fields are &lt;b&gt;optional&lt;/b&gt;.</source>
        <translation type="unfinished">Use esse formulário para fazer cobranças. Todos os campos são &lt;b&gt;opcionais&lt;/b&gt;.</translation>
    </message>
    <message>
        <source>An optional amount to request. Leave this empty or zero to not request a specific amount.</source>
        <translation type="unfinished">Uma quantia opcional para cobrar. Deixe vazio ou zero para não cobrar uma quantia específica.</translation>
    </message>
    <message>
        <source>An optional label to associate with the new receiving address (used by you to identify an invoice).  It is also attached to the payment request.</source>
        <translation type="unfinished">Um rótulo opcional para associar ao novo endereço de recebimento (usado por você para identificar uma solicitação de pagamento). Que também será adicionado a solicitação de pagamento.</translation>
    </message>
    <message>
        <source>An optional message that is attached to the payment request and may be displayed to the sender.</source>
        <translation type="unfinished">Uma mensagem opcional que será anexada na cobrança e será mostrada ao remetente. </translation>
    </message>
    <message>
        <source>&amp;Create new receiving address</source>
        <translation type="unfinished">&amp;Criar novo endereço de recebimento</translation>
    </message>
    <message>
        <source>Clear all fields of the form.</source>
        <translation type="unfinished">Limpa todos os campos do formulário.</translation>
    </message>
    <message>
        <source>Clear</source>
        <translation type="unfinished">Limpar</translation>
    </message>
    <message>
        <source>Native segwit addresses (aka Bech32 or BIP-173) reduce your transaction fees later on and offer better protection against typos, but old wallets don't support them. When unchecked, an address compatible with older wallets will be created instead.</source>
        <translation type="unfinished">Endereços segwit nativos (também conhecidos como Bench32 ou BIP-173) reduzem suas taxas de transação mais adiante e oferecem melhor proteção contra erros de digitação, porém carteiras antigas não têm suporte a eles. Quando não estiver rubricado, um endereço compatível com cateiras antigas será criado como alternativa.</translation>
    </message>
    <message>
        <source>Generate native segwit (Bech32) address</source>
        <translation type="unfinished">Gere um endereço segwit (Bench32) nativo</translation>
    </message>
    <message>
        <source>Requested payments history</source>
        <translation type="unfinished">Histórico de cobranças</translation>
    </message>
    <message>
        <source>Show the selected request (does the same as double clicking an entry)</source>
        <translation type="unfinished">Mostra a cobrança selecionada (o mesmo que clicar duas vezes em um registro)</translation>
    </message>
    <message>
        <source>Show</source>
        <translation type="unfinished">Mostrar</translation>
    </message>
    <message>
        <source>Remove the selected entries from the list</source>
        <translation type="unfinished">Remove o registro selecionado da lista</translation>
    </message>
    <message>
        <source>Remove</source>
        <translation type="unfinished">Remover</translation>
    </message>
    <message>
        <source>Copy &amp;URI</source>
        <translation type="unfinished">Copiar &amp;URI</translation>
    </message>
    <message>
        <source>Could not unlock wallet.</source>
        <translation type="unfinished">Não foi possível desbloquear a carteira.</translation>
    </message>
    <message>
        <source>Could not generate new %1 address</source>
        <translation type="unfinished">Não foi possível gerar novo endereço %1 </translation>
    </message>
</context>
<context>
    <name>ReceiveRequestDialog</name>
    <message>
        <source>Request payment to …</source>
        <translation type="unfinished">Solicite pagamento para ...</translation>
    </message>
    <message>
        <source>Address:</source>
        <translation type="unfinished">Endereço:</translation>
    </message>
    <message>
        <source>Amount:</source>
        <translation type="unfinished">Quantia:</translation>
    </message>
    <message>
        <source>Label:</source>
        <translation type="unfinished">Etiqueta:</translation>
    </message>
    <message>
        <source>Message:</source>
        <translation type="unfinished">Mensagem:</translation>
    </message>
    <message>
        <source>Wallet:</source>
        <translation type="unfinished">Carteira:</translation>
    </message>
    <message>
        <source>Copy &amp;URI</source>
        <translation type="unfinished">Copiar &amp;URI</translation>
    </message>
    <message>
        <source>Copy &amp;Address</source>
        <translation type="unfinished">&amp;Copiar Endereço</translation>
    </message>
    <message>
        <source>&amp;Save Image…</source>
        <translation type="unfinished">&amp;Salvar Imagem...</translation>
    </message>
    <message>
        <source>Payment information</source>
        <translation type="unfinished">Informação do pagamento</translation>
    </message>
    <message>
        <source>Request payment to %1</source>
        <translation type="unfinished">Pedido de pagamento para %1</translation>
    </message>
</context>
<context>
    <name>RecentRequestsTableModel</name>
    <message>
        <source>Date</source>
        <translation type="unfinished">Data</translation>
    </message>
    <message>
        <source>Label</source>
        <translation type="unfinished">Rótulo</translation>
    </message>
    <message>
        <source>Message</source>
        <translation type="unfinished">Mensagem</translation>
    </message>
    <message>
        <source>(no label)</source>
        <translation type="unfinished">(sem rótulo)</translation>
    </message>
    <message>
        <source>(no message)</source>
        <translation type="unfinished">(sem mensagem)</translation>
    </message>
    <message>
        <source>(no amount requested)</source>
        <translation type="unfinished">(nenhuma quantia solicitada)</translation>
    </message>
    <message>
        <source>Requested</source>
        <translation type="unfinished">Solicitado</translation>
    </message>
</context>
<context>
    <name>SendCoinsDialog</name>
    <message>
        <source>Send Coins</source>
        <translation>Enviar moedas</translation>
    </message>
    <message>
        <source>Coin Control Features</source>
        <translation type="unfinished">Opções de controle de moeda</translation>
    </message>
    <message>
        <source>automatically selected</source>
        <translation type="unfinished">automaticamente selecionado</translation>
    </message>
    <message>
        <source>Insufficient funds!</source>
        <translation type="unfinished">Saldo insuficiente!</translation>
    </message>
    <message>
        <source>Quantity:</source>
        <translation type="unfinished">Quantidade:</translation>
    </message>
    <message>
        <source>Amount:</source>
        <translation type="unfinished">Quantia:</translation>
    </message>
    <message>
        <source>Fee:</source>
        <translation type="unfinished">Taxa:</translation>
    </message>
    <message>
        <source>After Fee:</source>
        <translation type="unfinished">Depois da taxa:</translation>
    </message>
    <message>
        <source>Change:</source>
        <translation type="unfinished">Troco:</translation>
    </message>
    <message>
        <source>If this is activated, but the change address is empty or invalid, change will be sent to a newly generated address.</source>
        <translation type="unfinished">Se essa opção for ativada e o endereço de troco estiver vazio ou inválido, o troco será enviado a um novo endereço gerado na hora.</translation>
    </message>
    <message>
        <source>Custom change address</source>
        <translation type="unfinished">Endereço específico de troco</translation>
    </message>
    <message>
        <source>Transaction Fee:</source>
        <translation type="unfinished">Taxa de transação:</translation>
    </message>
    <message>
        <source>Using the fallbackfee can result in sending a transaction that will take several hours or days (or never) to confirm. Consider choosing your fee manually or wait until you have validated the complete chain.</source>
        <translation type="unfinished">O uso da taxa de retorno pode resultar no envio de uma transação que levará várias horas ou dias (ou nunca) para confirmar. Considere escolher sua taxa manualmente ou aguarde até que você tenha validado a cadeia completa.</translation>
    </message>
    <message>
        <source>Warning: Fee estimation is currently not possible.</source>
        <translation type="unfinished">Atenção: Estimativa de taxa não disponível no momento</translation>
    </message>
    <message>
        <source>per kilobyte</source>
        <translation type="unfinished">por kilobyte</translation>
    </message>
    <message>
        <source>Hide</source>
        <translation type="unfinished">Ocultar</translation>
    </message>
    <message>
        <source>Recommended:</source>
        <translation type="unfinished">Recomendado:</translation>
    </message>
    <message>
        <source>Custom:</source>
        <translation type="unfinished">Personalizado:</translation>
    </message>
    <message>
        <source>Send to multiple recipients at once</source>
        <translation>Enviar para vários destinatários de uma só vez</translation>
    </message>
    <message>
        <source>Add &amp;Recipient</source>
        <translation>Adicionar &amp;Destinatário</translation>
    </message>
    <message>
        <source>Clear all fields of the form.</source>
        <translation type="unfinished">Limpa todos os campos do formulário.</translation>
    </message>
    <message>
        <source>Inputs…</source>
        <translation type="unfinished">Entradas...</translation>
    </message>
    <message>
        <source>Dust:</source>
        <translation type="unfinished">Poeira:</translation>
    </message>
    <message>
        <source>Choose…</source>
        <translation type="unfinished">Escolher...</translation>
    </message>
    <message>
        <source>Hide transaction fee settings</source>
        <translation type="unfinished">Ocultar preferências para Taxas de Transação</translation>
    </message>
    <message>
        <source>Specify a custom fee per kB (1,000 bytes) of the transaction's virtual size.

Note:  Since the fee is calculated on a per-byte basis, a fee rate of "100 satoshis per kvB" for a transaction size of 500 virtual bytes (half of 1 kvB) would ultimately yield a fee of only 50 satoshis.</source>
        <translation type="unfinished">Especifique uma taxa personalizada por kB (1.000 bytes) do tamanho virtual da transação.

Nota: Como a taxa é calculada por byte, uma taxa de "100 satoshis por kvB" para um tamanho de transação de 500 bytes virtuais (metade de 1 kvB) resultaria em uma taxa de apenas 50 satoshis.</translation>
    </message>
    <message>
        <source>When there is less transaction volume than space in the blocks, miners as well as relaying nodes may enforce a minimum fee. Paying only this minimum fee is just fine, but be aware that this can result in a never confirming transaction once there is more demand for particl transactions than the network can process.</source>
        <translation type="unfinished">Quando o volume de transações é maior que o espaço nos blocos, os mineradores, bem como os nós de retransmissão, podem impor uma taxa mínima. Pagando apenas esta taxa mínima é muito bom, mas esteja ciente de que isso pode resultar em uma transação nunca confirmada, uma vez que há mais demanda por transações do que a rede pode processar.</translation>
    </message>
    <message>
        <source>A too low fee might result in a never confirming transaction (read the tooltip)</source>
        <translation type="unfinished">Uma taxa muito pequena pode resultar em uma transação nunca confirmada (leia a dica)</translation>
    </message>
    <message>
        <source>(Smart fee not initialized yet. This usually takes a few blocks…)</source>
        <translation type="unfinished">(Smart fee não iniciado. Isso requer alguns blocos...)</translation>
    </message>
    <message>
        <source>Confirmation time target:</source>
        <translation type="unfinished">Tempo alvo de confirmação:</translation>
    </message>
    <message>
        <source>Enable Replace-By-Fee</source>
        <translation type="unfinished">Habilitar Replace-By-Fee</translation>
    </message>
    <message>
        <source>With Replace-By-Fee (BIP-125) you can increase a transaction's fee after it is sent. Without this, a higher fee may be recommended to compensate for increased transaction delay risk.</source>
        <translation type="unfinished">Com Replace-By-Fee (BIP-125) você pode aumentar a taxa da transação após ela ser enviada. Sem isso, uma taxa maior pode ser recomendada para compensar por risco de alto atraso na transação.</translation>
    </message>
    <message>
        <source>Clear &amp;All</source>
        <translation>Limpar &amp;Tudo</translation>
    </message>
    <message>
        <source>Balance:</source>
        <translation>Saldo:</translation>
    </message>
    <message>
        <source>Confirm the send action</source>
        <translation>Confirmar o envio</translation>
    </message>
    <message>
        <source>S&amp;end</source>
        <translation>&amp;Enviar</translation>
    </message>
    <message>
        <source>Copy quantity</source>
        <translation type="unfinished">Copiar quantia</translation>
    </message>
    <message>
        <source>Copy amount</source>
        <translation type="unfinished">Copiar quantia</translation>
    </message>
    <message>
        <source>Copy fee</source>
        <translation type="unfinished">Copiar taxa</translation>
    </message>
    <message>
        <source>Copy after fee</source>
        <translation type="unfinished">Copiar após taxa</translation>
    </message>
    <message>
        <source>Copy bytes</source>
        <translation type="unfinished">Copiar bytes</translation>
    </message>
    <message>
        <source>Copy dust</source>
        <translation type="unfinished">Copiar poeira</translation>
    </message>
    <message>
        <source>Copy change</source>
        <translation type="unfinished">Copiar troco</translation>
    </message>
    <message>
        <source>%1 (%2 blocks)</source>
        <translation type="unfinished">%1 (%2 blocos)</translation>
    </message>
    <message>
        <source>Cr&amp;eate Unsigned</source>
        <translation type="unfinished">Cr&amp;iar Não Assinado</translation>
    </message>
    <message>
        <source>Creates a Partially Signed Particl Transaction (PSBT) for use with e.g. an offline %1 wallet, or a PSBT-compatible hardware wallet.</source>
        <translation type="unfinished">Cria uma Transação de Particl Parcialmente Assinada (PSBT) para usar com ex: uma carteira %1 offline, ou uma PSBT-compatível hardware wallet.</translation>
    </message>
    <message>
        <source> from wallet '%1'</source>
        <translation type="unfinished">da carteira '%1'</translation>
    </message>
    <message>
        <source>%1 to '%2'</source>
        <translation type="unfinished">%1 para '%2'</translation>
    </message>
    <message>
        <source>%1 to %2</source>
        <translation type="unfinished">%1 a %2</translation>
    </message>
    <message>
        <source>Do you want to draft this transaction?</source>
        <translation type="unfinished">Você quer um rascunho dessa transação?</translation>
    </message>
    <message>
        <source>Are you sure you want to send?</source>
        <translation type="unfinished">Tem certeza que deseja enviar?</translation>
    </message>
    <message>
        <source>To review recipient list click "Show Details…"</source>
        <translation type="unfinished">Para revisar a lista de destinatários clique em "Exibir Detalhes..."</translation>
    </message>
    <message>
        <source>Create Unsigned</source>
        <translation type="unfinished">Criar Não Assinado</translation>
    </message>
    <message>
        <source>Sign failed</source>
        <translation type="unfinished">Assinatura falhou</translation>
    </message>
    <message>
        <source>Save Transaction Data</source>
        <translation type="unfinished">Salvar Dados de Transação</translation>
    </message>
    <message>
        <source>PSBT saved</source>
        <translation type="unfinished">PSBT salvo</translation>
    </message>
    <message>
        <source>or</source>
        <translation type="unfinished">ou</translation>
    </message>
    <message>
        <source>You can increase the fee later (signals Replace-By-Fee, BIP-125).</source>
        <translation type="unfinished">Você pode aumentar a taxa depois (sinaliza Replace-By-Fee, BIP-125).</translation>
    </message>
    <message>
        <source>Please, review your transaction proposal. This will produce a Partially Signed Particl Transaction (PSBT) which you can save or copy and then sign with e.g. an offline %1 wallet, or a PSBT-compatible hardware wallet.</source>
        <translation type="unfinished">Por favor, reveja sua proposta de transação. Será produzido uma Transação de Particl Parcialmente Assinada (PSBT) que você pode copiar e assinar com ex: uma carteira %1 offline, ou uma PSBT-compatível hardware wallet.</translation>
    </message>
    <message>
        <source>Please, review your transaction.</source>
        <translation type="unfinished">Revise a sua transação.</translation>
    </message>
    <message>
        <source>Transaction fee</source>
        <translation type="unfinished">Taxa da transação</translation>
    </message>
    <message>
        <source>Not signalling Replace-By-Fee, BIP-125.</source>
        <translation type="unfinished">Não sinalizar Replace-By-Fee, BIP-125.</translation>
    </message>
    <message>
        <source>Total Amount</source>
        <translation type="unfinished">Valor total</translation>
    </message>
    <message>
        <source>Confirm send coins</source>
        <translation type="unfinished">Confirme o envio de moedas</translation>
    </message>
    <message>
        <source>Confirm transaction proposal</source>
        <translation type="unfinished">Confirmar a proposta de transação</translation>
    </message>
    <message>
        <source>Watch-only balance:</source>
        <translation type="unfinished">Saldo monitorado:</translation>
    </message>
    <message>
        <source>The recipient address is not valid. Please recheck.</source>
        <translation type="unfinished">Endereço de envio inváido. Favor checar.</translation>
    </message>
    <message>
        <source>The amount to pay must be larger than 0.</source>
        <translation type="unfinished">A quantia à pagar deve ser maior que 0</translation>
    </message>
    <message>
        <source>The amount exceeds your balance.</source>
        <translation type="unfinished">A quantia excede o seu saldo.</translation>
    </message>
    <message>
        <source>The total exceeds your balance when the %1 transaction fee is included.</source>
        <translation type="unfinished">O total excede o seu saldo quando a taxa da transação %1 é incluída.</translation>
    </message>
    <message>
        <source>Duplicate address found: addresses should only be used once each.</source>
        <translation type="unfinished">Endereço duplicado encontrado: Endereços devem ser usados somente uma vez cada.</translation>
    </message>
    <message>
        <source>Transaction creation failed!</source>
        <translation type="unfinished">Falha na criação da transação!</translation>
    </message>
    <message>
        <source>A fee higher than %1 is considered an absurdly high fee.</source>
        <translation type="unfinished">Uma taxa maior que %1 é considerada uma taxa absurdamente alta.</translation>
    </message>
    <message>
        <source>Payment request expired.</source>
        <translation type="unfinished">Pedido de pagamento expirado.</translation>
    </message>
    <message numerus="yes">
        <source>Estimated to begin confirmation within %n block(s).</source>
        <translation>
            <numerusform>Estimated to begin confirmation within %n block.</numerusform>
            <numerusform>Estimated to begin confirmation within %n blocks.</numerusform>
        </translation>
    </message>
    <message>
        <source>Warning: Invalid Particl address</source>
        <translation type="unfinished">Aviso: Endereço Particl inválido</translation>
    </message>
    <message>
        <source>Warning: Unknown change address</source>
        <translation type="unfinished">Aviso: Endereço de troco desconhecido</translation>
    </message>
    <message>
        <source>Confirm custom change address</source>
        <translation type="unfinished">Confirmar endereço de troco personalizado</translation>
    </message>
    <message>
        <source>The address you selected for change is not part of this wallet. Any or all funds in your wallet may be sent to this address. Are you sure?</source>
        <translation type="unfinished">O endereço selecionado para o troco não pertence a esta carteira. Alguns ou todos os fundos da sua carteira modem ser mandados para esse endereço. Tem certeza?</translation>
    </message>
    <message>
        <source>(no label)</source>
        <translation type="unfinished">(sem rótulo)</translation>
    </message>
</context>
<context>
    <name>SendCoinsEntry</name>
    <message>
        <source>A&amp;mount:</source>
        <translation>Q&amp;uantidade:</translation>
    </message>
    <message>
        <source>Pay &amp;To:</source>
        <translation>Pagar &amp;Para:</translation>
    </message>
    <message>
        <source>&amp;Label:</source>
        <translation>&amp;Rótulo:</translation>
    </message>
    <message>
        <source>Choose previously used address</source>
        <translation type="unfinished">Escolha um endereço usado anteriormente</translation>
    </message>
    <message>
        <source>The Particl address to send the payment to</source>
        <translation type="unfinished">O endereço Particl para enviar o pagamento</translation>
    </message>
    <message>
        <source>Paste address from clipboard</source>
        <translation>Colar o endereço da área de transferência</translation>
    </message>
    <message>
        <source>Remove this entry</source>
        <translation type="unfinished">Remover esta entrada</translation>
    </message>
    <message>
        <source>The amount to send in the selected unit</source>
        <translation type="unfinished">A quantia a ser enviada na unidade selecionada</translation>
    </message>
    <message>
        <source>The fee will be deducted from the amount being sent. The recipient will receive less particl than you enter in the amount field. If multiple recipients are selected, the fee is split equally.</source>
        <translation type="unfinished">A taxa será deduzida da quantia que está sendo enviada. O destinatário receberá menos particl do que você colocou no campo de quantidade. Se vários destinatários estão selecionados, a taxa é dividida igualmente.</translation>
    </message>
    <message>
        <source>S&amp;ubtract fee from amount</source>
        <translation type="unfinished">&amp;Retirar taxa da quantia</translation>
    </message>
    <message>
        <source>Use available balance</source>
        <translation type="unfinished">Use o saldo disponível</translation>
    </message>
    <message>
        <source>Message:</source>
        <translation type="unfinished">Mensagem:</translation>
    </message>
    <message>
        <source>This is an unauthenticated payment request.</source>
        <translation type="unfinished">Esta é uma cobrança não autenticada.</translation>
    </message>
    <message>
        <source>This is an authenticated payment request.</source>
        <translation type="unfinished">Esta é uma cobrança autenticada.</translation>
    </message>
    <message>
        <source>Enter a label for this address to add it to the list of used addresses</source>
        <translation type="unfinished">Digite um rótulo para este endereço para adicioná-lo no catálogo</translation>
    </message>
    <message>
        <source>A message that was attached to the particl: URI which will be stored with the transaction for your reference. Note: This message will not be sent over the Particl network.</source>
        <translation type="unfinished">A mensagem que foi anexada ao particl: URI na qual será gravada na transação para sua referência. Nota: Essa mensagem não será gravada publicamente na rede Particl.</translation>
    </message>
    <message>
        <source>Pay To:</source>
        <translation type="unfinished">Pague Para:</translation>
    </message>
    <message>
        <source>Memo:</source>
        <translation type="unfinished">Memorizar:</translation>
    </message>
</context>
<context>
    <name>SignVerifyMessageDialog</name>
    <message>
        <source>Signatures - Sign / Verify a Message</source>
        <translation>Assinaturas - Assinar / Verificar uma mensagem</translation>
    </message>
    <message>
        <source>&amp;Sign Message</source>
        <translation>&amp;Assinar mensagem</translation>
    </message>
    <message>
        <source>You can sign messages/agreements with your addresses to prove you can receive particl sent to them. Be careful not to sign anything vague or random, as phishing attacks may try to trick you into signing your identity over to them. Only sign fully-detailed statements you agree to.</source>
        <translation type="unfinished">Você pode assinar mensagens com seus endereços para provar que você pode receber particl enviados por alguém. Cuidado para não assinar nada vago ou aleatório, pois ataques phishing podem tentar te enganar para assinar coisas para eles como se fosse você. Somente assine termos bem detalhados que você concorde.</translation>
    </message>
    <message>
        <source>The Particl address to sign the message with</source>
        <translation type="unfinished">O endereço Particl que assinará a mensagem</translation>
    </message>
    <message>
        <source>Choose previously used address</source>
        <translation type="unfinished">Escolha um endereço usado anteriormente</translation>
    </message>
    <message>
        <source>Paste address from clipboard</source>
        <translation>Colar o endereço da área de transferência</translation>
    </message>
    <message>
        <source>Enter the message you want to sign here</source>
        <translation>Digite a mensagem que você quer assinar aqui</translation>
    </message>
    <message>
        <source>Signature</source>
        <translation>Assinatura</translation>
    </message>
    <message>
        <source>Copy the current signature to the system clipboard</source>
        <translation>Copiar a assinatura para a área de transferência do sistema</translation>
    </message>
    <message>
        <source>Sign the message to prove you own this Particl address</source>
        <translation>Assinar mensagem para provar que você é dono deste endereço Particl</translation>
    </message>
    <message>
        <source>Sign &amp;Message</source>
        <translation>Assinar &amp;Mensagem</translation>
    </message>
    <message>
        <source>Reset all sign message fields</source>
        <translation>Limpar todos os campos de assinatura da mensagem</translation>
    </message>
    <message>
        <source>Clear &amp;All</source>
        <translation>Limpar &amp;Tudo</translation>
    </message>
    <message>
        <source>&amp;Verify Message</source>
        <translation>&amp;Verificar Mensagem</translation>
    </message>
    <message>
        <source>Enter the receiver's address, message (ensure you copy line breaks, spaces, tabs, etc. exactly) and signature below to verify the message. Be careful not to read more into the signature than what is in the signed message itself, to avoid being tricked by a man-in-the-middle attack. Note that this only proves the signing party receives with the address, it cannot prove sendership of any transaction!</source>
        <translation type="unfinished">Coloque o endereço do autor, a mensagem (certifique-se de copiar toda a mensagem, incluindo quebras de linha, espaços, tabulações, etc.) e a assinatura abaixo para verificar a mensagem. Cuidado para não compreender mais da assinatura do que está na mensagem assinada de fato, para evitar ser enganado por um ataque man-in-the-middle. Note que isso somente prova que o signatário recebe com este endereço, não pode provar que é o remetente de nenhuma transação!</translation>
    </message>
    <message>
        <source>The Particl address the message was signed with</source>
        <translation type="unfinished">O endereço Particl que foi usado para assinar a mensagem</translation>
    </message>
    <message>
        <source>The signed message to verify</source>
        <translation type="unfinished">A mensagem assinada para verificação</translation>
    </message>
    <message>
        <source>The signature given when the message was signed</source>
        <translation type="unfinished">A assinatura fornecida quando a mensagem foi assinada</translation>
    </message>
    <message>
        <source>Verify the message to ensure it was signed with the specified Particl address</source>
        <translation>Verificar mensagem para se assegurar que ela foi assinada pelo dono de um endereço Particl específico</translation>
    </message>
    <message>
        <source>Verify &amp;Message</source>
        <translation>Verificar &amp;Mensagem</translation>
    </message>
    <message>
        <source>Reset all verify message fields</source>
        <translation>Limpar todos os campos da verificação de mensagem</translation>
    </message>
    <message>
        <source>Click "Sign Message" to generate signature</source>
        <translation type="unfinished">Clique em "Assinar mensagem" para gerar a assinatura</translation>
    </message>
    <message>
        <source>The entered address is invalid.</source>
        <translation type="unfinished">O endereço digitado é inválido.</translation>
    </message>
    <message>
        <source>Please check the address and try again.</source>
        <translation type="unfinished">Por gentileza, cheque o endereço e tente novamente.</translation>
    </message>
    <message>
        <source>The entered address does not refer to a key.</source>
        <translation type="unfinished">O endereço fornecido não se refere a uma chave.</translation>
    </message>
    <message>
        <source>Wallet unlock was cancelled.</source>
        <translation type="unfinished">O desbloqueio da carteira foi cancelado.</translation>
    </message>
    <message>
        <source>No error</source>
        <translation type="unfinished">Sem erro</translation>
    </message>
    <message>
        <source>Private key for the entered address is not available.</source>
        <translation type="unfinished">A chave privada do endereço inserido não está disponível.</translation>
    </message>
    <message>
        <source>Message signing failed.</source>
        <translation type="unfinished">A assinatura da mensagem falhou.</translation>
    </message>
    <message>
        <source>Message signed.</source>
        <translation type="unfinished">Mensagem assinada.</translation>
    </message>
    <message>
        <source>The signature could not be decoded.</source>
        <translation type="unfinished">A assinatura não pode ser decodificada.</translation>
    </message>
    <message>
        <source>Please check the signature and try again.</source>
        <translation type="unfinished">Por gentileza, cheque a assinatura e tente novamente.</translation>
    </message>
    <message>
        <source>The signature did not match the message digest.</source>
        <translation type="unfinished">A assinatura não corresponde a mensagem.</translation>
    </message>
    <message>
        <source>Message verification failed.</source>
        <translation type="unfinished">Falha na verificação da mensagem.</translation>
    </message>
    <message>
        <source>Message verified.</source>
        <translation type="unfinished">Mensagem verificada.</translation>
    </message>
</context>
<context>
    <name>TransactionDesc</name>
    <message numerus="yes">
        <source>Open for %n more block(s)</source>
        <translation>
            <numerusform>Open for %n more block</numerusform>
            <numerusform>Open for %n more blocks</numerusform>
        </translation>
    </message>
    <message>
        <source>Open until %1</source>
        <translation type="unfinished">Aberto até %1</translation>
    </message>
    <message>
        <source>conflicted with a transaction with %1 confirmations</source>
        <translation type="unfinished">conflitado com uma transação com %1 confirmações</translation>
    </message>
    <message>
        <source>0/unconfirmed, %1</source>
        <translation type="unfinished">0/não confirmado, %1</translation>
    </message>
    <message>
        <source>in memory pool</source>
        <translation type="unfinished">no pool de memória</translation>
    </message>
    <message>
        <source>not in memory pool</source>
        <translation type="unfinished">não está no pool de memóra</translation>
    </message>
    <message>
        <source>abandoned</source>
        <translation type="unfinished">abandonado</translation>
    </message>
    <message>
        <source>%1/unconfirmed</source>
        <translation type="unfinished">%1/não confirmado</translation>
    </message>
    <message>
        <source>%1 confirmations</source>
        <translation type="unfinished">%1 confirmações</translation>
    </message>
    <message>
        <source>Date</source>
        <translation type="unfinished">Data</translation>
    </message>
    <message>
        <source>Source</source>
        <translation type="unfinished">Fonte</translation>
    </message>
    <message>
        <source>Generated</source>
        <translation type="unfinished">Gerado</translation>
    </message>
    <message>
        <source>From</source>
        <translation type="unfinished">De</translation>
    </message>
    <message>
        <source>unknown</source>
        <translation type="unfinished">desconhecido</translation>
    </message>
    <message>
        <source>To</source>
        <translation type="unfinished">Para</translation>
    </message>
    <message>
        <source>own address</source>
        <translation type="unfinished">endereço próprio</translation>
    </message>
    <message>
        <source>watch-only</source>
        <translation type="unfinished">monitorado</translation>
    </message>
    <message>
        <source>label</source>
        <translation type="unfinished">rótulo</translation>
    </message>
    <message>
        <source>Credit</source>
        <translation type="unfinished">Crédito</translation>
    </message>
    <message numerus="yes">
        <source>matures in %n more block(s)</source>
        <translation>
            <numerusform>matures in %n more block</numerusform>
            <numerusform>matures in %n more blocks</numerusform>
        </translation>
    </message>
    <message>
        <source>not accepted</source>
        <translation type="unfinished">não aceito</translation>
    </message>
    <message>
        <source>Debit</source>
        <translation type="unfinished">Débito</translation>
    </message>
    <message>
        <source>Total debit</source>
        <translation type="unfinished">Débito total</translation>
    </message>
    <message>
        <source>Total credit</source>
        <translation type="unfinished">Crédito total</translation>
    </message>
    <message>
        <source>Transaction fee</source>
        <translation type="unfinished">Taxa da transação</translation>
    </message>
    <message>
        <source>Net amount</source>
        <translation type="unfinished">Valor líquido</translation>
    </message>
    <message>
        <source>Message</source>
        <translation type="unfinished">Mensagem</translation>
    </message>
    <message>
        <source>Comment</source>
        <translation type="unfinished">Comentário</translation>
    </message>
    <message>
        <source>Transaction ID</source>
        <translation type="unfinished">ID da transação</translation>
    </message>
    <message>
        <source>Transaction total size</source>
        <translation type="unfinished">Tamanho total da transação</translation>
    </message>
    <message>
        <source>Transaction virtual size</source>
        <translation type="unfinished">Tamanho virtual da transação</translation>
    </message>
    <message>
        <source>Output index</source>
        <translation type="unfinished">Index da saída</translation>
    </message>
    <message>
        <source> (Certificate was not verified)</source>
        <translation type="unfinished">(O certificado não foi verificado)</translation>
    </message>
    <message>
        <source>Merchant</source>
        <translation type="unfinished">Mercador</translation>
    </message>
    <message>
        <source>Generated coins must mature %1 blocks before they can be spent. When you generated this block, it was broadcast to the network to be added to the block chain. If it fails to get into the chain, its state will change to "not accepted" and it won't be spendable. This may occasionally happen if another node generates a block within a few seconds of yours.</source>
        <translation type="unfinished">Moedas recém mineradas precisam aguardar %1 blocos antes de serem gastas. Quando você gerou este bloco, ele foi disseminado pela rede para ser adicionado à blockchain. Se ele falhar em ser inserido na blockchain, seu estado será modificado para "não aceito" e ele não poderá ser gasto. Isso pode acontecer eventualmente quando blocos são gerados quase que simultaneamente.</translation>
    </message>
    <message>
        <source>Debug information</source>
        <translation type="unfinished">Informações de depuração</translation>
    </message>
    <message>
        <source>Transaction</source>
        <translation type="unfinished">Transação</translation>
    </message>
    <message>
        <source>Inputs</source>
        <translation type="unfinished">Entradas</translation>
    </message>
    <message>
        <source>Amount</source>
        <translation type="unfinished">Quantia</translation>
    </message>
    <message>
        <source>true</source>
        <translation type="unfinished">verdadeiro</translation>
    </message>
    <message>
        <source>false</source>
        <translation type="unfinished">falso</translation>
    </message>
</context>
<context>
    <name>TransactionDescDialog</name>
    <message>
        <source>This pane shows a detailed description of the transaction</source>
        <translation>Este painel mostra uma descrição detalhada da transação</translation>
    </message>
    <message>
        <source>Details for %1</source>
        <translation type="unfinished">Detalhes para %1</translation>
    </message>
</context>
<context>
    <name>TransactionTableModel</name>
    <message>
        <source>Date</source>
        <translation type="unfinished">Data</translation>
    </message>
    <message>
        <source>Type</source>
        <translation type="unfinished">Tipo</translation>
    </message>
    <message>
        <source>Label</source>
        <translation type="unfinished">Rótulo</translation>
    </message>
    <message numerus="yes">
        <source>Open for %n more block(s)</source>
        <translation>
            <numerusform>Open for %n more block</numerusform>
            <numerusform>Open for %n more blocks</numerusform>
        </translation>
    </message>
    <message>
        <source>Open until %1</source>
        <translation type="unfinished">Aberto até %1</translation>
    </message>
    <message>
        <source>Unconfirmed</source>
        <translation type="unfinished">Não confirmado</translation>
    </message>
    <message>
        <source>Abandoned</source>
        <translation type="unfinished">Abandonado</translation>
    </message>
    <message>
        <source>Confirming (%1 of %2 recommended confirmations)</source>
        <translation type="unfinished">Confirmando (%1 de %2 confirmações recomendadas)</translation>
    </message>
    <message>
        <source>Confirmed (%1 confirmations)</source>
        <translation type="unfinished">Confirmado (%1 confirmações)</translation>
    </message>
    <message>
        <source>Conflicted</source>
        <translation type="unfinished">Conflitado</translation>
    </message>
    <message>
        <source>Immature (%1 confirmations, will be available after %2)</source>
        <translation type="unfinished">Recém-criado (%1 confirmações, disponível somente após %2)</translation>
    </message>
    <message>
        <source>Generated but not accepted</source>
        <translation type="unfinished">Gerado mas não aceito</translation>
    </message>
    <message>
        <source>Received with</source>
        <translation type="unfinished">Recebido com</translation>
    </message>
    <message>
        <source>Received from</source>
        <translation type="unfinished">Recebido de</translation>
    </message>
    <message>
        <source>Sent to</source>
        <translation type="unfinished">Enviado para</translation>
    </message>
    <message>
        <source>Payment to yourself</source>
        <translation type="unfinished">Pagamento para você mesmo</translation>
    </message>
    <message>
        <source>Mined</source>
        <translation type="unfinished">Minerado</translation>
    </message>
    <message>
        <source>watch-only</source>
        <translation type="unfinished">monitorado</translation>
    </message>
    <message>
        <source>(no label)</source>
        <translation type="unfinished">(sem rótulo)</translation>
    </message>
    <message>
        <source>Transaction status. Hover over this field to show number of confirmations.</source>
        <translation type="unfinished">Status da transação. Passe o mouse sobre este campo para mostrar o número de confirmações.</translation>
    </message>
    <message>
        <source>Date and time that the transaction was received.</source>
        <translation type="unfinished">Data e hora em que a transação foi recebida.</translation>
    </message>
    <message>
        <source>Type of transaction.</source>
        <translation type="unfinished">Tipo de transação.</translation>
    </message>
    <message>
        <source>Whether or not a watch-only address is involved in this transaction.</source>
        <translation type="unfinished">Mostrar ou não endereços monitorados na lista de transações.</translation>
    </message>
    <message>
        <source>User-defined intent/purpose of the transaction.</source>
        <translation type="unfinished">Intenção/Propósito definido pelo usuário para a transação.</translation>
    </message>
    <message>
        <source>Amount removed from or added to balance.</source>
        <translation type="unfinished">Quantidade debitada ou creditada ao saldo.</translation>
    </message>
</context>
<context>
    <name>TransactionView</name>
    <message>
        <source>All</source>
        <translation type="unfinished">Todos</translation>
    </message>
    <message>
        <source>Today</source>
        <translation type="unfinished">Hoje</translation>
    </message>
    <message>
        <source>This week</source>
        <translation type="unfinished">Essa semana</translation>
    </message>
    <message>
        <source>This month</source>
        <translation type="unfinished">Esse mês</translation>
    </message>
    <message>
        <source>Last month</source>
        <translation type="unfinished">Mês passado</translation>
    </message>
    <message>
        <source>This year</source>
        <translation type="unfinished">Este ano</translation>
    </message>
    <message>
        <source>Received with</source>
        <translation type="unfinished">Recebido com</translation>
    </message>
    <message>
        <source>Sent to</source>
        <translation type="unfinished">Enviado para</translation>
    </message>
    <message>
        <source>To yourself</source>
        <translation type="unfinished">Para você mesmo</translation>
    </message>
    <message>
        <source>Mined</source>
        <translation type="unfinished">Minerado</translation>
    </message>
    <message>
        <source>Other</source>
        <translation type="unfinished">Outro</translation>
    </message>
    <message>
        <source>Enter address, transaction id, or label to search</source>
        <translation type="unfinished">Digite o endereço, o ID da transação ou o rótulo para pesquisar</translation>
    </message>
    <message>
        <source>Min amount</source>
        <translation type="unfinished">Quantia mínima</translation>
    </message>
    <message>
        <source>Range…</source>
        <translation type="unfinished">Alcance...</translation>
    </message>
    <message>
        <source>Export Transaction History</source>
        <translation type="unfinished">Exportar histórico de transações</translation>
    </message>
    <message>
        <source>Comma separated file</source>
        <extracomment>Expanded name of the CSV file format. See https://en.wikipedia.org/wiki/Comma-separated_values</extracomment>
        <translation type="unfinished">Arquivo separado por vírgula</translation>
    </message>
    <message>
        <source>Confirmed</source>
        <translation type="unfinished">Confirmado</translation>
    </message>
    <message>
        <source>Watch-only</source>
        <translation type="unfinished">Monitorado</translation>
    </message>
    <message>
        <source>Date</source>
        <translation type="unfinished">Data</translation>
    </message>
    <message>
        <source>Type</source>
        <translation type="unfinished">Tipo</translation>
    </message>
    <message>
        <source>Label</source>
        <translation type="unfinished">Rótulo</translation>
    </message>
    <message>
        <source>Address</source>
        <translation type="unfinished">Endereço</translation>
    </message>
    <message>
        <source>Exporting Failed</source>
        <translation type="unfinished">Falha na exportação</translation>
    </message>
    <message>
        <source>There was an error trying to save the transaction history to %1.</source>
        <translation type="unfinished">Ocorreu um erro ao tentar salvar o histórico de transações em %1.</translation>
    </message>
    <message>
        <source>Exporting Successful</source>
        <translation type="unfinished">Exportação feita com êxito</translation>
    </message>
    <message>
        <source>The transaction history was successfully saved to %1.</source>
        <translation type="unfinished">O histórico de transação foi gravado com êxito em %1.</translation>
    </message>
    <message>
        <source>Range:</source>
        <translation type="unfinished">Intervalo:</translation>
    </message>
    <message>
        <source>to</source>
        <translation type="unfinished">para</translation>
    </message>
</context>
<context>
    <name>WalletFrame</name>
    <message>
        <source>No wallet has been loaded.
Go to File &gt; Open Wallet to load a wallet.
- OR -</source>
        <translation type="unfinished">Nenhuma carteira foi carregada. Vá para o menu Arquivo &gt; Abrir Carteira para carregar sua Carteira. -OU-</translation>
    </message>
    <message>
        <source>Create a new wallet</source>
        <translation type="unfinished">Criar uma nova carteira</translation>
    </message>
</context>
<context>
    <name>WalletModel</name>
    <message>
        <source>Send Coins</source>
        <translation type="unfinished">Enviar moedas</translation>
    </message>
    <message>
        <source>Fee bump error</source>
        <translation type="unfinished">Erro no aumento de taxa</translation>
    </message>
    <message>
        <source>Increasing transaction fee failed</source>
        <translation type="unfinished">Aumento na taxa de transação falhou</translation>
    </message>
    <message>
        <source>Do you want to increase the fee?</source>
        <translation type="unfinished">Deseja aumentar a taxa?</translation>
    </message>
    <message>
        <source>Do you want to draft a transaction with fee increase?</source>
        <translation type="unfinished">Você quer um rascunho da transação com o aumento das taxas?</translation>
    </message>
    <message>
        <source>Current fee:</source>
        <translation type="unfinished">Taxa atual:</translation>
    </message>
    <message>
        <source>Increase:</source>
        <translation type="unfinished">Aumento:</translation>
    </message>
    <message>
        <source>New fee:</source>
        <translation type="unfinished">Nova taxa:</translation>
    </message>
    <message>
        <source>Confirm fee bump</source>
        <translation type="unfinished">Confirmação no aumento de taxa</translation>
    </message>
    <message>
        <source>Can't draft transaction.</source>
        <translation type="unfinished">Não foi possível criar o rascunho da transação.</translation>
    </message>
    <message>
        <source>PSBT copied</source>
        <translation type="unfinished">PSBT copiado</translation>
    </message>
    <message>
        <source>Can't sign transaction.</source>
        <translation type="unfinished">Não é possível assinar a transação.</translation>
    </message>
    <message>
        <source>Could not commit transaction</source>
        <translation type="unfinished">Não foi possível mandar a transação</translation>
    </message>
    <message>
        <source>default wallet</source>
        <translation type="unfinished">carteira padrão</translation>
    </message>
</context>
<context>
    <name>WalletView</name>
    <message>
        <source>&amp;Export</source>
        <translation type="unfinished">&amp;Exportar</translation>
    </message>
    <message>
        <source>Export the data in the current tab to a file</source>
        <translation type="unfinished">Exportar os dados na aba atual para um arquivo</translation>
    </message>
    <message>
        <source>Error</source>
        <translation type="unfinished">Erro</translation>
    </message>
    <message>
        <source>Unable to decode PSBT from clipboard (invalid base64)</source>
        <translation type="unfinished">Não foi possível decodificar PSBT da área de transferência (base64 inválido)</translation>
    </message>
    <message>
        <source>Load Transaction Data</source>
        <translation type="unfinished">Carregar Dados de Transação</translation>
    </message>
    <message>
        <source>Partially Signed Transaction (*.psbt)</source>
        <translation type="unfinished">Transação Parcialmente Assinada (*.psbt)</translation>
    </message>
    <message>
        <source>PSBT file must be smaller than 100 MiB</source>
        <translation type="unfinished">Arquivo PSBT deve ser menor que 100 MiB</translation>
    </message>
    <message>
        <source>Unable to decode PSBT</source>
        <translation type="unfinished">Não foi possível decodificar PSDBT</translation>
    </message>
    <message>
        <source>Backup Wallet</source>
        <translation type="unfinished">Backup da carteira</translation>
    </message>
    <message>
        <source>Backup Failed</source>
        <translation type="unfinished">Falha no backup</translation>
    </message>
    <message>
        <source>There was an error trying to save the wallet data to %1.</source>
        <translation type="unfinished">Ocorreu um erro ao tentar salvar os dados da carteira em %1.</translation>
    </message>
    <message>
        <source>Backup Successful</source>
        <translation type="unfinished">Êxito no backup</translation>
    </message>
    <message>
        <source>The wallet data was successfully saved to %1.</source>
        <translation type="unfinished">Os dados da carteira foram salvos com êxito em %1.</translation>
    </message>
    <message>
        <source>Cancel</source>
        <translation type="unfinished">Cancelar</translation>
    </message>
</context>
<context>
    <name>bitcoin-core</name>
    <message>
        <source>The %s developers</source>
        <translation type="unfinished">Desenvolvedores do %s</translation>
    </message>
    <message>
        <source>%s corrupt. Try using the wallet tool particl-wallet to salvage or restoring a backup.</source>
        <translation type="unfinished">%s está corrompido. Tente usar a ferramenta de carteira particl-wallet para salvamento ou restauração de backup.</translation>
    </message>
    <message>
        <source>-maxtxfee is set very high! Fees this large could be paid on a single transaction.</source>
        <translation type="unfinished">A valor especificado de -maxtxfee está muito alto! Taxas grandes assim podem ser atribuidas numa transação única.</translation>
    </message>
    <message>
        <source>Cannot obtain a lock on data directory %s. %s is probably already running.</source>
        <translation type="unfinished">Não foi possível obter exclusividade de escrita no endereço %s. O %s provavelmente já está sendo executado.</translation>
    </message>
    <message>
        <source>Cannot provide specific connections and have addrman find outgoing connections at the same.</source>
        <translation type="unfinished">Não é possível fornecer conexões específicas e ter addrman procurando conexões ao mesmo tempo.</translation>
    </message>
    <message>
        <source>Distributed under the MIT software license, see the accompanying file %s or %s</source>
        <translation type="unfinished">Distribuído sob a licença de software MIT, veja o arquivo %s ou %s</translation>
    </message>
    <message>
        <source>Error reading %s! All keys read correctly, but transaction data or address book entries might be missing or incorrect.</source>
        <translation type="unfinished">Erro ao ler arquivo %s! Todas as chaves privadas foram lidas corretamente, mas os dados de transação ou o livro de endereços podem estar faltando ou incorretos.</translation>
    </message>
    <message>
        <source>Error: Listening for incoming connections failed (listen returned error %s)</source>
        <translation type="unfinished">Erro: A escuta de conexões de entrada falhou (vincular retornou erro %s)</translation>
    </message>
    <message>
        <source>Fee estimation failed. Fallbackfee is disabled. Wait a few blocks or enable -fallbackfee.</source>
        <translation type="unfinished">Falha na estimativa de taxa. Fallbackfee desativada. Espere alguns blocos ou ative -fallbackfee.</translation>
    </message>
    <message>
        <source>Invalid amount for -maxtxfee=&lt;amount&gt;: '%s' (must be at least the minrelay fee of %s to prevent stuck transactions)</source>
        <translation type="unfinished">Valor inválido para -maxtxfee=&lt;valor&gt;: '%s' (precisa ser pelo menos a taxa de minrelay de %s para prevenir que a transação nunca seja confirmada)</translation>
    </message>
    <message>
        <source>More than one onion bind address is provided. Using %s for the automatically created Tor onion service.</source>
        <translation type="unfinished">Mais de um endereço onion associado é fornecido. Usando %s para automaticamento criar serviço onion Tor.</translation>
    </message>
    <message>
        <source>Please check that your computer's date and time are correct! If your clock is wrong, %s will not work properly.</source>
        <translation type="unfinished">Por favor verifique se a data e o horário de seu computador estão corretos. Se o relógio de seu computador estiver incorreto, %s não funcionará corretamente.</translation>
    </message>
    <message>
        <source>Please contribute if you find %s useful. Visit %s for further information about the software.</source>
        <translation type="unfinished">Por favor contribua se você entender que %s é útil. Visite %s para mais informações sobre o software.</translation>
    </message>
    <message>
        <source>Prune configured below the minimum of %d MiB.  Please use a higher number.</source>
        <translation type="unfinished">Configuração de prune abaixo do mínimo de %d MiB.Por gentileza use um número mais alto.</translation>
    </message>
    <message>
        <source>Prune: last wallet synchronisation goes beyond pruned data. You need to -reindex (download the whole blockchain again in case of pruned node)</source>
        <translation type="unfinished">Prune: A ultima sincronização da carteira foi além dos dados podados. Você precisa usar -reindex (fazer o download de toda a blockchain novamente no caso de nós com prune)</translation>
    </message>
    <message>
        <source>SQLiteDatabase: Unknown sqlite wallet schema version %d. Only version %d is supported</source>
        <translation type="unfinished">SQLiteDatabase: Desconhecida a versão %d do programa da carteira sqlite. Apenas a versão %d é suportada</translation>
    </message>
    <message>
        <source>The block database contains a block which appears to be from the future. This may be due to your computer's date and time being set incorrectly. Only rebuild the block database if you are sure that your computer's date and time are correct</source>
        <translation type="unfinished">O banco de dados de blocos contém um bloco que parece ser do futuro. Isso pode ser devido à data e hora do seu computador estarem configuradas incorretamente. Apenas reconstrua o banco de dados de blocos se você estiver certo de que a data e hora de seu computador estão corretas.</translation>
    </message>
    <message>
        <source>The transaction amount is too small to send after the fee has been deducted</source>
        <translation type="unfinished">A quantia da transação é muito pequena para mandar depois de deduzida a taxa</translation>
    </message>
    <message>
        <source>This error could occur if this wallet was not shutdown cleanly and was last loaded using a build with a newer version of Berkeley DB. If so, please use the software that last loaded this wallet</source>
        <translation type="unfinished">Este erro pode ocorrer se a sua carteira não foi desligada de forma correta e foi recentementa carregada utilizando uma nova versão do Berkeley DB. Se isto ocorreu então por favor utilize a mesma versão na qual esta carteira foi utilizada pela última vez.</translation>
    </message>
    <message>
        <source>This is a pre-release test build - use at your own risk - do not use for mining or merchant applications</source>
        <translation type="unfinished">Este é um build de teste pré-lançamento - use por sua conta e risco - não use para mineração ou comércio</translation>
    </message>
    <message>
        <source>This is the maximum transaction fee you pay (in addition to the normal fee) to prioritize partial spend avoidance over regular coin selection.</source>
        <translation type="unfinished">Esta é a taxa máxima de transação que você pode pagar (além da taxa normal) para priorizar a evasão parcial de gastos em vez da seleção regular de moedas.</translation>
    </message>
    <message>
        <source>This is the transaction fee you may discard if change is smaller than dust at this level</source>
        <translation type="unfinished">Essa é a taxa de transação que você pode descartar se o troco a esse ponto for menor que poeira</translation>
    </message>
    <message>
        <source>This is the transaction fee you may pay when fee estimates are not available.</source>
        <translation type="unfinished">Esta é a taxa que você deve pagar quando a taxa estimada não está disponível.</translation>
    </message>
    <message>
        <source>Total length of network version string (%i) exceeds maximum length (%i). Reduce the number or size of uacomments.</source>
        <translation type="unfinished">O tamanho total da string de versão da rede (%i) excede o tamanho máximo (%i). Reduza o número ou o tamanho dos comentários.</translation>
    </message>
    <message>
        <source>Unable to replay blocks. You will need to rebuild the database using -reindex-chainstate.</source>
        <translation type="unfinished">Não é possível reproduzir blocos. Você precisará reconstruir o banco de dados usando -reindex-chainstate.</translation>
    </message>
    <message>
        <source>Warning: Private keys detected in wallet {%s} with disabled private keys</source>
        <translation type="unfinished">Aviso: Chaves privadas detectadas na carteira {%s} com chaves privadas desativadas</translation>
    </message>
    <message>
        <source>Warning: We do not appear to fully agree with our peers! You may need to upgrade, or other nodes may need to upgrade.</source>
        <translation type="unfinished">Atenção: Nós não parecemos concordar plenamente com nossos nós! Você pode precisar atualizar ou outros nós podem precisar atualizar.</translation>
    </message>
    <message>
        <source>Witness data for blocks after height %d requires validation. Please restart with -reindex.</source>
        <translation type="unfinished">Testemunhar dados de blocos após 1%d requer validação. Por favor reinicie com -reindex.</translation>
    </message>
    <message>
        <source>You need to rebuild the database using -reindex to go back to unpruned mode.  This will redownload the entire blockchain</source>
        <translation type="unfinished">Você precisa reconstruir o banco de dados usando -reindex para sair do modo prune. Isso irá causar o download de todo o blockchain novamente.</translation>
    </message>
    <message>
        <source>%s is set very high!</source>
        <translation type="unfinished">%s está muito alto!</translation>
    </message>
    <message>
        <source>-maxmempool must be at least %d MB</source>
        <translation type="unfinished">-maxmempool deve ser pelo menos %d MB</translation>
    </message>
    <message>
        <source>A fatal internal error occurred, see debug.log for details</source>
        <translation type="unfinished">Aconteceu um erro interno fatal, veja os detalhes em debug.log</translation>
    </message>
    <message>
        <source>Cannot resolve -%s address: '%s'</source>
        <translation type="unfinished">Não foi possível encontrar o endereço de -%s: '%s'</translation>
    </message>
    <message>
        <source>Cannot set -peerblockfilters without -blockfilterindex.</source>
        <translation type="unfinished">Não pode definir -peerblockfilters sem -blockfilterindex.</translation>
    </message>
    <message>
        <source>Cannot write to data directory '%s'; check permissions.</source>
        <translation type="unfinished">Não foi possível escrever no diretório '%s': verifique as permissões.</translation>
    </message>
    <message>
        <source>Change index out of range</source>
        <translation type="unfinished">Índice de mudança fora do intervalo</translation>
    </message>
    <message>
        <source>Config setting for %s only applied on %s network when in [%s] section.</source>
        <translation type="unfinished">A configuração %s somente é aplicada na rede %s quando na sessão [%s].</translation>
    </message>
    <message>
        <source>Corrupted block database detected</source>
        <translation type="unfinished">Detectado Banco de dados de blocos corrompido</translation>
    </message>
    <message>
        <source>Could not find asmap file %s</source>
        <translation type="unfinished">O arquivo asmap %s não pode ser encontrado </translation>
    </message>
    <message>
        <source>Could not parse asmap file %s</source>
        <translation type="unfinished">O arquivo asmap %s não pode ser analisado</translation>
    </message>
    <message>
        <source>Disk space is too low!</source>
        <translation type="unfinished">Espaço em disco insuficiente!</translation>
    </message>
    <message>
        <source>Do you want to rebuild the block database now?</source>
        <translation type="unfinished">Você quer reconstruir o banco de dados de blocos agora?</translation>
    </message>
    <message>
        <source>Done loading</source>
        <translation type="unfinished">Carregamento terminado!</translation>
    </message>
    <message>
        <source>Error initializing block database</source>
        <translation type="unfinished">Erro ao inicializar banco de dados de blocos</translation>
    </message>
    <message>
        <source>Error initializing wallet database environment %s!</source>
        <translation type="unfinished">Erro ao inicializar ambiente de banco de dados de carteira %s!</translation>
    </message>
    <message>
        <source>Error loading %s</source>
        <translation type="unfinished">Erro ao carregar %s</translation>
    </message>
    <message>
        <source>Error loading %s: Private keys can only be disabled during creation</source>
        <translation type="unfinished">Erro ao carregar %s: Chaves privadas só podem ser desativadas durante a criação</translation>
    </message>
    <message>
        <source>Error loading %s: Wallet corrupted</source>
        <translation type="unfinished">Erro ao carregar %s Carteira corrompida</translation>
    </message>
    <message>
        <source>Error loading %s: Wallet requires newer version of %s</source>
        <translation type="unfinished">Erro ao carregar %s A carteira requer a versão mais nova do %s</translation>
    </message>
    <message>
        <source>Error loading block database</source>
        <translation type="unfinished">Erro ao carregar banco de dados de blocos</translation>
    </message>
    <message>
        <source>Error opening block database</source>
        <translation type="unfinished">Erro ao abrir banco de dados de blocos</translation>
    </message>
    <message>
        <source>Error reading from database, shutting down.</source>
        <translation type="unfinished">Erro ao ler o banco de dados. Encerrando.</translation>
    </message>
    <message>
        <source>Error upgrading chainstate database</source>
        <translation type="unfinished">Erro ao atualizar banco de dados do chainstate</translation>
    </message>
    <message>
        <source>Error: Disk space is low for %s</source>
        <translation type="unfinished">Erro: Espaço em disco menor que %s</translation>
    </message>
    <message>
        <source>Error: Keypool ran out, please call keypoolrefill first</source>
        <translation type="unfinished">Keypool exaurida, por gentileza execute keypoolrefill primeiro</translation>
    </message>
    <message>
        <source>Failed to listen on any port. Use -listen=0 if you want this.</source>
        <translation type="unfinished">Falha ao escutar em qualquer porta. Use -listen=0 se você quiser isso.</translation>
    </message>
    <message>
        <source>Failed to rescan the wallet during initialization</source>
        <translation type="unfinished">Falha ao escanear novamente a carteira durante a inicialização</translation>
    </message>
    <message>
        <source>Failed to verify database</source>
        <translation type="unfinished">Falha ao verificar a base de dados</translation>
    </message>
    <message>
        <source>Fee rate (%s) is lower than the minimum fee rate setting (%s)</source>
        <translation type="unfinished">Taxa de taxa (%s) é menor que a configuração da taxa de taxa (%s)</translation>
    </message>
    <message>
        <source>Ignoring duplicate -wallet %s.</source>
        <translation type="unfinished">Ignorando -carteira %s duplicada.</translation>
    </message>
    <message>
        <source>Importing…</source>
        <translation type="unfinished">Importando...</translation>
    </message>
    <message>
        <source>Incorrect or no genesis block found. Wrong datadir for network?</source>
        <translation type="unfinished">Bloco gênese incorreto ou não encontrado. Pasta de dados errada para a rede?</translation>
    </message>
    <message>
        <source>Initialization sanity check failed. %s is shutting down.</source>
        <translation type="unfinished">O teste de integridade de inicialização falhou. O %s está sendo desligado.</translation>
    </message>
    <message>
        <source>Insufficient funds</source>
        <translation type="unfinished">Saldo insuficiente</translation>
    </message>
    <message>
        <source>Invalid -onion address or hostname: '%s'</source>
        <translation type="unfinished">Endereço -onion ou nome do servidor inválido: '%s'</translation>
    </message>
    <message>
        <source>Invalid -proxy address or hostname: '%s'</source>
        <translation type="unfinished">Endereço -proxy ou nome do servidor inválido: '%s'</translation>
    </message>
    <message>
        <source>Invalid P2P permission: '%s'</source>
        <translation type="unfinished">Permissão P2P inválida: '%s'</translation>
    </message>
    <message>
        <source>Invalid amount for -%s=&lt;amount&gt;: '%s'</source>
        <translation type="unfinished">Quantidade inválida para -%s=&lt;amount&gt;: '%s'</translation>
    </message>
    <message>
        <source>Invalid amount for -discardfee=&lt;amount&gt;: '%s'</source>
        <translation type="unfinished">Quantidade inválida para -discardfee=&lt;amount&gt;: '%s'</translation>
    </message>
    <message>
        <source>Invalid amount for -fallbackfee=&lt;amount&gt;: '%s'</source>
        <translation type="unfinished">Quantidade inválida para -fallbackfee=&lt;amount&gt;: '%s'</translation>
    </message>
    <message>
        <source>Invalid amount for -paytxfee=&lt;amount&gt;: '%s' (must be at least %s)</source>
        <translation type="unfinished">Valor inválido para -paytxfee=&lt;amount&gt;: '%s' (precisa ser no mínimo %s)</translation>
    </message>
    <message>
        <source>Invalid netmask specified in -whitelist: '%s'</source>
        <translation type="unfinished">Máscara de rede especificada em -whitelist: '%s' é inválida</translation>
    </message>
    <message>
        <source>Loading P2P addresses…</source>
        <translation type="unfinished">Carregando endereços P2P...</translation>
    </message>
    <message>
        <source>Loading banlist…</source>
        <translation type="unfinished">Carregando lista de banidos...</translation>
    </message>
    <message>
        <source>Loading block index…</source>
        <translation type="unfinished">Carregando índice de blocos...</translation>
    </message>
    <message>
        <source>Loading wallet…</source>
        <translation type="unfinished">Carregando carteira...</translation>
    </message>
    <message>
        <source>Need to specify a port with -whitebind: '%s'</source>
        <translation type="unfinished">Necessário informar uma porta com -whitebind: '%s'</translation>
    </message>
    <message>
        <source>No proxy server specified. Use -proxy=&lt;ip&gt; or -proxy=&lt;ip:port&gt;.</source>
        <translation type="unfinished">Nenhum servidor proxy especificado. Use -proxy=&lt;ip&gt; ou proxy=&lt;ip:port&gt;.</translation>
    </message>
    <message>
        <source>Not enough file descriptors available.</source>
        <translation type="unfinished">Não há file descriptors suficientes disponíveis.</translation>
    </message>
    <message>
        <source>Prune cannot be configured with a negative value.</source>
        <translation type="unfinished">O modo prune não pode ser configurado com um valor negativo.</translation>
    </message>
    <message>
        <source>Prune mode is incompatible with -coinstatsindex.</source>
        <translation type="unfinished">O modo prune é incompatível com -txindex.</translation>
    </message>
    <message>
        <source>Prune mode is incompatible with -txindex.</source>
        <translation type="unfinished">O modo prune é incompatível com -txindex.</translation>
    </message>
    <message>
        <source>Pruning blockstore…</source>
        <translation type="unfinished">Prunando os blocos existentes...</translation>
    </message>
    <message>
        <source>Reducing -maxconnections from %d to %d, because of system limitations.</source>
        <translation type="unfinished">Reduzindo -maxconnections de %d para %d, devido a limitações do sistema.</translation>
    </message>
    <message>
        <source>Replaying blocks…</source>
        <translation type="unfinished">Reverificando blocos...</translation>
    </message>
    <message>
        <source>Rescanning…</source>
        <translation type="unfinished">Reescaneando...</translation>
    </message>
    <message>
        <source>SQLiteDatabase: Failed to execute statement to verify database: %s</source>
        <translation type="unfinished">SQLiteDatabase: Falhou em executar a confirmação para verificar a base de dados: %s</translation>
    </message>
    <message>
        <source>SQLiteDatabase: Failed to prepare statement to verify database: %s</source>
        <translation type="unfinished">SQLiteDatabase: Falhou em preparar confirmação para verificar a base de dados: %s</translation>
    </message>
    <message>
        <source>SQLiteDatabase: Failed to read database verification error: %s</source>
        <translation type="unfinished">SQLiteDatabase: Falha ao ler o erro de verificação da base de dados: %s</translation>
    </message>
    <message>
        <source>SQLiteDatabase: Unexpected application id. Expected %u, got %u</source>
        <translation type="unfinished">SQLiteDatabase: Id da aplicação inesperada. Esperada %u, got %u</translation>
    </message>
    <message>
        <source>Section [%s] is not recognized.</source>
        <translation type="unfinished">Sessão [%s] não reconhecida.</translation>
    </message>
    <message>
        <source>Signing transaction failed</source>
        <translation type="unfinished">Assinatura de transação falhou</translation>
    </message>
    <message>
        <source>Specified -walletdir "%s" does not exist</source>
        <translation type="unfinished">O -walletdir "%s" especificado não existe</translation>
    </message>
    <message>
        <source>Specified -walletdir "%s" is a relative path</source>
        <translation type="unfinished">O -walletdir "%s" especificado é um caminho relativo</translation>
    </message>
    <message>
        <source>Specified -walletdir "%s" is not a directory</source>
        <translation type="unfinished">O -walletdir "%s" especificado não é um diretório</translation>
    </message>
    <message>
        <source>Specified blocks directory "%s" does not exist.</source>
        <translation type="unfinished">Diretório de blocos especificado "%s" não existe.</translation>
    </message>
    <message>
        <source>Starting network threads…</source>
        <translation type="unfinished">Iniciando atividades da rede...</translation>
    </message>
    <message>
        <source>The source code is available from %s.</source>
        <translation type="unfinished">O código fonte está disponível pelo %s.</translation>
    </message>
    <message>
        <source>The transaction amount is too small to pay the fee</source>
        <translation type="unfinished">A quantidade da transação é pequena demais para  pagar a taxa</translation>
    </message>
    <message>
        <source>The wallet will avoid paying less than the minimum relay fee.</source>
        <translation type="unfinished">A carteira irá evitar pagar menos que a taxa mínima de retransmissão.</translation>
    </message>
    <message>
        <source>This is experimental software.</source>
        <translation type="unfinished">Este é um software experimental.</translation>
    </message>
    <message>
        <source>This is the minimum transaction fee you pay on every transaction.</source>
        <translation type="unfinished">Esta é a taxa mínima que você paga em todas as transações.</translation>
    </message>
    <message>
        <source>This is the transaction fee you will pay if you send a transaction.</source>
        <translation type="unfinished">Esta é a taxa que você irá pagar se enviar uma transação.</translation>
    </message>
    <message>
        <source>Transaction amount too small</source>
        <translation type="unfinished">Quantidade da transação muito pequena</translation>
    </message>
    <message>
        <source>Transaction amounts must not be negative</source>
        <translation type="unfinished">As quantidades nas transações não podem ser negativas.</translation>
    </message>
    <message>
        <source>Transaction has too long of a mempool chain</source>
        <translation type="unfinished">A transação demorou muito na memória</translation>
    </message>
    <message>
        <source>Transaction must have at least one recipient</source>
        <translation type="unfinished">A transação deve ter ao menos um destinatário</translation>
    </message>
    <message>
        <source>Transaction too large</source>
        <translation type="unfinished">Transação muito grande</translation>
    </message>
    <message>
        <source>Unable to bind to %s on this computer (bind returned error %s)</source>
        <translation type="unfinished">Erro ao vincular em %s neste computador (bind retornou erro %s)</translation>
    </message>
    <message>
        <source>Unable to bind to %s on this computer. %s is probably already running.</source>
        <translation type="unfinished">Impossível vincular a %s neste computador. O %s provavelmente já está rodando.</translation>
    </message>
    <message>
        <source>Unable to create the PID file '%s': %s</source>
        <translation type="unfinished">Não foi possível criar arquivo de PID '%s': %s</translation>
    </message>
    <message>
        <source>Unable to generate initial keys</source>
        <translation type="unfinished">Não foi possível gerar as chaves iniciais</translation>
    </message>
    <message>
        <source>Unable to generate keys</source>
        <translation type="unfinished">Não foi possível gerar chaves</translation>
    </message>
    <message>
        <source>Unable to start HTTP server. See debug log for details.</source>
        <translation type="unfinished">Não foi possível iniciar o servidor HTTP. Veja o log de depuração para detaihes.</translation>
    </message>
    <message>
        <source>Unknown -blockfilterindex value %s.</source>
        <translation type="unfinished">Valor do parâmetro -blockfilterindex desconhecido %s.</translation>
    </message>
    <message>
        <source>Unknown address type '%s'</source>
        <translation type="unfinished">Tipo de endereço desconhecido '%s'</translation>
    </message>
    <message>
        <source>Unknown change type '%s'</source>
        <translation type="unfinished">Tipo de troco desconhecido '%s'</translation>
    </message>
    <message>
        <source>Unknown network specified in -onlynet: '%s'</source>
        <translation type="unfinished">Rede desconhecida especificada em -onlynet: '%s'</translation>
    </message>
    <message>
        <source>Unsupported logging category %s=%s.</source>
        <translation type="unfinished">Categoria de log desconhecida %s=%s.</translation>
    </message>
    <message>
        <source>Upgrading UTXO database</source>
        <translation type="unfinished">Atualizando banco de dados UTXO</translation>
    </message>
    <message>
        <source>Upgrading txindex database</source>
        <translation type="unfinished">Atualizando banco de dados txindex</translation>
    </message>
    <message>
        <source>User Agent comment (%s) contains unsafe characters.</source>
        <translation type="unfinished">Comentário do Agente de Usuário (%s) contém caracteres inseguros.</translation>
    </message>
    <message>
        <source>Verifying blocks…</source>
        <translation type="unfinished">Verificando blocos...</translation>
    </message>
    <message>
        <source>Verifying wallet(s)…</source>
        <translation type="unfinished">Verificando carteira(s)...</translation>
    </message>
    <message>
        <source>Wallet needed to be rewritten: restart %s to complete</source>
        <translation type="unfinished">A Carteira precisa ser reescrita: reinicie o %s para completar</translation>
    </message>
</context>
</TS><|MERGE_RESOLUTION|>--- conflicted
+++ resolved
@@ -72,13 +72,8 @@
     <message>
         <source>These are your Particl addresses for receiving payments. Use the 'Create new receiving address' button in the receive tab to create new addresses.
 Signing is only possible with addresses of the type 'legacy'.</source>
-<<<<<<< HEAD
         <translation type="unfinished">Estes são seus endereços Particl para receber pagamentos. Use o botão 'Criar novos endereços de recebimento' na barra receber para criar novos endereços.
-Somente é possível acessar com endereços do tipo 'legado'.</translation>
-=======
-        <translation type="unfinished">Estes são seus endereços Bitcoin para receber pagamentos. Use o botão 'Criar novos endereços de recebimento' na barra receber para criar novos endereços.
 Somente é possível assinar com endereços do tipo 'legado'.</translation>
->>>>>>> a46e1783
     </message>
     <message>
         <source>&amp;Copy Address</source>
