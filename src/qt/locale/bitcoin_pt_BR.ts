<TS language="pt_BR" version="2.1">
<context>
    <name>AddressBookPage</name>
    <message>
        <source>Right-click to edit address or label</source>
        <translation>Right-click to edit address or label</translation>
    </message>
    <message>
        <source>Create a new address</source>
        <translation>Criar um novo endereço</translation>
    </message>
    <message>
        <source>&amp;New</source>
        <translation>&amp;Novo</translation>
    </message>
    <message>
        <source>Copy the currently selected address to the system clipboard</source>
        <translation>Copie o endereço selecionado para a área de transferência do sistema</translation>
    </message>
    <message>
        <source>&amp;Copy</source>
        <translation>&amp;Copiar</translation>
    </message>
    <message>
        <source>C&amp;lose</source>
        <translation>&amp;Fechar</translation>
    </message>
    <message>
        <source>Delete the currently selected address from the list</source>
        <translation>Excluir os endereços selecionados da lista</translation>
    </message>
    <message>
        <source>Enter address or label to search</source>
        <translation>Procure um endereço ou rótulo</translation>
    </message>
    <message>
        <source>Export the data in the current tab to a file</source>
        <translation>Exportar os dados na aba atual para um arquivo</translation>
    </message>
    <message>
        <source>&amp;Export</source>
        <translation>&amp;Exportar</translation>
    </message>
    <message>
        <source>&amp;Delete</source>
        <translation>E&amp;xcluir</translation>
    </message>
    <message>
        <source>Choose the address to send coins to</source>
        <translation>Escolha o endereço para enviar moedas</translation>
    </message>
    <message>
        <source>Choose the address to receive coins with</source>
        <translation>Escolha o endereço para receber moedas</translation>
    </message>
    <message>
        <source>C&amp;hoose</source>
        <translation>E&amp;scolher</translation>
    </message>
    <message>
        <source>Sending addresses</source>
        <translation>Endereços de envio</translation>
    </message>
    <message>
        <source>Receiving addresses</source>
        <translation>Endereço de recebimento</translation>
    </message>
    <message>
        <source>These are your Particl addresses for sending payments. Always check the amount and the receiving address before sending coins.</source>
        <translation>Estes são os seus endereços para enviar pagamentos. Sempre cheque a quantia e o endereço do destinatário antes de enviar moedas.</translation>
    </message>
    <message>
        <source>These are your Particl addresses for receiving payments. Use the 'Create new receiving address' button in the receive tab to create new addresses.
Signing is only possible with addresses of the type 'legacy'.</source>
        <translation>Estes são seus endereços Particl para receber pagamentos. Use o botão 'Criar novos endereços de recebimento' na barra receber para criar novos endereços.
Somente é possível assinar com endereços do tipo 'legado'.</translation>
    </message>
    <message>
        <source>&amp;Copy Address</source>
        <translation>&amp;Copiar endereço</translation>
    </message>
    <message>
        <source>Copy &amp;Label</source>
        <translation>Copiar &amp;rótulo</translation>
    </message>
    <message>
        <source>&amp;Edit</source>
        <translation>&amp;Editar</translation>
    </message>
    <message>
        <source>Export Address List</source>
        <translation>Exportar lista de endereços</translation>
    </message>
    <message>
        <source>Comma separated file (*.csv)</source>
        <translation>Arquivo separado por virgula (*.csv)</translation>
    </message>
    <message>
        <source>Exporting Failed</source>
        <translation>Falha na exportação</translation>
    </message>
    <message>
        <source>There was an error trying to save the address list to %1. Please try again.</source>
        <translation>Erro ao salvar a lista de endereço para %1. Tente novamente.</translation>
    </message>
</context>
<context>
    <name>AddressTableModel</name>
    <message>
        <source>Label</source>
        <translation>Rótulo</translation>
    </message>
    <message>
        <source>Address</source>
        <translation>Endereço</translation>
    </message>
    <message>
        <source>(no label)</source>
        <translation>(sem rótulo)</translation>
    </message>
</context>
<context>
    <name>AskPassphraseDialog</name>
    <message>
        <source>Passphrase Dialog</source>
        <translation>Janela da Frase de Segurança</translation>
    </message>
    <message>
        <source>Enter passphrase</source>
        <translation>Digite a frase de segurança</translation>
    </message>
    <message>
        <source>New passphrase</source>
        <translation>Nova frase de segurança</translation>
    </message>
    <message>
        <source>Repeat new passphrase</source>
        <translation>Repita a nova frase de segurança</translation>
    </message>
    <message>
        <source>Show passphrase</source>
        <translation>Exibir senha</translation>
    </message>
    <message>
        <source>Encrypt wallet</source>
        <translation>Criptografar carteira</translation>
    </message>
    <message>
        <source>This operation needs your wallet passphrase to unlock the wallet.</source>
        <translation>Esta operação precisa da sua frase de segurança para desbloquear a carteira.</translation>
    </message>
    <message>
        <source>Unlock wallet</source>
        <translation>Desbloquear carteira</translation>
    </message>
    <message>
        <source>This operation needs your wallet passphrase to decrypt the wallet.</source>
        <translation>Esta operação precisa da sua frase de segurança para descriptografar a carteira</translation>
    </message>
    <message>
        <source>Decrypt wallet</source>
        <translation>Descriptografar carteira</translation>
    </message>
    <message>
        <source>Change passphrase</source>
        <translation>Alterar frase de segurança</translation>
    </message>
    <message>
        <source>Confirm wallet encryption</source>
        <translation>Confirmar criptografia da carteira</translation>
    </message>
    <message>
        <source>Warning: If you encrypt your wallet and lose your passphrase, you will &lt;b&gt;LOSE ALL OF YOUR PARTICL&lt;/b&gt;!</source>
        <translation>Aviso: Se você criptografar sua carteira e perder sua frase de segurança, você vai &lt;b&gt;PERDER TODOS OS SEUS PARTICL&lt;/b&gt;!</translation>
    </message>
    <message>
        <source>Are you sure you wish to encrypt your wallet?</source>
        <translation>Tem certeza que deseja criptografar a carteira?</translation>
    </message>
    <message>
        <source>Wallet encrypted</source>
        <translation>Carteira criptografada</translation>
    </message>
    <message>
        <source>Enter the new passphrase for the wallet.&lt;br/&gt;Please use a passphrase of &lt;b&gt;ten or more random characters&lt;/b&gt;, or &lt;b&gt;eight or more words&lt;/b&gt;.</source>
        <translation>Digite a nova senha para a carteira.&lt;br/&gt;Use uma senha de &lt;b&gt;10 ou mais caracteres randômicos&lt;/b&gt;, ou &lt;b&gt;8 ou mais palavras&lt;/b&gt;.</translation>
    </message>
    <message>
        <source>Enter the old passphrase and new passphrase for the wallet.</source>
        <translation>Digite a senha antiga e a nova senha para a carteira</translation>
    </message>
    <message>
        <source>Remember that encrypting your wallet cannot fully protect your particl from being stolen by malware infecting your computer.</source>
        <translation>Lembre-se que sua carteira criptografada não poderá proteger totalmente os seus particl de serem roubados por softwares maldosos que infectem seu computador.</translation>
    </message>
    <message>
        <source>Wallet to be encrypted</source>
        <translation>Carteira para ser criptografada</translation>
    </message>
    <message>
        <source>Your wallet is about to be encrypted. </source>
        <translation>Sua carteira está prestes a ser encriptada.</translation>
    </message>
    <message>
        <source>Your wallet is now encrypted. </source>
        <translation>Sua carteira agora está criptografada.</translation>
    </message>
    <message>
        <source>IMPORTANT: Any previous backups you have made of your wallet file should be replaced with the newly generated, encrypted wallet file. For security reasons, previous backups of the unencrypted wallet file will become useless as soon as you start using the new, encrypted wallet.</source>
        <translation>IMPORTANTE: Qualquer backup prévio que você tenha feito da sua carteira deve ser substituído pelo novo e encriptado arquivo gerado. Por razões de segurança, qualquer backup do arquivo não criptografado se tornará inútil assim que você começar a usar uma nova carteira criptografada.</translation>
    </message>
    <message>
        <source>Wallet encryption failed</source>
        <translation>Falha ao criptografar carteira</translation>
    </message>
    <message>
        <source>Wallet encryption failed due to an internal error. Your wallet was not encrypted.</source>
        <translation>Falha na criptografia devido a um erro interno. Sua carteira não foi criptografada.</translation>
    </message>
    <message>
        <source>The supplied passphrases do not match.</source>
        <translation>As frases de segurança não conferem.</translation>
    </message>
    <message>
        <source>Wallet unlock failed</source>
        <translation>Falha ao desbloquear carteira</translation>
    </message>
    <message>
        <source>The passphrase entered for the wallet decryption was incorrect.</source>
        <translation>A frase de segurança inserida para descriptografar a carteira está incorreta.</translation>
    </message>
    <message>
        <source>Wallet decryption failed</source>
        <translation>Falha ao descriptografar a carteira</translation>
    </message>
    <message>
        <source>Wallet passphrase was successfully changed.</source>
        <translation>A frase de segurança da carteira foi alterada com êxito.</translation>
    </message>
    <message>
        <source>Warning: The Caps Lock key is on!</source>
        <translation>Aviso: Tecla Caps Lock ativa!</translation>
    </message>
</context>
<context>
    <name>BanTableModel</name>
    <message>
        <source>IP/Netmask</source>
        <translation>IP/Máscara</translation>
    </message>
    <message>
        <source>Banned Until</source>
        <translation>Banido até</translation>
    </message>
</context>
<context>
    <name>BitcoinGUI</name>
    <message>
        <source>Sign &amp;message...</source>
        <translation>Assinar &amp;mensagem...</translation>
    </message>
    <message>
        <source>Synchronizing with network...</source>
        <translation>Sincronizando com a rede...</translation>
    </message>
    <message>
        <source>&amp;Overview</source>
        <translation>&amp;Visão geral</translation>
    </message>
    <message>
        <source>Show general overview of wallet</source>
        <translation>Mostrar visão geral da carteira</translation>
    </message>
    <message>
        <source>&amp;Transactions</source>
        <translation>&amp;Transações</translation>
    </message>
    <message>
        <source>Browse transaction history</source>
        <translation>Navegar pelo histórico de transações</translation>
    </message>
    <message>
        <source>E&amp;xit</source>
        <translation>S&amp;air</translation>
    </message>
    <message>
        <source>Quit application</source>
        <translation>Sair da aplicação</translation>
    </message>
    <message>
        <source>&amp;About %1</source>
        <translation>&amp;Sobre %1</translation>
    </message>
    <message>
        <source>Show information about %1</source>
        <translation>Mostrar informações sobre %1</translation>
    </message>
    <message>
        <source>About &amp;Qt</source>
        <translation>Sobre &amp;Qt</translation>
    </message>
    <message>
        <source>Show information about Qt</source>
        <translation>Mostrar informações sobre o Qt</translation>
    </message>
    <message>
        <source>&amp;Options...</source>
        <translation>&amp;Opções...</translation>
    </message>
    <message>
        <source>Modify configuration options for %1</source>
        <translation>Modificar opções de configuração para o %1</translation>
    </message>
    <message>
        <source>&amp;Encrypt Wallet...</source>
        <translation>&amp;Criptografar Carteira...</translation>
    </message>
    <message>
        <source>&amp;Backup Wallet...</source>
        <translation>&amp;Backup da carteira...</translation>
    </message>
    <message>
        <source>&amp;Change Passphrase...</source>
        <translation>&amp;Mudar frase de segurança...</translation>
    </message>
    <message>
        <source>Open &amp;URI...</source>
        <translation>Abrir &amp;URI...</translation>
    </message>
    <message>
        <source>Create Wallet...</source>
        <translation>Criar Carteira...</translation>
    </message>
    <message>
        <source>Create a new wallet</source>
        <translation>Criar uma nova carteira</translation>
    </message>
    <message>
        <source>Wallet:</source>
        <translation>Carteira:</translation>
    </message>
    <message>
        <source>Click to disable network activity.</source>
        <translation>Clique para desativar a atividade de rede.</translation>
    </message>
    <message>
        <source>Network activity disabled.</source>
        <translation>Atividade de rede desativada.</translation>
    </message>
    <message>
        <source>Click to enable network activity again.</source>
        <translation>Clique para ativar a atividade de rede.</translation>
    </message>
    <message>
        <source>Syncing Headers (%1%)...</source>
        <translation>Sincronizando cabeçalhos (%1%)...</translation>
    </message>
    <message>
        <source>Reindexing blocks on disk...</source>
        <translation>Reindexando blocos no disco...</translation>
    </message>
    <message>
        <source>Proxy is &lt;b&gt;enabled&lt;/b&gt;: %1</source>
        <translation>Proxy &lt;b&gt;ativado&lt;/b&gt;: %1</translation>
    </message>
    <message>
        <source>Send coins to a Particl address</source>
        <translation>Enviar moedas para um endereço particl</translation>
    </message>
    <message>
        <source>Backup wallet to another location</source>
        <translation>Fazer cópia de segurança da carteira para uma outra localização</translation>
    </message>
    <message>
        <source>Change the passphrase used for wallet encryption</source>
        <translation>Mudar a frase de segurança utilizada na criptografia da carteira</translation>
    </message>
    <message>
        <source>&amp;Verify message...</source>
        <translation>&amp;Verificar mensagem...</translation>
    </message>
    <message>
        <source>&amp;Send</source>
        <translation>&amp;Enviar</translation>
    </message>
    <message>
        <source>&amp;Receive</source>
        <translation>&amp;Receber</translation>
    </message>
    <message>
        <source>&amp;Show / Hide</source>
        <translation>&amp;Exibir / Ocultar</translation>
    </message>
    <message>
        <source>Show or hide the main Window</source>
        <translation>Mostrar ou esconder a Janela Principal.</translation>
    </message>
    <message>
        <source>Encrypt the private keys that belong to your wallet</source>
        <translation>Criptografar as chaves privadas que pertencem à sua carteira</translation>
    </message>
    <message>
        <source>Sign messages with your Particl addresses to prove you own them</source>
        <translation>Assine mensagens com seus endereços Particl para provar que você é dono delas</translation>
    </message>
    <message>
        <source>Verify messages to ensure they were signed with specified Particl addresses</source>
        <translation>Verificar mensagens para se assegurar que elas foram assinadas pelo dono de Endereços Particl específicos</translation>
    </message>
    <message>
        <source>&amp;File</source>
        <translation>&amp;Arquivo</translation>
    </message>
    <message>
        <source>&amp;Settings</source>
        <translation>&amp;Definições</translation>
    </message>
    <message>
        <source>&amp;Help</source>
        <translation>A&amp;juda</translation>
    </message>
    <message>
        <source>Tabs toolbar</source>
        <translation>Barra de ferramentas</translation>
    </message>
    <message>
        <source>Request payments (generates QR codes and particl: URIs)</source>
        <translation>Solicitações de pagamentos (gera códigos QR e particl: URIs)</translation>
    </message>
    <message>
        <source>Show the list of used sending addresses and labels</source>
        <translation>Mostrar a lista de endereços de envio e rótulos usados</translation>
    </message>
    <message>
        <source>Show the list of used receiving addresses and labels</source>
        <translation>Mostrar a lista de endereços de recebimento usados ​​e rótulos</translation>
    </message>
    <message>
        <source>&amp;Command-line options</source>
        <translation>Opções de linha de &amp;comando</translation>
    </message>
    <message numerus="yes">
        <source>%n active connection(s) to Particl network</source>
        <translation><numerusform>%n conexão ativa na rede Particl</numerusform><numerusform>%n conexões ativas na rede Particl</numerusform></translation>
    </message>
    <message>
        <source>Indexing blocks on disk...</source>
        <translation>Indexando blocos no disco...</translation>
    </message>
    <message>
        <source>Processing blocks on disk...</source>
        <translation>Processando blocos no disco...</translation>
    </message>
    <message numerus="yes">
        <source>Processed %n block(s) of transaction history.</source>
        <translation><numerusform>%n bloco processado do histórico de transações.</numerusform><numerusform>%n blocos processados do histórico de transações.</numerusform></translation>
    </message>
    <message>
        <source>%1 behind</source>
        <translation>%1 atrás</translation>
    </message>
    <message>
        <source>Last received block was generated %1 ago.</source>
        <translation>Último bloco recebido foi gerado %1 atrás.</translation>
    </message>
    <message>
        <source>Transactions after this will not yet be visible.</source>
        <translation>Transações após isso ainda não estão visíveis.</translation>
    </message>
    <message>
        <source>Error</source>
        <translation>Erro</translation>
    </message>
    <message>
        <source>Warning</source>
        <translation>Atenção</translation>
    </message>
    <message>
        <source>Information</source>
        <translation>Informação</translation>
    </message>
    <message>
        <source>Up to date</source>
        <translation>Atualizado</translation>
    </message>
    <message>
        <source>&amp;Load PSBT from file...</source>
        <translation>&amp;Carregar 'PSBT' do arquivo...</translation>
    </message>
    <message>
        <source>Load Partially Signed Particl Transaction</source>
        <translation>Carregar Transação de Particl Parcialmente Assinada</translation>
    </message>
    <message>
        <source>Load PSBT from clipboard...</source>
        <translation>Carregar PSBT da área de transferência...</translation>
    </message>
    <message>
        <source>Load Partially Signed Particl Transaction from clipboard</source>
        <translation>Carregar Transação de Particl Parcialmente Assinada da área de transferência</translation>
    </message>
    <message>
        <source>Node window</source>
        <translation>Janela do Nó</translation>
    </message>
    <message>
        <source>Open node debugging and diagnostic console</source>
        <translation>Abrir console de diagnóstico e depuração de Nó</translation>
    </message>
    <message>
        <source>&amp;Sending addresses</source>
        <translation>Endereços de &amp;envio</translation>
    </message>
    <message>
        <source>&amp;Receiving addresses</source>
        <translation>Endereço de &amp;recebimento</translation>
    </message>
    <message>
        <source>Open a particl: URI</source>
        <translation>Abrir um particl: URI</translation>
    </message>
    <message>
        <source>Open Wallet</source>
        <translation>Abrir carteira</translation>
    </message>
    <message>
        <source>Open a wallet</source>
        <translation>Abrir uma carteira</translation>
    </message>
    <message>
        <source>Close Wallet...</source>
        <translation>Fechar carteira...</translation>
    </message>
    <message>
        <source>Close wallet</source>
        <translation>Fechar carteira</translation>
    </message>
    <message>
        <source>Close All Wallets...</source>
        <translation>Fechar Todas as Carteiras...</translation>
    </message>
    <message>
        <source>Close all wallets</source>
        <translation>Fechar todas as carteiras</translation>
    </message>
    <message>
        <source>Show the %1 help message to get a list with possible Particl command-line options</source>
        <translation>Mostrar a mensagem de ajuda do %1 para obter uma lista com possíveis opções de linha de comando Particl</translation>
    </message>
    <message>
        <source>&amp;Mask values</source>
        <translation>&amp;Mascarar valores</translation>
    </message>
    <message>
        <source>Mask the values in the Overview tab</source>
        <translation>Mascarar os valores na barra Resumo</translation>
    </message>
    <message>
        <source>default wallet</source>
        <translation>carteira padrão</translation>
    </message>
    <message>
        <source>No wallets available</source>
        <translation>Nenhuma carteira disponível</translation>
    </message>
    <message>
        <source>&amp;Window</source>
        <translation>&amp;Janelas</translation>
    </message>
    <message>
        <source>Minimize</source>
        <translation>Minimizar</translation>
    </message>
    <message>
        <source>Zoom</source>
        <translation>Ampliar</translation>
    </message>
    <message>
        <source>Main Window</source>
        <translation>Janela Principal</translation>
    </message>
    <message>
        <source>%1 client</source>
        <translation>Cliente %1</translation>
    </message>
    <message>
        <source>Connecting to peers...</source>
        <translation>Conectando...</translation>
    </message>
    <message>
        <source>Catching up...</source>
        <translation>Recuperando o atraso...</translation>
    </message>
    <message>
        <source>Error: %1</source>
        <translation>Erro: %1</translation>
    </message>
    <message>
        <source>Warning: %1</source>
        <translation>Alerta: %1</translation>
    </message>
    <message>
        <source>Date: %1
</source>
        <translation>Data: %1
</translation>
    </message>
    <message>
        <source>Amount: %1
</source>
        <translation>Quantidade: %1
</translation>
    </message>
    <message>
        <source>Wallet: %1
</source>
        <translation>Carteira: %1
</translation>
    </message>
    <message>
        <source>Type: %1
</source>
        <translation>Tipo: %1
</translation>
    </message>
    <message>
        <source>Label: %1
</source>
        <translation>Rótulo: %1
</translation>
    </message>
    <message>
        <source>Address: %1
</source>
        <translation>Endereço: %1
</translation>
    </message>
    <message>
        <source>Sent transaction</source>
        <translation>Transação enviada</translation>
    </message>
    <message>
<<<<<<< HEAD
        <source>Incoming transaction</source>
        <translation>Transação recebida</translation>
=======
        <source>No addresses available</source>
        <translation type="unfinished">Nenhum endereço disponível</translation>
    </message>
    <message>
        <source>No proxy server specified. Use -proxy=&lt;ip&gt; or -proxy=&lt;ip:port&gt;.</source>
        <translation type="unfinished">Nenhum servidor proxy especificado. Use -proxy=&lt;ip&gt; ou proxy=&lt;ip:port&gt;.</translation>
>>>>>>> 9549b28c
    </message>
    <message>
        <source>HD key generation is &lt;b&gt;enabled&lt;/b&gt;</source>
        <translation>Geração de chave HD está &lt;b&gt;ativada&lt;/b&gt;</translation>
    </message>
    <message>
        <source>HD key generation is &lt;b&gt;disabled&lt;/b&gt;</source>
        <translation>Geração de chave HD está &lt;b&gt;desativada&lt;/b&gt;</translation>
    </message>
    <message>
        <source>Private key &lt;b&gt;disabled&lt;/b&gt;</source>
        <translation>Chave privada &lt;b&gt;desabilitada&lt;/b&gt;</translation>
    </message>
    <message>
        <source>Wallet is &lt;b&gt;encrypted&lt;/b&gt; and currently &lt;b&gt;unlocked&lt;/b&gt;</source>
        <translation>Carteira está &lt;b&gt;criptografada&lt;/b&gt; e atualmente &lt;b&gt;desbloqueada&lt;/b&gt;</translation>
    </message>
    <message>
        <source>Wallet is &lt;b&gt;encrypted&lt;/b&gt; and currently &lt;b&gt;locked&lt;/b&gt;</source>
        <translation>Carteira está &lt;b&gt;criptografada&lt;/b&gt; e atualmente &lt;b&gt;bloqueada&lt;/b&gt;</translation>
    </message>
    <message>
        <source>Original message:</source>
        <translation>Mensagem original:</translation>
    </message>
    <message>
        <source>A fatal error occurred. %1 can no longer continue safely and will quit.</source>
        <translation>Aconteceu um erro fatal. %1 não pode continuar com segurança e será fechado.</translation>
    </message>
</context>
<context>
    <name>CoinControlDialog</name>
    <message>
        <source>Coin Selection</source>
        <translation>Selecionar Moeda</translation>
    </message>
    <message>
        <source>Quantity:</source>
        <translation>Quantidade:</translation>
    </message>
    <message>
        <source>Bytes:</source>
        <translation>Bytes:</translation>
    </message>
    <message>
        <source>Amount:</source>
        <translation>Quantia:</translation>
    </message>
    <message>
        <source>Fee:</source>
        <translation>Taxa:</translation>
    </message>
    <message>
        <source>Dust:</source>
        <translation>Poeira:</translation>
    </message>
    <message>
        <source>After Fee:</source>
        <translation>Depois da taxa:</translation>
    </message>
    <message>
        <source>Change:</source>
        <translation>Troco:</translation>
    </message>
    <message>
        <source>(un)select all</source>
        <translation>(de)selecionar tudo</translation>
    </message>
    <message>
        <source>Tree mode</source>
        <translation>Modo árvore</translation>
    </message>
    <message>
        <source>List mode</source>
        <translation>Modo lista</translation>
    </message>
    <message>
        <source>Amount</source>
        <translation>Quantidade</translation>
    </message>
    <message>
        <source>Received with label</source>
        <translation>Rótulo</translation>
    </message>
    <message>
        <source>Received with address</source>
        <translation>Endereço</translation>
    </message>
    <message>
        <source>Date</source>
        <translation>Data</translation>
    </message>
    <message>
        <source>Confirmations</source>
        <translation>Confirmações</translation>
    </message>
    <message>
        <source>Confirmed</source>
        <translation>Confirmado</translation>
    </message>
    <message>
        <source>Copy address</source>
        <translation>Copiar endereço</translation>
    </message>
    <message>
        <source>Copy label</source>
        <translation>Copiar rótulo</translation>
    </message>
    <message>
        <source>Copy amount</source>
        <translation>Copiar quantia</translation>
    </message>
    <message>
        <source>Copy transaction ID</source>
        <translation>Copiar ID da transação</translation>
    </message>
    <message>
        <source>Lock unspent</source>
        <translation>Bloquear não-gasto</translation>
    </message>
    <message>
<<<<<<< HEAD
        <source>Unlock unspent</source>
        <translation>Desbloquear não-gasto</translation>
=======
        <source>Transaction needs a change address, but we can't generate it.</source>
        <translation type="unfinished">Transação necessita de um endereço de troco, mas não conseguimos gera-lo. </translation>
    </message>
    <message>
        <source>Transaction too large</source>
        <translation type="unfinished">Transação muito grande</translation>
>>>>>>> 9549b28c
    </message>
    <message>
        <source>Copy quantity</source>
        <translation>Copiar quantia</translation>
    </message>
    <message>
        <source>Copy fee</source>
        <translation>Copiar taxa</translation>
    </message>
    <message>
        <source>Copy after fee</source>
        <translation>Copiar pós taxa</translation>
    </message>
    <message>
        <source>Copy bytes</source>
        <translation>Copiar bytes</translation>
    </message>
    <message>
        <source>Copy dust</source>
        <translation>Copiar poeira</translation>
    </message>
    <message>
        <source>Copy change</source>
        <translation>Copiar troco</translation>
    </message>
    <message>
        <source>(%1 locked)</source>
        <translation>(%1 bloqueada)</translation>
    </message>
    <message>
        <source>yes</source>
        <translation>sim</translation>
    </message>
    <message>
        <source>no</source>
        <translation>não</translation>
    </message>
    <message>
        <source>This label turns red if any recipient receives an amount smaller than the current dust threshold.</source>
        <translation>Este texto fica vermelho se qualquer destinatário receber uma quantidade menor que o limite atual para poeira.</translation>
    </message>
    <message>
        <source>Can vary +/- %1 satoshi(s) per input.</source>
        <translation>Pode variar +/- %1 satoshi(s) por entrada</translation>
    </message>
    <message>
        <source>(no label)</source>
        <translation>(sem rótulo)</translation>
    </message>
    <message>
        <source>change from %1 (%2)</source>
        <translation>troco de %1 (%2)</translation>
    </message>
    <message>
        <source>(change)</source>
        <translation>(troco)</translation>
    </message>
</context>
<context>
    <name>CreateWalletActivity</name>
    <message>
        <source>Creating Wallet &lt;b&gt;%1&lt;/b&gt;...</source>
        <translation>Criando Carteira &lt;b&gt;%1&lt;/b&gt;...</translation>
    </message>
    <message>
        <source>Create wallet failed</source>
        <translation>Criar carteira falhou</translation>
    </message>
    <message>
        <source>Create wallet warning</source>
        <translation>Criar carteira alerta</translation>
    </message>
</context>
<context>
    <name>CreateWalletDialog</name>
    <message>
        <source>Create Wallet</source>
        <translation>Criar Carteira</translation>
    </message>
    <message>
        <source>Wallet Name</source>
        <translation>Nome da Carteira</translation>
    </message>
    <message>
        <source>Encrypt the wallet. The wallet will be encrypted with a passphrase of your choice.</source>
        <translation>Criptografar a carteira. A carteira será criptografada com uma senha de sua escolha.</translation>
    </message>
    <message>
        <source>Encrypt Wallet</source>
        <translation>Criptografar Carteira</translation>
    </message>
    <message>
        <source>Disable private keys for this wallet. Wallets with private keys disabled will have no private keys and cannot have an HD seed or imported private keys. This is ideal for watch-only wallets.</source>
        <translation>Desabilitar chaves privadas para esta carteira. Carteiras com chaves privadas desabilitadas não terão chaves privadas e não podem receber importação de palavras "seed" HD ou importação de chaves privadas. Isso é ideal para carteiras apenas de consulta.</translation>
    </message>
    <message>
        <source>Disable Private Keys</source>
        <translation>Desabilitar Chaves Privadas</translation>
    </message>
    <message>
        <source>Make a blank wallet. Blank wallets do not initially have private keys or scripts. Private keys and addresses can be imported, or an HD seed can be set, at a later time.</source>
        <translation>Criar uma carteira vazia. Carteiras vazias não possuem inicialmente chaves privadas ou scripts. Chaves privadas ou endereços podem ser importados, ou um conjunto de palavras "seed HD" pode ser definidos, posteriormente.</translation>
    </message>
    <message>
        <source>Make Blank Wallet</source>
        <translation>Criar Carteira Vazia</translation>
    </message>
    <message>
        <source>Use descriptors for scriptPubKey management</source>
        <translation>Utilize os descritores para gerenciamento do scriptPubKey</translation>
    </message>
    <message>
        <source>Descriptor Wallet</source>
        <translation>Carteira descritora.</translation>
    </message>
    <message>
        <source>Create</source>
        <translation>Criar</translation>
    </message>
</context>
<context>
    <name>EditAddressDialog</name>
    <message>
        <source>Edit Address</source>
        <translation>Editar Endereço</translation>
    </message>
    <message>
        <source>&amp;Label</source>
        <translation>&amp;Rótulo</translation>
    </message>
    <message>
        <source>The label associated with this address list entry</source>
        <translation>O rótulo associado a esta entrada na lista de endereços</translation>
    </message>
    <message>
        <source>The address associated with this address list entry. This can only be modified for sending addresses.</source>
        <translation>O endereço associado a esta entrada na lista de endereços. Isso só pode ser modificado para endereços de envio.</translation>
    </message>
    <message>
        <source>&amp;Address</source>
        <translation>&amp;Endereço</translation>
    </message>
    <message>
        <source>New sending address</source>
        <translation>Novo endereço de envio</translation>
    </message>
    <message>
        <source>Edit receiving address</source>
        <translation>Editar endereço de recebimento</translation>
    </message>
    <message>
        <source>Edit sending address</source>
        <translation>Editar endereço de envio</translation>
    </message>
    <message>
        <source>The entered address "%1" is not a valid Particl address.</source>
        <translation>O endereço digitado "%1" não é um endereço válido.</translation>
    </message>
    <message>
        <source>Address "%1" already exists as a receiving address with label "%2" and so cannot be added as a sending address.</source>
        <translation>O endereço "%1" já existe como endereço de recebimento com o rótulo "%2" e não pode ser adicionado como endereço de envio.</translation>
    </message>
    <message>
        <source>The entered address "%1" is already in the address book with label "%2".</source>
        <translation>O endereço inserido "%1" já está no catálogo de endereços com o rótulo "%2".</translation>
    </message>
    <message>
        <source>Could not unlock wallet.</source>
        <translation>Não foi possível desbloquear a carteira.</translation>
    </message>
    <message>
        <source>New key generation failed.</source>
        <translation>Falha ao gerar nova chave.</translation>
    </message>
</context>
<context>
    <name>FreespaceChecker</name>
    <message>
        <source>A new data directory will be created.</source>
        <translation>Um novo diretório de dados será criado.</translation>
    </message>
    <message>
        <source>name</source>
        <translation>nome</translation>
    </message>
    <message>
        <source>Directory already exists. Add %1 if you intend to create a new directory here.</source>
        <translation>O diretório já existe. Adicione %1 se você pretende criar um novo diretório aqui.</translation>
    </message>
    <message>
        <source>Path already exists, and is not a directory.</source>
        <translation>Esta pasta já existe, e não é um diretório.</translation>
    </message>
    <message>
        <source>Cannot create data directory here.</source>
        <translation>Não é possível criar um diretório de dados aqui.</translation>
    </message>
</context>
<context>
    <name>HelpMessageDialog</name>
    <message>
        <source>version</source>
        <translation>versão</translation>
    </message>
    <message>
        <source>About %1</source>
        <translation>Sobre %1</translation>
    </message>
    <message>
        <source>Command-line options</source>
        <translation>Opções da linha de comando</translation>
    </message>
</context>
<context>
    <name>Intro</name>
    <message>
        <source>Welcome</source>
        <translation>Bem-vindo</translation>
    </message>
    <message>
        <source>Welcome to %1.</source>
        <translation>Bem vindo ao %1</translation>
    </message>
    <message>
        <source>As this is the first time the program is launched, you can choose where %1 will store its data.</source>
        <translation>Como essa é a primeira vez que o programa é executado, você pode escolher onde %1 armazenará seus dados.</translation>
    </message>
    <message>
        <source>When you click OK, %1 will begin to download and process the full %4 block chain (%2GB) starting with the earliest transactions in %3 when %4 initially launched.</source>
        <translation>Quando você clica OK, %1 vai começar a baixar e processar todos os %4 da block chain (%2GB) começando com a mais recente transação em %3 quando %4 inicialmente foi lançado.</translation>
    </message>
    <message>
        <source>Reverting this setting requires re-downloading the entire blockchain. It is faster to download the full chain first and prune it later. Disables some advanced features.</source>
        <translation>Reverter essa configuração requer o re-download de todo o blockchain. É mais rápido fazer o download de todo o blockchain primeiro e depois fazer prune. Essa opção desabilita algumas funcionalidades avançadas.</translation>
    </message>
    <message>
        <source>This initial synchronisation is very demanding, and may expose hardware problems with your computer that had previously gone unnoticed. Each time you run %1, it will continue downloading where it left off.</source>
        <translation>Esta sincronização inicial é muito exigente e pode expor problemas de hardware com o computador que passaram despercebidos anteriormente. Cada vez que você executar o %1, irá continuar baixando de onde parou.</translation>
    </message>
    <message>
        <source>If you have chosen to limit block chain storage (pruning), the historical data must still be downloaded and processed, but will be deleted afterward to keep your disk usage low.</source>
        <translation>Se você escolheu limitar o armazenamento da block chain (prunando), os dados históricos ainda devem ser baixados e processados, mas serão apagados no final para manter o uso de disco baixo.</translation>
    </message>
    <message>
        <source>Use the default data directory</source>
        <translation>Use o diretório de dados padrão</translation>
    </message>
    <message>
        <source>Use a custom data directory:</source>
        <translation>Use um diretório de dados personalizado:</translation>
    </message>
    <message>
        <source>Particl</source>
        <translation>Particl</translation>
    </message>
    <message>
        <source>Discard blocks after verification, except most recent %1 GB (prune)</source>
        <translation>Descartar os blocos após verificação, exceto os mais recentes %1 GB (prune)</translation>
    </message>
    <message>
        <source>At least %1 GB of data will be stored in this directory, and it will grow over time.</source>
        <translation>No mínimo %1 GB de dados serão armazenados neste diretório, e isso irá crescer com o tempo.</translation>
    </message>
    <message>
        <source>Approximately %1 GB of data will be stored in this directory.</source>
        <translation>Aproximadamente %1 GB de dados serão armazenados neste diretório.</translation>
    </message>
    <message>
        <source>%1 will download and store a copy of the Particl block chain.</source>
        <translation>%1 irá baixar e armazenar uma cópia da block chain do Particl.</translation>
    </message>
    <message>
        <source>The wallet will also be stored in this directory.</source>
        <translation>A carteira também será armazenada neste diretório.</translation>
    </message>
    <message>
        <source>Error: Specified data directory "%1" cannot be created.</source>
        <translation>Erro: Diretório de dados "%1" não pode ser criado.</translation>
    </message>
    <message>
        <source>Error</source>
        <translation>Erro</translation>
    </message>
    <message numerus="yes">
        <source>%n GB of free space available</source>
        <translation><numerusform>%n GB de espaço livre disponível</numerusform><numerusform>%n GB de espaço livre disponível</numerusform></translation>
    </message>
    <message numerus="yes">
        <source>(of %n GB needed)</source>
        <translation><numerusform>(de %n GB necessário)</numerusform><numerusform>(de %n GB necessário)</numerusform></translation>
    </message>
    <message numerus="yes">
        <source>(%n GB needed for full chain)</source>
        <translation><numerusform>(%n GB necessário para o blockchain completo)</numerusform><numerusform>(%n GB necessário para o blockchain completo)</numerusform></translation>
    </message>
</context>
<context>
    <name>ModalOverlay</name>
    <message>
        <source>Form</source>
        <translation>Formulário</translation>
    </message>
    <message>
        <source>Recent transactions may not yet be visible, and therefore your wallet's balance might be incorrect. This information will be correct once your wallet has finished synchronizing with the particl network, as detailed below.</source>
        <translation>Transações recentes podem não estar visíveis ainda, portanto o seu saldo pode estar incorreto. Esta informação será corrigida assim que sua carteira for sincronizada com a rede, como detalhado abaixo.</translation>
    </message>
    <message>
        <source>Attempting to spend particl that are affected by not-yet-displayed transactions will not be accepted by the network.</source>
        <translation>Tentar gastar particl que estão em transações ainda não exibidas, não vão ser aceitos pela rede.</translation>
    </message>
    <message>
        <source>Number of blocks left</source>
        <translation>Número de blocos restantes</translation>
    </message>
    <message>
        <source>Unknown...</source>
        <translation>Desconhecido...</translation>
    </message>
    <message>
        <source>Last block time</source>
        <translation>Horário do último bloco</translation>
    </message>
    <message>
        <source>Progress</source>
        <translation>Progresso</translation>
    </message>
    <message>
        <source>Progress increase per hour</source>
        <translation>Aumento do progresso por hora</translation>
    </message>
    <message>
        <source>calculating...</source>
        <translation>calculando...</translation>
    </message>
    <message>
        <source>Estimated time left until synced</source>
        <translation>Tempo estimado para sincronizar</translation>
    </message>
    <message>
        <source>Hide</source>
        <translation>Ocultar</translation>
    </message>
    <message>
        <source>Esc</source>
        <translation>Esc</translation>
    </message>
    <message>
        <source>%1 is currently syncing.  It will download headers and blocks from peers and validate them until reaching the tip of the block chain.</source>
        <translation>%1 esta sincronizando. irá baixar e validar uma cópia dos Cabeçalhos e Blocos dos Pares até que alcance o final do block chain.</translation>
    </message>
    <message>
        <source>Unknown. Syncing Headers (%1, %2%)...</source>
        <translation>Desconhecido. Sincronizando cabeçalhos (%1, %2%)...</translation>
    </message>
</context>
<context>
    <name>OpenURIDialog</name>
    <message>
        <source>Open particl URI</source>
        <translation>Abrir um particl URI</translation>
    </message>
    <message>
        <source>URI:</source>
        <translation>URI:</translation>
    </message>
</context>
<context>
    <name>OpenWalletActivity</name>
    <message>
        <source>Open wallet failed</source>
        <translation>Abrir carteira falhou</translation>
    </message>
    <message>
        <source>Open wallet warning</source>
        <translation>Abrir carteira alerta</translation>
    </message>
    <message>
        <source>default wallet</source>
        <translation>carteira padrão</translation>
    </message>
    <message>
        <source>Opening Wallet &lt;b&gt;%1&lt;/b&gt;...</source>
        <translation>Abrindo carteira &lt;b&gt;%1&lt;/b&gt;...</translation>
    </message>
</context>
<context>
    <name>OptionsDialog</name>
    <message>
        <source>Options</source>
        <translation>Opções</translation>
    </message>
    <message>
        <source>&amp;Main</source>
        <translation>Principal</translation>
    </message>
    <message>
        <source>Automatically start %1 after logging in to the system.</source>
        <translation>Executar o %1 automaticamente ao iniciar o sistema.</translation>
    </message>
    <message>
        <source>&amp;Start %1 on system login</source>
        <translation>&amp;Iniciar %1 ao fazer login no sistema</translation>
    </message>
    <message>
        <source>Size of &amp;database cache</source>
        <translation>Tamanho do banco de &amp;dados do cache</translation>
    </message>
    <message>
        <source>Number of script &amp;verification threads</source>
        <translation>Número de threads do script de &amp;verificação</translation>
    </message>
    <message>
        <source>IP address of the proxy (e.g. IPv4: 127.0.0.1 / IPv6: ::1)</source>
        <translation>Endereço de IP do proxy (e.g. IPv4: 127.0.0.1 / IPv6: ::1)</translation>
    </message>
    <message>
        <source>Shows if the supplied default SOCKS5 proxy is used to reach peers via this network type.</source>
        <translation>Mostra se o proxy padrão fornecido SOCKS5 é utilizado para encontrar participantes por este tipo de rede.</translation>
    </message>
    <message>
        <source>Hide the icon from the system tray.</source>
        <translation>Esconder ícone da bandeja do sistema.</translation>
    </message>
    <message>
        <source>&amp;Hide tray icon</source>
        <translation>&amp;Oculte o ícone</translation>
    </message>
    <message>
        <source>Minimize instead of exit the application when the window is closed. When this option is enabled, the application will be closed only after selecting Exit in the menu.</source>
        <translation>Minimizar em vez de fechar o programa quando a janela for fechada. Quando essa opção estiver ativa, o programa só será fechado somente pela opção Sair no menu Arquivo.</translation>
    </message>
    <message>
        <source>Third party URLs (e.g. a block explorer) that appear in the transactions tab as context menu items. %s in the URL is replaced by transaction hash. Multiple URLs are separated by vertical bar |.</source>
        <translation>URLs de terceiros (exemplo: explorador de blocos) que aparecem na aba de transações como itens do menu de contexto. %s na URL é substituido pela hash da transação. Múltiplas URLs são separadas pela barra vertical |.</translation>
    </message>
    <message>
        <source>Open the %1 configuration file from the working directory.</source>
        <translation>Abrir o arquivo de configuração %1 apartir do diretório trabalho.</translation>
    </message>
    <message>
        <source>Open Configuration File</source>
        <translation>Abrir Arquivo de Configuração</translation>
    </message>
    <message>
        <source>Reset all client options to default.</source>
        <translation>Redefinir todas as opções do cliente para a opções padrão.</translation>
    </message>
    <message>
        <source>&amp;Reset Options</source>
        <translation>&amp;Redefinir opções</translation>
    </message>
    <message>
        <source>&amp;Network</source>
        <translation>Rede</translation>
    </message>
    <message>
        <source>Disables some advanced features but all blocks will still be fully validated. Reverting this setting requires re-downloading the entire blockchain. Actual disk usage may be somewhat higher.</source>
        <translation>Desativa alguns recursos avançados mas todos os blocos ainda serão totalmente validados. Reverter esta configuração requer baixar de novo a blockchain inteira. O uso de memória pode ser um pouco mais alto.</translation>
    </message>
    <message>
        <source>Prune &amp;block storage to</source>
        <translation>Fazer Prune &amp;da memória de blocos para</translation>
    </message>
    <message>
        <source>GB</source>
        <translation>GB</translation>
    </message>
    <message>
        <source>Reverting this setting requires re-downloading the entire blockchain.</source>
        <translation>Reverter esta configuração requer baixar de novo a blockchain inteira.</translation>
    </message>
    <message>
        <source>MiB</source>
        <translation>MiB</translation>
    </message>
    <message>
        <source>(0 = auto, &lt;0 = leave that many cores free)</source>
        <translation>(0 = automático, &lt;0 = número de núcleos deixados livres)</translation>
    </message>
    <message>
        <source>W&amp;allet</source>
        <translation>C&amp;arteira</translation>
    </message>
    <message>
        <source>Expert</source>
        <translation>Avançado</translation>
    </message>
    <message>
        <source>Enable coin &amp;control features</source>
        <translation>Habilitar opções de &amp;controle de moedas</translation>
    </message>
    <message>
        <source>If you disable the spending of unconfirmed change, the change from a transaction cannot be used until that transaction has at least one confirmation. This also affects how your balance is computed.</source>
        <translation>Se você desabilitar o gasto de um troco não confirmado, o troco da transação não poderá ser utilizado até a transação ter pelo menos uma confirmação. Isso também afeta seu saldo computado.</translation>
    </message>
    <message>
        <source>&amp;Spend unconfirmed change</source>
        <translation>Ga&amp;star troco não confirmado</translation>
    </message>
    <message>
        <source>Automatically open the Particl client port on the router. This only works when your router supports UPnP and it is enabled.</source>
        <translation>Abrir automaticamente no roteador as portas do cliente Particl. Isto só funcionará se seu roteador suportar UPnP e esta função estiver habilitada.</translation>
    </message>
    <message>
        <source>Map port using &amp;UPnP</source>
        <translation>Mapear porta usando &amp;UPnP</translation>
    </message>
    <message>
        <source>Accept connections from outside.</source>
        <translation>Aceitar conexões externas.</translation>
    </message>
    <message>
        <source>Allow incomin&amp;g connections</source>
        <translation>Permitir conexões de entrada</translation>
    </message>
    <message>
        <source>Connect to the Particl network through a SOCKS5 proxy.</source>
        <translation>Conectar na rede Particl através de um proxy SOCKS5.</translation>
    </message>
    <message>
        <source>&amp;Connect through SOCKS5 proxy (default proxy):</source>
        <translation>&amp;Conectar usando proxy SOCKS5 (proxy pradrão):</translation>
    </message>
    <message>
        <source>Proxy &amp;IP:</source>
        <translation>&amp;IP do proxy:</translation>
    </message>
    <message>
        <source>&amp;Port:</source>
        <translation>&amp;Porta:</translation>
    </message>
    <message>
        <source>Port of the proxy (e.g. 9050)</source>
        <translation>Porta do serviço de proxy (ex. 9050)</translation>
    </message>
    <message>
        <source>Used for reaching peers via:</source>
        <translation>Usado para alcançar pares via:</translation>
    </message>
    <message>
        <source>IPv4</source>
        <translation>IPv4</translation>
    </message>
    <message>
        <source>IPv6</source>
        <translation>IPv6</translation>
    </message>
    <message>
        <source>Tor</source>
        <translation>Tor</translation>
    </message>
    <message>
        <source>&amp;Window</source>
        <translation>&amp;Janela</translation>
    </message>
    <message>
        <source>Show only a tray icon after minimizing the window.</source>
        <translation>Mostrar apenas um ícone na bandeja ao minimizar a janela.</translation>
    </message>
    <message>
        <source>&amp;Minimize to the tray instead of the taskbar</source>
        <translation>&amp;Minimizar para a bandeja em vez da barra de tarefas.</translation>
    </message>
    <message>
        <source>M&amp;inimize on close</source>
        <translation>M&amp;inimizar ao sair</translation>
    </message>
    <message>
        <source>&amp;Display</source>
        <translation>&amp;Mostrar</translation>
    </message>
    <message>
        <source>User Interface &amp;language:</source>
        <translation>&amp;Idioma da interface:</translation>
    </message>
    <message>
        <source>The user interface language can be set here. This setting will take effect after restarting %1.</source>
        <translation>O idioma da interface pode ser definido aqui. Essa configuração terá efeito após reiniciar o %1.</translation>
    </message>
    <message>
        <source>&amp;Unit to show amounts in:</source>
        <translation>&amp;Unidade usada para mostrar quantidades:</translation>
    </message>
    <message>
        <source>Choose the default subdivision unit to show in the interface and when sending coins.</source>
        <translation>Escolha a unidade de subdivisão padrão para exibição na interface ou quando enviando moedas.</translation>
    </message>
    <message>
        <source>Whether to show coin control features or not.</source>
        <translation>Mostrar ou não opções de controle da moeda.</translation>
    </message>
    <message>
        <source>Connect to the Particl network through a separate SOCKS5 proxy for Tor onion services.</source>
        <translation>Conectar à rede Particl através de um proxy SOCKS5 separado para serviços Tor onion.</translation>
    </message>
    <message>
        <source>Use separate SOCKS&amp;5 proxy to reach peers via Tor onion services:</source>
        <translation>Use um proxy SOCKS&amp;5 separado para alcançar pares via serviços Tor onion:</translation>
    </message>
    <message>
        <source>&amp;Third party transaction URLs</source>
        <translation>&amp;URLs de transação de terceiros</translation>
    </message>
    <message>
        <source>Options set in this dialog are overridden by the command line or in the configuration file:</source>
        <translation>Opções nesta tela foram sobreescritas por comandos ou no arquivo de configuração:</translation>
    </message>
    <message>
        <source>&amp;OK</source>
        <translation>&amp;OK</translation>
    </message>
    <message>
        <source>&amp;Cancel</source>
        <translation>&amp;Cancelar</translation>
    </message>
    <message>
        <source>default</source>
        <translation>padrão</translation>
    </message>
    <message>
        <source>none</source>
        <translation>nenhum</translation>
    </message>
    <message>
        <source>Confirm options reset</source>
        <translation>Confirmar redefinição de opções</translation>
    </message>
    <message>
        <source>Client restart required to activate changes.</source>
        <translation>Reinicialização do aplicativo necessária para efetivar alterações.</translation>
    </message>
    <message>
        <source>Client will be shut down. Do you want to proceed?</source>
        <translation>O programa será encerrado. Deseja continuar?</translation>
    </message>
    <message>
        <source>Configuration options</source>
        <translation>Opções de configuração</translation>
    </message>
    <message>
        <source>The configuration file is used to specify advanced user options which override GUI settings. Additionally, any command-line options will override this configuration file.</source>
        <translation>O arquivo de configuração é usado para especificar opções de usuário avançadas que substituem as configurações de GUI. Além disso, quaisquer opções de linha de comando substituirão esse arquivo de configuração.</translation>
    </message>
    <message>
        <source>Error</source>
        <translation>Erro</translation>
    </message>
    <message>
        <source>The configuration file could not be opened.</source>
        <translation>O arquivo de configuração não pode ser aberto.</translation>
    </message>
    <message>
        <source>This change would require a client restart.</source>
        <translation>Essa mudança requer uma reinicialização do aplicativo.</translation>
    </message>
    <message>
        <source>The supplied proxy address is invalid.</source>
        <translation>O endereço proxy fornecido é inválido.</translation>
    </message>
</context>
<context>
    <name>OverviewPage</name>
    <message>
        <source>Form</source>
        <translation>Formulário</translation>
    </message>
    <message>
        <source>The displayed information may be out of date. Your wallet automatically synchronizes with the Particl network after a connection is established, but this process has not completed yet.</source>
        <translation>A informação mostrada pode estar desatualizada. Sua carteira sincroniza automaticamente com a rede Particl depois que a conexão é estabelecida, mas este processo ainda não está completo.</translation>
    </message>
    <message>
        <source>Watch-only:</source>
        <translation>Monitorados:</translation>
    </message>
    <message>
        <source>Available:</source>
        <translation>Disponível:</translation>
    </message>
    <message>
        <source>Your current spendable balance</source>
        <translation>Seu saldo atual disponível para gasto</translation>
    </message>
    <message>
        <source>Pending:</source>
        <translation>Pendente:</translation>
    </message>
    <message>
        <source>Total of transactions that have yet to be confirmed, and do not yet count toward the spendable balance</source>
        <translation>Total de transações que ainda têm de ser confirmados, e ainda não estão disponíveis para gasto</translation>
    </message>
    <message>
        <source>Immature:</source>
        <translation>Imaturo:</translation>
    </message>
    <message>
        <source>Mined balance that has not yet matured</source>
        <translation>Saldo minerado que ainda não está maduro</translation>
    </message>
    <message>
        <source>Balances</source>
        <translation>Saldos</translation>
    </message>
    <message>
        <source>Total:</source>
        <translation>Total:</translation>
    </message>
    <message>
        <source>Your current total balance</source>
        <translation>Seu saldo total atual</translation>
    </message>
    <message>
        <source>Your current balance in watch-only addresses</source>
        <translation>Seu saldo atual em endereços monitorados</translation>
    </message>
    <message>
        <source>Spendable:</source>
        <translation>Disponível:</translation>
    </message>
    <message>
        <source>Recent transactions</source>
        <translation>Transações recentes</translation>
    </message>
    <message>
        <source>Unconfirmed transactions to watch-only addresses</source>
        <translation>Transações não confirmadas de um endereço monitorado</translation>
    </message>
    <message>
        <source>Mined balance in watch-only addresses that has not yet matured</source>
        <translation>Saldo minerado de endereço monitorado que ainda não está maduro</translation>
    </message>
    <message>
        <source>Current total balance in watch-only addresses</source>
        <translation>Balanço total em endereços monitorados</translation>
    </message>
    <message>
        <source>Privacy mode activated for the Overview tab. To unmask the values, uncheck Settings-&gt;Mask values.</source>
        <translation>Modo de privacidade ativado para a barra Resumo. Para revelar os valores, desabilite Configurações-&gt;Mascarar valores</translation>
    </message>
</context>
<context>
    <name>PSBTOperationsDialog</name>
    <message>
        <source>Dialog</source>
        <translation>Diálogo</translation>
    </message>
    <message>
        <source>Sign Tx</source>
        <translation>Assinar Tx</translation>
    </message>
    <message>
        <source>Broadcast Tx</source>
        <translation>Transmitir Tx</translation>
    </message>
    <message>
        <source>Copy to Clipboard</source>
        <translation>Copiar para Área de Transferência</translation>
    </message>
    <message>
        <source>Save...</source>
        <translation>Salvar...</translation>
    </message>
    <message>
        <source>Close</source>
        <translation>Fechar</translation>
    </message>
    <message>
        <source>Failed to load transaction: %1</source>
        <translation>Falhou ao carregar transação: %1</translation>
    </message>
    <message>
        <source>Failed to sign transaction: %1</source>
        <translation>Falhou ao assinar transação: %1</translation>
    </message>
    <message>
        <source>Could not sign any more inputs.</source>
        <translation>Não foi possível assinar mais nenhuma entrada.</translation>
    </message>
    <message>
        <source>Signed %1 inputs, but more signatures are still required.</source>
        <translation>Assinou %1 entradas, mas ainda são necessárias mais assinaturas.</translation>
    </message>
    <message>
        <source>Signed transaction successfully. Transaction is ready to broadcast.</source>
        <translation>Transação assinada com sucesso. Transação está pronta para ser transmitida.</translation>
    </message>
    <message>
        <source>Unknown error processing transaction.</source>
        <translation>Erro desconhecido ao processar transação.</translation>
    </message>
    <message>
        <source>Transaction broadcast successfully! Transaction ID: %1</source>
        <translation>Transação transmitida com sucesso! ID da Transação: %1</translation>
    </message>
    <message>
        <source>Transaction broadcast failed: %1</source>
        <translation>Transmissão de transação falhou: %1</translation>
    </message>
    <message>
        <source>PSBT copied to clipboard.</source>
        <translation>PSBT copiada para área de transferência.</translation>
    </message>
    <message>
        <source>Save Transaction Data</source>
        <translation>Salvar Dados de Transação</translation>
    </message>
    <message>
        <source>Partially Signed Transaction (Binary) (*.psbt)</source>
        <translation>Transação Parcialmente Assinada (Binário) (*.psbt)</translation>
    </message>
    <message>
        <source>PSBT saved to disk.</source>
        <translation>PSBT salvo no disco.</translation>
    </message>
    <message>
        <source> * Sends %1 to %2</source>
        <translation>* Envia %1 para %2</translation>
    </message>
    <message>
        <source>Unable to calculate transaction fee or total transaction amount.</source>
        <translation>Não foi possível calcular a taxa de transação ou quantidade total da transação.</translation>
    </message>
    <message>
        <source>Pays transaction fee: </source>
        <translation>Paga taxa de transação:</translation>
    </message>
    <message>
        <source>Total Amount</source>
        <translation>Valor total</translation>
    </message>
    <message>
        <source>or</source>
        <translation>ou</translation>
    </message>
    <message>
        <source>Transaction has %1 unsigned inputs.</source>
        <translation>Transação possui %1 entradas não assinadas.</translation>
    </message>
    <message>
        <source>Transaction is missing some information about inputs.</source>
        <translation>Transação está faltando alguma informação sobre entradas.</translation>
    </message>
    <message>
        <source>Transaction still needs signature(s).</source>
        <translation>Transação ainda precisa de assinatura(s).</translation>
    </message>
    <message>
        <source>(But this wallet cannot sign transactions.)</source>
        <translation>(Mas esta carteira não pode assinar transações.)</translation>
    </message>
    <message>
        <source>(But this wallet does not have the right keys.)</source>
        <translation>(Mas esta carteira não possui as chaves certas.)</translation>
    </message>
    <message>
        <source>Transaction is fully signed and ready for broadcast.</source>
        <translation>Transação está assinada totalmente e pronta para transmitir.</translation>
    </message>
    <message>
        <source>Transaction status is unknown.</source>
        <translation>Situação da transação é desconhecida</translation>
    </message>
</context>
<context>
    <name>PaymentServer</name>
    <message>
        <source>Payment request error</source>
        <translation>Erro no pedido de pagamento</translation>
    </message>
    <message>
        <source>Cannot start particl: click-to-pay handler</source>
        <translation>Não foi possível iniciar particl: manipulador click-to-pay</translation>
    </message>
    <message>
        <source>URI handling</source>
        <translation>Manipulação de URI</translation>
    </message>
    <message>
        <source>'particl://' is not a valid URI. Use 'particl:' instead.</source>
        <translation>'particl://' não é um URI válido. Use 'particl:'.</translation>
    </message>
    <message>
        <source>Cannot process payment request because BIP70 is not supported.</source>
        <translation>O pagamento não pode ser processado porque a BIP70 não é suportada.</translation>
    </message>
    <message>
        <source>Due to widespread security flaws in BIP70 it's strongly recommended that any merchant instructions to switch wallets be ignored.</source>
        <translation>Devido a falha de segurança divulgada no BIP70 é fortemente recomendado que qualquer instrução para comerciantes para mudar de carteira seja ignorado</translation>
    </message>
    <message>
        <source>If you are receiving this error you should request the merchant provide a BIP21 compatible URI.</source>
        <translation>Se você está recebendo este erro você deve requisitar ao comerciante oferecer uma URI compatível com o BIP21.</translation>
    </message>
    <message>
        <source>Invalid payment address %1</source>
        <translation>Endereço de pagamento %1 inválido</translation>
    </message>
    <message>
        <source>URI cannot be parsed! This can be caused by an invalid Particl address or malformed URI parameters.</source>
        <translation>A URI não pode ser analisada! Isto pode ser causado por um endereço inválido ou um parâmetro URI malformado.</translation>
    </message>
    <message>
        <source>Payment request file handling</source>
        <translation>Manipulação de arquivo de cobrança</translation>
    </message>
</context>
<context>
    <name>PeerTableModel</name>
    <message>
        <source>User Agent</source>
        <translation>User Agent</translation>
    </message>
    <message>
        <source>Node/Service</source>
        <translation>Nó/Serviço</translation>
    </message>
    <message>
        <source>NodeId</source>
        <translation>ID do nó</translation>
    </message>
    <message>
        <source>Ping</source>
        <translation>Ping</translation>
    </message>
    <message>
        <source>Sent</source>
        <translation>Enviado</translation>
    </message>
    <message>
        <source>Received</source>
        <translation>Recebido</translation>
    </message>
</context>
<context>
    <name>QObject</name>
    <message>
        <source>Amount</source>
        <translation>Quantidade</translation>
    </message>
    <message>
        <source>Enter a Particl address (e.g. %1)</source>
        <translation>Informe um endereço Particl (ex: %1)</translation>
    </message>
    <message>
        <source>%1 d</source>
        <translation>%1 d</translation>
    </message>
    <message>
        <source>%1 h</source>
        <translation>%1 h</translation>
    </message>
    <message>
        <source>%1 m</source>
        <translation>%1 m</translation>
    </message>
    <message>
        <source>%1 s</source>
        <translation>%1 s</translation>
    </message>
    <message>
        <source>None</source>
        <translation>Nenhum</translation>
    </message>
    <message>
        <source>N/A</source>
        <translation>N/A</translation>
    </message>
    <message>
        <source>%1 ms</source>
        <translation>%1 ms</translation>
    </message>
    <message numerus="yes">
        <source>%n second(s)</source>
        <translation><numerusform>%n segundo</numerusform><numerusform>%n segundos</numerusform></translation>
    </message>
    <message numerus="yes">
        <source>%n minute(s)</source>
        <translation><numerusform>%n minuto</numerusform><numerusform>%n minutos</numerusform></translation>
    </message>
    <message numerus="yes">
        <source>%n hour(s)</source>
        <translation><numerusform>%n hora</numerusform><numerusform>%n horas</numerusform></translation>
    </message>
    <message numerus="yes">
        <source>%n day(s)</source>
        <translation><numerusform>%n dia</numerusform><numerusform>%n dias</numerusform></translation>
    </message>
    <message numerus="yes">
        <source>%n week(s)</source>
        <translation><numerusform>%n semana</numerusform><numerusform>%n semanas</numerusform></translation>
    </message>
    <message>
        <source>%1 and %2</source>
        <translation>%1 e %2</translation>
    </message>
    <message numerus="yes">
        <source>%n year(s)</source>
        <translation><numerusform>%n ano</numerusform><numerusform>%n anos</numerusform></translation>
    </message>
    <message>
        <source>%1 B</source>
        <translation>%1 B</translation>
    </message>
    <message>
        <source>%1 KB</source>
        <translation>%1 KB</translation>
    </message>
    <message>
        <source>%1 MB</source>
        <translation>%1 MB</translation>
    </message>
    <message>
        <source>%1 GB</source>
        <translation>%1 GB</translation>
    </message>
    <message>
        <source>Error: Specified data directory "%1" does not exist.</source>
        <translation>Erro: Diretório de dados especificado "%1" não existe.</translation>
    </message>
    <message>
        <source>Error: Cannot parse configuration file: %1.</source>
        <translation>Erro: Não é possível analisar o arquivo de configuração: %1.</translation>
    </message>
    <message>
        <source>Error: %1</source>
        <translation>Erro: %1</translation>
    </message>
    <message>
        <source>Error initializing settings: %1</source>
        <translation>Erro ao iniciar configurações: %1</translation>
    </message>
    <message>
        <source>%1 didn't yet exit safely...</source>
        <translation>%1 ainda não terminou com segurança...</translation>
    </message>
    <message>
        <source>unknown</source>
        <translation>desconhecido</translation>
    </message>
</context>
<context>
    <name>QRImageWidget</name>
    <message>
        <source>&amp;Save Image...</source>
        <translation>&amp;Salvar imagem...</translation>
    </message>
    <message>
        <source>&amp;Copy Image</source>
        <translation>&amp;Copiar imagem</translation>
    </message>
    <message>
        <source>Resulting URI too long, try to reduce the text for label / message.</source>
        <translation>URI resultante muito longa. Tente reduzir o texto do rótulo ou da mensagem.</translation>
    </message>
    <message>
        <source>Error encoding URI into QR Code.</source>
        <translation>Erro ao codificar o URI em código QR</translation>
    </message>
    <message>
        <source>QR code support not available.</source>
        <translation>Suporte a QR code não disponível</translation>
    </message>
    <message>
        <source>Save QR Code</source>
        <translation>Salvar código QR</translation>
    </message>
    <message>
        <source>PNG Image (*.png)</source>
        <translation>Imagem PNG (*.png)</translation>
    </message>
</context>
<context>
    <name>RPCConsole</name>
    <message>
        <source>N/A</source>
        <translation>N/A</translation>
    </message>
    <message>
        <source>Client version</source>
        <translation>Versão do cliente</translation>
    </message>
    <message>
        <source>&amp;Information</source>
        <translation>&amp;Informação</translation>
    </message>
    <message>
        <source>General</source>
        <translation>Geral</translation>
    </message>
    <message>
        <source>Using BerkeleyDB version</source>
        <translation>Versão do BerkeleyDB</translation>
    </message>
    <message>
        <source>Datadir</source>
        <translation>Pasta de dados</translation>
    </message>
    <message>
        <source>To specify a non-default location of the data directory use the '%1' option.</source>
        <translation>Para especificar um local não padrão do diretório de dados, use a opção '%1'.</translation>
    </message>
    <message>
        <source>Blocksdir</source>
        <translation>Blocksdir</translation>
    </message>
    <message>
        <source>To specify a non-default location of the blocks directory use the '%1' option.</source>
        <translation>Para especificar um local não padrão do diretório dos blocos, use a opção '%1'.</translation>
    </message>
    <message>
        <source>Startup time</source>
        <translation>Horário de inicialização</translation>
    </message>
    <message>
        <source>Network</source>
        <translation>Rede</translation>
    </message>
    <message>
        <source>Name</source>
        <translation>Nome</translation>
    </message>
    <message>
        <source>Number of connections</source>
        <translation>Número de conexões</translation>
    </message>
    <message>
        <source>Block chain</source>
        <translation>Corrente de blocos</translation>
    </message>
    <message>
        <source>Memory Pool</source>
        <translation>Pool de Memória</translation>
    </message>
    <message>
        <source>Current number of transactions</source>
        <translation>Número atual de transações</translation>
    </message>
    <message>
        <source>Memory usage</source>
        <translation>Uso de memória</translation>
    </message>
    <message>
        <source>Wallet: </source>
        <translation>Carteira:</translation>
    </message>
    <message>
        <source>(none)</source>
        <translation>(nada)</translation>
    </message>
    <message>
        <source>&amp;Reset</source>
        <translation>&amp;Limpar</translation>
    </message>
    <message>
        <source>Received</source>
        <translation>Recebido</translation>
    </message>
    <message>
        <source>Sent</source>
        <translation>Enviado</translation>
    </message>
    <message>
        <source>&amp;Peers</source>
        <translation>&amp;Pares</translation>
    </message>
    <message>
        <source>Banned peers</source>
        <translation>Nós banidos</translation>
    </message>
    <message>
        <source>Select a peer to view detailed information.</source>
        <translation>Selecione um nó para ver informações detalhadas.</translation>
    </message>
    <message>
        <source>Direction</source>
        <translation>Direção</translation>
    </message>
    <message>
        <source>Version</source>
        <translation>Versão</translation>
    </message>
    <message>
        <source>Starting Block</source>
        <translation>Bloco Inicial</translation>
    </message>
    <message>
        <source>Synced Headers</source>
        <translation>Cabeçalhos Sincronizados</translation>
    </message>
    <message>
        <source>Synced Blocks</source>
        <translation>Blocos Sincronizados</translation>
    </message>
    <message>
        <source>The mapped Autonomous System used for diversifying peer selection.</source>
        <translation>O sistema autônomo delineado usado para a diversificação da seleção de pares.</translation>
    </message>
    <message>
        <source>Mapped AS</source>
        <translation>Mapeado como</translation>
    </message>
    <message>
        <source>User Agent</source>
        <translation>User Agent</translation>
    </message>
    <message>
        <source>Node window</source>
        <translation>Janela do Nó</translation>
    </message>
    <message>
        <source>Current block height</source>
        <translation>Altura de bloco atual</translation>
    </message>
    <message>
        <source>Open the %1 debug log file from the current data directory. This can take a few seconds for large log files.</source>
        <translation>Abrir o arquivo de log de depuração do %1 localizado no diretório atual de dados. Isso pode levar alguns segundos para arquivos de log grandes.</translation>
    </message>
    <message>
        <source>Decrease font size</source>
        <translation>Diminuir o tamanho da fonte</translation>
    </message>
    <message>
        <source>Increase font size</source>
        <translation>Aumentar o tamanho da fonte</translation>
    </message>
    <message>
        <source>Permissions</source>
        <translation>Permissões</translation>
    </message>
    <message>
        <source>Services</source>
        <translation>Serviços</translation>
    </message>
    <message>
        <source>Connection Time</source>
        <translation>Tempo de conexão</translation>
    </message>
    <message>
        <source>Last Send</source>
        <translation>Ultimo Envio</translation>
    </message>
    <message>
        <source>Last Receive</source>
        <translation>Ultimo Recebido</translation>
    </message>
    <message>
        <source>Ping Time</source>
        <translation>Ping</translation>
    </message>
    <message>
        <source>The duration of a currently outstanding ping.</source>
        <translation>A duração atual de um ping excepcional.</translation>
    </message>
    <message>
        <source>Ping Wait</source>
        <translation>Espera de ping</translation>
    </message>
    <message>
        <source>Min Ping</source>
        <translation>Ping minímo</translation>
    </message>
    <message>
        <source>Time Offset</source>
        <translation>Offset de tempo</translation>
    </message>
    <message>
        <source>Last block time</source>
        <translation>Horário do último bloco</translation>
    </message>
    <message>
        <source>&amp;Open</source>
        <translation>&amp;Abrir</translation>
    </message>
    <message>
        <source>&amp;Console</source>
        <translation>&amp;Console</translation>
    </message>
    <message>
        <source>&amp;Network Traffic</source>
        <translation>&amp;Tráfego da Rede</translation>
    </message>
    <message>
        <source>Totals</source>
        <translation>Totais</translation>
    </message>
    <message>
        <source>In:</source>
        <translation>Entrada:</translation>
    </message>
    <message>
        <source>Out:</source>
        <translation>Saída:</translation>
    </message>
    <message>
        <source>Debug log file</source>
        <translation>Arquivo de log de depuração</translation>
    </message>
    <message>
        <source>Clear console</source>
        <translation>Limpar console</translation>
    </message>
    <message>
        <source>1 &amp;hour</source>
        <translation>1 &amp;hora</translation>
    </message>
    <message>
        <source>1 &amp;day</source>
        <translation>1 &amp;dia</translation>
    </message>
    <message>
        <source>1 &amp;week</source>
        <translation>1 &amp;semana</translation>
    </message>
    <message>
        <source>1 &amp;year</source>
        <translation>1 &amp;ano</translation>
    </message>
    <message>
        <source>&amp;Disconnect</source>
        <translation>&amp;Desconectar</translation>
    </message>
    <message>
        <source>Ban for</source>
        <translation>Banir por</translation>
    </message>
    <message>
<<<<<<< HEAD
        <source>&amp;Unban</source>
        <translation>&amp;Desbanir</translation>
    </message>
    <message>
        <source>Welcome to the %1 RPC console.</source>
        <translation>Bem-vindo ao console RPC do %1.</translation>
=======
        <source>Maximum database cache size. A larger cache can contribute to faster sync, after which the benefit is less pronounced for most use cases. Lowering the cache size will reduce memory usage. Unused mempool memory is shared for this cache.</source>
        <extracomment>Tooltip text for Options window setting that sets the size of the database cache. Explains the corresponding effects of increasing/decreasing this value.</extracomment>
        <translation type="unfinished">Tamanho máximo do cache do banco de dados. Um cache maior pode contribuir para uma sincronização mais rápida, após a qual o benefício é menos pronunciado para a maioria dos casos de uso. Reduzir o tamanho do cache reduzirá o uso de memória. A memória do mempool não utilizada é compartilhada para este cache.</translation>
    </message>
    <message>
        <source>Set the number of script verification threads. Negative values correspond to the number of cores you want to leave free to the system.</source>
        <extracomment>Tooltip text for Options window setting that sets the number of script verification threads. Explains that negative values mean to leave these many cores free to the system.</extracomment>
        <translation type="unfinished">Define o número de threads para script de verificação. Valores negativos correspondem ao número de núcleos que você quer deixar livre para o sistema.</translation>
    </message>
    <message>
        <source>(0 = auto, &lt;0 = leave that many cores free)</source>
        <translation type="unfinished">(0 = automático, &lt;0 = número de núcleos deixados livres)</translation>
    </message>
    <message>
        <source>This allows you or a third party tool to communicate with the node through command-line and JSON-RPC commands.</source>
        <extracomment>Tooltip text for Options window setting that enables the RPC server.</extracomment>
        <translation type="unfinished">Isso permite que você ou ferramentas de terceiros comunique-se  com o node através de linha de comando e comandos JSON-RPC.</translation>
    </message>
    <message>
        <source>Enable R&amp;PC server</source>
        <extracomment>An Options window setting to enable the RPC server.</extracomment>
        <translation type="unfinished">Ative servidor R&amp;PC</translation>
>>>>>>> 9549b28c
    </message>
    <message>
        <source>Use up and down arrows to navigate history, and %1 to clear screen.</source>
        <translation>Use as setas para cima e para baixo para navegar pelo histórico, e %1 para limpar a tela.</translation>
    </message>
    <message>
<<<<<<< HEAD
        <source>Type %1 for an overview of available commands.</source>
        <translation>Digite %1 para obter uma visão geral dos comandos disponíveis.</translation>
=======
        <source>Whether to set subtract fee from amount as default or not.</source>
        <extracomment>Tooltip text for Options window setting that sets subtracting the fee from a sending amount as default.</extracomment>
        <translation type="unfinished">Se deve definir subtrair a taxa do montante como padrão ou não.</translation>
    </message>
    <message>
        <source>Subtract &amp;fee from amount by default</source>
        <extracomment>An Options window setting to set subtracting the fee from a sending amount as default.</extracomment>
        <translation type="unfinished">Subtrair &amp;taxa da quantia por padrão</translation>
>>>>>>> 9549b28c
    </message>
    <message>
        <source>For more information on using this console type %1.</source>
        <translation>Para maiores informações sobre como utilizar este console, digite %1.</translation>
    </message>
    <message>
        <source>WARNING: Scammers have been active, telling users to type commands here, stealing their wallet contents. Do not use this console without fully understanding the ramifications of a command.</source>
        <translation>ATENÇÃO: Fraudadores solicitam a usuários que digitem comandos aqui, e assim roubam o conteúdo de suas carteiras. Não utilize este console sem antes conhecer os comandos e seus efeitos.</translation>
    </message>
    <message>
        <source>Network activity disabled</source>
        <translation>Atividade da rede desativada</translation>
    </message>
    <message>
        <source>Executing command without any wallet</source>
        <translation>Executando comando sem nenhuma carteira</translation>
    </message>
    <message>
        <source>Executing command using "%1" wallet</source>
        <translation>Executando comando usando a carteira "%1"</translation>
    </message>
    <message>
<<<<<<< HEAD
        <source>(node id: %1)</source>
        <translation>(id do nó: %1)</translation>
=======
        <source>Whether to show PSBT controls.</source>
        <extracomment>Tooltip text for options window setting that enables PSBT controls.</extracomment>
        <translation type="unfinished">Se os controles PSBT devem ser exibidos.</translation>
    </message>
    <message>
        <source>Automatically open the Bitcoin client port on the router. This only works when your router supports UPnP and it is enabled.</source>
        <translation type="unfinished">Abrir automaticamente no roteador as portas do cliente Bitcoin. Isto só funcionará se seu roteador suportar UPnP e esta função estiver habilitada.</translation>
>>>>>>> 9549b28c
    </message>
    <message>
        <source>via %1</source>
        <translation>por %1</translation>
    </message>
    <message>
        <source>never</source>
        <translation>nunca</translation>
    </message>
    <message>
        <source>Inbound</source>
        <translation>Entrada</translation>
    </message>
    <message>
        <source>Outbound</source>
        <translation>Saída</translation>
    </message>
    <message>
        <source>Unknown</source>
        <translation>Desconhecido</translation>
    </message>
</context>
<context>
    <name>ReceiveCoinsDialog</name>
    <message>
        <source>&amp;Amount:</source>
        <translation>Qu&amp;antia:</translation>
    </message>
    <message>
        <source>&amp;Label:</source>
        <translation>&amp;Rótulo:</translation>
    </message>
    <message>
        <source>&amp;Message:</source>
        <translation>&amp;Mensagem:</translation>
    </message>
    <message>
        <source>An optional message to attach to the payment request, which will be displayed when the request is opened. Note: The message will not be sent with the payment over the Particl network.</source>
        <translation>Uma mensagem opcional que será anexada na cobrança e será mostrada quando ela for aberta. Nota: A mensagem não será enviada com o pagamento pela rede Particl.</translation>
    </message>
    <message>
        <source>An optional label to associate with the new receiving address.</source>
        <translation>Um rótulo opcional para associar ao novo endereço de recebimento.</translation>
    </message>
    <message>
        <source>Use this form to request payments. All fields are &lt;b&gt;optional&lt;/b&gt;.</source>
        <translation>Use esse formulário para fazer cobranças. Todos os campos são &lt;b&gt;opcionais&lt;/b&gt;.</translation>
    </message>
    <message>
        <source>An optional amount to request. Leave this empty or zero to not request a specific amount.</source>
        <translation>Uma quantia opcional para cobrar. Deixe vazio ou zero para não cobrar uma quantia específica.</translation>
    </message>
    <message>
        <source>An optional label to associate with the new receiving address (used by you to identify an invoice).  It is also attached to the payment request.</source>
        <translation>Um rótulo opcional para associar ao novo endereço de recebimento (usado por você para identificar uma solicitação de pagamento). Que também será adicionado a solicitação de pagamento.</translation>
    </message>
    <message>
        <source>An optional message that is attached to the payment request and may be displayed to the sender.</source>
        <translation>Uma mensagem opcional que será anexada na cobrança e será mostrada ao remetente. </translation>
    </message>
    <message>
        <source>&amp;Create new receiving address</source>
        <translation>&amp;Criar novo endereço de recebimento</translation>
    </message>
    <message>
        <source>Clear all fields of the form.</source>
        <translation>Limpa todos os campos do formulário.</translation>
    </message>
    <message>
        <source>Clear</source>
        <translation>Limpar</translation>
    </message>
    <message>
        <source>Native segwit addresses (aka Bech32 or BIP-173) reduce your transaction fees later on and offer better protection against typos, but old wallets don't support them. When unchecked, an address compatible with older wallets will be created instead.</source>
        <translation>Endereços segwit nativos (também conhecidos como Bench32 ou BIP-173) reduzem suas taxas de transação mais adiante e oferecem melhor proteção contra erros de digitação, porém carteiras antigas não têm suporte a eles. Quando não estiver rubricado, um endereço compatível com cateiras antigas será criado como alternativa.</translation>
    </message>
    <message>
        <source>Generate native segwit (Bech32) address</source>
        <translation>Gere um endereço segwit (Bench32) nativo</translation>
    </message>
    <message>
        <source>Requested payments history</source>
        <translation>Histórico de cobranças</translation>
    </message>
    <message>
        <source>Show the selected request (does the same as double clicking an entry)</source>
        <translation>Mostra a cobrança selecionada (o mesmo que clicar duas vezes em um registro)</translation>
    </message>
    <message>
        <source>Show</source>
        <translation>Mostrar</translation>
    </message>
    <message>
        <source>Remove the selected entries from the list</source>
        <translation>Remove o registro selecionado da lista</translation>
    </message>
    <message>
        <source>Remove</source>
        <translation>Remover</translation>
    </message>
    <message>
        <source>Copy URI</source>
        <translation>Copiar URI</translation>
    </message>
    <message>
        <source>Copy label</source>
        <translation>Copiar rótulo</translation>
    </message>
    <message>
        <source>Copy message</source>
        <translation>Copiar mensagem</translation>
    </message>
    <message>
        <source>Copy amount</source>
        <translation>Copiar quantia</translation>
    </message>
    <message>
        <source>Could not unlock wallet.</source>
        <translation>Não foi possível desbloquear a carteira.</translation>
    </message>
    <message>
        <source>Could not generate new %1 address</source>
        <translation>Não foi possível gerar novo endereço %1 </translation>
    </message>
</context>
<context>
    <name>ReceiveRequestDialog</name>
    <message>
        <source>Request payment to ...</source>
        <translation>Solicitar pagamento para...</translation>
    </message>
    <message>
        <source>Address:</source>
        <translation>Endereço:</translation>
    </message>
    <message>
        <source>Amount:</source>
        <translation>Quantia:</translation>
    </message>
    <message>
        <source>Label:</source>
        <translation>Etiqueta:</translation>
    </message>
    <message>
        <source>Message:</source>
        <translation>Mensagem:</translation>
    </message>
    <message>
        <source>Wallet:</source>
        <translation>Carteira:</translation>
    </message>
    <message>
        <source>Copy &amp;URI</source>
        <translation>Copiar &amp;URI</translation>
    </message>
    <message>
        <source>Copy &amp;Address</source>
        <translation>&amp;Copiar Endereço</translation>
    </message>
    <message>
        <source>&amp;Save Image...</source>
        <translation>&amp;Salvar Imagem...</translation>
    </message>
    <message>
        <source>Request payment to %1</source>
        <translation>Pedido de pagamento para %1</translation>
    </message>
    <message>
        <source>Payment information</source>
        <translation>Informação do pagamento</translation>
    </message>
</context>
<context>
    <name>RecentRequestsTableModel</name>
    <message>
        <source>Date</source>
        <translation>Data</translation>
    </message>
    <message>
        <source>Label</source>
        <translation>Rótulo</translation>
    </message>
    <message>
        <source>Message</source>
        <translation>Mensagem</translation>
    </message>
    <message>
        <source>(no label)</source>
        <translation>(sem rótulo)</translation>
    </message>
    <message>
        <source>(no message)</source>
        <translation>(sem mensagem)</translation>
    </message>
    <message>
        <source>(no amount requested)</source>
        <translation>(nenhuma quantia solicitada)</translation>
    </message>
    <message>
        <source>Requested</source>
        <translation>Solicitado</translation>
    </message>
</context>
<context>
    <name>SendCoinsDialog</name>
    <message>
        <source>Send Coins</source>
        <translation>Enviar moedas</translation>
    </message>
    <message>
        <source>Coin Control Features</source>
        <translation>Opções de controle de moeda</translation>
    </message>
    <message>
        <source>Inputs...</source>
        <translation>Entradas...</translation>
    </message>
    <message>
        <source>automatically selected</source>
        <translation>automaticamente selecionado</translation>
    </message>
    <message>
        <source>Insufficient funds!</source>
        <translation>Saldo insuficiente!</translation>
    </message>
    <message>
        <source>Quantity:</source>
        <translation>Quantidade:</translation>
    </message>
    <message>
        <source>Bytes:</source>
        <translation>Bytes:</translation>
    </message>
    <message>
        <source>Amount:</source>
        <translation>Quantia:</translation>
    </message>
    <message>
        <source>Fee:</source>
        <translation>Taxa:</translation>
    </message>
    <message>
        <source>After Fee:</source>
        <translation>Depois da taxa:</translation>
    </message>
    <message>
        <source>Change:</source>
        <translation>Troco:</translation>
    </message>
    <message>
        <source>If this is activated, but the change address is empty or invalid, change will be sent to a newly generated address.</source>
        <translation>Se essa opção for ativada e o endereço de troco estiver vazio ou inválido, o troco será enviado a um novo endereço gerado na hora.</translation>
    </message>
    <message>
        <source>Custom change address</source>
        <translation>Endereço específico de troco</translation>
    </message>
    <message>
        <source>Transaction Fee:</source>
        <translation>Taxa de transação:</translation>
    </message>
    <message>
        <source>Choose...</source>
        <translation>Escolher...</translation>
    </message>
    <message>
        <source>Using the fallbackfee can result in sending a transaction that will take several hours or days (or never) to confirm. Consider choosing your fee manually or wait until you have validated the complete chain.</source>
        <translation>O uso da taxa de retorno pode resultar no envio de uma transação que levará várias horas ou dias (ou nunca) para confirmar. Considere escolher sua taxa manualmente ou aguarde até que você tenha validado a cadeia completa.</translation>
    </message>
    <message>
        <source>Warning: Fee estimation is currently not possible.</source>
        <translation>Atenção: Estimativa de taxa não disponível no momento</translation>
    </message>
    <message>
        <source>Specify a custom fee per kB (1,000 bytes) of the transaction's virtual size.

Note:  Since the fee is calculated on a per-byte basis, a fee of "100 satoshis per kB" for a transaction size of 500 bytes (half of 1 kB) would ultimately yield a fee of only 50 satoshis.</source>
        <translation>Especifique uma taxa personalizada por kB (1.000 bytes) do tamanho virtual da transação.

Nota:  Como a taxa é calculada por byte, uma taxa de "100 satoshis por kB" por uma transação de 500 bytes (metade de 1 kB) teria uma taxa final de apenas 50 satoshis.</translation>
    </message>
    <message>
        <source>per kilobyte</source>
        <translation>por kilobyte</translation>
    </message>
    <message>
        <source>Hide</source>
        <translation>Ocultar</translation>
    </message>
    <message>
        <source>Recommended:</source>
        <translation>Recomendado:</translation>
    </message>
    <message>
        <source>Custom:</source>
        <translation>Personalizado:</translation>
    </message>
    <message>
        <source>(Smart fee not initialized yet. This usually takes a few blocks...)</source>
        <translation>(SmartFee não iniciado. Isso requer alguns blocos...)</translation>
    </message>
    <message>
        <source>Send to multiple recipients at once</source>
        <translation>Enviar para vários destinatários de uma só vez</translation>
    </message>
    <message>
        <source>Add &amp;Recipient</source>
        <translation>Adicionar &amp;Destinatário</translation>
    </message>
    <message>
        <source>Clear all fields of the form.</source>
        <translation>Limpar todos os campos do formulário.</translation>
    </message>
    <message>
        <source>Dust:</source>
        <translation>Poeira:</translation>
    </message>
    <message>
        <source>Hide transaction fee settings</source>
        <translation>Ocultar preferências para Taxas de Transação</translation>
    </message>
    <message>
        <source>When there is less transaction volume than space in the blocks, miners as well as relaying nodes may enforce a minimum fee. Paying only this minimum fee is just fine, but be aware that this can result in a never confirming transaction once there is more demand for particl transactions than the network can process.</source>
        <translation>Quando o volume de transações é maior que o espaço nos blocos, os mineradores, bem como os nós de retransmissão, podem impor uma taxa mínima. Pagando apenas esta taxa mínima é muito bom, mas esteja ciente de que isso pode resultar em uma transação nunca confirmada, uma vez que há mais demanda por transações do que a rede pode processar.</translation>
    </message>
    <message>
        <source>A too low fee might result in a never confirming transaction (read the tooltip)</source>
        <translation>Uma taxa muito pequena pode resultar em uma transação nunca confirmada (leia a dica)</translation>
    </message>
    <message>
        <source>Confirmation time target:</source>
        <translation>Tempo alvo de confirmação:</translation>
    </message>
    <message>
        <source>Enable Replace-By-Fee</source>
        <translation>Habilitar Replace-By-Fee</translation>
    </message>
    <message>
        <source>With Replace-By-Fee (BIP-125) you can increase a transaction's fee after it is sent. Without this, a higher fee may be recommended to compensate for increased transaction delay risk.</source>
        <translation>Com Replace-By-Fee (BIP-125) você pode aumentar a taxa da transação após ela ser enviada. Sem isso, uma taxa maior pode ser recomendada para compensar por risco de alto atraso na transação.</translation>
    </message>
    <message>
        <source>Clear &amp;All</source>
        <translation>Limpar &amp;Tudo</translation>
    </message>
    <message>
        <source>Balance:</source>
        <translation>Saldo:</translation>
    </message>
    <message>
        <source>Confirm the send action</source>
        <translation>Confirmar o envio</translation>
    </message>
    <message>
        <source>S&amp;end</source>
        <translation>&amp;Enviar</translation>
    </message>
    <message>
        <source>Copy quantity</source>
        <translation>Copiar quantia</translation>
    </message>
    <message>
        <source>Copy amount</source>
        <translation>Copiar quantia</translation>
    </message>
    <message>
        <source>Copy fee</source>
        <translation>Copiar taxa</translation>
    </message>
    <message>
        <source>Copy after fee</source>
        <translation>Copiar após taxa</translation>
    </message>
    <message>
        <source>Copy bytes</source>
        <translation>Copiar bytes</translation>
    </message>
    <message>
        <source>Copy dust</source>
        <translation>Copiar poeira</translation>
    </message>
    <message>
        <source>Copy change</source>
        <translation>Copiar troco</translation>
    </message>
    <message>
        <source>%1 (%2 blocks)</source>
        <translation>%1 (%2 blocos)</translation>
    </message>
    <message>
        <source>Cr&amp;eate Unsigned</source>
        <translation>Cr&amp;iar Não Assinado</translation>
    </message>
    <message>
        <source>Creates a Partially Signed Particl Transaction (PSBT) for use with e.g. an offline %1 wallet, or a PSBT-compatible hardware wallet.</source>
        <translation>Cria uma Transação de Particl Parcialmente Assinada (PSBT) para usar com ex: uma carteira %1 offline, ou uma PSBT-compatível hardware wallet.</translation>
    </message>
    <message>
        <source> from wallet '%1'</source>
        <translation>da carteira '%1'</translation>
    </message>
    <message>
        <source>%1 to '%2'</source>
        <translation>%1 para '%2'</translation>
    </message>
    <message>
        <source>%1 to %2</source>
        <translation>%1 a %2</translation>
    </message>
    <message>
        <source>Do you want to draft this transaction?</source>
        <translation>Você quer um rascunho dessa transação?</translation>
    </message>
    <message>
        <source>Are you sure you want to send?</source>
        <translation>Tem certeza que deseja enviar?</translation>
    </message>
    <message>
        <source>Create Unsigned</source>
        <translation>Criar Não Assinado</translation>
    </message>
    <message>
        <source>Save Transaction Data</source>
        <translation>Salvar Dados de Transação</translation>
    </message>
    <message>
        <source>Partially Signed Transaction (Binary) (*.psbt)</source>
        <translation>Transação Parcialmente Assinada (Binário) (*.psbt)</translation>
    </message>
    <message>
        <source>PSBT saved</source>
        <translation>PSBT salvo</translation>
    </message>
    <message>
        <source>or</source>
        <translation>ou</translation>
    </message>
    <message>
        <source>You can increase the fee later (signals Replace-By-Fee, BIP-125).</source>
        <translation>Você pode aumentar a taxa depois (sinaliza Replace-By-Fee, BIP-125).</translation>
    </message>
    <message>
        <source>Please, review your transaction proposal. This will produce a Partially Signed Particl Transaction (PSBT) which you can save or copy and then sign with e.g. an offline %1 wallet, or a PSBT-compatible hardware wallet.</source>
        <translation>Por favor, reveja sua proposta de transação. Será produzido uma Transação de Particl Parcialmente Assinada (PSBT) que você pode copiar e assinar com ex: uma carteira %1 offline, ou uma PSBT-compatível hardware wallet.</translation>
    </message>
    <message>
        <source>Please, review your transaction.</source>
        <translation>Revise a sua transação.</translation>
    </message>
    <message>
        <source>Transaction fee</source>
        <translation>Taxa da transação</translation>
    </message>
    <message>
        <source>Not signalling Replace-By-Fee, BIP-125.</source>
        <translation>Não sinalizar Replace-By-Fee, BIP-125.</translation>
    </message>
    <message>
        <source>Total Amount</source>
        <translation>Valor total</translation>
    </message>
    <message>
        <source>To review recipient list click "Show Details..."</source>
        <translation>Para revisar a lista de destinatários click "Exibir Detalhes..."</translation>
    </message>
    <message>
        <source>Confirm send coins</source>
        <translation>Confirme o envio de moedas</translation>
    </message>
    <message>
        <source>Confirm transaction proposal</source>
        <translation>Confirmar a proposta de transação</translation>
    </message>
    <message>
        <source>Send</source>
        <translation>Enviar</translation>
    </message>
    <message>
        <source>Watch-only balance:</source>
        <translation>Saldo monitorado:</translation>
    </message>
    <message>
        <source>The recipient address is not valid. Please recheck.</source>
        <translation>Endereço de envio inváido. Favor checar.</translation>
    </message>
    <message>
        <source>The amount to pay must be larger than 0.</source>
        <translation>A quantia à pagar deve ser maior que 0</translation>
    </message>
    <message>
        <source>The amount exceeds your balance.</source>
        <translation>A quantia excede o seu saldo.</translation>
    </message>
    <message>
        <source>The total exceeds your balance when the %1 transaction fee is included.</source>
        <translation>O total excede o seu saldo quando a taxa da transação %1 é incluída.</translation>
    </message>
    <message>
        <source>Duplicate address found: addresses should only be used once each.</source>
        <translation>Endereço duplicado encontrado: Endereços devem ser usados somente uma vez cada.</translation>
    </message>
    <message>
        <source>Transaction creation failed!</source>
        <translation>Falha na criação da transação!</translation>
    </message>
    <message>
        <source>A fee higher than %1 is considered an absurdly high fee.</source>
        <translation>Uma taxa maior que %1 é considerada uma taxa absurdamente alta.</translation>
    </message>
    <message>
        <source>Payment request expired.</source>
        <translation>Pedido de pagamento expirado.</translation>
    </message>
    <message numerus="yes">
        <source>Estimated to begin confirmation within %n block(s).</source>
        <translation><numerusform>Confirmação em %n bloco.</numerusform><numerusform>Início estimado para confirmação em %n blocos.</numerusform></translation>
    </message>
    <message>
        <source>Warning: Invalid Particl address</source>
        <translation>Aviso: Endereço Particl inválido</translation>
    </message>
    <message>
        <source>Warning: Unknown change address</source>
        <translation>Aviso: Endereço de troco desconhecido</translation>
    </message>
    <message>
        <source>Confirm custom change address</source>
        <translation>Confirmar endereço de troco personalizado</translation>
    </message>
    <message>
        <source>The address you selected for change is not part of this wallet. Any or all funds in your wallet may be sent to this address. Are you sure?</source>
        <translation>O endereço selecionado para o troco não pertence a esta carteira. Alguns ou todos os fundos da sua carteira modem ser mandados para esse endereço. Tem certeza?</translation>
    </message>
    <message>
        <source>(no label)</source>
        <translation>(sem rótulo)</translation>
    </message>
</context>
<context>
    <name>SendCoinsEntry</name>
    <message>
        <source>A&amp;mount:</source>
        <translation>Q&amp;uantidade:</translation>
    </message>
    <message>
        <source>Pay &amp;To:</source>
        <translation>Pagar &amp;Para:</translation>
    </message>
    <message>
        <source>&amp;Label:</source>
        <translation>&amp;Rótulo:</translation>
    </message>
    <message>
        <source>Choose previously used address</source>
        <translation>Escolher endereço usado anteriormente</translation>
    </message>
    <message>
        <source>The Particl address to send the payment to</source>
        <translation>O endereço Particl para enviar o pagamento</translation>
    </message>
    <message>
        <source>Alt+A</source>
        <translation>Alt+A</translation>
    </message>
    <message>
        <source>Paste address from clipboard</source>
        <translation>Colar o endereço da área de transferência</translation>
    </message>
    <message>
        <source>Alt+P</source>
        <translation>Alt+P</translation>
    </message>
    <message>
        <source>Remove this entry</source>
        <translation>Remover esta entrada</translation>
    </message>
    <message>
        <source>The amount to send in the selected unit</source>
        <translation>A quantia a ser enviada na unidade selecionada</translation>
    </message>
    <message>
        <source>The fee will be deducted from the amount being sent. The recipient will receive less particl than you enter in the amount field. If multiple recipients are selected, the fee is split equally.</source>
        <translation>A taxa será deduzida da quantia que está sendo enviada. O destinatário receberá menos particl do que você colocou no campo de quantidade. Se vários destinatários estão selecionados, a taxa é dividida igualmente.</translation>
    </message>
    <message>
        <source>S&amp;ubtract fee from amount</source>
        <translation>&amp;Retirar taxa da quantia</translation>
    </message>
    <message>
        <source>Use available balance</source>
        <translation>Use o saldo disponível</translation>
    </message>
    <message>
        <source>Message:</source>
        <translation>Mensagem:</translation>
    </message>
    <message>
        <source>This is an unauthenticated payment request.</source>
        <translation>Esta é uma cobrança não autenticada.</translation>
    </message>
    <message>
        <source>This is an authenticated payment request.</source>
        <translation>Esta é uma cobrança autenticada.</translation>
    </message>
    <message>
        <source>Enter a label for this address to add it to the list of used addresses</source>
        <translation>Digite um rótulo para este endereço para adicioná-lo no catálogo</translation>
    </message>
    <message>
        <source>A message that was attached to the particl: URI which will be stored with the transaction for your reference. Note: This message will not be sent over the Particl network.</source>
        <translation>A mensagem que foi anexada ao particl: URI na qual será gravada na transação para sua referência. Nota: Essa mensagem não será gravada publicamente na rede Particl.</translation>
    </message>
    <message>
        <source>Pay To:</source>
        <translation>Pague Para:</translation>
    </message>
    <message>
        <source>Memo:</source>
        <translation>Memorizar:</translation>
    </message>
</context>
<context>
    <name>ShutdownWindow</name>
    <message>
        <source>%1 is shutting down...</source>
        <translation>%1 está desligando...</translation>
    </message>
    <message>
        <source>Do not shut down the computer until this window disappears.</source>
        <translation>Não desligue o computador até que esta janela desapareça.</translation>
    </message>
</context>
<context>
    <name>SignVerifyMessageDialog</name>
    <message>
        <source>Signatures - Sign / Verify a Message</source>
        <translation>Assinaturas - Assinar / Verificar uma mensagem</translation>
    </message>
    <message>
        <source>&amp;Sign Message</source>
        <translation>&amp;Assinar mensagem</translation>
    </message>
    <message>
        <source>You can sign messages/agreements with your addresses to prove you can receive particl sent to them. Be careful not to sign anything vague or random, as phishing attacks may try to trick you into signing your identity over to them. Only sign fully-detailed statements you agree to.</source>
        <translation>Você pode assinar mensagens com seus endereços para provar que você pode receber particl enviados por alguém. Cuidado para não assinar nada vago ou aleatório, pois ataques phishing podem tentar te enganar para assinar coisas para eles como se fosse você. Somente assine termos bem detalhados que você concorde.</translation>
    </message>
    <message>
        <source>The Particl address to sign the message with</source>
        <translation>O endereço Particl que assinará a mensagem</translation>
    </message>
    <message>
        <source>Choose previously used address</source>
        <translation>Escolha um endereço usado anteriormente</translation>
    </message>
    <message>
        <source>Alt+A</source>
        <translation>Alt+A</translation>
    </message>
    <message>
        <source>Paste address from clipboard</source>
        <translation>Colar o endereço da área de transferência</translation>
    </message>
    <message>
        <source>Alt+P</source>
        <translation>Alt+P</translation>
    </message>
    <message>
        <source>Enter the message you want to sign here</source>
        <translation>Digite a mensagem que você quer assinar aqui</translation>
    </message>
    <message>
        <source>Signature</source>
        <translation>Assinatura</translation>
    </message>
    <message>
        <source>Copy the current signature to the system clipboard</source>
        <translation>Copiar a assinatura para a área de transferência do sistema</translation>
    </message>
    <message>
        <source>Sign the message to prove you own this Particl address</source>
        <translation>Assinar mensagem para provar que você é dono deste endereço Particl</translation>
    </message>
    <message>
        <source>Sign &amp;Message</source>
        <translation>Assinar &amp;Mensagem</translation>
    </message>
    <message>
        <source>Reset all sign message fields</source>
        <translation>Limpar todos os campos de assinatura da mensagem</translation>
    </message>
    <message>
        <source>Clear &amp;All</source>
        <translation>Limpar &amp;Tudo</translation>
    </message>
    <message>
        <source>&amp;Verify Message</source>
        <translation>&amp;Verificar Mensagem</translation>
    </message>
    <message>
        <source>Enter the receiver's address, message (ensure you copy line breaks, spaces, tabs, etc. exactly) and signature below to verify the message. Be careful not to read more into the signature than what is in the signed message itself, to avoid being tricked by a man-in-the-middle attack. Note that this only proves the signing party receives with the address, it cannot prove sendership of any transaction!</source>
        <translation>Coloque o endereço do autor, a mensagem (certifique-se de copiar toda a mensagem, incluindo quebras de linha, espaços, tabulações, etc.) e a assinatura abaixo para verificar a mensagem. Cuidado para não compreender mais da assinatura do que está na mensagem assinada de fato, para evitar ser enganado por um ataque man-in-the-middle. Note que isso somente prova que o signatário recebe com este endereço, não pode provar que é o remetente de nenhuma transação!</translation>
    </message>
    <message>
        <source>The Particl address the message was signed with</source>
        <translation>O endereço Particl que foi usado para assinar a mensagem</translation>
    </message>
    <message>
        <source>The signed message to verify</source>
        <translation>A mensagem assinada para verificação</translation>
    </message>
    <message>
        <source>The signature given when the message was signed</source>
        <translation>A assinatura fornecida quando a mensagem foi assinada</translation>
    </message>
    <message>
        <source>Verify the message to ensure it was signed with the specified Particl address</source>
        <translation>Verificar mensagem para se assegurar que ela foi assinada pelo dono de um endereço Particl específico</translation>
    </message>
    <message>
        <source>Verify &amp;Message</source>
        <translation>Verificar &amp;Mensagem</translation>
    </message>
    <message>
        <source>Reset all verify message fields</source>
        <translation>Limpar todos os campos da verificação de mensagem</translation>
    </message>
    <message>
        <source>Click "Sign Message" to generate signature</source>
        <translation>Clique em "Assinar mensagem" para gerar a assinatura</translation>
    </message>
    <message>
        <source>The entered address is invalid.</source>
        <translation>O endereço digitado é inválido.</translation>
    </message>
    <message>
        <source>Please check the address and try again.</source>
        <translation>Por gentileza, cheque o endereço e tente novamente.</translation>
    </message>
    <message>
        <source>The entered address does not refer to a key.</source>
        <translation>O endereço fornecido não se refere a uma chave.</translation>
    </message>
    <message>
        <source>Wallet unlock was cancelled.</source>
        <translation>O desbloqueio da carteira foi cancelado.</translation>
    </message>
    <message>
        <source>No error</source>
        <translation>Sem erro</translation>
    </message>
    <message>
        <source>Private key for the entered address is not available.</source>
        <translation>A chave privada do endereço inserido não está disponível.</translation>
    </message>
    <message>
        <source>Message signing failed.</source>
        <translation>A assinatura da mensagem falhou.</translation>
    </message>
    <message>
        <source>Message signed.</source>
        <translation>Mensagem assinada.</translation>
    </message>
    <message>
        <source>The signature could not be decoded.</source>
        <translation>A assinatura não pode ser decodificada.</translation>
    </message>
    <message>
        <source>Please check the signature and try again.</source>
        <translation>Por gentileza, cheque a assinatura e tente novamente.</translation>
    </message>
    <message>
        <source>The signature did not match the message digest.</source>
        <translation>A assinatura não corresponde a mensagem.</translation>
    </message>
    <message>
        <source>Message verification failed.</source>
        <translation>Falha na verificação da mensagem.</translation>
    </message>
    <message>
        <source>Message verified.</source>
        <translation>Mensagem verificada.</translation>
    </message>
</context>
<context>
    <name>TrafficGraphWidget</name>
    <message>
        <source>KB/s</source>
        <translation>KB/s</translation>
    </message>
</context>
<context>
    <name>TransactionDesc</name>
    <message numerus="yes">
        <source>Open for %n more block(s)</source>
        <translation><numerusform>Abrir para mais %n bloco</numerusform><numerusform>Abrir para mais %n blocos</numerusform></translation>
    </message>
    <message>
        <source>Open until %1</source>
        <translation>Aberto até %1</translation>
    </message>
    <message>
        <source>conflicted with a transaction with %1 confirmations</source>
        <translation>conflitado com uma transação com %1 confirmações</translation>
    </message>
    <message>
        <source>0/unconfirmed, %1</source>
        <translation>0/não confirmado, %1</translation>
    </message>
    <message>
        <source>in memory pool</source>
        <translation>no pool de memória</translation>
    </message>
    <message>
        <source>not in memory pool</source>
        <translation>não está no pool de memóra</translation>
    </message>
    <message>
        <source>abandoned</source>
        <translation>abandonado</translation>
    </message>
    <message>
        <source>%1/unconfirmed</source>
        <translation>%1/não confirmado</translation>
    </message>
    <message>
        <source>%1 confirmations</source>
        <translation>%1 confirmações</translation>
    </message>
    <message>
        <source>Status</source>
        <translation>Status</translation>
    </message>
    <message>
        <source>Date</source>
        <translation>Data</translation>
    </message>
    <message>
        <source>Source</source>
        <translation>Fonte</translation>
    </message>
    <message>
        <source>Generated</source>
        <translation>Gerado</translation>
    </message>
    <message>
        <source>From</source>
        <translation>De</translation>
    </message>
    <message>
        <source>unknown</source>
        <translation>desconhecido</translation>
    </message>
    <message>
        <source>To</source>
        <translation>Para</translation>
    </message>
    <message>
        <source>own address</source>
        <translation>endereço próprio</translation>
    </message>
    <message>
        <source>watch-only</source>
        <translation>monitorado</translation>
    </message>
    <message>
        <source>label</source>
        <translation>rótulo</translation>
    </message>
    <message>
        <source>Credit</source>
        <translation>Crédito</translation>
    </message>
    <message numerus="yes">
        <source>matures in %n more block(s)</source>
        <translation><numerusform>maduro em mais %n bloco</numerusform><numerusform>maduro em mais %n blocos</numerusform></translation>
    </message>
    <message>
        <source>not accepted</source>
        <translation>não aceito</translation>
    </message>
    <message>
        <source>Debit</source>
        <translation>Débito</translation>
    </message>
    <message>
        <source>Total debit</source>
        <translation>Débito total</translation>
    </message>
    <message>
        <source>Total credit</source>
        <translation>Crédito total</translation>
    </message>
    <message>
        <source>Transaction fee</source>
        <translation>Taxa da transação</translation>
    </message>
    <message>
        <source>Net amount</source>
        <translation>Valor líquido</translation>
    </message>
    <message>
        <source>Message</source>
        <translation>Mensagem</translation>
    </message>
    <message>
        <source>Comment</source>
        <translation>Comentário</translation>
    </message>
    <message>
        <source>Transaction ID</source>
        <translation>ID da transação</translation>
    </message>
    <message>
        <source>Transaction total size</source>
        <translation>Tamanho tota da transação</translation>
    </message>
    <message>
        <source>Transaction virtual size</source>
        <translation>Tamanho virtual da transação</translation>
    </message>
    <message>
        <source>Output index</source>
        <translation>Index da saída</translation>
    </message>
    <message>
        <source> (Certificate was not verified)</source>
        <translation>(O certificado não foi verificado)</translation>
    </message>
    <message>
        <source>Merchant</source>
        <translation>Mercador</translation>
    </message>
    <message>
        <source>Generated coins must mature %1 blocks before they can be spent. When you generated this block, it was broadcast to the network to be added to the block chain. If it fails to get into the chain, its state will change to "not accepted" and it won't be spendable. This may occasionally happen if another node generates a block within a few seconds of yours.</source>
        <translation>Moedas recém mineradas precisam aguardar %1 blocos antes de serem gastas. Quando você gerou este bloco, ele foi disseminado pela rede para ser adicionado à blockchain. Se ele falhar em ser inserido na blockchain, seu estado será modificado para "não aceito" e ele não poderá ser gasto. Isso pode acontecer eventualmente quando blocos são gerados quase que simultaneamente.</translation>
    </message>
    <message>
        <source>Debug information</source>
        <translation>Informações de depuração</translation>
    </message>
    <message>
        <source>Transaction</source>
        <translation>Transação</translation>
    </message>
    <message>
        <source>Inputs</source>
        <translation>Entradas</translation>
    </message>
    <message>
        <source>Amount</source>
        <translation>Quantia</translation>
    </message>
    <message>
        <source>true</source>
        <translation>verdadeiro</translation>
    </message>
    <message>
        <source>false</source>
        <translation>falso</translation>
    </message>
</context>
<context>
    <name>TransactionDescDialog</name>
    <message>
        <source>This pane shows a detailed description of the transaction</source>
        <translation>Este painel mostra uma descrição detalhada da transação</translation>
    </message>
    <message>
        <source>Details for %1</source>
        <translation>Detalhes para %1</translation>
    </message>
</context>
<context>
    <name>TransactionTableModel</name>
    <message>
        <source>Date</source>
        <translation>Data</translation>
    </message>
    <message>
        <source>Type</source>
        <translation>Tipo</translation>
    </message>
    <message>
        <source>Label</source>
        <translation>Rótulo</translation>
    </message>
    <message numerus="yes">
        <source>Open for %n more block(s)</source>
        <translation><numerusform>Aberto por mais %n bloco</numerusform><numerusform>Aberto por mais %n blocos</numerusform></translation>
    </message>
    <message>
        <source>Open until %1</source>
        <translation>Aberto até %1</translation>
    </message>
    <message>
        <source>Unconfirmed</source>
        <translation>Não confirmado</translation>
    </message>
    <message>
        <source>Abandoned</source>
        <translation>Abandonado</translation>
    </message>
    <message>
        <source>Confirming (%1 of %2 recommended confirmations)</source>
        <translation>Confirmando (%1 de %2 confirmações recomendadas)</translation>
    </message>
    <message>
        <source>Confirmed (%1 confirmations)</source>
        <translation>Confirmado (%1 confirmações)</translation>
    </message>
    <message>
        <source>Conflicted</source>
        <translation>Conflitado</translation>
    </message>
    <message>
        <source>Immature (%1 confirmations, will be available after %2)</source>
        <translation>Recém-criado (%1 confirmações, disponível somente após %2)</translation>
    </message>
    <message>
        <source>Generated but not accepted</source>
        <translation>Gerado mas não aceito</translation>
    </message>
    <message>
        <source>Received with</source>
        <translation>Recebido com</translation>
    </message>
    <message>
        <source>Received from</source>
        <translation>Recebido de</translation>
    </message>
    <message>
        <source>Sent to</source>
        <translation>Enviado para</translation>
    </message>
    <message>
        <source>Payment to yourself</source>
        <translation>Pagamento para você mesmo</translation>
    </message>
    <message>
        <source>Mined</source>
        <translation>Minerado</translation>
    </message>
    <message>
        <source>watch-only</source>
        <translation>monitorado</translation>
    </message>
    <message>
        <source>(n/a)</source>
        <translation>(n/a)</translation>
    </message>
    <message>
        <source>(no label)</source>
        <translation>(sem rótulo)</translation>
    </message>
    <message>
        <source>Transaction status. Hover over this field to show number of confirmations.</source>
        <translation>Status da transação. Passe o mouse sobre este campo para mostrar o número de confirmações.</translation>
    </message>
    <message>
        <source>Date and time that the transaction was received.</source>
        <translation>Data e hora em que a transação foi recebida.</translation>
    </message>
    <message>
        <source>Type of transaction.</source>
        <translation>Tipo de transação.</translation>
    </message>
    <message>
        <source>Whether or not a watch-only address is involved in this transaction.</source>
        <translation>Mostrar ou não endereços monitorados na lista de transações.</translation>
    </message>
    <message>
        <source>User-defined intent/purpose of the transaction.</source>
        <translation>Intenção/Propósito definido pelo usuário para a transação.</translation>
    </message>
    <message>
        <source>Amount removed from or added to balance.</source>
        <translation>Quantidade debitada ou creditada ao saldo.</translation>
    </message>
</context>
<context>
    <name>TransactionView</name>
    <message>
        <source>All</source>
        <translation>Todos</translation>
    </message>
    <message>
        <source>Today</source>
        <translation>Hoje</translation>
    </message>
    <message>
        <source>This week</source>
        <translation>Essa semana</translation>
    </message>
    <message>
        <source>This month</source>
        <translation>Esse mês</translation>
    </message>
    <message>
        <source>Last month</source>
        <translation>Mês passado</translation>
    </message>
    <message>
        <source>This year</source>
        <translation>Este ano</translation>
    </message>
    <message>
        <source>Range...</source>
        <translation>Intervalo...</translation>
    </message>
    <message>
        <source>Received with</source>
        <translation>Recebido com</translation>
    </message>
    <message>
        <source>Sent to</source>
        <translation>Enviado para</translation>
    </message>
    <message>
        <source>To yourself</source>
        <translation>Para você mesmo</translation>
    </message>
    <message>
        <source>Mined</source>
        <translation>Minerado</translation>
    </message>
    <message>
        <source>Other</source>
        <translation>Outro</translation>
    </message>
    <message>
        <source>Enter address, transaction id, or label to search</source>
        <translation>Digite o endereço, o ID da transação ou o rótulo para pesquisar</translation>
    </message>
    <message>
        <source>Min amount</source>
        <translation>Quantia mínima</translation>
    </message>
    <message>
        <source>Abandon transaction</source>
        <translation>Transação abandonada</translation>
    </message>
    <message>
        <source>Increase transaction fee</source>
        <translation>Aumentar taxa da transação</translation>
    </message>
    <message>
        <source>Copy address</source>
        <translation>Copiar endereço</translation>
    </message>
    <message>
        <source>Copy label</source>
        <translation>Copiar rótulo</translation>
    </message>
    <message>
        <source>Copy amount</source>
        <translation>Copiar quantia</translation>
    </message>
    <message>
        <source>Copy transaction ID</source>
        <translation>Copiar ID da transação</translation>
    </message>
    <message>
        <source>Copy raw transaction</source>
        <translation>Copiar o raw da transação</translation>
    </message>
    <message>
        <source>Copy full transaction details</source>
        <translation>Copiar dados completos da transação</translation>
    </message>
    <message>
        <source>Edit label</source>
        <translation>Editar rótulo</translation>
    </message>
    <message>
        <source>Show transaction details</source>
        <translation>Mostrar detalhes da transação</translation>
    </message>
    <message>
        <source>Export Transaction History</source>
        <translation>Exportar histórico de transações</translation>
    </message>
    <message>
        <source>Comma separated file (*.csv)</source>
        <translation>Comma separated file (*.csv)</translation>
    </message>
    <message>
        <source>Confirmed</source>
        <translation>Confirmado</translation>
    </message>
    <message>
        <source>Watch-only</source>
        <translation>Monitorado</translation>
    </message>
    <message>
        <source>Date</source>
        <translation>Data</translation>
    </message>
    <message>
        <source>Type</source>
        <translation>Tipo</translation>
    </message>
    <message>
        <source>Label</source>
        <translation>Rótulo</translation>
    </message>
    <message>
        <source>Address</source>
        <translation>Endereço</translation>
    </message>
    <message>
        <source>ID</source>
        <translation>ID</translation>
    </message>
    <message>
        <source>Exporting Failed</source>
        <translation>Falha na exportação</translation>
    </message>
    <message>
        <source>There was an error trying to save the transaction history to %1.</source>
        <translation>Ocorreu um erro ao tentar salvar o histórico de transações em %1.</translation>
    </message>
    <message>
        <source>Exporting Successful</source>
        <translation>Exportação feita com êxito</translation>
    </message>
    <message>
        <source>The transaction history was successfully saved to %1.</source>
        <translation>O histórico de transação foi gravado com êxito em %1.</translation>
    </message>
    <message>
        <source>Range:</source>
        <translation>Intervalo:</translation>
    </message>
    <message>
        <source>to</source>
        <translation>para</translation>
    </message>
</context>
<context>
    <name>UnitDisplayStatusBarControl</name>
    <message>
        <source>Unit to show amounts in. Click to select another unit.</source>
        <translation>Unidade para mostrar quantidades. Clique para selecionar outra unidade.</translation>
    </message>
</context>
<context>
    <name>WalletController</name>
    <message>
        <source>Close wallet</source>
        <translation>Fechar carteira</translation>
    </message>
    <message>
        <source>Are you sure you wish to close the wallet &lt;i&gt;%1&lt;/i&gt;?</source>
        <translation>Tem certeza que deseja fechar a carteira &lt;i&gt;%1&lt;/i&gt;?</translation>
    </message>
    <message>
        <source>Closing the wallet for too long can result in having to resync the entire chain if pruning is enabled.</source>
        <translation>Manter a carteira fechada por muito tempo pode resultar na necessidade de ressincronizar a block chain se prune está ativado.</translation>
    </message>
    <message>
        <source>Close all wallets</source>
        <translation>Fechar todas as carteiras</translation>
    </message>
    <message>
        <source>Are you sure you wish to close all wallets?</source>
        <translation>Tem certeza que quer fechar todas as carteiras?</translation>
    </message>
</context>
<context>
    <name>WalletFrame</name>
    <message>
        <source>No wallet has been loaded.
Go to File &gt; Open Wallet to load a wallet.
- OR -</source>
        <translation>Nenhuma carteira foi carregada. Vá para o menu Arquivo &gt; Abrir Carteira para carregar sua Carteira. -OU-</translation>
    </message>
    <message>
        <source>Create a new wallet</source>
        <translation>Criar uma nova carteira</translation>
    </message>
</context>
<context>
    <name>WalletModel</name>
    <message>
        <source>Send Coins</source>
        <translation>Enviar moedas</translation>
    </message>
    <message>
        <source>Fee bump error</source>
        <translation>Erro no aumento de taxa</translation>
    </message>
    <message>
        <source>Increasing transaction fee failed</source>
        <translation>Aumento na taxa de transação falhou</translation>
    </message>
    <message>
        <source>Do you want to increase the fee?</source>
        <translation>Deseja aumentar a taxa?</translation>
    </message>
    <message>
        <source>Do you want to draft a transaction with fee increase?</source>
        <translation>Você quer um rascunho da transação com o aumento das taxas?</translation>
    </message>
    <message>
        <source>Current fee:</source>
        <translation>Taxa atual:</translation>
    </message>
    <message>
        <source>Increase:</source>
        <translation>Aumento:</translation>
    </message>
    <message>
        <source>New fee:</source>
        <translation>Nova taxa:</translation>
    </message>
    <message>
        <source>Confirm fee bump</source>
        <translation>Confirmação no aumento de taxa</translation>
    </message>
    <message>
        <source>Can't draft transaction.</source>
        <translation>Não foi possível criar o rascunho da transação.</translation>
    </message>
    <message>
        <source>PSBT copied</source>
        <translation>PSBT copiado</translation>
    </message>
    <message>
        <source>Can't sign transaction.</source>
        <translation>Não é possível assinar a transação.</translation>
    </message>
    <message>
        <source>Could not commit transaction</source>
        <translation>Não foi possível mandar a transação</translation>
    </message>
    <message>
        <source>default wallet</source>
        <translation>carteira padrão</translation>
    </message>
</context>
<context>
    <name>WalletView</name>
    <message>
        <source>&amp;Export</source>
        <translation>&amp;Exportar</translation>
    </message>
    <message>
        <source>Export the data in the current tab to a file</source>
        <translation>Exportar os dados da guia atual para um arquivo</translation>
    </message>
    <message>
        <source>Error</source>
        <translation>Erro</translation>
    </message>
    <message>
        <source>Unable to decode PSBT from clipboard (invalid base64)</source>
        <translation>Não foi possível decodificar PSBT da área de transferência (base64 inválido)</translation>
    </message>
    <message>
        <source>Load Transaction Data</source>
        <translation>Carregar Dados de Transação</translation>
    </message>
    <message>
        <source>Partially Signed Transaction (*.psbt)</source>
        <translation>Transação Parcialmente Assinada (*.psbt)</translation>
    </message>
    <message>
        <source>PSBT file must be smaller than 100 MiB</source>
        <translation>Arquivo PSBT deve ser menor que 100 MiB</translation>
    </message>
    <message>
        <source>Unable to decode PSBT</source>
        <translation>Não foi possível decodificar PSDBT</translation>
    </message>
    <message>
        <source>Backup Wallet</source>
        <translation>Backup da carteira</translation>
    </message>
    <message>
        <source>Wallet Data (*.dat)</source>
        <translation>Carteira (*.dat)</translation>
    </message>
    <message>
        <source>Backup Failed</source>
        <translation>Falha no backup</translation>
    </message>
    <message>
        <source>There was an error trying to save the wallet data to %1.</source>
        <translation>Ocorreu um erro ao tentar salvar os dados da carteira em %1.</translation>
    </message>
    <message>
        <source>Backup Successful</source>
        <translation>Êxito no backup</translation>
    </message>
    <message>
        <source>The wallet data was successfully saved to %1.</source>
        <translation>Os dados da carteira foram salvos com êxito em %1.</translation>
    </message>
    <message>
        <source>Cancel</source>
        <translation>Cancelar</translation>
    </message>
</context>
<context>
    <name>bitcoin-core</name>
    <message>
        <source>Distributed under the MIT software license, see the accompanying file %s or %s</source>
        <translation>Distribuído sob a licença de software MIT, veja o arquivo %s ou %s</translation>
    </message>
    <message>
        <source>Prune configured below the minimum of %d MiB.  Please use a higher number.</source>
        <translation>Configuração de prune abaixo do mínimo de %d MiB.Por gentileza use um número mais alto.</translation>
    </message>
    <message>
        <source>Prune: last wallet synchronisation goes beyond pruned data. You need to -reindex (download the whole blockchain again in case of pruned node)</source>
        <translation>Prune: A ultima sincronização da carteira foi além dos dados podados. Você precisa usar -reindex (fazer o download de toda a blockchain novamente no caso de nós com prune)</translation>
    </message>
    <message>
        <source>Pruning blockstore...</source>
        <translation>Prunando os blocos existentes...</translation>
    </message>
    <message>
        <source>Unable to start HTTP server. See debug log for details.</source>
        <translation>Não foi possível iniciar o servidor HTTP. Veja o log de depuração para detaihes.</translation>
    </message>
    <message>
        <source>The %s developers</source>
        <translation>Desenvolvedores do %s</translation>
    </message>
    <message>
        <source>Cannot obtain a lock on data directory %s. %s is probably already running.</source>
        <translation>Não foi possível obter exclusividade de escrita no endereço %s. O %s provavelmente já está sendo executado.</translation>
    </message>
    <message>
        <source>Cannot provide specific connections and have addrman find outgoing connections at the same.</source>
        <translation>Não é possível fornecer conexões específicas e ter addrman procurando conexões ao mesmo tempo.</translation>
    </message>
    <message>
        <source>Error reading %s! All keys read correctly, but transaction data or address book entries might be missing or incorrect.</source>
        <translation>Erro ao ler arquivo %s! Todas as chaves privadas foram lidas corretamente, mas os dados de transação ou o livro de endereços podem estar faltando ou incorretos.</translation>
    </message>
    <message>
        <source>More than one onion bind address is provided. Using %s for the automatically created Tor onion service.</source>
        <translation>Mais de um endereço onion associado é fornecido. Usando %s para automaticamento criar serviço onion Tor.</translation>
    </message>
    <message>
        <source>Please check that your computer's date and time are correct! If your clock is wrong, %s will not work properly.</source>
        <translation>Por favor verifique se a data e o horário de seu computador estão corretos. Se o relógio de seu computador estiver incorreto, %s não funcionará corretamente.</translation>
    </message>
    <message>
        <source>Please contribute if you find %s useful. Visit %s for further information about the software.</source>
        <translation>Por favor contribua se você entender que %s é útil. Visite %s para mais informações sobre o software.</translation>
    </message>
    <message>
        <source>SQLiteDatabase: Failed to prepare the statement to fetch sqlite wallet schema version: %s</source>
        <translation>SQLiteDatabase: Falha ao preparar a confirmação para buscar a versão do programa da carteira sqlite: %s</translation>
    </message>
    <message>
        <source>SQLiteDatabase: Failed to prepare the statement to fetch the application id: %s</source>
        <translation>SQLiteDatabase: Falhou em preparar confirmação para buscar a id da aplicação: %s</translation>
    </message>
    <message>
        <source>SQLiteDatabase: Unknown sqlite wallet schema version %d. Only version %d is supported</source>
        <translation>SQLiteDatabase: Desconhecida a versão %d do programa da carteira sqlite. Apenas a versão %d é suportada</translation>
    </message>
    <message>
        <source>The block database contains a block which appears to be from the future. This may be due to your computer's date and time being set incorrectly. Only rebuild the block database if you are sure that your computer's date and time are correct</source>
        <translation>O banco de dados de blocos contém um bloco que parece ser do futuro. Isso pode ser devido à data e hora do seu computador estarem configuradas incorretamente. Apenas reconstrua o banco de dados de blocos se você estiver certo de que a data e hora de seu computador estão corretas.</translation>
    </message>
    <message>
        <source>This is a pre-release test build - use at your own risk - do not use for mining or merchant applications</source>
        <translation>Este é um build de teste pré-lançamento - use por sua conta e risco - não use para mineração ou comércio</translation>
    </message>
    <message>
        <source>This is the transaction fee you may discard if change is smaller than dust at this level</source>
        <translation>Essa é a taxa de transação que você pode descartar se o troco a esse ponto for menor que poeira</translation>
    </message>
    <message>
        <source>Unable to replay blocks. You will need to rebuild the database using -reindex-chainstate.</source>
        <translation>Não é possível reproduzir blocos. Você precisará reconstruir o banco de dados usando -reindex-chainstate.</translation>
    </message>
    <message>
        <source>Unable to rewind the database to a pre-fork state. You will need to redownload the blockchain</source>
        <translation>Não foi possível rebobinar o banco de dados para um estado pre-fork. Você precisa fazer o re-download da blockchain</translation>
    </message>
    <message>
        <source>Warning: The network does not appear to fully agree! Some miners appear to be experiencing issues.</source>
        <translation>Atenção: A rede não parecem concordar plenamente! Alguns mineiros parecem estar enfrentando problemas.</translation>
    </message>
    <message>
        <source>Warning: We do not appear to fully agree with our peers! You may need to upgrade, or other nodes may need to upgrade.</source>
        <translation>Atenção: Nós não parecemos concordar plenamente com nossos pares! Você pode precisar atualizar ou outros pares podem precisar atualizar.</translation>
    </message>
    <message>
        <source>-maxmempool must be at least %d MB</source>
        <translation>-maxmempool deve ser pelo menos %d MB</translation>
    </message>
    <message>
        <source>Cannot resolve -%s address: '%s'</source>
        <translation>Não foi possível encontrar o endereço de -%s: '%s'</translation>
    </message>
    <message>
        <source>Change index out of range</source>
        <translation>Índice de mudança fora do intervalo</translation>
    </message>
    <message>
        <source>Config setting for %s only applied on %s network when in [%s] section.</source>
        <translation>A configuração %s somente é aplicada na rede %s quando na sessão [%s].</translation>
    </message>
    <message>
        <source>Copyright (C) %i-%i</source>
        <translation>Copyright (C) %i-%i</translation>
    </message>
    <message>
        <source>Corrupted block database detected</source>
        <translation>Detectado Banco de dados de blocos corrompido</translation>
    </message>
    <message>
        <source>Could not find asmap file %s</source>
        <translation>O arquivo asmap %s não pode ser encontrado </translation>
    </message>
    <message>
        <source>Could not parse asmap file %s</source>
        <translation>O arquivo asmap %s não pode ser analisado</translation>
    </message>
    <message>
        <source>Do you want to rebuild the block database now?</source>
        <translation>Você quer reconstruir o banco de dados de blocos agora?</translation>
    </message>
    <message>
        <source>Error initializing block database</source>
        <translation>Erro ao inicializar banco de dados de blocos</translation>
    </message>
    <message>
        <source>Error initializing wallet database environment %s!</source>
        <translation>Erro ao inicializar ambiente de banco de dados de carteira %s!</translation>
    </message>
    <message>
        <source>Error loading %s</source>
        <translation>Erro ao carregar %s</translation>
    </message>
    <message>
        <source>Error loading %s: Private keys can only be disabled during creation</source>
        <translation>Erro ao carregar %s: Chaves privadas só podem ser desativadas durante a criação</translation>
    </message>
    <message>
        <source>Error loading %s: Wallet corrupted</source>
        <translation>Erro ao carregar %s Carteira corrompida</translation>
    </message>
    <message>
        <source>Error loading %s: Wallet requires newer version of %s</source>
        <translation>Erro ao carregar %s A carteira requer a versão mais nova do %s</translation>
    </message>
    <message>
        <source>Error loading block database</source>
        <translation>Erro ao carregar banco de dados de blocos</translation>
    </message>
    <message>
        <source>Error opening block database</source>
        <translation>Erro ao abrir banco de dados de blocos</translation>
    </message>
    <message>
        <source>Failed to listen on any port. Use -listen=0 if you want this.</source>
        <translation>Falha ao escutar em qualquer porta. Use -listen=0 se você quiser isso.</translation>
    </message>
    <message>
        <source>Failed to rescan the wallet during initialization</source>
        <translation>Falha ao escanear novamente a carteira durante a inicialização</translation>
    </message>
    <message>
        <source>Failed to verify database</source>
        <translation>Falha ao verificar a base de dados</translation>
    </message>
    <message>
        <source>Importing...</source>
        <translation>Importando...</translation>
    </message>
    <message>
        <source>Incorrect or no genesis block found. Wrong datadir for network?</source>
        <translation>Bloco gênese incorreto ou não encontrado. Pasta de dados errada para a rede?</translation>
    </message>
    <message>
        <source>Initialization sanity check failed. %s is shutting down.</source>
        <translation>O teste de integridade de inicialização falhou. O %s está sendo desligado.</translation>
    </message>
    <message>
        <source>Invalid P2P permission: '%s'</source>
        <translation>Permissão P2P inválida: '%s'</translation>
    </message>
    <message>
        <source>Invalid amount for -%s=&lt;amount&gt;: '%s'</source>
        <translation>Quantidade inválida para -%s=&lt;amount&gt;: '%s'</translation>
    </message>
    <message>
        <source>Invalid amount for -discardfee=&lt;amount&gt;: '%s'</source>
        <translation>Quantidade inválida para -discardfee=&lt;amount&gt;: '%s'</translation>
    </message>
    <message>
        <source>Invalid amount for -fallbackfee=&lt;amount&gt;: '%s'</source>
        <translation>Quantidade inválida para -fallbackfee=&lt;amount&gt;: '%s'</translation>
    </message>
    <message>
        <source>SQLiteDatabase: Failed to execute statement to verify database: %s</source>
        <translation>SQLiteDatabase: Falhou em executar a confirmação para verificar a base de dados: %s</translation>
    </message>
    <message>
        <source>SQLiteDatabase: Failed to fetch sqlite wallet schema version: %s</source>
        <translation>SQLiteDatabase: Falha ao burscar a versão do programa da carteira sqlite: %s</translation>
    </message>
    <message>
        <source>SQLiteDatabase: Failed to fetch the application id: %s</source>
        <translation>SQLiteDatabase: Falha ao procurar a id da aplicação: %s</translation>
    </message>
    <message>
        <source>SQLiteDatabase: Failed to prepare statement to verify database: %s</source>
        <translation>SQLiteDatabase: Falhou em preparar confirmação para verificar a base de dados: %s</translation>
    </message>
    <message>
        <source>SQLiteDatabase: Failed to read database verification error: %s</source>
        <translation>SQLiteDatabase: Falha ao ler o erro de verificação da base de dados: %s</translation>
    </message>
    <message>
        <source>SQLiteDatabase: Unexpected application id. Expected %u, got %u</source>
        <translation>SQLiteDatabase: Id da aplicação inesperada. Esperada %u, got %u</translation>
    </message>
    <message>
        <source>Specified blocks directory "%s" does not exist.</source>
        <translation>
Diretório de blocos especificados "%s" não existe.</translation>
    </message>
    <message>
        <source>Unknown address type '%s'</source>
        <translation>Tipo de endereço desconhecido '%s'</translation>
    </message>
    <message>
        <source>Unknown change type '%s'</source>
        <translation>Tipo de troco desconhecido '%s'</translation>
    </message>
    <message>
        <source>Upgrading txindex database</source>
        <translation>Atualizando banco de dados txindex</translation>
    </message>
    <message>
        <source>Loading P2P addresses...</source>
        <translation>Carregando endereços P2P...</translation>
    </message>
    <message>
        <source>Loading banlist...</source>
        <translation>Carregando lista de banidos...</translation>
    </message>
    <message>
        <source>Not enough file descriptors available.</source>
        <translation>Não há file descriptors suficientes disponíveis.</translation>
    </message>
    <message>
        <source>Prune cannot be configured with a negative value.</source>
        <translation>O modo prune não pode ser configurado com um valor negativo.</translation>
    </message>
    <message>
        <source>Prune mode is incompatible with -txindex.</source>
        <translation>O modo prune é incompatível com -txindex.</translation>
    </message>
    <message>
        <source>Replaying blocks...</source>
        <translation>Reverificando blocos...</translation>
    </message>
    <message>
        <source>Rewinding blocks...</source>
        <translation>Reanalizando blocos...</translation>
    </message>
    <message>
        <source>The source code is available from %s.</source>
        <translation>O código fonte está disponível pelo %s.</translation>
    </message>
    <message>
        <source>Transaction fee and change calculation failed</source>
        <translation>Taxa de transação e cálculo de troco falharam</translation>
    </message>
    <message>
        <source>Unable to bind to %s on this computer. %s is probably already running.</source>
        <translation>Impossível vincular a %s neste computador. O %s provavelmente já está rodando.</translation>
    </message>
    <message>
        <source>Unable to generate keys</source>
        <translation>Não foi possível gerar chaves</translation>
    </message>
    <message>
        <source>Unsupported logging category %s=%s.</source>
        <translation>Categoria de log desconhecida %s=%s.</translation>
    </message>
    <message>
        <source>Upgrading UTXO database</source>
        <translation>Atualizando banco de dados UTXO</translation>
    </message>
    <message>
        <source>User Agent comment (%s) contains unsafe characters.</source>
        <translation>Comentário do Agente de Usuário (%s) contém caracteres inseguros.</translation>
    </message>
    <message>
        <source>Verifying blocks...</source>
        <translation>Verificando blocos...</translation>
    </message>
    <message>
        <source>Wallet needed to be rewritten: restart %s to complete</source>
        <translation>A Carteira precisa ser reescrita: reinicie o %s para completar</translation>
    </message>
    <message>
        <source>Error: Listening for incoming connections failed (listen returned error %s)</source>
        <translation>Erro: Escutar conexões de entrada falhou (vincular retornou erro %s)</translation>
    </message>
    <message>
        <source>%s corrupt. Try using the wallet tool particl-wallet to salvage or restoring a backup.</source>
        <translation>%s está corrompido. Tente usar a ferramenta de carteira particl-wallet para salvamento ou restauração de backup.</translation>
    </message>
    <message>
        <source>Cannot upgrade a non HD split wallet without upgrading to support pre split keypool. Please use version 169900 or no version specified.</source>
        <translation>Não é possível fazer upgrade de uma carteira dividida não HD sem fazer upgrade para ser compatível com a keypool antes da divisão. Use -upgradewallet=169900 ou -upgradewallet sem especificar nenhuma versão.</translation>
    </message>
    <message>
        <source>Invalid amount for -maxtxfee=&lt;amount&gt;: '%s' (must be at least the minrelay fee of %s to prevent stuck transactions)</source>
        <translation>Valor inválido para -maxtxfee=&lt;valor&gt;: '%s' (precisa ser pelo menos a taxa de minrelay de %s para prevenir que a transação nunca seja confirmada)</translation>
    </message>
    <message>
        <source>The transaction amount is too small to send after the fee has been deducted</source>
        <translation>A quantia da transação é muito pequena para mandar depois de deduzida a taxa</translation>
    </message>
    <message>
        <source>This error could occur if this wallet was not shutdown cleanly and was last loaded using a build with a newer version of Berkeley DB. If so, please use the software that last loaded this wallet</source>
        <translation>Este erro pode ocorrer se a sua carteira não foi desligada de forma correta e foi recentementa carregada utilizando uma nova versão do Berkeley DB. Se isto ocorreu então por favor utilize a mesma versão na qual esta carteira foi utilizada pela última vez.</translation>
    </message>
    <message>
        <source>This is the maximum transaction fee you pay (in addition to the normal fee) to prioritize partial spend avoidance over regular coin selection.</source>
        <translation>Esta é a taxa máxima de transação que você pode pagar (além da taxa normal) para priorizar a evasão parcial de gastos em vez da seleção regular de moedas.</translation>
    </message>
    <message>
        <source>Transaction needs a change address, but we can't generate it. Please call keypoolrefill first.</source>
        <translation>Transações precisam de um endereço de troco, mas nós não podemos gerá-lo. Por favor, faça um keypoolrefill primeiro.</translation>
    </message>
    <message>
        <source>You need to rebuild the database using -reindex to go back to unpruned mode.  This will redownload the entire blockchain</source>
        <translation>Você precisa reconstruir o banco de dados usando -reindex para sair do modo prune. Isso irá causar o download de todo o blockchain novamente.</translation>
    </message>
    <message>
        <source>A fatal internal error occurred, see debug.log for details</source>
        <translation>Aconteceu um erro interno fatal, veja os detalhes em debug.log</translation>
    </message>
    <message>
        <source>Cannot set -peerblockfilters without -blockfilterindex.</source>
        <translation>Não pode definir -peerblockfilters sem -blockfilterindex.</translation>
    </message>
    <message>
        <source>Disk space is too low!</source>
        <translation>Espaço em disco muito baixo!</translation>
    </message>
    <message>
        <source>Error reading from database, shutting down.</source>
        <translation>Erro ao ler o banco de dados. Encerrando.</translation>
    </message>
    <message>
        <source>Error upgrading chainstate database</source>
        <translation>Erro ao atualizar banco de dados do chainstate</translation>
    </message>
    <message>
        <source>Error: Disk space is low for %s</source>
        <translation>Erro: Espaço em disco menor que %s</translation>
    </message>
    <message>
        <source>Error: Keypool ran out, please call keypoolrefill first</source>
        <translation>Keypool exaurida, por gentileza execute keypoolrefill primeiro</translation>
    </message>
    <message>
        <source>Fee rate (%s) is lower than the minimum fee rate setting (%s)</source>
        <translation>Taxa de taxa (%s) é menor que a configuração da taxa de taxa (%s)</translation>
    </message>
    <message>
        <source>Invalid -onion address or hostname: '%s'</source>
        <translation>Endereço -onion ou nome do servidor inválido: '%s'</translation>
    </message>
    <message>
        <source>Invalid -proxy address or hostname: '%s'</source>
        <translation>Endereço -proxy ou nome do servidor inválido: '%s'</translation>
    </message>
    <message>
        <source>Invalid amount for -paytxfee=&lt;amount&gt;: '%s' (must be at least %s)</source>
        <translation>Valor inválido para -paytxfee=&lt;amount&gt;: '%s' (precisa ser no mínimo %s)</translation>
    </message>
    <message>
        <source>Invalid netmask specified in -whitelist: '%s'</source>
        <translation>Máscara de rede especificada em -whitelist: '%s' é inválida</translation>
    </message>
    <message>
        <source>Need to specify a port with -whitebind: '%s'</source>
        <translation>Necessário informar uma porta com -whitebind: '%s'</translation>
    </message>
    <message>
        <source>No proxy server specified. Use -proxy=&lt;ip&gt; or -proxy=&lt;ip:port&gt;.</source>
        <translation>Nenhum servidor proxy especificado. Use -proxy=&lt;ip&gt; ou proxy=&lt;ip:port&gt;.</translation>
    </message>
    <message>
        <source>Prune mode is incompatible with -blockfilterindex.</source>
        <translation>Modo prune é incompatível com o parâmetro -blockfilterindex.</translation>
    </message>
    <message>
        <source>Reducing -maxconnections from %d to %d, because of system limitations.</source>
        <translation>Reduzindo -maxconnections de %d para %d, devido a limitações do sistema.</translation>
    </message>
    <message>
        <source>Section [%s] is not recognized.</source>
        <translation>Sessão [%s] não reconhecida.</translation>
    </message>
    <message>
        <source>Signing transaction failed</source>
        <translation>Assinatura de transação falhou</translation>
    </message>
    <message>
        <source>Specified -walletdir "%s" does not exist</source>
        <translation>O -walletdir "%s" especificado não existe</translation>
    </message>
    <message>
        <source>Specified -walletdir "%s" is a relative path</source>
        <translation>O -walletdir "%s" especificado é um caminho relativo</translation>
    </message>
    <message>
        <source>Specified -walletdir "%s" is not a directory</source>
        <translation>O -walletdir "%s" especificado não é um diretório</translation>
    </message>
    <message>
        <source>The specified config file %s does not exist
</source>
        <translation>O Arquivo de configuração especificado %s não existe
</translation>
    </message>
    <message>
        <source>The transaction amount is too small to pay the fee</source>
        <translation>A quantidade da transação é pequena demais para  pagar a taxa</translation>
    </message>
    <message>
        <source>This is experimental software.</source>
        <translation>Este é um software experimental.</translation>
    </message>
    <message>
        <source>Transaction amount too small</source>
        <translation>Quantidade da transação muito pequena</translation>
    </message>
    <message>
        <source>Transaction too large</source>
        <translation>Transação muito grande</translation>
    </message>
    <message>
        <source>Unable to bind to %s on this computer (bind returned error %s)</source>
        <translation>Erro ao vincular em %s neste computador (bind retornou erro %s)</translation>
    </message>
    <message>
        <source>Unable to create the PID file '%s': %s</source>
        <translation>Não foi possível criar arquivo de PID '%s': %s</translation>
    </message>
    <message>
        <source>Unable to generate initial keys</source>
        <translation>Não foi possível gerar as chaves iniciais</translation>
    </message>
    <message>
        <source>Unknown -blockfilterindex value %s.</source>
        <translation>Valor do parâmetro -blockfilterindex desconhecido %s.</translation>
    </message>
    <message>
        <source>Verifying wallet(s)...</source>
        <translation>Verificando carteira(s)...</translation>
    </message>
    <message>
        <source>Warning: unknown new rules activated (versionbit %i)</source>
        <translation>Aviso: Novas regras desconhecidas foram ativadas (versionbit %i)</translation>
    </message>
    <message>
        <source>-maxtxfee is set very high! Fees this large could be paid on a single transaction.</source>
        <translation>A valor especificado de -maxtxfee está muito alto! Taxas grandes assim podem ser atribuidas numa transação única.</translation>
    </message>
    <message>
        <source>This is the transaction fee you may pay when fee estimates are not available.</source>
        <translation>Esta é a taxa que você deve pagar quando a taxa estimada não está disponível.</translation>
    </message>
    <message>
        <source>Total length of network version string (%i) exceeds maximum length (%i). Reduce the number or size of uacomments.</source>
        <translation>O tamanho total da string de versão da rede (%i) excede o tamanho máximo (%i). Reduza o número ou tamanho de uacomments.</translation>
    </message>
    <message>
        <source>%s is set very high!</source>
        <translation>%s está muito alto!</translation>
    </message>
    <message>
        <source>Error loading wallet %s. Duplicate -wallet filename specified.</source>
        <translation>Erro ao carregar carteira %s. Duplicado o nome do arquivo de -wallet.</translation>
    </message>
    <message>
        <source>Starting network threads...</source>
        <translation>Iniciando threads de rede...</translation>
    </message>
    <message>
        <source>The wallet will avoid paying less than the minimum relay fee.</source>
        <translation>A carteira irá evitar pagar menos que a taxa mínima de retransmissão.</translation>
    </message>
    <message>
        <source>This is the minimum transaction fee you pay on every transaction.</source>
        <translation>Esta é a taxa mínima que você paga em todas as transação.</translation>
    </message>
    <message>
        <source>This is the transaction fee you will pay if you send a transaction.</source>
        <translation>Esta é a taxa que você irá pagar se enviar uma transação.</translation>
    </message>
    <message>
        <source>Transaction amounts must not be negative</source>
        <translation>As quantidades nas transações não podem ser negativas.</translation>
    </message>
    <message>
        <source>Transaction has too long of a mempool chain</source>
        <translation>A transação demorou muito na memória</translation>
    </message>
    <message>
        <source>Transaction must have at least one recipient</source>
        <translation>A transação deve ter ao menos um destinatário</translation>
    </message>
    <message>
        <source>Unknown network specified in -onlynet: '%s'</source>
        <translation>Rede desconhecida especificada em -onlynet: '%s'</translation>
    </message>
    <message>
        <source>Insufficient funds</source>
        <translation>Saldo insuficiente</translation>
    </message>
    <message>
        <source>Fee estimation failed. Fallbackfee is disabled. Wait a few blocks or enable -fallbackfee.</source>
        <translation>Falha na estimativa de taxa. Fallbackfee desativada. Espere alguns blocos ou ative -fallbackfee.</translation>
    </message>
    <message>
        <source>Warning: Private keys detected in wallet {%s} with disabled private keys</source>
        <translation>Aviso: Chaves privadas detectadas na carteira {%s} com chaves privadas desativadas</translation>
    </message>
    <message>
        <source>Cannot write to data directory '%s'; check permissions.</source>
        <translation>Não foi possível escrever no diretório de dados '%s': verifique as permissões.</translation>
    </message>
    <message>
        <source>Loading block index...</source>
        <translation>Carregando índice de blocos...</translation>
    </message>
    <message>
        <source>Loading wallet...</source>
        <translation>Carregando carteira...</translation>
    </message>
    <message>
        <source>Cannot downgrade wallet</source>
        <translation>Não é possível fazer downgrade da carteira</translation>
    </message>
    <message>
        <source>Rescanning...</source>
        <translation>Re-escaneando...</translation>
    </message>
    <message>
        <source>Done loading</source>
        <translation>Carregamento terminado!</translation>
    </message>
</context>
</TS><|MERGE_RESOLUTION|>--- conflicted
+++ resolved
@@ -1,2121 +1,1910 @@
-<TS language="pt_BR" version="2.1">
+<TS version="2.1" language="pt_BR">
 <context>
     <name>AddressBookPage</name>
     <message>
         <source>Right-click to edit address or label</source>
-        <translation>Right-click to edit address or label</translation>
+        <translation type="unfinished">Clique com o botão direito para editar endereço ou etiqueta</translation>
     </message>
     <message>
         <source>Create a new address</source>
-        <translation>Criar um novo endereço</translation>
+        <translation type="unfinished">Criar um novo endereço</translation>
     </message>
     <message>
         <source>&amp;New</source>
-        <translation>&amp;Novo</translation>
+        <translation type="unfinished">&amp;Novo</translation>
     </message>
     <message>
         <source>Copy the currently selected address to the system clipboard</source>
-        <translation>Copie o endereço selecionado para a área de transferência do sistema</translation>
+        <translation type="unfinished">Copie o endereço selecionado para a área de transferência do sistema</translation>
     </message>
     <message>
         <source>&amp;Copy</source>
-        <translation>&amp;Copiar</translation>
+        <translation type="unfinished">&amp;Copiar</translation>
     </message>
     <message>
         <source>C&amp;lose</source>
-        <translation>&amp;Fechar</translation>
+        <translation type="unfinished">&amp;Fechar</translation>
     </message>
     <message>
         <source>Delete the currently selected address from the list</source>
-        <translation>Excluir os endereços selecionados da lista</translation>
+        <translation type="unfinished">Excluir os endereços selecionados da lista</translation>
     </message>
     <message>
         <source>Enter address or label to search</source>
-        <translation>Procure um endereço ou rótulo</translation>
+        <translation type="unfinished">Insira um endereço ou rótulo para buscar</translation>
     </message>
     <message>
         <source>Export the data in the current tab to a file</source>
-        <translation>Exportar os dados na aba atual para um arquivo</translation>
+        <translation type="unfinished">Exportar os dados do separador atual para um ficheiro</translation>
     </message>
     <message>
         <source>&amp;Export</source>
-        <translation>&amp;Exportar</translation>
+        <translation type="unfinished">&amp;Exportar</translation>
     </message>
     <message>
         <source>&amp;Delete</source>
-        <translation>E&amp;xcluir</translation>
+        <translation type="unfinished">&amp;Excluir</translation>
     </message>
     <message>
         <source>Choose the address to send coins to</source>
-        <translation>Escolha o endereço para enviar moedas</translation>
+        <translation type="unfinished">Escolha o endereço para enviar moedas</translation>
     </message>
     <message>
         <source>Choose the address to receive coins with</source>
-        <translation>Escolha o endereço para receber moedas</translation>
+        <translation type="unfinished">Escolha o endereço para receber moedas</translation>
     </message>
     <message>
         <source>C&amp;hoose</source>
-        <translation>E&amp;scolher</translation>
+        <translation type="unfinished">E&amp;scolher</translation>
     </message>
     <message>
         <source>Sending addresses</source>
-        <translation>Endereços de envio</translation>
+        <translation type="unfinished">Endereços de envio</translation>
     </message>
     <message>
         <source>Receiving addresses</source>
-        <translation>Endereço de recebimento</translation>
+        <translation type="unfinished">Endereço de recebimento</translation>
     </message>
     <message>
         <source>These are your Particl addresses for sending payments. Always check the amount and the receiving address before sending coins.</source>
-        <translation>Estes são os seus endereços para enviar pagamentos. Sempre cheque a quantia e o endereço do destinatário antes de enviar moedas.</translation>
+        <translation type="unfinished">Estes são os seus endereços para enviar pagamentos. Sempre cheque a quantia e o endereço do destinatário antes de enviar moedas.</translation>
     </message>
     <message>
         <source>These are your Particl addresses for receiving payments. Use the 'Create new receiving address' button in the receive tab to create new addresses.
 Signing is only possible with addresses of the type 'legacy'.</source>
-        <translation>Estes são seus endereços Particl para receber pagamentos. Use o botão 'Criar novos endereços de recebimento' na barra receber para criar novos endereços.
+        <translation type="unfinished">Estes são seus endereços Particl para receber pagamentos. Use o botão 'Criar novos endereços de recebimento' na barra receber para criar novos endereços.
 Somente é possível assinar com endereços do tipo 'legado'.</translation>
     </message>
     <message>
         <source>&amp;Copy Address</source>
-        <translation>&amp;Copiar endereço</translation>
+        <translation type="unfinished">&amp;Copiar endereço</translation>
     </message>
     <message>
         <source>Copy &amp;Label</source>
-        <translation>Copiar &amp;rótulo</translation>
+        <translation type="unfinished">Copiar &amp;rótulo</translation>
     </message>
     <message>
         <source>&amp;Edit</source>
-        <translation>&amp;Editar</translation>
+        <translation type="unfinished">&amp;Editar</translation>
     </message>
     <message>
         <source>Export Address List</source>
-        <translation>Exportar lista de endereços</translation>
-    </message>
-    <message>
-        <source>Comma separated file (*.csv)</source>
-        <translation>Arquivo separado por virgula (*.csv)</translation>
+        <translation type="unfinished">Exportar lista de endereços</translation>
+    </message>
+    <message>
+        <source>Comma separated file</source>
+        <extracomment>Expanded name of the CSV file format. See: https://en.wikipedia.org/wiki/Comma-separated_values.</extracomment>
+        <translation type="unfinished">Arquivo separado por vírgula</translation>
+    </message>
+    <message>
+        <source>There was an error trying to save the address list to %1. Please try again.</source>
+        <extracomment>An error message. %1 is a stand-in argument for the name of the file we attempted to save to.</extracomment>
+        <translation type="unfinished">Erro ao salvar a lista de endereço para %1. Tente novamente.</translation>
     </message>
     <message>
         <source>Exporting Failed</source>
-        <translation>Falha na exportação</translation>
-    </message>
-    <message>
-        <source>There was an error trying to save the address list to %1. Please try again.</source>
-        <translation>Erro ao salvar a lista de endereço para %1. Tente novamente.</translation>
+        <translation type="unfinished">Falha na exportação</translation>
     </message>
 </context>
 <context>
     <name>AddressTableModel</name>
     <message>
         <source>Label</source>
-        <translation>Rótulo</translation>
+        <translation type="unfinished">Etiqueta</translation>
     </message>
     <message>
         <source>Address</source>
-        <translation>Endereço</translation>
+        <translation type="unfinished">Endereço</translation>
     </message>
     <message>
         <source>(no label)</source>
-        <translation>(sem rótulo)</translation>
+        <translation type="unfinished">(sem rótulo)</translation>
     </message>
 </context>
 <context>
     <name>AskPassphraseDialog</name>
     <message>
         <source>Passphrase Dialog</source>
-        <translation>Janela da Frase de Segurança</translation>
+        <translation type="unfinished">Janela da Frase de Segurança</translation>
     </message>
     <message>
         <source>Enter passphrase</source>
-        <translation>Digite a frase de segurança</translation>
+        <translation type="unfinished">Digite a frase de segurança</translation>
     </message>
     <message>
         <source>New passphrase</source>
-        <translation>Nova frase de segurança</translation>
+        <translation type="unfinished">Nova frase de segurança</translation>
     </message>
     <message>
         <source>Repeat new passphrase</source>
-        <translation>Repita a nova frase de segurança</translation>
+        <translation type="unfinished">Repita a nova frase de segurança</translation>
     </message>
     <message>
         <source>Show passphrase</source>
-        <translation>Exibir senha</translation>
+        <translation type="unfinished">Exibir frase de segurança</translation>
     </message>
     <message>
         <source>Encrypt wallet</source>
-        <translation>Criptografar carteira</translation>
+        <translation type="unfinished">Criptografar carteira</translation>
     </message>
     <message>
         <source>This operation needs your wallet passphrase to unlock the wallet.</source>
-        <translation>Esta operação precisa da sua frase de segurança para desbloquear a carteira.</translation>
+        <translation type="unfinished">Esta operação precisa da sua frase de segurança para desbloquear a carteira.</translation>
     </message>
     <message>
         <source>Unlock wallet</source>
-        <translation>Desbloquear carteira</translation>
-    </message>
-    <message>
-        <source>This operation needs your wallet passphrase to decrypt the wallet.</source>
-        <translation>Esta operação precisa da sua frase de segurança para descriptografar a carteira</translation>
-    </message>
-    <message>
-        <source>Decrypt wallet</source>
-        <translation>Descriptografar carteira</translation>
+        <translation type="unfinished">Desbloquear carteira</translation>
     </message>
     <message>
         <source>Change passphrase</source>
-        <translation>Alterar frase de segurança</translation>
+        <translation type="unfinished">Alterar frase de segurança</translation>
     </message>
     <message>
         <source>Confirm wallet encryption</source>
-        <translation>Confirmar criptografia da carteira</translation>
+        <translation type="unfinished">Confirmar criptografia da carteira</translation>
     </message>
     <message>
         <source>Warning: If you encrypt your wallet and lose your passphrase, you will &lt;b&gt;LOSE ALL OF YOUR PARTICL&lt;/b&gt;!</source>
-        <translation>Aviso: Se você criptografar sua carteira e perder sua frase de segurança, você vai &lt;b&gt;PERDER TODOS OS SEUS PARTICL&lt;/b&gt;!</translation>
+        <translation type="unfinished">Aviso: Se você criptografar sua carteira e perder sua frase de segurança, você vai &lt;b&gt;PERDER TODOS OS SEUS PARTICL&lt;/b&gt;!</translation>
     </message>
     <message>
         <source>Are you sure you wish to encrypt your wallet?</source>
-        <translation>Tem certeza que deseja criptografar a carteira?</translation>
+        <translation type="unfinished">Tem certeza que deseja criptografar a carteira?</translation>
     </message>
     <message>
         <source>Wallet encrypted</source>
-        <translation>Carteira criptografada</translation>
+        <translation type="unfinished">Carteira criptografada</translation>
     </message>
     <message>
         <source>Enter the new passphrase for the wallet.&lt;br/&gt;Please use a passphrase of &lt;b&gt;ten or more random characters&lt;/b&gt;, or &lt;b&gt;eight or more words&lt;/b&gt;.</source>
-        <translation>Digite a nova senha para a carteira.&lt;br/&gt;Use uma senha de &lt;b&gt;10 ou mais caracteres randômicos&lt;/b&gt;, ou &lt;b&gt;8 ou mais palavras&lt;/b&gt;.</translation>
+        <translation type="unfinished">Digite a nova senha para a carteira.&lt;br/&gt;Use uma senha de &lt;b&gt;10 ou mais caracteres randômicos&lt;/b&gt;, ou &lt;b&gt;8 ou mais palavras&lt;/b&gt;.</translation>
     </message>
     <message>
         <source>Enter the old passphrase and new passphrase for the wallet.</source>
-        <translation>Digite a senha antiga e a nova senha para a carteira</translation>
+        <translation type="unfinished">Digite a senha antiga e a nova senha para a carteira</translation>
     </message>
     <message>
         <source>Remember that encrypting your wallet cannot fully protect your particl from being stolen by malware infecting your computer.</source>
-        <translation>Lembre-se que sua carteira criptografada não poderá proteger totalmente os seus particl de serem roubados por softwares maldosos que infectem seu computador.</translation>
+        <translation type="unfinished">Lembre-se que sua carteira criptografada não poderá proteger totalmente os seus particl de serem roubados por softwares maldosos que infectem seu computador.</translation>
     </message>
     <message>
         <source>Wallet to be encrypted</source>
-        <translation>Carteira para ser criptografada</translation>
+        <translation type="unfinished">Carteira para ser criptografada</translation>
     </message>
     <message>
         <source>Your wallet is about to be encrypted. </source>
-        <translation>Sua carteira está prestes a ser encriptada.</translation>
+        <translation type="unfinished">Sua carteira está prestes a ser encriptada.</translation>
     </message>
     <message>
         <source>Your wallet is now encrypted. </source>
-        <translation>Sua carteira agora está criptografada.</translation>
+        <translation type="unfinished">Sua carteira agora está criptografada.</translation>
     </message>
     <message>
         <source>IMPORTANT: Any previous backups you have made of your wallet file should be replaced with the newly generated, encrypted wallet file. For security reasons, previous backups of the unencrypted wallet file will become useless as soon as you start using the new, encrypted wallet.</source>
-        <translation>IMPORTANTE: Qualquer backup prévio que você tenha feito da sua carteira deve ser substituído pelo novo e encriptado arquivo gerado. Por razões de segurança, qualquer backup do arquivo não criptografado se tornará inútil assim que você começar a usar uma nova carteira criptografada.</translation>
+        <translation type="unfinished">IMPORTANTE: Qualquer backup prévio que você tenha feito da sua carteira deve ser substituído pelo novo e encriptado arquivo gerado. Por razões de segurança, qualquer backup do arquivo não criptografado se tornará inútil assim que você começar a usar uma nova carteira criptografada.</translation>
     </message>
     <message>
         <source>Wallet encryption failed</source>
-        <translation>Falha ao criptografar carteira</translation>
+        <translation type="unfinished">Falha ao criptografar a carteira</translation>
     </message>
     <message>
         <source>Wallet encryption failed due to an internal error. Your wallet was not encrypted.</source>
-        <translation>Falha na criptografia devido a um erro interno. Sua carteira não foi criptografada.</translation>
+        <translation type="unfinished">Falha na criptografia devido a um erro interno. Sua carteira não foi criptografada.</translation>
     </message>
     <message>
         <source>The supplied passphrases do not match.</source>
-        <translation>As frases de segurança não conferem.</translation>
+        <translation type="unfinished">As frases de segurança não conferem.</translation>
     </message>
     <message>
         <source>Wallet unlock failed</source>
-        <translation>Falha ao desbloquear carteira</translation>
+        <translation type="unfinished">Falha ao desbloquear carteira</translation>
     </message>
     <message>
         <source>The passphrase entered for the wallet decryption was incorrect.</source>
-        <translation>A frase de segurança inserida para descriptografar a carteira está incorreta.</translation>
-    </message>
-    <message>
-        <source>Wallet decryption failed</source>
-        <translation>Falha ao descriptografar a carteira</translation>
+        <translation type="unfinished">A frase de segurança inserida para descriptografar a carteira está incorreta.</translation>
     </message>
     <message>
         <source>Wallet passphrase was successfully changed.</source>
-        <translation>A frase de segurança da carteira foi alterada com êxito.</translation>
+        <translation type="unfinished">A frase de segurança da carteira foi alterada com êxito.</translation>
     </message>
     <message>
         <source>Warning: The Caps Lock key is on!</source>
-        <translation>Aviso: Tecla Caps Lock ativa!</translation>
+        <translation type="unfinished">Aviso: Tecla Caps Lock ativa!</translation>
     </message>
 </context>
 <context>
     <name>BanTableModel</name>
     <message>
         <source>IP/Netmask</source>
-        <translation>IP/Máscara</translation>
+        <translation type="unfinished">IP/Máscara</translation>
     </message>
     <message>
         <source>Banned Until</source>
-        <translation>Banido até</translation>
+        <translation type="unfinished">Banido até</translation>
     </message>
 </context>
 <context>
+    <name>BitcoinApplication</name>
+    <message>
+        <source>A fatal error occurred. %1 can no longer continue safely and will quit.</source>
+        <translation type="unfinished">Aconteceu um erro fatal. %1 não pode continuar com segurança e será fechado.</translation>
+    </message>
+    <message>
+        <source>Internal error</source>
+        <translation type="unfinished">Erro interno</translation>
+    </message>
+    </context>
+<context>
+    <name>QObject</name>
+    <message>
+        <source>Do you want to reset settings to default values, or to abort without making changes?</source>
+        <extracomment>Explanatory text shown on startup when the settings file cannot be read. Prompts user to make a choice between resetting or aborting.</extracomment>
+        <translation type="unfinished">Você deseja reverter as configurações para os valores padrão ou abortar sem fazer alterações?</translation>
+    </message>
+    <message>
+        <source>A fatal error occurred. Check that settings file is writable, or try running with -nosettings.</source>
+        <extracomment>Explanatory text shown on startup when the settings file could not be written. Prompts user to check that we have the ability to write to the file. Explains that the user has the option of running without a settings file.</extracomment>
+        <translation type="unfinished">Ocorreu um erro fatal. Verifique se o arquivo de configurações é editável ou tente rodar com -nosettings.</translation>
+    </message>
+    <message>
+        <source>Error: Specified data directory "%1" does not exist.</source>
+        <translation type="unfinished">Erro: Diretório de dados especificado "%1" não existe.</translation>
+    </message>
+    <message>
+        <source>Error: Cannot parse configuration file: %1.</source>
+        <translation type="unfinished">Erro: Não é possível analisar o arquivo de configuração: %1.</translation>
+    </message>
+    <message>
+        <source>Error: %1</source>
+        <translation type="unfinished">Erro: %1</translation>
+    </message>
+    <message>
+        <source>%1 didn't yet exit safely…</source>
+        <translation type="unfinished">%1 ainda não terminou com segurança...</translation>
+    </message>
+    <message>
+        <source>unknown</source>
+        <translation type="unfinished">desconhecido</translation>
+    </message>
+    <message>
+        <source>Amount</source>
+        <translation type="unfinished">Quantia</translation>
+    </message>
+    <message>
+        <source>Enter a Particl address (e.g. %1)</source>
+        <translation type="unfinished">Informe um endereço Particl (ex: %1)</translation>
+    </message>
+    <message>
+        <source>Inbound</source>
+        <extracomment>An inbound connection from a peer. An inbound connection is a connection initiated by a peer.</extracomment>
+        <translation type="unfinished">Entrada</translation>
+    </message>
+    <message>
+        <source>Outbound</source>
+        <extracomment>An outbound connection to a peer. An outbound connection is a connection initiated by us.</extracomment>
+        <translation type="unfinished">Saída</translation>
+    </message>
+    <message>
+        <source>None</source>
+        <translation type="unfinished">Nenhum</translation>
+    </message>
+    <message numerus="yes">
+        <source>%n second(s)</source>
+        <translation type="unfinished">
+            <numerusform />
+            <numerusform />
+        </translation>
+    </message>
+    <message numerus="yes">
+        <source>%n minute(s)</source>
+        <translation type="unfinished">
+            <numerusform />
+            <numerusform />
+        </translation>
+    </message>
+    <message numerus="yes">
+        <source>%n hour(s)</source>
+        <translation type="unfinished">
+            <numerusform />
+            <numerusform />
+        </translation>
+    </message>
+    <message numerus="yes">
+        <source>%n day(s)</source>
+        <translation type="unfinished">
+            <numerusform />
+            <numerusform />
+        </translation>
+    </message>
+    <message numerus="yes">
+        <source>%n week(s)</source>
+        <translation type="unfinished">
+            <numerusform />
+            <numerusform />
+        </translation>
+    </message>
+    <message>
+        <source>%1 and %2</source>
+        <translation type="unfinished">%1 e %2</translation>
+    </message>
+    <message numerus="yes">
+        <source>%n year(s)</source>
+        <translation type="unfinished">
+            <numerusform />
+            <numerusform />
+        </translation>
+    </message>
+    </context>
+<context>
+    <name>bitcoin-core</name>
+    <message>
+        <source>Settings file could not be read</source>
+        <translation type="unfinished">Não foi possível ler o arquivo de configurações</translation>
+    </message>
+    <message>
+        <source>Settings file could not be written</source>
+        <translation type="unfinished">Não foi possível editar o arquivo de configurações</translation>
+    </message>
+    <message>
+        <source>The %s developers</source>
+        <translation type="unfinished">Desenvolvedores do %s</translation>
+    </message>
+    <message>
+        <source>%s corrupt. Try using the wallet tool particl-wallet to salvage or restoring a backup.</source>
+        <translation type="unfinished">%s está corrompido. Tente usar a ferramenta de carteira particl-wallet para salvamento ou restauração de backup.</translation>
+    </message>
+    <message>
+        <source>-maxtxfee is set very high! Fees this large could be paid on a single transaction.</source>
+        <translation type="unfinished">A valor especificado de -maxtxfee está muito alto! Taxas grandes assim podem ser atribuidas numa transação única.</translation>
+    </message>
+    <message>
+        <source>Cannot obtain a lock on data directory %s. %s is probably already running.</source>
+        <translation type="unfinished">Não foi possível obter exclusividade de escrita no endereço %s. O %s provavelmente já está sendo executado.</translation>
+    </message>
+    <message>
+        <source>Distributed under the MIT software license, see the accompanying file %s or %s</source>
+        <translation type="unfinished">Distribuído sob a licença de software MIT, veja o arquivo %s ou %s</translation>
+    </message>
+    <message>
+        <source>Error reading %s! All keys read correctly, but transaction data or address book entries might be missing or incorrect.</source>
+        <translation type="unfinished">Erro ao ler arquivo %s! Todas as chaves privadas foram lidas corretamente, mas os dados de transação ou o livro de endereços podem estar faltando ou incorretos.</translation>
+    </message>
+    <message>
+        <source>Error: Listening for incoming connections failed (listen returned error %s)</source>
+        <translation type="unfinished">Erro: A escuta de conexões de entrada falhou (vincular retornou erro %s)</translation>
+    </message>
+    <message>
+        <source>Fee estimation failed. Fallbackfee is disabled. Wait a few blocks or enable -fallbackfee.</source>
+        <translation type="unfinished">Falha na estimativa de taxa. Fallbackfee desativada. Espere alguns blocos ou ative -fallbackfee.</translation>
+    </message>
+    <message>
+        <source>Invalid amount for -maxtxfee=&lt;amount&gt;: '%s' (must be at least the minrelay fee of %s to prevent stuck transactions)</source>
+        <translation type="unfinished">Valor inválido para -maxtxfee=&lt;valor&gt;: '%s' (precisa ser pelo menos a taxa de minrelay de %s para prevenir que a transação nunca seja confirmada)</translation>
+    </message>
+    <message>
+        <source>More than one onion bind address is provided. Using %s for the automatically created Tor onion service.</source>
+        <translation type="unfinished">Mais de um endereço onion associado é fornecido. Usando %s para automaticamento criar serviço onion Tor.</translation>
+    </message>
+    <message>
+        <source>Please check that your computer's date and time are correct! If your clock is wrong, %s will not work properly.</source>
+        <translation type="unfinished">Por favor verifique se a data e o horário de seu computador estão corretos. Se o relógio de seu computador estiver incorreto, %s não funcionará corretamente.</translation>
+    </message>
+    <message>
+        <source>Please contribute if you find %s useful. Visit %s for further information about the software.</source>
+        <translation type="unfinished">Por favor contribua se você entender que %s é útil. Visite %s para mais informações sobre o software.</translation>
+    </message>
+    <message>
+        <source>Prune configured below the minimum of %d MiB.  Please use a higher number.</source>
+        <translation type="unfinished">Configuração de prune abaixo do mínimo de %d MiB.Por gentileza use um número mais alto.</translation>
+    </message>
+    <message>
+        <source>Prune: last wallet synchronisation goes beyond pruned data. You need to -reindex (download the whole blockchain again in case of pruned node)</source>
+        <translation type="unfinished">Prune: A ultima sincronização da carteira foi além dos dados podados. Você precisa usar -reindex (fazer o download de toda a blockchain novamente no caso de nós com prune)</translation>
+    </message>
+    <message>
+        <source>SQLiteDatabase: Unknown sqlite wallet schema version %d. Only version %d is supported</source>
+        <translation type="unfinished">SQLiteDatabase: Desconhecida a versão %d do programa da carteira sqlite. Apenas a versão %d é suportada</translation>
+    </message>
+    <message>
+        <source>The block database contains a block which appears to be from the future. This may be due to your computer's date and time being set incorrectly. Only rebuild the block database if you are sure that your computer's date and time are correct</source>
+        <translation type="unfinished">O banco de dados de blocos contém um bloco que parece ser do futuro. Isso pode ser devido à data e hora do seu computador estarem configuradas incorretamente. Apenas reconstrua o banco de dados de blocos se você estiver certo de que a data e hora de seu computador estão corretas.</translation>
+    </message>
+    <message>
+        <source>The transaction amount is too small to send after the fee has been deducted</source>
+        <translation type="unfinished">A quantia da transação é muito pequena para mandar depois de deduzida a taxa</translation>
+    </message>
+    <message>
+        <source>This error could occur if this wallet was not shutdown cleanly and was last loaded using a build with a newer version of Berkeley DB. If so, please use the software that last loaded this wallet</source>
+        <translation type="unfinished">Este erro pode ocorrer se a sua carteira não foi desligada de forma correta e foi recentementa carregada utilizando uma nova versão do Berkeley DB. Se isto ocorreu então por favor utilize a mesma versão na qual esta carteira foi utilizada pela última vez.</translation>
+    </message>
+    <message>
+        <source>This is a pre-release test build - use at your own risk - do not use for mining or merchant applications</source>
+        <translation type="unfinished">Este é um build de teste pré-lançamento - use por sua conta e risco - não use para mineração ou comércio</translation>
+    </message>
+    <message>
+        <source>This is the maximum transaction fee you pay (in addition to the normal fee) to prioritize partial spend avoidance over regular coin selection.</source>
+        <translation type="unfinished">Esta é a taxa máxima de transação que você pode pagar (além da taxa normal) para priorizar a evasão parcial de gastos em vez da seleção regular de moedas.</translation>
+    </message>
+    <message>
+        <source>This is the transaction fee you may discard if change is smaller than dust at this level</source>
+        <translation type="unfinished">Essa é a taxa de transação que você pode descartar se o troco a esse ponto for menor que poeira</translation>
+    </message>
+    <message>
+        <source>This is the transaction fee you may pay when fee estimates are not available.</source>
+        <translation type="unfinished">Esta é a taxa que você deve pagar quando a taxa estimada não está disponível.</translation>
+    </message>
+    <message>
+        <source>Total length of network version string (%i) exceeds maximum length (%i). Reduce the number or size of uacomments.</source>
+        <translation type="unfinished">O tamanho total da string de versão da rede (%i) excede o tamanho máximo (%i). Reduza o número ou o tamanho dos comentários.</translation>
+    </message>
+    <message>
+        <source>Unable to replay blocks. You will need to rebuild the database using -reindex-chainstate.</source>
+        <translation type="unfinished">Não é possível reproduzir blocos. Você precisará reconstruir o banco de dados usando -reindex-chainstate.</translation>
+    </message>
+    <message>
+        <source>Warning: Private keys detected in wallet {%s} with disabled private keys</source>
+        <translation type="unfinished">Aviso: Chaves privadas detectadas na carteira {%s} com chaves privadas desativadas</translation>
+    </message>
+    <message>
+        <source>Warning: We do not appear to fully agree with our peers! You may need to upgrade, or other nodes may need to upgrade.</source>
+        <translation type="unfinished">Atenção: Nós não parecemos concordar plenamente com nossos nós! Você pode precisar atualizar ou outros nós podem precisar atualizar.</translation>
+    </message>
+    <message>
+        <source>Witness data for blocks after height %d requires validation. Please restart with -reindex.</source>
+        <translation type="unfinished">Testemunhar dados de blocos após 1%d requer validação. Por favor reinicie com -reindex.</translation>
+    </message>
+    <message>
+        <source>You need to rebuild the database using -reindex to go back to unpruned mode.  This will redownload the entire blockchain</source>
+        <translation type="unfinished">Você precisa reconstruir o banco de dados usando -reindex para sair do modo prune. Isso irá causar o download de todo o blockchain novamente.</translation>
+    </message>
+    <message>
+        <source>%s is set very high!</source>
+        <translation type="unfinished">%s está muito alto!</translation>
+    </message>
+    <message>
+        <source>-maxmempool must be at least %d MB</source>
+        <translation type="unfinished">-maxmempool deve ser pelo menos %d MB</translation>
+    </message>
+    <message>
+        <source>A fatal internal error occurred, see debug.log for details</source>
+        <translation type="unfinished">Aconteceu um erro interno fatal, veja os detalhes em debug.log</translation>
+    </message>
+    <message>
+        <source>Cannot resolve -%s address: '%s'</source>
+        <translation type="unfinished">Não foi possível encontrar o endereço de -%s: '%s'</translation>
+    </message>
+    <message>
+        <source>Cannot set -peerblockfilters without -blockfilterindex.</source>
+        <translation type="unfinished">Não pode definir -peerblockfilters sem -blockfilterindex.</translation>
+    </message>
+    <message>
+        <source>Cannot write to data directory '%s'; check permissions.</source>
+        <translation type="unfinished">Não foi possível escrever no diretório '%s': verifique as permissões.</translation>
+    </message>
+    <message>
+        <source>Config setting for %s only applied on %s network when in [%s] section.</source>
+        <translation type="unfinished">A configuração %s somente é aplicada na rede %s quando na sessão [%s].</translation>
+    </message>
+    <message>
+        <source>Corrupted block database detected</source>
+        <translation type="unfinished">Detectado Banco de dados de blocos corrompido</translation>
+    </message>
+    <message>
+        <source>Could not find asmap file %s</source>
+        <translation type="unfinished">O arquivo asmap %s não pode ser encontrado </translation>
+    </message>
+    <message>
+        <source>Could not parse asmap file %s</source>
+        <translation type="unfinished">O arquivo asmap %s não pode ser analisado</translation>
+    </message>
+    <message>
+        <source>Disk space is too low!</source>
+        <translation type="unfinished">Espaço em disco insuficiente!</translation>
+    </message>
+    <message>
+        <source>Do you want to rebuild the block database now?</source>
+        <translation type="unfinished">Você quer reconstruir o banco de dados de blocos agora?</translation>
+    </message>
+    <message>
+        <source>Done loading</source>
+        <translation type="unfinished">Carregamento terminado!</translation>
+    </message>
+    <message>
+        <source>Error initializing block database</source>
+        <translation type="unfinished">Erro ao inicializar banco de dados de blocos</translation>
+    </message>
+    <message>
+        <source>Error initializing wallet database environment %s!</source>
+        <translation type="unfinished">Erro ao inicializar ambiente de banco de dados de carteira %s!</translation>
+    </message>
+    <message>
+        <source>Error loading %s</source>
+        <translation type="unfinished">Erro ao carregar %s</translation>
+    </message>
+    <message>
+        <source>Error loading %s: Private keys can only be disabled during creation</source>
+        <translation type="unfinished">Erro ao carregar %s: Chaves privadas só podem ser desativadas durante a criação</translation>
+    </message>
+    <message>
+        <source>Error loading %s: Wallet corrupted</source>
+        <translation type="unfinished">Erro ao carregar %s Carteira corrompida</translation>
+    </message>
+    <message>
+        <source>Error loading %s: Wallet requires newer version of %s</source>
+        <translation type="unfinished">Erro ao carregar %s A carteira requer a versão mais nova do %s</translation>
+    </message>
+    <message>
+        <source>Error loading block database</source>
+        <translation type="unfinished">Erro ao carregar banco de dados de blocos</translation>
+    </message>
+    <message>
+        <source>Error opening block database</source>
+        <translation type="unfinished">Erro ao abrir banco de dados de blocos</translation>
+    </message>
+    <message>
+        <source>Error reading from database, shutting down.</source>
+        <translation type="unfinished">Erro ao ler o banco de dados. Encerrando.</translation>
+    </message>
+    <message>
+        <source>Error upgrading chainstate database</source>
+        <translation type="unfinished">Erro ao atualizar banco de dados do chainstate</translation>
+    </message>
+    <message>
+        <source>Error: Disk space is low for %s</source>
+        <translation type="unfinished">Erro: Espaço em disco menor que %s</translation>
+    </message>
+    <message>
+        <source>Error: Keypool ran out, please call keypoolrefill first</source>
+        <translation type="unfinished">Keypool exaurida, por gentileza execute keypoolrefill primeiro</translation>
+    </message>
+    <message>
+        <source>Failed to listen on any port. Use -listen=0 if you want this.</source>
+        <translation type="unfinished">Falha ao escutar em qualquer porta. Use -listen=0 se você quiser isso.</translation>
+    </message>
+    <message>
+        <source>Failed to rescan the wallet during initialization</source>
+        <translation type="unfinished">Falha ao escanear novamente a carteira durante a inicialização</translation>
+    </message>
+    <message>
+        <source>Failed to verify database</source>
+        <translation type="unfinished">Falha ao verificar a base de dados</translation>
+    </message>
+    <message>
+        <source>Fee rate (%s) is lower than the minimum fee rate setting (%s)</source>
+        <translation type="unfinished">Taxa de taxa (%s) é menor que a configuração da taxa de taxa (%s)</translation>
+    </message>
+    <message>
+        <source>Ignoring duplicate -wallet %s.</source>
+        <translation type="unfinished">Ignorando -carteira %s duplicada.</translation>
+    </message>
+    <message>
+        <source>Importing…</source>
+        <translation type="unfinished">Importando...</translation>
+    </message>
+    <message>
+        <source>Incorrect or no genesis block found. Wrong datadir for network?</source>
+        <translation type="unfinished">Bloco gênese incorreto ou não encontrado. Pasta de dados errada para a rede?</translation>
+    </message>
+    <message>
+        <source>Initialization sanity check failed. %s is shutting down.</source>
+        <translation type="unfinished">O teste de integridade de inicialização falhou. O %s está sendo desligado.</translation>
+    </message>
+    <message>
+        <source>Insufficient funds</source>
+        <translation type="unfinished">Saldo insuficiente</translation>
+    </message>
+    <message>
+        <source>Invalid -onion address or hostname: '%s'</source>
+        <translation type="unfinished">Endereço -onion ou nome do servidor inválido: '%s'</translation>
+    </message>
+    <message>
+        <source>Invalid -proxy address or hostname: '%s'</source>
+        <translation type="unfinished">Endereço -proxy ou nome do servidor inválido: '%s'</translation>
+    </message>
+    <message>
+        <source>Invalid P2P permission: '%s'</source>
+        <translation type="unfinished">Permissão P2P inválida: '%s'</translation>
+    </message>
+    <message>
+        <source>Invalid amount for -%s=&lt;amount&gt;: '%s'</source>
+        <translation type="unfinished">Quantidade inválida para -%s=&lt;amount&gt;: '%s'</translation>
+    </message>
+    <message>
+        <source>Invalid amount for -discardfee=&lt;amount&gt;: '%s'</source>
+        <translation type="unfinished">Quantidade inválida para -discardfee=&lt;amount&gt;: '%s'</translation>
+    </message>
+    <message>
+        <source>Invalid amount for -fallbackfee=&lt;amount&gt;: '%s'</source>
+        <translation type="unfinished">Quantidade inválida para -fallbackfee=&lt;amount&gt;: '%s'</translation>
+    </message>
+    <message>
+        <source>Invalid amount for -paytxfee=&lt;amount&gt;: '%s' (must be at least %s)</source>
+        <translation type="unfinished">Valor inválido para -paytxfee=&lt;amount&gt;: '%s' (precisa ser no mínimo %s)</translation>
+    </message>
+    <message>
+        <source>Invalid netmask specified in -whitelist: '%s'</source>
+        <translation type="unfinished">Máscara de rede especificada em -whitelist: '%s' é inválida</translation>
+    </message>
+    <message>
+        <source>Loading P2P addresses…</source>
+        <translation type="unfinished">Carregando endereços P2P...</translation>
+    </message>
+    <message>
+        <source>Loading banlist…</source>
+        <translation type="unfinished">Carregando lista de banidos...</translation>
+    </message>
+    <message>
+        <source>Loading block index…</source>
+        <translation type="unfinished">Carregando índice de blocos...</translation>
+    </message>
+    <message>
+        <source>Loading wallet…</source>
+        <translation type="unfinished">Carregando carteira...</translation>
+    </message>
+    <message>
+        <source>Need to specify a port with -whitebind: '%s'</source>
+        <translation type="unfinished">Necessário informar uma porta com -whitebind: '%s'</translation>
+    </message>
+    <message>
+        <source>No addresses available</source>
+        <translation type="unfinished">Nenhum endereço disponível</translation>
+    </message>
+    <message>
+        <source>No proxy server specified. Use -proxy=&lt;ip&gt; or -proxy=&lt;ip:port&gt;.</source>
+        <translation type="unfinished">Nenhum servidor proxy especificado. Use -proxy=&lt;ip&gt; ou proxy=&lt;ip:port&gt;.</translation>
+    </message>
+    <message>
+        <source>Not enough file descriptors available.</source>
+        <translation type="unfinished">Não há file descriptors suficientes disponíveis.</translation>
+    </message>
+    <message>
+        <source>Prune cannot be configured with a negative value.</source>
+        <translation type="unfinished">O modo prune não pode ser configurado com um valor negativo.</translation>
+    </message>
+    <message>
+        <source>Prune mode is incompatible with -coinstatsindex.</source>
+        <translation type="unfinished">O modo prune é incompatível com -txindex.</translation>
+    </message>
+    <message>
+        <source>Prune mode is incompatible with -txindex.</source>
+        <translation type="unfinished">O modo prune é incompatível com -txindex.</translation>
+    </message>
+    <message>
+        <source>Pruning blockstore…</source>
+        <translation type="unfinished">Prunando os blocos existentes...</translation>
+    </message>
+    <message>
+        <source>Reducing -maxconnections from %d to %d, because of system limitations.</source>
+        <translation type="unfinished">Reduzindo -maxconnections de %d para %d, devido a limitações do sistema.</translation>
+    </message>
+    <message>
+        <source>Replaying blocks…</source>
+        <translation type="unfinished">Reverificando blocos...</translation>
+    </message>
+    <message>
+        <source>Rescanning…</source>
+        <translation type="unfinished">Reescaneando...</translation>
+    </message>
+    <message>
+        <source>SQLiteDatabase: Failed to execute statement to verify database: %s</source>
+        <translation type="unfinished">SQLiteDatabase: Falhou em executar a confirmação para verificar a base de dados: %s</translation>
+    </message>
+    <message>
+        <source>SQLiteDatabase: Failed to prepare statement to verify database: %s</source>
+        <translation type="unfinished">SQLiteDatabase: Falhou em preparar confirmação para verificar a base de dados: %s</translation>
+    </message>
+    <message>
+        <source>SQLiteDatabase: Failed to read database verification error: %s</source>
+        <translation type="unfinished">SQLiteDatabase: Falha ao ler o erro de verificação da base de dados: %s</translation>
+    </message>
+    <message>
+        <source>SQLiteDatabase: Unexpected application id. Expected %u, got %u</source>
+        <translation type="unfinished">SQLiteDatabase: Id da aplicação inesperada. Esperada %u, got %u</translation>
+    </message>
+    <message>
+        <source>Section [%s] is not recognized.</source>
+        <translation type="unfinished">Sessão [%s] não reconhecida.</translation>
+    </message>
+    <message>
+        <source>Signing transaction failed</source>
+        <translation type="unfinished">Assinatura de transação falhou</translation>
+    </message>
+    <message>
+        <source>Specified -walletdir "%s" does not exist</source>
+        <translation type="unfinished">O -walletdir "%s" especificado não existe</translation>
+    </message>
+    <message>
+        <source>Specified -walletdir "%s" is a relative path</source>
+        <translation type="unfinished">O -walletdir "%s" especificado é um caminho relativo</translation>
+    </message>
+    <message>
+        <source>Specified -walletdir "%s" is not a directory</source>
+        <translation type="unfinished">O -walletdir "%s" especificado não é um diretório</translation>
+    </message>
+    <message>
+        <source>Specified blocks directory "%s" does not exist.</source>
+        <translation type="unfinished">Diretório de blocos especificado "%s" não existe.</translation>
+    </message>
+    <message>
+        <source>Starting network threads…</source>
+        <translation type="unfinished">Iniciando atividades da rede...</translation>
+    </message>
+    <message>
+        <source>The source code is available from %s.</source>
+        <translation type="unfinished">O código fonte está disponível pelo %s.</translation>
+    </message>
+    <message>
+        <source>The transaction amount is too small to pay the fee</source>
+        <translation type="unfinished">A quantidade da transação é pequena demais para  pagar a taxa</translation>
+    </message>
+    <message>
+        <source>The wallet will avoid paying less than the minimum relay fee.</source>
+        <translation type="unfinished">A carteira irá evitar pagar menos que a taxa mínima de retransmissão.</translation>
+    </message>
+    <message>
+        <source>This is experimental software.</source>
+        <translation type="unfinished">Este é um software experimental.</translation>
+    </message>
+    <message>
+        <source>This is the minimum transaction fee you pay on every transaction.</source>
+        <translation type="unfinished">Esta é a taxa mínima que você paga em todas as transações.</translation>
+    </message>
+    <message>
+        <source>This is the transaction fee you will pay if you send a transaction.</source>
+        <translation type="unfinished">Esta é a taxa que você irá pagar se enviar uma transação.</translation>
+    </message>
+    <message>
+        <source>Transaction amount too small</source>
+        <translation type="unfinished">Quantidade da transação muito pequena</translation>
+    </message>
+    <message>
+        <source>Transaction amounts must not be negative</source>
+        <translation type="unfinished">As quantidades nas transações não podem ser negativas.</translation>
+    </message>
+    <message>
+        <source>Transaction has too long of a mempool chain</source>
+        <translation type="unfinished">A transação demorou muito na memória</translation>
+    </message>
+    <message>
+        <source>Transaction must have at least one recipient</source>
+        <translation type="unfinished">A transação deve ter ao menos um destinatário</translation>
+    </message>
+    <message>
+        <source>Transaction needs a change address, but we can't generate it.</source>
+        <translation type="unfinished">Transação necessita de um endereço de troco, mas não conseguimos gera-lo. </translation>
+    </message>
+    <message>
+        <source>Transaction too large</source>
+        <translation type="unfinished">Transação muito grande</translation>
+    </message>
+    <message>
+        <source>Unable to bind to %s on this computer (bind returned error %s)</source>
+        <translation type="unfinished">Erro ao vincular em %s neste computador (bind retornou erro %s)</translation>
+    </message>
+    <message>
+        <source>Unable to bind to %s on this computer. %s is probably already running.</source>
+        <translation type="unfinished">Impossível vincular a %s neste computador. O %s provavelmente já está rodando.</translation>
+    </message>
+    <message>
+        <source>Unable to create the PID file '%s': %s</source>
+        <translation type="unfinished">Não foi possível criar arquivo de PID '%s': %s</translation>
+    </message>
+    <message>
+        <source>Unable to generate initial keys</source>
+        <translation type="unfinished">Não foi possível gerar as chaves iniciais</translation>
+    </message>
+    <message>
+        <source>Unable to generate keys</source>
+        <translation type="unfinished">Não foi possível gerar chaves</translation>
+    </message>
+    <message>
+        <source>Unable to start HTTP server. See debug log for details.</source>
+        <translation type="unfinished">Não foi possível iniciar o servidor HTTP. Veja o log de depuração para detaihes.</translation>
+    </message>
+    <message>
+        <source>Unknown -blockfilterindex value %s.</source>
+        <translation type="unfinished">Valor do parâmetro -blockfilterindex desconhecido %s.</translation>
+    </message>
+    <message>
+        <source>Unknown address type '%s'</source>
+        <translation type="unfinished">Tipo de endereço desconhecido '%s'</translation>
+    </message>
+    <message>
+        <source>Unknown change type '%s'</source>
+        <translation type="unfinished">Tipo de troco desconhecido '%s'</translation>
+    </message>
+    <message>
+        <source>Unknown network specified in -onlynet: '%s'</source>
+        <translation type="unfinished">Rede desconhecida especificada em -onlynet: '%s'</translation>
+    </message>
+    <message>
+        <source>Unsupported logging category %s=%s.</source>
+        <translation type="unfinished">Categoria de log desconhecida %s=%s.</translation>
+    </message>
+    <message>
+        <source>Upgrading UTXO database</source>
+        <translation type="unfinished">Atualizando banco de dados UTXO</translation>
+    </message>
+    <message>
+        <source>User Agent comment (%s) contains unsafe characters.</source>
+        <translation type="unfinished">Comentário do Agente de Usuário (%s) contém caracteres inseguros.</translation>
+    </message>
+    <message>
+        <source>Verifying blocks…</source>
+        <translation type="unfinished">Verificando blocos...</translation>
+    </message>
+    <message>
+        <source>Verifying wallet(s)…</source>
+        <translation type="unfinished">Verificando carteira(s)...</translation>
+    </message>
+    <message>
+        <source>Wallet needed to be rewritten: restart %s to complete</source>
+        <translation type="unfinished">A Carteira precisa ser reescrita: reinicie o %s para completar</translation>
+    </message>
+</context>
+<context>
     <name>BitcoinGUI</name>
     <message>
-        <source>Sign &amp;message...</source>
-        <translation>Assinar &amp;mensagem...</translation>
-    </message>
-    <message>
-        <source>Synchronizing with network...</source>
-        <translation>Sincronizando com a rede...</translation>
-    </message>
-    <message>
         <source>&amp;Overview</source>
-        <translation>&amp;Visão geral</translation>
+        <translation type="unfinished">&amp;Visão geral</translation>
     </message>
     <message>
         <source>Show general overview of wallet</source>
-        <translation>Mostrar visão geral da carteira</translation>
+        <translation type="unfinished">Mostrar visão geral da carteira</translation>
     </message>
     <message>
         <source>&amp;Transactions</source>
-        <translation>&amp;Transações</translation>
+        <translation type="unfinished">&amp;Transações</translation>
     </message>
     <message>
         <source>Browse transaction history</source>
-        <translation>Navegar pelo histórico de transações</translation>
+        <translation type="unfinished">Navegar pelo histórico de transações</translation>
     </message>
     <message>
         <source>E&amp;xit</source>
-        <translation>S&amp;air</translation>
+        <translation type="unfinished">S&amp;air</translation>
     </message>
     <message>
         <source>Quit application</source>
-        <translation>Sair da aplicação</translation>
+        <translation type="unfinished">Sair da aplicação</translation>
     </message>
     <message>
         <source>&amp;About %1</source>
-        <translation>&amp;Sobre %1</translation>
+        <translation type="unfinished">&amp;Sobre %1</translation>
     </message>
     <message>
         <source>Show information about %1</source>
-        <translation>Mostrar informações sobre %1</translation>
+        <translation type="unfinished">Mostrar informações sobre %1</translation>
     </message>
     <message>
         <source>About &amp;Qt</source>
-        <translation>Sobre &amp;Qt</translation>
+        <translation type="unfinished">Sobre &amp;Qt</translation>
     </message>
     <message>
         <source>Show information about Qt</source>
-        <translation>Mostrar informações sobre o Qt</translation>
-    </message>
-    <message>
-        <source>&amp;Options...</source>
-        <translation>&amp;Opções...</translation>
+        <translation type="unfinished">Mostrar informações sobre o Qt</translation>
     </message>
     <message>
         <source>Modify configuration options for %1</source>
-        <translation>Modificar opções de configuração para o %1</translation>
-    </message>
-    <message>
-        <source>&amp;Encrypt Wallet...</source>
-        <translation>&amp;Criptografar Carteira...</translation>
-    </message>
-    <message>
-        <source>&amp;Backup Wallet...</source>
-        <translation>&amp;Backup da carteira...</translation>
-    </message>
-    <message>
-        <source>&amp;Change Passphrase...</source>
-        <translation>&amp;Mudar frase de segurança...</translation>
-    </message>
-    <message>
-        <source>Open &amp;URI...</source>
-        <translation>Abrir &amp;URI...</translation>
-    </message>
-    <message>
-        <source>Create Wallet...</source>
-        <translation>Criar Carteira...</translation>
+        <translation type="unfinished">Modificar opções de configuração para o %1</translation>
     </message>
     <message>
         <source>Create a new wallet</source>
-        <translation>Criar uma nova carteira</translation>
+        <translation type="unfinished">Criar uma nova carteira</translation>
+    </message>
+    <message>
+        <source>&amp;Minimize</source>
+        <translation type="unfinished">&amp;Minimizar</translation>
     </message>
     <message>
         <source>Wallet:</source>
-        <translation>Carteira:</translation>
-    </message>
-    <message>
-        <source>Click to disable network activity.</source>
-        <translation>Clique para desativar a atividade de rede.</translation>
+        <translation type="unfinished">Carteira:</translation>
     </message>
     <message>
         <source>Network activity disabled.</source>
-        <translation>Atividade de rede desativada.</translation>
-    </message>
-    <message>
-        <source>Click to enable network activity again.</source>
-        <translation>Clique para ativar a atividade de rede.</translation>
-    </message>
-    <message>
-        <source>Syncing Headers (%1%)...</source>
-        <translation>Sincronizando cabeçalhos (%1%)...</translation>
-    </message>
-    <message>
-        <source>Reindexing blocks on disk...</source>
-        <translation>Reindexando blocos no disco...</translation>
+        <extracomment>A substring of the tooltip.</extracomment>
+        <translation type="unfinished">Atividade de rede desativada.</translation>
     </message>
     <message>
         <source>Proxy is &lt;b&gt;enabled&lt;/b&gt;: %1</source>
-        <translation>Proxy &lt;b&gt;ativado&lt;/b&gt;: %1</translation>
+        <translation type="unfinished">Proxy &lt;b&gt;ativado&lt;/b&gt;: %1</translation>
     </message>
     <message>
         <source>Send coins to a Particl address</source>
-        <translation>Enviar moedas para um endereço particl</translation>
+        <translation type="unfinished">Enviar moedas para um endereço particl</translation>
     </message>
     <message>
         <source>Backup wallet to another location</source>
-        <translation>Fazer cópia de segurança da carteira para uma outra localização</translation>
+        <translation type="unfinished">Fazer cópia de segurança da carteira para uma outra localização</translation>
     </message>
     <message>
         <source>Change the passphrase used for wallet encryption</source>
-        <translation>Mudar a frase de segurança utilizada na criptografia da carteira</translation>
-    </message>
-    <message>
-        <source>&amp;Verify message...</source>
-        <translation>&amp;Verificar mensagem...</translation>
+        <translation type="unfinished">Mudar a frase de segurança utilizada na criptografia da carteira</translation>
     </message>
     <message>
         <source>&amp;Send</source>
-        <translation>&amp;Enviar</translation>
+        <translation type="unfinished">&amp;Enviar</translation>
     </message>
     <message>
         <source>&amp;Receive</source>
-        <translation>&amp;Receber</translation>
-    </message>
-    <message>
-        <source>&amp;Show / Hide</source>
-        <translation>&amp;Exibir / Ocultar</translation>
-    </message>
-    <message>
-        <source>Show or hide the main Window</source>
-        <translation>Mostrar ou esconder a Janela Principal.</translation>
+        <translation type="unfinished">&amp;Receber</translation>
+    </message>
+    <message>
+        <source>&amp;Options…</source>
+        <translation type="unfinished">&amp;Opções...</translation>
+    </message>
+    <message>
+        <source>&amp;Encrypt Wallet…</source>
+        <translation type="unfinished">&amp;Criptografar Carteira...</translation>
     </message>
     <message>
         <source>Encrypt the private keys that belong to your wallet</source>
-        <translation>Criptografar as chaves privadas que pertencem à sua carteira</translation>
+        <translation type="unfinished">Criptografar as chaves privadas que pertencem à sua carteira</translation>
+    </message>
+    <message>
+        <source>&amp;Backup Wallet…</source>
+        <translation type="unfinished">Fazer &amp;Backup da Carteira...</translation>
+    </message>
+    <message>
+        <source>&amp;Change Passphrase…</source>
+        <translation type="unfinished">&amp;Mudar frase de segurança...</translation>
+    </message>
+    <message>
+        <source>Sign &amp;message…</source>
+        <translation type="unfinished">Assinar &amp;mensagem</translation>
     </message>
     <message>
         <source>Sign messages with your Particl addresses to prove you own them</source>
-        <translation>Assine mensagens com seus endereços Particl para provar que você é dono delas</translation>
+        <translation type="unfinished">Assine mensagens com seus endereços Particl para provar que você é dono delas</translation>
+    </message>
+    <message>
+        <source>&amp;Verify message…</source>
+        <translation type="unfinished">&amp;Verificar mensagem</translation>
     </message>
     <message>
         <source>Verify messages to ensure they were signed with specified Particl addresses</source>
-        <translation>Verificar mensagens para se assegurar que elas foram assinadas pelo dono de Endereços Particl específicos</translation>
+        <translation type="unfinished">Verificar mensagens para se assegurar que elas foram assinadas pelo dono de Endereços Particl específicos</translation>
+    </message>
+    <message>
+        <source>&amp;Load PSBT from file…</source>
+        <translation type="unfinished">&amp;Carregar 'PSBT' do arquivo...</translation>
+    </message>
+    <message>
+        <source>Open &amp;URI…</source>
+        <translation type="unfinished">Abrir &amp;URI...</translation>
+    </message>
+    <message>
+        <source>Close Wallet…</source>
+        <translation type="unfinished">Fechar Carteira...</translation>
+    </message>
+    <message>
+        <source>Create Wallet…</source>
+        <translation type="unfinished">Criar Carteira...</translation>
+    </message>
+    <message>
+        <source>Close All Wallets…</source>
+        <translation type="unfinished">Fechar todas as Carteiras...</translation>
     </message>
     <message>
         <source>&amp;File</source>
-        <translation>&amp;Arquivo</translation>
+        <translation type="unfinished">&amp;Arquivo</translation>
     </message>
     <message>
         <source>&amp;Settings</source>
-        <translation>&amp;Definições</translation>
+        <translation type="unfinished">&amp;Definições</translation>
     </message>
     <message>
         <source>&amp;Help</source>
-        <translation>A&amp;juda</translation>
+        <translation type="unfinished">A&amp;juda</translation>
     </message>
     <message>
         <source>Tabs toolbar</source>
-        <translation>Barra de ferramentas</translation>
+        <translation type="unfinished">Barra de ferramentas</translation>
+    </message>
+    <message>
+        <source>Syncing Headers (%1%)…</source>
+        <translation type="unfinished">Sincronizando cabeçalhos (%1%)...</translation>
+    </message>
+    <message>
+        <source>Synchronizing with network…</source>
+        <translation type="unfinished">Sincronizando com a rede</translation>
+    </message>
+    <message>
+        <source>Indexing blocks on disk…</source>
+        <translation type="unfinished">Indexando blocos no disco...</translation>
+    </message>
+    <message>
+        <source>Processing blocks on disk…</source>
+        <translation type="unfinished">Processando blocos no disco...</translation>
+    </message>
+    <message>
+        <source>Reindexing blocks on disk…</source>
+        <translation type="unfinished">Reindexando blocos no disco...</translation>
+    </message>
+    <message>
+        <source>Connecting to peers…</source>
+        <translation type="unfinished">Conectando...</translation>
     </message>
     <message>
         <source>Request payments (generates QR codes and particl: URIs)</source>
-        <translation>Solicitações de pagamentos (gera códigos QR e particl: URIs)</translation>
+        <translation type="unfinished">Solicitações de pagamentos (gera códigos QR e particl: URIs)</translation>
     </message>
     <message>
         <source>Show the list of used sending addresses and labels</source>
-        <translation>Mostrar a lista de endereços de envio e rótulos usados</translation>
+        <translation type="unfinished">Mostrar a lista de endereços de envio e rótulos usados</translation>
     </message>
     <message>
         <source>Show the list of used receiving addresses and labels</source>
-        <translation>Mostrar a lista de endereços de recebimento usados ​​e rótulos</translation>
+        <translation type="unfinished">Mostrar a lista de endereços de recebimento usados ​​e rótulos</translation>
     </message>
     <message>
         <source>&amp;Command-line options</source>
-        <translation>Opções de linha de &amp;comando</translation>
-    </message>
-    <message numerus="yes">
-        <source>%n active connection(s) to Particl network</source>
-        <translation><numerusform>%n conexão ativa na rede Particl</numerusform><numerusform>%n conexões ativas na rede Particl</numerusform></translation>
-    </message>
-    <message>
-        <source>Indexing blocks on disk...</source>
-        <translation>Indexando blocos no disco...</translation>
-    </message>
-    <message>
-        <source>Processing blocks on disk...</source>
-        <translation>Processando blocos no disco...</translation>
+        <translation type="unfinished">Opções de linha de &amp;comando</translation>
     </message>
     <message numerus="yes">
         <source>Processed %n block(s) of transaction history.</source>
-        <translation><numerusform>%n bloco processado do histórico de transações.</numerusform><numerusform>%n blocos processados do histórico de transações.</numerusform></translation>
+        <translation type="unfinished">
+            <numerusform />
+            <numerusform />
+        </translation>
     </message>
     <message>
         <source>%1 behind</source>
-        <translation>%1 atrás</translation>
+        <translation type="unfinished">%1 atrás</translation>
+    </message>
+    <message>
+        <source>Catching up…</source>
+        <translation type="unfinished">Recuperando o atraso...</translation>
     </message>
     <message>
         <source>Last received block was generated %1 ago.</source>
-        <translation>Último bloco recebido foi gerado %1 atrás.</translation>
+        <translation type="unfinished">Último bloco recebido foi gerado %1 atrás.</translation>
     </message>
     <message>
         <source>Transactions after this will not yet be visible.</source>
-        <translation>Transações após isso ainda não estão visíveis.</translation>
+        <translation type="unfinished">Transações após isso ainda não estão visíveis.</translation>
     </message>
     <message>
         <source>Error</source>
-        <translation>Erro</translation>
+        <translation type="unfinished">Erro</translation>
     </message>
     <message>
         <source>Warning</source>
-        <translation>Atenção</translation>
+        <translation type="unfinished">Atenção</translation>
     </message>
     <message>
         <source>Information</source>
-        <translation>Informação</translation>
+        <translation type="unfinished">Informação</translation>
     </message>
     <message>
         <source>Up to date</source>
-        <translation>Atualizado</translation>
-    </message>
-    <message>
-        <source>&amp;Load PSBT from file...</source>
-        <translation>&amp;Carregar 'PSBT' do arquivo...</translation>
+        <translation type="unfinished">Atualizado</translation>
     </message>
     <message>
         <source>Load Partially Signed Particl Transaction</source>
-        <translation>Carregar Transação de Particl Parcialmente Assinada</translation>
-    </message>
-    <message>
-        <source>Load PSBT from clipboard...</source>
-        <translation>Carregar PSBT da área de transferência...</translation>
+        <translation type="unfinished">Carregar Transação de Particl Parcialmente Assinada</translation>
+    </message>
+    <message>
+        <source>Load PSBT from &amp;clipboard…</source>
+        <translation type="unfinished">&amp;Carregar PSBT da área de transferência...</translation>
     </message>
     <message>
         <source>Load Partially Signed Particl Transaction from clipboard</source>
-        <translation>Carregar Transação de Particl Parcialmente Assinada da área de transferência</translation>
+        <translation type="unfinished">Carregar Transação de Particl Parcialmente Assinada da área de transferência</translation>
     </message>
     <message>
         <source>Node window</source>
-        <translation>Janela do Nó</translation>
+        <translation type="unfinished">Janela do Nó</translation>
     </message>
     <message>
         <source>Open node debugging and diagnostic console</source>
-        <translation>Abrir console de diagnóstico e depuração de Nó</translation>
+        <translation type="unfinished">Abrir console de diagnóstico e depuração de Nó</translation>
     </message>
     <message>
         <source>&amp;Sending addresses</source>
-        <translation>Endereços de &amp;envio</translation>
+        <translation type="unfinished">Endereços de &amp;envio</translation>
     </message>
     <message>
         <source>&amp;Receiving addresses</source>
-        <translation>Endereço de &amp;recebimento</translation>
+        <translation type="unfinished">Endereço de &amp;recebimento</translation>
     </message>
     <message>
         <source>Open a particl: URI</source>
-        <translation>Abrir um particl: URI</translation>
+        <translation type="unfinished">Abrir um particl: URI</translation>
     </message>
     <message>
         <source>Open Wallet</source>
-        <translation>Abrir carteira</translation>
+        <translation type="unfinished">Abrir carteira</translation>
     </message>
     <message>
         <source>Open a wallet</source>
-        <translation>Abrir uma carteira</translation>
-    </message>
-    <message>
-        <source>Close Wallet...</source>
-        <translation>Fechar carteira...</translation>
+        <translation type="unfinished">Abrir uma carteira</translation>
     </message>
     <message>
         <source>Close wallet</source>
-        <translation>Fechar carteira</translation>
-    </message>
-    <message>
-        <source>Close All Wallets...</source>
-        <translation>Fechar Todas as Carteiras...</translation>
+        <translation type="unfinished">Fechar carteira</translation>
     </message>
     <message>
         <source>Close all wallets</source>
-        <translation>Fechar todas as carteiras</translation>
+        <translation type="unfinished">Fechar todas as carteiras</translation>
     </message>
     <message>
         <source>Show the %1 help message to get a list with possible Particl command-line options</source>
-        <translation>Mostrar a mensagem de ajuda do %1 para obter uma lista com possíveis opções de linha de comando Particl</translation>
+        <translation type="unfinished">Mostrar a mensagem de ajuda do %1 para obter uma lista com possíveis opções de linha de comando Particl</translation>
     </message>
     <message>
         <source>&amp;Mask values</source>
-        <translation>&amp;Mascarar valores</translation>
+        <translation type="unfinished">&amp;Mascarar valores</translation>
     </message>
     <message>
         <source>Mask the values in the Overview tab</source>
-        <translation>Mascarar os valores na barra Resumo</translation>
+        <translation type="unfinished">Mascarar os valores na barra Resumo</translation>
     </message>
     <message>
         <source>default wallet</source>
-        <translation>carteira padrão</translation>
+        <translation type="unfinished">carteira padrão</translation>
     </message>
     <message>
         <source>No wallets available</source>
-        <translation>Nenhuma carteira disponível</translation>
+        <translation type="unfinished">Nenhuma carteira disponível</translation>
     </message>
     <message>
         <source>&amp;Window</source>
-        <translation>&amp;Janelas</translation>
-    </message>
-    <message>
-        <source>Minimize</source>
-        <translation>Minimizar</translation>
+        <translation type="unfinished">&amp;Janelas</translation>
     </message>
     <message>
         <source>Zoom</source>
-        <translation>Ampliar</translation>
+        <translation type="unfinished">Ampliar</translation>
     </message>
     <message>
         <source>Main Window</source>
-        <translation>Janela Principal</translation>
+        <translation type="unfinished">Janela Principal</translation>
     </message>
     <message>
         <source>%1 client</source>
-        <translation>Cliente %1</translation>
-    </message>
-    <message>
-        <source>Connecting to peers...</source>
-        <translation>Conectando...</translation>
-    </message>
-    <message>
-        <source>Catching up...</source>
-        <translation>Recuperando o atraso...</translation>
+        <translation type="unfinished">Cliente %1</translation>
+    </message>
+    <message>
+        <source>&amp;Hide</source>
+        <translation type="unfinished">&amp;Esconder</translation>
+    </message>
+    <message>
+        <source>S&amp;how</source>
+        <translation type="unfinished">S&amp;como</translation>
+    </message>
+    <message numerus="yes">
+        <source>%n active connection(s) to Particl network.</source>
+        <extracomment>A substring of the tooltip.</extracomment>
+        <translation type="unfinished">
+            <numerusform />
+            <numerusform />
+        </translation>
+    </message>
+    <message>
+        <source>Click for more actions.</source>
+        <extracomment>A substring of the tooltip. "More actions" are available via the context menu.</extracomment>
+        <translation type="unfinished">Clique para mais opções.</translation>
+    </message>
+    <message>
+        <source>Show Peers tab</source>
+        <extracomment>A context menu item. The "Peers tab" is an element of the "Node window".</extracomment>
+        <translation type="unfinished">Mostrar abas De pares.</translation>
+    </message>
+    <message>
+        <source>Disable network activity</source>
+        <extracomment>A context menu item.</extracomment>
+        <translation type="unfinished">Desativar atividade da rede</translation>
+    </message>
+    <message>
+        <source>Enable network activity</source>
+        <extracomment>A context menu item. The network activity was disabled previously.</extracomment>
+        <translation type="unfinished">Ativar atividade de conexões</translation>
     </message>
     <message>
         <source>Error: %1</source>
-        <translation>Erro: %1</translation>
+        <translation type="unfinished">Erro: %1</translation>
     </message>
     <message>
         <source>Warning: %1</source>
-        <translation>Alerta: %1</translation>
+        <translation type="unfinished">Alerta: %1</translation>
     </message>
     <message>
         <source>Date: %1
 </source>
-        <translation>Data: %1
+        <translation type="unfinished">Data: %1
 </translation>
     </message>
     <message>
         <source>Amount: %1
 </source>
-        <translation>Quantidade: %1
+        <translation type="unfinished">Quantidade: %1
 </translation>
     </message>
     <message>
         <source>Wallet: %1
 </source>
-        <translation>Carteira: %1
+        <translation type="unfinished">Carteira: %1
 </translation>
     </message>
     <message>
         <source>Type: %1
 </source>
-        <translation>Tipo: %1
+        <translation type="unfinished">Tipo: %1
 </translation>
     </message>
     <message>
         <source>Label: %1
 </source>
-        <translation>Rótulo: %1
+        <translation type="unfinished">Rótulo: %1
 </translation>
     </message>
     <message>
         <source>Address: %1
 </source>
-        <translation>Endereço: %1
+        <translation type="unfinished">Endereço: %1
 </translation>
     </message>
     <message>
         <source>Sent transaction</source>
-        <translation>Transação enviada</translation>
-    </message>
-    <message>
-<<<<<<< HEAD
+        <translation type="unfinished">Transação enviada</translation>
+    </message>
+    <message>
         <source>Incoming transaction</source>
-        <translation>Transação recebida</translation>
-=======
-        <source>No addresses available</source>
-        <translation type="unfinished">Nenhum endereço disponível</translation>
-    </message>
-    <message>
-        <source>No proxy server specified. Use -proxy=&lt;ip&gt; or -proxy=&lt;ip:port&gt;.</source>
-        <translation type="unfinished">Nenhum servidor proxy especificado. Use -proxy=&lt;ip&gt; ou proxy=&lt;ip:port&gt;.</translation>
->>>>>>> 9549b28c
+        <translation type="unfinished">Transação recebida</translation>
     </message>
     <message>
         <source>HD key generation is &lt;b&gt;enabled&lt;/b&gt;</source>
-        <translation>Geração de chave HD está &lt;b&gt;ativada&lt;/b&gt;</translation>
+        <translation type="unfinished">Geração de chave HD está &lt;b&gt;ativada&lt;/b&gt;</translation>
     </message>
     <message>
         <source>HD key generation is &lt;b&gt;disabled&lt;/b&gt;</source>
-        <translation>Geração de chave HD está &lt;b&gt;desativada&lt;/b&gt;</translation>
+        <translation type="unfinished">Geração de chave HD está &lt;b&gt;desativada&lt;/b&gt;</translation>
     </message>
     <message>
         <source>Private key &lt;b&gt;disabled&lt;/b&gt;</source>
-        <translation>Chave privada &lt;b&gt;desabilitada&lt;/b&gt;</translation>
+        <translation type="unfinished">Chave privada &lt;b&gt;desabilitada&lt;/b&gt;</translation>
     </message>
     <message>
         <source>Wallet is &lt;b&gt;encrypted&lt;/b&gt; and currently &lt;b&gt;unlocked&lt;/b&gt;</source>
-        <translation>Carteira está &lt;b&gt;criptografada&lt;/b&gt; e atualmente &lt;b&gt;desbloqueada&lt;/b&gt;</translation>
+        <translation type="unfinished">Carteira está &lt;b&gt;criptografada&lt;/b&gt; e atualmente &lt;b&gt;desbloqueada&lt;/b&gt;</translation>
     </message>
     <message>
         <source>Wallet is &lt;b&gt;encrypted&lt;/b&gt; and currently &lt;b&gt;locked&lt;/b&gt;</source>
-        <translation>Carteira está &lt;b&gt;criptografada&lt;/b&gt; e atualmente &lt;b&gt;bloqueada&lt;/b&gt;</translation>
+        <translation type="unfinished">Carteira está &lt;b&gt;criptografada&lt;/b&gt; e atualmente &lt;b&gt;bloqueada&lt;/b&gt;</translation>
     </message>
     <message>
         <source>Original message:</source>
-        <translation>Mensagem original:</translation>
-    </message>
-    <message>
-        <source>A fatal error occurred. %1 can no longer continue safely and will quit.</source>
-        <translation>Aconteceu um erro fatal. %1 não pode continuar com segurança e será fechado.</translation>
+        <translation type="unfinished">Mensagem original:</translation>
     </message>
 </context>
 <context>
+    <name>UnitDisplayStatusBarControl</name>
+    <message>
+        <source>Unit to show amounts in. Click to select another unit.</source>
+        <translation type="unfinished">Unidade para mostrar quantidades. Clique para selecionar outra unidade.</translation>
+    </message>
+</context>
+<context>
     <name>CoinControlDialog</name>
     <message>
         <source>Coin Selection</source>
-        <translation>Selecionar Moeda</translation>
+        <translation type="unfinished">Selecionar Moeda</translation>
     </message>
     <message>
         <source>Quantity:</source>
-        <translation>Quantidade:</translation>
-    </message>
-    <message>
-        <source>Bytes:</source>
-        <translation>Bytes:</translation>
+        <translation type="unfinished">Quantidade:</translation>
     </message>
     <message>
         <source>Amount:</source>
-        <translation>Quantia:</translation>
+        <translation type="unfinished">Quantia:</translation>
     </message>
     <message>
         <source>Fee:</source>
-        <translation>Taxa:</translation>
+        <translation type="unfinished">Taxa:</translation>
     </message>
     <message>
         <source>Dust:</source>
-        <translation>Poeira:</translation>
+        <translation type="unfinished">Poeira:</translation>
     </message>
     <message>
         <source>After Fee:</source>
-        <translation>Depois da taxa:</translation>
+        <translation type="unfinished">Depois da taxa:</translation>
     </message>
     <message>
         <source>Change:</source>
-        <translation>Troco:</translation>
+        <translation type="unfinished">Troco:</translation>
     </message>
     <message>
         <source>(un)select all</source>
-        <translation>(de)selecionar tudo</translation>
+        <translation type="unfinished">(de)selecionar tudo</translation>
     </message>
     <message>
         <source>Tree mode</source>
-        <translation>Modo árvore</translation>
+        <translation type="unfinished">Modo árvore</translation>
     </message>
     <message>
         <source>List mode</source>
-        <translation>Modo lista</translation>
+        <translation type="unfinished">Modo lista</translation>
     </message>
     <message>
         <source>Amount</source>
-        <translation>Quantidade</translation>
+        <translation type="unfinished">Quantia</translation>
     </message>
     <message>
         <source>Received with label</source>
-        <translation>Rótulo</translation>
+        <translation type="unfinished">Rótulo</translation>
     </message>
     <message>
         <source>Received with address</source>
-        <translation>Endereço</translation>
+        <translation type="unfinished">Endereço</translation>
     </message>
     <message>
         <source>Date</source>
-        <translation>Data</translation>
+        <translation type="unfinished">Data</translation>
     </message>
     <message>
         <source>Confirmations</source>
-        <translation>Confirmações</translation>
+        <translation type="unfinished">Confirmações</translation>
     </message>
     <message>
         <source>Confirmed</source>
-        <translation>Confirmado</translation>
-    </message>
-    <message>
-        <source>Copy address</source>
-        <translation>Copiar endereço</translation>
-    </message>
-    <message>
-        <source>Copy label</source>
-        <translation>Copiar rótulo</translation>
+        <translation type="unfinished">Confirmado</translation>
     </message>
     <message>
         <source>Copy amount</source>
-        <translation>Copiar quantia</translation>
-    </message>
-    <message>
-        <source>Copy transaction ID</source>
-        <translation>Copiar ID da transação</translation>
-    </message>
-    <message>
-        <source>Lock unspent</source>
-        <translation>Bloquear não-gasto</translation>
-    </message>
-    <message>
-<<<<<<< HEAD
-        <source>Unlock unspent</source>
-        <translation>Desbloquear não-gasto</translation>
-=======
-        <source>Transaction needs a change address, but we can't generate it.</source>
-        <translation type="unfinished">Transação necessita de um endereço de troco, mas não conseguimos gera-lo. </translation>
-    </message>
-    <message>
-        <source>Transaction too large</source>
-        <translation type="unfinished">Transação muito grande</translation>
->>>>>>> 9549b28c
+        <translation type="unfinished">Copiar quantia</translation>
+    </message>
+    <message>
+        <source>Copy transaction &amp;ID and output index</source>
+        <translation type="unfinished">Copiar &amp;ID da transação e index do output</translation>
     </message>
     <message>
         <source>Copy quantity</source>
-        <translation>Copiar quantia</translation>
+        <translation type="unfinished">Copiar quantia</translation>
     </message>
     <message>
         <source>Copy fee</source>
-        <translation>Copiar taxa</translation>
+        <translation type="unfinished">Copiar taxa</translation>
     </message>
     <message>
         <source>Copy after fee</source>
-        <translation>Copiar pós taxa</translation>
+        <translation type="unfinished">Copiar após taxa</translation>
     </message>
     <message>
         <source>Copy bytes</source>
-        <translation>Copiar bytes</translation>
+        <translation type="unfinished">Copiar bytes</translation>
     </message>
     <message>
         <source>Copy dust</source>
-        <translation>Copiar poeira</translation>
+        <translation type="unfinished">Copiar poeira</translation>
     </message>
     <message>
         <source>Copy change</source>
-        <translation>Copiar troco</translation>
+        <translation type="unfinished">Copiar troco</translation>
     </message>
     <message>
         <source>(%1 locked)</source>
-        <translation>(%1 bloqueada)</translation>
+        <translation type="unfinished">(%1 bloqueada)</translation>
     </message>
     <message>
         <source>yes</source>
-        <translation>sim</translation>
+        <translation type="unfinished">sim</translation>
     </message>
     <message>
         <source>no</source>
-        <translation>não</translation>
+        <translation type="unfinished">não</translation>
     </message>
     <message>
         <source>This label turns red if any recipient receives an amount smaller than the current dust threshold.</source>
-        <translation>Este texto fica vermelho se qualquer destinatário receber uma quantidade menor que o limite atual para poeira.</translation>
+        <translation type="unfinished">Este texto fica vermelho se qualquer destinatário receber uma quantidade menor que o limite atual para poeira.</translation>
     </message>
     <message>
         <source>Can vary +/- %1 satoshi(s) per input.</source>
-        <translation>Pode variar +/- %1 satoshi(s) por entrada</translation>
+        <translation type="unfinished">Pode variar +/- %1 satoshi(s) por entrada</translation>
     </message>
     <message>
         <source>(no label)</source>
-        <translation>(sem rótulo)</translation>
+        <translation type="unfinished">(sem rótulo)</translation>
     </message>
     <message>
         <source>change from %1 (%2)</source>
-        <translation>troco de %1 (%2)</translation>
+        <translation type="unfinished">troco de %1 (%2)</translation>
     </message>
     <message>
         <source>(change)</source>
-        <translation>(troco)</translation>
+        <translation type="unfinished">(troco)</translation>
     </message>
 </context>
 <context>
     <name>CreateWalletActivity</name>
     <message>
-        <source>Creating Wallet &lt;b&gt;%1&lt;/b&gt;...</source>
-        <translation>Criando Carteira &lt;b&gt;%1&lt;/b&gt;...</translation>
+        <source>Create Wallet</source>
+        <extracomment>Title of window indicating the progress of creation of a new wallet.</extracomment>
+        <translation type="unfinished">Criar Carteira</translation>
+    </message>
+    <message>
+        <source>Creating Wallet &lt;b&gt;%1&lt;/b&gt;…</source>
+        <extracomment>Descriptive text of the create wallet progress window which indicates to the user which wallet is currently being created.</extracomment>
+        <translation type="unfinished">Criando Carteira &lt;b&gt;%1&lt;/b&gt;...</translation>
     </message>
     <message>
         <source>Create wallet failed</source>
-        <translation>Criar carteira falhou</translation>
+        <translation type="unfinished">Criar carteira falhou</translation>
     </message>
     <message>
         <source>Create wallet warning</source>
-        <translation>Criar carteira alerta</translation>
+        <translation type="unfinished">Criar carteira alerta</translation>
+    </message>
+    </context>
+<context>
+    <name>LoadWalletsActivity</name>
+    <message>
+        <source>Load Wallets</source>
+        <extracomment>Title of progress window which is displayed when wallets are being loaded.</extracomment>
+        <translation type="unfinished">Carregar carteiras</translation>
+    </message>
+    <message>
+        <source>Loading wallets…</source>
+        <extracomment>Descriptive text of the load wallets progress window which indicates to the user that wallets are currently being loaded.</extracomment>
+        <translation type="unfinished">Carregando carteiras...</translation>
     </message>
 </context>
 <context>
+    <name>OpenWalletActivity</name>
+    <message>
+        <source>Open wallet failed</source>
+        <translation type="unfinished">Abrir carteira falhou</translation>
+    </message>
+    <message>
+        <source>Open wallet warning</source>
+        <translation type="unfinished">Abrir carteira alerta</translation>
+    </message>
+    <message>
+        <source>default wallet</source>
+        <translation type="unfinished">carteira padrão</translation>
+    </message>
+    <message>
+        <source>Open Wallet</source>
+        <extracomment>Title of window indicating the progress of opening of a wallet.</extracomment>
+        <translation type="unfinished">Abrir carteira</translation>
+    </message>
+    <message>
+        <source>Opening Wallet &lt;b&gt;%1&lt;/b&gt;…</source>
+        <extracomment>Descriptive text of the open wallet progress window which indicates to the user which wallet is currently being opened.</extracomment>
+        <translation type="unfinished">Abrindo carteira &lt;b&gt;%1&lt;/b&gt;...</translation>
+    </message>
+</context>
+<context>
+    <name>WalletController</name>
+    <message>
+        <source>Close wallet</source>
+        <translation type="unfinished">Fechar carteira</translation>
+    </message>
+    <message>
+        <source>Are you sure you wish to close the wallet &lt;i&gt;%1&lt;/i&gt;?</source>
+        <translation type="unfinished">Tem certeza que deseja fechar a carteira &lt;i&gt;%1&lt;/i&gt;?</translation>
+    </message>
+    <message>
+        <source>Closing the wallet for too long can result in having to resync the entire chain if pruning is enabled.</source>
+        <translation type="unfinished">Manter a carteira fechada por muito tempo pode resultar na necessidade de ressincronizar a block chain se prune está ativado.</translation>
+    </message>
+    <message>
+        <source>Close all wallets</source>
+        <translation type="unfinished">Fechar todas as carteiras</translation>
+    </message>
+    <message>
+        <source>Are you sure you wish to close all wallets?</source>
+        <translation type="unfinished">Tem certeza que quer fechar todas as carteiras?</translation>
+    </message>
+</context>
+<context>
     <name>CreateWalletDialog</name>
     <message>
         <source>Create Wallet</source>
-        <translation>Criar Carteira</translation>
+        <translation type="unfinished">Criar Carteira</translation>
     </message>
     <message>
         <source>Wallet Name</source>
-        <translation>Nome da Carteira</translation>
+        <translation type="unfinished">Nome da Carteira</translation>
+    </message>
+    <message>
+        <source>Wallet</source>
+        <translation type="unfinished">Carteira</translation>
     </message>
     <message>
         <source>Encrypt the wallet. The wallet will be encrypted with a passphrase of your choice.</source>
-        <translation>Criptografar a carteira. A carteira será criptografada com uma senha de sua escolha.</translation>
+        <translation type="unfinished">Criptografar a carteira. A carteira será criptografada com uma senha de sua escolha.</translation>
     </message>
     <message>
         <source>Encrypt Wallet</source>
-        <translation>Criptografar Carteira</translation>
+        <translation type="unfinished">Criptografar Carteira</translation>
+    </message>
+    <message>
+        <source>Advanced Options</source>
+        <translation type="unfinished">Opções Avançadas</translation>
     </message>
     <message>
         <source>Disable private keys for this wallet. Wallets with private keys disabled will have no private keys and cannot have an HD seed or imported private keys. This is ideal for watch-only wallets.</source>
-        <translation>Desabilitar chaves privadas para esta carteira. Carteiras com chaves privadas desabilitadas não terão chaves privadas e não podem receber importação de palavras "seed" HD ou importação de chaves privadas. Isso é ideal para carteiras apenas de consulta.</translation>
+        <translation type="unfinished">Desabilitar chaves privadas para esta carteira. Carteiras com chaves privadas desabilitadas não terão chaves privadas e não podem receber importação de palavras "seed" HD ou importação de chaves privadas. Isso é ideal para carteiras apenas de consulta.</translation>
     </message>
     <message>
         <source>Disable Private Keys</source>
-        <translation>Desabilitar Chaves Privadas</translation>
+        <translation type="unfinished">Desabilitar Chaves Privadas</translation>
     </message>
     <message>
         <source>Make a blank wallet. Blank wallets do not initially have private keys or scripts. Private keys and addresses can be imported, or an HD seed can be set, at a later time.</source>
-        <translation>Criar uma carteira vazia. Carteiras vazias não possuem inicialmente chaves privadas ou scripts. Chaves privadas ou endereços podem ser importados, ou um conjunto de palavras "seed HD" pode ser definidos, posteriormente.</translation>
+        <translation type="unfinished">Criar uma carteira vazia. Carteiras vazias não possuem inicialmente chaves privadas ou scripts. Chaves privadas ou endereços podem ser importados, ou um conjunto de palavras "seed HD" pode ser definidos, posteriormente.</translation>
     </message>
     <message>
         <source>Make Blank Wallet</source>
-        <translation>Criar Carteira Vazia</translation>
+        <translation type="unfinished">Criar Carteira Vazia</translation>
     </message>
     <message>
         <source>Use descriptors for scriptPubKey management</source>
-        <translation>Utilize os descritores para gerenciamento do scriptPubKey</translation>
+        <translation type="unfinished">Utilize os descritores para gerenciamento do scriptPubKey</translation>
     </message>
     <message>
         <source>Descriptor Wallet</source>
-        <translation>Carteira descritora.</translation>
+        <translation type="unfinished">Carteira descritora.</translation>
     </message>
     <message>
         <source>Create</source>
-        <translation>Criar</translation>
+        <translation type="unfinished">Criar</translation>
+    </message>
+    <message>
+        <source>Compiled without sqlite support (required for descriptor wallets)</source>
+        <translation type="unfinished">Compilado sem suporte a sqlite (requerido para carteiras descritoras)</translation>
+    </message>
+    </context>
+<context>
+    <name>EditAddressDialog</name>
+    <message>
+        <source>Edit Address</source>
+        <translation type="unfinished">Editar Endereço</translation>
+    </message>
+    <message>
+        <source>&amp;Label</source>
+        <translation type="unfinished">&amp;Rótulo</translation>
+    </message>
+    <message>
+        <source>The label associated with this address list entry</source>
+        <translation type="unfinished">O rótulo associado a esta entrada na lista de endereços</translation>
+    </message>
+    <message>
+        <source>The address associated with this address list entry. This can only be modified for sending addresses.</source>
+        <translation type="unfinished">O endereço associado a esta entrada na lista de endereços. Isso só pode ser modificado para endereços de envio.</translation>
+    </message>
+    <message>
+        <source>&amp;Address</source>
+        <translation type="unfinished">&amp;Endereço</translation>
+    </message>
+    <message>
+        <source>New sending address</source>
+        <translation type="unfinished">Novo endereço de envio</translation>
+    </message>
+    <message>
+        <source>Edit receiving address</source>
+        <translation type="unfinished">Editar endereço de recebimento</translation>
+    </message>
+    <message>
+        <source>Edit sending address</source>
+        <translation type="unfinished">Editar endereço de envio</translation>
+    </message>
+    <message>
+        <source>The entered address "%1" is not a valid Particl address.</source>
+        <translation type="unfinished">O endereço digitado "%1" não é um endereço válido.</translation>
+    </message>
+    <message>
+        <source>Address "%1" already exists as a receiving address with label "%2" and so cannot be added as a sending address.</source>
+        <translation type="unfinished">O endereço "%1" já existe como endereço de recebimento com o rótulo "%2" e não pode ser adicionado como endereço de envio.</translation>
+    </message>
+    <message>
+        <source>The entered address "%1" is already in the address book with label "%2".</source>
+        <translation type="unfinished">O endereço inserido "%1" já está no catálogo de endereços com o rótulo "%2".</translation>
+    </message>
+    <message>
+        <source>Could not unlock wallet.</source>
+        <translation type="unfinished">Não foi possível desbloquear a carteira.</translation>
+    </message>
+    <message>
+        <source>New key generation failed.</source>
+        <translation type="unfinished">Falha ao gerar nova chave.</translation>
     </message>
 </context>
 <context>
-    <name>EditAddressDialog</name>
-    <message>
-        <source>Edit Address</source>
-        <translation>Editar Endereço</translation>
-    </message>
-    <message>
-        <source>&amp;Label</source>
-        <translation>&amp;Rótulo</translation>
-    </message>
-    <message>
-        <source>The label associated with this address list entry</source>
-        <translation>O rótulo associado a esta entrada na lista de endereços</translation>
-    </message>
-    <message>
-        <source>The address associated with this address list entry. This can only be modified for sending addresses.</source>
-        <translation>O endereço associado a esta entrada na lista de endereços. Isso só pode ser modificado para endereços de envio.</translation>
-    </message>
-    <message>
-        <source>&amp;Address</source>
-        <translation>&amp;Endereço</translation>
-    </message>
-    <message>
-        <source>New sending address</source>
-        <translation>Novo endereço de envio</translation>
-    </message>
-    <message>
-        <source>Edit receiving address</source>
-        <translation>Editar endereço de recebimento</translation>
-    </message>
-    <message>
-        <source>Edit sending address</source>
-        <translation>Editar endereço de envio</translation>
-    </message>
-    <message>
-        <source>The entered address "%1" is not a valid Particl address.</source>
-        <translation>O endereço digitado "%1" não é um endereço válido.</translation>
-    </message>
-    <message>
-        <source>Address "%1" already exists as a receiving address with label "%2" and so cannot be added as a sending address.</source>
-        <translation>O endereço "%1" já existe como endereço de recebimento com o rótulo "%2" e não pode ser adicionado como endereço de envio.</translation>
-    </message>
-    <message>
-        <source>The entered address "%1" is already in the address book with label "%2".</source>
-        <translation>O endereço inserido "%1" já está no catálogo de endereços com o rótulo "%2".</translation>
-    </message>
-    <message>
-        <source>Could not unlock wallet.</source>
-        <translation>Não foi possível desbloquear a carteira.</translation>
-    </message>
-    <message>
-        <source>New key generation failed.</source>
-        <translation>Falha ao gerar nova chave.</translation>
+    <name>FreespaceChecker</name>
+    <message>
+        <source>A new data directory will be created.</source>
+        <translation type="unfinished">Um novo diretório de dados será criado.</translation>
+    </message>
+    <message>
+        <source>name</source>
+        <translation type="unfinished">nome</translation>
+    </message>
+    <message>
+        <source>Directory already exists. Add %1 if you intend to create a new directory here.</source>
+        <translation type="unfinished">O diretório já existe. Adicione %1 se você pretende criar um novo diretório aqui.</translation>
+    </message>
+    <message>
+        <source>Path already exists, and is not a directory.</source>
+        <translation type="unfinished">Esta pasta já existe, e não é um diretório.</translation>
+    </message>
+    <message>
+        <source>Cannot create data directory here.</source>
+        <translation type="unfinished">Não é possível criar um diretório de dados aqui.</translation>
     </message>
 </context>
 <context>
-    <name>FreespaceChecker</name>
-    <message>
-        <source>A new data directory will be created.</source>
-        <translation>Um novo diretório de dados será criado.</translation>
-    </message>
-    <message>
-        <source>name</source>
-        <translation>nome</translation>
-    </message>
-    <message>
-        <source>Directory already exists. Add %1 if you intend to create a new directory here.</source>
-        <translation>O diretório já existe. Adicione %1 se você pretende criar um novo diretório aqui.</translation>
-    </message>
-    <message>
-        <source>Path already exists, and is not a directory.</source>
-        <translation>Esta pasta já existe, e não é um diretório.</translation>
-    </message>
-    <message>
-        <source>Cannot create data directory here.</source>
-        <translation>Não é possível criar um diretório de dados aqui.</translation>
+    <name>Intro</name>
+    <message>
+        <source>%1 GB of space available</source>
+        <translation type="unfinished">%1 GB de espaço disponível</translation>
+    </message>
+    <message>
+        <source>(of %1 GB needed)</source>
+        <translation type="unfinished">(de %1 GB necessário)</translation>
+    </message>
+    <message>
+        <source>(%1 GB needed for full chain)</source>
+        <translation type="unfinished">(%1 GB necessário para a blockchain completa)</translation>
+    </message>
+    <message>
+        <source>At least %1 GB of data will be stored in this directory, and it will grow over time.</source>
+        <translation type="unfinished">No mínimo %1 GB de dados serão armazenados neste diretório, e isso irá crescer com o tempo.</translation>
+    </message>
+    <message>
+        <source>Approximately %1 GB of data will be stored in this directory.</source>
+        <translation type="unfinished">Aproximadamente %1 GB de dados serão armazenados neste diretório.</translation>
+    </message>
+    <message numerus="yes">
+        <source>(sufficient to restore backups %n day(s) old)</source>
+        <extracomment>Explanatory text on the capability of the current prune target.</extracomment>
+        <translation type="unfinished">
+            <numerusform />
+            <numerusform />
+        </translation>
+    </message>
+    <message>
+        <source>%1 will download and store a copy of the Particl block chain.</source>
+        <translation type="unfinished">%1 irá baixar e armazenar uma cópia da block chain do Particl.</translation>
+    </message>
+    <message>
+        <source>The wallet will also be stored in this directory.</source>
+        <translation type="unfinished">A carteira também será armazenada neste diretório.</translation>
+    </message>
+    <message>
+        <source>Error: Specified data directory "%1" cannot be created.</source>
+        <translation type="unfinished">Erro: Diretório de dados "%1" não pode ser criado.</translation>
+    </message>
+    <message>
+        <source>Error</source>
+        <translation type="unfinished">Erro</translation>
+    </message>
+    <message>
+        <source>Welcome</source>
+        <translation type="unfinished">Bem-vindo</translation>
+    </message>
+    <message>
+        <source>Welcome to %1.</source>
+        <translation type="unfinished">Bem vindo ao %1</translation>
+    </message>
+    <message>
+        <source>As this is the first time the program is launched, you can choose where %1 will store its data.</source>
+        <translation type="unfinished">Como essa é a primeira vez que o programa é executado, você pode escolher onde %1 armazenará seus dados.</translation>
+    </message>
+    <message>
+        <source>When you click OK, %1 will begin to download and process the full %4 block chain (%2GB) starting with the earliest transactions in %3 when %4 initially launched.</source>
+        <translation type="unfinished">Quando você clica OK, %1 vai começar a baixar e processar todos os %4 da block chain (%2GB) começando com a mais recente transação em %3 quando %4 inicialmente foi lançado.</translation>
+    </message>
+    <message>
+        <source>Limit block chain storage to</source>
+        <translation type="unfinished">Limitar o tamanho da blockchain para</translation>
+    </message>
+    <message>
+        <source>Reverting this setting requires re-downloading the entire blockchain. It is faster to download the full chain first and prune it later. Disables some advanced features.</source>
+        <translation type="unfinished">Reverter essa configuração requer o re-download de todo o blockchain. É mais rápido fazer o download de todo o blockchain primeiro e depois fazer prune. Essa opção desabilita algumas funcionalidades avançadas.</translation>
+    </message>
+    <message>
+        <source> GB</source>
+        <translation type="unfinished">GB</translation>
+    </message>
+    <message>
+        <source>This initial synchronisation is very demanding, and may expose hardware problems with your computer that had previously gone unnoticed. Each time you run %1, it will continue downloading where it left off.</source>
+        <translation type="unfinished">Esta sincronização inicial é muito exigente e pode expor problemas de hardware com o computador que passaram despercebidos anteriormente. Cada vez que você executar o %1, irá continuar baixando de onde parou.</translation>
+    </message>
+    <message>
+        <source>If you have chosen to limit block chain storage (pruning), the historical data must still be downloaded and processed, but will be deleted afterward to keep your disk usage low.</source>
+        <translation type="unfinished">Se você escolheu limitar o armazenamento da block chain (prunando), os dados históricos ainda devem ser baixados e processados, mas serão apagados no final para manter o uso de disco baixo.</translation>
+    </message>
+    <message>
+        <source>Use the default data directory</source>
+        <translation type="unfinished">Use o diretório de dados padrão</translation>
+    </message>
+    <message>
+        <source>Use a custom data directory:</source>
+        <translation type="unfinished">Use um diretório de dados personalizado:</translation>
     </message>
 </context>
 <context>
     <name>HelpMessageDialog</name>
     <message>
         <source>version</source>
-        <translation>versão</translation>
+        <translation type="unfinished">versão</translation>
     </message>
     <message>
         <source>About %1</source>
-        <translation>Sobre %1</translation>
+        <translation type="unfinished">Sobre %1</translation>
     </message>
     <message>
         <source>Command-line options</source>
-        <translation>Opções da linha de comando</translation>
+        <translation type="unfinished">Opções da linha de comando</translation>
     </message>
 </context>
 <context>
-    <name>Intro</name>
-    <message>
-        <source>Welcome</source>
-        <translation>Bem-vindo</translation>
-    </message>
-    <message>
-        <source>Welcome to %1.</source>
-        <translation>Bem vindo ao %1</translation>
-    </message>
-    <message>
-        <source>As this is the first time the program is launched, you can choose where %1 will store its data.</source>
-        <translation>Como essa é a primeira vez que o programa é executado, você pode escolher onde %1 armazenará seus dados.</translation>
-    </message>
-    <message>
-        <source>When you click OK, %1 will begin to download and process the full %4 block chain (%2GB) starting with the earliest transactions in %3 when %4 initially launched.</source>
-        <translation>Quando você clica OK, %1 vai começar a baixar e processar todos os %4 da block chain (%2GB) começando com a mais recente transação em %3 quando %4 inicialmente foi lançado.</translation>
-    </message>
-    <message>
-        <source>Reverting this setting requires re-downloading the entire blockchain. It is faster to download the full chain first and prune it later. Disables some advanced features.</source>
-        <translation>Reverter essa configuração requer o re-download de todo o blockchain. É mais rápido fazer o download de todo o blockchain primeiro e depois fazer prune. Essa opção desabilita algumas funcionalidades avançadas.</translation>
-    </message>
-    <message>
-        <source>This initial synchronisation is very demanding, and may expose hardware problems with your computer that had previously gone unnoticed. Each time you run %1, it will continue downloading where it left off.</source>
-        <translation>Esta sincronização inicial é muito exigente e pode expor problemas de hardware com o computador que passaram despercebidos anteriormente. Cada vez que você executar o %1, irá continuar baixando de onde parou.</translation>
-    </message>
-    <message>
-        <source>If you have chosen to limit block chain storage (pruning), the historical data must still be downloaded and processed, but will be deleted afterward to keep your disk usage low.</source>
-        <translation>Se você escolheu limitar o armazenamento da block chain (prunando), os dados históricos ainda devem ser baixados e processados, mas serão apagados no final para manter o uso de disco baixo.</translation>
-    </message>
-    <message>
-        <source>Use the default data directory</source>
-        <translation>Use o diretório de dados padrão</translation>
-    </message>
-    <message>
-        <source>Use a custom data directory:</source>
-        <translation>Use um diretório de dados personalizado:</translation>
-    </message>
-    <message>
-        <source>Particl</source>
-        <translation>Particl</translation>
-    </message>
-    <message>
-        <source>Discard blocks after verification, except most recent %1 GB (prune)</source>
-        <translation>Descartar os blocos após verificação, exceto os mais recentes %1 GB (prune)</translation>
-    </message>
-    <message>
-        <source>At least %1 GB of data will be stored in this directory, and it will grow over time.</source>
-        <translation>No mínimo %1 GB de dados serão armazenados neste diretório, e isso irá crescer com o tempo.</translation>
-    </message>
-    <message>
-        <source>Approximately %1 GB of data will be stored in this directory.</source>
-        <translation>Aproximadamente %1 GB de dados serão armazenados neste diretório.</translation>
-    </message>
-    <message>
-        <source>%1 will download and store a copy of the Particl block chain.</source>
-        <translation>%1 irá baixar e armazenar uma cópia da block chain do Particl.</translation>
-    </message>
-    <message>
-        <source>The wallet will also be stored in this directory.</source>
-        <translation>A carteira também será armazenada neste diretório.</translation>
-    </message>
-    <message>
-        <source>Error: Specified data directory "%1" cannot be created.</source>
-        <translation>Erro: Diretório de dados "%1" não pode ser criado.</translation>
-    </message>
-    <message>
-        <source>Error</source>
-        <translation>Erro</translation>
-    </message>
-    <message numerus="yes">
-        <source>%n GB of free space available</source>
-        <translation><numerusform>%n GB de espaço livre disponível</numerusform><numerusform>%n GB de espaço livre disponível</numerusform></translation>
-    </message>
-    <message numerus="yes">
-        <source>(of %n GB needed)</source>
-        <translation><numerusform>(de %n GB necessário)</numerusform><numerusform>(de %n GB necessário)</numerusform></translation>
-    </message>
-    <message numerus="yes">
-        <source>(%n GB needed for full chain)</source>
-        <translation><numerusform>(%n GB necessário para o blockchain completo)</numerusform><numerusform>(%n GB necessário para o blockchain completo)</numerusform></translation>
+    <name>ShutdownWindow</name>
+    <message>
+        <source>%1 is shutting down…</source>
+        <translation type="unfinished">%1 está desligando...</translation>
+    </message>
+    <message>
+        <source>Do not shut down the computer until this window disappears.</source>
+        <translation type="unfinished">Não desligue o computador até que esta janela desapareça.</translation>
     </message>
 </context>
 <context>
     <name>ModalOverlay</name>
     <message>
         <source>Form</source>
-        <translation>Formulário</translation>
+        <translation type="unfinished">Formulário</translation>
     </message>
     <message>
         <source>Recent transactions may not yet be visible, and therefore your wallet's balance might be incorrect. This information will be correct once your wallet has finished synchronizing with the particl network, as detailed below.</source>
-        <translation>Transações recentes podem não estar visíveis ainda, portanto o seu saldo pode estar incorreto. Esta informação será corrigida assim que sua carteira for sincronizada com a rede, como detalhado abaixo.</translation>
+        <translation type="unfinished">Transações recentes podem não estar visíveis ainda, portanto o seu saldo pode estar incorreto. Esta informação será corrigida assim que sua carteira for sincronizada com a rede, como detalhado abaixo.</translation>
     </message>
     <message>
         <source>Attempting to spend particl that are affected by not-yet-displayed transactions will not be accepted by the network.</source>
-        <translation>Tentar gastar particl que estão em transações ainda não exibidas, não vão ser aceitos pela rede.</translation>
+        <translation type="unfinished">Tentar gastar particl que estão em transações ainda não exibidas, não vão ser aceitos pela rede.</translation>
     </message>
     <message>
         <source>Number of blocks left</source>
-        <translation>Número de blocos restantes</translation>
-    </message>
-    <message>
-        <source>Unknown...</source>
-        <translation>Desconhecido...</translation>
+        <translation type="unfinished">Número de blocos restantes</translation>
+    </message>
+    <message>
+        <source>Unknown…</source>
+        <translation type="unfinished">Desconhecido...</translation>
+    </message>
+    <message>
+        <source>calculating…</source>
+        <translation type="unfinished">calculando...</translation>
     </message>
     <message>
         <source>Last block time</source>
-        <translation>Horário do último bloco</translation>
+        <translation type="unfinished">Horário do último bloco</translation>
     </message>
     <message>
         <source>Progress</source>
-        <translation>Progresso</translation>
+        <translation type="unfinished">Progresso</translation>
     </message>
     <message>
         <source>Progress increase per hour</source>
-        <translation>Aumento do progresso por hora</translation>
-    </message>
-    <message>
-        <source>calculating...</source>
-        <translation>calculando...</translation>
+        <translation type="unfinished">Aumento do progresso por hora</translation>
     </message>
     <message>
         <source>Estimated time left until synced</source>
-        <translation>Tempo estimado para sincronizar</translation>
+        <translation type="unfinished">Tempo estimado para sincronizar</translation>
     </message>
     <message>
         <source>Hide</source>
-        <translation>Ocultar</translation>
-    </message>
-    <message>
-        <source>Esc</source>
-        <translation>Esc</translation>
+        <translation type="unfinished">Ocultar</translation>
     </message>
     <message>
         <source>%1 is currently syncing.  It will download headers and blocks from peers and validate them until reaching the tip of the block chain.</source>
-        <translation>%1 esta sincronizando. irá baixar e validar uma cópia dos Cabeçalhos e Blocos dos Pares até que alcance o final do block chain.</translation>
-    </message>
-    <message>
-        <source>Unknown. Syncing Headers (%1, %2%)...</source>
-        <translation>Desconhecido. Sincronizando cabeçalhos (%1, %2%)...</translation>
+        <translation type="unfinished">%1 esta sincronizando. Os cabeçalhos e blocos serão baixados dos nós e validados até que alcance o final do block chain.</translation>
+    </message>
+    <message>
+        <source>Unknown. Syncing Headers (%1, %2%)…</source>
+        <translation type="unfinished">Desconhecido. Sincronizando cabeçalhos (%1, %2%)...</translation>
     </message>
 </context>
 <context>
     <name>OpenURIDialog</name>
     <message>
         <source>Open particl URI</source>
-        <translation>Abrir um particl URI</translation>
-    </message>
-    <message>
-        <source>URI:</source>
-        <translation>URI:</translation>
+        <translation type="unfinished">Abrir um particl URI</translation>
+    </message>
+    <message>
+        <source>Paste address from clipboard</source>
+        <extracomment>Tooltip text for button that allows you to paste an address that is in your clipboard.</extracomment>
+        <translation type="unfinished">Colar o endereço da área de transferência</translation>
     </message>
 </context>
 <context>
-    <name>OpenWalletActivity</name>
-    <message>
-        <source>Open wallet failed</source>
-        <translation>Abrir carteira falhou</translation>
-    </message>
-    <message>
-        <source>Open wallet warning</source>
-        <translation>Abrir carteira alerta</translation>
-    </message>
-    <message>
-        <source>default wallet</source>
-        <translation>carteira padrão</translation>
-    </message>
-    <message>
-        <source>Opening Wallet &lt;b&gt;%1&lt;/b&gt;...</source>
-        <translation>Abrindo carteira &lt;b&gt;%1&lt;/b&gt;...</translation>
-    </message>
-</context>
-<context>
     <name>OptionsDialog</name>
     <message>
         <source>Options</source>
-        <translation>Opções</translation>
+        <translation type="unfinished">Opções</translation>
     </message>
     <message>
         <source>&amp;Main</source>
-        <translation>Principal</translation>
+        <translation type="unfinished">Principal</translation>
     </message>
     <message>
         <source>Automatically start %1 after logging in to the system.</source>
-        <translation>Executar o %1 automaticamente ao iniciar o sistema.</translation>
+        <translation type="unfinished">Executar o %1 automaticamente ao iniciar o sistema.</translation>
     </message>
     <message>
         <source>&amp;Start %1 on system login</source>
-        <translation>&amp;Iniciar %1 ao fazer login no sistema</translation>
+        <translation type="unfinished">&amp;Iniciar %1 ao fazer login no sistema</translation>
     </message>
     <message>
         <source>Size of &amp;database cache</source>
-        <translation>Tamanho do banco de &amp;dados do cache</translation>
+        <translation type="unfinished">Tamanho do banco de &amp;dados do cache</translation>
     </message>
     <message>
         <source>Number of script &amp;verification threads</source>
-        <translation>Número de threads do script de &amp;verificação</translation>
+        <translation type="unfinished">Número de threads do script de &amp;verificação</translation>
     </message>
     <message>
         <source>IP address of the proxy (e.g. IPv4: 127.0.0.1 / IPv6: ::1)</source>
-        <translation>Endereço de IP do proxy (e.g. IPv4: 127.0.0.1 / IPv6: ::1)</translation>
+        <translation type="unfinished">Endereço de IP do proxy (e.g. IPv4: 127.0.0.1 / IPv6: ::1)</translation>
     </message>
     <message>
         <source>Shows if the supplied default SOCKS5 proxy is used to reach peers via this network type.</source>
-        <translation>Mostra se o proxy padrão fornecido SOCKS5 é utilizado para encontrar participantes por este tipo de rede.</translation>
-    </message>
-    <message>
-        <source>Hide the icon from the system tray.</source>
-        <translation>Esconder ícone da bandeja do sistema.</translation>
-    </message>
-    <message>
-        <source>&amp;Hide tray icon</source>
-        <translation>&amp;Oculte o ícone</translation>
+        <translation type="unfinished">Mostra se o proxy padrão fornecido SOCKS5 é utilizado para encontrar participantes por este tipo de rede.</translation>
     </message>
     <message>
         <source>Minimize instead of exit the application when the window is closed. When this option is enabled, the application will be closed only after selecting Exit in the menu.</source>
-        <translation>Minimizar em vez de fechar o programa quando a janela for fechada. Quando essa opção estiver ativa, o programa só será fechado somente pela opção Sair no menu Arquivo.</translation>
-    </message>
-    <message>
-        <source>Third party URLs (e.g. a block explorer) that appear in the transactions tab as context menu items. %s in the URL is replaced by transaction hash. Multiple URLs are separated by vertical bar |.</source>
-        <translation>URLs de terceiros (exemplo: explorador de blocos) que aparecem na aba de transações como itens do menu de contexto. %s na URL é substituido pela hash da transação. Múltiplas URLs são separadas pela barra vertical |.</translation>
+        <translation type="unfinished">Minimizar em vez de fechar o programa quando a janela for fechada. Quando essa opção estiver ativa, o programa só será fechado somente pela opção Sair no menu Arquivo.</translation>
     </message>
     <message>
         <source>Open the %1 configuration file from the working directory.</source>
-        <translation>Abrir o arquivo de configuração %1 apartir do diretório trabalho.</translation>
+        <translation type="unfinished">Abrir o arquivo de configuração %1 apartir do diretório trabalho.</translation>
     </message>
     <message>
         <source>Open Configuration File</source>
-        <translation>Abrir Arquivo de Configuração</translation>
+        <translation type="unfinished">Abrir Arquivo de Configuração</translation>
     </message>
     <message>
         <source>Reset all client options to default.</source>
-        <translation>Redefinir todas as opções do cliente para a opções padrão.</translation>
+        <translation type="unfinished">Redefinir todas as opções do cliente para a opções padrão.</translation>
     </message>
     <message>
         <source>&amp;Reset Options</source>
-        <translation>&amp;Redefinir opções</translation>
+        <translation type="unfinished">&amp;Redefinir opções</translation>
     </message>
     <message>
         <source>&amp;Network</source>
-        <translation>Rede</translation>
-    </message>
-    <message>
-        <source>Disables some advanced features but all blocks will still be fully validated. Reverting this setting requires re-downloading the entire blockchain. Actual disk usage may be somewhat higher.</source>
-        <translation>Desativa alguns recursos avançados mas todos os blocos ainda serão totalmente validados. Reverter esta configuração requer baixar de novo a blockchain inteira. O uso de memória pode ser um pouco mais alto.</translation>
+        <translation type="unfinished">Rede</translation>
     </message>
     <message>
         <source>Prune &amp;block storage to</source>
-        <translation>Fazer Prune &amp;da memória de blocos para</translation>
-    </message>
-    <message>
-        <source>GB</source>
-        <translation>GB</translation>
+        <translation type="unfinished">Fazer Prune &amp;da memória de blocos para</translation>
     </message>
     <message>
         <source>Reverting this setting requires re-downloading the entire blockchain.</source>
-        <translation>Reverter esta configuração requer baixar de novo a blockchain inteira.</translation>
-    </message>
-    <message>
-        <source>MiB</source>
-        <translation>MiB</translation>
-    </message>
-    <message>
-        <source>(0 = auto, &lt;0 = leave that many cores free)</source>
-        <translation>(0 = automático, &lt;0 = número de núcleos deixados livres)</translation>
-    </message>
-    <message>
-        <source>W&amp;allet</source>
-        <translation>C&amp;arteira</translation>
-    </message>
-    <message>
-        <source>Expert</source>
-        <translation>Avançado</translation>
-    </message>
-    <message>
-        <source>Enable coin &amp;control features</source>
-        <translation>Habilitar opções de &amp;controle de moedas</translation>
-    </message>
-    <message>
-        <source>If you disable the spending of unconfirmed change, the change from a transaction cannot be used until that transaction has at least one confirmation. This also affects how your balance is computed.</source>
-        <translation>Se você desabilitar o gasto de um troco não confirmado, o troco da transação não poderá ser utilizado até a transação ter pelo menos uma confirmação. Isso também afeta seu saldo computado.</translation>
-    </message>
-    <message>
-        <source>&amp;Spend unconfirmed change</source>
-        <translation>Ga&amp;star troco não confirmado</translation>
-    </message>
-    <message>
-        <source>Automatically open the Particl client port on the router. This only works when your router supports UPnP and it is enabled.</source>
-        <translation>Abrir automaticamente no roteador as portas do cliente Particl. Isto só funcionará se seu roteador suportar UPnP e esta função estiver habilitada.</translation>
-    </message>
-    <message>
-        <source>Map port using &amp;UPnP</source>
-        <translation>Mapear porta usando &amp;UPnP</translation>
-    </message>
-    <message>
-        <source>Accept connections from outside.</source>
-        <translation>Aceitar conexões externas.</translation>
-    </message>
-    <message>
-        <source>Allow incomin&amp;g connections</source>
-        <translation>Permitir conexões de entrada</translation>
-    </message>
-    <message>
-        <source>Connect to the Particl network through a SOCKS5 proxy.</source>
-        <translation>Conectar na rede Particl através de um proxy SOCKS5.</translation>
-    </message>
-    <message>
-        <source>&amp;Connect through SOCKS5 proxy (default proxy):</source>
-        <translation>&amp;Conectar usando proxy SOCKS5 (proxy pradrão):</translation>
-    </message>
-    <message>
-        <source>Proxy &amp;IP:</source>
-        <translation>&amp;IP do proxy:</translation>
-    </message>
-    <message>
-        <source>&amp;Port:</source>
-        <translation>&amp;Porta:</translation>
-    </message>
-    <message>
-        <source>Port of the proxy (e.g. 9050)</source>
-        <translation>Porta do serviço de proxy (ex. 9050)</translation>
-    </message>
-    <message>
-        <source>Used for reaching peers via:</source>
-        <translation>Usado para alcançar pares via:</translation>
-    </message>
-    <message>
-        <source>IPv4</source>
-        <translation>IPv4</translation>
-    </message>
-    <message>
-        <source>IPv6</source>
-        <translation>IPv6</translation>
-    </message>
-    <message>
-        <source>Tor</source>
-        <translation>Tor</translation>
-    </message>
-    <message>
-        <source>&amp;Window</source>
-        <translation>&amp;Janela</translation>
-    </message>
-    <message>
-        <source>Show only a tray icon after minimizing the window.</source>
-        <translation>Mostrar apenas um ícone na bandeja ao minimizar a janela.</translation>
-    </message>
-    <message>
-        <source>&amp;Minimize to the tray instead of the taskbar</source>
-        <translation>&amp;Minimizar para a bandeja em vez da barra de tarefas.</translation>
-    </message>
-    <message>
-        <source>M&amp;inimize on close</source>
-        <translation>M&amp;inimizar ao sair</translation>
-    </message>
-    <message>
-        <source>&amp;Display</source>
-        <translation>&amp;Mostrar</translation>
-    </message>
-    <message>
-        <source>User Interface &amp;language:</source>
-        <translation>&amp;Idioma da interface:</translation>
-    </message>
-    <message>
-        <source>The user interface language can be set here. This setting will take effect after restarting %1.</source>
-        <translation>O idioma da interface pode ser definido aqui. Essa configuração terá efeito após reiniciar o %1.</translation>
-    </message>
-    <message>
-        <source>&amp;Unit to show amounts in:</source>
-        <translation>&amp;Unidade usada para mostrar quantidades:</translation>
-    </message>
-    <message>
-        <source>Choose the default subdivision unit to show in the interface and when sending coins.</source>
-        <translation>Escolha a unidade de subdivisão padrão para exibição na interface ou quando enviando moedas.</translation>
-    </message>
-    <message>
-        <source>Whether to show coin control features or not.</source>
-        <translation>Mostrar ou não opções de controle da moeda.</translation>
-    </message>
-    <message>
-        <source>Connect to the Particl network through a separate SOCKS5 proxy for Tor onion services.</source>
-        <translation>Conectar à rede Particl através de um proxy SOCKS5 separado para serviços Tor onion.</translation>
-    </message>
-    <message>
-        <source>Use separate SOCKS&amp;5 proxy to reach peers via Tor onion services:</source>
-        <translation>Use um proxy SOCKS&amp;5 separado para alcançar pares via serviços Tor onion:</translation>
-    </message>
-    <message>
-        <source>&amp;Third party transaction URLs</source>
-        <translation>&amp;URLs de transação de terceiros</translation>
-    </message>
-    <message>
-        <source>Options set in this dialog are overridden by the command line or in the configuration file:</source>
-        <translation>Opções nesta tela foram sobreescritas por comandos ou no arquivo de configuração:</translation>
-    </message>
-    <message>
-        <source>&amp;OK</source>
-        <translation>&amp;OK</translation>
-    </message>
-    <message>
-        <source>&amp;Cancel</source>
-        <translation>&amp;Cancelar</translation>
-    </message>
-    <message>
-        <source>default</source>
-        <translation>padrão</translation>
-    </message>
-    <message>
-        <source>none</source>
-        <translation>nenhum</translation>
-    </message>
-    <message>
-        <source>Confirm options reset</source>
-        <translation>Confirmar redefinição de opções</translation>
-    </message>
-    <message>
-        <source>Client restart required to activate changes.</source>
-        <translation>Reinicialização do aplicativo necessária para efetivar alterações.</translation>
-    </message>
-    <message>
-        <source>Client will be shut down. Do you want to proceed?</source>
-        <translation>O programa será encerrado. Deseja continuar?</translation>
-    </message>
-    <message>
-        <source>Configuration options</source>
-        <translation>Opções de configuração</translation>
-    </message>
-    <message>
-        <source>The configuration file is used to specify advanced user options which override GUI settings. Additionally, any command-line options will override this configuration file.</source>
-        <translation>O arquivo de configuração é usado para especificar opções de usuário avançadas que substituem as configurações de GUI. Além disso, quaisquer opções de linha de comando substituirão esse arquivo de configuração.</translation>
-    </message>
-    <message>
-        <source>Error</source>
-        <translation>Erro</translation>
-    </message>
-    <message>
-        <source>The configuration file could not be opened.</source>
-        <translation>O arquivo de configuração não pode ser aberto.</translation>
-    </message>
-    <message>
-        <source>This change would require a client restart.</source>
-        <translation>Essa mudança requer uma reinicialização do aplicativo.</translation>
-    </message>
-    <message>
-        <source>The supplied proxy address is invalid.</source>
-        <translation>O endereço proxy fornecido é inválido.</translation>
-    </message>
-</context>
-<context>
-    <name>OverviewPage</name>
-    <message>
-        <source>Form</source>
-        <translation>Formulário</translation>
-    </message>
-    <message>
-        <source>The displayed information may be out of date. Your wallet automatically synchronizes with the Particl network after a connection is established, but this process has not completed yet.</source>
-        <translation>A informação mostrada pode estar desatualizada. Sua carteira sincroniza automaticamente com a rede Particl depois que a conexão é estabelecida, mas este processo ainda não está completo.</translation>
-    </message>
-    <message>
-        <source>Watch-only:</source>
-        <translation>Monitorados:</translation>
-    </message>
-    <message>
-        <source>Available:</source>
-        <translation>Disponível:</translation>
-    </message>
-    <message>
-        <source>Your current spendable balance</source>
-        <translation>Seu saldo atual disponível para gasto</translation>
-    </message>
-    <message>
-        <source>Pending:</source>
-        <translation>Pendente:</translation>
-    </message>
-    <message>
-        <source>Total of transactions that have yet to be confirmed, and do not yet count toward the spendable balance</source>
-        <translation>Total de transações que ainda têm de ser confirmados, e ainda não estão disponíveis para gasto</translation>
-    </message>
-    <message>
-        <source>Immature:</source>
-        <translation>Imaturo:</translation>
-    </message>
-    <message>
-        <source>Mined balance that has not yet matured</source>
-        <translation>Saldo minerado que ainda não está maduro</translation>
-    </message>
-    <message>
-        <source>Balances</source>
-        <translation>Saldos</translation>
-    </message>
-    <message>
-        <source>Total:</source>
-        <translation>Total:</translation>
-    </message>
-    <message>
-        <source>Your current total balance</source>
-        <translation>Seu saldo total atual</translation>
-    </message>
-    <message>
-        <source>Your current balance in watch-only addresses</source>
-        <translation>Seu saldo atual em endereços monitorados</translation>
-    </message>
-    <message>
-        <source>Spendable:</source>
-        <translation>Disponível:</translation>
-    </message>
-    <message>
-        <source>Recent transactions</source>
-        <translation>Transações recentes</translation>
-    </message>
-    <message>
-        <source>Unconfirmed transactions to watch-only addresses</source>
-        <translation>Transações não confirmadas de um endereço monitorado</translation>
-    </message>
-    <message>
-        <source>Mined balance in watch-only addresses that has not yet matured</source>
-        <translation>Saldo minerado de endereço monitorado que ainda não está maduro</translation>
-    </message>
-    <message>
-        <source>Current total balance in watch-only addresses</source>
-        <translation>Balanço total em endereços monitorados</translation>
-    </message>
-    <message>
-        <source>Privacy mode activated for the Overview tab. To unmask the values, uncheck Settings-&gt;Mask values.</source>
-        <translation>Modo de privacidade ativado para a barra Resumo. Para revelar os valores, desabilite Configurações-&gt;Mascarar valores</translation>
-    </message>
-</context>
-<context>
-    <name>PSBTOperationsDialog</name>
-    <message>
-        <source>Dialog</source>
-        <translation>Diálogo</translation>
-    </message>
-    <message>
-        <source>Sign Tx</source>
-        <translation>Assinar Tx</translation>
-    </message>
-    <message>
-        <source>Broadcast Tx</source>
-        <translation>Transmitir Tx</translation>
-    </message>
-    <message>
-        <source>Copy to Clipboard</source>
-        <translation>Copiar para Área de Transferência</translation>
-    </message>
-    <message>
-        <source>Save...</source>
-        <translation>Salvar...</translation>
-    </message>
-    <message>
-        <source>Close</source>
-        <translation>Fechar</translation>
-    </message>
-    <message>
-        <source>Failed to load transaction: %1</source>
-        <translation>Falhou ao carregar transação: %1</translation>
-    </message>
-    <message>
-        <source>Failed to sign transaction: %1</source>
-        <translation>Falhou ao assinar transação: %1</translation>
-    </message>
-    <message>
-        <source>Could not sign any more inputs.</source>
-        <translation>Não foi possível assinar mais nenhuma entrada.</translation>
-    </message>
-    <message>
-        <source>Signed %1 inputs, but more signatures are still required.</source>
-        <translation>Assinou %1 entradas, mas ainda são necessárias mais assinaturas.</translation>
-    </message>
-    <message>
-        <source>Signed transaction successfully. Transaction is ready to broadcast.</source>
-        <translation>Transação assinada com sucesso. Transação está pronta para ser transmitida.</translation>
-    </message>
-    <message>
-        <source>Unknown error processing transaction.</source>
-        <translation>Erro desconhecido ao processar transação.</translation>
-    </message>
-    <message>
-        <source>Transaction broadcast successfully! Transaction ID: %1</source>
-        <translation>Transação transmitida com sucesso! ID da Transação: %1</translation>
-    </message>
-    <message>
-        <source>Transaction broadcast failed: %1</source>
-        <translation>Transmissão de transação falhou: %1</translation>
-    </message>
-    <message>
-        <source>PSBT copied to clipboard.</source>
-        <translation>PSBT copiada para área de transferência.</translation>
-    </message>
-    <message>
-        <source>Save Transaction Data</source>
-        <translation>Salvar Dados de Transação</translation>
-    </message>
-    <message>
-        <source>Partially Signed Transaction (Binary) (*.psbt)</source>
-        <translation>Transação Parcialmente Assinada (Binário) (*.psbt)</translation>
-    </message>
-    <message>
-        <source>PSBT saved to disk.</source>
-        <translation>PSBT salvo no disco.</translation>
-    </message>
-    <message>
-        <source> * Sends %1 to %2</source>
-        <translation>* Envia %1 para %2</translation>
-    </message>
-    <message>
-        <source>Unable to calculate transaction fee or total transaction amount.</source>
-        <translation>Não foi possível calcular a taxa de transação ou quantidade total da transação.</translation>
-    </message>
-    <message>
-        <source>Pays transaction fee: </source>
-        <translation>Paga taxa de transação:</translation>
-    </message>
-    <message>
-        <source>Total Amount</source>
-        <translation>Valor total</translation>
-    </message>
-    <message>
-        <source>or</source>
-        <translation>ou</translation>
-    </message>
-    <message>
-        <source>Transaction has %1 unsigned inputs.</source>
-        <translation>Transação possui %1 entradas não assinadas.</translation>
-    </message>
-    <message>
-        <source>Transaction is missing some information about inputs.</source>
-        <translation>Transação está faltando alguma informação sobre entradas.</translation>
-    </message>
-    <message>
-        <source>Transaction still needs signature(s).</source>
-        <translation>Transação ainda precisa de assinatura(s).</translation>
-    </message>
-    <message>
-        <source>(But this wallet cannot sign transactions.)</source>
-        <translation>(Mas esta carteira não pode assinar transações.)</translation>
-    </message>
-    <message>
-        <source>(But this wallet does not have the right keys.)</source>
-        <translation>(Mas esta carteira não possui as chaves certas.)</translation>
-    </message>
-    <message>
-        <source>Transaction is fully signed and ready for broadcast.</source>
-        <translation>Transação está assinada totalmente e pronta para transmitir.</translation>
-    </message>
-    <message>
-        <source>Transaction status is unknown.</source>
-        <translation>Situação da transação é desconhecida</translation>
-    </message>
-</context>
-<context>
-    <name>PaymentServer</name>
-    <message>
-        <source>Payment request error</source>
-        <translation>Erro no pedido de pagamento</translation>
-    </message>
-    <message>
-        <source>Cannot start particl: click-to-pay handler</source>
-        <translation>Não foi possível iniciar particl: manipulador click-to-pay</translation>
-    </message>
-    <message>
-        <source>URI handling</source>
-        <translation>Manipulação de URI</translation>
-    </message>
-    <message>
-        <source>'particl://' is not a valid URI. Use 'particl:' instead.</source>
-        <translation>'particl://' não é um URI válido. Use 'particl:'.</translation>
-    </message>
-    <message>
-        <source>Cannot process payment request because BIP70 is not supported.</source>
-        <translation>O pagamento não pode ser processado porque a BIP70 não é suportada.</translation>
-    </message>
-    <message>
-        <source>Due to widespread security flaws in BIP70 it's strongly recommended that any merchant instructions to switch wallets be ignored.</source>
-        <translation>Devido a falha de segurança divulgada no BIP70 é fortemente recomendado que qualquer instrução para comerciantes para mudar de carteira seja ignorado</translation>
-    </message>
-    <message>
-        <source>If you are receiving this error you should request the merchant provide a BIP21 compatible URI.</source>
-        <translation>Se você está recebendo este erro você deve requisitar ao comerciante oferecer uma URI compatível com o BIP21.</translation>
-    </message>
-    <message>
-        <source>Invalid payment address %1</source>
-        <translation>Endereço de pagamento %1 inválido</translation>
-    </message>
-    <message>
-        <source>URI cannot be parsed! This can be caused by an invalid Particl address or malformed URI parameters.</source>
-        <translation>A URI não pode ser analisada! Isto pode ser causado por um endereço inválido ou um parâmetro URI malformado.</translation>
-    </message>
-    <message>
-        <source>Payment request file handling</source>
-        <translation>Manipulação de arquivo de cobrança</translation>
-    </message>
-</context>
-<context>
-    <name>PeerTableModel</name>
-    <message>
-        <source>User Agent</source>
-        <translation>User Agent</translation>
-    </message>
-    <message>
-        <source>Node/Service</source>
-        <translation>Nó/Serviço</translation>
-    </message>
-    <message>
-        <source>NodeId</source>
-        <translation>ID do nó</translation>
-    </message>
-    <message>
-        <source>Ping</source>
-        <translation>Ping</translation>
-    </message>
-    <message>
-        <source>Sent</source>
-        <translation>Enviado</translation>
-    </message>
-    <message>
-        <source>Received</source>
-        <translation>Recebido</translation>
-    </message>
-</context>
-<context>
-    <name>QObject</name>
-    <message>
-        <source>Amount</source>
-        <translation>Quantidade</translation>
-    </message>
-    <message>
-        <source>Enter a Particl address (e.g. %1)</source>
-        <translation>Informe um endereço Particl (ex: %1)</translation>
-    </message>
-    <message>
-        <source>%1 d</source>
-        <translation>%1 d</translation>
-    </message>
-    <message>
-        <source>%1 h</source>
-        <translation>%1 h</translation>
-    </message>
-    <message>
-        <source>%1 m</source>
-        <translation>%1 m</translation>
-    </message>
-    <message>
-        <source>%1 s</source>
-        <translation>%1 s</translation>
-    </message>
-    <message>
-        <source>None</source>
-        <translation>Nenhum</translation>
-    </message>
-    <message>
-        <source>N/A</source>
-        <translation>N/A</translation>
-    </message>
-    <message>
-        <source>%1 ms</source>
-        <translation>%1 ms</translation>
-    </message>
-    <message numerus="yes">
-        <source>%n second(s)</source>
-        <translation><numerusform>%n segundo</numerusform><numerusform>%n segundos</numerusform></translation>
-    </message>
-    <message numerus="yes">
-        <source>%n minute(s)</source>
-        <translation><numerusform>%n minuto</numerusform><numerusform>%n minutos</numerusform></translation>
-    </message>
-    <message numerus="yes">
-        <source>%n hour(s)</source>
-        <translation><numerusform>%n hora</numerusform><numerusform>%n horas</numerusform></translation>
-    </message>
-    <message numerus="yes">
-        <source>%n day(s)</source>
-        <translation><numerusform>%n dia</numerusform><numerusform>%n dias</numerusform></translation>
-    </message>
-    <message numerus="yes">
-        <source>%n week(s)</source>
-        <translation><numerusform>%n semana</numerusform><numerusform>%n semanas</numerusform></translation>
-    </message>
-    <message>
-        <source>%1 and %2</source>
-        <translation>%1 e %2</translation>
-    </message>
-    <message numerus="yes">
-        <source>%n year(s)</source>
-        <translation><numerusform>%n ano</numerusform><numerusform>%n anos</numerusform></translation>
-    </message>
-    <message>
-        <source>%1 B</source>
-        <translation>%1 B</translation>
-    </message>
-    <message>
-        <source>%1 KB</source>
-        <translation>%1 KB</translation>
-    </message>
-    <message>
-        <source>%1 MB</source>
-        <translation>%1 MB</translation>
-    </message>
-    <message>
-        <source>%1 GB</source>
-        <translation>%1 GB</translation>
-    </message>
-    <message>
-        <source>Error: Specified data directory "%1" does not exist.</source>
-        <translation>Erro: Diretório de dados especificado "%1" não existe.</translation>
-    </message>
-    <message>
-        <source>Error: Cannot parse configuration file: %1.</source>
-        <translation>Erro: Não é possível analisar o arquivo de configuração: %1.</translation>
-    </message>
-    <message>
-        <source>Error: %1</source>
-        <translation>Erro: %1</translation>
-    </message>
-    <message>
-        <source>Error initializing settings: %1</source>
-        <translation>Erro ao iniciar configurações: %1</translation>
-    </message>
-    <message>
-        <source>%1 didn't yet exit safely...</source>
-        <translation>%1 ainda não terminou com segurança...</translation>
-    </message>
-    <message>
-        <source>unknown</source>
-        <translation>desconhecido</translation>
-    </message>
-</context>
-<context>
-    <name>QRImageWidget</name>
-    <message>
-        <source>&amp;Save Image...</source>
-        <translation>&amp;Salvar imagem...</translation>
-    </message>
-    <message>
-        <source>&amp;Copy Image</source>
-        <translation>&amp;Copiar imagem</translation>
-    </message>
-    <message>
-        <source>Resulting URI too long, try to reduce the text for label / message.</source>
-        <translation>URI resultante muito longa. Tente reduzir o texto do rótulo ou da mensagem.</translation>
-    </message>
-    <message>
-        <source>Error encoding URI into QR Code.</source>
-        <translation>Erro ao codificar o URI em código QR</translation>
-    </message>
-    <message>
-        <source>QR code support not available.</source>
-        <translation>Suporte a QR code não disponível</translation>
-    </message>
-    <message>
-        <source>Save QR Code</source>
-        <translation>Salvar código QR</translation>
-    </message>
-    <message>
-        <source>PNG Image (*.png)</source>
-        <translation>Imagem PNG (*.png)</translation>
-    </message>
-</context>
-<context>
-    <name>RPCConsole</name>
-    <message>
-        <source>N/A</source>
-        <translation>N/A</translation>
-    </message>
-    <message>
-        <source>Client version</source>
-        <translation>Versão do cliente</translation>
-    </message>
-    <message>
-        <source>&amp;Information</source>
-        <translation>&amp;Informação</translation>
-    </message>
-    <message>
-        <source>General</source>
-        <translation>Geral</translation>
-    </message>
-    <message>
-        <source>Using BerkeleyDB version</source>
-        <translation>Versão do BerkeleyDB</translation>
-    </message>
-    <message>
-        <source>Datadir</source>
-        <translation>Pasta de dados</translation>
-    </message>
-    <message>
-        <source>To specify a non-default location of the data directory use the '%1' option.</source>
-        <translation>Para especificar um local não padrão do diretório de dados, use a opção '%1'.</translation>
-    </message>
-    <message>
-        <source>Blocksdir</source>
-        <translation>Blocksdir</translation>
-    </message>
-    <message>
-        <source>To specify a non-default location of the blocks directory use the '%1' option.</source>
-        <translation>Para especificar um local não padrão do diretório dos blocos, use a opção '%1'.</translation>
-    </message>
-    <message>
-        <source>Startup time</source>
-        <translation>Horário de inicialização</translation>
-    </message>
-    <message>
-        <source>Network</source>
-        <translation>Rede</translation>
-    </message>
-    <message>
-        <source>Name</source>
-        <translation>Nome</translation>
-    </message>
-    <message>
-        <source>Number of connections</source>
-        <translation>Número de conexões</translation>
-    </message>
-    <message>
-        <source>Block chain</source>
-        <translation>Corrente de blocos</translation>
-    </message>
-    <message>
-        <source>Memory Pool</source>
-        <translation>Pool de Memória</translation>
-    </message>
-    <message>
-        <source>Current number of transactions</source>
-        <translation>Número atual de transações</translation>
-    </message>
-    <message>
-        <source>Memory usage</source>
-        <translation>Uso de memória</translation>
-    </message>
-    <message>
-        <source>Wallet: </source>
-        <translation>Carteira:</translation>
-    </message>
-    <message>
-        <source>(none)</source>
-        <translation>(nada)</translation>
-    </message>
-    <message>
-        <source>&amp;Reset</source>
-        <translation>&amp;Limpar</translation>
-    </message>
-    <message>
-        <source>Received</source>
-        <translation>Recebido</translation>
-    </message>
-    <message>
-        <source>Sent</source>
-        <translation>Enviado</translation>
-    </message>
-    <message>
-        <source>&amp;Peers</source>
-        <translation>&amp;Pares</translation>
-    </message>
-    <message>
-        <source>Banned peers</source>
-        <translation>Nós banidos</translation>
-    </message>
-    <message>
-        <source>Select a peer to view detailed information.</source>
-        <translation>Selecione um nó para ver informações detalhadas.</translation>
-    </message>
-    <message>
-        <source>Direction</source>
-        <translation>Direção</translation>
-    </message>
-    <message>
-        <source>Version</source>
-        <translation>Versão</translation>
-    </message>
-    <message>
-        <source>Starting Block</source>
-        <translation>Bloco Inicial</translation>
-    </message>
-    <message>
-        <source>Synced Headers</source>
-        <translation>Cabeçalhos Sincronizados</translation>
-    </message>
-    <message>
-        <source>Synced Blocks</source>
-        <translation>Blocos Sincronizados</translation>
-    </message>
-    <message>
-        <source>The mapped Autonomous System used for diversifying peer selection.</source>
-        <translation>O sistema autônomo delineado usado para a diversificação da seleção de pares.</translation>
-    </message>
-    <message>
-        <source>Mapped AS</source>
-        <translation>Mapeado como</translation>
-    </message>
-    <message>
-        <source>User Agent</source>
-        <translation>User Agent</translation>
-    </message>
-    <message>
-        <source>Node window</source>
-        <translation>Janela do Nó</translation>
-    </message>
-    <message>
-        <source>Current block height</source>
-        <translation>Altura de bloco atual</translation>
-    </message>
-    <message>
-        <source>Open the %1 debug log file from the current data directory. This can take a few seconds for large log files.</source>
-        <translation>Abrir o arquivo de log de depuração do %1 localizado no diretório atual de dados. Isso pode levar alguns segundos para arquivos de log grandes.</translation>
-    </message>
-    <message>
-        <source>Decrease font size</source>
-        <translation>Diminuir o tamanho da fonte</translation>
-    </message>
-    <message>
-        <source>Increase font size</source>
-        <translation>Aumentar o tamanho da fonte</translation>
-    </message>
-    <message>
-        <source>Permissions</source>
-        <translation>Permissões</translation>
-    </message>
-    <message>
-        <source>Services</source>
-        <translation>Serviços</translation>
-    </message>
-    <message>
-        <source>Connection Time</source>
-        <translation>Tempo de conexão</translation>
-    </message>
-    <message>
-        <source>Last Send</source>
-        <translation>Ultimo Envio</translation>
-    </message>
-    <message>
-        <source>Last Receive</source>
-        <translation>Ultimo Recebido</translation>
-    </message>
-    <message>
-        <source>Ping Time</source>
-        <translation>Ping</translation>
-    </message>
-    <message>
-        <source>The duration of a currently outstanding ping.</source>
-        <translation>A duração atual de um ping excepcional.</translation>
-    </message>
-    <message>
-        <source>Ping Wait</source>
-        <translation>Espera de ping</translation>
-    </message>
-    <message>
-        <source>Min Ping</source>
-        <translation>Ping minímo</translation>
-    </message>
-    <message>
-        <source>Time Offset</source>
-        <translation>Offset de tempo</translation>
-    </message>
-    <message>
-        <source>Last block time</source>
-        <translation>Horário do último bloco</translation>
-    </message>
-    <message>
-        <source>&amp;Open</source>
-        <translation>&amp;Abrir</translation>
-    </message>
-    <message>
-        <source>&amp;Console</source>
-        <translation>&amp;Console</translation>
-    </message>
-    <message>
-        <source>&amp;Network Traffic</source>
-        <translation>&amp;Tráfego da Rede</translation>
-    </message>
-    <message>
-        <source>Totals</source>
-        <translation>Totais</translation>
-    </message>
-    <message>
-        <source>In:</source>
-        <translation>Entrada:</translation>
-    </message>
-    <message>
-        <source>Out:</source>
-        <translation>Saída:</translation>
-    </message>
-    <message>
-        <source>Debug log file</source>
-        <translation>Arquivo de log de depuração</translation>
-    </message>
-    <message>
-        <source>Clear console</source>
-        <translation>Limpar console</translation>
-    </message>
-    <message>
-        <source>1 &amp;hour</source>
-        <translation>1 &amp;hora</translation>
-    </message>
-    <message>
-        <source>1 &amp;day</source>
-        <translation>1 &amp;dia</translation>
-    </message>
-    <message>
-        <source>1 &amp;week</source>
-        <translation>1 &amp;semana</translation>
-    </message>
-    <message>
-        <source>1 &amp;year</source>
-        <translation>1 &amp;ano</translation>
-    </message>
-    <message>
-        <source>&amp;Disconnect</source>
-        <translation>&amp;Desconectar</translation>
-    </message>
-    <message>
-        <source>Ban for</source>
-        <translation>Banir por</translation>
-    </message>
-    <message>
-<<<<<<< HEAD
-        <source>&amp;Unban</source>
-        <translation>&amp;Desbanir</translation>
-    </message>
-    <message>
-        <source>Welcome to the %1 RPC console.</source>
-        <translation>Bem-vindo ao console RPC do %1.</translation>
-=======
+        <translation type="unfinished">Reverter esta configuração requer baixar de novo a blockchain inteira.</translation>
+    </message>
+    <message>
         <source>Maximum database cache size. A larger cache can contribute to faster sync, after which the benefit is less pronounced for most use cases. Lowering the cache size will reduce memory usage. Unused mempool memory is shared for this cache.</source>
         <extracomment>Tooltip text for Options window setting that sets the size of the database cache. Explains the corresponding effects of increasing/decreasing this value.</extracomment>
         <translation type="unfinished">Tamanho máximo do cache do banco de dados. Um cache maior pode contribuir para uma sincronização mais rápida, após a qual o benefício é menos pronunciado para a maioria dos casos de uso. Reduzir o tamanho do cache reduzirá o uso de memória. A memória do mempool não utilizada é compartilhada para este cache.</translation>
@@ -2138,17 +1927,12 @@
         <source>Enable R&amp;PC server</source>
         <extracomment>An Options window setting to enable the RPC server.</extracomment>
         <translation type="unfinished">Ative servidor R&amp;PC</translation>
->>>>>>> 9549b28c
-    </message>
-    <message>
-        <source>Use up and down arrows to navigate history, and %1 to clear screen.</source>
-        <translation>Use as setas para cima e para baixo para navegar pelo histórico, e %1 para limpar a tela.</translation>
-    </message>
-    <message>
-<<<<<<< HEAD
-        <source>Type %1 for an overview of available commands.</source>
-        <translation>Digite %1 para obter uma visão geral dos comandos disponíveis.</translation>
-=======
+    </message>
+    <message>
+        <source>W&amp;allet</source>
+        <translation type="unfinished">C&amp;arteira</translation>
+    </message>
+    <message>
         <source>Whether to set subtract fee from amount as default or not.</source>
         <extracomment>Tooltip text for Options window setting that sets subtracting the fee from a sending amount as default.</extracomment>
         <translation type="unfinished">Se deve definir subtrair a taxa do montante como padrão ou não.</translation>
@@ -2157,1307 +1941,1894 @@
         <source>Subtract &amp;fee from amount by default</source>
         <extracomment>An Options window setting to set subtracting the fee from a sending amount as default.</extracomment>
         <translation type="unfinished">Subtrair &amp;taxa da quantia por padrão</translation>
->>>>>>> 9549b28c
-    </message>
-    <message>
-        <source>For more information on using this console type %1.</source>
-        <translation>Para maiores informações sobre como utilizar este console, digite %1.</translation>
-    </message>
-    <message>
-        <source>WARNING: Scammers have been active, telling users to type commands here, stealing their wallet contents. Do not use this console without fully understanding the ramifications of a command.</source>
-        <translation>ATENÇÃO: Fraudadores solicitam a usuários que digitem comandos aqui, e assim roubam o conteúdo de suas carteiras. Não utilize este console sem antes conhecer os comandos e seus efeitos.</translation>
-    </message>
-    <message>
-        <source>Network activity disabled</source>
-        <translation>Atividade da rede desativada</translation>
-    </message>
-    <message>
-        <source>Executing command without any wallet</source>
-        <translation>Executando comando sem nenhuma carteira</translation>
-    </message>
-    <message>
-        <source>Executing command using "%1" wallet</source>
-        <translation>Executando comando usando a carteira "%1"</translation>
-    </message>
-    <message>
-<<<<<<< HEAD
-        <source>(node id: %1)</source>
-        <translation>(id do nó: %1)</translation>
-=======
+    </message>
+    <message>
+        <source>Expert</source>
+        <translation type="unfinished">Avançado</translation>
+    </message>
+    <message>
+        <source>Enable coin &amp;control features</source>
+        <translation type="unfinished">Habilitar opções de &amp;controle de moedas</translation>
+    </message>
+    <message>
+        <source>If you disable the spending of unconfirmed change, the change from a transaction cannot be used until that transaction has at least one confirmation. This also affects how your balance is computed.</source>
+        <translation type="unfinished">Se você desabilitar o gasto de um troco não confirmado, o troco da transação não poderá ser utilizado até a transação ter pelo menos uma confirmação. Isso também afeta seu saldo computado.</translation>
+    </message>
+    <message>
+        <source>&amp;Spend unconfirmed change</source>
+        <translation type="unfinished">Ga&amp;star troco não confirmado</translation>
+    </message>
+    <message>
+        <source>Enable &amp;PSBT controls</source>
+        <extracomment>An options window setting to enable PSBT controls.</extracomment>
+        <translation type="unfinished">Ative controles &amp;PSBT</translation>
+    </message>
+    <message>
         <source>Whether to show PSBT controls.</source>
         <extracomment>Tooltip text for options window setting that enables PSBT controls.</extracomment>
         <translation type="unfinished">Se os controles PSBT devem ser exibidos.</translation>
     </message>
     <message>
-        <source>Automatically open the Bitcoin client port on the router. This only works when your router supports UPnP and it is enabled.</source>
-        <translation type="unfinished">Abrir automaticamente no roteador as portas do cliente Bitcoin. Isto só funcionará se seu roteador suportar UPnP e esta função estiver habilitada.</translation>
->>>>>>> 9549b28c
+        <source>Automatically open the Particl client port on the router. This only works when your router supports UPnP and it is enabled.</source>
+        <translation type="unfinished">Abrir automaticamente no roteador as portas do cliente Particl. Isto só funcionará se seu roteador suportar UPnP e esta função estiver habilitada.</translation>
+    </message>
+    <message>
+        <source>Map port using &amp;UPnP</source>
+        <translation type="unfinished">Mapear porta usando &amp;UPnP</translation>
+    </message>
+    <message>
+        <source>Accept connections from outside.</source>
+        <translation type="unfinished">Aceitar conexões externas.</translation>
+    </message>
+    <message>
+        <source>Allow incomin&amp;g connections</source>
+        <translation type="unfinished">Permitir conexões de entrada</translation>
+    </message>
+    <message>
+        <source>Connect to the Particl network through a SOCKS5 proxy.</source>
+        <translation type="unfinished">Conectar na rede Particl através de um proxy SOCKS5.</translation>
+    </message>
+    <message>
+        <source>&amp;Connect through SOCKS5 proxy (default proxy):</source>
+        <translation type="unfinished">&amp;Conectar usando proxy SOCKS5 (proxy pradrão):</translation>
+    </message>
+    <message>
+        <source>Proxy &amp;IP:</source>
+        <translation type="unfinished">&amp;IP do proxy:</translation>
+    </message>
+    <message>
+        <source>&amp;Port:</source>
+        <translation type="unfinished">&amp;Porta:</translation>
+    </message>
+    <message>
+        <source>Port of the proxy (e.g. 9050)</source>
+        <translation type="unfinished">Porta do serviço de proxy (ex. 9050)</translation>
+    </message>
+    <message>
+        <source>Used for reaching peers via:</source>
+        <translation type="unfinished">Usado para alcançar nós via:</translation>
+    </message>
+    <message>
+        <source>&amp;Window</source>
+        <translation type="unfinished">&amp;Janelas</translation>
+    </message>
+    <message>
+        <source>Show only a tray icon after minimizing the window.</source>
+        <translation type="unfinished">Mostrar apenas um ícone na bandeja ao minimizar a janela.</translation>
+    </message>
+    <message>
+        <source>&amp;Minimize to the tray instead of the taskbar</source>
+        <translation type="unfinished">&amp;Minimizar para a bandeja em vez da barra de tarefas.</translation>
+    </message>
+    <message>
+        <source>M&amp;inimize on close</source>
+        <translation type="unfinished">M&amp;inimizar ao sair</translation>
+    </message>
+    <message>
+        <source>&amp;Display</source>
+        <translation type="unfinished">&amp;Mostrar</translation>
+    </message>
+    <message>
+        <source>User Interface &amp;language:</source>
+        <translation type="unfinished">&amp;Idioma da interface:</translation>
+    </message>
+    <message>
+        <source>The user interface language can be set here. This setting will take effect after restarting %1.</source>
+        <translation type="unfinished">O idioma da interface pode ser definido aqui. Essa configuração terá efeito após reiniciar o %1.</translation>
+    </message>
+    <message>
+        <source>&amp;Unit to show amounts in:</source>
+        <translation type="unfinished">&amp;Unidade usada para mostrar quantidades:</translation>
+    </message>
+    <message>
+        <source>Choose the default subdivision unit to show in the interface and when sending coins.</source>
+        <translation type="unfinished">Escolha a unidade de subdivisão padrão para exibição na interface ou quando enviando moedas.</translation>
+    </message>
+    <message>
+        <source>Whether to show coin control features or not.</source>
+        <translation type="unfinished">Mostrar ou não opções de controle da moeda.</translation>
+    </message>
+    <message>
+        <source>Connect to the Particl network through a separate SOCKS5 proxy for Tor onion services.</source>
+        <translation type="unfinished">Conectar à rede Particl através de um proxy SOCKS5 separado para serviços Tor onion.</translation>
+    </message>
+    <message>
+        <source>Use separate SOCKS&amp;5 proxy to reach peers via Tor onion services:</source>
+        <translation type="unfinished">Use um proxy SOCKS&amp;5 separado para alcançar os nós via serviços Tor:</translation>
+    </message>
+    <message>
+        <source>Monospaced font in the Overview tab:</source>
+        <translation type="unfinished">Fonte no painel de visualização:</translation>
+    </message>
+    <message>
+        <source>Options set in this dialog are overridden by the command line or in the configuration file:</source>
+        <translation type="unfinished">Opções nesta tela foram sobreescritas por comandos ou no arquivo de configuração:</translation>
+    </message>
+    <message>
+        <source>&amp;Cancel</source>
+        <translation type="unfinished">&amp;Cancelar</translation>
+    </message>
+    <message>
+        <source>default</source>
+        <translation type="unfinished">padrão</translation>
+    </message>
+    <message>
+        <source>none</source>
+        <translation type="unfinished">Nenhum</translation>
+    </message>
+    <message>
+        <source>Confirm options reset</source>
+        <translation type="unfinished">Confirmar redefinição de opções</translation>
+    </message>
+    <message>
+        <source>Client restart required to activate changes.</source>
+        <translation type="unfinished">Reinicialização do aplicativo necessária para efetivar alterações.</translation>
+    </message>
+    <message>
+        <source>Client will be shut down. Do you want to proceed?</source>
+        <translation type="unfinished">O programa será encerrado. Deseja continuar?</translation>
+    </message>
+    <message>
+        <source>Configuration options</source>
+        <extracomment>Window title text of pop-up box that allows opening up of configuration file.</extracomment>
+        <translation type="unfinished">Opções de configuração</translation>
+    </message>
+    <message>
+        <source>The configuration file is used to specify advanced user options which override GUI settings. Additionally, any command-line options will override this configuration file.</source>
+        <extracomment>Explanatory text about the priority order of instructions considered by client. The order from high to low being: command-line, configuration file, GUI settings.</extracomment>
+        <translation type="unfinished">O arquivo de configuração é usado para especificar opções de usuário avançadas que substituem as configurações de GUI. Além disso, quaisquer opções de linha de comando substituirão esse arquivo de configuração.</translation>
+    </message>
+    <message>
+        <source>Cancel</source>
+        <translation type="unfinished">Cancelar</translation>
+    </message>
+    <message>
+        <source>Error</source>
+        <translation type="unfinished">Erro</translation>
+    </message>
+    <message>
+        <source>The configuration file could not be opened.</source>
+        <translation type="unfinished">O arquivo de configuração não pode ser aberto.</translation>
+    </message>
+    <message>
+        <source>This change would require a client restart.</source>
+        <translation type="unfinished">Essa mudança requer uma reinicialização do aplicativo.</translation>
+    </message>
+    <message>
+        <source>The supplied proxy address is invalid.</source>
+        <translation type="unfinished">O endereço proxy fornecido é inválido.</translation>
+    </message>
+</context>
+<context>
+    <name>OverviewPage</name>
+    <message>
+        <source>Form</source>
+        <translation type="unfinished">Formulário</translation>
+    </message>
+    <message>
+        <source>The displayed information may be out of date. Your wallet automatically synchronizes with the Particl network after a connection is established, but this process has not completed yet.</source>
+        <translation type="unfinished">A informação mostrada pode estar desatualizada. Sua carteira sincroniza automaticamente com a rede Particl depois que a conexão é estabelecida, mas este processo ainda não está completo.</translation>
+    </message>
+    <message>
+        <source>Watch-only:</source>
+        <translation type="unfinished">Monitorados:</translation>
+    </message>
+    <message>
+        <source>Available:</source>
+        <translation type="unfinished">Disponível:</translation>
+    </message>
+    <message>
+        <source>Your current spendable balance</source>
+        <translation type="unfinished">Seu saldo atual disponível para gasto</translation>
+    </message>
+    <message>
+        <source>Pending:</source>
+        <translation type="unfinished">Pendente:</translation>
+    </message>
+    <message>
+        <source>Total of transactions that have yet to be confirmed, and do not yet count toward the spendable balance</source>
+        <translation type="unfinished">Total de transações que ainda têm de ser confirmados, e ainda não estão disponíveis para gasto</translation>
+    </message>
+    <message>
+        <source>Immature:</source>
+        <translation type="unfinished">Imaturo:</translation>
+    </message>
+    <message>
+        <source>Mined balance that has not yet matured</source>
+        <translation type="unfinished">Saldo minerado que ainda não está maduro</translation>
+    </message>
+    <message>
+        <source>Balances</source>
+        <translation type="unfinished">Saldos</translation>
+    </message>
+    <message>
+        <source>Your current total balance</source>
+        <translation type="unfinished">Seu saldo total atual</translation>
+    </message>
+    <message>
+        <source>Your current balance in watch-only addresses</source>
+        <translation type="unfinished">Seu saldo atual em endereços monitorados</translation>
+    </message>
+    <message>
+        <source>Spendable:</source>
+        <translation type="unfinished">Disponível:</translation>
+    </message>
+    <message>
+        <source>Recent transactions</source>
+        <translation type="unfinished">Transações recentes</translation>
+    </message>
+    <message>
+        <source>Unconfirmed transactions to watch-only addresses</source>
+        <translation type="unfinished">Transações não confirmadas de um endereço monitorado</translation>
+    </message>
+    <message>
+        <source>Mined balance in watch-only addresses that has not yet matured</source>
+        <translation type="unfinished">Saldo minerado de endereço monitorado que ainda não está maduro</translation>
+    </message>
+    <message>
+        <source>Current total balance in watch-only addresses</source>
+        <translation type="unfinished">Balanço total em endereços monitorados</translation>
+    </message>
+    <message>
+        <source>Privacy mode activated for the Overview tab. To unmask the values, uncheck Settings-&gt;Mask values.</source>
+        <translation type="unfinished">Modo de privacidade ativado para a barra Resumo. Para revelar os valores, desabilite Configurações-&gt;Mascarar valores</translation>
+    </message>
+</context>
+<context>
+    <name>PSBTOperationsDialog</name>
+    <message>
+        <source>Dialog</source>
+        <translation type="unfinished">Diálogo</translation>
+    </message>
+    <message>
+        <source>Sign Tx</source>
+        <translation type="unfinished">Assinar Tx</translation>
+    </message>
+    <message>
+        <source>Broadcast Tx</source>
+        <translation type="unfinished">Transmitir Tx</translation>
+    </message>
+    <message>
+        <source>Copy to Clipboard</source>
+        <translation type="unfinished">Copiar para Área de Transferência</translation>
+    </message>
+    <message>
+        <source>Save…</source>
+        <translation type="unfinished">Salvar...</translation>
+    </message>
+    <message>
+        <source>Close</source>
+        <translation type="unfinished">Fechar</translation>
+    </message>
+    <message>
+        <source>Failed to load transaction: %1</source>
+        <translation type="unfinished">Falhou ao carregar transação: %1</translation>
+    </message>
+    <message>
+        <source>Failed to sign transaction: %1</source>
+        <translation type="unfinished">Falhou ao assinar transação: %1</translation>
+    </message>
+    <message>
+        <source>Could not sign any more inputs.</source>
+        <translation type="unfinished">Não foi possível assinar mais nenhuma entrada.</translation>
+    </message>
+    <message>
+        <source>Signed %1 inputs, but more signatures are still required.</source>
+        <translation type="unfinished">Assinou %1 entradas, mas ainda são necessárias mais assinaturas.</translation>
+    </message>
+    <message>
+        <source>Signed transaction successfully. Transaction is ready to broadcast.</source>
+        <translation type="unfinished">Transação assinada com sucesso. Transação está pronta para ser transmitida.</translation>
+    </message>
+    <message>
+        <source>Unknown error processing transaction.</source>
+        <translation type="unfinished">Erro desconhecido ao processar transação.</translation>
+    </message>
+    <message>
+        <source>Transaction broadcast successfully! Transaction ID: %1</source>
+        <translation type="unfinished">Transação transmitida com sucesso! ID da Transação: %1</translation>
+    </message>
+    <message>
+        <source>Transaction broadcast failed: %1</source>
+        <translation type="unfinished">Transmissão de transação falhou: %1</translation>
+    </message>
+    <message>
+        <source>PSBT copied to clipboard.</source>
+        <translation type="unfinished">PSBT copiada para área de transferência.</translation>
+    </message>
+    <message>
+        <source>Save Transaction Data</source>
+        <translation type="unfinished">Salvar Dados de Transação</translation>
+    </message>
+    <message>
+        <source>PSBT saved to disk.</source>
+        <translation type="unfinished">PSBT salvo no disco.</translation>
+    </message>
+    <message>
+        <source> * Sends %1 to %2</source>
+        <translation type="unfinished">* Envia %1 para %2</translation>
+    </message>
+    <message>
+        <source>Unable to calculate transaction fee or total transaction amount.</source>
+        <translation type="unfinished">Não foi possível calcular a taxa de transação ou quantidade total da transação.</translation>
+    </message>
+    <message>
+        <source>Pays transaction fee: </source>
+        <translation type="unfinished">Paga taxa de transação:</translation>
+    </message>
+    <message>
+        <source>Total Amount</source>
+        <translation type="unfinished">Valor total</translation>
+    </message>
+    <message>
+        <source>or</source>
+        <translation type="unfinished">ou</translation>
+    </message>
+    <message>
+        <source>Transaction has %1 unsigned inputs.</source>
+        <translation type="unfinished">Transação possui %1 entradas não assinadas.</translation>
+    </message>
+    <message>
+        <source>Transaction is missing some information about inputs.</source>
+        <translation type="unfinished">Transação está faltando alguma informação sobre entradas.</translation>
+    </message>
+    <message>
+        <source>Transaction still needs signature(s).</source>
+        <translation type="unfinished">Transação ainda precisa de assinatura(s).</translation>
+    </message>
+    <message>
+        <source>(But no wallet is loaded.)</source>
+        <translation type="unfinished">(Mas nenhuma carteira está carregada)</translation>
+    </message>
+    <message>
+        <source>(But this wallet cannot sign transactions.)</source>
+        <translation type="unfinished">(Mas esta carteira não pode assinar transações.)</translation>
+    </message>
+    <message>
+        <source>(But this wallet does not have the right keys.)</source>
+        <translation type="unfinished">(Mas esta carteira não possui as chaves certas.)</translation>
+    </message>
+    <message>
+        <source>Transaction is fully signed and ready for broadcast.</source>
+        <translation type="unfinished">Transação está assinada totalmente e pronta para transmitir.</translation>
+    </message>
+    <message>
+        <source>Transaction status is unknown.</source>
+        <translation type="unfinished">Situação da transação é desconhecida</translation>
+    </message>
+</context>
+<context>
+    <name>PaymentServer</name>
+    <message>
+        <source>Payment request error</source>
+        <translation type="unfinished">Erro no pedido de pagamento</translation>
+    </message>
+    <message>
+        <source>Cannot start particl: click-to-pay handler</source>
+        <translation type="unfinished">Não foi possível iniciar particl: manipulador click-to-pay</translation>
+    </message>
+    <message>
+        <source>URI handling</source>
+        <translation type="unfinished">Manipulação de URI</translation>
+    </message>
+    <message>
+        <source>'particl://' is not a valid URI. Use 'particl:' instead.</source>
+        <translation type="unfinished">'particl://' não é um URI válido. Use 'particl:'.</translation>
+    </message>
+    <message>
+        <source>URI cannot be parsed! This can be caused by an invalid Particl address or malformed URI parameters.</source>
+        <translation type="unfinished">A URI não pode ser analisada! Isto pode ser causado por um endereço inválido ou um parâmetro URI malformado.</translation>
+    </message>
+    <message>
+        <source>Payment request file handling</source>
+        <translation type="unfinished">Manipulação de arquivo de cobrança</translation>
+    </message>
+</context>
+<context>
+    <name>PeerTableModel</name>
+    <message>
+        <source>Peer</source>
+        <extracomment>Title of Peers Table column which contains a unique number used to identify a connection.</extracomment>
+        <translation type="unfinished">Nós</translation>
+    </message>
+    <message>
+        <source>Direction</source>
+        <extracomment>Title of Peers Table column which indicates the direction the peer connection was initiated from.</extracomment>
+        <translation type="unfinished">Direção</translation>
+    </message>
+    <message>
+        <source>Sent</source>
+        <extracomment>Title of Peers Table column which indicates the total amount of network information we have sent to the peer.</extracomment>
+        <translation type="unfinished">Enviado</translation>
+    </message>
+    <message>
+        <source>Received</source>
+        <extracomment>Title of Peers Table column which indicates the total amount of network information we have received from the peer.</extracomment>
+        <translation type="unfinished">Recebido</translation>
+    </message>
+    <message>
+        <source>Address</source>
+        <extracomment>Title of Peers Table column which contains the IP/Onion/I2P address of the connected peer.</extracomment>
+        <translation type="unfinished">Endereço</translation>
+    </message>
+    <message>
+        <source>Type</source>
+        <extracomment>Title of Peers Table column which describes the type of peer connection. The "type" describes why the connection exists.</extracomment>
+        <translation type="unfinished">Tipo</translation>
+    </message>
+    <message>
+        <source>Network</source>
+        <extracomment>Title of Peers Table column which states the network the peer connected through.</extracomment>
+        <translation type="unfinished">Rede</translation>
+    </message>
+    <message>
+        <source>Inbound</source>
+        <extracomment>An Inbound Connection from a Peer.</extracomment>
+        <translation type="unfinished">Entrada</translation>
+    </message>
+    <message>
+        <source>Outbound</source>
+        <extracomment>An Outbound Connection to a Peer.</extracomment>
+        <translation type="unfinished">Saída</translation>
+    </message>
+</context>
+<context>
+    <name>QRImageWidget</name>
+    <message>
+        <source>&amp;Save Image…</source>
+        <translation type="unfinished">&amp;Salvar Imagem...</translation>
+    </message>
+    <message>
+        <source>&amp;Copy Image</source>
+        <translation type="unfinished">&amp;Copiar imagem</translation>
+    </message>
+    <message>
+        <source>Resulting URI too long, try to reduce the text for label / message.</source>
+        <translation type="unfinished">URI resultante muito longa. Tente reduzir o texto do rótulo ou da mensagem.</translation>
+    </message>
+    <message>
+        <source>Error encoding URI into QR Code.</source>
+        <translation type="unfinished">Erro ao codificar o URI em código QR</translation>
+    </message>
+    <message>
+        <source>QR code support not available.</source>
+        <translation type="unfinished">Suporte a QR code não disponível</translation>
+    </message>
+    <message>
+        <source>Save QR Code</source>
+        <translation type="unfinished">Salvar código QR</translation>
+    </message>
+    </context>
+<context>
+    <name>RPCConsole</name>
+    <message>
+        <source>Client version</source>
+        <translation type="unfinished">Versão do cliente</translation>
+    </message>
+    <message>
+        <source>&amp;Information</source>
+        <translation type="unfinished">&amp;Informação</translation>
+    </message>
+    <message>
+        <source>General</source>
+        <translation type="unfinished">Geral</translation>
+    </message>
+    <message>
+        <source>Datadir</source>
+        <translation type="unfinished">Pasta de dados</translation>
+    </message>
+    <message>
+        <source>To specify a non-default location of the data directory use the '%1' option.</source>
+        <translation type="unfinished">Para especificar um local não padrão do diretório de dados, use a opção '%1'.</translation>
+    </message>
+    <message>
+        <source>Blocksdir</source>
+        <translation type="unfinished">Pasta dos blocos</translation>
+    </message>
+    <message>
+        <source>To specify a non-default location of the blocks directory use the '%1' option.</source>
+        <translation type="unfinished">Para especificar um local não padrão do diretório dos blocos, use a opção '%1'.</translation>
+    </message>
+    <message>
+        <source>Startup time</source>
+        <translation type="unfinished">Horário de inicialização</translation>
+    </message>
+    <message>
+        <source>Network</source>
+        <translation type="unfinished">Rede</translation>
+    </message>
+    <message>
+        <source>Name</source>
+        <translation type="unfinished">Nome</translation>
+    </message>
+    <message>
+        <source>Number of connections</source>
+        <translation type="unfinished">Número de conexões</translation>
+    </message>
+    <message>
+        <source>Block chain</source>
+        <translation type="unfinished">Corrente de blocos</translation>
+    </message>
+    <message>
+        <source>Memory Pool</source>
+        <translation type="unfinished">Pool de Memória</translation>
+    </message>
+    <message>
+        <source>Current number of transactions</source>
+        <translation type="unfinished">Número atual de transações</translation>
+    </message>
+    <message>
+        <source>Memory usage</source>
+        <translation type="unfinished">Uso de memória</translation>
+    </message>
+    <message>
+        <source>Wallet: </source>
+        <translation type="unfinished">Carteira:</translation>
+    </message>
+    <message>
+        <source>(none)</source>
+        <translation type="unfinished">(nada)</translation>
+    </message>
+    <message>
+        <source>&amp;Reset</source>
+        <translation type="unfinished">&amp;Limpar</translation>
+    </message>
+    <message>
+        <source>Received</source>
+        <translation type="unfinished">Recebido</translation>
+    </message>
+    <message>
+        <source>Sent</source>
+        <translation type="unfinished">Enviado</translation>
+    </message>
+    <message>
+        <source>&amp;Peers</source>
+        <translation type="unfinished">&amp;Nós</translation>
+    </message>
+    <message>
+        <source>Banned peers</source>
+        <translation type="unfinished">Nós banidos</translation>
+    </message>
+    <message>
+        <source>Select a peer to view detailed information.</source>
+        <translation type="unfinished">Selecione um nó para ver informações detalhadas.</translation>
+    </message>
+    <message>
+        <source>Version</source>
+        <translation type="unfinished">Versão</translation>
+    </message>
+    <message>
+        <source>Starting Block</source>
+        <translation type="unfinished">Bloco Inicial</translation>
+    </message>
+    <message>
+        <source>Synced Headers</source>
+        <translation type="unfinished">Cabeçalhos Sincronizados</translation>
+    </message>
+    <message>
+        <source>Synced Blocks</source>
+        <translation type="unfinished">Blocos Sincronizados</translation>
+    </message>
+    <message>
+        <source>Last Transaction</source>
+        <translation type="unfinished">Última Transação</translation>
+    </message>
+    <message>
+        <source>The mapped Autonomous System used for diversifying peer selection.</source>
+        <translation type="unfinished">O sistema autônomo delineado usado para a diversificação de seleção de nós.</translation>
+    </message>
+    <message>
+        <source>Mapped AS</source>
+        <translation type="unfinished">Mapeado como</translation>
+    </message>
+    <message>
+        <source>Addresses Processed</source>
+        <translation type="unfinished">Endereços Processados</translation>
+    </message>
+    <message>
+        <source>Node window</source>
+        <translation type="unfinished">Janela do Nó</translation>
+    </message>
+    <message>
+        <source>Current block height</source>
+        <translation type="unfinished">Altura de bloco atual</translation>
+    </message>
+    <message>
+        <source>Open the %1 debug log file from the current data directory. This can take a few seconds for large log files.</source>
+        <translation type="unfinished">Abrir o arquivo de log de depuração do %1 localizado no diretório atual de dados. Isso pode levar alguns segundos para arquivos de log grandes.</translation>
+    </message>
+    <message>
+        <source>Decrease font size</source>
+        <translation type="unfinished">Diminuir o tamanho da fonte</translation>
+    </message>
+    <message>
+        <source>Increase font size</source>
+        <translation type="unfinished">Aumentar o tamanho da fonte</translation>
+    </message>
+    <message>
+        <source>Permissions</source>
+        <translation type="unfinished">Permissões</translation>
+    </message>
+    <message>
+        <source>Services</source>
+        <translation type="unfinished">Serviços</translation>
+    </message>
+    <message>
+        <source>Connection Time</source>
+        <translation type="unfinished">Tempo de conexão</translation>
+    </message>
+    <message>
+        <source>Last Send</source>
+        <translation type="unfinished">Ultimo Envio</translation>
+    </message>
+    <message>
+        <source>Last Receive</source>
+        <translation type="unfinished">Ultimo Recebido</translation>
+    </message>
+    <message>
+        <source>Ping Time</source>
+        <translation type="unfinished">Ping</translation>
+    </message>
+    <message>
+        <source>The duration of a currently outstanding ping.</source>
+        <translation type="unfinished">A duração atual de um ping excepcional.</translation>
+    </message>
+    <message>
+        <source>Ping Wait</source>
+        <translation type="unfinished">Espera de ping</translation>
+    </message>
+    <message>
+        <source>Min Ping</source>
+        <translation type="unfinished">Ping minímo</translation>
+    </message>
+    <message>
+        <source>Time Offset</source>
+        <translation type="unfinished">Offset de tempo</translation>
+    </message>
+    <message>
+        <source>Last block time</source>
+        <translation type="unfinished">Horário do último bloco</translation>
+    </message>
+    <message>
+        <source>&amp;Open</source>
+        <translation type="unfinished">&amp;Abrir</translation>
+    </message>
+    <message>
+        <source>&amp;Network Traffic</source>
+        <translation type="unfinished">&amp;Tráfego da Rede</translation>
+    </message>
+    <message>
+        <source>Totals</source>
+        <translation type="unfinished">Totais</translation>
+    </message>
+    <message>
+        <source>Debug log file</source>
+        <translation type="unfinished">Arquivo de log de depuração</translation>
+    </message>
+    <message>
+        <source>Clear console</source>
+        <translation type="unfinished">Limpar console</translation>
+    </message>
+    <message>
+        <source>In:</source>
+        <translation type="unfinished">Entrada:</translation>
+    </message>
+    <message>
+        <source>Out:</source>
+        <translation type="unfinished">Saída:</translation>
+    </message>
+    <message>
+        <source>&amp;Disconnect</source>
+        <translation type="unfinished">&amp;Desconectar</translation>
+    </message>
+    <message>
+        <source>1 &amp;hour</source>
+        <translation type="unfinished">1 &amp;hora</translation>
+    </message>
+    <message>
+        <source>1 &amp;week</source>
+        <translation type="unfinished">1 &amp;semana</translation>
+    </message>
+    <message>
+        <source>1 &amp;year</source>
+        <translation type="unfinished">1 &amp;ano</translation>
+    </message>
+    <message>
+        <source>&amp;Copy IP/Netmask</source>
+        <extracomment>Context menu action to copy the IP/Netmask of a banned peer. IP/Netmask is the combination of a peer's IP address and its Netmask. For IP address, see: https://en.wikipedia.org/wiki/IP_address.</extracomment>
+        <translation type="unfinished">&amp;Copiar IP/Netmask</translation>
+    </message>
+    <message>
+        <source>&amp;Unban</source>
+        <translation type="unfinished">&amp;Desbanir</translation>
+    </message>
+    <message>
+        <source>Network activity disabled</source>
+        <translation type="unfinished">Atividade da rede desativada</translation>
+    </message>
+    <message>
+        <source>Executing command without any wallet</source>
+        <translation type="unfinished">Executando comando sem nenhuma carteira</translation>
+    </message>
+    <message>
+        <source>Executing command using "%1" wallet</source>
+        <translation type="unfinished">Executando comando usando a carteira "%1"</translation>
+    </message>
+    <message>
+        <source>Welcome to the %1 RPC console.
+Use up and down arrows to navigate history, and %2 to clear screen.
+Use %3 and %4 to increase or decrease the font size.
+Type %5 for an overview of available commands.
+For more information on using this console, type %6.
+
+%7WARNING: Scammers have been active, telling users to type commands here, stealing their wallet contents. Do not use this console without fully understanding the ramifications of a command.%8</source>
+        <extracomment>RPC console welcome message. Placeholders %7 and %8 are style tags for the warning content, and they are not space separated from the rest of the text intentionally.</extracomment>
+        <translation type="unfinished">Bem vindo ao %1RPC console.
+Utilize as setas para cima e para baixo para navegar no histórico, e %2 para limpar a tela.
+Utilize %3 e %4 para aumentar ou diminuir a tamanho da fonte.
+Digite %5 para ver os comandos disponíveis.
+Para mais informações sobre a utilização desse console. digite %6.
+
+%7 AVISO: Scammers estão ativamente influenciando usuário a digitarem comandos aqui e roubando os conteúdos de suas carteiras; Não use este terminal sem pleno conhecimento dos efeitos de cada comando.%8</translation>
+    </message>
+    <message>
+        <source>Executing…</source>
+        <extracomment>A console message indicating an entered command is currently being executed.</extracomment>
+        <translation type="unfinished">Executando...</translation>
     </message>
     <message>
         <source>via %1</source>
-        <translation>por %1</translation>
-    </message>
-    <message>
-        <source>never</source>
-        <translation>nunca</translation>
-    </message>
-    <message>
-        <source>Inbound</source>
-        <translation>Entrada</translation>
-    </message>
-    <message>
-        <source>Outbound</source>
-        <translation>Saída</translation>
+        <translation type="unfinished">por %1</translation>
+    </message>
+    <message>
+        <source>Yes</source>
+        <translation type="unfinished">Sim</translation>
+    </message>
+    <message>
+        <source>No</source>
+        <translation type="unfinished">Não</translation>
+    </message>
+    <message>
+        <source>To</source>
+        <translation type="unfinished">Para</translation>
+    </message>
+    <message>
+        <source>From</source>
+        <translation type="unfinished">De</translation>
+    </message>
+    <message>
+        <source>Ban for</source>
+        <translation type="unfinished">Banir por</translation>
     </message>
     <message>
         <source>Unknown</source>
-        <translation>Desconhecido</translation>
+        <translation type="unfinished">Desconhecido</translation>
     </message>
 </context>
 <context>
     <name>ReceiveCoinsDialog</name>
     <message>
         <source>&amp;Amount:</source>
-        <translation>Qu&amp;antia:</translation>
+        <translation type="unfinished">Qu&amp;antia:</translation>
     </message>
     <message>
         <source>&amp;Label:</source>
-        <translation>&amp;Rótulo:</translation>
+        <translation type="unfinished">&amp;Rótulo:</translation>
     </message>
     <message>
         <source>&amp;Message:</source>
-        <translation>&amp;Mensagem:</translation>
+        <translation type="unfinished">&amp;Mensagem:</translation>
     </message>
     <message>
         <source>An optional message to attach to the payment request, which will be displayed when the request is opened. Note: The message will not be sent with the payment over the Particl network.</source>
-        <translation>Uma mensagem opcional que será anexada na cobrança e será mostrada quando ela for aberta. Nota: A mensagem não será enviada com o pagamento pela rede Particl.</translation>
+        <translation type="unfinished">Uma mensagem opcional que será anexada na cobrança e será mostrada quando ela for aberta. Nota: A mensagem não será enviada com o pagamento pela rede Particl.</translation>
     </message>
     <message>
         <source>An optional label to associate with the new receiving address.</source>
-        <translation>Um rótulo opcional para associar ao novo endereço de recebimento.</translation>
+        <translation type="unfinished">Um rótulo opcional para associar ao novo endereço de recebimento.</translation>
     </message>
     <message>
         <source>Use this form to request payments. All fields are &lt;b&gt;optional&lt;/b&gt;.</source>
-        <translation>Use esse formulário para fazer cobranças. Todos os campos são &lt;b&gt;opcionais&lt;/b&gt;.</translation>
+        <translation type="unfinished">Use esse formulário para fazer cobranças. Todos os campos são &lt;b&gt;opcionais&lt;/b&gt;.</translation>
     </message>
     <message>
         <source>An optional amount to request. Leave this empty or zero to not request a specific amount.</source>
-        <translation>Uma quantia opcional para cobrar. Deixe vazio ou zero para não cobrar uma quantia específica.</translation>
+        <translation type="unfinished">Uma quantia opcional para cobrar. Deixe vazio ou zero para não cobrar uma quantia específica.</translation>
     </message>
     <message>
         <source>An optional label to associate with the new receiving address (used by you to identify an invoice).  It is also attached to the payment request.</source>
-        <translation>Um rótulo opcional para associar ao novo endereço de recebimento (usado por você para identificar uma solicitação de pagamento). Que também será adicionado a solicitação de pagamento.</translation>
+        <translation type="unfinished">Um rótulo opcional para associar ao novo endereço de recebimento (usado por você para identificar uma solicitação de pagamento). Que também será adicionado a solicitação de pagamento.</translation>
     </message>
     <message>
         <source>An optional message that is attached to the payment request and may be displayed to the sender.</source>
-        <translation>Uma mensagem opcional que será anexada na cobrança e será mostrada ao remetente. </translation>
+        <translation type="unfinished">Uma mensagem opcional que será anexada na cobrança e será mostrada ao remetente. </translation>
     </message>
     <message>
         <source>&amp;Create new receiving address</source>
-        <translation>&amp;Criar novo endereço de recebimento</translation>
+        <translation type="unfinished">&amp;Criar novo endereço de recebimento</translation>
     </message>
     <message>
         <source>Clear all fields of the form.</source>
-        <translation>Limpa todos os campos do formulário.</translation>
+        <translation type="unfinished">Limpa todos os campos do formulário.</translation>
     </message>
     <message>
         <source>Clear</source>
-        <translation>Limpar</translation>
-    </message>
-    <message>
-        <source>Native segwit addresses (aka Bech32 or BIP-173) reduce your transaction fees later on and offer better protection against typos, but old wallets don't support them. When unchecked, an address compatible with older wallets will be created instead.</source>
-        <translation>Endereços segwit nativos (também conhecidos como Bench32 ou BIP-173) reduzem suas taxas de transação mais adiante e oferecem melhor proteção contra erros de digitação, porém carteiras antigas não têm suporte a eles. Quando não estiver rubricado, um endereço compatível com cateiras antigas será criado como alternativa.</translation>
-    </message>
-    <message>
-        <source>Generate native segwit (Bech32) address</source>
-        <translation>Gere um endereço segwit (Bench32) nativo</translation>
+        <translation type="unfinished">Limpar</translation>
     </message>
     <message>
         <source>Requested payments history</source>
-        <translation>Histórico de cobranças</translation>
+        <translation type="unfinished">Histórico de cobranças</translation>
     </message>
     <message>
         <source>Show the selected request (does the same as double clicking an entry)</source>
-        <translation>Mostra a cobrança selecionada (o mesmo que clicar duas vezes em um registro)</translation>
+        <translation type="unfinished">Mostra a cobrança selecionada (o mesmo que clicar duas vezes em um registro)</translation>
     </message>
     <message>
         <source>Show</source>
-        <translation>Mostrar</translation>
+        <translation type="unfinished">Mostrar</translation>
     </message>
     <message>
         <source>Remove the selected entries from the list</source>
-        <translation>Remove o registro selecionado da lista</translation>
+        <translation type="unfinished">Remove o registro selecionado da lista</translation>
     </message>
     <message>
         <source>Remove</source>
-        <translation>Remover</translation>
-    </message>
-    <message>
-        <source>Copy URI</source>
-        <translation>Copiar URI</translation>
-    </message>
-    <message>
-        <source>Copy label</source>
-        <translation>Copiar rótulo</translation>
-    </message>
-    <message>
-        <source>Copy message</source>
-        <translation>Copiar mensagem</translation>
-    </message>
-    <message>
-        <source>Copy amount</source>
-        <translation>Copiar quantia</translation>
+        <translation type="unfinished">Remover</translation>
+    </message>
+    <message>
+        <source>Copy &amp;URI</source>
+        <translation type="unfinished">Copiar &amp;URI</translation>
     </message>
     <message>
         <source>Could not unlock wallet.</source>
-        <translation>Não foi possível desbloquear a carteira.</translation>
+        <translation type="unfinished">Não foi possível desbloquear a carteira.</translation>
     </message>
     <message>
         <source>Could not generate new %1 address</source>
-        <translation>Não foi possível gerar novo endereço %1 </translation>
+        <translation type="unfinished">Não foi possível gerar novo endereço %1 </translation>
     </message>
 </context>
 <context>
     <name>ReceiveRequestDialog</name>
     <message>
-        <source>Request payment to ...</source>
-        <translation>Solicitar pagamento para...</translation>
+        <source>Request payment to …</source>
+        <translation type="unfinished">Solicite pagamento para ...</translation>
     </message>
     <message>
         <source>Address:</source>
-        <translation>Endereço:</translation>
+        <translation type="unfinished">Endereço:</translation>
     </message>
     <message>
         <source>Amount:</source>
-        <translation>Quantia:</translation>
+        <translation type="unfinished">Quantia:</translation>
     </message>
     <message>
         <source>Label:</source>
-        <translation>Etiqueta:</translation>
+        <translation type="unfinished">Etiqueta:</translation>
     </message>
     <message>
         <source>Message:</source>
-        <translation>Mensagem:</translation>
+        <translation type="unfinished">Mensagem:</translation>
     </message>
     <message>
         <source>Wallet:</source>
-        <translation>Carteira:</translation>
+        <translation type="unfinished">Carteira:</translation>
     </message>
     <message>
         <source>Copy &amp;URI</source>
-        <translation>Copiar &amp;URI</translation>
+        <translation type="unfinished">Copiar &amp;URI</translation>
     </message>
     <message>
         <source>Copy &amp;Address</source>
-        <translation>&amp;Copiar Endereço</translation>
-    </message>
-    <message>
-        <source>&amp;Save Image...</source>
-        <translation>&amp;Salvar Imagem...</translation>
+        <translation type="unfinished">&amp;Copiar Endereço</translation>
+    </message>
+    <message>
+        <source>&amp;Save Image…</source>
+        <translation type="unfinished">&amp;Salvar Imagem...</translation>
+    </message>
+    <message>
+        <source>Payment information</source>
+        <translation type="unfinished">Informação do pagamento</translation>
     </message>
     <message>
         <source>Request payment to %1</source>
-        <translation>Pedido de pagamento para %1</translation>
-    </message>
-    <message>
-        <source>Payment information</source>
-        <translation>Informação do pagamento</translation>
+        <translation type="unfinished">Pedido de pagamento para %1</translation>
     </message>
 </context>
 <context>
     <name>RecentRequestsTableModel</name>
     <message>
         <source>Date</source>
-        <translation>Data</translation>
+        <translation type="unfinished">Data</translation>
     </message>
     <message>
         <source>Label</source>
-        <translation>Rótulo</translation>
+        <translation type="unfinished">Etiqueta</translation>
     </message>
     <message>
         <source>Message</source>
-        <translation>Mensagem</translation>
+        <translation type="unfinished">Mensagem</translation>
     </message>
     <message>
         <source>(no label)</source>
-        <translation>(sem rótulo)</translation>
+        <translation type="unfinished">(sem rótulo)</translation>
     </message>
     <message>
         <source>(no message)</source>
-        <translation>(sem mensagem)</translation>
+        <translation type="unfinished">(sem mensagem)</translation>
     </message>
     <message>
         <source>(no amount requested)</source>
-        <translation>(nenhuma quantia solicitada)</translation>
+        <translation type="unfinished">(nenhuma quantia solicitada)</translation>
     </message>
     <message>
         <source>Requested</source>
-        <translation>Solicitado</translation>
+        <translation type="unfinished">Solicitado</translation>
     </message>
 </context>
 <context>
     <name>SendCoinsDialog</name>
     <message>
         <source>Send Coins</source>
-        <translation>Enviar moedas</translation>
+        <translation type="unfinished">Enviar moedas</translation>
     </message>
     <message>
         <source>Coin Control Features</source>
-        <translation>Opções de controle de moeda</translation>
-    </message>
-    <message>
-        <source>Inputs...</source>
-        <translation>Entradas...</translation>
+        <translation type="unfinished">Opções de controle de moeda</translation>
     </message>
     <message>
         <source>automatically selected</source>
-        <translation>automaticamente selecionado</translation>
+        <translation type="unfinished">automaticamente selecionado</translation>
     </message>
     <message>
         <source>Insufficient funds!</source>
-        <translation>Saldo insuficiente!</translation>
+        <translation type="unfinished">Saldo insuficiente!</translation>
     </message>
     <message>
         <source>Quantity:</source>
-        <translation>Quantidade:</translation>
-    </message>
-    <message>
-        <source>Bytes:</source>
-        <translation>Bytes:</translation>
+        <translation type="unfinished">Quantidade:</translation>
     </message>
     <message>
         <source>Amount:</source>
-        <translation>Quantia:</translation>
+        <translation type="unfinished">Quantia:</translation>
     </message>
     <message>
         <source>Fee:</source>
-        <translation>Taxa:</translation>
+        <translation type="unfinished">Taxa:</translation>
     </message>
     <message>
         <source>After Fee:</source>
-        <translation>Depois da taxa:</translation>
+        <translation type="unfinished">Depois da taxa:</translation>
     </message>
     <message>
         <source>Change:</source>
-        <translation>Troco:</translation>
+        <translation type="unfinished">Troco:</translation>
     </message>
     <message>
         <source>If this is activated, but the change address is empty or invalid, change will be sent to a newly generated address.</source>
-        <translation>Se essa opção for ativada e o endereço de troco estiver vazio ou inválido, o troco será enviado a um novo endereço gerado na hora.</translation>
+        <translation type="unfinished">Se essa opção for ativada e o endereço de troco estiver vazio ou inválido, o troco será enviado a um novo endereço gerado na hora.</translation>
     </message>
     <message>
         <source>Custom change address</source>
-        <translation>Endereço específico de troco</translation>
+        <translation type="unfinished">Endereço específico de troco</translation>
     </message>
     <message>
         <source>Transaction Fee:</source>
-        <translation>Taxa de transação:</translation>
-    </message>
-    <message>
-        <source>Choose...</source>
-        <translation>Escolher...</translation>
+        <translation type="unfinished">Taxa de transação:</translation>
     </message>
     <message>
         <source>Using the fallbackfee can result in sending a transaction that will take several hours or days (or never) to confirm. Consider choosing your fee manually or wait until you have validated the complete chain.</source>
-        <translation>O uso da taxa de retorno pode resultar no envio de uma transação que levará várias horas ou dias (ou nunca) para confirmar. Considere escolher sua taxa manualmente ou aguarde até que você tenha validado a cadeia completa.</translation>
+        <translation type="unfinished">O uso da taxa de retorno pode resultar no envio de uma transação que levará várias horas ou dias (ou nunca) para confirmar. Considere escolher sua taxa manualmente ou aguarde até que você tenha validado a cadeia completa.</translation>
     </message>
     <message>
         <source>Warning: Fee estimation is currently not possible.</source>
-        <translation>Atenção: Estimativa de taxa não disponível no momento</translation>
+        <translation type="unfinished">Atenção: Estimativa de taxa não disponível no momento</translation>
+    </message>
+    <message>
+        <source>per kilobyte</source>
+        <translation type="unfinished">por kilobyte</translation>
+    </message>
+    <message>
+        <source>Hide</source>
+        <translation type="unfinished">Ocultar</translation>
+    </message>
+    <message>
+        <source>Recommended:</source>
+        <translation type="unfinished">Recomendado:</translation>
+    </message>
+    <message>
+        <source>Custom:</source>
+        <translation type="unfinished">Personalizado:</translation>
+    </message>
+    <message>
+        <source>Send to multiple recipients at once</source>
+        <translation type="unfinished">Enviar para vários destinatários de uma só vez</translation>
+    </message>
+    <message>
+        <source>Add &amp;Recipient</source>
+        <translation type="unfinished">Adicionar &amp;Destinatário</translation>
+    </message>
+    <message>
+        <source>Clear all fields of the form.</source>
+        <translation type="unfinished">Limpa todos os campos do formulário.</translation>
+    </message>
+    <message>
+        <source>Inputs…</source>
+        <translation type="unfinished">Entradas...</translation>
+    </message>
+    <message>
+        <source>Dust:</source>
+        <translation type="unfinished">Poeira:</translation>
+    </message>
+    <message>
+        <source>Choose…</source>
+        <translation type="unfinished">Escolher...</translation>
+    </message>
+    <message>
+        <source>Hide transaction fee settings</source>
+        <translation type="unfinished">Ocultar preferências para Taxas de Transação</translation>
     </message>
     <message>
         <source>Specify a custom fee per kB (1,000 bytes) of the transaction's virtual size.
 
-Note:  Since the fee is calculated on a per-byte basis, a fee of "100 satoshis per kB" for a transaction size of 500 bytes (half of 1 kB) would ultimately yield a fee of only 50 satoshis.</source>
-        <translation>Especifique uma taxa personalizada por kB (1.000 bytes) do tamanho virtual da transação.
+Note:  Since the fee is calculated on a per-byte basis, a fee rate of "100 satoshis per kvB" for a transaction size of 500 virtual bytes (half of 1 kvB) would ultimately yield a fee of only 50 satoshis.</source>
+        <translation type="unfinished">Especifique uma taxa personalizada por kB (1.000 bytes) do tamanho virtual da transação.
 
-Nota:  Como a taxa é calculada por byte, uma taxa de "100 satoshis por kB" por uma transação de 500 bytes (metade de 1 kB) teria uma taxa final de apenas 50 satoshis.</translation>
-    </message>
-    <message>
-        <source>per kilobyte</source>
-        <translation>por kilobyte</translation>
-    </message>
-    <message>
-        <source>Hide</source>
-        <translation>Ocultar</translation>
-    </message>
-    <message>
-        <source>Recommended:</source>
-        <translation>Recomendado:</translation>
-    </message>
-    <message>
-        <source>Custom:</source>
-        <translation>Personalizado:</translation>
-    </message>
-    <message>
-        <source>(Smart fee not initialized yet. This usually takes a few blocks...)</source>
-        <translation>(SmartFee não iniciado. Isso requer alguns blocos...)</translation>
-    </message>
-    <message>
-        <source>Send to multiple recipients at once</source>
-        <translation>Enviar para vários destinatários de uma só vez</translation>
-    </message>
-    <message>
-        <source>Add &amp;Recipient</source>
-        <translation>Adicionar &amp;Destinatário</translation>
-    </message>
-    <message>
-        <source>Clear all fields of the form.</source>
-        <translation>Limpar todos os campos do formulário.</translation>
-    </message>
-    <message>
-        <source>Dust:</source>
-        <translation>Poeira:</translation>
-    </message>
-    <message>
-        <source>Hide transaction fee settings</source>
-        <translation>Ocultar preferências para Taxas de Transação</translation>
+Nota: Como a taxa é calculada por byte, uma taxa de "100 satoshis por kvB" para um tamanho de transação de 500 bytes virtuais (metade de 1 kvB) resultaria em uma taxa de apenas 50 satoshis.</translation>
     </message>
     <message>
         <source>When there is less transaction volume than space in the blocks, miners as well as relaying nodes may enforce a minimum fee. Paying only this minimum fee is just fine, but be aware that this can result in a never confirming transaction once there is more demand for particl transactions than the network can process.</source>
-        <translation>Quando o volume de transações é maior que o espaço nos blocos, os mineradores, bem como os nós de retransmissão, podem impor uma taxa mínima. Pagando apenas esta taxa mínima é muito bom, mas esteja ciente de que isso pode resultar em uma transação nunca confirmada, uma vez que há mais demanda por transações do que a rede pode processar.</translation>
+        <translation type="unfinished">Quando o volume de transações é maior que o espaço nos blocos, os mineradores, bem como os nós de retransmissão, podem impor uma taxa mínima. Pagando apenas esta taxa mínima é muito bom, mas esteja ciente de que isso pode resultar em uma transação nunca confirmada, uma vez que há mais demanda por transações do que a rede pode processar.</translation>
     </message>
     <message>
         <source>A too low fee might result in a never confirming transaction (read the tooltip)</source>
-        <translation>Uma taxa muito pequena pode resultar em uma transação nunca confirmada (leia a dica)</translation>
+        <translation type="unfinished">Uma taxa muito pequena pode resultar em uma transação nunca confirmada (leia a dica)</translation>
+    </message>
+    <message>
+        <source>(Smart fee not initialized yet. This usually takes a few blocks…)</source>
+        <translation type="unfinished">(Smart fee não iniciado. Isso requer alguns blocos...)</translation>
     </message>
     <message>
         <source>Confirmation time target:</source>
-        <translation>Tempo alvo de confirmação:</translation>
+        <translation type="unfinished">Tempo alvo de confirmação:</translation>
     </message>
     <message>
         <source>Enable Replace-By-Fee</source>
-        <translation>Habilitar Replace-By-Fee</translation>
+        <translation type="unfinished">Habilitar Replace-By-Fee</translation>
     </message>
     <message>
         <source>With Replace-By-Fee (BIP-125) you can increase a transaction's fee after it is sent. Without this, a higher fee may be recommended to compensate for increased transaction delay risk.</source>
-        <translation>Com Replace-By-Fee (BIP-125) você pode aumentar a taxa da transação após ela ser enviada. Sem isso, uma taxa maior pode ser recomendada para compensar por risco de alto atraso na transação.</translation>
+        <translation type="unfinished">Com Replace-By-Fee (BIP-125) você pode aumentar a taxa da transação após ela ser enviada. Sem isso, uma taxa maior pode ser recomendada para compensar por risco de alto atraso na transação.</translation>
     </message>
     <message>
         <source>Clear &amp;All</source>
-        <translation>Limpar &amp;Tudo</translation>
+        <translation type="unfinished">Limpar &amp;Tudo</translation>
     </message>
     <message>
         <source>Balance:</source>
-        <translation>Saldo:</translation>
+        <translation type="unfinished">Saldo:</translation>
     </message>
     <message>
         <source>Confirm the send action</source>
-        <translation>Confirmar o envio</translation>
+        <translation type="unfinished">Confirmar o envio</translation>
     </message>
     <message>
         <source>S&amp;end</source>
-        <translation>&amp;Enviar</translation>
+        <translation type="unfinished">&amp;Enviar</translation>
     </message>
     <message>
         <source>Copy quantity</source>
-        <translation>Copiar quantia</translation>
+        <translation type="unfinished">Copiar quantia</translation>
     </message>
     <message>
         <source>Copy amount</source>
-        <translation>Copiar quantia</translation>
+        <translation type="unfinished">Copiar quantia</translation>
     </message>
     <message>
         <source>Copy fee</source>
-        <translation>Copiar taxa</translation>
+        <translation type="unfinished">Copiar taxa</translation>
     </message>
     <message>
         <source>Copy after fee</source>
-        <translation>Copiar após taxa</translation>
+        <translation type="unfinished">Copiar após taxa</translation>
     </message>
     <message>
         <source>Copy bytes</source>
-        <translation>Copiar bytes</translation>
+        <translation type="unfinished">Copiar bytes</translation>
     </message>
     <message>
         <source>Copy dust</source>
-        <translation>Copiar poeira</translation>
+        <translation type="unfinished">Copiar poeira</translation>
     </message>
     <message>
         <source>Copy change</source>
-        <translation>Copiar troco</translation>
+        <translation type="unfinished">Copiar troco</translation>
     </message>
     <message>
         <source>%1 (%2 blocks)</source>
-        <translation>%1 (%2 blocos)</translation>
+        <translation type="unfinished">%1 (%2 blocos)</translation>
     </message>
     <message>
         <source>Cr&amp;eate Unsigned</source>
-        <translation>Cr&amp;iar Não Assinado</translation>
+        <translation type="unfinished">Cr&amp;iar Não Assinado</translation>
     </message>
     <message>
         <source>Creates a Partially Signed Particl Transaction (PSBT) for use with e.g. an offline %1 wallet, or a PSBT-compatible hardware wallet.</source>
-        <translation>Cria uma Transação de Particl Parcialmente Assinada (PSBT) para usar com ex: uma carteira %1 offline, ou uma PSBT-compatível hardware wallet.</translation>
+        <translation type="unfinished">Cria uma Transação de Particl Parcialmente Assinada (PSBT) para usar com ex: uma carteira %1 offline, ou uma PSBT-compatível hardware wallet.</translation>
     </message>
     <message>
         <source> from wallet '%1'</source>
-        <translation>da carteira '%1'</translation>
+        <translation type="unfinished">da carteira '%1'</translation>
     </message>
     <message>
         <source>%1 to '%2'</source>
-        <translation>%1 para '%2'</translation>
+        <translation type="unfinished">%1 para '%2'</translation>
     </message>
     <message>
         <source>%1 to %2</source>
-        <translation>%1 a %2</translation>
-    </message>
-    <message>
-        <source>Do you want to draft this transaction?</source>
-        <translation>Você quer um rascunho dessa transação?</translation>
-    </message>
-    <message>
-        <source>Are you sure you want to send?</source>
-        <translation>Tem certeza que deseja enviar?</translation>
-    </message>
-    <message>
-        <source>Create Unsigned</source>
-        <translation>Criar Não Assinado</translation>
+        <translation type="unfinished">%1 a %2</translation>
+    </message>
+    <message>
+        <source>To review recipient list click "Show Details…"</source>
+        <translation type="unfinished">Para revisar a lista de destinatários clique em "Exibir Detalhes..."</translation>
+    </message>
+    <message>
+        <source>Sign failed</source>
+        <translation type="unfinished">Assinatura falhou</translation>
     </message>
     <message>
         <source>Save Transaction Data</source>
-        <translation>Salvar Dados de Transação</translation>
-    </message>
-    <message>
-        <source>Partially Signed Transaction (Binary) (*.psbt)</source>
-        <translation>Transação Parcialmente Assinada (Binário) (*.psbt)</translation>
+        <translation type="unfinished">Salvar Dados de Transação</translation>
     </message>
     <message>
         <source>PSBT saved</source>
-        <translation>PSBT salvo</translation>
+        <translation type="unfinished">PSBT salvo</translation>
     </message>
     <message>
         <source>or</source>
-        <translation>ou</translation>
+        <translation type="unfinished">ou</translation>
     </message>
     <message>
         <source>You can increase the fee later (signals Replace-By-Fee, BIP-125).</source>
-        <translation>Você pode aumentar a taxa depois (sinaliza Replace-By-Fee, BIP-125).</translation>
+        <translation type="unfinished">Você pode aumentar a taxa depois (sinaliza Replace-By-Fee, BIP-125).</translation>
     </message>
     <message>
         <source>Please, review your transaction proposal. This will produce a Partially Signed Particl Transaction (PSBT) which you can save or copy and then sign with e.g. an offline %1 wallet, or a PSBT-compatible hardware wallet.</source>
-        <translation>Por favor, reveja sua proposta de transação. Será produzido uma Transação de Particl Parcialmente Assinada (PSBT) que você pode copiar e assinar com ex: uma carteira %1 offline, ou uma PSBT-compatível hardware wallet.</translation>
+        <extracomment>Text to inform a user attempting to create a transaction of their current options. At this stage, a user can only create a PSBT. This string is displayed when private keys are disabled and an external signer is not available.</extracomment>
+        <translation type="unfinished">Por favor, reveja sua proposta de transação. Será produzido uma Transação de Particl Parcialmente Assinada (PSBT) que você pode copiar e assinar com ex: uma carteira %1 offline, ou uma PSBT-compatível hardware wallet.</translation>
+    </message>
+    <message>
+        <source>Do you want to create this transaction?</source>
+        <extracomment>Message displayed when attempting to create a transaction. Cautionary text to prompt the user to verify that the displayed transaction details represent the transaction the user intends to create.</extracomment>
+        <translation type="unfinished">Deseja criar esta transação?</translation>
     </message>
     <message>
         <source>Please, review your transaction.</source>
-        <translation>Revise a sua transação.</translation>
+        <extracomment>Text to prompt a user to review the details of the transaction they are attempting to send.</extracomment>
+        <translation type="unfinished">Revise a sua transação.</translation>
     </message>
     <message>
         <source>Transaction fee</source>
-        <translation>Taxa da transação</translation>
+        <translation type="unfinished">Taxa da transação</translation>
     </message>
     <message>
         <source>Not signalling Replace-By-Fee, BIP-125.</source>
-        <translation>Não sinalizar Replace-By-Fee, BIP-125.</translation>
+        <translation type="unfinished">Não sinalizar Replace-By-Fee, BIP-125.</translation>
     </message>
     <message>
         <source>Total Amount</source>
-        <translation>Valor total</translation>
-    </message>
-    <message>
-        <source>To review recipient list click "Show Details..."</source>
-        <translation>Para revisar a lista de destinatários click "Exibir Detalhes..."</translation>
+        <translation type="unfinished">Valor total</translation>
     </message>
     <message>
         <source>Confirm send coins</source>
-        <translation>Confirme o envio de moedas</translation>
-    </message>
-    <message>
-        <source>Confirm transaction proposal</source>
-        <translation>Confirmar a proposta de transação</translation>
-    </message>
-    <message>
-        <source>Send</source>
-        <translation>Enviar</translation>
+        <translation type="unfinished">Confirme o envio de moedas</translation>
     </message>
     <message>
         <source>Watch-only balance:</source>
-        <translation>Saldo monitorado:</translation>
+        <translation type="unfinished">Saldo monitorado:</translation>
     </message>
     <message>
         <source>The recipient address is not valid. Please recheck.</source>
-        <translation>Endereço de envio inváido. Favor checar.</translation>
+        <translation type="unfinished">Endereço de envio inváido. Favor checar.</translation>
     </message>
     <message>
         <source>The amount to pay must be larger than 0.</source>
-        <translation>A quantia à pagar deve ser maior que 0</translation>
+        <translation type="unfinished">A quantia à pagar deve ser maior que 0</translation>
     </message>
     <message>
         <source>The amount exceeds your balance.</source>
-        <translation>A quantia excede o seu saldo.</translation>
+        <translation type="unfinished">A quantia excede o seu saldo.</translation>
     </message>
     <message>
         <source>The total exceeds your balance when the %1 transaction fee is included.</source>
-        <translation>O total excede o seu saldo quando a taxa da transação %1 é incluída.</translation>
+        <translation type="unfinished">O total excede o seu saldo quando a taxa da transação %1 é incluída.</translation>
     </message>
     <message>
         <source>Duplicate address found: addresses should only be used once each.</source>
-        <translation>Endereço duplicado encontrado: Endereços devem ser usados somente uma vez cada.</translation>
+        <translation type="unfinished">Endereço duplicado encontrado: Endereços devem ser usados somente uma vez cada.</translation>
     </message>
     <message>
         <source>Transaction creation failed!</source>
-        <translation>Falha na criação da transação!</translation>
+        <translation type="unfinished">Falha na criação da transação!</translation>
     </message>
     <message>
         <source>A fee higher than %1 is considered an absurdly high fee.</source>
-        <translation>Uma taxa maior que %1 é considerada uma taxa absurdamente alta.</translation>
+        <translation type="unfinished">Uma taxa maior que %1 é considerada uma taxa absurdamente alta.</translation>
     </message>
     <message>
         <source>Payment request expired.</source>
-        <translation>Pedido de pagamento expirado.</translation>
+        <translation type="unfinished">Pedido de pagamento expirado.</translation>
     </message>
     <message numerus="yes">
         <source>Estimated to begin confirmation within %n block(s).</source>
-        <translation><numerusform>Confirmação em %n bloco.</numerusform><numerusform>Início estimado para confirmação em %n blocos.</numerusform></translation>
+        <translation type="unfinished">
+            <numerusform />
+            <numerusform />
+        </translation>
     </message>
     <message>
         <source>Warning: Invalid Particl address</source>
-        <translation>Aviso: Endereço Particl inválido</translation>
+        <translation type="unfinished">Aviso: Endereço Particl inválido</translation>
     </message>
     <message>
         <source>Warning: Unknown change address</source>
-        <translation>Aviso: Endereço de troco desconhecido</translation>
+        <translation type="unfinished">Aviso: Endereço de troco desconhecido</translation>
     </message>
     <message>
         <source>Confirm custom change address</source>
-        <translation>Confirmar endereço de troco personalizado</translation>
+        <translation type="unfinished">Confirmar endereço de troco personalizado</translation>
     </message>
     <message>
         <source>The address you selected for change is not part of this wallet. Any or all funds in your wallet may be sent to this address. Are you sure?</source>
-        <translation>O endereço selecionado para o troco não pertence a esta carteira. Alguns ou todos os fundos da sua carteira modem ser mandados para esse endereço. Tem certeza?</translation>
+        <translation type="unfinished">O endereço selecionado para o troco não pertence a esta carteira. Alguns ou todos os fundos da sua carteira modem ser mandados para esse endereço. Tem certeza?</translation>
     </message>
     <message>
         <source>(no label)</source>
-        <translation>(sem rótulo)</translation>
+        <translation type="unfinished">(sem rótulo)</translation>
     </message>
 </context>
 <context>
     <name>SendCoinsEntry</name>
     <message>
         <source>A&amp;mount:</source>
-        <translation>Q&amp;uantidade:</translation>
+        <translation type="unfinished">Q&amp;uantidade:</translation>
     </message>
     <message>
         <source>Pay &amp;To:</source>
-        <translation>Pagar &amp;Para:</translation>
+        <translation type="unfinished">Pagar &amp;Para:</translation>
     </message>
     <message>
         <source>&amp;Label:</source>
-        <translation>&amp;Rótulo:</translation>
+        <translation type="unfinished">&amp;Rótulo:</translation>
     </message>
     <message>
         <source>Choose previously used address</source>
-        <translation>Escolher endereço usado anteriormente</translation>
+        <translation type="unfinished">Escolha um endereço usado anteriormente</translation>
     </message>
     <message>
         <source>The Particl address to send the payment to</source>
-        <translation>O endereço Particl para enviar o pagamento</translation>
-    </message>
-    <message>
-        <source>Alt+A</source>
-        <translation>Alt+A</translation>
+        <translation type="unfinished">O endereço Particl para enviar o pagamento</translation>
     </message>
     <message>
         <source>Paste address from clipboard</source>
-        <translation>Colar o endereço da área de transferência</translation>
-    </message>
-    <message>
-        <source>Alt+P</source>
-        <translation>Alt+P</translation>
+        <translation type="unfinished">Colar o endereço da área de transferência</translation>
     </message>
     <message>
         <source>Remove this entry</source>
-        <translation>Remover esta entrada</translation>
+        <translation type="unfinished">Remover esta entrada</translation>
     </message>
     <message>
         <source>The amount to send in the selected unit</source>
-        <translation>A quantia a ser enviada na unidade selecionada</translation>
+        <translation type="unfinished">A quantia a ser enviada na unidade selecionada</translation>
     </message>
     <message>
         <source>The fee will be deducted from the amount being sent. The recipient will receive less particl than you enter in the amount field. If multiple recipients are selected, the fee is split equally.</source>
-        <translation>A taxa será deduzida da quantia que está sendo enviada. O destinatário receberá menos particl do que você colocou no campo de quantidade. Se vários destinatários estão selecionados, a taxa é dividida igualmente.</translation>
+        <translation type="unfinished">A taxa será deduzida da quantia que está sendo enviada. O destinatário receberá menos particl do que você colocou no campo de quantidade. Se vários destinatários estão selecionados, a taxa é dividida igualmente.</translation>
     </message>
     <message>
         <source>S&amp;ubtract fee from amount</source>
-        <translation>&amp;Retirar taxa da quantia</translation>
+        <translation type="unfinished">&amp;Retirar taxa da quantia</translation>
     </message>
     <message>
         <source>Use available balance</source>
-        <translation>Use o saldo disponível</translation>
+        <translation type="unfinished">Use o saldo disponível</translation>
     </message>
     <message>
         <source>Message:</source>
-        <translation>Mensagem:</translation>
+        <translation type="unfinished">Mensagem:</translation>
     </message>
     <message>
         <source>This is an unauthenticated payment request.</source>
-        <translation>Esta é uma cobrança não autenticada.</translation>
+        <translation type="unfinished">Esta é uma cobrança não autenticada.</translation>
     </message>
     <message>
         <source>This is an authenticated payment request.</source>
-        <translation>Esta é uma cobrança autenticada.</translation>
+        <translation type="unfinished">Esta é uma cobrança autenticada.</translation>
     </message>
     <message>
         <source>Enter a label for this address to add it to the list of used addresses</source>
-        <translation>Digite um rótulo para este endereço para adicioná-lo no catálogo</translation>
+        <translation type="unfinished">Digite um rótulo para este endereço para adicioná-lo no catálogo</translation>
     </message>
     <message>
         <source>A message that was attached to the particl: URI which will be stored with the transaction for your reference. Note: This message will not be sent over the Particl network.</source>
-        <translation>A mensagem que foi anexada ao particl: URI na qual será gravada na transação para sua referência. Nota: Essa mensagem não será gravada publicamente na rede Particl.</translation>
+        <translation type="unfinished">A mensagem que foi anexada ao particl: URI na qual será gravada na transação para sua referência. Nota: Essa mensagem não será gravada publicamente na rede Particl.</translation>
     </message>
     <message>
         <source>Pay To:</source>
-        <translation>Pague Para:</translation>
+        <translation type="unfinished">Pague Para:</translation>
     </message>
     <message>
         <source>Memo:</source>
-        <translation>Memorizar:</translation>
+        <translation type="unfinished">Memorizar:</translation>
     </message>
 </context>
 <context>
-    <name>ShutdownWindow</name>
-    <message>
-        <source>%1 is shutting down...</source>
-        <translation>%1 está desligando...</translation>
-    </message>
-    <message>
-        <source>Do not shut down the computer until this window disappears.</source>
-        <translation>Não desligue o computador até que esta janela desapareça.</translation>
+    <name>SendConfirmationDialog</name>
+    <message>
+        <source>Send</source>
+        <translation type="unfinished">Enviar</translation>
+    </message>
+    <message>
+        <source>Create Unsigned</source>
+        <translation type="unfinished">Criar Não Assinado</translation>
     </message>
 </context>
 <context>
     <name>SignVerifyMessageDialog</name>
     <message>
         <source>Signatures - Sign / Verify a Message</source>
-        <translation>Assinaturas - Assinar / Verificar uma mensagem</translation>
+        <translation type="unfinished">Assinaturas - Assinar / Verificar uma mensagem</translation>
     </message>
     <message>
         <source>&amp;Sign Message</source>
-        <translation>&amp;Assinar mensagem</translation>
+        <translation type="unfinished">&amp;Assinar mensagem</translation>
     </message>
     <message>
         <source>You can sign messages/agreements with your addresses to prove you can receive particl sent to them. Be careful not to sign anything vague or random, as phishing attacks may try to trick you into signing your identity over to them. Only sign fully-detailed statements you agree to.</source>
-        <translation>Você pode assinar mensagens com seus endereços para provar que você pode receber particl enviados por alguém. Cuidado para não assinar nada vago ou aleatório, pois ataques phishing podem tentar te enganar para assinar coisas para eles como se fosse você. Somente assine termos bem detalhados que você concorde.</translation>
+        <translation type="unfinished">Você pode assinar mensagens com seus endereços para provar que você pode receber particl enviados por alguém. Cuidado para não assinar nada vago ou aleatório, pois ataques phishing podem tentar te enganar para assinar coisas para eles como se fosse você. Somente assine termos bem detalhados que você concorde.</translation>
     </message>
     <message>
         <source>The Particl address to sign the message with</source>
-        <translation>O endereço Particl que assinará a mensagem</translation>
+        <translation type="unfinished">O endereço Particl que assinará a mensagem</translation>
     </message>
     <message>
         <source>Choose previously used address</source>
-        <translation>Escolha um endereço usado anteriormente</translation>
-    </message>
-    <message>
-        <source>Alt+A</source>
-        <translation>Alt+A</translation>
+        <translation type="unfinished">Escolha um endereço usado anteriormente</translation>
     </message>
     <message>
         <source>Paste address from clipboard</source>
-        <translation>Colar o endereço da área de transferência</translation>
-    </message>
-    <message>
-        <source>Alt+P</source>
-        <translation>Alt+P</translation>
+        <translation type="unfinished">Colar o endereço da área de transferência</translation>
     </message>
     <message>
         <source>Enter the message you want to sign here</source>
-        <translation>Digite a mensagem que você quer assinar aqui</translation>
+        <translation type="unfinished">Digite a mensagem que você quer assinar aqui</translation>
     </message>
     <message>
         <source>Signature</source>
-        <translation>Assinatura</translation>
+        <translation type="unfinished">Assinatura</translation>
     </message>
     <message>
         <source>Copy the current signature to the system clipboard</source>
-        <translation>Copiar a assinatura para a área de transferência do sistema</translation>
+        <translation type="unfinished">Copiar a assinatura para a área de transferência do sistema</translation>
     </message>
     <message>
         <source>Sign the message to prove you own this Particl address</source>
-        <translation>Assinar mensagem para provar que você é dono deste endereço Particl</translation>
+        <translation type="unfinished">Assinar mensagem para provar que você é dono deste endereço Particl</translation>
     </message>
     <message>
         <source>Sign &amp;Message</source>
-        <translation>Assinar &amp;Mensagem</translation>
+        <translation type="unfinished">Assinar &amp;Mensagem</translation>
     </message>
     <message>
         <source>Reset all sign message fields</source>
-        <translation>Limpar todos os campos de assinatura da mensagem</translation>
+        <translation type="unfinished">Limpar todos os campos de assinatura da mensagem</translation>
     </message>
     <message>
         <source>Clear &amp;All</source>
-        <translation>Limpar &amp;Tudo</translation>
+        <translation type="unfinished">Limpar &amp;Tudo</translation>
     </message>
     <message>
         <source>&amp;Verify Message</source>
-        <translation>&amp;Verificar Mensagem</translation>
+        <translation type="unfinished">&amp;Verificar Mensagem</translation>
     </message>
     <message>
         <source>Enter the receiver's address, message (ensure you copy line breaks, spaces, tabs, etc. exactly) and signature below to verify the message. Be careful not to read more into the signature than what is in the signed message itself, to avoid being tricked by a man-in-the-middle attack. Note that this only proves the signing party receives with the address, it cannot prove sendership of any transaction!</source>
-        <translation>Coloque o endereço do autor, a mensagem (certifique-se de copiar toda a mensagem, incluindo quebras de linha, espaços, tabulações, etc.) e a assinatura abaixo para verificar a mensagem. Cuidado para não compreender mais da assinatura do que está na mensagem assinada de fato, para evitar ser enganado por um ataque man-in-the-middle. Note que isso somente prova que o signatário recebe com este endereço, não pode provar que é o remetente de nenhuma transação!</translation>
+        <translation type="unfinished">Coloque o endereço do autor, a mensagem (certifique-se de copiar toda a mensagem, incluindo quebras de linha, espaços, tabulações, etc.) e a assinatura abaixo para verificar a mensagem. Cuidado para não compreender mais da assinatura do que está na mensagem assinada de fato, para evitar ser enganado por um ataque man-in-the-middle. Note que isso somente prova que o signatário recebe com este endereço, não pode provar que é o remetente de nenhuma transação!</translation>
     </message>
     <message>
         <source>The Particl address the message was signed with</source>
-        <translation>O endereço Particl que foi usado para assinar a mensagem</translation>
+        <translation type="unfinished">O endereço Particl que foi usado para assinar a mensagem</translation>
     </message>
     <message>
         <source>The signed message to verify</source>
-        <translation>A mensagem assinada para verificação</translation>
+        <translation type="unfinished">A mensagem assinada para verificação</translation>
     </message>
     <message>
         <source>The signature given when the message was signed</source>
-        <translation>A assinatura fornecida quando a mensagem foi assinada</translation>
+        <translation type="unfinished">A assinatura fornecida quando a mensagem foi assinada</translation>
     </message>
     <message>
         <source>Verify the message to ensure it was signed with the specified Particl address</source>
-        <translation>Verificar mensagem para se assegurar que ela foi assinada pelo dono de um endereço Particl específico</translation>
+        <translation type="unfinished">Verificar mensagem para se assegurar que ela foi assinada pelo dono de um endereço Particl específico</translation>
     </message>
     <message>
         <source>Verify &amp;Message</source>
-        <translation>Verificar &amp;Mensagem</translation>
+        <translation type="unfinished">Verificar &amp;Mensagem</translation>
     </message>
     <message>
         <source>Reset all verify message fields</source>
-        <translation>Limpar todos os campos da verificação de mensagem</translation>
+        <translation type="unfinished">Limpar todos os campos da verificação de mensagem</translation>
     </message>
     <message>
         <source>Click "Sign Message" to generate signature</source>
-        <translation>Clique em "Assinar mensagem" para gerar a assinatura</translation>
+        <translation type="unfinished">Clique em "Assinar mensagem" para gerar a assinatura</translation>
     </message>
     <message>
         <source>The entered address is invalid.</source>
-        <translation>O endereço digitado é inválido.</translation>
+        <translation type="unfinished">O endereço digitado é inválido.</translation>
     </message>
     <message>
         <source>Please check the address and try again.</source>
-        <translation>Por gentileza, cheque o endereço e tente novamente.</translation>
+        <translation type="unfinished">Por gentileza, cheque o endereço e tente novamente.</translation>
     </message>
     <message>
         <source>The entered address does not refer to a key.</source>
-        <translation>O endereço fornecido não se refere a uma chave.</translation>
+        <translation type="unfinished">O endereço fornecido não se refere a uma chave.</translation>
     </message>
     <message>
         <source>Wallet unlock was cancelled.</source>
-        <translation>O desbloqueio da carteira foi cancelado.</translation>
+        <translation type="unfinished">O desbloqueio da carteira foi cancelado.</translation>
     </message>
     <message>
         <source>No error</source>
-        <translation>Sem erro</translation>
+        <translation type="unfinished">Sem erro</translation>
     </message>
     <message>
         <source>Private key for the entered address is not available.</source>
-        <translation>A chave privada do endereço inserido não está disponível.</translation>
+        <translation type="unfinished">A chave privada do endereço inserido não está disponível.</translation>
     </message>
     <message>
         <source>Message signing failed.</source>
-        <translation>A assinatura da mensagem falhou.</translation>
+        <translation type="unfinished">A assinatura da mensagem falhou.</translation>
     </message>
     <message>
         <source>Message signed.</source>
-        <translation>Mensagem assinada.</translation>
+        <translation type="unfinished">Mensagem assinada.</translation>
     </message>
     <message>
         <source>The signature could not be decoded.</source>
-        <translation>A assinatura não pode ser decodificada.</translation>
+        <translation type="unfinished">A assinatura não pode ser decodificada.</translation>
     </message>
     <message>
         <source>Please check the signature and try again.</source>
-        <translation>Por gentileza, cheque a assinatura e tente novamente.</translation>
+        <translation type="unfinished">Por gentileza, cheque a assinatura e tente novamente.</translation>
     </message>
     <message>
         <source>The signature did not match the message digest.</source>
-        <translation>A assinatura não corresponde a mensagem.</translation>
+        <translation type="unfinished">A assinatura não corresponde a mensagem.</translation>
     </message>
     <message>
         <source>Message verification failed.</source>
-        <translation>Falha na verificação da mensagem.</translation>
+        <translation type="unfinished">Falha na verificação da mensagem.</translation>
     </message>
     <message>
         <source>Message verified.</source>
-        <translation>Mensagem verificada.</translation>
+        <translation type="unfinished">Mensagem verificada.</translation>
     </message>
 </context>
 <context>
-    <name>TrafficGraphWidget</name>
-    <message>
-        <source>KB/s</source>
-        <translation>KB/s</translation>
+    <name>SplashScreen</name>
+    <message>
+        <source>(press q to shutdown and continue later)</source>
+        <translation type="unfinished">(tecle q para desligar e continuar mais tarde)</translation>
+    </message>
+    <message>
+        <source>press q to shutdown</source>
+        <translation type="unfinished">aperte q para desligar</translation>
     </message>
 </context>
 <context>
     <name>TransactionDesc</name>
-    <message numerus="yes">
-        <source>Open for %n more block(s)</source>
-        <translation><numerusform>Abrir para mais %n bloco</numerusform><numerusform>Abrir para mais %n blocos</numerusform></translation>
-    </message>
-    <message>
-        <source>Open until %1</source>
-        <translation>Aberto até %1</translation>
-    </message>
     <message>
         <source>conflicted with a transaction with %1 confirmations</source>
-        <translation>conflitado com uma transação com %1 confirmações</translation>
+        <translation type="unfinished">conflitado com uma transação com %1 confirmações</translation>
     </message>
     <message>
         <source>0/unconfirmed, %1</source>
-        <translation>0/não confirmado, %1</translation>
+        <translation type="unfinished">0/não confirmado, %1</translation>
     </message>
     <message>
         <source>in memory pool</source>
-        <translation>no pool de memória</translation>
+        <translation type="unfinished">no pool de memória</translation>
     </message>
     <message>
         <source>not in memory pool</source>
-        <translation>não está no pool de memóra</translation>
+        <translation type="unfinished">não está no pool de memóra</translation>
     </message>
     <message>
         <source>abandoned</source>
-        <translation>abandonado</translation>
+        <translation type="unfinished">abandonado</translation>
     </message>
     <message>
         <source>%1/unconfirmed</source>
-        <translation>%1/não confirmado</translation>
+        <translation type="unfinished">%1/não confirmado</translation>
     </message>
     <message>
         <source>%1 confirmations</source>
-        <translation>%1 confirmações</translation>
-    </message>
-    <message>
-        <source>Status</source>
-        <translation>Status</translation>
+        <translation type="unfinished">%1 confirmações</translation>
     </message>
     <message>
         <source>Date</source>
-        <translation>Data</translation>
+        <translation type="unfinished">Data</translation>
     </message>
     <message>
         <source>Source</source>
-        <translation>Fonte</translation>
+        <translation type="unfinished">Fonte</translation>
     </message>
     <message>
         <source>Generated</source>
-        <translation>Gerado</translation>
+        <translation type="unfinished">Gerado</translation>
     </message>
     <message>
         <source>From</source>
-        <translation>De</translation>
+        <translation type="unfinished">De</translation>
     </message>
     <message>
         <source>unknown</source>
-        <translation>desconhecido</translation>
+        <translation type="unfinished">desconhecido</translation>
     </message>
     <message>
         <source>To</source>
-        <translation>Para</translation>
+        <translation type="unfinished">Para</translation>
     </message>
     <message>
         <source>own address</source>
-        <translation>endereço próprio</translation>
+        <translation type="unfinished">endereço próprio</translation>
     </message>
     <message>
         <source>watch-only</source>
-        <translation>monitorado</translation>
+        <translation type="unfinished">monitorado</translation>
     </message>
     <message>
         <source>label</source>
-        <translation>rótulo</translation>
+        <translation type="unfinished">rótulo</translation>
     </message>
     <message>
         <source>Credit</source>
-        <translation>Crédito</translation>
+        <translation type="unfinished">Crédito</translation>
     </message>
     <message numerus="yes">
         <source>matures in %n more block(s)</source>
-        <translation><numerusform>maduro em mais %n bloco</numerusform><numerusform>maduro em mais %n blocos</numerusform></translation>
+        <translation type="unfinished">
+            <numerusform />
+            <numerusform />
+        </translation>
     </message>
     <message>
         <source>not accepted</source>
-        <translation>não aceito</translation>
+        <translation type="unfinished">não aceito</translation>
     </message>
     <message>
         <source>Debit</source>
-        <translation>Débito</translation>
+        <translation type="unfinished">Débito</translation>
     </message>
     <message>
         <source>Total debit</source>
-        <translation>Débito total</translation>
+        <translation type="unfinished">Débito total</translation>
     </message>
     <message>
         <source>Total credit</source>
-        <translation>Crédito total</translation>
+        <translation type="unfinished">Crédito total</translation>
     </message>
     <message>
         <source>Transaction fee</source>
-        <translation>Taxa da transação</translation>
+        <translation type="unfinished">Taxa da transação</translation>
     </message>
     <message>
         <source>Net amount</source>
-        <translation>Valor líquido</translation>
+        <translation type="unfinished">Valor líquido</translation>
     </message>
     <message>
         <source>Message</source>
-        <translation>Mensagem</translation>
+        <translation type="unfinished">Mensagem</translation>
     </message>
     <message>
         <source>Comment</source>
-        <translation>Comentário</translation>
+        <translation type="unfinished">Comentário</translation>
     </message>
     <message>
         <source>Transaction ID</source>
-        <translation>ID da transação</translation>
+        <translation type="unfinished">ID da transação</translation>
     </message>
     <message>
         <source>Transaction total size</source>
-        <translation>Tamanho tota da transação</translation>
+        <translation type="unfinished">Tamanho total da transação</translation>
     </message>
     <message>
         <source>Transaction virtual size</source>
-        <translation>Tamanho virtual da transação</translation>
+        <translation type="unfinished">Tamanho virtual da transação</translation>
     </message>
     <message>
         <source>Output index</source>
-        <translation>Index da saída</translation>
+        <translation type="unfinished">Index da saída</translation>
     </message>
     <message>
         <source> (Certificate was not verified)</source>
-        <translation>(O certificado não foi verificado)</translation>
+        <translation type="unfinished">(O certificado não foi verificado)</translation>
     </message>
     <message>
         <source>Merchant</source>
-        <translation>Mercador</translation>
+        <translation type="unfinished">Mercador</translation>
     </message>
     <message>
         <source>Generated coins must mature %1 blocks before they can be spent. When you generated this block, it was broadcast to the network to be added to the block chain. If it fails to get into the chain, its state will change to "not accepted" and it won't be spendable. This may occasionally happen if another node generates a block within a few seconds of yours.</source>
-        <translation>Moedas recém mineradas precisam aguardar %1 blocos antes de serem gastas. Quando você gerou este bloco, ele foi disseminado pela rede para ser adicionado à blockchain. Se ele falhar em ser inserido na blockchain, seu estado será modificado para "não aceito" e ele não poderá ser gasto. Isso pode acontecer eventualmente quando blocos são gerados quase que simultaneamente.</translation>
+        <translation type="unfinished">Moedas recém mineradas precisam aguardar %1 blocos antes de serem gastas. Quando você gerou este bloco, ele foi disseminado pela rede para ser adicionado à blockchain. Se ele falhar em ser inserido na blockchain, seu estado será modificado para "não aceito" e ele não poderá ser gasto. Isso pode acontecer eventualmente quando blocos são gerados quase que simultaneamente.</translation>
     </message>
     <message>
         <source>Debug information</source>
-        <translation>Informações de depuração</translation>
+        <translation type="unfinished">Informações de depuração</translation>
     </message>
     <message>
         <source>Transaction</source>
-        <translation>Transação</translation>
+        <translation type="unfinished">Transação</translation>
     </message>
     <message>
         <source>Inputs</source>
-        <translation>Entradas</translation>
+        <translation type="unfinished">Entradas</translation>
     </message>
     <message>
         <source>Amount</source>
-        <translation>Quantia</translation>
+        <translation type="unfinished">Quantia</translation>
     </message>
     <message>
         <source>true</source>
-        <translation>verdadeiro</translation>
+        <translation type="unfinished">verdadeiro</translation>
     </message>
     <message>
         <source>false</source>
-        <translation>falso</translation>
+        <translation type="unfinished">falso</translation>
     </message>
 </context>
 <context>
     <name>TransactionDescDialog</name>
     <message>
         <source>This pane shows a detailed description of the transaction</source>
-        <translation>Este painel mostra uma descrição detalhada da transação</translation>
+        <translation type="unfinished">Este painel mostra uma descrição detalhada da transação</translation>
     </message>
     <message>
         <source>Details for %1</source>
-        <translation>Detalhes para %1</translation>
+        <translation type="unfinished">Detalhes para %1</translation>
     </message>
 </context>
 <context>
     <name>TransactionTableModel</name>
     <message>
         <source>Date</source>
-        <translation>Data</translation>
+        <translation type="unfinished">Data</translation>
     </message>
     <message>
         <source>Type</source>
-        <translation>Tipo</translation>
+        <translation type="unfinished">Tipo</translation>
     </message>
     <message>
         <source>Label</source>
-        <translation>Rótulo</translation>
-    </message>
-    <message numerus="yes">
-        <source>Open for %n more block(s)</source>
-        <translation><numerusform>Aberto por mais %n bloco</numerusform><numerusform>Aberto por mais %n blocos</numerusform></translation>
-    </message>
-    <message>
-        <source>Open until %1</source>
-        <translation>Aberto até %1</translation>
+        <translation type="unfinished">Etiqueta</translation>
     </message>
     <message>
         <source>Unconfirmed</source>
-        <translation>Não confirmado</translation>
+        <translation type="unfinished">Não confirmado</translation>
     </message>
     <message>
         <source>Abandoned</source>
-        <translation>Abandonado</translation>
+        <translation type="unfinished">Abandonado</translation>
     </message>
     <message>
         <source>Confirming (%1 of %2 recommended confirmations)</source>
-        <translation>Confirmando (%1 de %2 confirmações recomendadas)</translation>
+        <translation type="unfinished">Confirmando (%1 de %2 confirmações recomendadas)</translation>
     </message>
     <message>
         <source>Confirmed (%1 confirmations)</source>
-        <translation>Confirmado (%1 confirmações)</translation>
+        <translation type="unfinished">Confirmado (%1 confirmações)</translation>
     </message>
     <message>
         <source>Conflicted</source>
-        <translation>Conflitado</translation>
+        <translation type="unfinished">Conflitado</translation>
     </message>
     <message>
         <source>Immature (%1 confirmations, will be available after %2)</source>
-        <translation>Recém-criado (%1 confirmações, disponível somente após %2)</translation>
+        <translation type="unfinished">Recém-criado (%1 confirmações, disponível somente após %2)</translation>
     </message>
     <message>
         <source>Generated but not accepted</source>
-        <translation>Gerado mas não aceito</translation>
+        <translation type="unfinished">Gerado mas não aceito</translation>
     </message>
     <message>
         <source>Received with</source>
-        <translation>Recebido com</translation>
+        <translation type="unfinished">Recebido com</translation>
     </message>
     <message>
         <source>Received from</source>
-        <translation>Recebido de</translation>
+        <translation type="unfinished">Recebido de</translation>
     </message>
     <message>
         <source>Sent to</source>
-        <translation>Enviado para</translation>
+        <translation type="unfinished">Enviado para</translation>
     </message>
     <message>
         <source>Payment to yourself</source>
-        <translation>Pagamento para você mesmo</translation>
+        <translation type="unfinished">Pagamento para você mesmo</translation>
     </message>
     <message>
         <source>Mined</source>
-        <translation>Minerado</translation>
+        <translation type="unfinished">Minerado</translation>
     </message>
     <message>
         <source>watch-only</source>
-        <translation>monitorado</translation>
-    </message>
-    <message>
-        <source>(n/a)</source>
-        <translation>(n/a)</translation>
+        <translation type="unfinished">monitorado</translation>
     </message>
     <message>
         <source>(no label)</source>
-        <translation>(sem rótulo)</translation>
+        <translation type="unfinished">(sem rótulo)</translation>
     </message>
     <message>
         <source>Transaction status. Hover over this field to show number of confirmations.</source>
-        <translation>Status da transação. Passe o mouse sobre este campo para mostrar o número de confirmações.</translation>
+        <translation type="unfinished">Status da transação. Passe o mouse sobre este campo para mostrar o número de confirmações.</translation>
     </message>
     <message>
         <source>Date and time that the transaction was received.</source>
-        <translation>Data e hora em que a transação foi recebida.</translation>
+        <translation type="unfinished">Data e hora em que a transação foi recebida.</translation>
     </message>
     <message>
         <source>Type of transaction.</source>
-        <translation>Tipo de transação.</translation>
+        <translation type="unfinished">Tipo de transação.</translation>
     </message>
     <message>
         <source>Whether or not a watch-only address is involved in this transaction.</source>
-        <translation>Mostrar ou não endereços monitorados na lista de transações.</translation>
+        <translation type="unfinished">Mostrar ou não endereços monitorados na lista de transações.</translation>
     </message>
     <message>
         <source>User-defined intent/purpose of the transaction.</source>
-        <translation>Intenção/Propósito definido pelo usuário para a transação.</translation>
+        <translation type="unfinished">Intenção/Propósito definido pelo usuário para a transação.</translation>
     </message>
     <message>
         <source>Amount removed from or added to balance.</source>
-        <translation>Quantidade debitada ou creditada ao saldo.</translation>
+        <translation type="unfinished">Quantidade debitada ou creditada ao saldo.</translation>
     </message>
 </context>
 <context>
     <name>TransactionView</name>
     <message>
         <source>All</source>
-        <translation>Todos</translation>
+        <translation type="unfinished">Todos</translation>
     </message>
     <message>
         <source>Today</source>
-        <translation>Hoje</translation>
+        <translation type="unfinished">Hoje</translation>
     </message>
     <message>
         <source>This week</source>
-        <translation>Essa semana</translation>
+        <translation type="unfinished">Essa semana</translation>
     </message>
     <message>
         <source>This month</source>
-        <translation>Esse mês</translation>
+        <translation type="unfinished">Esse mês</translation>
     </message>
     <message>
         <source>Last month</source>
-        <translation>Mês passado</translation>
+        <translation type="unfinished">Mês passado</translation>
     </message>
     <message>
         <source>This year</source>
-        <translation>Este ano</translation>
-    </message>
-    <message>
-        <source>Range...</source>
-        <translation>Intervalo...</translation>
+        <translation type="unfinished">Este ano</translation>
     </message>
     <message>
         <source>Received with</source>
-        <translation>Recebido com</translation>
+        <translation type="unfinished">Recebido com</translation>
     </message>
     <message>
         <source>Sent to</source>
-        <translation>Enviado para</translation>
+        <translation type="unfinished">Enviado para</translation>
     </message>
     <message>
         <source>To yourself</source>
-        <translation>Para você mesmo</translation>
+        <translation type="unfinished">Para você mesmo</translation>
     </message>
     <message>
         <source>Mined</source>
-        <translation>Minerado</translation>
+        <translation type="unfinished">Minerado</translation>
     </message>
     <message>
         <source>Other</source>
-        <translation>Outro</translation>
+        <translation type="unfinished">Outro</translation>
     </message>
     <message>
         <source>Enter address, transaction id, or label to search</source>
-        <translation>Digite o endereço, o ID da transação ou o rótulo para pesquisar</translation>
+        <translation type="unfinished">Digite o endereço, o ID da transação ou o rótulo para pesquisar</translation>
     </message>
     <message>
         <source>Min amount</source>
-        <translation>Quantia mínima</translation>
-    </message>
-    <message>
-        <source>Abandon transaction</source>
-        <translation>Transação abandonada</translation>
-    </message>
-    <message>
-        <source>Increase transaction fee</source>
-        <translation>Aumentar taxa da transação</translation>
-    </message>
-    <message>
-        <source>Copy address</source>
-        <translation>Copiar endereço</translation>
-    </message>
-    <message>
-        <source>Copy label</source>
-        <translation>Copiar rótulo</translation>
-    </message>
-    <message>
-        <source>Copy amount</source>
-        <translation>Copiar quantia</translation>
-    </message>
-    <message>
-        <source>Copy transaction ID</source>
-        <translation>Copiar ID da transação</translation>
-    </message>
-    <message>
-        <source>Copy raw transaction</source>
-        <translation>Copiar o raw da transação</translation>
-    </message>
-    <message>
-        <source>Copy full transaction details</source>
-        <translation>Copiar dados completos da transação</translation>
-    </message>
-    <message>
-        <source>Edit label</source>
-        <translation>Editar rótulo</translation>
-    </message>
-    <message>
-        <source>Show transaction details</source>
-        <translation>Mostrar detalhes da transação</translation>
+        <translation type="unfinished">Quantia mínima</translation>
+    </message>
+    <message>
+        <source>Range…</source>
+        <translation type="unfinished">Alcance...</translation>
     </message>
     <message>
         <source>Export Transaction History</source>
-        <translation>Exportar histórico de transações</translation>
-    </message>
-    <message>
-        <source>Comma separated file (*.csv)</source>
-        <translation>Comma separated file (*.csv)</translation>
+        <translation type="unfinished">Exportar histórico de transações</translation>
+    </message>
+    <message>
+        <source>Comma separated file</source>
+        <extracomment>Expanded name of the CSV file format. See: https://en.wikipedia.org/wiki/Comma-separated_values.</extracomment>
+        <translation type="unfinished">Arquivo separado por vírgula</translation>
     </message>
     <message>
         <source>Confirmed</source>
-        <translation>Confirmado</translation>
+        <translation type="unfinished">Confirmado</translation>
     </message>
     <message>
         <source>Watch-only</source>
-        <translation>Monitorado</translation>
+        <translation type="unfinished">Monitorado</translation>
     </message>
     <message>
         <source>Date</source>
-        <translation>Data</translation>
+        <translation type="unfinished">Data</translation>
     </message>
     <message>
         <source>Type</source>
-        <translation>Tipo</translation>
+        <translation type="unfinished">Tipo</translation>
     </message>
     <message>
         <source>Label</source>
-        <translation>Rótulo</translation>
+        <translation type="unfinished">Etiqueta</translation>
     </message>
     <message>
         <source>Address</source>
-        <translation>Endereço</translation>
-    </message>
-    <message>
-        <source>ID</source>
-        <translation>ID</translation>
+        <translation type="unfinished">Endereço</translation>
     </message>
     <message>
         <source>Exporting Failed</source>
-        <translation>Falha na exportação</translation>
+        <translation type="unfinished">Falha na exportação</translation>
     </message>
     <message>
         <source>There was an error trying to save the transaction history to %1.</source>
-        <translation>Ocorreu um erro ao tentar salvar o histórico de transações em %1.</translation>
+        <translation type="unfinished">Ocorreu um erro ao tentar salvar o histórico de transações em %1.</translation>
     </message>
     <message>
         <source>Exporting Successful</source>
-        <translation>Exportação feita com êxito</translation>
+        <translation type="unfinished">Exportação feita com êxito</translation>
     </message>
     <message>
         <source>The transaction history was successfully saved to %1.</source>
-        <translation>O histórico de transação foi gravado com êxito em %1.</translation>
+        <translation type="unfinished">O histórico de transação foi gravado com êxito em %1.</translation>
     </message>
     <message>
         <source>Range:</source>
-        <translation>Intervalo:</translation>
+        <translation type="unfinished">Intervalo:</translation>
     </message>
     <message>
         <source>to</source>
-        <translation>para</translation>
-    </message>
-</context>
-<context>
-    <name>UnitDisplayStatusBarControl</name>
-    <message>
-        <source>Unit to show amounts in. Click to select another unit.</source>
-        <translation>Unidade para mostrar quantidades. Clique para selecionar outra unidade.</translation>
-    </message>
-</context>
-<context>
-    <name>WalletController</name>
-    <message>
-        <source>Close wallet</source>
-        <translation>Fechar carteira</translation>
-    </message>
-    <message>
-        <source>Are you sure you wish to close the wallet &lt;i&gt;%1&lt;/i&gt;?</source>
-        <translation>Tem certeza que deseja fechar a carteira &lt;i&gt;%1&lt;/i&gt;?</translation>
-    </message>
-    <message>
-        <source>Closing the wallet for too long can result in having to resync the entire chain if pruning is enabled.</source>
-        <translation>Manter a carteira fechada por muito tempo pode resultar na necessidade de ressincronizar a block chain se prune está ativado.</translation>
-    </message>
-    <message>
-        <source>Close all wallets</source>
-        <translation>Fechar todas as carteiras</translation>
-    </message>
-    <message>
-        <source>Are you sure you wish to close all wallets?</source>
-        <translation>Tem certeza que quer fechar todas as carteiras?</translation>
+        <translation type="unfinished">para</translation>
     </message>
 </context>
 <context>
@@ -3466,691 +3837,126 @@
         <source>No wallet has been loaded.
 Go to File &gt; Open Wallet to load a wallet.
 - OR -</source>
-        <translation>Nenhuma carteira foi carregada. Vá para o menu Arquivo &gt; Abrir Carteira para carregar sua Carteira. -OU-</translation>
+        <translation type="unfinished">Nenhuma carteira foi carregada. Vá para o menu Arquivo &gt; Abrir Carteira para carregar sua Carteira. -OU-</translation>
     </message>
     <message>
         <source>Create a new wallet</source>
-        <translation>Criar uma nova carteira</translation>
+        <translation type="unfinished">Criar uma nova carteira</translation>
+    </message>
+    <message>
+        <source>Error</source>
+        <translation type="unfinished">Erro</translation>
+    </message>
+    <message>
+        <source>Unable to decode PSBT from clipboard (invalid base64)</source>
+        <translation type="unfinished">Não foi possível decodificar PSBT da área de transferência (base64 inválido)</translation>
+    </message>
+    <message>
+        <source>Load Transaction Data</source>
+        <translation type="unfinished">Carregar Dados de Transação</translation>
+    </message>
+    <message>
+        <source>Partially Signed Transaction (*.psbt)</source>
+        <translation type="unfinished">Transação Parcialmente Assinada (*.psbt)</translation>
+    </message>
+    <message>
+        <source>PSBT file must be smaller than 100 MiB</source>
+        <translation type="unfinished">Arquivo PSBT deve ser menor que 100 MiB</translation>
+    </message>
+    <message>
+        <source>Unable to decode PSBT</source>
+        <translation type="unfinished">Não foi possível decodificar PSDBT</translation>
     </message>
 </context>
 <context>
     <name>WalletModel</name>
     <message>
         <source>Send Coins</source>
-        <translation>Enviar moedas</translation>
+        <translation type="unfinished">Enviar moedas</translation>
     </message>
     <message>
         <source>Fee bump error</source>
-        <translation>Erro no aumento de taxa</translation>
+        <translation type="unfinished">Erro no aumento de taxa</translation>
     </message>
     <message>
         <source>Increasing transaction fee failed</source>
-        <translation>Aumento na taxa de transação falhou</translation>
+        <translation type="unfinished">Aumento na taxa de transação falhou</translation>
     </message>
     <message>
         <source>Do you want to increase the fee?</source>
-        <translation>Deseja aumentar a taxa?</translation>
-    </message>
-    <message>
-        <source>Do you want to draft a transaction with fee increase?</source>
-        <translation>Você quer um rascunho da transação com o aumento das taxas?</translation>
+        <extracomment>Asks a user if they would like to manually increase the fee of a transaction that has already been created.</extracomment>
+        <translation type="unfinished">Deseja aumentar a taxa?</translation>
     </message>
     <message>
         <source>Current fee:</source>
-        <translation>Taxa atual:</translation>
+        <translation type="unfinished">Taxa atual:</translation>
     </message>
     <message>
         <source>Increase:</source>
-        <translation>Aumento:</translation>
+        <translation type="unfinished">Aumento:</translation>
     </message>
     <message>
         <source>New fee:</source>
-        <translation>Nova taxa:</translation>
+        <translation type="unfinished">Nova taxa:</translation>
     </message>
     <message>
         <source>Confirm fee bump</source>
-        <translation>Confirmação no aumento de taxa</translation>
+        <translation type="unfinished">Confirmação no aumento de taxa</translation>
     </message>
     <message>
         <source>Can't draft transaction.</source>
-        <translation>Não foi possível criar o rascunho da transação.</translation>
+        <translation type="unfinished">Não foi possível criar o rascunho da transação.</translation>
     </message>
     <message>
         <source>PSBT copied</source>
-        <translation>PSBT copiado</translation>
+        <translation type="unfinished">PSBT copiado</translation>
     </message>
     <message>
         <source>Can't sign transaction.</source>
-        <translation>Não é possível assinar a transação.</translation>
+        <translation type="unfinished">Não é possível assinar a transação.</translation>
     </message>
     <message>
         <source>Could not commit transaction</source>
-        <translation>Não foi possível mandar a transação</translation>
+        <translation type="unfinished">Não foi possível mandar a transação</translation>
     </message>
     <message>
         <source>default wallet</source>
-        <translation>carteira padrão</translation>
+        <translation type="unfinished">carteira padrão</translation>
     </message>
 </context>
 <context>
     <name>WalletView</name>
     <message>
         <source>&amp;Export</source>
-        <translation>&amp;Exportar</translation>
+        <translation type="unfinished">&amp;Exportar</translation>
     </message>
     <message>
         <source>Export the data in the current tab to a file</source>
-        <translation>Exportar os dados da guia atual para um arquivo</translation>
-    </message>
-    <message>
-        <source>Error</source>
-        <translation>Erro</translation>
-    </message>
-    <message>
-        <source>Unable to decode PSBT from clipboard (invalid base64)</source>
-        <translation>Não foi possível decodificar PSBT da área de transferência (base64 inválido)</translation>
-    </message>
-    <message>
-        <source>Load Transaction Data</source>
-        <translation>Carregar Dados de Transação</translation>
-    </message>
-    <message>
-        <source>Partially Signed Transaction (*.psbt)</source>
-        <translation>Transação Parcialmente Assinada (*.psbt)</translation>
-    </message>
-    <message>
-        <source>PSBT file must be smaller than 100 MiB</source>
-        <translation>Arquivo PSBT deve ser menor que 100 MiB</translation>
-    </message>
-    <message>
-        <source>Unable to decode PSBT</source>
-        <translation>Não foi possível decodificar PSDBT</translation>
+        <translation type="unfinished">Exportar os dados do separador atual para um ficheiro</translation>
     </message>
     <message>
         <source>Backup Wallet</source>
-        <translation>Backup da carteira</translation>
-    </message>
-    <message>
-        <source>Wallet Data (*.dat)</source>
-        <translation>Carteira (*.dat)</translation>
+        <translation type="unfinished">Backup da carteira</translation>
     </message>
     <message>
         <source>Backup Failed</source>
-        <translation>Falha no backup</translation>
+        <translation type="unfinished">Falha no backup</translation>
     </message>
     <message>
         <source>There was an error trying to save the wallet data to %1.</source>
-        <translation>Ocorreu um erro ao tentar salvar os dados da carteira em %1.</translation>
+        <translation type="unfinished">Ocorreu um erro ao tentar salvar os dados da carteira em %1.</translation>
     </message>
     <message>
         <source>Backup Successful</source>
-        <translation>Êxito no backup</translation>
+        <translation type="unfinished">Êxito no backup</translation>
     </message>
     <message>
         <source>The wallet data was successfully saved to %1.</source>
-        <translation>Os dados da carteira foram salvos com êxito em %1.</translation>
+        <translation type="unfinished">Os dados da carteira foram salvos com êxito em %1.</translation>
     </message>
     <message>
         <source>Cancel</source>
-        <translation>Cancelar</translation>
-    </message>
-</context>
-<context>
-    <name>bitcoin-core</name>
-    <message>
-        <source>Distributed under the MIT software license, see the accompanying file %s or %s</source>
-        <translation>Distribuído sob a licença de software MIT, veja o arquivo %s ou %s</translation>
-    </message>
-    <message>
-        <source>Prune configured below the minimum of %d MiB.  Please use a higher number.</source>
-        <translation>Configuração de prune abaixo do mínimo de %d MiB.Por gentileza use um número mais alto.</translation>
-    </message>
-    <message>
-        <source>Prune: last wallet synchronisation goes beyond pruned data. You need to -reindex (download the whole blockchain again in case of pruned node)</source>
-        <translation>Prune: A ultima sincronização da carteira foi além dos dados podados. Você precisa usar -reindex (fazer o download de toda a blockchain novamente no caso de nós com prune)</translation>
-    </message>
-    <message>
-        <source>Pruning blockstore...</source>
-        <translation>Prunando os blocos existentes...</translation>
-    </message>
-    <message>
-        <source>Unable to start HTTP server. See debug log for details.</source>
-        <translation>Não foi possível iniciar o servidor HTTP. Veja o log de depuração para detaihes.</translation>
-    </message>
-    <message>
-        <source>The %s developers</source>
-        <translation>Desenvolvedores do %s</translation>
-    </message>
-    <message>
-        <source>Cannot obtain a lock on data directory %s. %s is probably already running.</source>
-        <translation>Não foi possível obter exclusividade de escrita no endereço %s. O %s provavelmente já está sendo executado.</translation>
-    </message>
-    <message>
-        <source>Cannot provide specific connections and have addrman find outgoing connections at the same.</source>
-        <translation>Não é possível fornecer conexões específicas e ter addrman procurando conexões ao mesmo tempo.</translation>
-    </message>
-    <message>
-        <source>Error reading %s! All keys read correctly, but transaction data or address book entries might be missing or incorrect.</source>
-        <translation>Erro ao ler arquivo %s! Todas as chaves privadas foram lidas corretamente, mas os dados de transação ou o livro de endereços podem estar faltando ou incorretos.</translation>
-    </message>
-    <message>
-        <source>More than one onion bind address is provided. Using %s for the automatically created Tor onion service.</source>
-        <translation>Mais de um endereço onion associado é fornecido. Usando %s para automaticamento criar serviço onion Tor.</translation>
-    </message>
-    <message>
-        <source>Please check that your computer's date and time are correct! If your clock is wrong, %s will not work properly.</source>
-        <translation>Por favor verifique se a data e o horário de seu computador estão corretos. Se o relógio de seu computador estiver incorreto, %s não funcionará corretamente.</translation>
-    </message>
-    <message>
-        <source>Please contribute if you find %s useful. Visit %s for further information about the software.</source>
-        <translation>Por favor contribua se você entender que %s é útil. Visite %s para mais informações sobre o software.</translation>
-    </message>
-    <message>
-        <source>SQLiteDatabase: Failed to prepare the statement to fetch sqlite wallet schema version: %s</source>
-        <translation>SQLiteDatabase: Falha ao preparar a confirmação para buscar a versão do programa da carteira sqlite: %s</translation>
-    </message>
-    <message>
-        <source>SQLiteDatabase: Failed to prepare the statement to fetch the application id: %s</source>
-        <translation>SQLiteDatabase: Falhou em preparar confirmação para buscar a id da aplicação: %s</translation>
-    </message>
-    <message>
-        <source>SQLiteDatabase: Unknown sqlite wallet schema version %d. Only version %d is supported</source>
-        <translation>SQLiteDatabase: Desconhecida a versão %d do programa da carteira sqlite. Apenas a versão %d é suportada</translation>
-    </message>
-    <message>
-        <source>The block database contains a block which appears to be from the future. This may be due to your computer's date and time being set incorrectly. Only rebuild the block database if you are sure that your computer's date and time are correct</source>
-        <translation>O banco de dados de blocos contém um bloco que parece ser do futuro. Isso pode ser devido à data e hora do seu computador estarem configuradas incorretamente. Apenas reconstrua o banco de dados de blocos se você estiver certo de que a data e hora de seu computador estão corretas.</translation>
-    </message>
-    <message>
-        <source>This is a pre-release test build - use at your own risk - do not use for mining or merchant applications</source>
-        <translation>Este é um build de teste pré-lançamento - use por sua conta e risco - não use para mineração ou comércio</translation>
-    </message>
-    <message>
-        <source>This is the transaction fee you may discard if change is smaller than dust at this level</source>
-        <translation>Essa é a taxa de transação que você pode descartar se o troco a esse ponto for menor que poeira</translation>
-    </message>
-    <message>
-        <source>Unable to replay blocks. You will need to rebuild the database using -reindex-chainstate.</source>
-        <translation>Não é possível reproduzir blocos. Você precisará reconstruir o banco de dados usando -reindex-chainstate.</translation>
-    </message>
-    <message>
-        <source>Unable to rewind the database to a pre-fork state. You will need to redownload the blockchain</source>
-        <translation>Não foi possível rebobinar o banco de dados para um estado pre-fork. Você precisa fazer o re-download da blockchain</translation>
-    </message>
-    <message>
-        <source>Warning: The network does not appear to fully agree! Some miners appear to be experiencing issues.</source>
-        <translation>Atenção: A rede não parecem concordar plenamente! Alguns mineiros parecem estar enfrentando problemas.</translation>
-    </message>
-    <message>
-        <source>Warning: We do not appear to fully agree with our peers! You may need to upgrade, or other nodes may need to upgrade.</source>
-        <translation>Atenção: Nós não parecemos concordar plenamente com nossos pares! Você pode precisar atualizar ou outros pares podem precisar atualizar.</translation>
-    </message>
-    <message>
-        <source>-maxmempool must be at least %d MB</source>
-        <translation>-maxmempool deve ser pelo menos %d MB</translation>
-    </message>
-    <message>
-        <source>Cannot resolve -%s address: '%s'</source>
-        <translation>Não foi possível encontrar o endereço de -%s: '%s'</translation>
-    </message>
-    <message>
-        <source>Change index out of range</source>
-        <translation>Índice de mudança fora do intervalo</translation>
-    </message>
-    <message>
-        <source>Config setting for %s only applied on %s network when in [%s] section.</source>
-        <translation>A configuração %s somente é aplicada na rede %s quando na sessão [%s].</translation>
-    </message>
-    <message>
-        <source>Copyright (C) %i-%i</source>
-        <translation>Copyright (C) %i-%i</translation>
-    </message>
-    <message>
-        <source>Corrupted block database detected</source>
-        <translation>Detectado Banco de dados de blocos corrompido</translation>
-    </message>
-    <message>
-        <source>Could not find asmap file %s</source>
-        <translation>O arquivo asmap %s não pode ser encontrado </translation>
-    </message>
-    <message>
-        <source>Could not parse asmap file %s</source>
-        <translation>O arquivo asmap %s não pode ser analisado</translation>
-    </message>
-    <message>
-        <source>Do you want to rebuild the block database now?</source>
-        <translation>Você quer reconstruir o banco de dados de blocos agora?</translation>
-    </message>
-    <message>
-        <source>Error initializing block database</source>
-        <translation>Erro ao inicializar banco de dados de blocos</translation>
-    </message>
-    <message>
-        <source>Error initializing wallet database environment %s!</source>
-        <translation>Erro ao inicializar ambiente de banco de dados de carteira %s!</translation>
-    </message>
-    <message>
-        <source>Error loading %s</source>
-        <translation>Erro ao carregar %s</translation>
-    </message>
-    <message>
-        <source>Error loading %s: Private keys can only be disabled during creation</source>
-        <translation>Erro ao carregar %s: Chaves privadas só podem ser desativadas durante a criação</translation>
-    </message>
-    <message>
-        <source>Error loading %s: Wallet corrupted</source>
-        <translation>Erro ao carregar %s Carteira corrompida</translation>
-    </message>
-    <message>
-        <source>Error loading %s: Wallet requires newer version of %s</source>
-        <translation>Erro ao carregar %s A carteira requer a versão mais nova do %s</translation>
-    </message>
-    <message>
-        <source>Error loading block database</source>
-        <translation>Erro ao carregar banco de dados de blocos</translation>
-    </message>
-    <message>
-        <source>Error opening block database</source>
-        <translation>Erro ao abrir banco de dados de blocos</translation>
-    </message>
-    <message>
-        <source>Failed to listen on any port. Use -listen=0 if you want this.</source>
-        <translation>Falha ao escutar em qualquer porta. Use -listen=0 se você quiser isso.</translation>
-    </message>
-    <message>
-        <source>Failed to rescan the wallet during initialization</source>
-        <translation>Falha ao escanear novamente a carteira durante a inicialização</translation>
-    </message>
-    <message>
-        <source>Failed to verify database</source>
-        <translation>Falha ao verificar a base de dados</translation>
-    </message>
-    <message>
-        <source>Importing...</source>
-        <translation>Importando...</translation>
-    </message>
-    <message>
-        <source>Incorrect or no genesis block found. Wrong datadir for network?</source>
-        <translation>Bloco gênese incorreto ou não encontrado. Pasta de dados errada para a rede?</translation>
-    </message>
-    <message>
-        <source>Initialization sanity check failed. %s is shutting down.</source>
-        <translation>O teste de integridade de inicialização falhou. O %s está sendo desligado.</translation>
-    </message>
-    <message>
-        <source>Invalid P2P permission: '%s'</source>
-        <translation>Permissão P2P inválida: '%s'</translation>
-    </message>
-    <message>
-        <source>Invalid amount for -%s=&lt;amount&gt;: '%s'</source>
-        <translation>Quantidade inválida para -%s=&lt;amount&gt;: '%s'</translation>
-    </message>
-    <message>
-        <source>Invalid amount for -discardfee=&lt;amount&gt;: '%s'</source>
-        <translation>Quantidade inválida para -discardfee=&lt;amount&gt;: '%s'</translation>
-    </message>
-    <message>
-        <source>Invalid amount for -fallbackfee=&lt;amount&gt;: '%s'</source>
-        <translation>Quantidade inválida para -fallbackfee=&lt;amount&gt;: '%s'</translation>
-    </message>
-    <message>
-        <source>SQLiteDatabase: Failed to execute statement to verify database: %s</source>
-        <translation>SQLiteDatabase: Falhou em executar a confirmação para verificar a base de dados: %s</translation>
-    </message>
-    <message>
-        <source>SQLiteDatabase: Failed to fetch sqlite wallet schema version: %s</source>
-        <translation>SQLiteDatabase: Falha ao burscar a versão do programa da carteira sqlite: %s</translation>
-    </message>
-    <message>
-        <source>SQLiteDatabase: Failed to fetch the application id: %s</source>
-        <translation>SQLiteDatabase: Falha ao procurar a id da aplicação: %s</translation>
-    </message>
-    <message>
-        <source>SQLiteDatabase: Failed to prepare statement to verify database: %s</source>
-        <translation>SQLiteDatabase: Falhou em preparar confirmação para verificar a base de dados: %s</translation>
-    </message>
-    <message>
-        <source>SQLiteDatabase: Failed to read database verification error: %s</source>
-        <translation>SQLiteDatabase: Falha ao ler o erro de verificação da base de dados: %s</translation>
-    </message>
-    <message>
-        <source>SQLiteDatabase: Unexpected application id. Expected %u, got %u</source>
-        <translation>SQLiteDatabase: Id da aplicação inesperada. Esperada %u, got %u</translation>
-    </message>
-    <message>
-        <source>Specified blocks directory "%s" does not exist.</source>
-        <translation>
-Diretório de blocos especificados "%s" não existe.</translation>
-    </message>
-    <message>
-        <source>Unknown address type '%s'</source>
-        <translation>Tipo de endereço desconhecido '%s'</translation>
-    </message>
-    <message>
-        <source>Unknown change type '%s'</source>
-        <translation>Tipo de troco desconhecido '%s'</translation>
-    </message>
-    <message>
-        <source>Upgrading txindex database</source>
-        <translation>Atualizando banco de dados txindex</translation>
-    </message>
-    <message>
-        <source>Loading P2P addresses...</source>
-        <translation>Carregando endereços P2P...</translation>
-    </message>
-    <message>
-        <source>Loading banlist...</source>
-        <translation>Carregando lista de banidos...</translation>
-    </message>
-    <message>
-        <source>Not enough file descriptors available.</source>
-        <translation>Não há file descriptors suficientes disponíveis.</translation>
-    </message>
-    <message>
-        <source>Prune cannot be configured with a negative value.</source>
-        <translation>O modo prune não pode ser configurado com um valor negativo.</translation>
-    </message>
-    <message>
-        <source>Prune mode is incompatible with -txindex.</source>
-        <translation>O modo prune é incompatível com -txindex.</translation>
-    </message>
-    <message>
-        <source>Replaying blocks...</source>
-        <translation>Reverificando blocos...</translation>
-    </message>
-    <message>
-        <source>Rewinding blocks...</source>
-        <translation>Reanalizando blocos...</translation>
-    </message>
-    <message>
-        <source>The source code is available from %s.</source>
-        <translation>O código fonte está disponível pelo %s.</translation>
-    </message>
-    <message>
-        <source>Transaction fee and change calculation failed</source>
-        <translation>Taxa de transação e cálculo de troco falharam</translation>
-    </message>
-    <message>
-        <source>Unable to bind to %s on this computer. %s is probably already running.</source>
-        <translation>Impossível vincular a %s neste computador. O %s provavelmente já está rodando.</translation>
-    </message>
-    <message>
-        <source>Unable to generate keys</source>
-        <translation>Não foi possível gerar chaves</translation>
-    </message>
-    <message>
-        <source>Unsupported logging category %s=%s.</source>
-        <translation>Categoria de log desconhecida %s=%s.</translation>
-    </message>
-    <message>
-        <source>Upgrading UTXO database</source>
-        <translation>Atualizando banco de dados UTXO</translation>
-    </message>
-    <message>
-        <source>User Agent comment (%s) contains unsafe characters.</source>
-        <translation>Comentário do Agente de Usuário (%s) contém caracteres inseguros.</translation>
-    </message>
-    <message>
-        <source>Verifying blocks...</source>
-        <translation>Verificando blocos...</translation>
-    </message>
-    <message>
-        <source>Wallet needed to be rewritten: restart %s to complete</source>
-        <translation>A Carteira precisa ser reescrita: reinicie o %s para completar</translation>
-    </message>
-    <message>
-        <source>Error: Listening for incoming connections failed (listen returned error %s)</source>
-        <translation>Erro: Escutar conexões de entrada falhou (vincular retornou erro %s)</translation>
-    </message>
-    <message>
-        <source>%s corrupt. Try using the wallet tool particl-wallet to salvage or restoring a backup.</source>
-        <translation>%s está corrompido. Tente usar a ferramenta de carteira particl-wallet para salvamento ou restauração de backup.</translation>
-    </message>
-    <message>
-        <source>Cannot upgrade a non HD split wallet without upgrading to support pre split keypool. Please use version 169900 or no version specified.</source>
-        <translation>Não é possível fazer upgrade de uma carteira dividida não HD sem fazer upgrade para ser compatível com a keypool antes da divisão. Use -upgradewallet=169900 ou -upgradewallet sem especificar nenhuma versão.</translation>
-    </message>
-    <message>
-        <source>Invalid amount for -maxtxfee=&lt;amount&gt;: '%s' (must be at least the minrelay fee of %s to prevent stuck transactions)</source>
-        <translation>Valor inválido para -maxtxfee=&lt;valor&gt;: '%s' (precisa ser pelo menos a taxa de minrelay de %s para prevenir que a transação nunca seja confirmada)</translation>
-    </message>
-    <message>
-        <source>The transaction amount is too small to send after the fee has been deducted</source>
-        <translation>A quantia da transação é muito pequena para mandar depois de deduzida a taxa</translation>
-    </message>
-    <message>
-        <source>This error could occur if this wallet was not shutdown cleanly and was last loaded using a build with a newer version of Berkeley DB. If so, please use the software that last loaded this wallet</source>
-        <translation>Este erro pode ocorrer se a sua carteira não foi desligada de forma correta e foi recentementa carregada utilizando uma nova versão do Berkeley DB. Se isto ocorreu então por favor utilize a mesma versão na qual esta carteira foi utilizada pela última vez.</translation>
-    </message>
-    <message>
-        <source>This is the maximum transaction fee you pay (in addition to the normal fee) to prioritize partial spend avoidance over regular coin selection.</source>
-        <translation>Esta é a taxa máxima de transação que você pode pagar (além da taxa normal) para priorizar a evasão parcial de gastos em vez da seleção regular de moedas.</translation>
-    </message>
-    <message>
-        <source>Transaction needs a change address, but we can't generate it. Please call keypoolrefill first.</source>
-        <translation>Transações precisam de um endereço de troco, mas nós não podemos gerá-lo. Por favor, faça um keypoolrefill primeiro.</translation>
-    </message>
-    <message>
-        <source>You need to rebuild the database using -reindex to go back to unpruned mode.  This will redownload the entire blockchain</source>
-        <translation>Você precisa reconstruir o banco de dados usando -reindex para sair do modo prune. Isso irá causar o download de todo o blockchain novamente.</translation>
-    </message>
-    <message>
-        <source>A fatal internal error occurred, see debug.log for details</source>
-        <translation>Aconteceu um erro interno fatal, veja os detalhes em debug.log</translation>
-    </message>
-    <message>
-        <source>Cannot set -peerblockfilters without -blockfilterindex.</source>
-        <translation>Não pode definir -peerblockfilters sem -blockfilterindex.</translation>
-    </message>
-    <message>
-        <source>Disk space is too low!</source>
-        <translation>Espaço em disco muito baixo!</translation>
-    </message>
-    <message>
-        <source>Error reading from database, shutting down.</source>
-        <translation>Erro ao ler o banco de dados. Encerrando.</translation>
-    </message>
-    <message>
-        <source>Error upgrading chainstate database</source>
-        <translation>Erro ao atualizar banco de dados do chainstate</translation>
-    </message>
-    <message>
-        <source>Error: Disk space is low for %s</source>
-        <translation>Erro: Espaço em disco menor que %s</translation>
-    </message>
-    <message>
-        <source>Error: Keypool ran out, please call keypoolrefill first</source>
-        <translation>Keypool exaurida, por gentileza execute keypoolrefill primeiro</translation>
-    </message>
-    <message>
-        <source>Fee rate (%s) is lower than the minimum fee rate setting (%s)</source>
-        <translation>Taxa de taxa (%s) é menor que a configuração da taxa de taxa (%s)</translation>
-    </message>
-    <message>
-        <source>Invalid -onion address or hostname: '%s'</source>
-        <translation>Endereço -onion ou nome do servidor inválido: '%s'</translation>
-    </message>
-    <message>
-        <source>Invalid -proxy address or hostname: '%s'</source>
-        <translation>Endereço -proxy ou nome do servidor inválido: '%s'</translation>
-    </message>
-    <message>
-        <source>Invalid amount for -paytxfee=&lt;amount&gt;: '%s' (must be at least %s)</source>
-        <translation>Valor inválido para -paytxfee=&lt;amount&gt;: '%s' (precisa ser no mínimo %s)</translation>
-    </message>
-    <message>
-        <source>Invalid netmask specified in -whitelist: '%s'</source>
-        <translation>Máscara de rede especificada em -whitelist: '%s' é inválida</translation>
-    </message>
-    <message>
-        <source>Need to specify a port with -whitebind: '%s'</source>
-        <translation>Necessário informar uma porta com -whitebind: '%s'</translation>
-    </message>
-    <message>
-        <source>No proxy server specified. Use -proxy=&lt;ip&gt; or -proxy=&lt;ip:port&gt;.</source>
-        <translation>Nenhum servidor proxy especificado. Use -proxy=&lt;ip&gt; ou proxy=&lt;ip:port&gt;.</translation>
-    </message>
-    <message>
-        <source>Prune mode is incompatible with -blockfilterindex.</source>
-        <translation>Modo prune é incompatível com o parâmetro -blockfilterindex.</translation>
-    </message>
-    <message>
-        <source>Reducing -maxconnections from %d to %d, because of system limitations.</source>
-        <translation>Reduzindo -maxconnections de %d para %d, devido a limitações do sistema.</translation>
-    </message>
-    <message>
-        <source>Section [%s] is not recognized.</source>
-        <translation>Sessão [%s] não reconhecida.</translation>
-    </message>
-    <message>
-        <source>Signing transaction failed</source>
-        <translation>Assinatura de transação falhou</translation>
-    </message>
-    <message>
-        <source>Specified -walletdir "%s" does not exist</source>
-        <translation>O -walletdir "%s" especificado não existe</translation>
-    </message>
-    <message>
-        <source>Specified -walletdir "%s" is a relative path</source>
-        <translation>O -walletdir "%s" especificado é um caminho relativo</translation>
-    </message>
-    <message>
-        <source>Specified -walletdir "%s" is not a directory</source>
-        <translation>O -walletdir "%s" especificado não é um diretório</translation>
-    </message>
-    <message>
-        <source>The specified config file %s does not exist
-</source>
-        <translation>O Arquivo de configuração especificado %s não existe
-</translation>
-    </message>
-    <message>
-        <source>The transaction amount is too small to pay the fee</source>
-        <translation>A quantidade da transação é pequena demais para  pagar a taxa</translation>
-    </message>
-    <message>
-        <source>This is experimental software.</source>
-        <translation>Este é um software experimental.</translation>
-    </message>
-    <message>
-        <source>Transaction amount too small</source>
-        <translation>Quantidade da transação muito pequena</translation>
-    </message>
-    <message>
-        <source>Transaction too large</source>
-        <translation>Transação muito grande</translation>
-    </message>
-    <message>
-        <source>Unable to bind to %s on this computer (bind returned error %s)</source>
-        <translation>Erro ao vincular em %s neste computador (bind retornou erro %s)</translation>
-    </message>
-    <message>
-        <source>Unable to create the PID file '%s': %s</source>
-        <translation>Não foi possível criar arquivo de PID '%s': %s</translation>
-    </message>
-    <message>
-        <source>Unable to generate initial keys</source>
-        <translation>Não foi possível gerar as chaves iniciais</translation>
-    </message>
-    <message>
-        <source>Unknown -blockfilterindex value %s.</source>
-        <translation>Valor do parâmetro -blockfilterindex desconhecido %s.</translation>
-    </message>
-    <message>
-        <source>Verifying wallet(s)...</source>
-        <translation>Verificando carteira(s)...</translation>
-    </message>
-    <message>
-        <source>Warning: unknown new rules activated (versionbit %i)</source>
-        <translation>Aviso: Novas regras desconhecidas foram ativadas (versionbit %i)</translation>
-    </message>
-    <message>
-        <source>-maxtxfee is set very high! Fees this large could be paid on a single transaction.</source>
-        <translation>A valor especificado de -maxtxfee está muito alto! Taxas grandes assim podem ser atribuidas numa transação única.</translation>
-    </message>
-    <message>
-        <source>This is the transaction fee you may pay when fee estimates are not available.</source>
-        <translation>Esta é a taxa que você deve pagar quando a taxa estimada não está disponível.</translation>
-    </message>
-    <message>
-        <source>Total length of network version string (%i) exceeds maximum length (%i). Reduce the number or size of uacomments.</source>
-        <translation>O tamanho total da string de versão da rede (%i) excede o tamanho máximo (%i). Reduza o número ou tamanho de uacomments.</translation>
-    </message>
-    <message>
-        <source>%s is set very high!</source>
-        <translation>%s está muito alto!</translation>
-    </message>
-    <message>
-        <source>Error loading wallet %s. Duplicate -wallet filename specified.</source>
-        <translation>Erro ao carregar carteira %s. Duplicado o nome do arquivo de -wallet.</translation>
-    </message>
-    <message>
-        <source>Starting network threads...</source>
-        <translation>Iniciando threads de rede...</translation>
-    </message>
-    <message>
-        <source>The wallet will avoid paying less than the minimum relay fee.</source>
-        <translation>A carteira irá evitar pagar menos que a taxa mínima de retransmissão.</translation>
-    </message>
-    <message>
-        <source>This is the minimum transaction fee you pay on every transaction.</source>
-        <translation>Esta é a taxa mínima que você paga em todas as transação.</translation>
-    </message>
-    <message>
-        <source>This is the transaction fee you will pay if you send a transaction.</source>
-        <translation>Esta é a taxa que você irá pagar se enviar uma transação.</translation>
-    </message>
-    <message>
-        <source>Transaction amounts must not be negative</source>
-        <translation>As quantidades nas transações não podem ser negativas.</translation>
-    </message>
-    <message>
-        <source>Transaction has too long of a mempool chain</source>
-        <translation>A transação demorou muito na memória</translation>
-    </message>
-    <message>
-        <source>Transaction must have at least one recipient</source>
-        <translation>A transação deve ter ao menos um destinatário</translation>
-    </message>
-    <message>
-        <source>Unknown network specified in -onlynet: '%s'</source>
-        <translation>Rede desconhecida especificada em -onlynet: '%s'</translation>
-    </message>
-    <message>
-        <source>Insufficient funds</source>
-        <translation>Saldo insuficiente</translation>
-    </message>
-    <message>
-        <source>Fee estimation failed. Fallbackfee is disabled. Wait a few blocks or enable -fallbackfee.</source>
-        <translation>Falha na estimativa de taxa. Fallbackfee desativada. Espere alguns blocos ou ative -fallbackfee.</translation>
-    </message>
-    <message>
-        <source>Warning: Private keys detected in wallet {%s} with disabled private keys</source>
-        <translation>Aviso: Chaves privadas detectadas na carteira {%s} com chaves privadas desativadas</translation>
-    </message>
-    <message>
-        <source>Cannot write to data directory '%s'; check permissions.</source>
-        <translation>Não foi possível escrever no diretório de dados '%s': verifique as permissões.</translation>
-    </message>
-    <message>
-        <source>Loading block index...</source>
-        <translation>Carregando índice de blocos...</translation>
-    </message>
-    <message>
-        <source>Loading wallet...</source>
-        <translation>Carregando carteira...</translation>
-    </message>
-    <message>
-        <source>Cannot downgrade wallet</source>
-        <translation>Não é possível fazer downgrade da carteira</translation>
-    </message>
-    <message>
-        <source>Rescanning...</source>
-        <translation>Re-escaneando...</translation>
-    </message>
-    <message>
-        <source>Done loading</source>
-        <translation>Carregamento terminado!</translation>
+        <translation type="unfinished">Cancelar</translation>
     </message>
 </context>
 </TS>