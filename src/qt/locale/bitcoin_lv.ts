<TS version="2.1" language="lv">
<context>
    <name>AddressBookPage</name>
    <message>
        <source>Right-click to edit address or label</source>
        <translation type="unfinished">Spiediet labo peles klikšķi, lai labotu adresi vai birku</translation>
    </message>
    <message>
        <source>Create a new address</source>
        <translation>Izveidot jaunu adresi</translation>
    </message>
    <message>
        <source>&amp;New</source>
        <translation type="unfinished">&amp;Jauns</translation>
    </message>
    <message>
        <source>Copy the currently selected address to the system clipboard</source>
        <translation>Kopēt iezīmēto adresi uz starpliktuvi</translation>
    </message>
    <message>
        <source>&amp;Copy</source>
        <translation type="unfinished">&amp;Kopēt</translation>
    </message>
    <message>
        <source>C&amp;lose</source>
        <translation type="unfinished">&amp;Aizvērt</translation>
    </message>
    <message>
        <source>Delete the currently selected address from the list</source>
        <translation>Izdzēst iezīmētās adreses no saraksta</translation>
    </message>
    <message>
        <source>Enter address or label to search</source>
        <translation type="unfinished">Ierakstiet meklējamo nosaukumu vai adresi</translation>
    </message>
    <message>
        <source>Export the data in the current tab to a file</source>
        <translation>Datus no tekošā ieliktņa eksportēt uz failu</translation>
    </message>
    <message>
        <source>&amp;Export</source>
        <translation>&amp;Eksportēt</translation>
    </message>
    <message>
        <source>&amp;Delete</source>
        <translation>&amp;Dzēst</translation>
    </message>
    <message>
        <source>Choose the address to send coins to</source>
        <translation type="unfinished">Izvēlies adresi uz kuru sūtīt particl</translation>
    </message>
    <message>
        <source>Choose the address to receive coins with</source>
        <translation type="unfinished">Izvēlies adresi ar kuru saņemt particl</translation>
    </message>
    <message>
        <source>C&amp;hoose</source>
        <translation type="unfinished">Izvēlēties</translation>
    </message>
    <message>
        <source>Sending addresses</source>
        <translation type="unfinished">Adrešu nosūtīšana</translation>
    </message>
    <message>
        <source>Receiving addresses</source>
        <translation type="unfinished">Adrešu saņemšana</translation>
    </message>
    <message>
        <source>These are your Particl addresses for sending payments. Always check the amount and the receiving address before sending coins.</source>
        <translation type="unfinished">Šīs ir jūsu Particl adreses, kuras izmantojamas maksājumu veikšanai. Vienmēr pārbaudiet summu un saņēmēja adresi pirms monētu nosūtīšanas.</translation>
    </message>
    <message>
        <source>&amp;Copy Address</source>
        <translation type="unfinished">&amp;Kopēt adresi</translation>
    </message>
    <message>
        <source>Copy &amp;Label</source>
        <translation type="unfinished">Kopēt &amp;Marķējumu</translation>
    </message>
    <message>
        <source>&amp;Edit</source>
        <translation type="unfinished">&amp;Rediģēt</translation>
    </message>
    <message>
        <source>Export Address List</source>
        <translation type="unfinished">Eksportēt Adrešu Sarakstu</translation>
    </message>
    <message>
        <source>There was an error trying to save the address list to %1. Please try again.</source>
        <extracomment>An error message. %1 is a stand-in argument for the name of the file we attempted to save to.</extracomment>
        <translation type="unfinished">Mēģinot saglabāt adrešu sarakstu %1 radās kļūda. Lūdzu mēģiniet vēlreiz.</translation>
    </message>
    <message>
        <source>Exporting Failed</source>
        <translation type="unfinished">Eksportēšana Neizdevās</translation>
    </message>
</context>
<context>
    <name>AddressTableModel</name>
    <message>
        <source>Label</source>
        <translation type="unfinished">Nosaukums</translation>
    </message>
    <message>
        <source>Address</source>
        <translation type="unfinished">Adrese</translation>
    </message>
    <message>
        <source>(no label)</source>
        <translation type="unfinished">(bez nosaukuma)</translation>
    </message>
</context>
<context>
    <name>AskPassphraseDialog</name>
    <message>
        <source>Passphrase Dialog</source>
        <translation>Paroles dialogs</translation>
    </message>
    <message>
        <source>Enter passphrase</source>
        <translation>Ierakstiet paroli</translation>
    </message>
    <message>
        <source>New passphrase</source>
        <translation>Jauna parole</translation>
    </message>
    <message>
        <source>Repeat new passphrase</source>
        <translation>Ievadiet jauno paroli vēlreiz</translation>
    </message>
    <message>
        <source>Show passphrase</source>
        <translation type="unfinished">Rādīt paroli</translation>
    </message>
    <message>
        <source>Encrypt wallet</source>
        <translation type="unfinished">Šifrēt maciņu</translation>
    </message>
    <message>
        <source>This operation needs your wallet passphrase to unlock the wallet.</source>
        <translation type="unfinished">Lai veiktu šo darbību, nepieciešama jūsu maciņa slepenā frāze maciņa atvēršanai.</translation>
    </message>
    <message>
        <source>Unlock wallet</source>
        <translation type="unfinished">Atslēgt maciņu</translation>
    </message>
    <message>
        <source>Change passphrase</source>
        <translation type="unfinished">Mainīt paroli</translation>
    </message>
    <message>
        <source>Confirm wallet encryption</source>
        <translation type="unfinished">Apstiprināt maciņa šifrēšanu</translation>
    </message>
    <message>
        <source>Warning: If you encrypt your wallet and lose your passphrase, you will &lt;b&gt;LOSE ALL OF YOUR PARTICL&lt;/b&gt;!</source>
        <translation type="unfinished">Brīdinājums: Šifrējot Jūsu maciņu, gadījumā ja aizmirsīsiet savu paroli, Jūs NEATGRIEZENISKI ZAUDĒSIET VISUS SAVUS "BITKOINUS"!</translation>
    </message>
    <message>
        <source>Are you sure you wish to encrypt your wallet?</source>
        <translation type="unfinished">Vai tu tiešām vēlies šifrēt savu maciņu?</translation>
    </message>
    <message>
        <source>Wallet encrypted</source>
        <translation type="unfinished">Maciņš šifrēts</translation>
    </message>
    <message>
        <source>Enter the new passphrase for the wallet.&lt;br/&gt;Please use a passphrase of &lt;b&gt;ten or more random characters&lt;/b&gt;, or &lt;b&gt;eight or more words&lt;/b&gt;.</source>
        <translation type="unfinished">Ievadiet savu paroli Jūsu maciņam, lūdzu lietojiet vismaz desmit simbolus, astoņus vai vairāk vārdus.</translation>
    </message>
    <message>
        <source>Enter the old passphrase and new passphrase for the wallet.</source>
        <translation type="unfinished">Ievadiet veco un jauno paroli Jūsu maciņam</translation>
    </message>
    <message>
        <source>Wallet to be encrypted</source>
        <translation type="unfinished">Maciņu nepieciešams šifrēt.</translation>
    </message>
    <message>
        <source>Your wallet is now encrypted. </source>
        <translation type="unfinished">Maciņš tagad šifrēts</translation>
    </message>
    <message>
        <source>Wallet encryption failed</source>
        <translation type="unfinished">Maciņa šifrēšana neizdevās</translation>
    </message>
    <message>
        <source>The supplied passphrases do not match.</source>
        <translation type="unfinished">Ievadītās paroles nav vienādas.</translation>
    </message>
    <message>
        <source>Wallet unlock failed</source>
        <translation type="unfinished">Maciņa atslēgšana neizdevās</translation>
    </message>
    <message>
        <source>Warning: The Caps Lock key is on!</source>
        <translation type="unfinished">Uzmanību! Caps Lock uz klavietūras ir ieslēgts!</translation>
    </message>
</context>
<context>
    <name>QObject</name>
    <message>
        <source>unknown</source>
        <translation type="unfinished">nav zināms</translation>
    </message>
    <message>
        <source>Amount</source>
        <translation type="unfinished">Daudzums</translation>
    </message>
    <message>
        <source>%1 h</source>
        <translation type="unfinished">%1 st</translation>
    </message>
    <message numerus="yes">
        <source>%n second(s)</source>
        <translation>
            <numerusform />
            <numerusform />
            <numerusform />
        </translation>
    </message>
    <message numerus="yes">
        <source>%n minute(s)</source>
        <translation>
            <numerusform />
            <numerusform />
            <numerusform />
        </translation>
    </message>
    <message numerus="yes">
        <source>%n hour(s)</source>
        <translation type="unfinished">
            <numerusform />
            <numerusform />
            <numerusform />
        </translation>
    </message>
    <message numerus="yes">
        <source>%n day(s)</source>
        <translation type="unfinished">
            <numerusform />
            <numerusform />
            <numerusform />
        </translation>
    </message>
    <message numerus="yes">
        <source>%n week(s)</source>
        <translation type="unfinished">
            <numerusform />
            <numerusform />
            <numerusform />
        </translation>
    </message>
    <message>
        <source>%1 and %2</source>
        <translation type="unfinished">%1 un %2</translation>
    </message>
    <message numerus="yes">
        <source>%n year(s)</source>
        <translation type="unfinished">
            <numerusform />
            <numerusform />
            <numerusform />
        </translation>
    </message>
    </context>
<context>
    <name>BitcoinGUI</name>
    <message>
        <source>&amp;Overview</source>
        <translation>&amp;Pārskats</translation>
    </message>
    <message>
        <source>Show general overview of wallet</source>
        <translation>Rādīt vispārēju maciņa pārskatu</translation>
    </message>
    <message>
        <source>&amp;Transactions</source>
        <translation>&amp;Transakcijas</translation>
    </message>
    <message>
        <source>Browse transaction history</source>
        <translation>Skatīt transakciju vēsturi</translation>
    </message>
    <message>
        <source>E&amp;xit</source>
        <translation>&amp;Iziet</translation>
    </message>
    <message>
        <source>Quit application</source>
        <translation>Aizvērt programmu</translation>
    </message>
    <message>
        <source>&amp;About %1</source>
        <translation type="unfinished">&amp;Par %1</translation>
    </message>
    <message>
        <source>Show information about %1</source>
        <translation type="unfinished">Rādīt informāciju par %1</translation>
    </message>
    <message>
        <source>About &amp;Qt</source>
        <translation>Par &amp;Qt</translation>
    </message>
    <message>
        <source>Show information about Qt</source>
        <translation>Parādīt informāciju par Qt</translation>
    </message>
    <message>
        <source>Create a new wallet</source>
        <translation type="unfinished">Izveidot jaunu maciņu</translation>
    </message>
    <message>
        <source>Wallet:</source>
        <translation type="unfinished">Maciņš:</translation>
    </message>
    <message>
        <source>Send coins to a Particl address</source>
        <translation>Nosūtīt bitkoinus uz Particl adresi</translation>
    </message>
    <message>
        <source>Backup wallet to another location</source>
        <translation>Izveidot maciņa rezerves kopiju citur</translation>
    </message>
    <message>
        <source>Change the passphrase used for wallet encryption</source>
        <translation>Mainīt maciņa šifrēšanas paroli</translation>
    </message>
    <message>
        <source>&amp;Send</source>
        <translation>&amp;Sūtīt</translation>
    </message>
    <message>
        <source>&amp;Receive</source>
        <translation>&amp;Saņemt</translation>
    </message>
    <message>
        <source>&amp;Options…</source>
        <translation type="unfinished">&amp;Opcijas...</translation>
    </message>
    <message>
        <source>&amp;Show / Hide</source>
        <translation>&amp;Rādīt / Paslēpt</translation>
    </message>
    <message>
        <source>Show or hide the main Window</source>
        <translation>Parādīt vai paslēpt galveno Logu</translation>
    </message>
    <message>
        <source>Encrypt the private keys that belong to your wallet</source>
        <translation>Šifrēt privātās atslēgas kuras pieder tavam maciņam</translation>
    </message>
    <message>
        <source>Sign messages with your Particl addresses to prove you own them</source>
        <translation>Parakstīt ziņojumus ar savām Particl adresēm lai pierādītu ka tās pieder tev</translation>
    </message>
    <message>
        <source>Verify messages to ensure they were signed with specified Particl addresses</source>
        <translation>Pārbaudīt ziņojumus lai pārliecinātos, ka tie tika parakstīti ar norādītajām Particl adresēm</translation>
    </message>
    <message>
        <source>&amp;File</source>
        <translation>&amp;Fails</translation>
    </message>
    <message>
        <source>&amp;Settings</source>
        <translation>&amp;Uzstādījumi</translation>
    </message>
    <message>
        <source>&amp;Help</source>
        <translation>&amp;Palīdzība</translation>
    </message>
    <message>
        <source>Tabs toolbar</source>
        <translation>Ciļņu rīkjosla</translation>
    </message>
    <message>
<<<<<<< HEAD
        <source>Request payments (generates QR codes and particl: URIs)</source>
        <translation type="unfinished">Pieprasīt maksājumus (izveido QR kodu un particl: URIs)</translation>
=======
        <source>Synchronizing with network…</source>
        <translation type="unfinished">Sinhronizē ar tīklu</translation>
    </message>
    <message>
        <source>Request payments (generates QR codes and bitcoin: URIs)</source>
        <translation type="unfinished">Pieprasīt maksājumus (izveido QR kodu un bitcoin: URIs)</translation>
>>>>>>> a46e1783
    </message>
    <message>
        <source>&amp;Command-line options</source>
        <translation type="unfinished">&amp;Komandrindas iespējas</translation>
    </message>
    <message numerus="yes">
        <source>Processed %n block(s) of transaction history.</source>
        <translation>
            <numerusform />
            <numerusform />
            <numerusform />
        </translation>
    </message>
    <message>
        <source>%1 behind</source>
        <translation>%1 aizmugurē</translation>
    </message>
    <message>
        <source>Transactions after this will not yet be visible.</source>
        <translation>Transakcijas pēc šī vel nebūs redzamas</translation>
    </message>
    <message>
        <source>Error</source>
        <translation>Kļūda</translation>
    </message>
    <message>
        <source>Warning</source>
        <translation>Brīdinājums</translation>
    </message>
    <message>
        <source>Information</source>
        <translation>Informācija</translation>
    </message>
    <message>
        <source>Up to date</source>
        <translation>Sinhronizēts</translation>
    </message>
    <message>
        <source>&amp;Window</source>
        <translation type="unfinished">&amp;Logs</translation>
    </message>
    <message numerus="yes">
        <source>%n active connection(s) to Particl network.</source>
        <extracomment>A substring of the tooltip.</extracomment>
        <translation type="unfinished">
            <numerusform />
            <numerusform />
            <numerusform />
        </translation>
    </message>
    <message>
        <source>Sent transaction</source>
        <translation>Transakcija nosūtīta</translation>
    </message>
    <message>
        <source>Incoming transaction</source>
        <translation>Ienākoša transakcija</translation>
    </message>
    <message>
        <source>Wallet is &lt;b&gt;encrypted&lt;/b&gt; and currently &lt;b&gt;unlocked&lt;/b&gt;</source>
        <translation>Maciņš ir &lt;b&gt;šifrēts&lt;/b&gt; un pašlaik &lt;b&gt;atslēgts&lt;/b&gt;</translation>
    </message>
    <message>
        <source>Wallet is &lt;b&gt;encrypted&lt;/b&gt; and currently &lt;b&gt;locked&lt;/b&gt;</source>
        <translation>Maciņš ir &lt;b&gt;šifrēts&lt;/b&gt; un pašlaik &lt;b&gt;slēgts&lt;/b&gt;</translation>
    </message>
    </context>
<context>
    <name>CoinControlDialog</name>
    <message>
        <source>Quantity:</source>
        <translation type="unfinished">Daudzums:</translation>
    </message>
    <message>
        <source>Bytes:</source>
        <translation type="unfinished">Baiti:</translation>
    </message>
    <message>
        <source>Amount:</source>
        <translation type="unfinished">Daudzums:</translation>
    </message>
    <message>
        <source>Fee:</source>
        <translation type="unfinished">Maksa:</translation>
    </message>
    <message>
        <source>After Fee:</source>
        <translation type="unfinished">Pēc Maksas:</translation>
    </message>
    <message>
        <source>Change:</source>
        <translation type="unfinished">Atlikums:</translation>
    </message>
    <message>
        <source>(un)select all</source>
        <translation type="unfinished">iezīmēt visus</translation>
    </message>
    <message>
        <source>Tree mode</source>
        <translation type="unfinished">Koka režīms</translation>
    </message>
    <message>
        <source>List mode</source>
        <translation type="unfinished">Saraksta režīms</translation>
    </message>
    <message>
        <source>Amount</source>
        <translation type="unfinished">Daudzums</translation>
    </message>
    <message>
        <source>Date</source>
        <translation type="unfinished">Datums</translation>
    </message>
    <message>
        <source>Confirmations</source>
        <translation type="unfinished">Apstiprinājumi</translation>
    </message>
    <message>
        <source>Confirmed</source>
        <translation type="unfinished">Apstiprināts</translation>
    </message>
    <message>
        <source>(no label)</source>
        <translation type="unfinished">(bez nosaukuma)</translation>
    </message>
    </context>
<context>
    <name>CreateWalletDialog</name>
    <message>
        <source>Wallet</source>
        <translation type="unfinished">Maciņš</translation>
    </message>
    </context>
<context>
    <name>EditAddressDialog</name>
    <message>
        <source>Edit Address</source>
        <translation>Mainīt adrese</translation>
    </message>
    <message>
        <source>&amp;Label</source>
        <translation>&amp;Nosaukums</translation>
    </message>
    <message>
        <source>&amp;Address</source>
        <translation>&amp;Adrese</translation>
    </message>
    </context>
<context>
    <name>FreespaceChecker</name>
    <message>
        <source>A new data directory will be created.</source>
        <translation>Tiks izveidota jauna datu mape.</translation>
    </message>
    <message>
        <source>name</source>
        <translation>vārds</translation>
    </message>
    <message>
        <source>Path already exists, and is not a directory.</source>
        <translation>Šāds ceļš jau pastāv un tā nav mape.</translation>
    </message>
    <message>
        <source>Cannot create data directory here.</source>
        <translation>Šeit nevar izveidot datu mapi.</translation>
    </message>
</context>
<context>
    <name>Intro</name>
    <message numerus="yes">
        <source>(sufficient to restore backups %n day(s) old)</source>
        <extracomment>Explanatory text on the capability of the current prune target.</extracomment>
        <translation type="unfinished">
            <numerusform />
            <numerusform />
            <numerusform />
        </translation>
    </message>
    <message>
        <source>Error</source>
        <translation>Kļūda</translation>
    </message>
    <message>
        <source>Welcome</source>
        <translation>Sveiciens</translation>
    </message>
    <message>
        <source>Use the default data directory</source>
        <translation>Izmantot noklusēto datu mapi</translation>
    </message>
    <message>
        <source>Use a custom data directory:</source>
        <translation>Izmantot pielāgotu datu mapi:</translation>
    </message>
</context>
<context>
    <name>HelpMessageDialog</name>
    <message>
        <source>version</source>
        <translation type="unfinished">versija</translation>
    </message>
    <message>
        <source>Command-line options</source>
        <translation type="unfinished">Komandrindas iespējas</translation>
    </message>
</context>
<context>
    <name>ShutdownWindow</name>
    <message>
        <source>Do not shut down the computer until this window disappears.</source>
        <translation type="unfinished">Neizslēdziet datoru kamēr šis logs nepazūd.</translation>
    </message>
</context>
<context>
    <name>ModalOverlay</name>
    <message>
        <source>Form</source>
        <translation type="unfinished">Forma</translation>
    </message>
    <message>
        <source>Last block time</source>
        <translation type="unfinished">Pēdējā bloka laiks</translation>
    </message>
    </context>
<context>
    <name>OptionsDialog</name>
    <message>
        <source>Options</source>
        <translation>Iespējas</translation>
    </message>
    <message>
        <source>&amp;Main</source>
        <translation>&amp;Galvenais</translation>
    </message>
    <message>
        <source>Size of &amp;database cache</source>
        <translation type="unfinished">&amp;Datubāzes kešatmiņas izmērs</translation>
    </message>
    <message>
        <source>Number of script &amp;verification threads</source>
        <translation type="unfinished">Skriptu &amp;pārbaudes pavedienu skaits</translation>
    </message>
    <message>
        <source>IP address of the proxy (e.g. IPv4: 127.0.0.1 / IPv6: ::1)</source>
        <translation type="unfinished">Starpniekservera IP adrese (piem. IPv4: 127.0.0.1 / IPv6: ::1)</translation>
    </message>
    <message>
        <source>Minimize instead of exit the application when the window is closed. When this option is enabled, the application will be closed only after selecting Exit in the menu.</source>
        <translation type="unfinished">Minimizēt nevis aizvērt aplikāciju, kad logs tiek aizvērts. Kad šī iespēja ir ieslēgta, aplikācija tiks aizvērta, izvēloties Aizvērt izvēlnē.</translation>
    </message>
    <message>
        <source>Reset all client options to default.</source>
        <translation>Atiestatīt visus klienta iestatījumus uz noklusējumu.</translation>
    </message>
    <message>
        <source>&amp;Reset Options</source>
        <translation>&amp;Atiestatīt Iestatījumus.</translation>
    </message>
    <message>
        <source>&amp;Network</source>
        <translation>&amp;Tīkls</translation>
    </message>
    <message>
        <source>W&amp;allet</source>
        <translation type="unfinished">&amp;Maciņš</translation>
    </message>
    <message>
        <source>Expert</source>
        <translation type="unfinished">Eksperts</translation>
    </message>
    <message>
        <source>Enable coin &amp;control features</source>
        <translation type="unfinished">Ieslēgt particl &amp;kontroles funkcijas</translation>
    </message>
    <message>
        <source>&amp;Spend unconfirmed change</source>
        <translation type="unfinished">&amp;Tērēt neapstiprinātu atlikumu</translation>
    </message>
    <message>
        <source>Automatically open the Particl client port on the router. This only works when your router supports UPnP and it is enabled.</source>
        <translation>Uz rūtera automātiski atvērt Particl klienta portu. Tas strādā tikai tad, ja rūteris atbalsta UPnP un tas ir ieslēgts.</translation>
    </message>
    <message>
        <source>Map port using &amp;UPnP</source>
        <translation>Kartēt portu, izmantojot &amp;UPnP</translation>
    </message>
    <message>
        <source>Proxy &amp;IP:</source>
        <translation>Starpniekservera &amp;IP:</translation>
    </message>
    <message>
        <source>&amp;Port:</source>
        <translation>&amp;Ports:</translation>
    </message>
    <message>
        <source>Port of the proxy (e.g. 9050)</source>
        <translation>Starpniekservera ports (piem. 9050)</translation>
    </message>
    <message>
        <source>&amp;Window</source>
        <translation>&amp;Logs</translation>
    </message>
    <message>
        <source>Show only a tray icon after minimizing the window.</source>
        <translation>Pēc loga minimizācijas rādīt tikai ikonu sistēmas teknē.</translation>
    </message>
    <message>
        <source>&amp;Minimize to the tray instead of the taskbar</source>
        <translation>&amp;Minimizēt uz sistēmas tekni, nevis rīkjoslu</translation>
    </message>
    <message>
        <source>M&amp;inimize on close</source>
        <translation>M&amp;inimizēt aizverot</translation>
    </message>
    <message>
        <source>&amp;Display</source>
        <translation>&amp;Izskats</translation>
    </message>
    <message>
        <source>User Interface &amp;language:</source>
        <translation>Lietotāja interfeiss un &amp;valoda:</translation>
    </message>
    <message>
        <source>&amp;Unit to show amounts in:</source>
        <translation>&amp;Vienības, kurās attēlot daudzumus:</translation>
    </message>
    <message>
        <source>Choose the default subdivision unit to show in the interface and when sending coins.</source>
        <translation>Izvēlēties dalījuma vienību pēc noklusēšanas, ko izmantot interfeisā un nosūtot bitkoinus.</translation>
    </message>
    <message>
        <source>Whether to show coin control features or not.</source>
        <translation type="unfinished">Vai rādīt Particl kontroles funkcijas vai nē.</translation>
    </message>
    <message>
        <source>&amp;OK</source>
        <translation>&amp;Labi</translation>
    </message>
    <message>
        <source>&amp;Cancel</source>
        <translation>&amp;Atcelt</translation>
    </message>
    <message>
        <source>default</source>
        <translation>pēc noklusēšanas</translation>
    </message>
    <message>
        <source>none</source>
        <translation type="unfinished">neviena</translation>
    </message>
    <message>
        <source>Confirm options reset</source>
        <translation>Apstiprināt iestatījumu atiestatīšanu</translation>
    </message>
    <message>
        <source>Configuration options</source>
        <translation type="unfinished">Konfigurāciju Opcijas</translation>
    </message>
    <message>
        <source>Error</source>
        <translation type="unfinished">Kļūda</translation>
    </message>
    <message>
        <source>The supplied proxy address is invalid.</source>
        <translation>Norādītā starpniekservera adrese nav derīga.</translation>
    </message>
</context>
<context>
    <name>OverviewPage</name>
    <message>
        <source>Form</source>
        <translation>Forma</translation>
    </message>
    <message>
        <source>The displayed information may be out of date. Your wallet automatically synchronizes with the Particl network after a connection is established, but this process has not completed yet.</source>
        <translation>Attēlotā informācija var būt novecojusi. Jūsu maciņš pēc savienojuma izveides automātiski sinhronizējas ar Particl tīklu, taču šis process vēl nav beidzies.</translation>
    </message>
    <message>
        <source>Available:</source>
        <translation type="unfinished">Pieejams:</translation>
    </message>
    <message>
        <source>Your current spendable balance</source>
        <translation>Tava pašreizējā tērējamā bilance</translation>
    </message>
    <message>
        <source>Pending:</source>
        <translation type="unfinished">Neizšķirts:</translation>
    </message>
    <message>
        <source>Total of transactions that have yet to be confirmed, and do not yet count toward the spendable balance</source>
        <translation>Kopējā apstiprināmo transakciju vērtība, vēl nav ieskaitīta tērējamajā bilancē</translation>
    </message>
    <message>
        <source>Immature:</source>
        <translation>Nenobriedušu:</translation>
    </message>
    <message>
        <source>Total:</source>
        <translation>Kopsumma:</translation>
    </message>
    <message>
        <source>Your current total balance</source>
        <translation>Jūsu kopējā tekošā bilance</translation>
    </message>
    <message>
        <source>Spendable:</source>
        <translation type="unfinished">Iztērējams:</translation>
    </message>
    <message>
        <source>Recent transactions</source>
        <translation type="unfinished">Nesenās transakcijas</translation>
    </message>
    </context>
<context>
    <name>PSBTOperationsDialog</name>
    <message>
        <source>Dialog</source>
        <translation type="unfinished">Dialogs</translation>
    </message>
    <message>
        <source>Copy to Clipboard</source>
        <translation type="unfinished">Nokopēt</translation>
    </message>
    <message>
        <source>Save…</source>
        <translation type="unfinished">Saglabāt...</translation>
    </message>
    <message>
        <source>Close</source>
        <translation type="unfinished">Aiztaisīt</translation>
    </message>
    </context>
<context>
    <name>PeerTableModel</name>
    <message>
        <source>Address</source>
        <extracomment>Title of Peers Table column which contains the IP/Onion/I2P address of the connected peer.</extracomment>
        <translation type="unfinished">Adrese</translation>
    </message>
    <message>
        <source>Network</source>
        <extracomment>Title of Peers Table column which states the network the peer connected through.</extracomment>
        <translation type="unfinished">Tīkls</translation>
    </message>
</context>
<context>
    <name>RPCConsole</name>
    <message>
        <source>Client version</source>
        <translation>Klienta versija</translation>
    </message>
    <message>
        <source>&amp;Information</source>
        <translation>&amp;Informācija</translation>
    </message>
    <message>
        <source>General</source>
        <translation type="unfinished">Vispārējs</translation>
    </message>
    <message>
        <source>Startup time</source>
        <translation>Sākuma laiks</translation>
    </message>
    <message>
        <source>Network</source>
        <translation>Tīkls</translation>
    </message>
    <message>
        <source>Name</source>
        <translation type="unfinished">Vārds</translation>
    </message>
    <message>
        <source>Number of connections</source>
        <translation>Savienojumu skaits</translation>
    </message>
    <message>
        <source>Block chain</source>
        <translation>Bloku virkne</translation>
    </message>
    <message>
        <source>Last block time</source>
        <translation>Pēdējā bloka laiks</translation>
    </message>
    <message>
        <source>&amp;Open</source>
        <translation>&amp;Atvērt</translation>
    </message>
    <message>
        <source>&amp;Console</source>
        <translation>&amp;Konsole</translation>
    </message>
    <message>
        <source>&amp;Network Traffic</source>
        <translation type="unfinished">&amp;Tīkla Satiksme</translation>
    </message>
    <message>
        <source>Totals</source>
        <translation type="unfinished">Kopsummas</translation>
    </message>
    <message>
        <source>Debug log file</source>
        <translation>Atkļūdošanas žurnāla datne</translation>
    </message>
    <message>
        <source>Clear console</source>
        <translation>Notīrīt konsoli</translation>
    </message>
    <message>
        <source>In:</source>
        <translation type="unfinished">Ie.:</translation>
    </message>
    <message>
        <source>Out:</source>
        <translation type="unfinished">Iz.:</translation>
    </message>
    </context>
<context>
    <name>ReceiveCoinsDialog</name>
    <message>
        <source>&amp;Amount:</source>
        <translation type="unfinished">&amp;Daudzums:</translation>
    </message>
    <message>
        <source>&amp;Label:</source>
        <translation type="unfinished">&amp;Nosaukums:</translation>
    </message>
    <message>
        <source>&amp;Message:</source>
        <translation type="unfinished">&amp;Ziņojums:</translation>
    </message>
    <message>
        <source>Clear all fields of the form.</source>
        <translation type="unfinished">Notīrīt visus laukus formā.</translation>
    </message>
    <message>
        <source>Clear</source>
        <translation type="unfinished">Notīrīt</translation>
    </message>
    <message>
        <source>Requested payments history</source>
        <translation type="unfinished">Pieprasīto maksājumu vēsture</translation>
    </message>
    <message>
        <source>Show the selected request (does the same as double clicking an entry)</source>
        <translation type="unfinished">Parādīt atlasītos pieprasījumus (tas pats, kas dubultklikšķis uz ieraksta)</translation>
    </message>
    <message>
        <source>Show</source>
        <translation type="unfinished">Rādīt</translation>
    </message>
    <message>
        <source>Remove the selected entries from the list</source>
        <translation type="unfinished">Noņemt atlasītos ierakstus no saraksta.</translation>
    </message>
    <message>
        <source>Remove</source>
        <translation type="unfinished">Noņemt</translation>
    </message>
    <message>
        <source>Copy &amp;URI</source>
        <translation type="unfinished">Kopēt &amp;URI</translation>
    </message>
    </context>
<context>
    <name>ReceiveRequestDialog</name>
    <message>
        <source>Amount:</source>
        <translation type="unfinished">Daudzums:</translation>
    </message>
    <message>
        <source>Message:</source>
        <translation type="unfinished">Ziņojums:</translation>
    </message>
    <message>
        <source>Wallet:</source>
        <translation type="unfinished">Maciņš:</translation>
    </message>
    <message>
        <source>Copy &amp;URI</source>
        <translation type="unfinished">Kopēt &amp;URI</translation>
    </message>
    <message>
        <source>Copy &amp;Address</source>
        <translation type="unfinished">Kopēt &amp;Adresi</translation>
    </message>
    </context>
<context>
    <name>RecentRequestsTableModel</name>
    <message>
        <source>Date</source>
        <translation type="unfinished">Datums</translation>
    </message>
    <message>
        <source>Label</source>
        <translation type="unfinished">Nosaukums</translation>
    </message>
    <message>
        <source>(no label)</source>
        <translation type="unfinished">(bez nosaukuma)</translation>
    </message>
    </context>
<context>
    <name>SendCoinsDialog</name>
    <message>
        <source>Send Coins</source>
        <translation>Sūtīt Bitkoinus</translation>
    </message>
    <message>
        <source>Coin Control Features</source>
        <translation type="unfinished">Particl Kontroles Funkcijas</translation>
    </message>
    <message>
        <source>automatically selected</source>
        <translation type="unfinished">automātiski atlasīts</translation>
    </message>
    <message>
        <source>Insufficient funds!</source>
        <translation type="unfinished">Nepietiekami līdzekļi!</translation>
    </message>
    <message>
        <source>Quantity:</source>
        <translation type="unfinished">Daudzums:</translation>
    </message>
    <message>
        <source>Bytes:</source>
        <translation type="unfinished">Baiti:</translation>
    </message>
    <message>
        <source>Amount:</source>
        <translation type="unfinished">Daudzums:</translation>
    </message>
    <message>
        <source>Fee:</source>
        <translation type="unfinished">Maksa:</translation>
    </message>
    <message>
        <source>After Fee:</source>
        <translation type="unfinished">Pēc Maksas:</translation>
    </message>
    <message>
        <source>Change:</source>
        <translation type="unfinished">Atlikums:</translation>
    </message>
    <message>
        <source>Custom change address</source>
        <translation type="unfinished">Pielāgota atlikuma adrese</translation>
    </message>
    <message>
        <source>Transaction Fee:</source>
        <translation type="unfinished">Transakcijas maksa:</translation>
    </message>
    <message>
        <source>Send to multiple recipients at once</source>
        <translation>Sūtīt vairākiem saņēmējiem uzreiz</translation>
    </message>
    <message>
        <source>Add &amp;Recipient</source>
        <translation>&amp;Pievienot Saņēmēju</translation>
    </message>
    <message>
        <source>Clear all fields of the form.</source>
        <translation type="unfinished">Notīrīt visus laukus formā.</translation>
    </message>
    <message>
        <source>Clear &amp;All</source>
        <translation>&amp;Notīrīt visu</translation>
    </message>
    <message>
        <source>Balance:</source>
        <translation>Bilance:</translation>
    </message>
    <message>
        <source>Confirm the send action</source>
        <translation>Apstiprināt nosūtīšanu</translation>
    </message>
    <message>
        <source>S&amp;end</source>
        <translation>&amp;Sūtīt</translation>
    </message>
    <message>
        <source>Transaction fee</source>
        <translation type="unfinished">Transakcijas maksa</translation>
    </message>
    <message numerus="yes">
        <source>Estimated to begin confirmation within %n block(s).</source>
        <translation>
            <numerusform />
            <numerusform />
            <numerusform />
        </translation>
    </message>
    <message>
        <source>(no label)</source>
        <translation type="unfinished">(bez nosaukuma)</translation>
    </message>
</context>
<context>
    <name>SendCoinsEntry</name>
    <message>
        <source>A&amp;mount:</source>
        <translation>Apjo&amp;ms</translation>
    </message>
    <message>
        <source>Pay &amp;To:</source>
        <translation>&amp;Saņēmējs:</translation>
    </message>
    <message>
        <source>&amp;Label:</source>
        <translation>&amp;Nosaukums:</translation>
    </message>
    <message>
        <source>Choose previously used address</source>
        <translation type="unfinished">Izvēlies iepriekš izmantoto adresi</translation>
    </message>
    <message>
        <source>Paste address from clipboard</source>
        <translation>ielīmēt adresi no starpliktuves</translation>
    </message>
    <message>
        <source>Remove this entry</source>
        <translation type="unfinished">Noņem šo ierakstu</translation>
    </message>
    <message>
        <source>Message:</source>
        <translation type="unfinished">Ziņojums:</translation>
    </message>
    <message>
        <source>Pay To:</source>
        <translation type="unfinished">Maksāt:</translation>
    </message>
    </context>
<context>
    <name>SignVerifyMessageDialog</name>
    <message>
        <source>Signatures - Sign / Verify a Message</source>
        <translation>Paraksti - Parakstīt / Pabaudīt Ziņojumu</translation>
    </message>
    <message>
        <source>&amp;Sign Message</source>
        <translation>Parakstīt &amp;Ziņojumu</translation>
    </message>
    <message>
        <source>Choose previously used address</source>
        <translation type="unfinished">Izvēlies iepriekš izmantoto adresi</translation>
    </message>
    <message>
        <source>Paste address from clipboard</source>
        <translation>ielīmēt adresi no starpliktuves</translation>
    </message>
    <message>
        <source>Enter the message you want to sign here</source>
        <translation>Šeit ievadi ziņojumu kuru vēlies parakstīt</translation>
    </message>
    <message>
        <source>Signature</source>
        <translation>Paraksts</translation>
    </message>
    <message>
        <source>Copy the current signature to the system clipboard</source>
        <translation>Kopēt parakstu uz sistēmas starpliktuvi</translation>
    </message>
    <message>
        <source>Sign the message to prove you own this Particl address</source>
        <translation>Parakstīt ziņojumu lai pierādītu, ka esi šīs Particl adreses īpašnieks.</translation>
    </message>
    <message>
        <source>Sign &amp;Message</source>
        <translation>Parakstīt &amp;Ziņojumu</translation>
    </message>
    <message>
        <source>Reset all sign message fields</source>
        <translation>Atiestatīt visus laukus</translation>
    </message>
    <message>
        <source>Clear &amp;All</source>
        <translation>&amp;Notīrīt visu</translation>
    </message>
    <message>
        <source>&amp;Verify Message</source>
        <translation>&amp;Pārbaudīt Ziņojumu</translation>
    </message>
    <message>
        <source>Verify &amp;Message</source>
        <translation>&amp;Pārbaudīt Ziņojumu</translation>
    </message>
    <message>
        <source>Reset all verify message fields</source>
        <translation>Atiestatīt visus laukus</translation>
    </message>
    </context>
<context>
    <name>TransactionDesc</name>
    <message numerus="yes">
        <source>Open for %n more block(s)</source>
        <translation>
            <numerusform />
            <numerusform />
            <numerusform />
        </translation>
    </message>
    <message>
        <source>Date</source>
        <translation type="unfinished">Datums</translation>
    </message>
    <message>
        <source>unknown</source>
        <translation type="unfinished">nav zināms</translation>
    </message>
    <message numerus="yes">
        <source>matures in %n more block(s)</source>
        <translation>
            <numerusform />
            <numerusform />
            <numerusform />
        </translation>
    </message>
    <message>
        <source>Transaction fee</source>
        <translation type="unfinished">Transakcijas maksa</translation>
    </message>
    <message>
        <source>Amount</source>
        <translation type="unfinished">Daudzums</translation>
    </message>
    </context>
<context>
    <name>TransactionDescDialog</name>
    <message>
        <source>This pane shows a detailed description of the transaction</source>
        <translation>Šis panelis parāda transakcijas detaļas</translation>
    </message>
    </context>
<context>
    <name>TransactionTableModel</name>
    <message>
        <source>Date</source>
        <translation type="unfinished">Datums</translation>
    </message>
    <message>
        <source>Label</source>
        <translation type="unfinished">Nosaukums</translation>
    </message>
    <message numerus="yes">
        <source>Open for %n more block(s)</source>
        <translation>
            <numerusform />
            <numerusform />
            <numerusform />
        </translation>
    </message>
    <message>
        <source>(no label)</source>
        <translation type="unfinished">(bez nosaukuma)</translation>
    </message>
    </context>
<context>
    <name>TransactionView</name>
    <message>
        <source>Confirmed</source>
        <translation type="unfinished">Apstiprināts</translation>
    </message>
    <message>
        <source>Date</source>
        <translation type="unfinished">Datums</translation>
    </message>
    <message>
        <source>Label</source>
        <translation type="unfinished">Nosaukums</translation>
    </message>
    <message>
        <source>Address</source>
        <translation type="unfinished">Adrese</translation>
    </message>
    <message>
        <source>Exporting Failed</source>
        <translation type="unfinished">Eksportēšana Neizdevās</translation>
    </message>
    </context>
<context>
    <name>WalletFrame</name>
    <message>
        <source>Create a new wallet</source>
        <translation type="unfinished">Izveidot jaunu maciņu</translation>
    </message>
</context>
<context>
    <name>WalletModel</name>
    <message>
        <source>Send Coins</source>
        <translation type="unfinished">Sūtīt Bitkoinus</translation>
    </message>
    </context>
<context>
    <name>WalletView</name>
    <message>
        <source>&amp;Export</source>
        <translation type="unfinished">&amp;Eksportēt</translation>
    </message>
    <message>
        <source>Export the data in the current tab to a file</source>
        <translation type="unfinished">Datus no tekošā ieliktņa eksportēt uz failu</translation>
    </message>
    <message>
        <source>Error</source>
        <translation type="unfinished">Kļūda</translation>
    </message>
    </context>
<context>
    <name>bitcoin-core</name>
    <message>
        <source>Done loading</source>
        <translation type="unfinished">Ielāde pabeigta</translation>
    </message>
    <message>
        <source>Error loading block database</source>
        <translation type="unfinished">Kļūda ielādējot bloku datubāzi</translation>
    </message>
    <message>
        <source>Insufficient funds</source>
        <translation type="unfinished">Nepietiek bitkoinu</translation>
    </message>
    <message>
        <source>Signing transaction failed</source>
        <translation type="unfinished">Transakcijas parakstīšana neizdevās</translation>
    </message>
    <message>
        <source>Transaction amount too small</source>
        <translation type="unfinished">Transakcijas summa ir pārāk maza</translation>
    </message>
    <message>
        <source>Transaction too large</source>
        <translation type="unfinished">Transakcija ir pārāk liela</translation>
    </message>
    <message>
        <source>Unknown network specified in -onlynet: '%s'</source>
        <translation type="unfinished">-onlynet komandā norādīts nepazīstams tīkls: '%s'</translation>
    </message>
    </context>
</TS><|MERGE_RESOLUTION|>--- conflicted
+++ resolved
@@ -375,17 +375,12 @@
         <translation>Ciļņu rīkjosla</translation>
     </message>
     <message>
-<<<<<<< HEAD
+        <source>Synchronizing with network…</source>
+        <translation type="unfinished">Sinhronizē ar tīklu</translation>
+    </message>
+    <message>
         <source>Request payments (generates QR codes and particl: URIs)</source>
         <translation type="unfinished">Pieprasīt maksājumus (izveido QR kodu un particl: URIs)</translation>
-=======
-        <source>Synchronizing with network…</source>
-        <translation type="unfinished">Sinhronizē ar tīklu</translation>
-    </message>
-    <message>
-        <source>Request payments (generates QR codes and bitcoin: URIs)</source>
-        <translation type="unfinished">Pieprasīt maksājumus (izveido QR kodu un bitcoin: URIs)</translation>
->>>>>>> a46e1783
     </message>
     <message>
         <source>&amp;Command-line options</source>
