--- conflicted
+++ resolved
@@ -54,7 +54,6 @@
         <translation type="unfinished">c&amp;zaɓi</translation>
     </message>
     <message>
-<<<<<<< HEAD
         <source>Sending addresses</source>
         <translation type="unfinished">adireshin aikawa</translation>
     </message>
@@ -65,10 +64,6 @@
     <message>
         <source>These are your Particl addresses for sending payments. Always check the amount and the receiving address before sending coins.</source>
         <translation type="unfinished">Waɗannan adiresoshin Particl ne don tura kuɗi particl . ka tabbatar da cewa adreshin daidai ne kamin ka tura abua a ciki</translation>
-=======
-        <source>These are your Bitcoin addresses for sending payments. Always check the amount and the receiving address before sending coins.</source>
-        <translation type="unfinished">Waɗannan adiresoshin Bitcoin ne don tura kuɗi bitcoin . ka tabbatar da cewa adreshin daidai ne kamin ka tura abua a ciki</translation>
->>>>>>> 68684745
     </message>
     <message>
         <source>These are your Particl addresses for receiving payments. Use the 'Create new receiving address' button in the receive tab to create new addresses.
