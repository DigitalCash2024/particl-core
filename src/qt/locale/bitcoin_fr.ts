<TS language="fr" version="2.1">
<context>
    <name>AddressBookPage</name>
    <message>
        <source>Right-click to edit address or label</source>
        <translation>Right-click to edit address or label</translation>
    </message>
    <message>
        <source>Create a new address</source>
        <translation>Create a new address</translation>
    </message>
    <message>
        <source>&amp;New</source>
        <translation>&amp;New</translation>
    </message>
    <message>
        <source>Copy the currently selected address to the system clipboard</source>
        <translation>Copy the currently selected address to the system clipboard</translation>
    </message>
    <message>
        <source>&amp;Copy</source>
        <translation>&amp;Copy</translation>
    </message>
    <message>
        <source>C&amp;lose</source>
        <translation>C&amp;lose</translation>
    </message>
    <message>
        <source>Delete the currently selected address from the list</source>
        <translation>Delete the currently selected address from the list</translation>
    </message>
    <message>
        <source>Enter address or label to search</source>
        <translation>Enter address or label to search</translation>
    </message>
    <message>
        <source>Export the data in the current tab to a file</source>
        <translation>Export the data in the current tab to a file</translation>
    </message>
    <message>
        <source>&amp;Export</source>
        <translation>&amp;Export</translation>
    </message>
    <message>
        <source>&amp;Delete</source>
        <translation>&amp;Delete</translation>
    </message>
    <message>
        <source>Choose the address to send coins to</source>
        <translation>Choose the address to send coins to</translation>
    </message>
    <message>
        <source>Choose the address to receive coins with</source>
        <translation>Choose the address to receive coins with</translation>
    </message>
    <message>
        <source>C&amp;hoose</source>
        <translation>C&amp;hoose</translation>
    </message>
    <message>
        <source>Sending addresses</source>
        <translation>Sending addresses</translation>
    </message>
    <message>
        <source>Receiving addresses</source>
        <translation>Receiving addresses</translation>
    </message>
    <message>
<<<<<<< HEAD
        <source>These are your Particl addresses for sending payments. Always check the amount and the receiving address before sending coins.</source>
        <translation>Ce sont vos adresses Particl pour envoyer des paiements. Vérifiez toujours le montant et l’adresse du destinataire avant d’envoyer des pièces.</translation>
=======
        <source>These are your Bitcoin addresses for sending payments. Always check the amount and the receiving address before sending coins.</source>
        <translation>These are your Bitcoin addresses for sending payments. Always check the amount and the receiving address before sending coins.</translation>
>>>>>>> 926f76cb
    </message>
    <message>
        <source>These are your Particl addresses for receiving payments. Use the 'Create new receiving address' button in the receive tab to create new addresses.
Signing is only possible with addresses of the type 'legacy'.</source>
<<<<<<< HEAD
        <translation>Ce sont vos adresses Particl pour recevoir des paiements. Utilisez le bouton « Créer une nouvelle adresse de réception » dans l’onglet Recevoir afin de créer de nouvelles adresses.
Il n’est possible de signer qu’avec les adresses de type « legacy ».</translation>
=======
        <translation>These are your Bitcoin addresses for receiving payments. Use the 'Create new receiving address' button in the receive tab to create new addresses.
Signing is only possible with addresses of the type 'legacy'.</translation>
>>>>>>> 926f76cb
    </message>
    <message>
        <source>&amp;Copy Address</source>
        <translation>&amp;Copy Address</translation>
    </message>
    <message>
        <source>Copy &amp;Label</source>
        <translation>Copy &amp;Label</translation>
    </message>
    <message>
        <source>&amp;Edit</source>
        <translation>&amp;Edit</translation>
    </message>
    <message>
        <source>Export Address List</source>
        <translation>Export Address List</translation>
    </message>
    <message>
        <source>Comma separated file (*.csv)</source>
        <translation>Comma separated file (*.csv)</translation>
    </message>
    <message>
        <source>Exporting Failed</source>
        <translation>Exporting Failed</translation>
    </message>
    <message>
        <source>There was an error trying to save the address list to %1. Please try again.</source>
        <translation>There was an error trying to save the address list to %1. Please try again.</translation>
    </message>
</context>
<context>
    <name>AddressTableModel</name>
    <message>
        <source>Label</source>
        <translation>Label</translation>
    </message>
    <message>
        <source>Address</source>
        <translation>Address</translation>
    </message>
    <message>
        <source>(no label)</source>
        <translation>(no label)</translation>
    </message>
</context>
<context>
    <name>AskPassphraseDialog</name>
    <message>
        <source>Passphrase Dialog</source>
        <translation>Passphrase Dialog</translation>
    </message>
    <message>
        <source>Enter passphrase</source>
        <translation>Enter passphrase</translation>
    </message>
    <message>
        <source>New passphrase</source>
        <translation>New passphrase</translation>
    </message>
    <message>
        <source>Repeat new passphrase</source>
        <translation>Repeat new passphrase</translation>
    </message>
    <message>
        <source>Show passphrase</source>
        <translation>Show passphrase</translation>
    </message>
    <message>
        <source>Encrypt wallet</source>
        <translation>Encrypt wallet</translation>
    </message>
    <message>
        <source>This operation needs your wallet passphrase to unlock the wallet.</source>
        <translation>This operation needs your wallet passphrase to unlock the wallet.</translation>
    </message>
    <message>
        <source>Unlock wallet</source>
        <translation>Unlock wallet</translation>
    </message>
    <message>
        <source>This operation needs your wallet passphrase to decrypt the wallet.</source>
        <translation>This operation needs your wallet passphrase to decrypt the wallet.</translation>
    </message>
    <message>
        <source>Decrypt wallet</source>
        <translation>Decrypt wallet</translation>
    </message>
    <message>
        <source>Change passphrase</source>
        <translation>Change passphrase</translation>
    </message>
    <message>
        <source>Confirm wallet encryption</source>
        <translation>Confirm wallet encryption</translation>
    </message>
    <message>
<<<<<<< HEAD
        <source>Warning: If you encrypt your wallet and lose your passphrase, you will &lt;b&gt;LOSE ALL OF YOUR PARTICL&lt;/b&gt;!</source>
        <translation>Avertissement : Si vous chiffrez votre porte-monnaie et perdez votre phrase de passe, vous &lt;b&gt;PERDREZ TOUS VOS PARTICL&lt;/b&gt; !</translation>
=======
        <source>Warning: If you encrypt your wallet and lose your passphrase, you will &lt;b&gt;LOSE ALL OF YOUR BITCOINS&lt;/b&gt;!</source>
        <translation>Warning: If you encrypt your wallet and lose your passphrase, you will &lt;b&gt;LOSE ALL OF YOUR BITCOINS&lt;/b&gt;!</translation>
>>>>>>> 926f76cb
    </message>
    <message>
        <source>Are you sure you wish to encrypt your wallet?</source>
        <translation>Are you sure you wish to encrypt your wallet?</translation>
    </message>
    <message>
        <source>Wallet encrypted</source>
        <translation>Wallet encrypted</translation>
    </message>
    <message>
        <source>Enter the new passphrase for the wallet.&lt;br/&gt;Please use a passphrase of &lt;b&gt;ten or more random characters&lt;/b&gt;, or &lt;b&gt;eight or more words&lt;/b&gt;.</source>
        <translation>Enter the new passphrase for the wallet.&lt;br/&gt;Please use a passphrase of &lt;b&gt;ten or more random characters&lt;/b&gt;, or &lt;b&gt;eight or more words&lt;/b&gt;.</translation>
    </message>
    <message>
        <source>Enter the old passphrase and new passphrase for the wallet.</source>
        <translation>Enter the old passphrase and new passphrase for the wallet.</translation>
    </message>
    <message>
<<<<<<< HEAD
        <source>Remember that encrypting your wallet cannot fully protect your particl from being stolen by malware infecting your computer.</source>
        <translation>N’oubliez pas que le chiffrement de votre porte-monnaie ne peut pas protéger entièrement vos particl contre le vol par des programmes malveillants qui infecteraient votre ordinateur.</translation>
=======
        <source>Remember that encrypting your wallet cannot fully protect your bitcoins from being stolen by malware infecting your computer.</source>
        <translation>Remember that encrypting your wallet cannot fully protect your bitcoins from being stolen by malware infecting your computer.</translation>
>>>>>>> 926f76cb
    </message>
    <message>
        <source>Wallet to be encrypted</source>
        <translation>Wallet to be encrypted</translation>
    </message>
    <message>
        <source>Your wallet is about to be encrypted. </source>
        <translation>Your wallet is about to be encrypted. </translation>
    </message>
    <message>
        <source>Your wallet is now encrypted. </source>
        <translation>Your wallet is now encrypted. </translation>
    </message>
    <message>
        <source>IMPORTANT: Any previous backups you have made of your wallet file should be replaced with the newly generated, encrypted wallet file. For security reasons, previous backups of the unencrypted wallet file will become useless as soon as you start using the new, encrypted wallet.</source>
        <translation>IMPORTANT: Any previous backups you have made of your wallet file should be replaced with the newly generated, encrypted wallet file. For security reasons, previous backups of the unencrypted wallet file will become useless as soon as you start using the new, encrypted wallet.</translation>
    </message>
    <message>
        <source>Wallet encryption failed</source>
        <translation>Wallet encryption failed</translation>
    </message>
    <message>
        <source>Wallet encryption failed due to an internal error. Your wallet was not encrypted.</source>
        <translation>Wallet encryption failed due to an internal error. Your wallet was not encrypted.</translation>
    </message>
    <message>
        <source>The supplied passphrases do not match.</source>
        <translation>The supplied passphrases do not match.</translation>
    </message>
    <message>
        <source>Wallet unlock failed</source>
        <translation>Wallet unlock failed</translation>
    </message>
    <message>
        <source>The passphrase entered for the wallet decryption was incorrect.</source>
        <translation>The passphrase entered for the wallet decryption was incorrect.</translation>
    </message>
    <message>
        <source>Wallet decryption failed</source>
        <translation>Wallet decryption failed</translation>
    </message>
    <message>
        <source>Wallet passphrase was successfully changed.</source>
        <translation>Wallet passphrase was successfully changed.</translation>
    </message>
    <message>
        <source>Warning: The Caps Lock key is on!</source>
        <translation>Warning: The Caps Lock key is on!</translation>
    </message>
</context>
<context>
    <name>BanTableModel</name>
    <message>
        <source>IP/Netmask</source>
        <translation>IP/Netmask</translation>
    </message>
    <message>
        <source>Banned Until</source>
        <translation>Banned Until</translation>
    </message>
</context>
<context>
    <name>BitcoinGUI</name>
    <message>
        <source>Sign &amp;message...</source>
        <translation>Sign &amp;message...</translation>
    </message>
    <message>
        <source>Synchronizing with network...</source>
        <translation>Synchronizing with network...</translation>
    </message>
    <message>
        <source>&amp;Overview</source>
        <translation>&amp;Overview</translation>
    </message>
    <message>
        <source>Show general overview of wallet</source>
        <translation>Show general overview of wallet</translation>
    </message>
    <message>
        <source>&amp;Transactions</source>
        <translation>&amp;Transactions</translation>
    </message>
    <message>
        <source>Browse transaction history</source>
        <translation>Browse transaction history</translation>
    </message>
    <message>
        <source>E&amp;xit</source>
        <translation>E&amp;xit</translation>
    </message>
    <message>
        <source>Quit application</source>
        <translation>Quit application</translation>
    </message>
    <message>
        <source>&amp;About %1</source>
        <translation>&amp;About %1</translation>
    </message>
    <message>
        <source>Show information about %1</source>
        <translation>Show information about %1</translation>
    </message>
    <message>
        <source>About &amp;Qt</source>
        <translation>About &amp;Qt</translation>
    </message>
    <message>
        <source>Show information about Qt</source>
        <translation>Show information about Qt</translation>
    </message>
    <message>
        <source>&amp;Options...</source>
        <translation>&amp;Options...</translation>
    </message>
    <message>
        <source>Modify configuration options for %1</source>
        <translation>Modify configuration options for %1</translation>
    </message>
    <message>
        <source>&amp;Encrypt Wallet...</source>
        <translation>&amp;Encrypt Wallet...</translation>
    </message>
    <message>
        <source>&amp;Backup Wallet...</source>
        <translation>&amp;Backup Wallet...</translation>
    </message>
    <message>
        <source>&amp;Change Passphrase...</source>
        <translation>&amp;Change Passphrase...</translation>
    </message>
    <message>
        <source>Open &amp;URI...</source>
        <translation>Open &amp;URI...</translation>
    </message>
    <message>
        <source>Create Wallet...</source>
        <translation>Create Wallet...</translation>
    </message>
    <message>
        <source>Create a new wallet</source>
        <translation>Create a new wallet</translation>
    </message>
    <message>
        <source>Wallet:</source>
        <translation>Wallet:</translation>
    </message>
    <message>
        <source>Click to disable network activity.</source>
        <translation>Click to disable network activity.</translation>
    </message>
    <message>
        <source>Network activity disabled.</source>
        <translation>Network activity disabled.</translation>
    </message>
    <message>
        <source>Click to enable network activity again.</source>
        <translation>Click to enable network activity again.</translation>
    </message>
    <message>
        <source>Syncing Headers (%1%)...</source>
        <translation>Syncing Headers (%1%)...</translation>
    </message>
    <message>
        <source>Reindexing blocks on disk...</source>
        <translation>Reindexing blocks on disk...</translation>
    </message>
    <message>
        <source>Proxy is &lt;b&gt;enabled&lt;/b&gt;: %1</source>
        <translation>Proxy is &lt;b&gt;enabled&lt;/b&gt;: %1</translation>
    </message>
    <message>
<<<<<<< HEAD
        <source>Send coins to a Particl address</source>
        <translation>Envoyer des pièces à une adresse Particl</translation>
=======
        <source>Send coins to a Bitcoin address</source>
        <translation>Send coins to a Bitcoin address</translation>
>>>>>>> 926f76cb
    </message>
    <message>
        <source>Backup wallet to another location</source>
        <translation>Backup wallet to another location</translation>
    </message>
    <message>
        <source>Change the passphrase used for wallet encryption</source>
        <translation>Change the passphrase used for wallet encryption</translation>
    </message>
    <message>
        <source>&amp;Verify message...</source>
        <translation>&amp;Verify message...</translation>
    </message>
    <message>
        <source>&amp;Send</source>
        <translation>&amp;Send</translation>
    </message>
    <message>
        <source>&amp;Receive</source>
        <translation>&amp;Receive</translation>
    </message>
    <message>
        <source>&amp;Show / Hide</source>
        <translation>&amp;Show / Hide</translation>
    </message>
    <message>
        <source>Show or hide the main Window</source>
        <translation>Show or hide the main Window</translation>
    </message>
    <message>
        <source>Encrypt the private keys that belong to your wallet</source>
        <translation>Encrypt the private keys that belong to your wallet</translation>
    </message>
    <message>
<<<<<<< HEAD
        <source>Sign messages with your Particl addresses to prove you own them</source>
        <translation>Signer les messages avec vos adresses Particl pour prouver que vous les détenez</translation>
    </message>
    <message>
        <source>Verify messages to ensure they were signed with specified Particl addresses</source>
        <translation>Vérifier les messages pour s’assurer qu’ils ont été signés avec les adresses Particl indiquées</translation>
=======
        <source>Sign messages with your Bitcoin addresses to prove you own them</source>
        <translation>Sign messages with your Bitcoin addresses to prove you own them</translation>
    </message>
    <message>
        <source>Verify messages to ensure they were signed with specified Bitcoin addresses</source>
        <translation>Verify messages to ensure they were signed with specified Bitcoin addresses</translation>
>>>>>>> 926f76cb
    </message>
    <message>
        <source>&amp;File</source>
        <translation>&amp;File</translation>
    </message>
    <message>
        <source>&amp;Settings</source>
        <translation>&amp;Settings</translation>
    </message>
    <message>
        <source>&amp;Help</source>
        <translation>&amp;Help</translation>
    </message>
    <message>
        <source>Tabs toolbar</source>
        <translation>Tabs toolbar</translation>
    </message>
    <message>
<<<<<<< HEAD
        <source>Request payments (generates QR codes and particl: URIs)</source>
        <translation>Demander des paiements (génère des codes QR et des URI particl:)</translation>
=======
        <source>Request payments (generates QR codes and bitcoin: URIs)</source>
        <translation>Request payments (generates QR codes and bitcoin: URIs)</translation>
>>>>>>> 926f76cb
    </message>
    <message>
        <source>Show the list of used sending addresses and labels</source>
        <translation>Show the list of used sending addresses and labels</translation>
    </message>
    <message>
        <source>Show the list of used receiving addresses and labels</source>
        <translation>Show the list of used receiving addresses and labels</translation>
    </message>
    <message>
        <source>&amp;Command-line options</source>
        <translation>&amp;Command-line options</translation>
    </message>
    <message numerus="yes">
<<<<<<< HEAD
        <source>%n active connection(s) to Particl network</source>
        <translation><numerusform>%n connexion active avec le réseau Particl</numerusform><numerusform>%n connexions actives avec le réseau Particl</numerusform></translation>
=======
        <source>%n active connection(s) to Bitcoin network</source>
        <translation><numerusform>%n active connection to Bitcoin network</numerusform><numerusform>%n active connections to Bitcoin network</numerusform></translation>
>>>>>>> 926f76cb
    </message>
    <message>
        <source>Indexing blocks on disk...</source>
        <translation>Indexing blocks on disk...</translation>
    </message>
    <message>
        <source>Processing blocks on disk...</source>
        <translation>Processing blocks on disk...</translation>
    </message>
    <message numerus="yes">
        <source>Processed %n block(s) of transaction history.</source>
        <translation><numerusform>Processed %n block of transaction history.</numerusform><numerusform>Processed %n blocks of transaction history.</numerusform></translation>
    </message>
    <message>
        <source>%1 behind</source>
        <translation>%1 behind</translation>
    </message>
    <message>
        <source>Last received block was generated %1 ago.</source>
        <translation>Last received block was generated %1 ago.</translation>
    </message>
    <message>
        <source>Transactions after this will not yet be visible.</source>
        <translation>Transactions after this will not yet be visible.</translation>
    </message>
    <message>
        <source>Error</source>
        <translation>Error</translation>
    </message>
    <message>
        <source>Warning</source>
        <translation>Warning</translation>
    </message>
    <message>
        <source>Information</source>
        <translation>Information</translation>
    </message>
    <message>
        <source>Up to date</source>
        <translation>Up to date</translation>
    </message>
    <message>
        <source>&amp;Load PSBT from file...</source>
        <translation>&amp;Load PSBT from file...</translation>
    </message>
    <message>
<<<<<<< HEAD
        <source>Load Partially Signed Particl Transaction</source>
        <translation>Charger une transaction Particl signée partiellement</translation>
=======
        <source>Load Partially Signed Bitcoin Transaction</source>
        <translation>Load Partially Signed Bitcoin Transaction</translation>
>>>>>>> 926f76cb
    </message>
    <message>
        <source>Load PSBT from clipboard...</source>
        <translation>Load PSBT from clipboard...</translation>
    </message>
    <message>
<<<<<<< HEAD
        <source>Load Partially Signed Particl Transaction from clipboard</source>
        <translation>Charger du presse-papiers une transaction Particl signée partiellement</translation>
=======
        <source>Load Partially Signed Bitcoin Transaction from clipboard</source>
        <translation>Load Partially Signed Bitcoin Transaction from clipboard</translation>
>>>>>>> 926f76cb
    </message>
    <message>
        <source>Node window</source>
        <translation>Node window</translation>
    </message>
    <message>
        <source>Open node debugging and diagnostic console</source>
        <translation>Open node debugging and diagnostic console</translation>
    </message>
    <message>
        <source>&amp;Sending addresses</source>
        <translation>&amp;Sending addresses</translation>
    </message>
    <message>
        <source>&amp;Receiving addresses</source>
        <translation>&amp;Receiving addresses</translation>
    </message>
    <message>
<<<<<<< HEAD
        <source>Open a particl: URI</source>
        <translation>Ouvrir une URI particl:</translation>
=======
        <source>Open a bitcoin: URI</source>
        <translation>Open a bitcoin: URI</translation>
>>>>>>> 926f76cb
    </message>
    <message>
        <source>Open Wallet</source>
        <translation>Open Wallet</translation>
    </message>
    <message>
        <source>Open a wallet</source>
        <translation>Open a wallet</translation>
    </message>
    <message>
        <source>Close Wallet...</source>
        <translation>Close Wallet...</translation>
    </message>
    <message>
        <source>Close wallet</source>
        <translation>Close wallet</translation>
    </message>
    <message>
        <source>Close All Wallets...</source>
        <translation>Close All Wallets...</translation>
    </message>
    <message>
        <source>Close all wallets</source>
        <translation>Close all wallets</translation>
    </message>
    <message>
<<<<<<< HEAD
        <source>Show the %1 help message to get a list with possible Particl command-line options</source>
        <translation>Afficher le message d’aide de %1 pour obtenir la liste des options de ligne de commande Particl possibles.</translation>
=======
        <source>Show the %1 help message to get a list with possible Bitcoin command-line options</source>
        <translation>Show the %1 help message to get a list with possible Bitcoin command-line options</translation>
>>>>>>> 926f76cb
    </message>
    <message>
        <source>&amp;Mask values</source>
        <translation>&amp;Mask values</translation>
    </message>
    <message>
        <source>Mask the values in the Overview tab</source>
        <translation>Mask the values in the Overview tab</translation>
    </message>
    <message>
        <source>default wallet</source>
        <translation>default wallet</translation>
    </message>
    <message>
        <source>No wallets available</source>
        <translation>No wallets available</translation>
    </message>
    <message>
        <source>&amp;Window</source>
        <translation>&amp;Window</translation>
    </message>
    <message>
        <source>Minimize</source>
        <translation>Minimize</translation>
    </message>
    <message>
        <source>Zoom</source>
        <translation>Zoom</translation>
    </message>
    <message>
        <source>Main Window</source>
        <translation>Main Window</translation>
    </message>
    <message>
        <source>%1 client</source>
        <translation>%1 client</translation>
    </message>
    <message>
        <source>Connecting to peers...</source>
        <translation>Connecting to peers...</translation>
    </message>
    <message>
        <source>Catching up...</source>
        <translation>Catching up...</translation>
    </message>
    <message>
        <source>Error: %1</source>
        <translation>Error: %1</translation>
    </message>
    <message>
        <source>Warning: %1</source>
        <translation>Warning: %1</translation>
    </message>
    <message>
        <source>Date: %1
</source>
        <translation>Date: %1
</translation>
    </message>
    <message>
        <source>Amount: %1
</source>
        <translation>Amount: %1
</translation>
    </message>
    <message>
        <source>Wallet: %1
</source>
        <translation>Wallet: %1
</translation>
    </message>
    <message>
        <source>Type: %1
</source>
        <translation>Type: %1
</translation>
    </message>
    <message>
        <source>Label: %1
</source>
        <translation>Label: %1
</translation>
    </message>
    <message>
        <source>Address: %1
</source>
        <translation>Address: %1
</translation>
    </message>
    <message>
        <source>Sent transaction</source>
        <translation>Sent transaction</translation>
    </message>
    <message>
        <source>Incoming transaction</source>
        <translation>Incoming transaction</translation>
    </message>
    <message>
        <source>HD key generation is &lt;b&gt;enabled&lt;/b&gt;</source>
        <translation>HD key generation is &lt;b&gt;enabled&lt;/b&gt;</translation>
    </message>
    <message>
        <source>HD key generation is &lt;b&gt;disabled&lt;/b&gt;</source>
        <translation>HD key generation is &lt;b&gt;disabled&lt;/b&gt;</translation>
    </message>
    <message>
        <source>Private key &lt;b&gt;disabled&lt;/b&gt;</source>
        <translation>Private key &lt;b&gt;disabled&lt;/b&gt;</translation>
    </message>
    <message>
        <source>Wallet is &lt;b&gt;encrypted&lt;/b&gt; and currently &lt;b&gt;unlocked&lt;/b&gt;</source>
        <translation>Wallet is &lt;b&gt;encrypted&lt;/b&gt; and currently &lt;b&gt;unlocked&lt;/b&gt;</translation>
    </message>
    <message>
        <source>Wallet is &lt;b&gt;encrypted&lt;/b&gt; and currently &lt;b&gt;locked&lt;/b&gt;</source>
        <translation>Wallet is &lt;b&gt;encrypted&lt;/b&gt; and currently &lt;b&gt;locked&lt;/b&gt;</translation>
    </message>
    <message>
        <source>Original message:</source>
        <translation>Original message:</translation>
    </message>
    <message>
        <source>A fatal error occurred. %1 can no longer continue safely and will quit.</source>
        <translation>A fatal error occurred. %1 can no longer continue safely and will quit.</translation>
    </message>
</context>
<context>
    <name>CoinControlDialog</name>
    <message>
        <source>Coin Selection</source>
        <translation>Coin Selection</translation>
    </message>
    <message>
        <source>Quantity:</source>
        <translation>Quantity:</translation>
    </message>
    <message>
        <source>Bytes:</source>
        <translation>Bytes:</translation>
    </message>
    <message>
        <source>Amount:</source>
        <translation>Amount:</translation>
    </message>
    <message>
        <source>Fee:</source>
        <translation>Fee:</translation>
    </message>
    <message>
        <source>Dust:</source>
        <translation>Dust:</translation>
    </message>
    <message>
        <source>After Fee:</source>
        <translation>After Fee:</translation>
    </message>
    <message>
        <source>Change:</source>
        <translation>Change:</translation>
    </message>
    <message>
        <source>(un)select all</source>
        <translation>(un)select all</translation>
    </message>
    <message>
        <source>Tree mode</source>
        <translation>Tree mode</translation>
    </message>
    <message>
        <source>List mode</source>
        <translation>List mode</translation>
    </message>
    <message>
        <source>Amount</source>
        <translation>Amount</translation>
    </message>
    <message>
        <source>Received with label</source>
        <translation>Received with label</translation>
    </message>
    <message>
        <source>Received with address</source>
        <translation>Received with address</translation>
    </message>
    <message>
        <source>Date</source>
        <translation>Date</translation>
    </message>
    <message>
        <source>Confirmations</source>
        <translation>Confirmations</translation>
    </message>
    <message>
        <source>Confirmed</source>
        <translation>Confirmed</translation>
    </message>
    <message>
        <source>Copy address</source>
        <translation>Copy address</translation>
    </message>
    <message>
        <source>Copy label</source>
        <translation>Copy label</translation>
    </message>
    <message>
        <source>Copy amount</source>
        <translation>Copy amount</translation>
    </message>
    <message>
        <source>Copy transaction ID</source>
        <translation>Copy transaction ID</translation>
    </message>
    <message>
        <source>Lock unspent</source>
        <translation>Lock unspent</translation>
    </message>
    <message>
        <source>Unlock unspent</source>
        <translation>Unlock unspent</translation>
    </message>
    <message>
        <source>Copy quantity</source>
        <translation>Copy quantity</translation>
    </message>
    <message>
        <source>Copy fee</source>
        <translation>Copy fee</translation>
    </message>
    <message>
        <source>Copy after fee</source>
        <translation>Copy after fee</translation>
    </message>
    <message>
        <source>Copy bytes</source>
        <translation>Copy bytes</translation>
    </message>
    <message>
        <source>Copy dust</source>
        <translation>Copy dust</translation>
    </message>
    <message>
        <source>Copy change</source>
        <translation>Copy change</translation>
    </message>
    <message>
        <source>(%1 locked)</source>
        <translation>(%1 locked)</translation>
    </message>
    <message>
        <source>yes</source>
        <translation>yes</translation>
    </message>
    <message>
        <source>no</source>
        <translation>no</translation>
    </message>
    <message>
        <source>This label turns red if any recipient receives an amount smaller than the current dust threshold.</source>
        <translation>This label turns red if any recipient receives an amount smaller than the current dust threshold.</translation>
    </message>
    <message>
        <source>Can vary +/- %1 satoshi(s) per input.</source>
        <translation>Can vary +/- %1 satoshi(s) per input.</translation>
    </message>
    <message>
        <source>(no label)</source>
        <translation>(no label)</translation>
    </message>
    <message>
        <source>change from %1 (%2)</source>
        <translation>change from %1 (%2)</translation>
    </message>
    <message>
        <source>(change)</source>
        <translation>(change)</translation>
    </message>
</context>
<context>
    <name>CreateWalletActivity</name>
    <message>
        <source>Creating Wallet &lt;b&gt;%1&lt;/b&gt;...</source>
        <translation>Creating Wallet &lt;b&gt;%1&lt;/b&gt;...</translation>
    </message>
    <message>
        <source>Create wallet failed</source>
        <translation>Create wallet failed</translation>
    </message>
    <message>
        <source>Create wallet warning</source>
        <translation>Create wallet warning</translation>
    </message>
</context>
<context>
    <name>CreateWalletDialog</name>
    <message>
        <source>Create Wallet</source>
        <translation>Create Wallet</translation>
    </message>
    <message>
        <source>Wallet Name</source>
        <translation>Wallet Name</translation>
    </message>
    <message>
        <source>Encrypt the wallet. The wallet will be encrypted with a passphrase of your choice.</source>
        <translation>Encrypt the wallet. The wallet will be encrypted with a passphrase of your choice.</translation>
    </message>
    <message>
        <source>Encrypt Wallet</source>
        <translation>Encrypt Wallet</translation>
    </message>
    <message>
        <source>Disable private keys for this wallet. Wallets with private keys disabled will have no private keys and cannot have an HD seed or imported private keys. This is ideal for watch-only wallets.</source>
        <translation>Disable private keys for this wallet. Wallets with private keys disabled will have no private keys and cannot have an HD seed or imported private keys. This is ideal for watch-only wallets.</translation>
    </message>
    <message>
        <source>Disable Private Keys</source>
        <translation>Disable Private Keys</translation>
    </message>
    <message>
        <source>Make a blank wallet. Blank wallets do not initially have private keys or scripts. Private keys and addresses can be imported, or an HD seed can be set, at a later time.</source>
        <translation>Make a blank wallet. Blank wallets do not initially have private keys or scripts. Private keys and addresses can be imported, or an HD seed can be set, at a later time.</translation>
    </message>
    <message>
        <source>Make Blank Wallet</source>
        <translation>Make Blank Wallet</translation>
    </message>
    <message>
        <source>Use descriptors for scriptPubKey management</source>
        <translation>Use descriptors for scriptPubKey management</translation>
    </message>
    <message>
        <source>Descriptor Wallet</source>
        <translation>Descriptor Wallet</translation>
    </message>
    <message>
        <source>Create</source>
        <translation>Create</translation>
    </message>
    <message>
        <source>Compiled without sqlite support (required for descriptor wallets)</source>
        <translation>Compiled without sqlite support (required for descriptor wallets)</translation>
    </message>
</context>
<context>
    <name>EditAddressDialog</name>
    <message>
        <source>Edit Address</source>
        <translation>Edit Address</translation>
    </message>
    <message>
        <source>&amp;Label</source>
        <translation>&amp;Label</translation>
    </message>
    <message>
        <source>The label associated with this address list entry</source>
        <translation>The label associated with this address list entry</translation>
    </message>
    <message>
        <source>The address associated with this address list entry. This can only be modified for sending addresses.</source>
        <translation>The address associated with this address list entry. This can only be modified for sending addresses.</translation>
    </message>
    <message>
        <source>&amp;Address</source>
        <translation>&amp;Address</translation>
    </message>
    <message>
        <source>New sending address</source>
        <translation>New sending address</translation>
    </message>
    <message>
        <source>Edit receiving address</source>
        <translation>Edit receiving address</translation>
    </message>
    <message>
        <source>Edit sending address</source>
        <translation>Edit sending address</translation>
    </message>
    <message>
<<<<<<< HEAD
        <source>The entered address "%1" is not a valid Particl address.</source>
        <translation>L’adresse saisie « %1 » n’est pas une adresse Particl valide.</translation>
=======
        <source>The entered address "%1" is not a valid Bitcoin address.</source>
        <translation>The entered address "%1" is not a valid Bitcoin address.</translation>
>>>>>>> 926f76cb
    </message>
    <message>
        <source>Address "%1" already exists as a receiving address with label "%2" and so cannot be added as a sending address.</source>
        <translation>Address "%1" already exists as a receiving address with label "%2" and so cannot be added as a sending address.</translation>
    </message>
    <message>
        <source>The entered address "%1" is already in the address book with label "%2".</source>
        <translation>The entered address "%1" is already in the address book with label "%2".</translation>
    </message>
    <message>
        <source>Could not unlock wallet.</source>
        <translation>Could not unlock wallet.</translation>
    </message>
    <message>
        <source>New key generation failed.</source>
        <translation>New key generation failed.</translation>
    </message>
</context>
<context>
    <name>FreespaceChecker</name>
    <message>
        <source>A new data directory will be created.</source>
        <translation>A new data directory will be created.</translation>
    </message>
    <message>
        <source>name</source>
        <translation>name</translation>
    </message>
    <message>
        <source>Directory already exists. Add %1 if you intend to create a new directory here.</source>
        <translation>Directory already exists. Add %1 if you intend to create a new directory here.</translation>
    </message>
    <message>
        <source>Path already exists, and is not a directory.</source>
        <translation>Path already exists, and is not a directory.</translation>
    </message>
    <message>
        <source>Cannot create data directory here.</source>
        <translation>Cannot create data directory here.</translation>
    </message>
</context>
<context>
    <name>HelpMessageDialog</name>
    <message>
        <source>version</source>
        <translation>version</translation>
    </message>
    <message>
        <source>About %1</source>
        <translation>About %1</translation>
    </message>
    <message>
        <source>Command-line options</source>
        <translation>Command-line options</translation>
    </message>
</context>
<context>
    <name>Intro</name>
    <message>
        <source>Welcome</source>
        <translation>Welcome</translation>
    </message>
    <message>
        <source>Welcome to %1.</source>
        <translation>Welcome to %1.</translation>
    </message>
    <message>
        <source>As this is the first time the program is launched, you can choose where %1 will store its data.</source>
        <translation>As this is the first time the program is launched, you can choose where %1 will store its data.</translation>
    </message>
    <message>
        <source>When you click OK, %1 will begin to download and process the full %4 block chain (%2GB) starting with the earliest transactions in %3 when %4 initially launched.</source>
        <translation>When you click OK, %1 will begin to download and process the full %4 block chain (%2GB) starting with the earliest transactions in %3 when %4 initially launched.</translation>
    </message>
    <message>
        <source>Reverting this setting requires re-downloading the entire blockchain. It is faster to download the full chain first and prune it later. Disables some advanced features.</source>
        <translation>Reverting this setting requires re-downloading the entire blockchain. It is faster to download the full chain first and prune it later. Disables some advanced features.</translation>
    </message>
    <message>
        <source>This initial synchronisation is very demanding, and may expose hardware problems with your computer that had previously gone unnoticed. Each time you run %1, it will continue downloading where it left off.</source>
        <translation>This initial synchronisation is very demanding, and may expose hardware problems with your computer that had previously gone unnoticed. Each time you run %1, it will continue downloading where it left off.</translation>
    </message>
    <message>
        <source>If you have chosen to limit block chain storage (pruning), the historical data must still be downloaded and processed, but will be deleted afterward to keep your disk usage low.</source>
        <translation>If you have chosen to limit block chain storage (pruning), the historical data must still be downloaded and processed, but will be deleted afterward to keep your disk usage low.</translation>
    </message>
    <message>
        <source>Use the default data directory</source>
        <translation>Use the default data directory</translation>
    </message>
    <message>
        <source>Use a custom data directory:</source>
        <translation>Use a custom data directory:</translation>
    </message>
    <message>
        <source>Particl</source>
        <translation>Particl</translation>
    </message>
    <message>
        <source>Discard blocks after verification, except most recent %1 GB (prune)</source>
        <translation>Discard blocks after verification, except most recent %1 GB (prune)</translation>
    </message>
    <message>
        <source>At least %1 GB of data will be stored in this directory, and it will grow over time.</source>
        <translation>At least %1 GB of data will be stored in this directory, and it will grow over time.</translation>
    </message>
    <message>
        <source>Approximately %1 GB of data will be stored in this directory.</source>
        <translation>Approximately %1 GB of data will be stored in this directory.</translation>
    </message>
    <message>
<<<<<<< HEAD
        <source>%1 will download and store a copy of the Particl block chain.</source>
        <translation>%1 téléchargera et stockera une copie de la chaîne de blocs Particl.</translation>
=======
        <source>%1 will download and store a copy of the Bitcoin block chain.</source>
        <translation>%1 will download and store a copy of the Bitcoin block chain.</translation>
>>>>>>> 926f76cb
    </message>
    <message>
        <source>The wallet will also be stored in this directory.</source>
        <translation>The wallet will also be stored in this directory.</translation>
    </message>
    <message>
        <source>Error: Specified data directory "%1" cannot be created.</source>
        <translation>Error: Specified data directory "%1" cannot be created.</translation>
    </message>
    <message>
        <source>Error</source>
        <translation>Error</translation>
    </message>
    <message numerus="yes">
        <source>%n GB of free space available</source>
        <translation><numerusform>%n GB of free space available</numerusform><numerusform>%n GB of free space available</numerusform></translation>
    </message>
    <message numerus="yes">
        <source>(of %n GB needed)</source>
        <translation><numerusform>(of %n GB needed)</numerusform><numerusform>(of %n GB needed)</numerusform></translation>
    </message>
    <message numerus="yes">
        <source>(%n GB needed for full chain)</source>
        <translation><numerusform>(%n GB needed for full chain)</numerusform><numerusform>(%n GB needed for full chain)</numerusform></translation>
    </message>
</context>
<context>
    <name>ModalOverlay</name>
    <message>
        <source>Form</source>
        <translation>Form</translation>
    </message>
    <message>
<<<<<<< HEAD
        <source>Recent transactions may not yet be visible, and therefore your wallet's balance might be incorrect. This information will be correct once your wallet has finished synchronizing with the particl network, as detailed below.</source>
        <translation>Les transactions récentes ne sont peut-être pas encore visibles et par conséquent le solde de votre porte-monnaie est peut-être erroné. Ces renseignements seront justes quand votre porte-monnaie aura fini de se synchroniser avec le réseau Particl, comme décrit ci-dessous.</translation>
    </message>
    <message>
        <source>Attempting to spend particl that are affected by not-yet-displayed transactions will not be accepted by the network.</source>
        <translation>Toute tentative de dépense de particl affectés par des transactions qui ne sont pas encore affichées ne sera pas acceptée par le réseau.</translation>
=======
        <source>Recent transactions may not yet be visible, and therefore your wallet's balance might be incorrect. This information will be correct once your wallet has finished synchronizing with the bitcoin network, as detailed below.</source>
        <translation>Recent transactions may not yet be visible, and therefore your wallet's balance might be incorrect. This information will be correct once your wallet has finished synchronizing with the bitcoin network, as detailed below.</translation>
    </message>
    <message>
        <source>Attempting to spend bitcoins that are affected by not-yet-displayed transactions will not be accepted by the network.</source>
        <translation>Attempting to spend bitcoins that are affected by not-yet-displayed transactions will not be accepted by the network.</translation>
>>>>>>> 926f76cb
    </message>
    <message>
        <source>Number of blocks left</source>
        <translation>Number of blocks left</translation>
    </message>
    <message>
        <source>Unknown...</source>
        <translation>Unknown...</translation>
    </message>
    <message>
        <source>Last block time</source>
        <translation>Last block time</translation>
    </message>
    <message>
        <source>Progress</source>
        <translation>Progress</translation>
    </message>
    <message>
        <source>Progress increase per hour</source>
        <translation>Progress increase per hour</translation>
    </message>
    <message>
        <source>calculating...</source>
        <translation>calculating...</translation>
    </message>
    <message>
        <source>Estimated time left until synced</source>
        <translation>Estimated time left until synced</translation>
    </message>
    <message>
        <source>Hide</source>
        <translation>Hide</translation>
    </message>
    <message>
        <source>Esc</source>
        <translation>Esc</translation>
    </message>
    <message>
        <source>%1 is currently syncing.  It will download headers and blocks from peers and validate them until reaching the tip of the block chain.</source>
        <translation>%1 is currently syncing.  It will download headers and blocks from peers and validate them until reaching the tip of the block chain.</translation>
    </message>
    <message>
        <source>Unknown. Syncing Headers (%1, %2%)...</source>
        <translation>Unknown. Syncing Headers (%1, %2%)...</translation>
    </message>
</context>
<context>
    <name>OpenURIDialog</name>
    <message>
<<<<<<< HEAD
        <source>Open particl URI</source>
        <translation>Ouvrir une URI particl</translation>
=======
        <source>Open bitcoin URI</source>
        <translation>Open bitcoin URI</translation>
>>>>>>> 926f76cb
    </message>
    <message>
        <source>URI:</source>
        <translation>URI:</translation>
    </message>
</context>
<context>
    <name>OpenWalletActivity</name>
    <message>
        <source>Open wallet failed</source>
        <translation>Open wallet failed</translation>
    </message>
    <message>
        <source>Open wallet warning</source>
        <translation>Open wallet warning</translation>
    </message>
    <message>
        <source>default wallet</source>
        <translation>default wallet</translation>
    </message>
    <message>
        <source>Opening Wallet &lt;b&gt;%1&lt;/b&gt;...</source>
        <translation>Opening Wallet &lt;b&gt;%1&lt;/b&gt;...</translation>
    </message>
</context>
<context>
    <name>OptionsDialog</name>
    <message>
        <source>Options</source>
        <translation>Options</translation>
    </message>
    <message>
        <source>&amp;Main</source>
        <translation>&amp;Main</translation>
    </message>
    <message>
        <source>Automatically start %1 after logging in to the system.</source>
        <translation>Automatically start %1 after logging in to the system.</translation>
    </message>
    <message>
        <source>&amp;Start %1 on system login</source>
        <translation>&amp;Start %1 on system login</translation>
    </message>
    <message>
        <source>Size of &amp;database cache</source>
        <translation>Size of &amp;database cache</translation>
    </message>
    <message>
        <source>Number of script &amp;verification threads</source>
        <translation>Number of script &amp;verification threads</translation>
    </message>
    <message>
        <source>IP address of the proxy (e.g. IPv4: 127.0.0.1 / IPv6: ::1)</source>
        <translation>IP address of the proxy (e.g. IPv4: 127.0.0.1 / IPv6: ::1)</translation>
    </message>
    <message>
        <source>Shows if the supplied default SOCKS5 proxy is used to reach peers via this network type.</source>
        <translation>Shows if the supplied default SOCKS5 proxy is used to reach peers via this network type.</translation>
    </message>
    <message>
        <source>Hide the icon from the system tray.</source>
        <translation>Hide the icon from the system tray.</translation>
    </message>
    <message>
        <source>&amp;Hide tray icon</source>
        <translation>&amp;Hide tray icon</translation>
    </message>
    <message>
        <source>Minimize instead of exit the application when the window is closed. When this option is enabled, the application will be closed only after selecting Exit in the menu.</source>
        <translation>Minimize instead of exit the application when the window is closed. When this option is enabled, the application will be closed only after selecting Exit in the menu.</translation>
    </message>
    <message>
        <source>Third party URLs (e.g. a block explorer) that appear in the transactions tab as context menu items. %s in the URL is replaced by transaction hash. Multiple URLs are separated by vertical bar |.</source>
        <translation>Third party URLs (e.g. a block explorer) that appear in the transactions tab as context menu items. %s in the URL is replaced by transaction hash. Multiple URLs are separated by vertical bar |.</translation>
    </message>
    <message>
        <source>Open the %1 configuration file from the working directory.</source>
        <translation>Open the %1 configuration file from the working directory.</translation>
    </message>
    <message>
        <source>Open Configuration File</source>
        <translation>Open Configuration File</translation>
    </message>
    <message>
        <source>Reset all client options to default.</source>
        <translation>Reset all client options to default.</translation>
    </message>
    <message>
        <source>&amp;Reset Options</source>
        <translation>&amp;Reset Options</translation>
    </message>
    <message>
        <source>&amp;Network</source>
        <translation>&amp;Network</translation>
    </message>
    <message>
        <source>Disables some advanced features but all blocks will still be fully validated. Reverting this setting requires re-downloading the entire blockchain. Actual disk usage may be somewhat higher.</source>
        <translation>Disables some advanced features but all blocks will still be fully validated. Reverting this setting requires re-downloading the entire blockchain. Actual disk usage may be somewhat higher.</translation>
    </message>
    <message>
        <source>Prune &amp;block storage to</source>
        <translation>Prune &amp;block storage to</translation>
    </message>
    <message>
        <source>GB</source>
        <translation>GB</translation>
    </message>
    <message>
        <source>Reverting this setting requires re-downloading the entire blockchain.</source>
        <translation>Reverting this setting requires re-downloading the entire blockchain.</translation>
    </message>
    <message>
        <source>MiB</source>
        <translation>MiB</translation>
    </message>
    <message>
        <source>(0 = auto, &lt;0 = leave that many cores free)</source>
        <translation>(0 = auto, &lt;0 = leave that many cores free)</translation>
    </message>
    <message>
        <source>W&amp;allet</source>
        <translation>W&amp;allet</translation>
    </message>
    <message>
        <source>Expert</source>
        <translation>Expert</translation>
    </message>
    <message>
        <source>Enable coin &amp;control features</source>
        <translation>Enable coin &amp;control features</translation>
    </message>
    <message>
        <source>If you disable the spending of unconfirmed change, the change from a transaction cannot be used until that transaction has at least one confirmation. This also affects how your balance is computed.</source>
        <translation>If you disable the spending of unconfirmed change, the change from a transaction cannot be used until that transaction has at least one confirmation. This also affects how your balance is computed.</translation>
    </message>
    <message>
        <source>&amp;Spend unconfirmed change</source>
        <translation>&amp;Spend unconfirmed change</translation>
    </message>
    <message>
<<<<<<< HEAD
        <source>Automatically open the Particl client port on the router. This only works when your router supports UPnP and it is enabled.</source>
        <translation>Ouvrir automatiquement le port du client Particl sur le routeur. Cela ne fonctionne que si votre routeur prend en charge l’UPnP et si la fonction est activée.</translation>
=======
        <source>Automatically open the Bitcoin client port on the router. This only works when your router supports UPnP and it is enabled.</source>
        <translation>Automatically open the Bitcoin client port on the router. This only works when your router supports UPnP and it is enabled.</translation>
>>>>>>> 926f76cb
    </message>
    <message>
        <source>Map port using &amp;UPnP</source>
        <translation>Map port using &amp;UPnP</translation>
    </message>
    <message>
        <source>Accept connections from outside.</source>
        <translation>Accept connections from outside.</translation>
    </message>
    <message>
        <source>Allow incomin&amp;g connections</source>
        <translation>Allow incomin&amp;g connections</translation>
    </message>
    <message>
<<<<<<< HEAD
        <source>Connect to the Particl network through a SOCKS5 proxy.</source>
        <translation>Se connecter au réseau Particl par un mandataire SOCKS5.</translation>
=======
        <source>Connect to the Bitcoin network through a SOCKS5 proxy.</source>
        <translation>Connect to the Bitcoin network through a SOCKS5 proxy.</translation>
>>>>>>> 926f76cb
    </message>
    <message>
        <source>&amp;Connect through SOCKS5 proxy (default proxy):</source>
        <translation>&amp;Connect through SOCKS5 proxy (default proxy):</translation>
    </message>
    <message>
        <source>Proxy &amp;IP:</source>
        <translation>Proxy &amp;IP:</translation>
    </message>
    <message>
        <source>&amp;Port:</source>
        <translation>&amp;Port:</translation>
    </message>
    <message>
        <source>Port of the proxy (e.g. 9050)</source>
        <translation>Port of the proxy (e.g. 9050)</translation>
    </message>
    <message>
        <source>Used for reaching peers via:</source>
        <translation>Used for reaching peers via:</translation>
    </message>
    <message>
        <source>IPv4</source>
        <translation>IPv4</translation>
    </message>
    <message>
        <source>IPv6</source>
        <translation>IPv6</translation>
    </message>
    <message>
        <source>Tor</source>
        <translation>Tor</translation>
    </message>
    <message>
        <source>&amp;Window</source>
        <translation>&amp;Window</translation>
    </message>
    <message>
        <source>Show only a tray icon after minimizing the window.</source>
        <translation>Show only a tray icon after minimizing the window.</translation>
    </message>
    <message>
        <source>&amp;Minimize to the tray instead of the taskbar</source>
        <translation>&amp;Minimize to the tray instead of the taskbar</translation>
    </message>
    <message>
        <source>M&amp;inimize on close</source>
        <translation>M&amp;inimize on close</translation>
    </message>
    <message>
        <source>&amp;Display</source>
        <translation>&amp;Display</translation>
    </message>
    <message>
        <source>User Interface &amp;language:</source>
        <translation>User Interface &amp;language:</translation>
    </message>
    <message>
        <source>The user interface language can be set here. This setting will take effect after restarting %1.</source>
        <translation>The user interface language can be set here. This setting will take effect after restarting %1.</translation>
    </message>
    <message>
        <source>&amp;Unit to show amounts in:</source>
        <translation>&amp;Unit to show amounts in:</translation>
    </message>
    <message>
        <source>Choose the default subdivision unit to show in the interface and when sending coins.</source>
        <translation>Choose the default subdivision unit to show in the interface and when sending coins.</translation>
    </message>
    <message>
        <source>Whether to show coin control features or not.</source>
        <translation>Whether to show coin control features or not.</translation>
    </message>
    <message>
<<<<<<< HEAD
        <source>Connect to the Particl network through a separate SOCKS5 proxy for Tor onion services.</source>
        <translation>Se connecter au réseau Particl par un mandataire SOCKS5 séparé pour les services onion de Tor.</translation>
=======
        <source>Connect to the Bitcoin network through a separate SOCKS5 proxy for Tor onion services.</source>
        <translation>Connect to the Bitcoin network through a separate SOCKS5 proxy for Tor onion services.</translation>
>>>>>>> 926f76cb
    </message>
    <message>
        <source>Use separate SOCKS&amp;5 proxy to reach peers via Tor onion services:</source>
        <translation>Use separate SOCKS&amp;5 proxy to reach peers via Tor onion services:</translation>
    </message>
    <message>
        <source>&amp;Third party transaction URLs</source>
        <translation>&amp;Third party transaction URLs</translation>
    </message>
    <message>
        <source>Options set in this dialog are overridden by the command line or in the configuration file:</source>
        <translation>Options set in this dialog are overridden by the command line or in the configuration file:</translation>
    </message>
    <message>
        <source>&amp;OK</source>
        <translation>&amp;OK</translation>
    </message>
    <message>
        <source>&amp;Cancel</source>
        <translation>&amp;Cancel</translation>
    </message>
    <message>
        <source>default</source>
        <translation>default</translation>
    </message>
    <message>
        <source>none</source>
        <translation>none</translation>
    </message>
    <message>
        <source>Confirm options reset</source>
        <translation>Confirm options reset</translation>
    </message>
    <message>
        <source>Client restart required to activate changes.</source>
        <translation>Client restart required to activate changes.</translation>
    </message>
    <message>
        <source>Client will be shut down. Do you want to proceed?</source>
        <translation>Client will be shut down. Do you want to proceed?</translation>
    </message>
    <message>
        <source>Configuration options</source>
        <translation>Configuration options</translation>
    </message>
    <message>
        <source>The configuration file is used to specify advanced user options which override GUI settings. Additionally, any command-line options will override this configuration file.</source>
        <translation>The configuration file is used to specify advanced user options which override GUI settings. Additionally, any command-line options will override this configuration file.</translation>
    </message>
    <message>
        <source>Error</source>
        <translation>Error</translation>
    </message>
    <message>
        <source>The configuration file could not be opened.</source>
        <translation>The configuration file could not be opened.</translation>
    </message>
    <message>
        <source>This change would require a client restart.</source>
        <translation>This change would require a client restart.</translation>
    </message>
    <message>
        <source>The supplied proxy address is invalid.</source>
        <translation>The supplied proxy address is invalid.</translation>
    </message>
</context>
<context>
    <name>OverviewPage</name>
    <message>
        <source>Form</source>
        <translation>Form</translation>
    </message>
    <message>
<<<<<<< HEAD
        <source>The displayed information may be out of date. Your wallet automatically synchronizes with the Particl network after a connection is established, but this process has not completed yet.</source>
        <translation>Les renseignements affichés peuvent être obsolètes. Votre porte-monnaie se synchronise automatiquement avec le réseau Particl dès qu’une connexion est établie, mais ce processus n’est pas encore achevé.</translation>
=======
        <source>The displayed information may be out of date. Your wallet automatically synchronizes with the Bitcoin network after a connection is established, but this process has not completed yet.</source>
        <translation>The displayed information may be out of date. Your wallet automatically synchronizes with the Bitcoin network after a connection is established, but this process has not completed yet.</translation>
>>>>>>> 926f76cb
    </message>
    <message>
        <source>Watch-only:</source>
        <translation>Watch-only:</translation>
    </message>
    <message>
        <source>Available:</source>
        <translation>Available:</translation>
    </message>
    <message>
        <source>Your current spendable balance</source>
        <translation>Your current spendable balance</translation>
    </message>
    <message>
        <source>Pending:</source>
        <translation>Pending:</translation>
    </message>
    <message>
        <source>Total of transactions that have yet to be confirmed, and do not yet count toward the spendable balance</source>
        <translation>Total of transactions that have yet to be confirmed, and do not yet count toward the spendable balance</translation>
    </message>
    <message>
        <source>Immature:</source>
        <translation>Immature:</translation>
    </message>
    <message>
        <source>Mined balance that has not yet matured</source>
        <translation>Mined balance that has not yet matured</translation>
    </message>
    <message>
        <source>Balances</source>
        <translation>Balances</translation>
    </message>
    <message>
        <source>Total:</source>
        <translation>Total:</translation>
    </message>
    <message>
        <source>Your current total balance</source>
        <translation>Your current total balance</translation>
    </message>
    <message>
        <source>Your current balance in watch-only addresses</source>
        <translation>Your current balance in watch-only addresses</translation>
    </message>
    <message>
        <source>Spendable:</source>
        <translation>Spendable:</translation>
    </message>
    <message>
        <source>Recent transactions</source>
        <translation>Recent transactions</translation>
    </message>
    <message>
        <source>Unconfirmed transactions to watch-only addresses</source>
        <translation>Unconfirmed transactions to watch-only addresses</translation>
    </message>
    <message>
        <source>Mined balance in watch-only addresses that has not yet matured</source>
        <translation>Mined balance in watch-only addresses that has not yet matured</translation>
    </message>
    <message>
        <source>Current total balance in watch-only addresses</source>
        <translation>Current total balance in watch-only addresses</translation>
    </message>
    <message>
        <source>Privacy mode activated for the Overview tab. To unmask the values, uncheck Settings-&gt;Mask values.</source>
        <translation>Privacy mode activated for the Overview tab. To unmask the values, uncheck Settings-&gt;Mask values.</translation>
    </message>
</context>
<context>
    <name>PSBTOperationsDialog</name>
    <message>
        <source>Dialog</source>
        <translation>Dialog</translation>
    </message>
    <message>
        <source>Sign Tx</source>
        <translation>Sign Tx</translation>
    </message>
    <message>
        <source>Broadcast Tx</source>
        <translation>Broadcast Tx</translation>
    </message>
    <message>
        <source>Copy to Clipboard</source>
        <translation>Copy to Clipboard</translation>
    </message>
    <message>
        <source>Save...</source>
        <translation>Save...</translation>
    </message>
    <message>
        <source>Close</source>
        <translation>Close</translation>
    </message>
    <message>
        <source>Failed to load transaction: %1</source>
        <translation>Failed to load transaction: %1</translation>
    </message>
    <message>
        <source>Failed to sign transaction: %1</source>
        <translation>Failed to sign transaction: %1</translation>
    </message>
    <message>
        <source>Could not sign any more inputs.</source>
        <translation>Could not sign any more inputs.</translation>
    </message>
    <message>
        <source>Signed %1 inputs, but more signatures are still required.</source>
        <translation>Signed %1 inputs, but more signatures are still required.</translation>
    </message>
    <message>
        <source>Signed transaction successfully. Transaction is ready to broadcast.</source>
        <translation>Signed transaction successfully. Transaction is ready to broadcast.</translation>
    </message>
    <message>
        <source>Unknown error processing transaction.</source>
        <translation>Unknown error processing transaction.</translation>
    </message>
    <message>
        <source>Transaction broadcast successfully! Transaction ID: %1</source>
        <translation>Transaction broadcast successfully! Transaction ID: %1</translation>
    </message>
    <message>
        <source>Transaction broadcast failed: %1</source>
        <translation>Transaction broadcast failed: %1</translation>
    </message>
    <message>
        <source>PSBT copied to clipboard.</source>
        <translation>PSBT copied to clipboard.</translation>
    </message>
    <message>
        <source>Save Transaction Data</source>
        <translation>Save Transaction Data</translation>
    </message>
    <message>
        <source>Partially Signed Transaction (Binary) (*.psbt)</source>
        <translation>Partially Signed Transaction (Binary) (*.psbt)</translation>
    </message>
    <message>
        <source>PSBT saved to disk.</source>
        <translation>PSBT saved to disk.</translation>
    </message>
    <message>
        <source> * Sends %1 to %2</source>
        <translation> * Sends %1 to %2</translation>
    </message>
    <message>
        <source>Unable to calculate transaction fee or total transaction amount.</source>
        <translation>Unable to calculate transaction fee or total transaction amount.</translation>
    </message>
    <message>
        <source>Pays transaction fee: </source>
        <translation>Pays transaction fee: </translation>
    </message>
    <message>
        <source>Total Amount</source>
        <translation>Total Amount</translation>
    </message>
    <message>
        <source>or</source>
        <translation>or</translation>
    </message>
    <message>
        <source>Transaction has %1 unsigned inputs.</source>
        <translation>Transaction has %1 unsigned inputs.</translation>
    </message>
    <message>
        <source>Transaction is missing some information about inputs.</source>
        <translation>Transaction is missing some information about inputs.</translation>
    </message>
    <message>
        <source>Transaction still needs signature(s).</source>
        <translation>Transaction still needs signature(s).</translation>
    </message>
    <message>
        <source>(But this wallet cannot sign transactions.)</source>
        <translation>(But this wallet cannot sign transactions.)</translation>
    </message>
    <message>
        <source>(But this wallet does not have the right keys.)</source>
        <translation>(But this wallet does not have the right keys.)</translation>
    </message>
    <message>
        <source>Transaction is fully signed and ready for broadcast.</source>
        <translation>Transaction is fully signed and ready for broadcast.</translation>
    </message>
    <message>
        <source>Transaction status is unknown.</source>
        <translation>Transaction status is unknown.</translation>
    </message>
</context>
<context>
    <name>PaymentServer</name>
    <message>
        <source>Payment request error</source>
        <translation>Payment request error</translation>
    </message>
    <message>
<<<<<<< HEAD
        <source>Cannot start particl: click-to-pay handler</source>
        <translation>Impossible de démarrer le gestionnaire de cliquer-pour-payer particl:</translation>
=======
        <source>Cannot start bitcoin: click-to-pay handler</source>
        <translation>Cannot start bitcoin: click-to-pay handler</translation>
>>>>>>> 926f76cb
    </message>
    <message>
        <source>URI handling</source>
        <translation>URI handling</translation>
    </message>
    <message>
<<<<<<< HEAD
        <source>'particl://' is not a valid URI. Use 'particl:' instead.</source>
        <translation>'particl://' n’est pas une URI valide. Utilisez plutôt 'particl:'.</translation>
=======
        <source>'bitcoin://' is not a valid URI. Use 'bitcoin:' instead.</source>
        <translation>'bitcoin://' is not a valid URI. Use 'bitcoin:' instead.</translation>
>>>>>>> 926f76cb
    </message>
    <message>
        <source>Cannot process payment request because BIP70 is not supported.</source>
        <translation>Cannot process payment request because BIP70 is not supported.</translation>
    </message>
    <message>
        <source>Due to widespread security flaws in BIP70 it's strongly recommended that any merchant instructions to switch wallets be ignored.</source>
        <translation>Due to widespread security flaws in BIP70 it's strongly recommended that any merchant instructions to switch wallets be ignored.</translation>
    </message>
    <message>
        <source>If you are receiving this error you should request the merchant provide a BIP21 compatible URI.</source>
        <translation>If you are receiving this error you should request the merchant provide a BIP21 compatible URI.</translation>
    </message>
    <message>
        <source>Invalid payment address %1</source>
        <translation>Invalid payment address %1</translation>
    </message>
    <message>
<<<<<<< HEAD
        <source>URI cannot be parsed! This can be caused by an invalid Particl address or malformed URI parameters.</source>
        <translation>L’URI ne peut pas être analysée. Cela peut être causé par une adresse Particl invalide ou par des paramètres d’URI mal formés.</translation>
=======
        <source>URI cannot be parsed! This can be caused by an invalid Bitcoin address or malformed URI parameters.</source>
        <translation>URI cannot be parsed! This can be caused by an invalid Bitcoin address or malformed URI parameters.</translation>
>>>>>>> 926f76cb
    </message>
    <message>
        <source>Payment request file handling</source>
        <translation>Payment request file handling</translation>
    </message>
</context>
<context>
    <name>PeerTableModel</name>
    <message>
        <source>User Agent</source>
        <translation>User Agent</translation>
    </message>
    <message>
        <source>Node/Service</source>
        <translation>Node/Service</translation>
    </message>
    <message>
        <source>NodeId</source>
        <translation>NodeId</translation>
    </message>
    <message>
        <source>Ping</source>
        <translation>Ping</translation>
    </message>
    <message>
        <source>Sent</source>
        <translation>Sent</translation>
    </message>
    <message>
        <source>Received</source>
        <translation>Received</translation>
    </message>
</context>
<context>
    <name>QObject</name>
    <message>
        <source>Amount</source>
        <translation>Amount</translation>
    </message>
    <message>
<<<<<<< HEAD
        <source>Enter a Particl address (e.g. %1)</source>
        <translation>Saisissez une adresse Particl (p. ex. %1)</translation>
=======
        <source>Enter a Bitcoin address (e.g. %1)</source>
        <translation>Enter a Bitcoin address (e.g. %1)</translation>
>>>>>>> 926f76cb
    </message>
    <message>
        <source>%1 d</source>
        <translation>%1 d</translation>
    </message>
    <message>
        <source>%1 h</source>
        <translation>%1 h</translation>
    </message>
    <message>
        <source>%1 m</source>
        <translation>%1 m</translation>
    </message>
    <message>
        <source>%1 s</source>
        <translation>%1 s</translation>
    </message>
    <message>
        <source>None</source>
        <translation>None</translation>
    </message>
    <message>
        <source>N/A</source>
        <translation>N/A</translation>
    </message>
    <message>
        <source>%1 ms</source>
        <translation>%1 ms</translation>
    </message>
    <message numerus="yes">
        <source>%n second(s)</source>
        <translation><numerusform>%n second</numerusform><numerusform>%n seconds</numerusform></translation>
    </message>
    <message numerus="yes">
        <source>%n minute(s)</source>
        <translation><numerusform>%n minute</numerusform><numerusform>%n minutes</numerusform></translation>
    </message>
    <message numerus="yes">
        <source>%n hour(s)</source>
        <translation><numerusform>%n hour</numerusform><numerusform>%n hours</numerusform></translation>
    </message>
    <message numerus="yes">
        <source>%n day(s)</source>
        <translation><numerusform>%n day</numerusform><numerusform>%n days</numerusform></translation>
    </message>
    <message numerus="yes">
        <source>%n week(s)</source>
        <translation><numerusform>%n week</numerusform><numerusform>%n weeks</numerusform></translation>
    </message>
    <message>
        <source>%1 and %2</source>
        <translation>%1 and %2</translation>
    </message>
    <message numerus="yes">
        <source>%n year(s)</source>
        <translation><numerusform>%n year</numerusform><numerusform>%n years</numerusform></translation>
    </message>
    <message>
        <source>%1 B</source>
        <translation>%1 B</translation>
    </message>
    <message>
        <source>%1 KB</source>
        <translation>%1 KB</translation>
    </message>
    <message>
        <source>%1 MB</source>
        <translation>%1 MB</translation>
    </message>
    <message>
        <source>%1 GB</source>
        <translation>%1 GB</translation>
    </message>
    <message>
        <source>Error: Specified data directory "%1" does not exist.</source>
        <translation>Error: Specified data directory "%1" does not exist.</translation>
    </message>
    <message>
        <source>Error: Cannot parse configuration file: %1.</source>
        <translation>Error: Cannot parse configuration file: %1.</translation>
    </message>
    <message>
        <source>Error: %1</source>
        <translation>Error: %1</translation>
    </message>
    <message>
        <source>Error initializing settings: %1</source>
        <translation>Error initializing settings: %1</translation>
    </message>
    <message>
        <source>%1 didn't yet exit safely...</source>
        <translation>%1 didn't yet exit safely...</translation>
    </message>
    <message>
        <source>unknown</source>
        <translation>unknown</translation>
    </message>
</context>
<context>
    <name>QRImageWidget</name>
    <message>
        <source>&amp;Save Image...</source>
        <translation>&amp;Save Image...</translation>
    </message>
    <message>
        <source>&amp;Copy Image</source>
        <translation>&amp;Copy Image</translation>
    </message>
    <message>
        <source>Resulting URI too long, try to reduce the text for label / message.</source>
        <translation>Resulting URI too long, try to reduce the text for label / message.</translation>
    </message>
    <message>
        <source>Error encoding URI into QR Code.</source>
        <translation>Error encoding URI into QR Code.</translation>
    </message>
    <message>
        <source>QR code support not available.</source>
        <translation>QR code support not available.</translation>
    </message>
    <message>
        <source>Save QR Code</source>
        <translation>Save QR Code</translation>
    </message>
    <message>
        <source>PNG Image (*.png)</source>
        <translation>PNG Image (*.png)</translation>
    </message>
</context>
<context>
    <name>RPCConsole</name>
    <message>
        <source>N/A</source>
        <translation>N/A</translation>
    </message>
    <message>
        <source>Client version</source>
        <translation>Client version</translation>
    </message>
    <message>
        <source>&amp;Information</source>
        <translation>&amp;Information</translation>
    </message>
    <message>
        <source>General</source>
        <translation>General</translation>
    </message>
    <message>
        <source>Using BerkeleyDB version</source>
        <translation>Using BerkeleyDB version</translation>
    </message>
    <message>
        <source>Datadir</source>
        <translation>Datadir</translation>
    </message>
    <message>
        <source>To specify a non-default location of the data directory use the '%1' option.</source>
        <translation>To specify a non-default location of the data directory use the '%1' option.</translation>
    </message>
    <message>
        <source>Blocksdir</source>
        <translation>Blocksdir</translation>
    </message>
    <message>
        <source>To specify a non-default location of the blocks directory use the '%1' option.</source>
        <translation>To specify a non-default location of the blocks directory use the '%1' option.</translation>
    </message>
    <message>
        <source>Startup time</source>
        <translation>Startup time</translation>
    </message>
    <message>
        <source>Network</source>
        <translation>Network</translation>
    </message>
    <message>
        <source>Name</source>
        <translation>Name</translation>
    </message>
    <message>
        <source>Number of connections</source>
        <translation>Number of connections</translation>
    </message>
    <message>
        <source>Block chain</source>
        <translation>Block chain</translation>
    </message>
    <message>
        <source>Memory Pool</source>
        <translation>Memory Pool</translation>
    </message>
    <message>
        <source>Current number of transactions</source>
        <translation>Current number of transactions</translation>
    </message>
    <message>
        <source>Memory usage</source>
        <translation>Memory usage</translation>
    </message>
    <message>
        <source>Wallet: </source>
        <translation>Wallet: </translation>
    </message>
    <message>
        <source>(none)</source>
        <translation>(none)</translation>
    </message>
    <message>
        <source>&amp;Reset</source>
        <translation>&amp;Reset</translation>
    </message>
    <message>
        <source>Received</source>
        <translation>Received</translation>
    </message>
    <message>
        <source>Sent</source>
        <translation>Sent</translation>
    </message>
    <message>
        <source>&amp;Peers</source>
        <translation>&amp;Peers</translation>
    </message>
    <message>
        <source>Banned peers</source>
        <translation>Banned peers</translation>
    </message>
    <message>
        <source>Select a peer to view detailed information.</source>
        <translation>Select a peer to view detailed information.</translation>
    </message>
    <message>
        <source>Direction</source>
        <translation>Direction</translation>
    </message>
    <message>
        <source>Version</source>
        <translation>Version</translation>
    </message>
    <message>
        <source>Starting Block</source>
        <translation>Starting Block</translation>
    </message>
    <message>
        <source>Synced Headers</source>
        <translation>Synced Headers</translation>
    </message>
    <message>
        <source>Synced Blocks</source>
        <translation>Synced Blocks</translation>
    </message>
    <message>
        <source>The mapped Autonomous System used for diversifying peer selection.</source>
        <translation>The mapped Autonomous System used for diversifying peer selection.</translation>
    </message>
    <message>
        <source>Mapped AS</source>
        <translation>Mapped AS</translation>
    </message>
    <message>
        <source>User Agent</source>
        <translation>User Agent</translation>
    </message>
    <message>
        <source>Node window</source>
        <translation>Node window</translation>
    </message>
    <message>
        <source>Current block height</source>
        <translation>Current block height</translation>
    </message>
    <message>
        <source>Open the %1 debug log file from the current data directory. This can take a few seconds for large log files.</source>
        <translation>Open the %1 debug log file from the current data directory. This can take a few seconds for large log files.</translation>
    </message>
    <message>
        <source>Decrease font size</source>
        <translation>Decrease font size</translation>
    </message>
    <message>
        <source>Increase font size</source>
        <translation>Increase font size</translation>
    </message>
    <message>
        <source>Permissions</source>
        <translation>Permissions</translation>
    </message>
    <message>
        <source>Services</source>
        <translation>Services</translation>
    </message>
    <message>
        <source>Connection Time</source>
        <translation>Connection Time</translation>
    </message>
    <message>
        <source>Last Send</source>
        <translation>Last Send</translation>
    </message>
    <message>
        <source>Last Receive</source>
        <translation>Last Receive</translation>
    </message>
    <message>
        <source>Ping Time</source>
        <translation>Ping Time</translation>
    </message>
    <message>
        <source>The duration of a currently outstanding ping.</source>
        <translation>The duration of a currently outstanding ping.</translation>
    </message>
    <message>
        <source>Ping Wait</source>
        <translation>Ping Wait</translation>
    </message>
    <message>
        <source>Min Ping</source>
        <translation>Min Ping</translation>
    </message>
    <message>
        <source>Time Offset</source>
        <translation>Time Offset</translation>
    </message>
    <message>
        <source>Last block time</source>
        <translation>Last block time</translation>
    </message>
    <message>
        <source>&amp;Open</source>
        <translation>&amp;Open</translation>
    </message>
    <message>
        <source>&amp;Console</source>
        <translation>&amp;Console</translation>
    </message>
    <message>
        <source>&amp;Network Traffic</source>
        <translation>&amp;Network Traffic</translation>
    </message>
    <message>
        <source>Totals</source>
        <translation>Totals</translation>
    </message>
    <message>
        <source>In:</source>
        <translation>In:</translation>
    </message>
    <message>
        <source>Out:</source>
        <translation>Out:</translation>
    </message>
    <message>
        <source>Debug log file</source>
        <translation>Debug log file</translation>
    </message>
    <message>
        <source>Clear console</source>
        <translation>Clear console</translation>
    </message>
    <message>
        <source>1 &amp;hour</source>
        <translation>1 &amp;hour</translation>
    </message>
    <message>
        <source>1 &amp;day</source>
        <translation>1 &amp;day</translation>
    </message>
    <message>
        <source>1 &amp;week</source>
        <translation>1 &amp;week</translation>
    </message>
    <message>
        <source>1 &amp;year</source>
        <translation>1 &amp;year</translation>
    </message>
    <message>
        <source>&amp;Disconnect</source>
        <translation>&amp;Disconnect</translation>
    </message>
    <message>
        <source>Ban for</source>
        <translation>Ban for</translation>
    </message>
    <message>
        <source>&amp;Unban</source>
        <translation>&amp;Unban</translation>
    </message>
    <message>
        <source>Welcome to the %1 RPC console.</source>
        <translation>Welcome to the %1 RPC console.</translation>
    </message>
    <message>
        <source>Use up and down arrows to navigate history, and %1 to clear screen.</source>
        <translation>Use up and down arrows to navigate history, and %1 to clear screen.</translation>
    </message>
    <message>
        <source>Type %1 for an overview of available commands.</source>
        <translation>Type %1 for an overview of available commands.</translation>
    </message>
    <message>
        <source>For more information on using this console type %1.</source>
        <translation>For more information on using this console type %1.</translation>
    </message>
    <message>
        <source>WARNING: Scammers have been active, telling users to type commands here, stealing their wallet contents. Do not use this console without fully understanding the ramifications of a command.</source>
        <translation>WARNING: Scammers have been active, telling users to type commands here, stealing their wallet contents. Do not use this console without fully understanding the ramifications of a command.</translation>
    </message>
    <message>
        <source>Network activity disabled</source>
        <translation>Network activity disabled</translation>
    </message>
    <message>
        <source>Executing command without any wallet</source>
        <translation>Executing command without any wallet</translation>
    </message>
    <message>
        <source>Executing command using "%1" wallet</source>
        <translation>Executing command using "%1" wallet</translation>
    </message>
    <message>
        <source>(node id: %1)</source>
        <translation>(node id: %1)</translation>
    </message>
    <message>
        <source>via %1</source>
        <translation>via %1</translation>
    </message>
    <message>
        <source>never</source>
        <translation>never</translation>
    </message>
    <message>
        <source>Inbound</source>
        <translation>Inbound</translation>
    </message>
    <message>
        <source>Outbound</source>
        <translation>Outbound</translation>
    </message>
    <message>
        <source>Unknown</source>
        <translation>Unknown</translation>
    </message>
</context>
<context>
    <name>ReceiveCoinsDialog</name>
    <message>
        <source>&amp;Amount:</source>
        <translation>&amp;Amount:</translation>
    </message>
    <message>
        <source>&amp;Label:</source>
        <translation>&amp;Label:</translation>
    </message>
    <message>
        <source>&amp;Message:</source>
        <translation>&amp;Message:</translation>
    </message>
    <message>
<<<<<<< HEAD
        <source>An optional message to attach to the payment request, which will be displayed when the request is opened. Note: The message will not be sent with the payment over the Particl network.</source>
        <translation>Un message facultatif à joindre à la demande de paiement et qui sera affiché à l’ouverture de celle-ci. Note : Le message ne sera pas envoyé avec le paiement par le réseau Particl.</translation>
=======
        <source>An optional message to attach to the payment request, which will be displayed when the request is opened. Note: The message will not be sent with the payment over the Bitcoin network.</source>
        <translation>An optional message to attach to the payment request, which will be displayed when the request is opened. Note: The message will not be sent with the payment over the Bitcoin network.</translation>
>>>>>>> 926f76cb
    </message>
    <message>
        <source>An optional label to associate with the new receiving address.</source>
        <translation>An optional label to associate with the new receiving address.</translation>
    </message>
    <message>
        <source>Use this form to request payments. All fields are &lt;b&gt;optional&lt;/b&gt;.</source>
        <translation>Use this form to request payments. All fields are &lt;b&gt;optional&lt;/b&gt;.</translation>
    </message>
    <message>
        <source>An optional amount to request. Leave this empty or zero to not request a specific amount.</source>
        <translation>An optional amount to request. Leave this empty or zero to not request a specific amount.</translation>
    </message>
    <message>
        <source>An optional label to associate with the new receiving address (used by you to identify an invoice).  It is also attached to the payment request.</source>
        <translation>An optional label to associate with the new receiving address (used by you to identify an invoice).  It is also attached to the payment request.</translation>
    </message>
    <message>
        <source>An optional message that is attached to the payment request and may be displayed to the sender.</source>
        <translation>An optional message that is attached to the payment request and may be displayed to the sender.</translation>
    </message>
    <message>
        <source>&amp;Create new receiving address</source>
        <translation>&amp;Create new receiving address</translation>
    </message>
    <message>
        <source>Clear all fields of the form.</source>
        <translation>Clear all fields of the form.</translation>
    </message>
    <message>
        <source>Clear</source>
        <translation>Clear</translation>
    </message>
    <message>
        <source>Native segwit addresses (aka Bech32 or BIP-173) reduce your transaction fees later on and offer better protection against typos, but old wallets don't support them. When unchecked, an address compatible with older wallets will be created instead.</source>
        <translation>Native segwit addresses (aka Bech32 or BIP-173) reduce your transaction fees later on and offer better protection against typos, but old wallets don't support them. When unchecked, an address compatible with older wallets will be created instead.</translation>
    </message>
    <message>
        <source>Generate native segwit (Bech32) address</source>
        <translation>Generate native segwit (Bech32) address</translation>
    </message>
    <message>
        <source>Requested payments history</source>
        <translation>Requested payments history</translation>
    </message>
    <message>
        <source>Show the selected request (does the same as double clicking an entry)</source>
        <translation>Show the selected request (does the same as double clicking an entry)</translation>
    </message>
    <message>
        <source>Show</source>
        <translation>Show</translation>
    </message>
    <message>
        <source>Remove the selected entries from the list</source>
        <translation>Remove the selected entries from the list</translation>
    </message>
    <message>
        <source>Remove</source>
        <translation>Remove</translation>
    </message>
    <message>
        <source>Copy URI</source>
        <translation>Copy URI</translation>
    </message>
    <message>
        <source>Copy label</source>
        <translation>Copy label</translation>
    </message>
    <message>
        <source>Copy message</source>
        <translation>Copy message</translation>
    </message>
    <message>
        <source>Copy amount</source>
        <translation>Copy amount</translation>
    </message>
    <message>
        <source>Could not unlock wallet.</source>
        <translation>Could not unlock wallet.</translation>
    </message>
    <message>
        <source>Could not generate new %1 address</source>
        <translation>Could not generate new %1 address</translation>
    </message>
</context>
<context>
    <name>ReceiveRequestDialog</name>
    <message>
        <source>Request payment to ...</source>
        <translation>Request payment to ...</translation>
    </message>
    <message>
        <source>Address:</source>
        <translation>Address:</translation>
    </message>
    <message>
        <source>Amount:</source>
        <translation>Amount:</translation>
    </message>
    <message>
        <source>Label:</source>
        <translation>Label:</translation>
    </message>
    <message>
        <source>Message:</source>
        <translation>Message:</translation>
    </message>
    <message>
        <source>Wallet:</source>
        <translation>Wallet:</translation>
    </message>
    <message>
        <source>Copy &amp;URI</source>
        <translation>Copy &amp;URI</translation>
    </message>
    <message>
        <source>Copy &amp;Address</source>
        <translation>Copy &amp;Address</translation>
    </message>
    <message>
        <source>&amp;Save Image...</source>
        <translation>&amp;Save Image...</translation>
    </message>
    <message>
        <source>Request payment to %1</source>
        <translation>Request payment to %1</translation>
    </message>
    <message>
        <source>Payment information</source>
        <translation>Payment information</translation>
    </message>
</context>
<context>
    <name>RecentRequestsTableModel</name>
    <message>
        <source>Date</source>
        <translation>Date</translation>
    </message>
    <message>
        <source>Label</source>
        <translation>Label</translation>
    </message>
    <message>
        <source>Message</source>
        <translation>Message</translation>
    </message>
    <message>
        <source>(no label)</source>
        <translation>(no label)</translation>
    </message>
    <message>
        <source>(no message)</source>
        <translation>(no message)</translation>
    </message>
    <message>
        <source>(no amount requested)</source>
        <translation>(no amount requested)</translation>
    </message>
    <message>
        <source>Requested</source>
        <translation>Requested</translation>
    </message>
</context>
<context>
    <name>SendCoinsDialog</name>
    <message>
        <source>Send Coins</source>
        <translation>Send Coins</translation>
    </message>
    <message>
        <source>Coin Control Features</source>
        <translation>Coin Control Features</translation>
    </message>
    <message>
        <source>Inputs...</source>
        <translation>Inputs...</translation>
    </message>
    <message>
        <source>automatically selected</source>
        <translation>automatically selected</translation>
    </message>
    <message>
        <source>Insufficient funds!</source>
        <translation>Insufficient funds!</translation>
    </message>
    <message>
        <source>Quantity:</source>
        <translation>Quantity:</translation>
    </message>
    <message>
        <source>Bytes:</source>
        <translation>Bytes:</translation>
    </message>
    <message>
        <source>Amount:</source>
        <translation>Amount:</translation>
    </message>
    <message>
        <source>Fee:</source>
        <translation>Fee:</translation>
    </message>
    <message>
        <source>After Fee:</source>
        <translation>After Fee:</translation>
    </message>
    <message>
        <source>Change:</source>
        <translation>Change:</translation>
    </message>
    <message>
        <source>If this is activated, but the change address is empty or invalid, change will be sent to a newly generated address.</source>
        <translation>If this is activated, but the change address is empty or invalid, change will be sent to a newly generated address.</translation>
    </message>
    <message>
        <source>Custom change address</source>
        <translation>Custom change address</translation>
    </message>
    <message>
        <source>Transaction Fee:</source>
        <translation>Transaction Fee:</translation>
    </message>
    <message>
        <source>Choose...</source>
        <translation>Choose...</translation>
    </message>
    <message>
        <source>Using the fallbackfee can result in sending a transaction that will take several hours or days (or never) to confirm. Consider choosing your fee manually or wait until you have validated the complete chain.</source>
        <translation>Using the fallbackfee can result in sending a transaction that will take several hours or days (or never) to confirm. Consider choosing your fee manually or wait until you have validated the complete chain.</translation>
    </message>
    <message>
        <source>Warning: Fee estimation is currently not possible.</source>
        <translation>Warning: Fee estimation is currently not possible.</translation>
    </message>
    <message>
        <source>Specify a custom fee per kB (1,000 bytes) of the transaction's virtual size.

Note:  Since the fee is calculated on a per-byte basis, a fee of "100 satoshis per kB" for a transaction size of 500 bytes (half of 1 kB) would ultimately yield a fee of only 50 satoshis.</source>
        <translation>Specify a custom fee per kB (1,000 bytes) of the transaction's virtual size.

Note:  Since the fee is calculated on a per-byte basis, a fee of "100 satoshis per kB" for a transaction size of 500 bytes (half of 1 kB) would ultimately yield a fee of only 50 satoshis.</translation>
    </message>
    <message>
        <source>per kilobyte</source>
        <translation>per kilobyte</translation>
    </message>
    <message>
        <source>Hide</source>
        <translation>Hide</translation>
    </message>
    <message>
        <source>Recommended:</source>
        <translation>Recommended:</translation>
    </message>
    <message>
        <source>Custom:</source>
        <translation>Custom:</translation>
    </message>
    <message>
        <source>(Smart fee not initialized yet. This usually takes a few blocks...)</source>
        <translation>(Smart fee not initialized yet. This usually takes a few blocks...)</translation>
    </message>
    <message>
        <source>Send to multiple recipients at once</source>
        <translation>Send to multiple recipients at once</translation>
    </message>
    <message>
        <source>Add &amp;Recipient</source>
        <translation>Add &amp;Recipient</translation>
    </message>
    <message>
        <source>Clear all fields of the form.</source>
        <translation>Clear all fields of the form.</translation>
    </message>
    <message>
        <source>Dust:</source>
        <translation>Dust:</translation>
    </message>
    <message>
        <source>Hide transaction fee settings</source>
        <translation>Hide transaction fee settings</translation>
    </message>
    <message>
<<<<<<< HEAD
        <source>When there is less transaction volume than space in the blocks, miners as well as relaying nodes may enforce a minimum fee. Paying only this minimum fee is just fine, but be aware that this can result in a never confirming transaction once there is more demand for particl transactions than the network can process.</source>
        <translation>Quand le volume des transactions est inférieur à l’espace dans les blocs, les mineurs et les nœuds de relais peuvent imposer des frais minimaux. Il est correct de payer ces frais minimaux, mais soyez conscient que cette transaction pourrait n’être jamais confirmée si la demande en transactions de particl dépassait la capacité de traitement du réseau.</translation>
=======
        <source>When there is less transaction volume than space in the blocks, miners as well as relaying nodes may enforce a minimum fee. Paying only this minimum fee is just fine, but be aware that this can result in a never confirming transaction once there is more demand for bitcoin transactions than the network can process.</source>
        <translation>When there is less transaction volume than space in the blocks, miners as well as relaying nodes may enforce a minimum fee. Paying only this minimum fee is just fine, but be aware that this can result in a never confirming transaction once there is more demand for bitcoin transactions than the network can process.</translation>
>>>>>>> 926f76cb
    </message>
    <message>
        <source>A too low fee might result in a never confirming transaction (read the tooltip)</source>
        <translation>A too low fee might result in a never confirming transaction (read the tooltip)</translation>
    </message>
    <message>
        <source>Confirmation time target:</source>
        <translation>Confirmation time target:</translation>
    </message>
    <message>
        <source>Enable Replace-By-Fee</source>
        <translation>Enable Replace-By-Fee</translation>
    </message>
    <message>
        <source>With Replace-By-Fee (BIP-125) you can increase a transaction's fee after it is sent. Without this, a higher fee may be recommended to compensate for increased transaction delay risk.</source>
        <translation>With Replace-By-Fee (BIP-125) you can increase a transaction's fee after it is sent. Without this, a higher fee may be recommended to compensate for increased transaction delay risk.</translation>
    </message>
    <message>
        <source>Clear &amp;All</source>
        <translation>Clear &amp;All</translation>
    </message>
    <message>
        <source>Balance:</source>
        <translation>Balance:</translation>
    </message>
    <message>
        <source>Confirm the send action</source>
        <translation>Confirm the send action</translation>
    </message>
    <message>
        <source>S&amp;end</source>
        <translation>S&amp;end</translation>
    </message>
    <message>
        <source>Copy quantity</source>
        <translation>Copy quantity</translation>
    </message>
    <message>
        <source>Copy amount</source>
        <translation>Copy amount</translation>
    </message>
    <message>
        <source>Copy fee</source>
        <translation>Copy fee</translation>
    </message>
    <message>
        <source>Copy after fee</source>
        <translation>Copy after fee</translation>
    </message>
    <message>
        <source>Copy bytes</source>
        <translation>Copy bytes</translation>
    </message>
    <message>
        <source>Copy dust</source>
        <translation>Copy dust</translation>
    </message>
    <message>
        <source>Copy change</source>
        <translation>Copy change</translation>
    </message>
    <message>
        <source>%1 (%2 blocks)</source>
        <translation>%1 (%2 blocks)</translation>
    </message>
    <message>
        <source>Cr&amp;eate Unsigned</source>
        <translation>Cr&amp;eate Unsigned</translation>
    </message>
    <message>
<<<<<<< HEAD
        <source>Creates a Partially Signed Particl Transaction (PSBT) for use with e.g. an offline %1 wallet, or a PSBT-compatible hardware wallet.</source>
        <translation>Crée une transaction Particl signée partiellement (TBSP) à utiliser, par exemple, avec un porte-monnaie %1 hors ligne ou avec un porte-monnaie matériel compatible TBSP.</translation>
=======
        <source>Creates a Partially Signed Bitcoin Transaction (PSBT) for use with e.g. an offline %1 wallet, or a PSBT-compatible hardware wallet.</source>
        <translation>Creates a Partially Signed Bitcoin Transaction (PSBT) for use with e.g. an offline %1 wallet, or a PSBT-compatible hardware wallet.</translation>
>>>>>>> 926f76cb
    </message>
    <message>
        <source> from wallet '%1'</source>
        <translation> from wallet '%1'</translation>
    </message>
    <message>
        <source>%1 to '%2'</source>
        <translation>%1 to '%2'</translation>
    </message>
    <message>
        <source>%1 to %2</source>
        <translation>%1 to %2</translation>
    </message>
    <message>
        <source>Do you want to draft this transaction?</source>
        <translation>Do you want to draft this transaction?</translation>
    </message>
    <message>
        <source>Are you sure you want to send?</source>
        <translation>Are you sure you want to send?</translation>
    </message>
    <message>
        <source>Create Unsigned</source>
        <translation>Create Unsigned</translation>
    </message>
    <message>
        <source>Save Transaction Data</source>
        <translation>Save Transaction Data</translation>
    </message>
    <message>
        <source>Partially Signed Transaction (Binary) (*.psbt)</source>
        <translation>Partially Signed Transaction (Binary) (*.psbt)</translation>
    </message>
    <message>
        <source>PSBT saved</source>
        <translation>PSBT saved</translation>
    </message>
    <message>
        <source>or</source>
        <translation>or</translation>
    </message>
    <message>
        <source>You can increase the fee later (signals Replace-By-Fee, BIP-125).</source>
        <translation>You can increase the fee later (signals Replace-By-Fee, BIP-125).</translation>
    </message>
    <message>
<<<<<<< HEAD
        <source>Please, review your transaction proposal. This will produce a Partially Signed Particl Transaction (PSBT) which you can save or copy and then sign with e.g. an offline %1 wallet, or a PSBT-compatible hardware wallet.</source>
        <translation>Veuillez réviser votre proposition de transaction. Une transaction Particl partiellement signée (TBSP) sera produite, que vous pourrez enregistrer ou copier puis signer avec, par exemple, un porte-monnaie %1 hors ligne ou avec un porte-monnaie matériel compatible TBSP.</translation>
=======
        <source>Please, review your transaction proposal. This will produce a Partially Signed Bitcoin Transaction (PSBT) which you can save or copy and then sign with e.g. an offline %1 wallet, or a PSBT-compatible hardware wallet.</source>
        <translation>Please, review your transaction proposal. This will produce a Partially Signed Bitcoin Transaction (PSBT) which you can save or copy and then sign with e.g. an offline %1 wallet, or a PSBT-compatible hardware wallet.</translation>
>>>>>>> 926f76cb
    </message>
    <message>
        <source>Please, review your transaction.</source>
        <translation>Please, review your transaction.</translation>
    </message>
    <message>
        <source>Transaction fee</source>
        <translation>Transaction fee</translation>
    </message>
    <message>
        <source>Not signalling Replace-By-Fee, BIP-125.</source>
        <translation>Not signalling Replace-By-Fee, BIP-125.</translation>
    </message>
    <message>
        <source>Total Amount</source>
        <translation>Total Amount</translation>
    </message>
    <message>
        <source>To review recipient list click "Show Details..."</source>
        <translation>To review recipient list click "Show Details..."</translation>
    </message>
    <message>
        <source>Confirm send coins</source>
        <translation>Confirm send coins</translation>
    </message>
    <message>
        <source>Confirm transaction proposal</source>
        <translation>Confirm transaction proposal</translation>
    </message>
    <message>
        <source>Send</source>
        <translation>Send</translation>
    </message>
    <message>
        <source>Watch-only balance:</source>
        <translation>Watch-only balance:</translation>
    </message>
    <message>
        <source>The recipient address is not valid. Please recheck.</source>
        <translation>The recipient address is not valid. Please recheck.</translation>
    </message>
    <message>
        <source>The amount to pay must be larger than 0.</source>
        <translation>The amount to pay must be larger than 0.</translation>
    </message>
    <message>
        <source>The amount exceeds your balance.</source>
        <translation>The amount exceeds your balance.</translation>
    </message>
    <message>
        <source>The total exceeds your balance when the %1 transaction fee is included.</source>
        <translation>The total exceeds your balance when the %1 transaction fee is included.</translation>
    </message>
    <message>
        <source>Duplicate address found: addresses should only be used once each.</source>
        <translation>Duplicate address found: addresses should only be used once each.</translation>
    </message>
    <message>
        <source>Transaction creation failed!</source>
        <translation>Transaction creation failed!</translation>
    </message>
    <message>
        <source>A fee higher than %1 is considered an absurdly high fee.</source>
        <translation>A fee higher than %1 is considered an absurdly high fee.</translation>
    </message>
    <message>
        <source>Payment request expired.</source>
        <translation>Payment request expired.</translation>
    </message>
    <message numerus="yes">
        <source>Estimated to begin confirmation within %n block(s).</source>
        <translation><numerusform>Estimated to begin confirmation within %n block.</numerusform><numerusform>Estimated to begin confirmation within %n blocks.</numerusform></translation>
    </message>
    <message>
<<<<<<< HEAD
        <source>Warning: Invalid Particl address</source>
        <translation>Avertissement : L’adresse Particl est invalide</translation>
=======
        <source>Warning: Invalid Bitcoin address</source>
        <translation>Warning: Invalid Bitcoin address</translation>
>>>>>>> 926f76cb
    </message>
    <message>
        <source>Warning: Unknown change address</source>
        <translation>Warning: Unknown change address</translation>
    </message>
    <message>
        <source>Confirm custom change address</source>
        <translation>Confirm custom change address</translation>
    </message>
    <message>
        <source>The address you selected for change is not part of this wallet. Any or all funds in your wallet may be sent to this address. Are you sure?</source>
        <translation>The address you selected for change is not part of this wallet. Any or all funds in your wallet may be sent to this address. Are you sure?</translation>
    </message>
    <message>
        <source>(no label)</source>
        <translation>(no label)</translation>
    </message>
</context>
<context>
    <name>SendCoinsEntry</name>
    <message>
        <source>A&amp;mount:</source>
        <translation>A&amp;mount:</translation>
    </message>
    <message>
        <source>Pay &amp;To:</source>
        <translation>Pay &amp;To:</translation>
    </message>
    <message>
        <source>&amp;Label:</source>
        <translation>&amp;Label:</translation>
    </message>
    <message>
        <source>Choose previously used address</source>
        <translation>Choose previously used address</translation>
    </message>
    <message>
<<<<<<< HEAD
        <source>The Particl address to send the payment to</source>
        <translation>L’adresse Particl à laquelle envoyer le paiement</translation>
=======
        <source>The Bitcoin address to send the payment to</source>
        <translation>The Bitcoin address to send the payment to</translation>
>>>>>>> 926f76cb
    </message>
    <message>
        <source>Alt+A</source>
        <translation>Alt+A</translation>
    </message>
    <message>
        <source>Paste address from clipboard</source>
        <translation>Paste address from clipboard</translation>
    </message>
    <message>
        <source>Alt+P</source>
        <translation>Alt+P</translation>
    </message>
    <message>
        <source>Remove this entry</source>
        <translation>Remove this entry</translation>
    </message>
    <message>
        <source>The amount to send in the selected unit</source>
        <translation>The amount to send in the selected unit</translation>
    </message>
    <message>
<<<<<<< HEAD
        <source>The fee will be deducted from the amount being sent. The recipient will receive less particl than you enter in the amount field. If multiple recipients are selected, the fee is split equally.</source>
        <translation>Les frais seront déduits du montant envoyé. Le destinataire recevra moins de particl que le montant saisi dans le champ de montant. Si plusieurs destinataires sont sélectionnés, les frais seront partagés également.</translation>
=======
        <source>The fee will be deducted from the amount being sent. The recipient will receive less bitcoins than you enter in the amount field. If multiple recipients are selected, the fee is split equally.</source>
        <translation>The fee will be deducted from the amount being sent. The recipient will receive less bitcoins than you enter in the amount field. If multiple recipients are selected, the fee is split equally.</translation>
>>>>>>> 926f76cb
    </message>
    <message>
        <source>S&amp;ubtract fee from amount</source>
        <translation>S&amp;ubtract fee from amount</translation>
    </message>
    <message>
        <source>Use available balance</source>
        <translation>Use available balance</translation>
    </message>
    <message>
        <source>Message:</source>
        <translation>Message:</translation>
    </message>
    <message>
        <source>This is an unauthenticated payment request.</source>
        <translation>This is an unauthenticated payment request.</translation>
    </message>
    <message>
        <source>This is an authenticated payment request.</source>
        <translation>This is an authenticated payment request.</translation>
    </message>
    <message>
        <source>Enter a label for this address to add it to the list of used addresses</source>
        <translation>Enter a label for this address to add it to the list of used addresses</translation>
    </message>
    <message>
<<<<<<< HEAD
        <source>A message that was attached to the particl: URI which will be stored with the transaction for your reference. Note: This message will not be sent over the Particl network.</source>
        <translation>Un message qui était joint à l’URI particl: et qui sera stocké avec la transaction pour référence. Note : Ce message ne sera pas envoyé par le réseau Particl.</translation>
=======
        <source>A message that was attached to the bitcoin: URI which will be stored with the transaction for your reference. Note: This message will not be sent over the Bitcoin network.</source>
        <translation>A message that was attached to the bitcoin: URI which will be stored with the transaction for your reference. Note: This message will not be sent over the Bitcoin network.</translation>
>>>>>>> 926f76cb
    </message>
    <message>
        <source>Pay To:</source>
        <translation>Pay To:</translation>
    </message>
    <message>
        <source>Memo:</source>
        <translation>Memo:</translation>
    </message>
</context>
<context>
    <name>ShutdownWindow</name>
    <message>
        <source>%1 is shutting down...</source>
        <translation>%1 is shutting down...</translation>
    </message>
    <message>
        <source>Do not shut down the computer until this window disappears.</source>
        <translation>Do not shut down the computer until this window disappears.</translation>
    </message>
</context>
<context>
    <name>SignVerifyMessageDialog</name>
    <message>
        <source>Signatures - Sign / Verify a Message</source>
        <translation>Signatures - Sign / Verify a Message</translation>
    </message>
    <message>
        <source>&amp;Sign Message</source>
        <translation>&amp;Sign Message</translation>
    </message>
    <message>
<<<<<<< HEAD
        <source>You can sign messages/agreements with your addresses to prove you can receive particl sent to them. Be careful not to sign anything vague or random, as phishing attacks may try to trick you into signing your identity over to them. Only sign fully-detailed statements you agree to.</source>
        <translation>Vous pouvez signer des messages ou des accords avec vos adresses pour prouver que vous pouvez recevoir des particl à ces dernières. Faites attention de ne rien signer de vague ou au hasard, car des attaques d’hameçonnage pourraient essayer de vous faire signer avec votre identité afin de l’usurper. Ne signez que des déclarations entièrement détaillées et avec lesquelles vous êtes d’accord.</translation>
    </message>
    <message>
        <source>The Particl address to sign the message with</source>
        <translation>L’adresse Particl avec laquelle signer le message</translation>
=======
        <source>You can sign messages/agreements with your addresses to prove you can receive bitcoins sent to them. Be careful not to sign anything vague or random, as phishing attacks may try to trick you into signing your identity over to them. Only sign fully-detailed statements you agree to.</source>
        <translation>You can sign messages/agreements with your addresses to prove you can receive bitcoins sent to them. Be careful not to sign anything vague or random, as phishing attacks may try to trick you into signing your identity over to them. Only sign fully-detailed statements you agree to.</translation>
    </message>
    <message>
        <source>The Bitcoin address to sign the message with</source>
        <translation>The Bitcoin address to sign the message with</translation>
>>>>>>> 926f76cb
    </message>
    <message>
        <source>Choose previously used address</source>
        <translation>Choose previously used address</translation>
    </message>
    <message>
        <source>Alt+A</source>
        <translation>Alt+A</translation>
    </message>
    <message>
        <source>Paste address from clipboard</source>
        <translation>Paste address from clipboard</translation>
    </message>
    <message>
        <source>Alt+P</source>
        <translation>Alt+P</translation>
    </message>
    <message>
        <source>Enter the message you want to sign here</source>
        <translation>Enter the message you want to sign here</translation>
    </message>
    <message>
        <source>Signature</source>
        <translation>Signature</translation>
    </message>
    <message>
        <source>Copy the current signature to the system clipboard</source>
        <translation>Copy the current signature to the system clipboard</translation>
    </message>
    <message>
<<<<<<< HEAD
        <source>Sign the message to prove you own this Particl address</source>
        <translation>Signer le message afin de prouver que vous détenez cette adresse Particl</translation>
=======
        <source>Sign the message to prove you own this Bitcoin address</source>
        <translation>Sign the message to prove you own this Bitcoin address</translation>
>>>>>>> 926f76cb
    </message>
    <message>
        <source>Sign &amp;Message</source>
        <translation>Sign &amp;Message</translation>
    </message>
    <message>
        <source>Reset all sign message fields</source>
        <translation>Reset all sign message fields</translation>
    </message>
    <message>
        <source>Clear &amp;All</source>
        <translation>Clear &amp;All</translation>
    </message>
    <message>
        <source>&amp;Verify Message</source>
        <translation>&amp;Verify Message</translation>
    </message>
    <message>
        <source>Enter the receiver's address, message (ensure you copy line breaks, spaces, tabs, etc. exactly) and signature below to verify the message. Be careful not to read more into the signature than what is in the signed message itself, to avoid being tricked by a man-in-the-middle attack. Note that this only proves the signing party receives with the address, it cannot prove sendership of any transaction!</source>
        <translation>Enter the receiver's address, message (ensure you copy line breaks, spaces, tabs, etc. exactly) and signature below to verify the message. Be careful not to read more into the signature than what is in the signed message itself, to avoid being tricked by a man-in-the-middle attack. Note that this only proves the signing party receives with the address, it cannot prove sendership of any transaction!</translation>
    </message>
    <message>
<<<<<<< HEAD
        <source>The Particl address the message was signed with</source>
        <translation>L’adresse Particl avec laquelle le message a été signé</translation>
=======
        <source>The Bitcoin address the message was signed with</source>
        <translation>The Bitcoin address the message was signed with</translation>
>>>>>>> 926f76cb
    </message>
    <message>
        <source>The signed message to verify</source>
        <translation>The signed message to verify</translation>
    </message>
    <message>
        <source>The signature given when the message was signed</source>
        <translation>The signature given when the message was signed</translation>
    </message>
    <message>
<<<<<<< HEAD
        <source>Verify the message to ensure it was signed with the specified Particl address</source>
        <translation>Vérifier le message pour s’assurer qu’il a été signé avec l’adresse Particl indiquée</translation>
=======
        <source>Verify the message to ensure it was signed with the specified Bitcoin address</source>
        <translation>Verify the message to ensure it was signed with the specified Bitcoin address</translation>
>>>>>>> 926f76cb
    </message>
    <message>
        <source>Verify &amp;Message</source>
        <translation>Verify &amp;Message</translation>
    </message>
    <message>
        <source>Reset all verify message fields</source>
        <translation>Reset all verify message fields</translation>
    </message>
    <message>
        <source>Click "Sign Message" to generate signature</source>
        <translation>Click "Sign Message" to generate signature</translation>
    </message>
    <message>
        <source>The entered address is invalid.</source>
        <translation>The entered address is invalid.</translation>
    </message>
    <message>
        <source>Please check the address and try again.</source>
        <translation>Please check the address and try again.</translation>
    </message>
    <message>
        <source>The entered address does not refer to a key.</source>
        <translation>The entered address does not refer to a key.</translation>
    </message>
    <message>
        <source>Wallet unlock was cancelled.</source>
        <translation>Wallet unlock was cancelled.</translation>
    </message>
    <message>
        <source>No error</source>
        <translation>No error</translation>
    </message>
    <message>
        <source>Private key for the entered address is not available.</source>
        <translation>Private key for the entered address is not available.</translation>
    </message>
    <message>
        <source>Message signing failed.</source>
        <translation>Message signing failed.</translation>
    </message>
    <message>
        <source>Message signed.</source>
        <translation>Message signed.</translation>
    </message>
    <message>
        <source>The signature could not be decoded.</source>
        <translation>The signature could not be decoded.</translation>
    </message>
    <message>
        <source>Please check the signature and try again.</source>
        <translation>Please check the signature and try again.</translation>
    </message>
    <message>
        <source>The signature did not match the message digest.</source>
        <translation>The signature did not match the message digest.</translation>
    </message>
    <message>
        <source>Message verification failed.</source>
        <translation>Message verification failed.</translation>
    </message>
    <message>
        <source>Message verified.</source>
        <translation>Message verified.</translation>
    </message>
</context>
<context>
    <name>TrafficGraphWidget</name>
    <message>
        <source>KB/s</source>
        <translation>KB/s</translation>
    </message>
</context>
<context>
    <name>TransactionDesc</name>
    <message numerus="yes">
        <source>Open for %n more block(s)</source>
        <translation><numerusform>Open for %n more block</numerusform><numerusform>Open for %n more blocks</numerusform></translation>
    </message>
    <message>
        <source>Open until %1</source>
        <translation>Open until %1</translation>
    </message>
    <message>
        <source>conflicted with a transaction with %1 confirmations</source>
        <translation>conflicted with a transaction with %1 confirmations</translation>
    </message>
    <message>
        <source>0/unconfirmed, %1</source>
        <translation>0/unconfirmed, %1</translation>
    </message>
    <message>
        <source>in memory pool</source>
        <translation>in memory pool</translation>
    </message>
    <message>
        <source>not in memory pool</source>
        <translation>not in memory pool</translation>
    </message>
    <message>
        <source>abandoned</source>
        <translation>abandoned</translation>
    </message>
    <message>
        <source>%1/unconfirmed</source>
        <translation>%1/unconfirmed</translation>
    </message>
    <message>
        <source>%1 confirmations</source>
        <translation>%1 confirmations</translation>
    </message>
    <message>
        <source>Status</source>
        <translation>Status</translation>
    </message>
    <message>
        <source>Date</source>
        <translation>Date</translation>
    </message>
    <message>
        <source>Source</source>
        <translation>Source</translation>
    </message>
    <message>
        <source>Generated</source>
        <translation>Generated</translation>
    </message>
    <message>
        <source>From</source>
        <translation>From</translation>
    </message>
    <message>
        <source>unknown</source>
        <translation>unknown</translation>
    </message>
    <message>
        <source>To</source>
        <translation>To</translation>
    </message>
    <message>
        <source>own address</source>
        <translation>own address</translation>
    </message>
    <message>
        <source>watch-only</source>
        <translation>watch-only</translation>
    </message>
    <message>
        <source>label</source>
        <translation>label</translation>
    </message>
    <message>
        <source>Credit</source>
        <translation>Credit</translation>
    </message>
    <message numerus="yes">
        <source>matures in %n more block(s)</source>
        <translation><numerusform>matures in %n more block</numerusform><numerusform>matures in %n more blocks</numerusform></translation>
    </message>
    <message>
        <source>not accepted</source>
        <translation>not accepted</translation>
    </message>
    <message>
        <source>Debit</source>
        <translation>Debit</translation>
    </message>
    <message>
        <source>Total debit</source>
        <translation>Total debit</translation>
    </message>
    <message>
        <source>Total credit</source>
        <translation>Total credit</translation>
    </message>
    <message>
        <source>Transaction fee</source>
        <translation>Transaction fee</translation>
    </message>
    <message>
        <source>Net amount</source>
        <translation>Net amount</translation>
    </message>
    <message>
        <source>Message</source>
        <translation>Message</translation>
    </message>
    <message>
        <source>Comment</source>
        <translation>Comment</translation>
    </message>
    <message>
        <source>Transaction ID</source>
        <translation>Transaction ID</translation>
    </message>
    <message>
        <source>Transaction total size</source>
        <translation>Transaction total size</translation>
    </message>
    <message>
        <source>Transaction virtual size</source>
        <translation>Transaction virtual size</translation>
    </message>
    <message>
        <source>Output index</source>
        <translation>Output index</translation>
    </message>
    <message>
        <source> (Certificate was not verified)</source>
        <translation> (Certificate was not verified)</translation>
    </message>
    <message>
        <source>Merchant</source>
        <translation>Merchant</translation>
    </message>
    <message>
        <source>Generated coins must mature %1 blocks before they can be spent. When you generated this block, it was broadcast to the network to be added to the block chain. If it fails to get into the chain, its state will change to "not accepted" and it won't be spendable. This may occasionally happen if another node generates a block within a few seconds of yours.</source>
        <translation>Generated coins must mature %1 blocks before they can be spent. When you generated this block, it was broadcast to the network to be added to the block chain. If it fails to get into the chain, its state will change to "not accepted" and it won't be spendable. This may occasionally happen if another node generates a block within a few seconds of yours.</translation>
    </message>
    <message>
        <source>Debug information</source>
        <translation>Debug information</translation>
    </message>
    <message>
        <source>Transaction</source>
        <translation>Transaction</translation>
    </message>
    <message>
        <source>Inputs</source>
        <translation>Inputs</translation>
    </message>
    <message>
        <source>Amount</source>
        <translation>Amount</translation>
    </message>
    <message>
        <source>true</source>
        <translation>true</translation>
    </message>
    <message>
        <source>false</source>
        <translation>false</translation>
    </message>
</context>
<context>
    <name>TransactionDescDialog</name>
    <message>
        <source>This pane shows a detailed description of the transaction</source>
        <translation>This pane shows a detailed description of the transaction</translation>
    </message>
    <message>
        <source>Details for %1</source>
        <translation>Details for %1</translation>
    </message>
</context>
<context>
    <name>TransactionTableModel</name>
    <message>
        <source>Date</source>
        <translation>Date</translation>
    </message>
    <message>
        <source>Type</source>
        <translation>Type</translation>
    </message>
    <message>
        <source>Label</source>
        <translation>Label</translation>
    </message>
    <message numerus="yes">
        <source>Open for %n more block(s)</source>
        <translation><numerusform>Open for %n more block</numerusform><numerusform>Open for %n more blocks</numerusform></translation>
    </message>
    <message>
        <source>Open until %1</source>
        <translation>Open until %1</translation>
    </message>
    <message>
        <source>Unconfirmed</source>
        <translation>Unconfirmed</translation>
    </message>
    <message>
        <source>Abandoned</source>
        <translation>Abandoned</translation>
    </message>
    <message>
        <source>Confirming (%1 of %2 recommended confirmations)</source>
        <translation>Confirming (%1 of %2 recommended confirmations)</translation>
    </message>
    <message>
        <source>Confirmed (%1 confirmations)</source>
        <translation>Confirmed (%1 confirmations)</translation>
    </message>
    <message>
        <source>Conflicted</source>
        <translation>Conflicted</translation>
    </message>
    <message>
        <source>Immature (%1 confirmations, will be available after %2)</source>
        <translation>Immature (%1 confirmations, will be available after %2)</translation>
    </message>
    <message>
        <source>Generated but not accepted</source>
        <translation>Generated but not accepted</translation>
    </message>
    <message>
        <source>Received with</source>
        <translation>Received with</translation>
    </message>
    <message>
        <source>Received from</source>
        <translation>Received from</translation>
    </message>
    <message>
        <source>Sent to</source>
        <translation>Sent to</translation>
    </message>
    <message>
        <source>Payment to yourself</source>
        <translation>Payment to yourself</translation>
    </message>
    <message>
        <source>Mined</source>
        <translation>Mined</translation>
    </message>
    <message>
        <source>watch-only</source>
        <translation>watch-only</translation>
    </message>
    <message>
        <source>(n/a)</source>
        <translation>(n/a)</translation>
    </message>
    <message>
        <source>(no label)</source>
        <translation>(no label)</translation>
    </message>
    <message>
        <source>Transaction status. Hover over this field to show number of confirmations.</source>
        <translation>Transaction status. Hover over this field to show number of confirmations.</translation>
    </message>
    <message>
        <source>Date and time that the transaction was received.</source>
        <translation>Date and time that the transaction was received.</translation>
    </message>
    <message>
        <source>Type of transaction.</source>
        <translation>Type of transaction.</translation>
    </message>
    <message>
        <source>Whether or not a watch-only address is involved in this transaction.</source>
        <translation>Whether or not a watch-only address is involved in this transaction.</translation>
    </message>
    <message>
        <source>User-defined intent/purpose of the transaction.</source>
        <translation>User-defined intent/purpose of the transaction.</translation>
    </message>
    <message>
        <source>Amount removed from or added to balance.</source>
        <translation>Amount removed from or added to balance.</translation>
    </message>
</context>
<context>
    <name>TransactionView</name>
    <message>
        <source>All</source>
        <translation>All</translation>
    </message>
    <message>
        <source>Today</source>
        <translation>Today</translation>
    </message>
    <message>
        <source>This week</source>
        <translation>This week</translation>
    </message>
    <message>
        <source>This month</source>
        <translation>This month</translation>
    </message>
    <message>
        <source>Last month</source>
        <translation>Last month</translation>
    </message>
    <message>
        <source>This year</source>
        <translation>This year</translation>
    </message>
    <message>
        <source>Range...</source>
        <translation>Range...</translation>
    </message>
    <message>
        <source>Received with</source>
        <translation>Received with</translation>
    </message>
    <message>
        <source>Sent to</source>
        <translation>Sent to</translation>
    </message>
    <message>
        <source>To yourself</source>
        <translation>To yourself</translation>
    </message>
    <message>
        <source>Mined</source>
        <translation>Mined</translation>
    </message>
    <message>
        <source>Other</source>
        <translation>Other</translation>
    </message>
    <message>
        <source>Enter address, transaction id, or label to search</source>
        <translation>Enter address, transaction id, or label to search</translation>
    </message>
    <message>
        <source>Min amount</source>
        <translation>Min amount</translation>
    </message>
    <message>
        <source>Abandon transaction</source>
        <translation>Abandon transaction</translation>
    </message>
    <message>
        <source>Increase transaction fee</source>
        <translation>Increase transaction fee</translation>
    </message>
    <message>
        <source>Copy address</source>
        <translation>Copy address</translation>
    </message>
    <message>
        <source>Copy label</source>
        <translation>Copy label</translation>
    </message>
    <message>
        <source>Copy amount</source>
        <translation>Copy amount</translation>
    </message>
    <message>
        <source>Copy transaction ID</source>
        <translation>Copy transaction ID</translation>
    </message>
    <message>
        <source>Copy raw transaction</source>
        <translation>Copy raw transaction</translation>
    </message>
    <message>
        <source>Copy full transaction details</source>
        <translation>Copy full transaction details</translation>
    </message>
    <message>
        <source>Edit label</source>
        <translation>Edit label</translation>
    </message>
    <message>
        <source>Show transaction details</source>
        <translation>Show transaction details</translation>
    </message>
    <message>
        <source>Export Transaction History</source>
        <translation>Export Transaction History</translation>
    </message>
    <message>
        <source>Comma separated file (*.csv)</source>
        <translation>Comma separated file (*.csv)</translation>
    </message>
    <message>
        <source>Confirmed</source>
        <translation>Confirmed</translation>
    </message>
    <message>
        <source>Watch-only</source>
        <translation>Watch-only</translation>
    </message>
    <message>
        <source>Date</source>
        <translation>Date</translation>
    </message>
    <message>
        <source>Type</source>
        <translation>Type</translation>
    </message>
    <message>
        <source>Label</source>
        <translation>Label</translation>
    </message>
    <message>
        <source>Address</source>
        <translation>Address</translation>
    </message>
    <message>
        <source>ID</source>
        <translation>ID</translation>
    </message>
    <message>
        <source>Exporting Failed</source>
        <translation>Exporting Failed</translation>
    </message>
    <message>
        <source>There was an error trying to save the transaction history to %1.</source>
        <translation>There was an error trying to save the transaction history to %1.</translation>
    </message>
    <message>
        <source>Exporting Successful</source>
        <translation>Exporting Successful</translation>
    </message>
    <message>
        <source>The transaction history was successfully saved to %1.</source>
        <translation>The transaction history was successfully saved to %1.</translation>
    </message>
    <message>
        <source>Range:</source>
        <translation>Range:</translation>
    </message>
    <message>
        <source>to</source>
        <translation>to</translation>
    </message>
</context>
<context>
    <name>UnitDisplayStatusBarControl</name>
    <message>
        <source>Unit to show amounts in. Click to select another unit.</source>
        <translation>Unit to show amounts in. Click to select another unit.</translation>
    </message>
</context>
<context>
    <name>WalletController</name>
    <message>
        <source>Close wallet</source>
        <translation>Close wallet</translation>
    </message>
    <message>
        <source>Are you sure you wish to close the wallet &lt;i&gt;%1&lt;/i&gt;?</source>
        <translation>Are you sure you wish to close the wallet &lt;i&gt;%1&lt;/i&gt;?</translation>
    </message>
    <message>
        <source>Closing the wallet for too long can result in having to resync the entire chain if pruning is enabled.</source>
        <translation>Closing the wallet for too long can result in having to resync the entire chain if pruning is enabled.</translation>
    </message>
    <message>
        <source>Close all wallets</source>
        <translation>Close all wallets</translation>
    </message>
    <message>
        <source>Are you sure you wish to close all wallets?</source>
        <translation>Are you sure you wish to close all wallets?</translation>
    </message>
</context>
<context>
    <name>WalletFrame</name>
    <message>
        <source>No wallet has been loaded.
Go to File &gt; Open Wallet to load a wallet.
- OR -</source>
        <translation>No wallet has been loaded.
Go to File &gt; Open Wallet to load a wallet.
- OR -</translation>
    </message>
    <message>
        <source>Create a new wallet</source>
        <translation>Create a new wallet</translation>
    </message>
</context>
<context>
    <name>WalletModel</name>
    <message>
        <source>Send Coins</source>
        <translation>Send Coins</translation>
    </message>
    <message>
        <source>Fee bump error</source>
        <translation>Fee bump error</translation>
    </message>
    <message>
        <source>Increasing transaction fee failed</source>
        <translation>Increasing transaction fee failed</translation>
    </message>
    <message>
        <source>Do you want to increase the fee?</source>
        <translation>Do you want to increase the fee?</translation>
    </message>
    <message>
        <source>Do you want to draft a transaction with fee increase?</source>
        <translation>Do you want to draft a transaction with fee increase?</translation>
    </message>
    <message>
        <source>Current fee:</source>
        <translation>Current fee:</translation>
    </message>
    <message>
        <source>Increase:</source>
        <translation>Increase:</translation>
    </message>
    <message>
        <source>New fee:</source>
        <translation>New fee:</translation>
    </message>
    <message>
        <source>Confirm fee bump</source>
        <translation>Confirm fee bump</translation>
    </message>
    <message>
        <source>Can't draft transaction.</source>
        <translation>Can't draft transaction.</translation>
    </message>
    <message>
        <source>PSBT copied</source>
        <translation>PSBT copied</translation>
    </message>
    <message>
        <source>Can't sign transaction.</source>
        <translation>Can't sign transaction.</translation>
    </message>
    <message>
        <source>Could not commit transaction</source>
        <translation>Could not commit transaction</translation>
    </message>
    <message>
        <source>default wallet</source>
        <translation>default wallet</translation>
    </message>
</context>
<context>
    <name>WalletView</name>
    <message>
        <source>&amp;Export</source>
        <translation>&amp;Export</translation>
    </message>
    <message>
        <source>Export the data in the current tab to a file</source>
        <translation>Export the data in the current tab to a file</translation>
    </message>
    <message>
        <source>Error</source>
        <translation>Error</translation>
    </message>
    <message>
        <source>Unable to decode PSBT from clipboard (invalid base64)</source>
        <translation>Unable to decode PSBT from clipboard (invalid base64)</translation>
    </message>
    <message>
        <source>Load Transaction Data</source>
        <translation>Load Transaction Data</translation>
    </message>
    <message>
        <source>Partially Signed Transaction (*.psbt)</source>
        <translation>Partially Signed Transaction (*.psbt)</translation>
    </message>
    <message>
        <source>PSBT file must be smaller than 100 MiB</source>
        <translation>PSBT file must be smaller than 100 MiB</translation>
    </message>
    <message>
        <source>Unable to decode PSBT</source>
        <translation>Unable to decode PSBT</translation>
    </message>
    <message>
        <source>Backup Wallet</source>
        <translation>Backup Wallet</translation>
    </message>
    <message>
        <source>Wallet Data (*.dat)</source>
        <translation>Wallet Data (*.dat)</translation>
    </message>
    <message>
        <source>Backup Failed</source>
        <translation>Backup Failed</translation>
    </message>
    <message>
        <source>There was an error trying to save the wallet data to %1.</source>
        <translation>There was an error trying to save the wallet data to %1.</translation>
    </message>
    <message>
        <source>Backup Successful</source>
        <translation>Backup Successful</translation>
    </message>
    <message>
        <source>The wallet data was successfully saved to %1.</source>
        <translation>The wallet data was successfully saved to %1.</translation>
    </message>
    <message>
        <source>Cancel</source>
        <translation>Cancel</translation>
    </message>
</context>
<context>
    <name>bitcoin-core</name>
    <message>
        <source>Distributed under the MIT software license, see the accompanying file %s or %s</source>
        <translation>Distributed under the MIT software license, see the accompanying file %s or %s</translation>
    </message>
    <message>
        <source>Prune configured below the minimum of %d MiB.  Please use a higher number.</source>
        <translation>Prune configured below the minimum of %d MiB.  Please use a higher number.</translation>
    </message>
    <message>
        <source>Prune: last wallet synchronisation goes beyond pruned data. You need to -reindex (download the whole blockchain again in case of pruned node)</source>
        <translation>Prune: last wallet synchronisation goes beyond pruned data. You need to -reindex (download the whole blockchain again in case of pruned node)</translation>
    </message>
    <message>
        <source>Pruning blockstore...</source>
        <translation>Pruning blockstore...</translation>
    </message>
    <message>
        <source>Unable to start HTTP server. See debug log for details.</source>
        <translation>Unable to start HTTP server. See debug log for details.</translation>
    </message>
    <message>
        <source>The %s developers</source>
        <translation>The %s developers</translation>
    </message>
    <message>
        <source>Cannot obtain a lock on data directory %s. %s is probably already running.</source>
        <translation>Cannot obtain a lock on data directory %s. %s is probably already running.</translation>
    </message>
    <message>
        <source>Cannot provide specific connections and have addrman find outgoing connections at the same.</source>
        <translation>Cannot provide specific connections and have addrman find outgoing connections at the same.</translation>
    </message>
    <message>
        <source>Error reading %s! All keys read correctly, but transaction data or address book entries might be missing or incorrect.</source>
        <translation>Error reading %s! All keys read correctly, but transaction data or address book entries might be missing or incorrect.</translation>
    </message>
    <message>
        <source>More than one onion bind address is provided. Using %s for the automatically created Tor onion service.</source>
        <translation>More than one onion bind address is provided. Using %s for the automatically created Tor onion service.</translation>
    </message>
    <message>
        <source>Please check that your computer's date and time are correct! If your clock is wrong, %s will not work properly.</source>
        <translation>Please check that your computer's date and time are correct! If your clock is wrong, %s will not work properly.</translation>
    </message>
    <message>
        <source>Please contribute if you find %s useful. Visit %s for further information about the software.</source>
        <translation>Please contribute if you find %s useful. Visit %s for further information about the software.</translation>
    </message>
    <message>
        <source>SQLiteDatabase: Failed to prepare the statement to fetch sqlite wallet schema version: %s</source>
        <translation>SQLiteDatabase: Failed to prepare the statement to fetch sqlite wallet schema version: %s</translation>
    </message>
    <message>
        <source>SQLiteDatabase: Failed to prepare the statement to fetch the application id: %s</source>
        <translation>SQLiteDatabase: Failed to prepare the statement to fetch the application id: %s</translation>
    </message>
    <message>
        <source>SQLiteDatabase: Unknown sqlite wallet schema version %d. Only version %d is supported</source>
        <translation>SQLiteDatabase: Unknown sqlite wallet schema version %d. Only version %d is supported</translation>
    </message>
    <message>
        <source>The block database contains a block which appears to be from the future. This may be due to your computer's date and time being set incorrectly. Only rebuild the block database if you are sure that your computer's date and time are correct</source>
        <translation>The block database contains a block which appears to be from the future. This may be due to your computer's date and time being set incorrectly. Only rebuild the block database if you are sure that your computer's date and time are correct</translation>
    </message>
    <message>
        <source>This is a pre-release test build - use at your own risk - do not use for mining or merchant applications</source>
        <translation>This is a pre-release test build - use at your own risk - do not use for mining or merchant applications</translation>
    </message>
    <message>
        <source>This is the transaction fee you may discard if change is smaller than dust at this level</source>
        <translation>This is the transaction fee you may discard if change is smaller than dust at this level</translation>
    </message>
    <message>
        <source>Unable to replay blocks. You will need to rebuild the database using -reindex-chainstate.</source>
        <translation>Unable to replay blocks. You will need to rebuild the database using -reindex-chainstate.</translation>
    </message>
    <message>
        <source>Unable to rewind the database to a pre-fork state. You will need to redownload the blockchain</source>
        <translation>Unable to rewind the database to a pre-fork state. You will need to redownload the blockchain</translation>
    </message>
    <message>
        <source>Warning: The network does not appear to fully agree! Some miners appear to be experiencing issues.</source>
        <translation>Warning: The network does not appear to fully agree! Some miners appear to be experiencing issues.</translation>
    </message>
    <message>
        <source>Warning: We do not appear to fully agree with our peers! You may need to upgrade, or other nodes may need to upgrade.</source>
        <translation>Warning: We do not appear to fully agree with our peers! You may need to upgrade, or other nodes may need to upgrade.</translation>
    </message>
    <message>
        <source>-maxmempool must be at least %d MB</source>
        <translation>-maxmempool must be at least %d MB</translation>
    </message>
    <message>
        <source>Cannot resolve -%s address: '%s'</source>
        <translation>Cannot resolve -%s address: '%s'</translation>
    </message>
    <message>
        <source>Change index out of range</source>
        <translation>Change index out of range</translation>
    </message>
    <message>
        <source>Config setting for %s only applied on %s network when in [%s] section.</source>
        <translation>Config setting for %s only applied on %s network when in [%s] section.</translation>
    </message>
    <message>
        <source>Copyright (C) %i-%i</source>
        <translation>Copyright (C) %i-%i</translation>
    </message>
    <message>
        <source>Corrupted block database detected</source>
        <translation>Corrupted block database detected</translation>
    </message>
    <message>
        <source>Could not find asmap file %s</source>
        <translation>Could not find asmap file %s</translation>
    </message>
    <message>
        <source>Could not parse asmap file %s</source>
        <translation>Could not parse asmap file %s</translation>
    </message>
    <message>
        <source>Do you want to rebuild the block database now?</source>
        <translation>Do you want to rebuild the block database now?</translation>
    </message>
    <message>
        <source>Error initializing block database</source>
        <translation>Error initializing block database</translation>
    </message>
    <message>
        <source>Error initializing wallet database environment %s!</source>
        <translation>Error initializing wallet database environment %s!</translation>
    </message>
    <message>
        <source>Error loading %s</source>
        <translation>Error loading %s</translation>
    </message>
    <message>
        <source>Error loading %s: Private keys can only be disabled during creation</source>
        <translation>Error loading %s: Private keys can only be disabled during creation</translation>
    </message>
    <message>
        <source>Error loading %s: Wallet corrupted</source>
        <translation>Error loading %s: Wallet corrupted</translation>
    </message>
    <message>
        <source>Error loading %s: Wallet requires newer version of %s</source>
        <translation>Error loading %s: Wallet requires newer version of %s</translation>
    </message>
    <message>
        <source>Error loading block database</source>
        <translation>Error loading block database</translation>
    </message>
    <message>
        <source>Error opening block database</source>
        <translation>Error opening block database</translation>
    </message>
    <message>
        <source>Failed to listen on any port. Use -listen=0 if you want this.</source>
        <translation>Failed to listen on any port. Use -listen=0 if you want this.</translation>
    </message>
    <message>
        <source>Failed to rescan the wallet during initialization</source>
        <translation>Failed to rescan the wallet during initialization</translation>
    </message>
    <message>
        <source>Failed to verify database</source>
        <translation>Failed to verify database</translation>
    </message>
    <message>
        <source>Ignoring duplicate -wallet %s.</source>
        <translation>Ignoring duplicate -wallet %s.</translation>
    </message>
    <message>
        <source>Importing...</source>
        <translation>Importing...</translation>
    </message>
    <message>
        <source>Incorrect or no genesis block found. Wrong datadir for network?</source>
        <translation>Incorrect or no genesis block found. Wrong datadir for network?</translation>
    </message>
    <message>
        <source>Initialization sanity check failed. %s is shutting down.</source>
        <translation>Initialization sanity check failed. %s is shutting down.</translation>
    </message>
    <message>
        <source>Invalid P2P permission: '%s'</source>
        <translation>Invalid P2P permission: '%s'</translation>
    </message>
    <message>
        <source>Invalid amount for -%s=&lt;amount&gt;: '%s'</source>
        <translation>Invalid amount for -%s=&lt;amount&gt;: '%s'</translation>
    </message>
    <message>
        <source>Invalid amount for -discardfee=&lt;amount&gt;: '%s'</source>
        <translation>Invalid amount for -discardfee=&lt;amount&gt;: '%s'</translation>
    </message>
    <message>
        <source>Invalid amount for -fallbackfee=&lt;amount&gt;: '%s'</source>
        <translation>Invalid amount for -fallbackfee=&lt;amount&gt;: '%s'</translation>
    </message>
    <message>
        <source>SQLiteDatabase: Failed to execute statement to verify database: %s</source>
        <translation>SQLiteDatabase: Failed to execute statement to verify database: %s</translation>
    </message>
    <message>
        <source>SQLiteDatabase: Failed to fetch sqlite wallet schema version: %s</source>
        <translation>SQLiteDatabase: Failed to fetch sqlite wallet schema version: %s</translation>
    </message>
    <message>
        <source>SQLiteDatabase: Failed to fetch the application id: %s</source>
        <translation>SQLiteDatabase: Failed to fetch the application id: %s</translation>
    </message>
    <message>
        <source>SQLiteDatabase: Failed to prepare statement to verify database: %s</source>
        <translation>SQLiteDatabase: Failed to prepare statement to verify database: %s</translation>
    </message>
    <message>
        <source>SQLiteDatabase: Failed to read database verification error: %s</source>
        <translation>SQLiteDatabase: Failed to read database verification error: %s</translation>
    </message>
    <message>
        <source>SQLiteDatabase: Unexpected application id. Expected %u, got %u</source>
        <translation>SQLiteDatabase: Unexpected application id. Expected %u, got %u</translation>
    </message>
    <message>
        <source>Specified blocks directory "%s" does not exist.</source>
        <translation>Specified blocks directory "%s" does not exist.</translation>
    </message>
    <message>
        <source>Unknown address type '%s'</source>
        <translation>Unknown address type '%s'</translation>
    </message>
    <message>
        <source>Unknown change type '%s'</source>
        <translation>Unknown change type '%s'</translation>
    </message>
    <message>
        <source>Upgrading txindex database</source>
        <translation>Upgrading txindex database</translation>
    </message>
    <message>
        <source>Loading P2P addresses...</source>
        <translation>Loading P2P addresses...</translation>
    </message>
    <message>
        <source>Loading banlist...</source>
        <translation>Loading banlist...</translation>
    </message>
    <message>
        <source>Not enough file descriptors available.</source>
        <translation>Not enough file descriptors available.</translation>
    </message>
    <message>
        <source>Prune cannot be configured with a negative value.</source>
        <translation>Prune cannot be configured with a negative value.</translation>
    </message>
    <message>
        <source>Prune mode is incompatible with -txindex.</source>
        <translation>Prune mode is incompatible with -txindex.</translation>
    </message>
    <message>
        <source>Replaying blocks...</source>
        <translation>Replaying blocks...</translation>
    </message>
    <message>
        <source>Rewinding blocks...</source>
        <translation>Rewinding blocks...</translation>
    </message>
    <message>
        <source>The source code is available from %s.</source>
        <translation>The source code is available from %s.</translation>
    </message>
    <message>
        <source>Transaction fee and change calculation failed</source>
        <translation>Transaction fee and change calculation failed</translation>
    </message>
    <message>
        <source>Unable to bind to %s on this computer. %s is probably already running.</source>
        <translation>Unable to bind to %s on this computer. %s is probably already running.</translation>
    </message>
    <message>
        <source>Unable to generate keys</source>
        <translation>Unable to generate keys</translation>
    </message>
    <message>
        <source>Unsupported logging category %s=%s.</source>
        <translation>Unsupported logging category %s=%s.</translation>
    </message>
    <message>
        <source>Upgrading UTXO database</source>
        <translation>Upgrading UTXO database</translation>
    </message>
    <message>
        <source>User Agent comment (%s) contains unsafe characters.</source>
        <translation>User Agent comment (%s) contains unsafe characters.</translation>
    </message>
    <message>
        <source>Verifying blocks...</source>
        <translation>Verifying blocks...</translation>
    </message>
    <message>
        <source>Wallet needed to be rewritten: restart %s to complete</source>
        <translation>Wallet needed to be rewritten: restart %s to complete</translation>
    </message>
    <message>
        <source>Error: Listening for incoming connections failed (listen returned error %s)</source>
        <translation>Error: Listening for incoming connections failed (listen returned error %s)</translation>
    </message>
    <message>
<<<<<<< HEAD
        <source>%s corrupt. Try using the wallet tool particl-wallet to salvage or restoring a backup.</source>
        <translation>%s est corrompu. Essayez l’outil particl-wallet pour le sauver ou restaurez une sauvegarde.</translation>
=======
        <source>%s corrupt. Try using the wallet tool bitcoin-wallet to salvage or restoring a backup.</source>
        <translation>%s corrupt. Try using the wallet tool bitcoin-wallet to salvage or restoring a backup.</translation>
>>>>>>> 926f76cb
    </message>
    <message>
        <source>Cannot upgrade a non HD split wallet without upgrading to support pre split keypool. Please use version 169900 or no version specified.</source>
        <translation>Cannot upgrade a non HD split wallet without upgrading to support pre split keypool. Please use version 169900 or no version specified.</translation>
    </message>
    <message>
        <source>Invalid amount for -maxtxfee=&lt;amount&gt;: '%s' (must be at least the minrelay fee of %s to prevent stuck transactions)</source>
        <translation>Invalid amount for -maxtxfee=&lt;amount&gt;: '%s' (must be at least the minrelay fee of %s to prevent stuck transactions)</translation>
    </message>
    <message>
        <source>The transaction amount is too small to send after the fee has been deducted</source>
        <translation>The transaction amount is too small to send after the fee has been deducted</translation>
    </message>
    <message>
        <source>This error could occur if this wallet was not shutdown cleanly and was last loaded using a build with a newer version of Berkeley DB. If so, please use the software that last loaded this wallet</source>
        <translation>This error could occur if this wallet was not shutdown cleanly and was last loaded using a build with a newer version of Berkeley DB. If so, please use the software that last loaded this wallet</translation>
    </message>
    <message>
        <source>This is the maximum transaction fee you pay (in addition to the normal fee) to prioritize partial spend avoidance over regular coin selection.</source>
        <translation>This is the maximum transaction fee you pay (in addition to the normal fee) to prioritize partial spend avoidance over regular coin selection.</translation>
    </message>
    <message>
        <source>Transaction needs a change address, but we can't generate it. Please call keypoolrefill first.</source>
        <translation>Transaction needs a change address, but we can't generate it. Please call keypoolrefill first.</translation>
    </message>
    <message>
        <source>You need to rebuild the database using -reindex to go back to unpruned mode.  This will redownload the entire blockchain</source>
        <translation>You need to rebuild the database using -reindex to go back to unpruned mode.  This will redownload the entire blockchain</translation>
    </message>
    <message>
        <source>A fatal internal error occurred, see debug.log for details</source>
        <translation>A fatal internal error occurred, see debug.log for details</translation>
    </message>
    <message>
        <source>Cannot set -peerblockfilters without -blockfilterindex.</source>
        <translation>Cannot set -peerblockfilters without -blockfilterindex.</translation>
    </message>
    <message>
        <source>Disk space is too low!</source>
        <translation>Disk space is too low!</translation>
    </message>
    <message>
        <source>Error reading from database, shutting down.</source>
        <translation>Error reading from database, shutting down.</translation>
    </message>
    <message>
        <source>Error upgrading chainstate database</source>
        <translation>Error upgrading chainstate database</translation>
    </message>
    <message>
        <source>Error: Disk space is low for %s</source>
        <translation>Error: Disk space is low for %s</translation>
    </message>
    <message>
        <source>Error: Keypool ran out, please call keypoolrefill first</source>
        <translation>Error: Keypool ran out, please call keypoolrefill first</translation>
    </message>
    <message>
        <source>Fee rate (%s) is lower than the minimum fee rate setting (%s)</source>
        <translation>Fee rate (%s) is lower than the minimum fee rate setting (%s)</translation>
    </message>
    <message>
        <source>Invalid -onion address or hostname: '%s'</source>
        <translation>Invalid -onion address or hostname: '%s'</translation>
    </message>
    <message>
        <source>Invalid -proxy address or hostname: '%s'</source>
        <translation>Invalid -proxy address or hostname: '%s'</translation>
    </message>
    <message>
        <source>Invalid amount for -paytxfee=&lt;amount&gt;: '%s' (must be at least %s)</source>
        <translation>Invalid amount for -paytxfee=&lt;amount&gt;: '%s' (must be at least %s)</translation>
    </message>
    <message>
        <source>Invalid netmask specified in -whitelist: '%s'</source>
        <translation>Invalid netmask specified in -whitelist: '%s'</translation>
    </message>
    <message>
        <source>Need to specify a port with -whitebind: '%s'</source>
        <translation>Need to specify a port with -whitebind: '%s'</translation>
    </message>
    <message>
        <source>No proxy server specified. Use -proxy=&lt;ip&gt; or -proxy=&lt;ip:port&gt;.</source>
        <translation>No proxy server specified. Use -proxy=&lt;ip&gt; or -proxy=&lt;ip:port&gt;.</translation>
    </message>
    <message>
        <source>Prune mode is incompatible with -blockfilterindex.</source>
        <translation>Prune mode is incompatible with -blockfilterindex.</translation>
    </message>
    <message>
        <source>Reducing -maxconnections from %d to %d, because of system limitations.</source>
        <translation>Reducing -maxconnections from %d to %d, because of system limitations.</translation>
    </message>
    <message>
        <source>Section [%s] is not recognized.</source>
        <translation>Section [%s] is not recognized.</translation>
    </message>
    <message>
        <source>Signing transaction failed</source>
        <translation>Signing transaction failed</translation>
    </message>
    <message>
        <source>Specified -walletdir "%s" does not exist</source>
        <translation>Specified -walletdir "%s" does not exist</translation>
    </message>
    <message>
        <source>Specified -walletdir "%s" is a relative path</source>
        <translation>Specified -walletdir "%s" is a relative path</translation>
    </message>
    <message>
        <source>Specified -walletdir "%s" is not a directory</source>
        <translation>Specified -walletdir "%s" is not a directory</translation>
    </message>
    <message>
        <source>The specified config file %s does not exist
</source>
        <translation>The specified config file %s does not exist
</translation>
    </message>
    <message>
        <source>The transaction amount is too small to pay the fee</source>
        <translation>The transaction amount is too small to pay the fee</translation>
    </message>
    <message>
        <source>This is experimental software.</source>
        <translation>This is experimental software.</translation>
    </message>
    <message>
        <source>Transaction amount too small</source>
        <translation>Transaction amount too small</translation>
    </message>
    <message>
        <source>Transaction too large</source>
        <translation>Transaction too large</translation>
    </message>
    <message>
        <source>Unable to bind to %s on this computer (bind returned error %s)</source>
        <translation>Unable to bind to %s on this computer (bind returned error %s)</translation>
    </message>
    <message>
        <source>Unable to create the PID file '%s': %s</source>
        <translation>Unable to create the PID file '%s': %s</translation>
    </message>
    <message>
        <source>Unable to generate initial keys</source>
        <translation>Unable to generate initial keys</translation>
    </message>
    <message>
        <source>Unknown -blockfilterindex value %s.</source>
        <translation>Unknown -blockfilterindex value %s.</translation>
    </message>
    <message>
        <source>Verifying wallet(s)...</source>
        <translation>Verifying wallet(s)...</translation>
    </message>
    <message>
        <source>Warning: unknown new rules activated (versionbit %i)</source>
        <translation>Warning: unknown new rules activated (versionbit %i)</translation>
    </message>
    <message>
        <source>-maxtxfee is set very high! Fees this large could be paid on a single transaction.</source>
        <translation>-maxtxfee is set very high! Fees this large could be paid on a single transaction.</translation>
    </message>
    <message>
        <source>This is the transaction fee you may pay when fee estimates are not available.</source>
        <translation>This is the transaction fee you may pay when fee estimates are not available.</translation>
    </message>
    <message>
        <source>Total length of network version string (%i) exceeds maximum length (%i). Reduce the number or size of uacomments.</source>
        <translation>Total length of network version string (%i) exceeds maximum length (%i). Reduce the number or size of uacomments.</translation>
    </message>
    <message>
        <source>%s is set very high!</source>
        <translation>%s is set very high!</translation>
    </message>
    <message>
        <source>Starting network threads...</source>
        <translation>Starting network threads...</translation>
    </message>
    <message>
        <source>The wallet will avoid paying less than the minimum relay fee.</source>
        <translation>The wallet will avoid paying less than the minimum relay fee.</translation>
    </message>
    <message>
        <source>This is the minimum transaction fee you pay on every transaction.</source>
        <translation>This is the minimum transaction fee you pay on every transaction.</translation>
    </message>
    <message>
        <source>This is the transaction fee you will pay if you send a transaction.</source>
        <translation>This is the transaction fee you will pay if you send a transaction.</translation>
    </message>
    <message>
        <source>Transaction amounts must not be negative</source>
        <translation>Transaction amounts must not be negative</translation>
    </message>
    <message>
        <source>Transaction has too long of a mempool chain</source>
        <translation>Transaction has too long of a mempool chain</translation>
    </message>
    <message>
        <source>Transaction must have at least one recipient</source>
        <translation>Transaction must have at least one recipient</translation>
    </message>
    <message>
        <source>Unknown network specified in -onlynet: '%s'</source>
        <translation>Unknown network specified in -onlynet: '%s'</translation>
    </message>
    <message>
        <source>Insufficient funds</source>
        <translation>Insufficient funds</translation>
    </message>
    <message>
        <source>Fee estimation failed. Fallbackfee is disabled. Wait a few blocks or enable -fallbackfee.</source>
        <translation>Fee estimation failed. Fallbackfee is disabled. Wait a few blocks or enable -fallbackfee.</translation>
    </message>
    <message>
        <source>Warning: Private keys detected in wallet {%s} with disabled private keys</source>
        <translation>Warning: Private keys detected in wallet {%s} with disabled private keys</translation>
    </message>
    <message>
        <source>Cannot write to data directory '%s'; check permissions.</source>
        <translation>Cannot write to data directory '%s'; check permissions.</translation>
    </message>
    <message>
        <source>Loading block index...</source>
        <translation>Loading block index...</translation>
    </message>
    <message>
        <source>Loading wallet...</source>
        <translation>Loading wallet...</translation>
    </message>
    <message>
        <source>Cannot downgrade wallet</source>
        <translation>Cannot downgrade wallet</translation>
    </message>
    <message>
        <source>Rescanning...</source>
        <translation>Rescanning...</translation>
    </message>
    <message>
        <source>Done loading</source>
        <translation>Done loading</translation>
    </message>
</context>
</TS><|MERGE_RESOLUTION|>--- conflicted
+++ resolved
@@ -66,24 +66,14 @@
         <translation>Receiving addresses</translation>
     </message>
     <message>
-<<<<<<< HEAD
         <source>These are your Particl addresses for sending payments. Always check the amount and the receiving address before sending coins.</source>
-        <translation>Ce sont vos adresses Particl pour envoyer des paiements. Vérifiez toujours le montant et l’adresse du destinataire avant d’envoyer des pièces.</translation>
-=======
-        <source>These are your Bitcoin addresses for sending payments. Always check the amount and the receiving address before sending coins.</source>
-        <translation>These are your Bitcoin addresses for sending payments. Always check the amount and the receiving address before sending coins.</translation>
->>>>>>> 926f76cb
+        <translation>These are your Particl addresses for sending payments. Always check the amount and the receiving address before sending coins.</translation>
     </message>
     <message>
         <source>These are your Particl addresses for receiving payments. Use the 'Create new receiving address' button in the receive tab to create new addresses.
 Signing is only possible with addresses of the type 'legacy'.</source>
-<<<<<<< HEAD
-        <translation>Ce sont vos adresses Particl pour recevoir des paiements. Utilisez le bouton « Créer une nouvelle adresse de réception » dans l’onglet Recevoir afin de créer de nouvelles adresses.
-Il n’est possible de signer qu’avec les adresses de type « legacy ».</translation>
-=======
-        <translation>These are your Bitcoin addresses for receiving payments. Use the 'Create new receiving address' button in the receive tab to create new addresses.
+        <translation>These are your Particl addresses for receiving payments. Use the 'Create new receiving address' button in the receive tab to create new addresses.
 Signing is only possible with addresses of the type 'legacy'.</translation>
->>>>>>> 926f76cb
     </message>
     <message>
         <source>&amp;Copy Address</source>
@@ -180,13 +170,8 @@
         <translation>Confirm wallet encryption</translation>
     </message>
     <message>
-<<<<<<< HEAD
         <source>Warning: If you encrypt your wallet and lose your passphrase, you will &lt;b&gt;LOSE ALL OF YOUR PARTICL&lt;/b&gt;!</source>
-        <translation>Avertissement : Si vous chiffrez votre porte-monnaie et perdez votre phrase de passe, vous &lt;b&gt;PERDREZ TOUS VOS PARTICL&lt;/b&gt; !</translation>
-=======
-        <source>Warning: If you encrypt your wallet and lose your passphrase, you will &lt;b&gt;LOSE ALL OF YOUR BITCOINS&lt;/b&gt;!</source>
-        <translation>Warning: If you encrypt your wallet and lose your passphrase, you will &lt;b&gt;LOSE ALL OF YOUR BITCOINS&lt;/b&gt;!</translation>
->>>>>>> 926f76cb
+        <translation>Warning: If you encrypt your wallet and lose your passphrase, you will &lt;b&gt;LOSE ALL OF YOUR PARTICL&lt;/b&gt;!</translation>
     </message>
     <message>
         <source>Are you sure you wish to encrypt your wallet?</source>
@@ -205,13 +190,8 @@
         <translation>Enter the old passphrase and new passphrase for the wallet.</translation>
     </message>
     <message>
-<<<<<<< HEAD
         <source>Remember that encrypting your wallet cannot fully protect your particl from being stolen by malware infecting your computer.</source>
-        <translation>N’oubliez pas que le chiffrement de votre porte-monnaie ne peut pas protéger entièrement vos particl contre le vol par des programmes malveillants qui infecteraient votre ordinateur.</translation>
-=======
-        <source>Remember that encrypting your wallet cannot fully protect your bitcoins from being stolen by malware infecting your computer.</source>
-        <translation>Remember that encrypting your wallet cannot fully protect your bitcoins from being stolen by malware infecting your computer.</translation>
->>>>>>> 926f76cb
+        <translation>Remember that encrypting your wallet cannot fully protect your particl from being stolen by malware infecting your computer.</translation>
     </message>
     <message>
         <source>Wallet to be encrypted</source>
@@ -384,13 +364,8 @@
         <translation>Proxy is &lt;b&gt;enabled&lt;/b&gt;: %1</translation>
     </message>
     <message>
-<<<<<<< HEAD
         <source>Send coins to a Particl address</source>
-        <translation>Envoyer des pièces à une adresse Particl</translation>
-=======
-        <source>Send coins to a Bitcoin address</source>
-        <translation>Send coins to a Bitcoin address</translation>
->>>>>>> 926f76cb
+        <translation>Send coins to a Particl address</translation>
     </message>
     <message>
         <source>Backup wallet to another location</source>
@@ -425,21 +400,12 @@
         <translation>Encrypt the private keys that belong to your wallet</translation>
     </message>
     <message>
-<<<<<<< HEAD
         <source>Sign messages with your Particl addresses to prove you own them</source>
-        <translation>Signer les messages avec vos adresses Particl pour prouver que vous les détenez</translation>
+        <translation>Sign messages with your Particl addresses to prove you own them</translation>
     </message>
     <message>
         <source>Verify messages to ensure they were signed with specified Particl addresses</source>
-        <translation>Vérifier les messages pour s’assurer qu’ils ont été signés avec les adresses Particl indiquées</translation>
-=======
-        <source>Sign messages with your Bitcoin addresses to prove you own them</source>
-        <translation>Sign messages with your Bitcoin addresses to prove you own them</translation>
-    </message>
-    <message>
-        <source>Verify messages to ensure they were signed with specified Bitcoin addresses</source>
-        <translation>Verify messages to ensure they were signed with specified Bitcoin addresses</translation>
->>>>>>> 926f76cb
+        <translation>Verify messages to ensure they were signed with specified Particl addresses</translation>
     </message>
     <message>
         <source>&amp;File</source>
@@ -458,13 +424,8 @@
         <translation>Tabs toolbar</translation>
     </message>
     <message>
-<<<<<<< HEAD
         <source>Request payments (generates QR codes and particl: URIs)</source>
-        <translation>Demander des paiements (génère des codes QR et des URI particl:)</translation>
-=======
-        <source>Request payments (generates QR codes and bitcoin: URIs)</source>
-        <translation>Request payments (generates QR codes and bitcoin: URIs)</translation>
->>>>>>> 926f76cb
+        <translation>Request payments (generates QR codes and particl: URIs)</translation>
     </message>
     <message>
         <source>Show the list of used sending addresses and labels</source>
@@ -479,13 +440,8 @@
         <translation>&amp;Command-line options</translation>
     </message>
     <message numerus="yes">
-<<<<<<< HEAD
         <source>%n active connection(s) to Particl network</source>
-        <translation><numerusform>%n connexion active avec le réseau Particl</numerusform><numerusform>%n connexions actives avec le réseau Particl</numerusform></translation>
-=======
-        <source>%n active connection(s) to Bitcoin network</source>
-        <translation><numerusform>%n active connection to Bitcoin network</numerusform><numerusform>%n active connections to Bitcoin network</numerusform></translation>
->>>>>>> 926f76cb
+        <translation><numerusform>%n active connection to Particl network</numerusform><numerusform>%n active connections to Particl network</numerusform></translation>
     </message>
     <message>
         <source>Indexing blocks on disk...</source>
@@ -532,26 +488,16 @@
         <translation>&amp;Load PSBT from file...</translation>
     </message>
     <message>
-<<<<<<< HEAD
         <source>Load Partially Signed Particl Transaction</source>
-        <translation>Charger une transaction Particl signée partiellement</translation>
-=======
-        <source>Load Partially Signed Bitcoin Transaction</source>
-        <translation>Load Partially Signed Bitcoin Transaction</translation>
->>>>>>> 926f76cb
+        <translation>Load Partially Signed Particl Transaction</translation>
     </message>
     <message>
         <source>Load PSBT from clipboard...</source>
         <translation>Load PSBT from clipboard...</translation>
     </message>
     <message>
-<<<<<<< HEAD
         <source>Load Partially Signed Particl Transaction from clipboard</source>
-        <translation>Charger du presse-papiers une transaction Particl signée partiellement</translation>
-=======
-        <source>Load Partially Signed Bitcoin Transaction from clipboard</source>
-        <translation>Load Partially Signed Bitcoin Transaction from clipboard</translation>
->>>>>>> 926f76cb
+        <translation>Load Partially Signed Particl Transaction from clipboard</translation>
     </message>
     <message>
         <source>Node window</source>
@@ -570,13 +516,8 @@
         <translation>&amp;Receiving addresses</translation>
     </message>
     <message>
-<<<<<<< HEAD
         <source>Open a particl: URI</source>
-        <translation>Ouvrir une URI particl:</translation>
-=======
-        <source>Open a bitcoin: URI</source>
-        <translation>Open a bitcoin: URI</translation>
->>>>>>> 926f76cb
+        <translation>Open a particl: URI</translation>
     </message>
     <message>
         <source>Open Wallet</source>
@@ -603,13 +544,8 @@
         <translation>Close all wallets</translation>
     </message>
     <message>
-<<<<<<< HEAD
         <source>Show the %1 help message to get a list with possible Particl command-line options</source>
-        <translation>Afficher le message d’aide de %1 pour obtenir la liste des options de ligne de commande Particl possibles.</translation>
-=======
-        <source>Show the %1 help message to get a list with possible Bitcoin command-line options</source>
-        <translation>Show the %1 help message to get a list with possible Bitcoin command-line options</translation>
->>>>>>> 926f76cb
+        <translation>Show the %1 help message to get a list with possible Particl command-line options</translation>
     </message>
     <message>
         <source>&amp;Mask values</source>
@@ -988,13 +924,8 @@
         <translation>Edit sending address</translation>
     </message>
     <message>
-<<<<<<< HEAD
         <source>The entered address "%1" is not a valid Particl address.</source>
-        <translation>L’adresse saisie « %1 » n’est pas une adresse Particl valide.</translation>
-=======
-        <source>The entered address "%1" is not a valid Bitcoin address.</source>
-        <translation>The entered address "%1" is not a valid Bitcoin address.</translation>
->>>>>>> 926f76cb
+        <translation>The entered address "%1" is not a valid Particl address.</translation>
     </message>
     <message>
         <source>Address "%1" already exists as a receiving address with label "%2" and so cannot be added as a sending address.</source>
@@ -1106,13 +1037,8 @@
         <translation>Approximately %1 GB of data will be stored in this directory.</translation>
     </message>
     <message>
-<<<<<<< HEAD
         <source>%1 will download and store a copy of the Particl block chain.</source>
-        <translation>%1 téléchargera et stockera une copie de la chaîne de blocs Particl.</translation>
-=======
-        <source>%1 will download and store a copy of the Bitcoin block chain.</source>
-        <translation>%1 will download and store a copy of the Bitcoin block chain.</translation>
->>>>>>> 926f76cb
+        <translation>%1 will download and store a copy of the Particl block chain.</translation>
     </message>
     <message>
         <source>The wallet will also be stored in this directory.</source>
@@ -1146,21 +1072,12 @@
         <translation>Form</translation>
     </message>
     <message>
-<<<<<<< HEAD
         <source>Recent transactions may not yet be visible, and therefore your wallet's balance might be incorrect. This information will be correct once your wallet has finished synchronizing with the particl network, as detailed below.</source>
-        <translation>Les transactions récentes ne sont peut-être pas encore visibles et par conséquent le solde de votre porte-monnaie est peut-être erroné. Ces renseignements seront justes quand votre porte-monnaie aura fini de se synchroniser avec le réseau Particl, comme décrit ci-dessous.</translation>
+        <translation>Recent transactions may not yet be visible, and therefore your wallet's balance might be incorrect. This information will be correct once your wallet has finished synchronizing with the particl network, as detailed below.</translation>
     </message>
     <message>
         <source>Attempting to spend particl that are affected by not-yet-displayed transactions will not be accepted by the network.</source>
-        <translation>Toute tentative de dépense de particl affectés par des transactions qui ne sont pas encore affichées ne sera pas acceptée par le réseau.</translation>
-=======
-        <source>Recent transactions may not yet be visible, and therefore your wallet's balance might be incorrect. This information will be correct once your wallet has finished synchronizing with the bitcoin network, as detailed below.</source>
-        <translation>Recent transactions may not yet be visible, and therefore your wallet's balance might be incorrect. This information will be correct once your wallet has finished synchronizing with the bitcoin network, as detailed below.</translation>
-    </message>
-    <message>
-        <source>Attempting to spend bitcoins that are affected by not-yet-displayed transactions will not be accepted by the network.</source>
-        <translation>Attempting to spend bitcoins that are affected by not-yet-displayed transactions will not be accepted by the network.</translation>
->>>>>>> 926f76cb
+        <translation>Attempting to spend particl that are affected by not-yet-displayed transactions will not be accepted by the network.</translation>
     </message>
     <message>
         <source>Number of blocks left</source>
@@ -1210,13 +1127,8 @@
 <context>
     <name>OpenURIDialog</name>
     <message>
-<<<<<<< HEAD
         <source>Open particl URI</source>
-        <translation>Ouvrir une URI particl</translation>
-=======
-        <source>Open bitcoin URI</source>
-        <translation>Open bitcoin URI</translation>
->>>>>>> 926f76cb
+        <translation>Open particl URI</translation>
     </message>
     <message>
         <source>URI:</source>
@@ -1357,13 +1269,8 @@
         <translation>&amp;Spend unconfirmed change</translation>
     </message>
     <message>
-<<<<<<< HEAD
         <source>Automatically open the Particl client port on the router. This only works when your router supports UPnP and it is enabled.</source>
-        <translation>Ouvrir automatiquement le port du client Particl sur le routeur. Cela ne fonctionne que si votre routeur prend en charge l’UPnP et si la fonction est activée.</translation>
-=======
-        <source>Automatically open the Bitcoin client port on the router. This only works when your router supports UPnP and it is enabled.</source>
-        <translation>Automatically open the Bitcoin client port on the router. This only works when your router supports UPnP and it is enabled.</translation>
->>>>>>> 926f76cb
+        <translation>Automatically open the Particl client port on the router. This only works when your router supports UPnP and it is enabled.</translation>
     </message>
     <message>
         <source>Map port using &amp;UPnP</source>
@@ -1378,13 +1285,8 @@
         <translation>Allow incomin&amp;g connections</translation>
     </message>
     <message>
-<<<<<<< HEAD
         <source>Connect to the Particl network through a SOCKS5 proxy.</source>
-        <translation>Se connecter au réseau Particl par un mandataire SOCKS5.</translation>
-=======
-        <source>Connect to the Bitcoin network through a SOCKS5 proxy.</source>
-        <translation>Connect to the Bitcoin network through a SOCKS5 proxy.</translation>
->>>>>>> 926f76cb
+        <translation>Connect to the Particl network through a SOCKS5 proxy.</translation>
     </message>
     <message>
         <source>&amp;Connect through SOCKS5 proxy (default proxy):</source>
@@ -1459,13 +1361,8 @@
         <translation>Whether to show coin control features or not.</translation>
     </message>
     <message>
-<<<<<<< HEAD
         <source>Connect to the Particl network through a separate SOCKS5 proxy for Tor onion services.</source>
-        <translation>Se connecter au réseau Particl par un mandataire SOCKS5 séparé pour les services onion de Tor.</translation>
-=======
-        <source>Connect to the Bitcoin network through a separate SOCKS5 proxy for Tor onion services.</source>
-        <translation>Connect to the Bitcoin network through a separate SOCKS5 proxy for Tor onion services.</translation>
->>>>>>> 926f76cb
+        <translation>Connect to the Particl network through a separate SOCKS5 proxy for Tor onion services.</translation>
     </message>
     <message>
         <source>Use separate SOCKS&amp;5 proxy to reach peers via Tor onion services:</source>
@@ -1539,13 +1436,8 @@
         <translation>Form</translation>
     </message>
     <message>
-<<<<<<< HEAD
         <source>The displayed information may be out of date. Your wallet automatically synchronizes with the Particl network after a connection is established, but this process has not completed yet.</source>
-        <translation>Les renseignements affichés peuvent être obsolètes. Votre porte-monnaie se synchronise automatiquement avec le réseau Particl dès qu’une connexion est établie, mais ce processus n’est pas encore achevé.</translation>
-=======
-        <source>The displayed information may be out of date. Your wallet automatically synchronizes with the Bitcoin network after a connection is established, but this process has not completed yet.</source>
-        <translation>The displayed information may be out of date. Your wallet automatically synchronizes with the Bitcoin network after a connection is established, but this process has not completed yet.</translation>
->>>>>>> 926f76cb
+        <translation>The displayed information may be out of date. Your wallet automatically synchronizes with the Particl network after a connection is established, but this process has not completed yet.</translation>
     </message>
     <message>
         <source>Watch-only:</source>
@@ -1746,26 +1638,16 @@
         <translation>Payment request error</translation>
     </message>
     <message>
-<<<<<<< HEAD
         <source>Cannot start particl: click-to-pay handler</source>
-        <translation>Impossible de démarrer le gestionnaire de cliquer-pour-payer particl:</translation>
-=======
-        <source>Cannot start bitcoin: click-to-pay handler</source>
-        <translation>Cannot start bitcoin: click-to-pay handler</translation>
->>>>>>> 926f76cb
+        <translation>Cannot start particl: click-to-pay handler</translation>
     </message>
     <message>
         <source>URI handling</source>
         <translation>URI handling</translation>
     </message>
     <message>
-<<<<<<< HEAD
         <source>'particl://' is not a valid URI. Use 'particl:' instead.</source>
-        <translation>'particl://' n’est pas une URI valide. Utilisez plutôt 'particl:'.</translation>
-=======
-        <source>'bitcoin://' is not a valid URI. Use 'bitcoin:' instead.</source>
-        <translation>'bitcoin://' is not a valid URI. Use 'bitcoin:' instead.</translation>
->>>>>>> 926f76cb
+        <translation>'particl://' is not a valid URI. Use 'particl:' instead.</translation>
     </message>
     <message>
         <source>Cannot process payment request because BIP70 is not supported.</source>
@@ -1784,13 +1666,8 @@
         <translation>Invalid payment address %1</translation>
     </message>
     <message>
-<<<<<<< HEAD
         <source>URI cannot be parsed! This can be caused by an invalid Particl address or malformed URI parameters.</source>
-        <translation>L’URI ne peut pas être analysée. Cela peut être causé par une adresse Particl invalide ou par des paramètres d’URI mal formés.</translation>
-=======
-        <source>URI cannot be parsed! This can be caused by an invalid Bitcoin address or malformed URI parameters.</source>
-        <translation>URI cannot be parsed! This can be caused by an invalid Bitcoin address or malformed URI parameters.</translation>
->>>>>>> 926f76cb
+        <translation>URI cannot be parsed! This can be caused by an invalid Particl address or malformed URI parameters.</translation>
     </message>
     <message>
         <source>Payment request file handling</source>
@@ -1831,13 +1708,8 @@
         <translation>Amount</translation>
     </message>
     <message>
-<<<<<<< HEAD
         <source>Enter a Particl address (e.g. %1)</source>
-        <translation>Saisissez une adresse Particl (p. ex. %1)</translation>
-=======
-        <source>Enter a Bitcoin address (e.g. %1)</source>
-        <translation>Enter a Bitcoin address (e.g. %1)</translation>
->>>>>>> 926f76cb
+        <translation>Enter a Particl address (e.g. %1)</translation>
     </message>
     <message>
         <source>%1 d</source>
@@ -2297,13 +2169,8 @@
         <translation>&amp;Message:</translation>
     </message>
     <message>
-<<<<<<< HEAD
         <source>An optional message to attach to the payment request, which will be displayed when the request is opened. Note: The message will not be sent with the payment over the Particl network.</source>
-        <translation>Un message facultatif à joindre à la demande de paiement et qui sera affiché à l’ouverture de celle-ci. Note : Le message ne sera pas envoyé avec le paiement par le réseau Particl.</translation>
-=======
-        <source>An optional message to attach to the payment request, which will be displayed when the request is opened. Note: The message will not be sent with the payment over the Bitcoin network.</source>
-        <translation>An optional message to attach to the payment request, which will be displayed when the request is opened. Note: The message will not be sent with the payment over the Bitcoin network.</translation>
->>>>>>> 926f76cb
+        <translation>An optional message to attach to the payment request, which will be displayed when the request is opened. Note: The message will not be sent with the payment over the Particl network.</translation>
     </message>
     <message>
         <source>An optional label to associate with the new receiving address.</source>
@@ -2587,13 +2454,8 @@
         <translation>Hide transaction fee settings</translation>
     </message>
     <message>
-<<<<<<< HEAD
         <source>When there is less transaction volume than space in the blocks, miners as well as relaying nodes may enforce a minimum fee. Paying only this minimum fee is just fine, but be aware that this can result in a never confirming transaction once there is more demand for particl transactions than the network can process.</source>
-        <translation>Quand le volume des transactions est inférieur à l’espace dans les blocs, les mineurs et les nœuds de relais peuvent imposer des frais minimaux. Il est correct de payer ces frais minimaux, mais soyez conscient que cette transaction pourrait n’être jamais confirmée si la demande en transactions de particl dépassait la capacité de traitement du réseau.</translation>
-=======
-        <source>When there is less transaction volume than space in the blocks, miners as well as relaying nodes may enforce a minimum fee. Paying only this minimum fee is just fine, but be aware that this can result in a never confirming transaction once there is more demand for bitcoin transactions than the network can process.</source>
-        <translation>When there is less transaction volume than space in the blocks, miners as well as relaying nodes may enforce a minimum fee. Paying only this minimum fee is just fine, but be aware that this can result in a never confirming transaction once there is more demand for bitcoin transactions than the network can process.</translation>
->>>>>>> 926f76cb
+        <translation>When there is less transaction volume than space in the blocks, miners as well as relaying nodes may enforce a minimum fee. Paying only this minimum fee is just fine, but be aware that this can result in a never confirming transaction once there is more demand for particl transactions than the network can process.</translation>
     </message>
     <message>
         <source>A too low fee might result in a never confirming transaction (read the tooltip)</source>
@@ -2664,13 +2526,8 @@
         <translation>Cr&amp;eate Unsigned</translation>
     </message>
     <message>
-<<<<<<< HEAD
         <source>Creates a Partially Signed Particl Transaction (PSBT) for use with e.g. an offline %1 wallet, or a PSBT-compatible hardware wallet.</source>
-        <translation>Crée une transaction Particl signée partiellement (TBSP) à utiliser, par exemple, avec un porte-monnaie %1 hors ligne ou avec un porte-monnaie matériel compatible TBSP.</translation>
-=======
-        <source>Creates a Partially Signed Bitcoin Transaction (PSBT) for use with e.g. an offline %1 wallet, or a PSBT-compatible hardware wallet.</source>
-        <translation>Creates a Partially Signed Bitcoin Transaction (PSBT) for use with e.g. an offline %1 wallet, or a PSBT-compatible hardware wallet.</translation>
->>>>>>> 926f76cb
+        <translation>Creates a Partially Signed Particl Transaction (PSBT) for use with e.g. an offline %1 wallet, or a PSBT-compatible hardware wallet.</translation>
     </message>
     <message>
         <source> from wallet '%1'</source>
@@ -2717,13 +2574,8 @@
         <translation>You can increase the fee later (signals Replace-By-Fee, BIP-125).</translation>
     </message>
     <message>
-<<<<<<< HEAD
         <source>Please, review your transaction proposal. This will produce a Partially Signed Particl Transaction (PSBT) which you can save or copy and then sign with e.g. an offline %1 wallet, or a PSBT-compatible hardware wallet.</source>
-        <translation>Veuillez réviser votre proposition de transaction. Une transaction Particl partiellement signée (TBSP) sera produite, que vous pourrez enregistrer ou copier puis signer avec, par exemple, un porte-monnaie %1 hors ligne ou avec un porte-monnaie matériel compatible TBSP.</translation>
-=======
-        <source>Please, review your transaction proposal. This will produce a Partially Signed Bitcoin Transaction (PSBT) which you can save or copy and then sign with e.g. an offline %1 wallet, or a PSBT-compatible hardware wallet.</source>
-        <translation>Please, review your transaction proposal. This will produce a Partially Signed Bitcoin Transaction (PSBT) which you can save or copy and then sign with e.g. an offline %1 wallet, or a PSBT-compatible hardware wallet.</translation>
->>>>>>> 926f76cb
+        <translation>Please, review your transaction proposal. This will produce a Partially Signed Particl Transaction (PSBT) which you can save or copy and then sign with e.g. an offline %1 wallet, or a PSBT-compatible hardware wallet.</translation>
     </message>
     <message>
         <source>Please, review your transaction.</source>
@@ -2798,13 +2650,8 @@
         <translation><numerusform>Estimated to begin confirmation within %n block.</numerusform><numerusform>Estimated to begin confirmation within %n blocks.</numerusform></translation>
     </message>
     <message>
-<<<<<<< HEAD
         <source>Warning: Invalid Particl address</source>
-        <translation>Avertissement : L’adresse Particl est invalide</translation>
-=======
-        <source>Warning: Invalid Bitcoin address</source>
-        <translation>Warning: Invalid Bitcoin address</translation>
->>>>>>> 926f76cb
+        <translation>Warning: Invalid Particl address</translation>
     </message>
     <message>
         <source>Warning: Unknown change address</source>
@@ -2842,13 +2689,8 @@
         <translation>Choose previously used address</translation>
     </message>
     <message>
-<<<<<<< HEAD
         <source>The Particl address to send the payment to</source>
-        <translation>L’adresse Particl à laquelle envoyer le paiement</translation>
-=======
-        <source>The Bitcoin address to send the payment to</source>
-        <translation>The Bitcoin address to send the payment to</translation>
->>>>>>> 926f76cb
+        <translation>The Particl address to send the payment to</translation>
     </message>
     <message>
         <source>Alt+A</source>
@@ -2871,13 +2713,8 @@
         <translation>The amount to send in the selected unit</translation>
     </message>
     <message>
-<<<<<<< HEAD
         <source>The fee will be deducted from the amount being sent. The recipient will receive less particl than you enter in the amount field. If multiple recipients are selected, the fee is split equally.</source>
-        <translation>Les frais seront déduits du montant envoyé. Le destinataire recevra moins de particl que le montant saisi dans le champ de montant. Si plusieurs destinataires sont sélectionnés, les frais seront partagés également.</translation>
-=======
-        <source>The fee will be deducted from the amount being sent. The recipient will receive less bitcoins than you enter in the amount field. If multiple recipients are selected, the fee is split equally.</source>
-        <translation>The fee will be deducted from the amount being sent. The recipient will receive less bitcoins than you enter in the amount field. If multiple recipients are selected, the fee is split equally.</translation>
->>>>>>> 926f76cb
+        <translation>The fee will be deducted from the amount being sent. The recipient will receive less particl than you enter in the amount field. If multiple recipients are selected, the fee is split equally.</translation>
     </message>
     <message>
         <source>S&amp;ubtract fee from amount</source>
@@ -2904,13 +2741,8 @@
         <translation>Enter a label for this address to add it to the list of used addresses</translation>
     </message>
     <message>
-<<<<<<< HEAD
         <source>A message that was attached to the particl: URI which will be stored with the transaction for your reference. Note: This message will not be sent over the Particl network.</source>
-        <translation>Un message qui était joint à l’URI particl: et qui sera stocké avec la transaction pour référence. Note : Ce message ne sera pas envoyé par le réseau Particl.</translation>
-=======
-        <source>A message that was attached to the bitcoin: URI which will be stored with the transaction for your reference. Note: This message will not be sent over the Bitcoin network.</source>
-        <translation>A message that was attached to the bitcoin: URI which will be stored with the transaction for your reference. Note: This message will not be sent over the Bitcoin network.</translation>
->>>>>>> 926f76cb
+        <translation>A message that was attached to the particl: URI which will be stored with the transaction for your reference. Note: This message will not be sent over the Particl network.</translation>
     </message>
     <message>
         <source>Pay To:</source>
@@ -2943,21 +2775,12 @@
         <translation>&amp;Sign Message</translation>
     </message>
     <message>
-<<<<<<< HEAD
         <source>You can sign messages/agreements with your addresses to prove you can receive particl sent to them. Be careful not to sign anything vague or random, as phishing attacks may try to trick you into signing your identity over to them. Only sign fully-detailed statements you agree to.</source>
-        <translation>Vous pouvez signer des messages ou des accords avec vos adresses pour prouver que vous pouvez recevoir des particl à ces dernières. Faites attention de ne rien signer de vague ou au hasard, car des attaques d’hameçonnage pourraient essayer de vous faire signer avec votre identité afin de l’usurper. Ne signez que des déclarations entièrement détaillées et avec lesquelles vous êtes d’accord.</translation>
+        <translation>You can sign messages/agreements with your addresses to prove you can receive particl sent to them. Be careful not to sign anything vague or random, as phishing attacks may try to trick you into signing your identity over to them. Only sign fully-detailed statements you agree to.</translation>
     </message>
     <message>
         <source>The Particl address to sign the message with</source>
-        <translation>L’adresse Particl avec laquelle signer le message</translation>
-=======
-        <source>You can sign messages/agreements with your addresses to prove you can receive bitcoins sent to them. Be careful not to sign anything vague or random, as phishing attacks may try to trick you into signing your identity over to them. Only sign fully-detailed statements you agree to.</source>
-        <translation>You can sign messages/agreements with your addresses to prove you can receive bitcoins sent to them. Be careful not to sign anything vague or random, as phishing attacks may try to trick you into signing your identity over to them. Only sign fully-detailed statements you agree to.</translation>
-    </message>
-    <message>
-        <source>The Bitcoin address to sign the message with</source>
-        <translation>The Bitcoin address to sign the message with</translation>
->>>>>>> 926f76cb
+        <translation>The Particl address to sign the message with</translation>
     </message>
     <message>
         <source>Choose previously used address</source>
@@ -2988,13 +2811,8 @@
         <translation>Copy the current signature to the system clipboard</translation>
     </message>
     <message>
-<<<<<<< HEAD
         <source>Sign the message to prove you own this Particl address</source>
-        <translation>Signer le message afin de prouver que vous détenez cette adresse Particl</translation>
-=======
-        <source>Sign the message to prove you own this Bitcoin address</source>
-        <translation>Sign the message to prove you own this Bitcoin address</translation>
->>>>>>> 926f76cb
+        <translation>Sign the message to prove you own this Particl address</translation>
     </message>
     <message>
         <source>Sign &amp;Message</source>
@@ -3017,13 +2835,8 @@
         <translation>Enter the receiver's address, message (ensure you copy line breaks, spaces, tabs, etc. exactly) and signature below to verify the message. Be careful not to read more into the signature than what is in the signed message itself, to avoid being tricked by a man-in-the-middle attack. Note that this only proves the signing party receives with the address, it cannot prove sendership of any transaction!</translation>
     </message>
     <message>
-<<<<<<< HEAD
         <source>The Particl address the message was signed with</source>
-        <translation>L’adresse Particl avec laquelle le message a été signé</translation>
-=======
-        <source>The Bitcoin address the message was signed with</source>
-        <translation>The Bitcoin address the message was signed with</translation>
->>>>>>> 926f76cb
+        <translation>The Particl address the message was signed with</translation>
     </message>
     <message>
         <source>The signed message to verify</source>
@@ -3034,13 +2847,8 @@
         <translation>The signature given when the message was signed</translation>
     </message>
     <message>
-<<<<<<< HEAD
         <source>Verify the message to ensure it was signed with the specified Particl address</source>
-        <translation>Vérifier le message pour s’assurer qu’il a été signé avec l’adresse Particl indiquée</translation>
-=======
-        <source>Verify the message to ensure it was signed with the specified Bitcoin address</source>
-        <translation>Verify the message to ensure it was signed with the specified Bitcoin address</translation>
->>>>>>> 926f76cb
+        <translation>Verify the message to ensure it was signed with the specified Particl address</translation>
     </message>
     <message>
         <source>Verify &amp;Message</source>
@@ -4040,13 +3848,8 @@
         <translation>Error: Listening for incoming connections failed (listen returned error %s)</translation>
     </message>
     <message>
-<<<<<<< HEAD
         <source>%s corrupt. Try using the wallet tool particl-wallet to salvage or restoring a backup.</source>
-        <translation>%s est corrompu. Essayez l’outil particl-wallet pour le sauver ou restaurez une sauvegarde.</translation>
-=======
-        <source>%s corrupt. Try using the wallet tool bitcoin-wallet to salvage or restoring a backup.</source>
-        <translation>%s corrupt. Try using the wallet tool bitcoin-wallet to salvage or restoring a backup.</translation>
->>>>>>> 926f76cb
+        <translation>%s corrupt. Try using the wallet tool particl-wallet to salvage or restoring a backup.</translation>
     </message>
     <message>
         <source>Cannot upgrade a non HD split wallet without upgrading to support pre split keypool. Please use version 169900 or no version specified.</source>
