<TS version="2.1" language="fr">
<context>
    <name>AddressBookPage</name>
    <message>
        <source>Right-click to edit address or label</source>
        <translation type="unfinished">Cliquer à droite pour modifier l’adresse ou l’étiquette</translation>
    </message>
    <message>
        <source>Create a new address</source>
        <translation>Créer une nouvelle adresse</translation>
    </message>
    <message>
        <source>&amp;New</source>
        <translation type="unfinished">&amp;Nouvelle</translation>
    </message>
    <message>
        <source>Copy the currently selected address to the system clipboard</source>
        <translation>Copier l’adresse sélectionnée actuellement dans le presse-papiers</translation>
    </message>
    <message>
        <source>&amp;Copy</source>
        <translation type="unfinished">&amp;Copier</translation>
    </message>
    <message>
        <source>C&amp;lose</source>
        <translation type="unfinished">&amp;Fermer</translation>
    </message>
    <message>
        <source>Delete the currently selected address from the list</source>
        <translation>Supprimer de la liste l’adresse sélectionnée actuellement</translation>
    </message>
    <message>
        <source>Enter address or label to search</source>
        <translation type="unfinished">Saisir une adresse ou une étiquette à rechercher</translation>
    </message>
    <message>
        <source>Export the data in the current tab to a file</source>
        <translation>Exporter les données de l’onglet actuel vers un fichier</translation>
    </message>
    <message>
        <source>&amp;Export</source>
        <translation>&amp;Exporter</translation>
    </message>
    <message>
        <source>&amp;Delete</source>
        <translation>&amp;Supprimer</translation>
    </message>
    <message>
        <source>Choose the address to send coins to</source>
        <translation type="unfinished">Choisir l’adresse à laquelle envoyer des pièces</translation>
    </message>
    <message>
        <source>Choose the address to receive coins with</source>
        <translation type="unfinished">Choisir l’adresse avec laquelle recevoir des pîèces</translation>
    </message>
    <message>
        <source>C&amp;hoose</source>
        <translation type="unfinished">C&amp;hoisir</translation>
    </message>
    <message>
        <source>Sending addresses</source>
        <translation type="unfinished">Adresses d’envoi</translation>
    </message>
    <message>
        <source>Receiving addresses</source>
        <translation type="unfinished">Adresses de réception</translation>
    </message>
    <message>
<<<<<<< HEAD
        <source>These are your Particl addresses for sending payments. Always check the amount and the receiving address before sending coins.</source>
        <translation>Ce sont vos adresses Particl pour envoyer des paiements. Vérifiez toujours le montant et l’adresse du destinataire avant d’envoyer des pièces.</translation>
    </message>
    <message>
        <source>These are your Particl addresses for receiving payments. Use the 'Create new receiving address' button in the receive tab to create new addresses.
Signing is only possible with addresses of the type 'legacy'.</source>
        <translation>Ce sont vos adresses Particl pour recevoir des paiements. Utilisez le bouton « Créer une nouvelle adresse de réception » dans l’onglet Recevoir afin de créer de nouvelles adresses.
Il n’est possible de signer qu’avec les adresses de type « legacy ».</translation>
=======
        <source>These are your Bitcoin addresses for sending payments. Always check the amount and the receiving address before sending coins.</source>
        <translation type="unfinished">Ce sont vos adresses Bitcoin pour envoyer des paiements. Vérifiez toujours le montant et l’adresse du destinataire avant d’envoyer des pièces.</translation>
>>>>>>> d3bd5410
    </message>
    <message>
        <source>&amp;Copy Address</source>
        <translation type="unfinished">&amp;Copier l’adresse</translation>
    </message>
    <message>
        <source>Copy &amp;Label</source>
        <translation type="unfinished">Copier l’é&amp;tiquette</translation>
    </message>
    <message>
        <source>&amp;Edit</source>
        <translation type="unfinished">&amp;Modifier</translation>
    </message>
    <message>
        <source>Export Address List</source>
        <translation type="unfinished">Exporter la liste d’adresses</translation>
    </message>
    <message>
        <source>Comma separated file</source>
        <extracomment>Expanded name of the CSV file format. See https://en.wikipedia.org/wiki/Comma-separated_values</extracomment>
        <translation type="unfinished">Fichier séparé par des virgules</translation>
    </message>
    <message>
        <source>There was an error trying to save the address list to %1. Please try again.</source>
        <extracomment>An error message. %1 is a stand-in argument for the name of the file we attempted to save to.</extracomment>
        <translation type="unfinished">Une erreur est survenue lors de l’enregistrement de la liste d’adresses vers %1. Veuillez ressayer plus tard.</translation>
    </message>
    <message>
        <source>Exporting Failed</source>
        <translation type="unfinished">Échec d’exportation</translation>
    </message>
</context>
<context>
    <name>AddressTableModel</name>
    <message>
        <source>Label</source>
        <translation type="unfinished">Étiquette</translation>
    </message>
    <message>
        <source>Address</source>
        <translation type="unfinished">Adresse</translation>
    </message>
    <message>
        <source>(no label)</source>
        <translation type="unfinished">(aucune étiquette)</translation>
    </message>
</context>
<context>
    <name>AskPassphraseDialog</name>
    <message>
        <source>Passphrase Dialog</source>
        <translation>Fenêtre de dialogue de la phrase de passe</translation>
    </message>
    <message>
        <source>Enter passphrase</source>
        <translation>Saisir la phrase de passe</translation>
    </message>
    <message>
        <source>New passphrase</source>
        <translation>Nouvelle phrase de passe</translation>
    </message>
    <message>
        <source>Repeat new passphrase</source>
        <translation>Répéter la phrase de passe</translation>
    </message>
    <message>
        <source>Show passphrase</source>
        <translation type="unfinished">Afficher la phrase de passe</translation>
    </message>
    <message>
        <source>Encrypt wallet</source>
        <translation type="unfinished">Chiffrer le porte-monnaie</translation>
    </message>
    <message>
        <source>This operation needs your wallet passphrase to unlock the wallet.</source>
        <translation type="unfinished">Cette opération nécessite votre phrase de passe pour déverrouiller le porte-monnaie.</translation>
    </message>
    <message>
        <source>Unlock wallet</source>
        <translation type="unfinished">Déverrouiller le porte-monnaie</translation>
    </message>
    <message>
        <source>Change passphrase</source>
        <translation type="unfinished">Changer la phrase de passe</translation>
    </message>
    <message>
        <source>Confirm wallet encryption</source>
        <translation type="unfinished">Confirmer le chiffrement du porte-monnaie</translation>
    </message>
    <message>
<<<<<<< HEAD
        <source>Warning: If you encrypt your wallet and lose your passphrase, you will &lt;b&gt;LOSE ALL OF YOUR PARTICL&lt;/b&gt;!</source>
        <translation>Avertissement : Si vous chiffrez votre porte-monnaie et perdez votre phrase de passe, vous &lt;b&gt;PERDREZ TOUS VOS PARTICL&lt;/b&gt; !</translation>
=======
        <source>Warning: If you encrypt your wallet and lose your passphrase, you will &lt;b&gt;LOSE ALL OF YOUR BITCOINS&lt;/b&gt;!</source>
        <translation type="unfinished">Avertissement : Si vous chiffrez votre porte-monnaie et perdez votre phrase de passe, vous &lt;b&gt;PERDREZ TOUS VOS BITCOINS&lt;/b&gt; !</translation>
>>>>>>> d3bd5410
    </message>
    <message>
        <source>Are you sure you wish to encrypt your wallet?</source>
        <translation type="unfinished">Voulez-vous vraiment chiffrer votre porte-monnaie ?</translation>
    </message>
    <message>
        <source>Wallet encrypted</source>
        <translation type="unfinished">Le porte-monnaie est chiffré</translation>
    </message>
    <message>
        <source>Enter the new passphrase for the wallet.&lt;br/&gt;Please use a passphrase of &lt;b&gt;ten or more random characters&lt;/b&gt;, or &lt;b&gt;eight or more words&lt;/b&gt;.</source>
        <translation type="unfinished">Saisissez la nouvelle phrase de passe du porte-monnaie.&lt;br/&gt;Veuillez utiliser une phrase de passe composée de &lt;b&gt;dix caractères aléatoires ou plus&lt;/b&gt;, ou de &lt;b&gt;huit mots ou plus&lt;/b&gt;.</translation>
    </message>
    <message>
        <source>Enter the old passphrase and new passphrase for the wallet.</source>
        <translation type="unfinished">Saisir l’ancienne puis la nouvelle phrase de passe du porte-monnaie.</translation>
    </message>
    <message>
<<<<<<< HEAD
        <source>Remember that encrypting your wallet cannot fully protect your particl from being stolen by malware infecting your computer.</source>
        <translation>N’oubliez pas que le chiffrement de votre porte-monnaie ne peut pas protéger entièrement vos particl contre le vol par des programmes malveillants qui infecteraient votre ordinateur.</translation>
=======
        <source>Remember that encrypting your wallet cannot fully protect your bitcoins from being stolen by malware infecting your computer.</source>
        <translation type="unfinished">N’oubliez pas que le chiffrement de votre porte-monnaie ne peut pas protéger entièrement vos bitcoins contre le vol par des programmes malveillants qui infecteraient votre ordinateur.</translation>
>>>>>>> d3bd5410
    </message>
    <message>
        <source>Wallet to be encrypted</source>
        <translation type="unfinished">Porte-monnaie à chiffrer</translation>
    </message>
    <message>
        <source>Your wallet is about to be encrypted. </source>
        <translation type="unfinished">Votre porte-monnaie est sur le point d’être chiffré.</translation>
    </message>
    <message>
        <source>Your wallet is now encrypted. </source>
        <translation type="unfinished">Votre porte-monnaie est désormais chiffré.</translation>
    </message>
    <message>
        <source>IMPORTANT: Any previous backups you have made of your wallet file should be replaced with the newly generated, encrypted wallet file. For security reasons, previous backups of the unencrypted wallet file will become useless as soon as you start using the new, encrypted wallet.</source>
        <translation type="unfinished">IMPORTANT : Toutes les sauvegardes précédentes du fichier de votre porte-monnaie devraient être remplacées par le fichier du porte-monnaie chiffré nouvellement généré. Pour des raisons de sécurité, les sauvegardes précédentes de votre fichier de porte-monnaie non chiffré deviendront inutilisables dès que vous commencerez à utiliser le nouveau porte-monnaie chiffré.</translation>
    </message>
    <message>
        <source>Wallet encryption failed</source>
        <translation type="unfinished">Échec de chiffrement du porte-monnaie</translation>
    </message>
    <message>
        <source>Wallet encryption failed due to an internal error. Your wallet was not encrypted.</source>
        <translation type="unfinished">Le chiffrement du porte-monnaie a échoué en raison d’une erreur interne. Votre porte-monnaie n’a pas été chiffré.</translation>
    </message>
    <message>
        <source>The supplied passphrases do not match.</source>
        <translation type="unfinished">Les phrases de passe saisies ne correspondent pas.</translation>
    </message>
    <message>
        <source>Wallet unlock failed</source>
        <translation type="unfinished">Échec de déverrouillage du porte-monnaie</translation>
    </message>
    <message>
        <source>The passphrase entered for the wallet decryption was incorrect.</source>
        <translation type="unfinished">La phrase de passe saisie pour déchiffrer le porte-monnaie était erronée.</translation>
    </message>
    <message>
        <source>Wallet passphrase was successfully changed.</source>
        <translation type="unfinished">La phrase de passe du porte-monnaie a été modifiée avec succès.</translation>
    </message>
    <message>
        <source>Warning: The Caps Lock key is on!</source>
        <translation type="unfinished">Avertissement : La touche Verr. Maj. est activée !</translation>
    </message>
</context>
<context>
    <name>BanTableModel</name>
    <message>
        <source>IP/Netmask</source>
        <translation type="unfinished">IP/masque réseau</translation>
    </message>
    <message>
        <source>Banned Until</source>
        <translation type="unfinished">Banni jusqu’au</translation>
    </message>
</context>
<context>
    <name>BitcoinApplication</name>
    <message>
        <source>Internal error</source>
        <translation type="unfinished">erreur interne</translation>
    </message>
    </context>
<context>
    <name>QObject</name>
    <message>
        <source>Error: Specified data directory "%1" does not exist.</source>
        <translation type="unfinished">Erreur : Le répertoire de données indiqué « %1 » n’existe pas.</translation>
    </message>
    <message>
        <source>Error: Cannot parse configuration file: %1.</source>
        <translation type="unfinished">Erreur : Impossible d’analyser le fichier de configuration : %1.</translation>
    </message>
    <message>
        <source>Error: %1</source>
        <translation type="unfinished">Erreur : %1</translation>
    </message>
    <message>
        <source>unknown</source>
        <translation type="unfinished">inconnue</translation>
    </message>
    <message>
        <source>Amount</source>
        <translation type="unfinished">Montant</translation>
    </message>
    <message>
        <source>Enter a Bitcoin address (e.g. %1)</source>
        <translation type="unfinished">Saisir une adresse Bitcoin (p. ex. %1)</translation>
    </message>
    <message>
        <source>Inbound</source>
        <translation type="unfinished">Entrant</translation>
    </message>
    <message>
        <source>Outbound</source>
        <translation type="unfinished">Sortant</translation>
    </message>
    <message>
        <source>%1 d</source>
        <translation type="unfinished">%1 j</translation>
    </message>
    <message>
        <source>%1 m</source>
        <translation type="unfinished">%1 min</translation>
    </message>
    <message>
        <source>None</source>
        <translation type="unfinished">Aucun</translation>
    </message>
    <message>
        <source>N/A</source>
        <translation type="unfinished">N.D.</translation>
    </message>
    <message numerus="yes">
        <source>%n second(s)</source>
        <translation>
            <numerusform />
            <numerusform />
        </translation>
    </message>
    <message numerus="yes">
        <source>%n minute(s)</source>
        <translation>
            <numerusform />
            <numerusform />
        </translation>
    </message>
    <message numerus="yes">
        <source>%n hour(s)</source>
        <translation type="unfinished">
            <numerusform />
            <numerusform />
        </translation>
    </message>
    <message numerus="yes">
        <source>%n day(s)</source>
        <translation type="unfinished">
            <numerusform />
            <numerusform />
        </translation>
    </message>
    <message numerus="yes">
        <source>%n week(s)</source>
        <translation type="unfinished">
            <numerusform />
            <numerusform />
        </translation>
    </message>
    <message>
        <source>%1 and %2</source>
        <translation type="unfinished">%1 et %2</translation>
    </message>
    <message numerus="yes">
        <source>%n year(s)</source>
        <translation type="unfinished">
            <numerusform />
            <numerusform />
        </translation>
    </message>
    <message>
        <source>%1 B</source>
        <translation type="unfinished">%1 o</translation>
    </message>
    <message>
        <source>%1 MB</source>
        <translation type="unfinished">%1 Mo</translation>
    </message>
    <message>
        <source>%1 GB</source>
        <translation type="unfinished">%1 Go</translation>
    </message>
</context>
<context>
    <name>BitcoinGUI</name>
    <message>
        <source>&amp;Overview</source>
        <translation>&amp;Vue d’ensemble</translation>
    </message>
    <message>
        <source>Show general overview of wallet</source>
        <translation>Afficher une vue d’ensemble du porte-monnaie</translation>
    </message>
    <message>
        <source>Browse transaction history</source>
        <translation>Parcourir l’historique transactionnel</translation>
    </message>
    <message>
        <source>E&amp;xit</source>
        <translation>Q&amp;uitter</translation>
    </message>
    <message>
        <source>Quit application</source>
        <translation>Quitter l’application</translation>
    </message>
    <message>
        <source>&amp;About %1</source>
        <translation type="unfinished">À &amp;propos de %1</translation>
    </message>
    <message>
        <source>Show information about %1</source>
        <translation type="unfinished">Afficher des informations à propos de %1</translation>
    </message>
    <message>
        <source>About &amp;Qt</source>
        <translation>À propos de &amp;Qt</translation>
    </message>
    <message>
        <source>Show information about Qt</source>
        <translation>Afficher des informations sur Qt</translation>
    </message>
    <message>
        <source>Modify configuration options for %1</source>
        <translation type="unfinished">Modifier les options de configuration de %1</translation>
    </message>
    <message>
        <source>Create a new wallet</source>
        <translation type="unfinished">Créer un nouveau porte-monnaie</translation>
    </message>
    <message>
        <source>Wallet:</source>
        <translation type="unfinished">Porte-monnaie :</translation>
    </message>
    <message>
        <source>Network activity disabled.</source>
        <extracomment>A substring of the tooltip.</extracomment>
        <translation type="unfinished">L’activité réseau est désactivée.</translation>
    </message>
    <message>
        <source>Proxy is &lt;b&gt;enabled&lt;/b&gt;: %1</source>
        <translation type="unfinished">Le serveur mandataire est &lt;b&gt;activé&lt;/b&gt; : %1</translation>
    </message>
    <message>
<<<<<<< HEAD
        <source>Send coins to a Particl address</source>
        <translation>Envoyer des pièces à une adresse Particl</translation>
=======
        <source>Send coins to a Bitcoin address</source>
        <translation>Envoyer des pièces à une adresse Bitcoin</translation>
>>>>>>> d3bd5410
    </message>
    <message>
        <source>Backup wallet to another location</source>
        <translation>Sauvegarder le porte-monnaie vers un autre emplacement</translation>
    </message>
    <message>
        <source>Change the passphrase used for wallet encryption</source>
        <translation>Modifier la phrase de passe utilisée pour le chiffrement du porte-monnaie</translation>
    </message>
    <message>
        <source>&amp;Send</source>
        <translation>&amp;Envoyer</translation>
    </message>
    <message>
        <source>&amp;Receive</source>
        <translation>&amp;Recevoir</translation>
    </message>
    <message>
        <source>&amp;Show / Hide</source>
        <translation>&amp;Afficher / cacher</translation>
    </message>
    <message>
        <source>Show or hide the main Window</source>
        <translation>Afficher ou cacher la fenêtre principale</translation>
    </message>
    <message>
        <source>Encrypt the private keys that belong to your wallet</source>
        <translation>Chiffrer les clés privées qui appartiennent à votre porte-monnaie</translation>
    </message>
    <message>
<<<<<<< HEAD
        <source>Sign messages with your Particl addresses to prove you own them</source>
        <translation>Signer les messages avec vos adresses Particl pour prouver que vous les détenez</translation>
    </message>
    <message>
        <source>Verify messages to ensure they were signed with specified Particl addresses</source>
        <translation>Vérifier les messages pour s’assurer qu’ils ont été signés avec les adresses Particl indiquées</translation>
=======
        <source>Sign messages with your Bitcoin addresses to prove you own them</source>
        <translation>Signer les messages avec vos adresses Bitcoin pour prouver que vous les détenez</translation>
    </message>
    <message>
        <source>Verify messages to ensure they were signed with specified Bitcoin addresses</source>
        <translation>Vérifier les messages pour s’assurer qu’ils ont été signés avec les adresses Bitcoin indiquées</translation>
    </message>
    <message>
        <source>Close Wallet…</source>
        <translation type="unfinished">Fermer le portefeuille...</translation>
    </message>
    <message>
        <source>Create Wallet…</source>
        <translation type="unfinished">Créer le portefeuille...</translation>
    </message>
    <message>
        <source>Close All Wallets…</source>
        <translation type="unfinished">Fermer tous les portefeuilles...</translation>
>>>>>>> d3bd5410
    </message>
    <message>
        <source>&amp;File</source>
        <translation>&amp;Fichier</translation>
    </message>
    <message>
        <source>&amp;Settings</source>
        <translation>&amp;Paramètres</translation>
    </message>
    <message>
        <source>&amp;Help</source>
        <translation>&amp;Aide</translation>
    </message>
    <message>
        <source>Tabs toolbar</source>
        <translation>Barre d’outils des onglets</translation>
    </message>
    <message>
<<<<<<< HEAD
        <source>Request payments (generates QR codes and particl: URIs)</source>
        <translation>Demander des paiements (génère des codes QR et des URI particl:)</translation>
=======
        <source>Request payments (generates QR codes and bitcoin: URIs)</source>
        <translation type="unfinished">Demander des paiements (génère des codes QR et des URI bitcoin:)</translation>
>>>>>>> d3bd5410
    </message>
    <message>
        <source>Show the list of used sending addresses and labels</source>
        <translation type="unfinished">Afficher la liste d’adresses d’envoi et d’étiquettes utilisées</translation>
    </message>
    <message>
        <source>Show the list of used receiving addresses and labels</source>
        <translation type="unfinished">Afficher la liste d’adresses de réception et d’étiquettes utilisées</translation>
    </message>
    <message>
        <source>&amp;Command-line options</source>
<<<<<<< HEAD
        <translation>Options de ligne de &amp;commande</translation>
    </message>
    <message numerus="yes">
        <source>%n active connection(s) to Particl network</source>
        <translation><numerusform>%n connexion active avec le réseau Particl</numerusform><numerusform>%n connexions actives avec le réseau Particl</numerusform></translation>
    </message>
    <message>
        <source>Indexing blocks on disk...</source>
        <translation>Indexation des blocs sur le disque…</translation>
    </message>
    <message>
        <source>Processing blocks on disk...</source>
        <translation>Traitement des blocs sur le disque…</translation>
=======
        <translation type="unfinished">Options de ligne de &amp;commande</translation>
>>>>>>> d3bd5410
    </message>
    <message numerus="yes">
        <source>Processed %n block(s) of transaction history.</source>
        <translation>
            <numerusform />
            <numerusform />
        </translation>
    </message>
    <message>
        <source>%1 behind</source>
        <translation>en retard de %1</translation>
    </message>
    <message>
        <source>Last received block was generated %1 ago.</source>
        <translation>Le dernier bloc reçu avait été généré il y a %1.</translation>
    </message>
    <message>
        <source>Transactions after this will not yet be visible.</source>
        <translation>Les transactions suivantes ne seront pas déjà visibles.</translation>
    </message>
    <message>
        <source>Error</source>
        <translation>Erreur</translation>
    </message>
    <message>
        <source>Warning</source>
        <translation>Avertissement</translation>
    </message>
    <message>
        <source>Information</source>
        <translation>Informations</translation>
    </message>
    <message>
        <source>Up to date</source>
        <translation>À jour</translation>
    </message>
    <message>
<<<<<<< HEAD
        <source>&amp;Load PSBT from file...</source>
        <translation>&amp;Charger une TBSP d’un fichier…</translation>
    </message>
    <message>
        <source>Load Partially Signed Particl Transaction</source>
        <translation>Charger une transaction Particl signée partiellement</translation>
    </message>
    <message>
        <source>Load PSBT from clipboard...</source>
        <translation>Charger une TBSP du presse-papiers…</translation>
    </message>
    <message>
        <source>Load Partially Signed Particl Transaction from clipboard</source>
        <translation>Charger du presse-papiers une transaction Particl signée partiellement</translation>
    </message>
    <message>
=======
>>>>>>> d3bd5410
        <source>Node window</source>
        <translation type="unfinished">Fenêtre des nœuds</translation>
    </message>
    <message>
        <source>Open node debugging and diagnostic console</source>
        <translation type="unfinished">Ouvrir une console de débogage de noeuds et de diagnostic</translation>
    </message>
    <message>
        <source>&amp;Sending addresses</source>
        <translation type="unfinished">&amp;Adresses d’envoi</translation>
    </message>
    <message>
        <source>&amp;Receiving addresses</source>
        <translation type="unfinished">&amp;Adresses de réception</translation>
    </message>
    <message>
<<<<<<< HEAD
        <source>Open a particl: URI</source>
        <translation>Ouvrir une URI particl:</translation>
=======
        <source>Open a bitcoin: URI</source>
        <translation type="unfinished">Ouvrir une URI bitcoin:</translation>
>>>>>>> d3bd5410
    </message>
    <message>
        <source>Open Wallet</source>
        <translation type="unfinished">Ouvrir le porte-monnaie</translation>
    </message>
    <message>
        <source>Open a wallet</source>
        <translation type="unfinished">Ouvrir un porte-monnaie</translation>
    </message>
    <message>
        <source>Close wallet</source>
        <translation type="unfinished">Fermer le porte-monnaie</translation>
    </message>
    <message>
<<<<<<< HEAD
        <source>Show the %1 help message to get a list with possible Particl command-line options</source>
        <translation>Afficher le message d’aide de %1 pour obtenir la liste des options de ligne de commande Particl possibles.</translation>
    </message>
    <message>
        <source>&amp;Mask values</source>
        <translation>&amp;Dissimuler les montants</translation>
    </message>
    <message>
        <source>Mask the values in the Overview tab</source>
        <translation>Dissimuler les montants dans l’onglet Vue d’ensemble</translation>
=======
        <source>Show the %1 help message to get a list with possible Bitcoin command-line options</source>
        <translation type="unfinished">Afficher le message d’aide de %1 pour obtenir la liste des options de ligne de commande Bitcoin possibles.</translation>
>>>>>>> d3bd5410
    </message>
    <message>
        <source>default wallet</source>
        <translation type="unfinished">porte-monnaie par défaut</translation>
    </message>
    <message>
        <source>No wallets available</source>
        <translation type="unfinished">Aucun porte-monnaie n’est disponible</translation>
    </message>
    <message>
        <source>&amp;Window</source>
        <translation type="unfinished">&amp;Fenêtre</translation>
    </message>
    <message>
        <source>Minimize</source>
        <translation type="unfinished">Réduire</translation>
    </message>
    <message>
        <source>Zoom</source>
        <translation type="unfinished">Zoomer</translation>
    </message>
    <message>
        <source>Main Window</source>
        <translation type="unfinished">Fenêtre principale</translation>
    </message>
    <message>
        <source>%1 client</source>
        <translation type="unfinished">Client %1</translation>
    </message>
    <message numerus="yes">
        <source>%n active connection(s) to Bitcoin network.</source>
        <extracomment>A substring of the tooltip.</extracomment>
        <translation type="unfinished">
            <numerusform />
            <numerusform />
        </translation>
    </message>
    <message>
        <source>Error: %1</source>
        <translation type="unfinished">Erreur : %1</translation>
    </message>
    <message>
        <source>Warning: %1</source>
        <translation type="unfinished">Avertissement : %1</translation>
    </message>
    <message>
        <source>Date: %1
</source>
        <translation type="unfinished">Date : %1
</translation>
    </message>
    <message>
        <source>Amount: %1
</source>
        <translation type="unfinished">Montant : %1
</translation>
    </message>
    <message>
        <source>Wallet: %1
</source>
        <translation type="unfinished">Porte-monnaie : %1
</translation>
    </message>
    <message>
        <source>Type: %1
</source>
        <translation type="unfinished">Type  : %1
</translation>
    </message>
    <message>
        <source>Label: %1
</source>
        <translation type="unfinished">Étiquette : %1
</translation>
    </message>
    <message>
        <source>Address: %1
</source>
        <translation type="unfinished">Adresse : %1
</translation>
    </message>
    <message>
        <source>Sent transaction</source>
        <translation>Transaction envoyée</translation>
    </message>
    <message>
        <source>Incoming transaction</source>
        <translation>Transaction entrante</translation>
    </message>
    <message>
        <source>HD key generation is &lt;b&gt;enabled&lt;/b&gt;</source>
        <translation type="unfinished">La génération de clé HD est &lt;b&gt;activée&lt;/b&gt;</translation>
    </message>
    <message>
        <source>HD key generation is &lt;b&gt;disabled&lt;/b&gt;</source>
        <translation type="unfinished">La génération de clé HD est &lt;b&gt;désactivée&lt;/b&gt;</translation>
    </message>
    <message>
        <source>Private key &lt;b&gt;disabled&lt;/b&gt;</source>
        <translation type="unfinished">La clé privée est &lt;b&gt;désactivée&lt;/b&gt;</translation>
    </message>
    <message>
        <source>Wallet is &lt;b&gt;encrypted&lt;/b&gt; and currently &lt;b&gt;unlocked&lt;/b&gt;</source>
        <translation>Le porte-monnaie est &lt;b&gt;chiffré&lt;/b&gt; et est actuellement &lt;b&gt;déverrouillé&lt;/b&gt;</translation>
    </message>
    <message>
        <source>Wallet is &lt;b&gt;encrypted&lt;/b&gt; and currently &lt;b&gt;locked&lt;/b&gt;</source>
        <translation>Le porte-monnaie est &lt;b&gt;chiffré&lt;/b&gt; et actuellement &lt;b&gt;verrouillé&lt;/b&gt;</translation>
    </message>
    </context>
<context>
    <name>UnitDisplayStatusBarControl</name>
    <message>
        <source>Unit to show amounts in. Click to select another unit.</source>
        <translation type="unfinished">Unité d’affichage des montants. Cliquer pour choisir une autre unité.</translation>
    </message>
</context>
<context>
    <name>CoinControlDialog</name>
    <message>
        <source>Coin Selection</source>
        <translation type="unfinished">Sélection des pièces</translation>
    </message>
    <message>
        <source>Quantity:</source>
        <translation type="unfinished">Quantité :</translation>
    </message>
    <message>
        <source>Bytes:</source>
        <translation type="unfinished">Octets :</translation>
    </message>
    <message>
        <source>Amount:</source>
        <translation type="unfinished">Montant :</translation>
    </message>
    <message>
        <source>Fee:</source>
        <translation type="unfinished">Frais :</translation>
    </message>
    <message>
        <source>Dust:</source>
        <translation type="unfinished">Poussière :</translation>
    </message>
    <message>
        <source>After Fee:</source>
        <translation type="unfinished">Après les frais :</translation>
    </message>
    <message>
        <source>Change:</source>
        <translation type="unfinished">Monnaie :</translation>
    </message>
    <message>
        <source>(un)select all</source>
        <translation type="unfinished">Tout (des)sélectionner</translation>
    </message>
    <message>
        <source>Tree mode</source>
        <translation type="unfinished">Mode arborescence</translation>
    </message>
    <message>
        <source>List mode</source>
        <translation type="unfinished">Mode liste</translation>
    </message>
    <message>
        <source>Amount</source>
        <translation type="unfinished">Montant</translation>
    </message>
    <message>
        <source>Received with label</source>
        <translation type="unfinished">Reçu avec une étiquette</translation>
    </message>
    <message>
        <source>Received with address</source>
        <translation type="unfinished">Reçu avec une adresse</translation>
    </message>
    <message>
        <source>Confirmed</source>
        <translation type="unfinished">Confirmée</translation>
    </message>
    <message>
        <source>Copy amount</source>
        <translation type="unfinished">Copier le montant</translation>
    </message>
    <message>
        <source>Copy quantity</source>
        <translation type="unfinished">Copier la quantité</translation>
    </message>
    <message>
        <source>Copy fee</source>
        <translation type="unfinished">Copier les frais</translation>
    </message>
    <message>
        <source>Copy after fee</source>
        <translation type="unfinished">Copier après les frais</translation>
    </message>
    <message>
        <source>Copy bytes</source>
        <translation type="unfinished">Copier les octets</translation>
    </message>
    <message>
        <source>Copy dust</source>
        <translation type="unfinished">Copier la poussière</translation>
    </message>
    <message>
        <source>Copy change</source>
        <translation type="unfinished">Copier la monnaie</translation>
    </message>
    <message>
        <source>(%1 locked)</source>
        <translation type="unfinished">(%1 verrouillée)</translation>
    </message>
    <message>
        <source>yes</source>
        <translation type="unfinished">oui</translation>
    </message>
    <message>
        <source>no</source>
        <translation type="unfinished">non</translation>
    </message>
    <message>
        <source>This label turns red if any recipient receives an amount smaller than the current dust threshold.</source>
        <translation type="unfinished">Cette étiquette devient rouge si un destinataire reçoit un montant inférieur au seuil actuel de poussière.</translation>
    </message>
    <message>
        <source>Can vary +/- %1 satoshi(s) per input.</source>
        <translation type="unfinished">Peut varier +/- %1 satoshi(s) par entrée.</translation>
    </message>
    <message>
        <source>(no label)</source>
        <translation type="unfinished">(aucune étiquette)</translation>
    </message>
    <message>
        <source>change from %1 (%2)</source>
        <translation type="unfinished">monnaie de %1 (%2)</translation>
    </message>
    <message>
        <source>(change)</source>
        <translation type="unfinished">(monnaie)</translation>
    </message>
</context>
<context>
    <name>CreateWalletActivity</name>
    <message>
        <source>Create wallet failed</source>
        <translation type="unfinished">Échec de création du porte-monnaie</translation>
    </message>
    <message>
        <source>Create wallet warning</source>
        <translation type="unfinished">Avertissement de création du porte-monnaie</translation>
    </message>
    </context>
<context>
    <name>OpenWalletActivity</name>
    <message>
        <source>Open wallet failed</source>
        <translation type="unfinished">Échec d’ouverture du porte-monnaie</translation>
    </message>
    <message>
        <source>Open wallet warning</source>
        <translation type="unfinished">Avertissement d’ouverture du porte-monnaie</translation>
    </message>
    <message>
        <source>default wallet</source>
        <translation type="unfinished">porte-monnaie par défaut</translation>
    </message>
    </context>
<context>
    <name>WalletController</name>
    <message>
        <source>Close wallet</source>
        <translation type="unfinished">Fermer le porte-monnaie</translation>
    </message>
    <message>
        <source>Are you sure you wish to close the wallet &lt;i&gt;%1&lt;/i&gt;?</source>
        <translation type="unfinished">Voulez-vous vraiment fermer le porte-monnaie &lt;i&gt;%1&lt;/i&gt; ?</translation>
    </message>
    <message>
        <source>Closing the wallet for too long can result in having to resync the entire chain if pruning is enabled.</source>
        <translation type="unfinished">Fermer le porte-monnaie trop longtemps peut impliquer de devoir resynchroniser la chaîne entière si l’élagage est activé.</translation>
    </message>
    <message>
        <source>Are you sure you wish to close all wallets?</source>
        <translation type="unfinished">Êtes-vous sûr de vouloir fermer tous vos portefeuilles ?</translation>
    </message>
</context>
<context>
    <name>CreateWalletDialog</name>
    <message>
        <source>Create Wallet</source>
        <translation type="unfinished">Créer un porte-monnaie</translation>
    </message>
    <message>
        <source>Wallet Name</source>
        <translation type="unfinished">Nom du porte-monnaie</translation>
    </message>
    <message>
        <source>Wallet</source>
        <translation type="unfinished">Porte-monnaie</translation>
    </message>
    <message>
        <source>Encrypt the wallet. The wallet will be encrypted with a passphrase of your choice.</source>
        <translation type="unfinished">Chiffrer le porte-monnaie. Le porte-monnaie sera chiffré avec une phrase de passe de votre choix.</translation>
    </message>
    <message>
        <source>Encrypt Wallet</source>
        <translation type="unfinished">Chiffrer le porte-monnaie</translation>
    </message>
    <message>
        <source>Advanced Options</source>
        <translation type="unfinished">Options avancées</translation>
    </message>
    <message>
        <source>Disable private keys for this wallet. Wallets with private keys disabled will have no private keys and cannot have an HD seed or imported private keys. This is ideal for watch-only wallets.</source>
        <translation type="unfinished">Désactiver les clés privées pour ce porte-monnaie. Les porte-monnaie pour lesquels les clés privées sont désactivées n’auront aucune clé privée et ne pourront ni avoir de graine HD ni de clés privées importées. Cela est idéal pour les porte-monnaie juste-regarder.</translation>
    </message>
    <message>
        <source>Disable Private Keys</source>
        <translation type="unfinished">Désactiver les clés privées</translation>
    </message>
    <message>
        <source>Make a blank wallet. Blank wallets do not initially have private keys or scripts. Private keys and addresses can be imported, or an HD seed can be set, at a later time.</source>
        <translation type="unfinished">Créer un porte-monnaie vide. Les porte-monnaie vides n’ont initialement ni clé privée ni script. Ultérieurement, des clés privées et des adresses peuvent être importées ou une graine HD peut être définie.</translation>
    </message>
    <message>
        <source>Make Blank Wallet</source>
        <translation type="unfinished">Créer un porte-monnaie vide</translation>
    </message>
    <message>
        <source>Create</source>
        <translation type="unfinished">Créer</translation>
    </message>
    </context>
<context>
    <name>EditAddressDialog</name>
    <message>
        <source>Edit Address</source>
        <translation>Modifier l’adresse</translation>
    </message>
    <message>
        <source>&amp;Label</source>
        <translation>É&amp;tiquette</translation>
    </message>
    <message>
        <source>The label associated with this address list entry</source>
        <translation type="unfinished">L’étiquette associée à cette entrée de la liste d’adresses</translation>
    </message>
    <message>
        <source>The address associated with this address list entry. This can only be modified for sending addresses.</source>
        <translation type="unfinished">L’adresse associée à cette entrée de la liste d’adresses. Cela ne peut être modifié que pour les adresses d’envoi.</translation>
    </message>
    <message>
        <source>&amp;Address</source>
        <translation>&amp;Adresse</translation>
    </message>
    <message>
        <source>New sending address</source>
        <translation type="unfinished">Nouvelle adresse d’envoi</translation>
    </message>
    <message>
        <source>Edit receiving address</source>
        <translation type="unfinished">Modifier l’adresse de réception</translation>
    </message>
    <message>
        <source>Edit sending address</source>
        <translation type="unfinished">Modifier l’adresse d’envoi</translation>
    </message>
    <message>
<<<<<<< HEAD
        <source>The entered address "%1" is not a valid Particl address.</source>
        <translation>L’adresse saisie « %1 » n’est pas une adresse Particl valide.</translation>
=======
        <source>The entered address "%1" is not a valid Bitcoin address.</source>
        <translation type="unfinished">L’adresse saisie « %1 » n’est pas une adresse Bitcoin valide.</translation>
>>>>>>> d3bd5410
    </message>
    <message>
        <source>Address "%1" already exists as a receiving address with label "%2" and so cannot be added as a sending address.</source>
        <translation type="unfinished">L’adresse « %1 » existe déjà en tant qu’adresse de réception avec l’étiquette « %2 » et ne peut donc pas être ajoutée en tant qu’adresse d’envoi.</translation>
    </message>
    <message>
        <source>The entered address "%1" is already in the address book with label "%2".</source>
        <translation type="unfinished">L’adresse saisie « %1 » est déjà présente dans le carnet d’adresses avec l’étiquette « %2 ».</translation>
    </message>
    <message>
        <source>Could not unlock wallet.</source>
        <translation type="unfinished">Impossible de déverrouiller le porte-monnaie.</translation>
    </message>
    <message>
        <source>New key generation failed.</source>
        <translation type="unfinished">Échec de génération de la nouvelle clé.</translation>
    </message>
</context>
<context>
    <name>FreespaceChecker</name>
    <message>
        <source>A new data directory will be created.</source>
        <translation>Un nouveau répertoire de données sera créé.</translation>
    </message>
    <message>
        <source>name</source>
        <translation>nom</translation>
    </message>
    <message>
        <source>Directory already exists. Add %1 if you intend to create a new directory here.</source>
        <translation>Le répertoire existe déjà. Ajouter %1 si vous comptez créer un nouveau répertoire ici.</translation>
    </message>
    <message>
        <source>Path already exists, and is not a directory.</source>
        <translation>Le chemin existe déjà et n’est pas un répertoire.</translation>
    </message>
    <message>
        <source>Cannot create data directory here.</source>
        <translation>Impossible de créer un répertoire de données ici.</translation>
    </message>
</context>
<context>
    <name>Intro</name>
    <message>
        <source>At least %1 GB of data will be stored in this directory, and it will grow over time.</source>
        <translation type="unfinished">Au moins %1 Go de données seront stockés dans ce répertoire et sa taille augmentera avec le temps.</translation>
    </message>
    <message>
        <source>Approximately %1 GB of data will be stored in this directory.</source>
        <translation type="unfinished">Approximativement %1 Go de données seront stockés dans ce répertoire.</translation>
    </message>
    <message numerus="yes">
        <source>(sufficient to restore backups %n day(s) old)</source>
        <extracomment>Explanatory text on the capability of the current prune target.</extracomment>
        <translation type="unfinished">
            <numerusform />
            <numerusform />
        </translation>
    </message>
    <message>
        <source>%1 will download and store a copy of the Bitcoin block chain.</source>
        <translation type="unfinished">%1 téléchargera et stockera une copie de la chaîne de blocs Bitcoin.</translation>
    </message>
    <message>
        <source>The wallet will also be stored in this directory.</source>
        <translation type="unfinished">Le porte-monnaie sera aussi stocké dans ce répertoire.</translation>
    </message>
    <message>
        <source>Error: Specified data directory "%1" cannot be created.</source>
        <translation type="unfinished">Erreur : Le répertoire de données indiqué « %1 » ne peut pas être créé.</translation>
    </message>
    <message>
        <source>Error</source>
        <translation>Erreur</translation>
    </message>
    <message>
        <source>Welcome</source>
        <translation>Bienvenue</translation>
    </message>
    <message>
        <source>Welcome to %1.</source>
        <translation type="unfinished">Bienvenue à %1.</translation>
    </message>
    <message>
        <source>As this is the first time the program is launched, you can choose where %1 will store its data.</source>
        <translation type="unfinished">Puisque c’est la première fois que le logiciel est lancé, vous pouvez choisir où %1 stockera ses données.</translation>
    </message>
    <message>
        <source>When you click OK, %1 will begin to download and process the full %4 block chain (%2GB) starting with the earliest transactions in %3 when %4 initially launched.</source>
        <translation type="unfinished">Quand vous cliquerez sur Valider, %1 commencera à télécharger et à traiter l’intégralité de la chaîne de blocs %4 (%2 Go) en débutant avec les transactions les plus anciennes de %3, quand %4 a été lancé initialement.</translation>
    </message>
    <message>
        <source>Reverting this setting requires re-downloading the entire blockchain. It is faster to download the full chain first and prune it later. Disables some advanced features.</source>
        <translation type="unfinished">Rétablir ce paramètre à sa valeur antérieure exige de retélécharger la chaîne de blocs dans son intégralité. Il est plus rapide de télécharger la chaîne complète dans un premier temps et de l’élaguer ultérieurement. Désactive certaines fonctions avancées.</translation>
    </message>
    <message>
        <source>This initial synchronisation is very demanding, and may expose hardware problems with your computer that had previously gone unnoticed. Each time you run %1, it will continue downloading where it left off.</source>
        <translation type="unfinished">La synchronisation initiale est très exigeante et pourrait exposer des problèmes matériels dans votre ordinateur passés inaperçus auparavant. Chaque fois que vous exécuterez %1, le téléchargement reprendra où il s’était arrêté.</translation>
    </message>
    <message>
        <source>If you have chosen to limit block chain storage (pruning), the historical data must still be downloaded and processed, but will be deleted afterward to keep your disk usage low.</source>
        <translation type="unfinished">Si vous avez choisi de limiter le stockage de la chaîne de blocs (élagage), les données historiques doivent quand même être téléchargées et traitées, mais seront supprimées par la suite pour minimiser l’utilisation de votre espace disque.</translation>
    </message>
    <message>
        <source>Use the default data directory</source>
        <translation>Utiliser le répertoire de données par défaut</translation>
    </message>
    <message>
        <source>Use a custom data directory:</source>
        <translation>Utiliser un répertoire de données personnalisé :</translation>
    </message>
</context>
<context>
    <name>HelpMessageDialog</name>
    <message>
<<<<<<< HEAD
        <source>Particl</source>
        <translation>Particl</translation>
    </message>
    <message>
        <source>Discard blocks after verification, except most recent %1 GB (prune)</source>
        <translation>Jeter les blocs après vérification, à l’exception des %1 Go les plus récents (élagage)</translation>
    </message>
    <message>
        <source>At least %1 GB of data will be stored in this directory, and it will grow over time.</source>
        <translation>Au moins %1 Go de données seront stockés dans ce répertoire et sa taille augmentera avec le temps.</translation>
    </message>
    <message>
        <source>Approximately %1 GB of data will be stored in this directory.</source>
        <translation>Approximativement %1 Go de données seront stockés dans ce répertoire.</translation>
    </message>
    <message>
        <source>%1 will download and store a copy of the Particl block chain.</source>
        <translation>%1 téléchargera et stockera une copie de la chaîne de blocs Particl.</translation>
    </message>
    <message>
        <source>The wallet will also be stored in this directory.</source>
        <translation>Le porte-monnaie sera aussi stocké dans ce répertoire.</translation>
=======
        <source>About %1</source>
        <translation type="unfinished">À propos de %1</translation>
>>>>>>> d3bd5410
    </message>
    <message>
        <source>Command-line options</source>
        <translation type="unfinished">Options de ligne de commande</translation>
    </message>
</context>
<context>
    <name>ShutdownWindow</name>
    <message>
        <source>Do not shut down the computer until this window disappears.</source>
        <translation type="unfinished">Ne pas éteindre l’ordinateur jusqu’à la disparition de cette fenêtre.</translation>
    </message>
</context>
<context>
    <name>ModalOverlay</name>
    <message>
        <source>Form</source>
        <translation type="unfinished">Formulaire</translation>
    </message>
    <message>
<<<<<<< HEAD
        <source>Recent transactions may not yet be visible, and therefore your wallet's balance might be incorrect. This information will be correct once your wallet has finished synchronizing with the particl network, as detailed below.</source>
        <translation>Les transactions récentes ne sont peut-être pas encore visibles et par conséquent le solde de votre porte-monnaie est peut-être erroné. Ces renseignements seront justes quand votre porte-monnaie aura fini de se synchroniser avec le réseau Particl, comme décrit ci-dessous.</translation>
    </message>
    <message>
        <source>Attempting to spend particl that are affected by not-yet-displayed transactions will not be accepted by the network.</source>
        <translation>Toute tentative de dépense de particl affectés par des transactions qui ne sont pas encore affichées ne sera pas acceptée par le réseau.</translation>
=======
        <source>Recent transactions may not yet be visible, and therefore your wallet's balance might be incorrect. This information will be correct once your wallet has finished synchronizing with the bitcoin network, as detailed below.</source>
        <translation type="unfinished">Les transactions récentes ne sont peut-être pas encore visibles et par conséquent le solde de votre porte-monnaie est peut-être erroné. Ces informations seront justes quand votre porte-monnaie aura fini de se synchroniser avec le réseau Bitcoin, comme décrit ci-dessous.</translation>
    </message>
    <message>
        <source>Attempting to spend bitcoins that are affected by not-yet-displayed transactions will not be accepted by the network.</source>
        <translation type="unfinished">Toute tentative de dépense de bitcoins affectés par des transactions qui ne sont pas encore affichées ne sera pas acceptée par le réseau.</translation>
>>>>>>> d3bd5410
    </message>
    <message>
        <source>Number of blocks left</source>
        <translation type="unfinished">Nombre de blocs restants</translation>
    </message>
    <message>
        <source>Last block time</source>
        <translation type="unfinished">Estampille temporelle du dernier bloc</translation>
    </message>
    <message>
        <source>Progress</source>
        <translation type="unfinished">Progression</translation>
    </message>
    <message>
        <source>Progress increase per hour</source>
        <translation type="unfinished">Avancement de la progression par heure</translation>
    </message>
    <message>
        <source>Estimated time left until synced</source>
        <translation type="unfinished">Temps estimé avant la fin de la synchronisation</translation>
    </message>
    <message>
        <source>Hide</source>
        <translation type="unfinished">Cacher</translation>
    </message>
    <message>
        <source>Esc</source>
        <translation type="unfinished">Échap</translation>
    </message>
    <message>
        <source>%1 is currently syncing.  It will download headers and blocks from peers and validate them until reaching the tip of the block chain.</source>
        <translation type="unfinished">%1 est en cours de synchronisation. Il téléchargera les en-têtes et les blocs des pairs et les validera jusqu’à ce qu’il atteigne la fin de la chaîne de blocs.</translation>
    </message>
    </context>
<context>
    <name>OpenURIDialog</name>
    <message>
<<<<<<< HEAD
        <source>Open particl URI</source>
        <translation>Ouvrir une URI particl</translation>
=======
        <source>Open bitcoin URI</source>
        <translation type="unfinished">Ouvrir une URI bitcoin</translation>
>>>>>>> d3bd5410
    </message>
    <message>
        <source>URI:</source>
        <translation type="unfinished">URI :</translation>
    </message>
</context>
<context>
    <name>OptionsDialog</name>
    <message>
        <source>&amp;Main</source>
        <translation>&amp;Principales</translation>
    </message>
    <message>
        <source>Automatically start %1 after logging in to the system.</source>
        <translation type="unfinished">Démarrer %1 automatiquement après avoir ouvert une session sur l’ordinateur.</translation>
    </message>
    <message>
        <source>&amp;Start %1 on system login</source>
        <translation type="unfinished">&amp;Démarrer %1 lors de l’ouverture d’une session</translation>
    </message>
    <message>
        <source>Size of &amp;database cache</source>
        <translation type="unfinished">Taille du cache de la base de &amp;données</translation>
    </message>
    <message>
        <source>Number of script &amp;verification threads</source>
        <translation type="unfinished">Nombre de fils de &amp;vérification de script</translation>
    </message>
    <message>
        <source>IP address of the proxy (e.g. IPv4: 127.0.0.1 / IPv6: ::1)</source>
        <translation type="unfinished">Adresse IP du mandataire (p. ex. IPv4 : 127.0.0.1 / IPv6 : ::1)</translation>
    </message>
    <message>
        <source>Shows if the supplied default SOCKS5 proxy is used to reach peers via this network type.</source>
        <translation type="unfinished">Indique si le mandataire SOCKS5 par défaut fourni est utilisé pour atteindre des pairs par ce type de réseau.</translation>
    </message>
    <message>
        <source>Minimize instead of exit the application when the window is closed. When this option is enabled, the application will be closed only after selecting Exit in the menu.</source>
        <translation type="unfinished">Quand la fenêtre est fermée, la réduire au lieu de quitter l’application. Si cette option est activée, l’application ne sera fermée qu’en sélectionnant Quitter dans le menu.</translation>
    </message>
    <message>
        <source>Third party URLs (e.g. a block explorer) that appear in the transactions tab as context menu items. %s in the URL is replaced by transaction hash. Multiple URLs are separated by vertical bar |.</source>
        <translation type="unfinished">URL tierces (p. ex. un explorateur de blocs) qui apparaissant dans l’onglet des transactions comme des éléments du menu contextuel. %s dans l’URL est remplacé par le hachage de la transaction. Les URL multiples sont séparées par une barre verticale |.</translation>
    </message>
    <message>
        <source>Open the %1 configuration file from the working directory.</source>
        <translation type="unfinished">Ouvrir le fichier de configuration %1 du répertoire de travail.</translation>
    </message>
    <message>
        <source>Open Configuration File</source>
        <translation type="unfinished">Ouvrir le fichier de configuration</translation>
    </message>
    <message>
        <source>Reset all client options to default.</source>
        <translation>Réinitialiser toutes les options du client aux valeurs par défaut.</translation>
    </message>
    <message>
        <source>&amp;Reset Options</source>
        <translation>&amp;Réinitialiser les options</translation>
    </message>
    <message>
        <source>&amp;Network</source>
        <translation>&amp;Réseau</translation>
    </message>
    <message>
        <source>Prune &amp;block storage to</source>
        <translation type="unfinished">Élaguer l’espace de stockage des &amp;blocs jusqu’à</translation>
    </message>
    <message>
        <source>GB</source>
        <translation type="unfinished">Go</translation>
    </message>
    <message>
        <source>Reverting this setting requires re-downloading the entire blockchain.</source>
        <translation type="unfinished">Rétablir ce paramètre à sa valeur antérieure exige de retélécharger la chaîne de blocs dans son intégralité.</translation>
    </message>
    <message>
        <source>MiB</source>
        <translation type="unfinished">Mio</translation>
    </message>
    <message>
        <source>(0 = auto, &lt;0 = leave that many cores free)</source>
        <translation type="unfinished">(0 = auto, &lt; 0 = laisser ce nombre de cœurs inutilisés)</translation>
    </message>
    <message>
        <source>W&amp;allet</source>
        <translation type="unfinished">&amp;Porte-monnaie</translation>
    </message>
    <message>
        <source>Enable coin &amp;control features</source>
        <translation type="unfinished">Activer les fonctions de &amp;contrôle des pièces</translation>
    </message>
    <message>
        <source>If you disable the spending of unconfirmed change, the change from a transaction cannot be used until that transaction has at least one confirmation. This also affects how your balance is computed.</source>
        <translation type="unfinished">Si vous désactivé la dépense de la monnaie non confirmée, la monnaie d’une transaction ne peut pas être utilisée tant que cette transaction n’a pas reçu au moins une confirmation. Celai affecte aussi le calcul de votre solde.</translation>
    </message>
    <message>
        <source>&amp;Spend unconfirmed change</source>
        <translation type="unfinished">&amp;Dépenser la monnaie non confirmée</translation>
    </message>
    <message>
<<<<<<< HEAD
        <source>Automatically open the Particl client port on the router. This only works when your router supports UPnP and it is enabled.</source>
        <translation>Ouvrir automatiquement le port du client Particl sur le routeur. Cela ne fonctionne que si votre routeur prend en charge l’UPnP et si la fonction est activée.</translation>
=======
        <source>Automatically open the Bitcoin client port on the router. This only works when your router supports UPnP and it is enabled.</source>
        <translation>Ouvrir automatiquement le port du client Bitcoin sur le routeur. Cela ne fonctionne que si votre routeur prend en charge l’UPnP et si la fonction est activée.</translation>
>>>>>>> d3bd5410
    </message>
    <message>
        <source>Map port using &amp;UPnP</source>
        <translation>Mapper le port avec l’&amp;UPnP</translation>
    </message>
    <message>
        <source>Accept connections from outside.</source>
        <translation type="unfinished">Accepter les connexions provenant de l’extérieur.</translation>
    </message>
    <message>
        <source>Allow incomin&amp;g connections</source>
        <translation type="unfinished">Permettre les connexions e&amp;ntrantes</translation>
    </message>
    <message>
<<<<<<< HEAD
        <source>Connect to the Particl network through a SOCKS5 proxy.</source>
        <translation>Se connecter au réseau Particl par un mandataire SOCKS5.</translation>
=======
        <source>Connect to the Bitcoin network through a SOCKS5 proxy.</source>
        <translation type="unfinished">Se connecter au réseau Bitcoin par un mandataire SOCKS5.</translation>
>>>>>>> d3bd5410
    </message>
    <message>
        <source>&amp;Connect through SOCKS5 proxy (default proxy):</source>
        <translation type="unfinished">Se &amp;connecter par un mandataire SOCKS5 (mandataire par défaut) :</translation>
    </message>
    <message>
        <source>Proxy &amp;IP:</source>
        <translation>&amp;IP du mandataire :</translation>
    </message>
    <message>
        <source>&amp;Port:</source>
        <translation>&amp;Port :</translation>
    </message>
    <message>
        <source>Port of the proxy (e.g. 9050)</source>
        <translation>Port du mandataire (p. ex. 9050)</translation>
    </message>
    <message>
        <source>Used for reaching peers via:</source>
        <translation type="unfinished">Utilisé pour rejoindre les pairs par :</translation>
    </message>
    <message>
        <source>&amp;Window</source>
        <translation>&amp;Fenêtre</translation>
    </message>
    <message>
        <source>Show only a tray icon after minimizing the window.</source>
        <translation>N’afficher qu’une icône dans la zone de notification après minimisation.</translation>
    </message>
    <message>
        <source>&amp;Minimize to the tray instead of the taskbar</source>
        <translation>&amp;Réduire dans la zone de notification au lieu de la barre des tâches</translation>
    </message>
    <message>
        <source>M&amp;inimize on close</source>
        <translation>Ré&amp;duire lors de la fermeture</translation>
    </message>
    <message>
        <source>&amp;Display</source>
        <translation>&amp;Affichage</translation>
    </message>
    <message>
        <source>User Interface &amp;language:</source>
        <translation>&amp;Langue de l’interface utilisateur :</translation>
    </message>
    <message>
        <source>The user interface language can be set here. This setting will take effect after restarting %1.</source>
        <translation type="unfinished">La langue de l’interface utilisateur peut être définie ici. Ce réglage sera pris en compte après redémarrage de %1.</translation>
    </message>
    <message>
        <source>&amp;Unit to show amounts in:</source>
        <translation>&amp;Unité d’affichage des montants :</translation>
    </message>
    <message>
        <source>Choose the default subdivision unit to show in the interface and when sending coins.</source>
        <translation>Choisir la sous-unité par défaut d’affichage dans l’interface et lors d’envoi de pièces.</translation>
    </message>
    <message>
        <source>Whether to show coin control features or not.</source>
<<<<<<< HEAD
        <translation>Afficher ou non les fonctions de contrôle des pièces.</translation>
    </message>
    <message>
        <source>Connect to the Particl network through a separate SOCKS5 proxy for Tor onion services.</source>
        <translation>Se connecter au réseau Particl par un mandataire SOCKS5 séparé pour les services onion de Tor.</translation>
    </message>
    <message>
        <source>Use separate SOCKS&amp;5 proxy to reach peers via Tor onion services:</source>
        <translation>Utiliser un mandataire SOCKS5 séparé pour atteindre les pairs par les services onion de Tor.</translation>
=======
        <translation type="unfinished">Afficher ou non les fonctions de contrôle des pièces.</translation>
>>>>>>> d3bd5410
    </message>
    <message>
        <source>&amp;Third party transaction URLs</source>
        <translation type="unfinished">URL de transaction &amp;tierces</translation>
    </message>
    <message>
        <source>Options set in this dialog are overridden by the command line or in the configuration file:</source>
        <translation type="unfinished">Les options définies dans cette boîte de dialogue sont remplacées par la ligne de commande ou par le fichier de configuration :</translation>
    </message>
    <message>
        <source>&amp;OK</source>
        <translation>&amp;Valider</translation>
    </message>
    <message>
        <source>&amp;Cancel</source>
        <translation>A&amp;nnuler</translation>
    </message>
    <message>
        <source>default</source>
        <translation>par défaut</translation>
    </message>
    <message>
        <source>none</source>
        <translation type="unfinished">aucune</translation>
    </message>
    <message>
        <source>Confirm options reset</source>
        <translation>Confirmer la réinitialisation des options</translation>
    </message>
    <message>
        <source>Client restart required to activate changes.</source>
        <translation type="unfinished">Le redémarrage du client est exigé pour activer les changements.</translation>
    </message>
    <message>
        <source>Client will be shut down. Do you want to proceed?</source>
        <translation type="unfinished">Le client sera arrêté. Voulez-vous continuer ?</translation>
    </message>
    <message>
        <source>Configuration options</source>
        <translation type="unfinished">Options de configuration</translation>
    </message>
    <message>
        <source>The configuration file is used to specify advanced user options which override GUI settings. Additionally, any command-line options will override this configuration file.</source>
        <translation type="unfinished">Le fichier de configuration est utilisé pour indiquer aux utilisateurs experts quelles options remplacent les paramètres de l’IUG. De plus, toute option de ligne de commande remplacera ce fichier de configuration.</translation>
    </message>
    <message>
        <source>Error</source>
        <translation type="unfinished">Erreur</translation>
    </message>
    <message>
        <source>The configuration file could not be opened.</source>
        <translation type="unfinished">Impossible d’ouvrir le fichier de configuration.</translation>
    </message>
    <message>
        <source>This change would require a client restart.</source>
        <translation type="unfinished">Ce changement demanderait un redémarrage du client.</translation>
    </message>
    <message>
        <source>The supplied proxy address is invalid.</source>
        <translation>L’adresse de serveur mandataire fournie est invalide.</translation>
    </message>
</context>
<context>
    <name>OverviewPage</name>
    <message>
        <source>Form</source>
        <translation>Formulaire</translation>
    </message>
    <message>
<<<<<<< HEAD
        <source>The displayed information may be out of date. Your wallet automatically synchronizes with the Particl network after a connection is established, but this process has not completed yet.</source>
        <translation>Les renseignements affichés peuvent être obsolètes. Votre porte-monnaie se synchronise automatiquement avec le réseau Particl dès qu’une connexion est établie, mais ce processus n’est pas encore achevé.</translation>
=======
        <source>The displayed information may be out of date. Your wallet automatically synchronizes with the Bitcoin network after a connection is established, but this process has not completed yet.</source>
        <translation>Les informations affichées peuvent être obsolètes. Votre porte-monnaie se synchronise automatiquement avec le réseau Bitcoin dès qu’une connexion est établie, mais ce processus n’est pas encore achevé.</translation>
>>>>>>> d3bd5410
    </message>
    <message>
        <source>Watch-only:</source>
        <translation type="unfinished">Juste-regarder :</translation>
    </message>
    <message>
        <source>Available:</source>
        <translation type="unfinished">Disponible :</translation>
    </message>
    <message>
        <source>Your current spendable balance</source>
        <translation>Votre solde actuel disponible</translation>
    </message>
    <message>
        <source>Pending:</source>
        <translation type="unfinished">En attente :</translation>
    </message>
    <message>
        <source>Total of transactions that have yet to be confirmed, and do not yet count toward the spendable balance</source>
        <translation>Total des transactions qui doivent encore être confirmées et qui ne sont pas prises en compte dans le solde disponible</translation>
    </message>
    <message>
        <source>Immature:</source>
        <translation>Immature :</translation>
    </message>
    <message>
        <source>Mined balance that has not yet matured</source>
        <translation>Le solde miné n’est pas encore mûr</translation>
    </message>
    <message>
        <source>Balances</source>
        <translation type="unfinished">Soldes</translation>
    </message>
    <message>
        <source>Total:</source>
        <translation>Total :</translation>
    </message>
    <message>
        <source>Your current total balance</source>
        <translation>Votre solde total actuel</translation>
    </message>
    <message>
        <source>Your current balance in watch-only addresses</source>
        <translation type="unfinished">Votre balance actuelle en adresses juste-regarder</translation>
    </message>
    <message>
        <source>Spendable:</source>
        <translation type="unfinished">Disponible :</translation>
    </message>
    <message>
        <source>Recent transactions</source>
        <translation type="unfinished">Transactions récentes</translation>
    </message>
    <message>
        <source>Unconfirmed transactions to watch-only addresses</source>
        <translation type="unfinished">Transactions non confirmées vers des adresses juste-regarder</translation>
    </message>
    <message>
        <source>Mined balance in watch-only addresses that has not yet matured</source>
        <translation type="unfinished">Le solde miné dans des adresses juste-regarder, qui n’est pas encore mûr</translation>
    </message>
    <message>
        <source>Current total balance in watch-only addresses</source>
        <translation type="unfinished">Solde total actuel dans des adresses juste-regarder</translation>
    </message>
    </context>
<context>
    <name>PSBTOperationsDialog</name>
    <message>
        <source>Total Amount</source>
        <translation type="unfinished">Montant total</translation>
    </message>
    <message>
        <source>or</source>
        <translation type="unfinished">ou</translation>
    </message>
    </context>
<context>
    <name>PaymentServer</name>
    <message>
        <source>Payment request error</source>
        <translation type="unfinished">Erreur de demande de paiement</translation>
    </message>
    <message>
<<<<<<< HEAD
        <source>Cannot start particl: click-to-pay handler</source>
        <translation>Impossible de démarrer le gestionnaire de cliquer-pour-payer particl:</translation>
=======
        <source>Cannot start bitcoin: click-to-pay handler</source>
        <translation type="unfinished">Impossible de démarrer le gestionnaire de cliquer-pour-payer bitcoin:</translation>
>>>>>>> d3bd5410
    </message>
    <message>
        <source>URI handling</source>
        <translation type="unfinished">Gestion des URI</translation>
    </message>
    <message>
<<<<<<< HEAD
        <source>'particl://' is not a valid URI. Use 'particl:' instead.</source>
        <translation>'particl://' n’est pas une URI valide. Utilisez plutôt 'particl:'.</translation>
    </message>
    <message>
        <source>Cannot process payment request because BIP70 is not supported.</source>
        <translation>Il est impossible de traiter la demande de paiement, car BIP70 n’est pas pris en charge.</translation>
    </message>
    <message>
        <source>Due to widespread security flaws in BIP70 it's strongly recommended that any merchant instructions to switch wallets be ignored.</source>
        <translation>En raison de failles de sécurité fréquentes dans BIP70, il est vivement recommandé d’ignorer les instructions de marchands qui demanderaient de changer de porte-monnaie.</translation>
    </message>
    <message>
        <source>If you are receiving this error you should request the merchant provide a BIP21 compatible URI.</source>
        <translation>Si vous recevez cette erreur, vous devriez demander au marchand de vous fournir une URI compatible avec BIP21.</translation>
    </message>
    <message>
        <source>Invalid payment address %1</source>
        <translation>L’adresse de paiement est invalide %1</translation>
    </message>
    <message>
        <source>URI cannot be parsed! This can be caused by an invalid Particl address or malformed URI parameters.</source>
        <translation>L’URI ne peut pas être analysée. Cela peut être causé par une adresse Particl invalide ou par des paramètres d’URI mal formés.</translation>
=======
        <source>'bitcoin://' is not a valid URI. Use 'bitcoin:' instead.</source>
        <translation type="unfinished">'bitcoin://' n’est pas une URI valide. Utilisez plutôt 'bitcoin:'.</translation>
    </message>
    <message>
        <source>URI cannot be parsed! This can be caused by an invalid Bitcoin address or malformed URI parameters.</source>
        <translation type="unfinished">L’URI ne peut pas être analysée ! Cela peut être causé par une adresse Bitcoin invalide ou par des paramètres d’URI mal formés.</translation>
>>>>>>> d3bd5410
    </message>
    <message>
        <source>Payment request file handling</source>
        <translation type="unfinished">Gestion des fichiers de demande de paiement</translation>
    </message>
</context>
<context>
    <name>PeerTableModel</name>
    <message>
        <source>User Agent</source>
        <extracomment>Title of Peers Table column which contains the peer's User Agent string.</extracomment>
        <translation type="unfinished">Agent utilisateur</translation>
    </message>
    <message>
        <source>Sent</source>
        <extracomment>Title of Peers Table column which indicates the total amount of network information we have sent to the peer.</extracomment>
        <translation type="unfinished">Envoyé</translation>
    </message>
    <message>
        <source>Received</source>
<<<<<<< HEAD
        <translation>Reçu</translation>
    </message>
</context>
<context>
    <name>QObject</name>
    <message>
        <source>Amount</source>
        <translation>Montant</translation>
    </message>
    <message>
        <source>Enter a Particl address (e.g. %1)</source>
        <translation>Saisissez une adresse Particl (p. ex. %1)</translation>
    </message>
    <message>
        <source>%1 d</source>
        <translation>%1 j</translation>
    </message>
    <message>
        <source>%1 h</source>
        <translation>%1 h</translation>
    </message>
    <message>
        <source>%1 m</source>
        <translation>%1 min</translation>
    </message>
    <message>
        <source>%1 s</source>
        <translation>%1 s</translation>
    </message>
    <message>
        <source>None</source>
        <translation>Aucun</translation>
    </message>
    <message>
        <source>N/A</source>
        <translation>N.D.</translation>
    </message>
    <message>
        <source>%1 ms</source>
        <translation>%1 ms</translation>
    </message>
    <message numerus="yes">
        <source>%n second(s)</source>
        <translation><numerusform>%n seconde</numerusform><numerusform>%n secondes</numerusform></translation>
    </message>
    <message numerus="yes">
        <source>%n minute(s)</source>
        <translation><numerusform>%n minute</numerusform><numerusform>%n minutes</numerusform></translation>
    </message>
    <message numerus="yes">
        <source>%n hour(s)</source>
        <translation><numerusform>%n heure</numerusform><numerusform>%n heures</numerusform></translation>
    </message>
    <message numerus="yes">
        <source>%n day(s)</source>
        <translation><numerusform>%n jour</numerusform><numerusform>%n jours</numerusform></translation>
    </message>
    <message numerus="yes">
        <source>%n week(s)</source>
        <translation><numerusform>%n semaine</numerusform><numerusform>%n semaines</numerusform></translation>
    </message>
    <message>
        <source>%1 and %2</source>
        <translation>%1 et %2</translation>
    </message>
    <message numerus="yes">
        <source>%n year(s)</source>
        <translation><numerusform>%n an</numerusform><numerusform>%n ans</numerusform></translation>
    </message>
    <message>
        <source>%1 B</source>
        <translation>%1 o</translation>
=======
        <extracomment>Title of Peers Table column which indicates the total amount of network information we have received from the peer.</extracomment>
        <translation type="unfinished">Reçus</translation>
>>>>>>> d3bd5410
    </message>
    <message>
        <source>Address</source>
        <extracomment>Title of Peers Table column which contains the IP/Onion/I2P address of the connected peer.</extracomment>
        <translation type="unfinished">Adresse</translation>
    </message>
    <message>
        <source>Network</source>
        <extracomment>Title of Peers Table column which states the network the peer connected through.</extracomment>
        <translation type="unfinished">Réseau</translation>
    </message>
</context>
<context>
    <name>QRImageWidget</name>
    <message>
        <source>&amp;Copy Image</source>
        <translation type="unfinished">&amp;Copier l’image</translation>
    </message>
    <message>
        <source>Resulting URI too long, try to reduce the text for label / message.</source>
        <translation type="unfinished">L’URI résultante est trop longue. Essayez de réduire le texte de l’étiquette ou du message.</translation>
    </message>
    <message>
        <source>Error encoding URI into QR Code.</source>
        <translation type="unfinished">Erreur d’encodage de l’URI en code QR.</translation>
    </message>
    <message>
        <source>QR code support not available.</source>
        <translation type="unfinished">La prise en charge des codes QR n’est pas proposée.</translation>
    </message>
    <message>
        <source>Save QR Code</source>
        <translation type="unfinished">Enregistrer le code QR</translation>
    </message>
    </context>
<context>
    <name>RPCConsole</name>
    <message>
        <source>N/A</source>
        <translation>N.D.</translation>
    </message>
    <message>
        <source>Client version</source>
        <translation>Version du client</translation>
    </message>
    <message>
        <source>&amp;Information</source>
        <translation>&amp;Informations</translation>
    </message>
    <message>
        <source>General</source>
        <translation type="unfinished">Générales</translation>
    </message>
    <message>
        <source>Datadir</source>
        <translation type="unfinished">Répertoire des données</translation>
    </message>
    <message>
        <source>To specify a non-default location of the data directory use the '%1' option.</source>
        <translation type="unfinished">Pour indiquer un emplacement du répertoire des données différent de celui par défaut, utiliser l’option ’%1’.</translation>
    </message>
    <message>
        <source>Blocksdir</source>
        <translation type="unfinished">Répertoire des blocs</translation>
    </message>
    <message>
        <source>To specify a non-default location of the blocks directory use the '%1' option.</source>
        <translation type="unfinished">Pour indiquer un emplacement du répertoire des blocs différent de celui par défaut, utiliser l’option ’%1’.</translation>
    </message>
    <message>
        <source>Startup time</source>
        <translation>Heure de démarrage</translation>
    </message>
    <message>
        <source>Network</source>
        <translation>Réseau</translation>
    </message>
    <message>
        <source>Name</source>
        <translation type="unfinished">Nom</translation>
    </message>
    <message>
        <source>Number of connections</source>
        <translation>Nombre de connexions</translation>
    </message>
    <message>
        <source>Block chain</source>
        <translation>Chaîne de blocs</translation>
    </message>
    <message>
        <source>Memory Pool</source>
        <translation type="unfinished">Réserve de mémoire</translation>
    </message>
    <message>
        <source>Current number of transactions</source>
        <translation type="unfinished">Nombre actuel de transactions</translation>
    </message>
    <message>
        <source>Memory usage</source>
        <translation type="unfinished">Utilisation de la mémoire</translation>
    </message>
    <message>
        <source>Wallet: </source>
        <translation type="unfinished">Porte-monnaie :</translation>
    </message>
    <message>
        <source>(none)</source>
        <translation type="unfinished">(aucun)</translation>
    </message>
    <message>
        <source>&amp;Reset</source>
        <translation type="unfinished">&amp;Réinitialiser</translation>
    </message>
    <message>
        <source>Received</source>
        <translation type="unfinished">Reçus</translation>
    </message>
    <message>
        <source>Sent</source>
        <translation type="unfinished">Envoyé</translation>
    </message>
    <message>
        <source>&amp;Peers</source>
        <translation type="unfinished">&amp;Pairs</translation>
    </message>
    <message>
        <source>Banned peers</source>
        <translation type="unfinished">Pairs bannis</translation>
    </message>
    <message>
        <source>Select a peer to view detailed information.</source>
        <translation type="unfinished">Choisir un pair pour voir des informations détaillées.</translation>
    </message>
    <message>
        <source>Starting Block</source>
        <translation type="unfinished">Bloc de départ</translation>
    </message>
    <message>
        <source>Synced Headers</source>
        <translation type="unfinished">En-têtes synchronisés</translation>
    </message>
    <message>
        <source>Synced Blocks</source>
        <translation type="unfinished">Blocs synchronisés</translation>
    </message>
    <message>
        <source>The mapped Autonomous System used for diversifying peer selection.</source>
        <translation type="unfinished">Le système autonome mappé utilisé pour diversifier la sélection des pairs.</translation>
    </message>
    <message>
        <source>Mapped AS</source>
        <translation type="unfinished">SA mappé</translation>
    </message>
    <message>
        <source>User Agent</source>
        <translation type="unfinished">Agent utilisateur</translation>
    </message>
    <message>
        <source>Node window</source>
        <translation type="unfinished">Fenêtre des nœuds</translation>
    </message>
    <message>
        <source>Open the %1 debug log file from the current data directory. This can take a few seconds for large log files.</source>
        <translation type="unfinished">Ouvrir le fichier journal de débogage de %1 à partir du répertoire de données actuel. Cela peut prendre quelques secondes pour les fichiers journaux de grande taille.</translation>
    </message>
    <message>
        <source>Decrease font size</source>
        <translation type="unfinished">Diminuer la taille de police</translation>
    </message>
    <message>
        <source>Increase font size</source>
        <translation type="unfinished">Augmenter la taille de police</translation>
    </message>
    <message>
        <source>Connection Time</source>
        <translation type="unfinished">Temps de connexion</translation>
    </message>
    <message>
        <source>Last Tx</source>
        <translation type="unfinished">Dernière Tx</translation>
    </message>
    <message>
        <source>Last Send</source>
        <translation type="unfinished">Dernier envoi</translation>
    </message>
    <message>
        <source>Last Receive</source>
        <translation type="unfinished">Dernière réception</translation>
    </message>
    <message>
        <source>Ping Time</source>
        <translation type="unfinished">Temps de ping</translation>
    </message>
    <message>
        <source>The duration of a currently outstanding ping.</source>
        <translation type="unfinished">La durée d’un ping en cours.</translation>
    </message>
    <message>
        <source>Ping Wait</source>
        <translation type="unfinished">Attente du ping</translation>
    </message>
    <message>
        <source>Min Ping</source>
        <translation type="unfinished">Ping min.</translation>
    </message>
    <message>
        <source>Time Offset</source>
        <translation type="unfinished">Décalage temporel</translation>
    </message>
    <message>
        <source>Last block time</source>
        <translation>Estampille temporelle du dernier bloc</translation>
    </message>
    <message>
        <source>&amp;Open</source>
        <translation>&amp;Ouvrir</translation>
    </message>
    <message>
        <source>&amp;Network Traffic</source>
        <translation type="unfinished">Trafic &amp;réseau</translation>
    </message>
    <message>
        <source>Totals</source>
        <translation type="unfinished">Totaux</translation>
    </message>
    <message>
        <source>Debug log file</source>
        <translation>Fichier journal de débogage</translation>
    </message>
    <message>
        <source>Clear console</source>
        <translation>Effacer la console</translation>
    </message>
    <message>
        <source>In:</source>
        <translation type="unfinished">Entrant :</translation>
    </message>
    <message>
        <source>Out:</source>
        <translation type="unfinished">Sortant :</translation>
    </message>
    <message>
        <source>&amp;Disconnect</source>
        <translation type="unfinished">&amp;Déconnecter</translation>
    </message>
    <message>
        <source>1 &amp;hour</source>
        <translation type="unfinished">1 &amp;heure</translation>
    </message>
    <message>
        <source>1 &amp;week</source>
        <translation type="unfinished">1 &amp;semaine</translation>
    </message>
    <message>
        <source>1 &amp;year</source>
        <translation type="unfinished">1 &amp;an</translation>
    </message>
    <message>
        <source>&amp;Unban</source>
        <translation type="unfinished">&amp;Réhabiliter</translation>
    </message>
    <message>
        <source>Network activity disabled</source>
        <translation type="unfinished">L’activité réseau est désactivée.</translation>
    </message>
    <message>
        <source>Executing command without any wallet</source>
        <translation type="unfinished">Exécution de la commande sans aucun porte-monnaie</translation>
    </message>
    <message>
        <source>Executing command using "%1" wallet</source>
        <translation type="unfinished">Exécution de la commande en utilisant le porte-monnaie « %1 »</translation>
    </message>
    <message>
        <source>via %1</source>
        <translation type="unfinished">par %1</translation>
    </message>
    <message>
        <source>Yes</source>
        <translation type="unfinished">Oui</translation>
    </message>
    <message>
        <source>No</source>
        <translation type="unfinished">Non</translation>
    </message>
    <message>
        <source>To</source>
        <translation type="unfinished">À</translation>
    </message>
    <message>
        <source>From</source>
        <translation type="unfinished">De</translation>
    </message>
    <message>
        <source>Ban for</source>
        <translation type="unfinished">Bannir pendant</translation>
    </message>
    <message>
        <source>Unknown</source>
        <translation type="unfinished">Inconnu</translation>
    </message>
</context>
<context>
    <name>ReceiveCoinsDialog</name>
    <message>
        <source>&amp;Amount:</source>
        <translation type="unfinished">&amp;Montant :</translation>
    </message>
    <message>
        <source>&amp;Label:</source>
        <translation type="unfinished">&amp;Étiquette :</translation>
    </message>
    <message>
        <source>&amp;Message:</source>
        <translation type="unfinished">M&amp;essage :</translation>
    </message>
    <message>
<<<<<<< HEAD
        <source>An optional message to attach to the payment request, which will be displayed when the request is opened. Note: The message will not be sent with the payment over the Particl network.</source>
        <translation>Un message facultatif à joindre à la demande de paiement et qui sera affiché à l’ouverture de celle-ci. Note : Le message ne sera pas envoyé avec le paiement par le réseau Particl.</translation>
=======
        <source>An optional message to attach to the payment request, which will be displayed when the request is opened. Note: The message will not be sent with the payment over the Bitcoin network.</source>
        <translation type="unfinished">Un message facultatif à joindre à la demande de paiement et qui sera affiché à l’ouverture de celle-ci. Note : Le message ne sera pas envoyé avec le paiement par le réseau Bitcoin.</translation>
>>>>>>> d3bd5410
    </message>
    <message>
        <source>An optional label to associate with the new receiving address.</source>
        <translation type="unfinished">Un étiquette facultative à associer à la nouvelle adresse de réception.</translation>
    </message>
    <message>
        <source>Use this form to request payments. All fields are &lt;b&gt;optional&lt;/b&gt;.</source>
        <translation type="unfinished">Utiliser ce formulaire pour demander des paiements. Tous les champs sont  &lt;b&gt;facultatifs&lt;/b&gt;.</translation>
    </message>
    <message>
        <source>An optional amount to request. Leave this empty or zero to not request a specific amount.</source>
        <translation type="unfinished">Un montant facultatif à demander. Ne rien saisir ou un zéro pour ne pas demander de montant précis.</translation>
    </message>
    <message>
        <source>An optional label to associate with the new receiving address (used by you to identify an invoice).  It is also attached to the payment request.</source>
        <translation type="unfinished">Une étiquette facultative à associer à la nouvelle adresse de réception (utilisée par vous pour identifier une facture). Elle est aussi jointe à la demande de paiement.</translation>
    </message>
    <message>
        <source>An optional message that is attached to the payment request and may be displayed to the sender.</source>
        <translation type="unfinished">Un message facultatif joint à la demande de paiement et qui peut être présenté à l’expéditeur.</translation>
    </message>
    <message>
        <source>&amp;Create new receiving address</source>
        <translation type="unfinished">&amp;Créer une nouvelle adresse de réception</translation>
    </message>
    <message>
        <source>Clear all fields of the form.</source>
        <translation type="unfinished">Effacer tous les champs du formulaire.</translation>
    </message>
    <message>
        <source>Clear</source>
        <translation type="unfinished">Effacer</translation>
    </message>
    <message>
        <source>Native segwit addresses (aka Bech32 or BIP-173) reduce your transaction fees later on and offer better protection against typos, but old wallets don't support them. When unchecked, an address compatible with older wallets will be created instead.</source>
        <translation type="unfinished">Les adresses SegWit natives (aussi appelées Bech32 ou BIP-173) réduisent vos frais de transaction ultérieurs et offrent une meilleure protection contre les erreurs de frappe, mais les anciens porte-monnaie ne les prennent pas en charge. Si cette option n’est pas cochée, une adresse compatible avec les anciens porte-monnaie sera plutôt créée.</translation>
    </message>
    <message>
        <source>Generate native segwit (Bech32) address</source>
        <translation type="unfinished">Générer une adresse SegWit native (Bech32)</translation>
    </message>
    <message>
        <source>Requested payments history</source>
        <translation type="unfinished">Historique des paiements demandés</translation>
    </message>
    <message>
        <source>Show the selected request (does the same as double clicking an entry)</source>
        <translation type="unfinished">Afficher la demande choisie (comme double-cliquer sur une entrée)</translation>
    </message>
    <message>
        <source>Show</source>
        <translation type="unfinished">Afficher</translation>
    </message>
    <message>
        <source>Remove the selected entries from the list</source>
        <translation type="unfinished">Retirer les entrées sélectionnées de la liste</translation>
    </message>
    <message>
        <source>Remove</source>
        <translation type="unfinished">Retirer</translation>
    </message>
    <message>
        <source>Copy &amp;URI</source>
        <translation type="unfinished">Copier l’&amp;URI</translation>
    </message>
    <message>
        <source>Could not unlock wallet.</source>
        <translation type="unfinished">Impossible de déverrouiller le porte-monnaie.</translation>
    </message>
    </context>
<context>
    <name>ReceiveRequestDialog</name>
    <message>
        <source>Amount:</source>
        <translation type="unfinished">Montant :</translation>
    </message>
    <message>
        <source>Message:</source>
        <translation type="unfinished">Message :</translation>
    </message>
    <message>
        <source>Wallet:</source>
        <translation type="unfinished">Porte-monnaie :</translation>
    </message>
    <message>
        <source>Copy &amp;URI</source>
        <translation type="unfinished">Copier l’&amp;URI</translation>
    </message>
    <message>
        <source>Copy &amp;Address</source>
        <translation type="unfinished">Copier l’&amp;adresse</translation>
    </message>
    <message>
        <source>Payment information</source>
        <translation type="unfinished">Informations de paiement</translation>
    </message>
    <message>
        <source>Request payment to %1</source>
        <translation type="unfinished">Demande de paiement à %1</translation>
    </message>
</context>
<context>
    <name>RecentRequestsTableModel</name>
    <message>
        <source>Label</source>
        <translation type="unfinished">Étiquette</translation>
    </message>
    <message>
        <source>(no label)</source>
        <translation type="unfinished">(aucune étiquette)</translation>
    </message>
    <message>
        <source>(no message)</source>
        <translation type="unfinished">(aucun message)</translation>
    </message>
    <message>
        <source>(no amount requested)</source>
        <translation type="unfinished">(aucun montant demandé)</translation>
    </message>
    <message>
        <source>Requested</source>
        <translation type="unfinished">Demandée</translation>
    </message>
</context>
<context>
    <name>SendCoinsDialog</name>
    <message>
        <source>Send Coins</source>
        <translation>Envoyer des pièces</translation>
    </message>
    <message>
        <source>Coin Control Features</source>
        <translation type="unfinished">Fonctions de contrôle des pièces</translation>
    </message>
    <message>
        <source>automatically selected</source>
        <translation type="unfinished">choisi automatiquement</translation>
    </message>
    <message>
        <source>Insufficient funds!</source>
        <translation type="unfinished">Les fonds sont insuffisants !</translation>
    </message>
    <message>
        <source>Quantity:</source>
        <translation type="unfinished">Quantité :</translation>
    </message>
    <message>
        <source>Bytes:</source>
        <translation type="unfinished">Octets :</translation>
    </message>
    <message>
        <source>Amount:</source>
        <translation type="unfinished">Montant :</translation>
    </message>
    <message>
        <source>Fee:</source>
        <translation type="unfinished">Frais :</translation>
    </message>
    <message>
        <source>After Fee:</source>
        <translation type="unfinished">Après les frais :</translation>
    </message>
    <message>
        <source>Change:</source>
        <translation type="unfinished">Monnaie :</translation>
    </message>
    <message>
        <source>If this is activated, but the change address is empty or invalid, change will be sent to a newly generated address.</source>
        <translation type="unfinished">Si cette option est activée et l’adresse de monnaie est vide ou invalide, la monnaie sera envoyée vers une adresse nouvellement générée.</translation>
    </message>
    <message>
        <source>Custom change address</source>
        <translation type="unfinished">Adresse personnalisée de monnaie</translation>
    </message>
    <message>
        <source>Transaction Fee:</source>
        <translation type="unfinished">Frais de transaction :</translation>
    </message>
    <message>
        <source>Using the fallbackfee can result in sending a transaction that will take several hours or days (or never) to confirm. Consider choosing your fee manually or wait until you have validated the complete chain.</source>
        <translation type="unfinished">L’utilisation de l’option « fallbackfee » (frais de repli) peut avoir comme effet d’envoyer une transaction qui prendra plusieurs heures ou jours pour être confirmée ou qui ne le sera jamais. Envisagez de choisir vos frais manuellement ou attendez d’avoir validé l’intégralité de la chaîne.</translation>
    </message>
    <message>
        <source>Warning: Fee estimation is currently not possible.</source>
        <translation type="unfinished">Avertissement : L’estimation des frais n’est actuellement pas possible.</translation>
    </message>
    <message>
        <source>per kilobyte</source>
        <translation type="unfinished">par kilo-octet</translation>
    </message>
    <message>
        <source>Hide</source>
        <translation type="unfinished">Cacher</translation>
    </message>
    <message>
        <source>Recommended:</source>
        <translation type="unfinished">Recommandés :</translation>
    </message>
    <message>
        <source>Custom:</source>
        <translation type="unfinished">Personnalisés : </translation>
    </message>
    <message>
        <source>Send to multiple recipients at once</source>
        <translation>Envoyer à plusieurs destinataires à la fois</translation>
    </message>
    <message>
        <source>Add &amp;Recipient</source>
        <translation>Ajouter un &amp;destinataire</translation>
    </message>
    <message>
        <source>Clear all fields of the form.</source>
        <translation type="unfinished">Effacer tous les champs du formulaire.</translation>
    </message>
    <message>
        <source>Dust:</source>
        <translation type="unfinished">Poussière :</translation>
    </message>
    <message>
        <source>Hide transaction fee settings</source>
        <translation type="unfinished">Cacher les paramètres de frais de transaction</translation>
    </message>
    <message>
<<<<<<< HEAD
        <source>When there is less transaction volume than space in the blocks, miners as well as relaying nodes may enforce a minimum fee. Paying only this minimum fee is just fine, but be aware that this can result in a never confirming transaction once there is more demand for particl transactions than the network can process.</source>
        <translation>Quand le volume des transactions est inférieur à l’espace dans les blocs, les mineurs et les nœuds de relais peuvent imposer des frais minimaux. Il est correct de payer ces frais minimaux, mais soyez conscient que cette transaction pourrait n’être jamais confirmée si la demande en transactions de particl dépassait la capacité de traitement du réseau.</translation>
=======
        <source>When there is less transaction volume than space in the blocks, miners as well as relaying nodes may enforce a minimum fee. Paying only this minimum fee is just fine, but be aware that this can result in a never confirming transaction once there is more demand for bitcoin transactions than the network can process.</source>
        <translation type="unfinished">Quand le volume des transactions est inférieur à l’espace dans les blocs, les mineurs et les nœuds de relais peuvent imposer des frais minimaux. Il est correct de payer ces frais minimaux, mais soyez conscient que cette transaction pourrait n’être jamais confirmée si la demande en transactions de bitcoins dépassait la capacité de traitement du réseau.</translation>
>>>>>>> d3bd5410
    </message>
    <message>
        <source>A too low fee might result in a never confirming transaction (read the tooltip)</source>
        <translation type="unfinished">Si les frais sont trop bas, cette transaction pourrait n’être jamais confirmée (lire l’infobulle)</translation>
    </message>
    <message>
        <source>Confirmation time target:</source>
        <translation type="unfinished">Estimation du délai de confirmation :</translation>
    </message>
    <message>
        <source>Enable Replace-By-Fee</source>
        <translation type="unfinished">Activer Remplacer-par-des-frais</translation>
    </message>
    <message>
        <source>With Replace-By-Fee (BIP-125) you can increase a transaction's fee after it is sent. Without this, a higher fee may be recommended to compensate for increased transaction delay risk.</source>
        <translation type="unfinished">Avec Remplacer-par-des-frais (BIP-125), vous pouvez augmenter les frais de transaction après qu’elle est envoyée. Sans cela, des frais plus élevés peuvent être recommandés pour compenser le risque accru de retard transactionnel.</translation>
    </message>
    <message>
        <source>Clear &amp;All</source>
        <translation>&amp;Tout effacer</translation>
    </message>
    <message>
        <source>Balance:</source>
        <translation>Solde :</translation>
    </message>
    <message>
        <source>Confirm the send action</source>
        <translation>Confirmer l’action d’envoi</translation>
    </message>
    <message>
        <source>S&amp;end</source>
        <translation>E&amp;nvoyer</translation>
    </message>
    <message>
        <source>Copy quantity</source>
        <translation type="unfinished">Copier la quantité</translation>
    </message>
    <message>
        <source>Copy amount</source>
        <translation type="unfinished">Copier le montant</translation>
    </message>
    <message>
        <source>Copy fee</source>
        <translation type="unfinished">Copier les frais</translation>
    </message>
    <message>
        <source>Copy after fee</source>
        <translation type="unfinished">Copier après les frais</translation>
    </message>
    <message>
        <source>Copy bytes</source>
        <translation type="unfinished">Copier les octets</translation>
    </message>
    <message>
        <source>Copy dust</source>
        <translation type="unfinished">Copier la poussière</translation>
    </message>
    <message>
        <source>Copy change</source>
        <translation type="unfinished">Copier la monnaie</translation>
    </message>
    <message>
        <source>%1 (%2 blocks)</source>
        <translation type="unfinished">%1 (%2 blocs)</translation>
    </message>
    <message>
        <source>Cr&amp;eate Unsigned</source>
        <translation type="unfinished">Cr&amp;éer une transaction non signée</translation>
    </message>
    <message>
<<<<<<< HEAD
        <source>Creates a Partially Signed Particl Transaction (PSBT) for use with e.g. an offline %1 wallet, or a PSBT-compatible hardware wallet.</source>
        <translation>Crée une transaction Particl signée partiellement (TBSP) à utiliser, par exemple, avec un porte-monnaie %1 hors ligne ou avec un porte-monnaie matériel compatible TBSP.</translation>
=======
        <source>Creates a Partially Signed Bitcoin Transaction (PSBT) for use with e.g. an offline %1 wallet, or a PSBT-compatible hardware wallet.</source>
        <translation type="unfinished">Crée une transaction Bitcoin partiellement signée (TBPS) à utiliser, par exemple, avec un porte-monnaie %1 hors ligne ou avec un porte-monnaie matériel compatible TBPS.</translation>
>>>>>>> d3bd5410
    </message>
    <message>
        <source> from wallet '%1'</source>
        <translation type="unfinished">du porte-monnaie '%1'</translation>
    </message>
    <message>
        <source>%1 to '%2'</source>
        <translation type="unfinished">%1 à '%2'</translation>
    </message>
    <message>
        <source>%1 to %2</source>
        <translation type="unfinished">%1 à %2</translation>
    </message>
    <message>
        <source>Do you want to draft this transaction?</source>
        <translation type="unfinished">Souhaitez-vous créer une ébauche de cette transaction ?</translation>
    </message>
    <message>
        <source>Are you sure you want to send?</source>
        <translation type="unfinished">Voulez-vous vraiment envoyer ?</translation>
    </message>
    <message>
        <source>Sign failed</source>
        <translation type="unfinished">Échec de la signature</translation>
    </message>
    <message>
        <source>or</source>
        <translation type="unfinished">ou</translation>
    </message>
    <message>
        <source>You can increase the fee later (signals Replace-By-Fee, BIP-125).</source>
<<<<<<< HEAD
        <translation>Vous pouvez augmenter les frais ultérieurement (signale Remplacer-par-des-frais, BIP-125).</translation>
    </message>
    <message>
        <source>Please, review your transaction proposal. This will produce a Partially Signed Particl Transaction (PSBT) which you can save or copy and then sign with e.g. an offline %1 wallet, or a PSBT-compatible hardware wallet.</source>
        <translation>Veuillez réviser votre proposition de transaction. Une transaction Particl partiellement signée (TBSP) sera produite, que vous pourrez enregistrer ou copier puis signer avec, par exemple, un porte-monnaie %1 hors ligne ou avec un porte-monnaie matériel compatible TBSP.</translation>
=======
        <translation type="unfinished">Vous pouvez augmenter les frais ultérieurement (signale Remplacer-par-des-frais, BIP-125).</translation>
>>>>>>> d3bd5410
    </message>
    <message>
        <source>Please, review your transaction.</source>
        <translation type="unfinished">Veuillez vérifier votre transaction.</translation>
    </message>
    <message>
        <source>Transaction fee</source>
        <translation type="unfinished">Frais de transaction</translation>
    </message>
    <message>
        <source>Not signalling Replace-By-Fee, BIP-125.</source>
        <translation type="unfinished">Ne signale pas Remplacer-par-des-frais, BIP-125.</translation>
    </message>
    <message>
        <source>Total Amount</source>
        <translation type="unfinished">Montant total</translation>
    </message>
    <message>
        <source>Confirm send coins</source>
        <translation type="unfinished">Confirmer l’envoi de pièces</translation>
    </message>
    <message>
        <source>Confirm transaction proposal</source>
        <translation type="unfinished">Confirmer la proposition de transaction</translation>
    </message>
    <message>
        <source>Watch-only balance:</source>
        <translation type="unfinished">Solde juste-regarder :</translation>
    </message>
    <message>
        <source>The recipient address is not valid. Please recheck.</source>
        <translation type="unfinished">L’adresse du destinataire est invalide. Veuillez la revérifier.</translation>
    </message>
    <message>
        <source>The amount to pay must be larger than 0.</source>
        <translation type="unfinished">Le montant à payer doit être supérieur à 0.</translation>
    </message>
    <message>
        <source>The amount exceeds your balance.</source>
        <translation type="unfinished">Le montant dépasse votre solde.</translation>
    </message>
    <message>
        <source>The total exceeds your balance when the %1 transaction fee is included.</source>
        <translation type="unfinished">Le montant dépasse votre solde quand les frais de transaction de %1 sont inclus.</translation>
    </message>
    <message>
        <source>Duplicate address found: addresses should only be used once each.</source>
        <translation type="unfinished">Adresse identique trouvée : chaque adresse ne devrait être utilisée qu’une fois.</translation>
    </message>
    <message>
        <source>Transaction creation failed!</source>
        <translation type="unfinished">Échec de création de la transaction !</translation>
    </message>
    <message>
        <source>A fee higher than %1 is considered an absurdly high fee.</source>
        <translation type="unfinished">Des frais supérieurs à %1 sont considérés comme ridiculement élevés.</translation>
    </message>
    <message>
        <source>Payment request expired.</source>
        <translation type="unfinished">La demande de paiement a expiré</translation>
    </message>
    <message numerus="yes">
        <source>Estimated to begin confirmation within %n block(s).</source>
        <translation>
            <numerusform />
            <numerusform />
        </translation>
    </message>
    <message>
<<<<<<< HEAD
        <source>Warning: Invalid Particl address</source>
        <translation>Avertissement : L’adresse Particl est invalide</translation>
=======
        <source>Warning: Invalid Bitcoin address</source>
        <translation type="unfinished">Avertissement : L’adresse Bitcoin est invalide</translation>
>>>>>>> d3bd5410
    </message>
    <message>
        <source>Warning: Unknown change address</source>
        <translation type="unfinished">Avertissement : L’adresse de monnaie est inconnue</translation>
    </message>
    <message>
        <source>Confirm custom change address</source>
        <translation type="unfinished">Confimer l’adresse personnalisée de monnaie</translation>
    </message>
    <message>
        <source>The address you selected for change is not part of this wallet. Any or all funds in your wallet may be sent to this address. Are you sure?</source>
        <translation type="unfinished">L’adresse que vous avez sélectionnée pour la monnaie ne fait pas partie de ce porte-monnaie. Les fonds de ce porte-monnaie peuvent en partie ou en totalité être envoyés vers cette adresse. Êtes-vous certain ?</translation>
    </message>
    <message>
        <source>(no label)</source>
        <translation type="unfinished">(aucune étiquette)</translation>
    </message>
</context>
<context>
    <name>SendCoinsEntry</name>
    <message>
        <source>A&amp;mount:</source>
        <translation>&amp;Montant :</translation>
    </message>
    <message>
        <source>Pay &amp;To:</source>
        <translation>&amp;Payer à :</translation>
    </message>
    <message>
        <source>&amp;Label:</source>
        <translation>&amp;Étiquette :</translation>
    </message>
    <message>
        <source>Choose previously used address</source>
        <translation type="unfinished">Choisir une adresse déjà utilisée</translation>
    </message>
    <message>
<<<<<<< HEAD
        <source>The Particl address to send the payment to</source>
        <translation>L’adresse Particl à laquelle envoyer le paiement</translation>
    </message>
    <message>
        <source>Alt+A</source>
        <translation>Alt+A</translation>
=======
        <source>The Bitcoin address to send the payment to</source>
        <translation type="unfinished">L’adresse Bitcoin à laquelle envoyer le paiement</translation>
>>>>>>> d3bd5410
    </message>
    <message>
        <source>Paste address from clipboard</source>
        <translation>Coller l’adresse du presse-papiers</translation>
    </message>
    <message>
        <source>Remove this entry</source>
        <translation type="unfinished">Retirer cette entrée</translation>
    </message>
    <message>
        <source>The amount to send in the selected unit</source>
        <translation type="unfinished">Le montant à envoyer dans l’unité sélectionnée</translation>
    </message>
    <message>
<<<<<<< HEAD
        <source>The fee will be deducted from the amount being sent. The recipient will receive less particl than you enter in the amount field. If multiple recipients are selected, the fee is split equally.</source>
        <translation>Les frais seront déduits du montant envoyé. Le destinataire recevra moins de particl que le montant saisi dans le champ de montant. Si plusieurs destinataires sont sélectionnés, les frais seront partagés également.</translation>
=======
        <source>The fee will be deducted from the amount being sent. The recipient will receive less bitcoins than you enter in the amount field. If multiple recipients are selected, the fee is split equally.</source>
        <translation type="unfinished">Les frais seront déduits du montant envoyé. Le destinataire recevra moins de bitcoins que le montant saisi dans le champ de montant. Si plusieurs destinataires sont sélectionnés, les frais seront partagés également..</translation>
>>>>>>> d3bd5410
    </message>
    <message>
        <source>S&amp;ubtract fee from amount</source>
        <translation type="unfinished">S&amp;oustraire les frais du montant</translation>
    </message>
    <message>
        <source>Use available balance</source>
        <translation type="unfinished">Utiliser le solde disponible</translation>
    </message>
    <message>
        <source>Message:</source>
        <translation type="unfinished">Message :</translation>
    </message>
    <message>
        <source>This is an unauthenticated payment request.</source>
        <translation type="unfinished">Cette demande de paiement n’est pas authentifiée.</translation>
    </message>
    <message>
        <source>This is an authenticated payment request.</source>
        <translation type="unfinished">Cette demande de paiement est authentifiée.</translation>
    </message>
    <message>
        <source>Enter a label for this address to add it to the list of used addresses</source>
        <translation type="unfinished">Saisir une étiquette pour cette adresse afin de l’ajouter à la liste d’adresses utilisées</translation>
    </message>
    <message>
<<<<<<< HEAD
        <source>A message that was attached to the particl: URI which will be stored with the transaction for your reference. Note: This message will not be sent over the Particl network.</source>
        <translation>Un message qui était joint à l’URI particl: et qui sera stocké avec la transaction pour référence. Note : Ce message ne sera pas envoyé par le réseau Particl.</translation>
=======
        <source>A message that was attached to the bitcoin: URI which will be stored with the transaction for your reference. Note: This message will not be sent over the Bitcoin network.</source>
        <translation type="unfinished">Un message qui était joint à l’URI bitcoin: et qui sera stocké avec la transaction pour référence. Note : Ce message ne sera pas envoyé par le réseau Bitcoin.</translation>
>>>>>>> d3bd5410
    </message>
    <message>
        <source>Pay To:</source>
        <translation type="unfinished">Payer à :</translation>
    </message>
    <message>
        <source>Memo:</source>
        <translation type="unfinished">Mémo :</translation>
    </message>
</context>
<context>
    <name>SignVerifyMessageDialog</name>
    <message>
        <source>Signatures - Sign / Verify a Message</source>
        <translation>Signatures - Signer / vérifier un message</translation>
    </message>
    <message>
        <source>&amp;Sign Message</source>
        <translation>&amp;Signer un message</translation>
    </message>
    <message>
<<<<<<< HEAD
        <source>You can sign messages/agreements with your addresses to prove you can receive particl sent to them. Be careful not to sign anything vague or random, as phishing attacks may try to trick you into signing your identity over to them. Only sign fully-detailed statements you agree to.</source>
        <translation>Vous pouvez signer des messages ou des accords avec vos adresses pour prouver que vous pouvez recevoir des particl à ces dernières. Faites attention de ne rien signer de vague ou au hasard, car des attaques d’hameçonnage pourraient essayer de vous faire signer avec votre identité afin de l’usurper. Ne signez que des déclarations entièrement détaillées et avec lesquelles vous êtes d’accord.</translation>
    </message>
    <message>
        <source>The Particl address to sign the message with</source>
        <translation>L’adresse Particl avec laquelle signer le message</translation>
=======
        <source>You can sign messages/agreements with your addresses to prove you can receive bitcoins sent to them. Be careful not to sign anything vague or random, as phishing attacks may try to trick you into signing your identity over to them. Only sign fully-detailed statements you agree to.</source>
        <translation type="unfinished">Vous pouvez signer des messages ou des accords avec vos adresses pour prouver que vous pouvez recevoir des bitcoins à ces dernières. Faites attention de ne rien signer de vague ou au hasard, car des attaques d’hameçonnage pourraient essayer de vous faire signer avec votre identité afin de l’usurper. Ne signez que des déclarations entièrement détaillées et avec lesquelles vous êtes d’accord.</translation>
    </message>
    <message>
        <source>The Bitcoin address to sign the message with</source>
        <translation type="unfinished">L’adresse Bitcoin avec laquelle signer le message</translation>
>>>>>>> d3bd5410
    </message>
    <message>
        <source>Choose previously used address</source>
        <translation type="unfinished">Choisir une adresse déjà utilisée</translation>
    </message>
    <message>
        <source>Paste address from clipboard</source>
        <translation>Coller l’adresse du presse-papiers</translation>
    </message>
    <message>
        <source>Enter the message you want to sign here</source>
        <translation>Saisir ici le message que vous désirez signer</translation>
    </message>
    <message>
        <source>Copy the current signature to the system clipboard</source>
        <translation>Copier la signature actuelle dans le presse-papiers</translation>
    </message>
    <message>
<<<<<<< HEAD
        <source>Sign the message to prove you own this Particl address</source>
        <translation>Signer le message afin de prouver que vous détenez cette adresse Particl</translation>
=======
        <source>Sign the message to prove you own this Bitcoin address</source>
        <translation>Signer le message afin de prouver que vous détenez cette adresse Bitcoin</translation>
>>>>>>> d3bd5410
    </message>
    <message>
        <source>Sign &amp;Message</source>
        <translation>Signer le &amp;message</translation>
    </message>
    <message>
        <source>Reset all sign message fields</source>
        <translation>Réinitialiser tous les champs de signature de message</translation>
    </message>
    <message>
        <source>Clear &amp;All</source>
        <translation>&amp;Tout effacer</translation>
    </message>
    <message>
        <source>&amp;Verify Message</source>
        <translation>&amp;Vérifier un message</translation>
    </message>
    <message>
        <source>Enter the receiver's address, message (ensure you copy line breaks, spaces, tabs, etc. exactly) and signature below to verify the message. Be careful not to read more into the signature than what is in the signed message itself, to avoid being tricked by a man-in-the-middle attack. Note that this only proves the signing party receives with the address, it cannot prove sendership of any transaction!</source>
        <translation type="unfinished">Saisir ci-dessous l’adresse du destinataire, le message (s’assurer de copier fidèlement les retours à la ligne, les espaces, les tabulations, etc.) et la signature pour vérifier le message. Faire attention à ne pas déduire davantage de la signature que ce qui est contenu dans le message signé même, pour éviter d’être trompé par une attaque d’homme du milieu. Prendre en compte que cela ne fait que prouver que le signataire reçoit l’adresse et ne peut pas prouver la provenance d’une transaction !</translation>
    </message>
    <message>
<<<<<<< HEAD
        <source>The Particl address the message was signed with</source>
        <translation>L’adresse Particl avec laquelle le message a été signé</translation>
=======
        <source>The Bitcoin address the message was signed with</source>
        <translation type="unfinished">L’adresse Bitcoin avec laquelle le message a été signé</translation>
>>>>>>> d3bd5410
    </message>
    <message>
        <source>The signed message to verify</source>
        <translation type="unfinished">Le message signé à vérifier</translation>
    </message>
    <message>
        <source>The signature given when the message was signed</source>
        <translation type="unfinished">La signature donnée quand le message a été signé</translation>
    </message>
    <message>
<<<<<<< HEAD
        <source>Verify the message to ensure it was signed with the specified Particl address</source>
        <translation>Vérifier le message pour s’assurer qu’il a été signé avec l’adresse Particl indiquée</translation>
=======
        <source>Verify the message to ensure it was signed with the specified Bitcoin address</source>
        <translation>Vérifier le message pour s’assurer qu’il a été signé avec l’adresse Bitcoin indiquée</translation>
>>>>>>> d3bd5410
    </message>
    <message>
        <source>Verify &amp;Message</source>
        <translation>Vérifier le &amp;message</translation>
    </message>
    <message>
        <source>Reset all verify message fields</source>
        <translation>Réinitialiser tous les champs de vérification de message</translation>
    </message>
    <message>
        <source>Click "Sign Message" to generate signature</source>
        <translation type="unfinished">Cliquez sur « Signer le message » pour générer la signature</translation>
    </message>
    <message>
        <source>The entered address is invalid.</source>
        <translation type="unfinished">L’adresse saisie est invalide.</translation>
    </message>
    <message>
        <source>Please check the address and try again.</source>
        <translation type="unfinished">Veuillez vérifier l’adresse et ressayer.</translation>
    </message>
    <message>
        <source>The entered address does not refer to a key.</source>
        <translation type="unfinished">L’adresse saisie ne fait pas référence à une clé.</translation>
    </message>
    <message>
        <source>Wallet unlock was cancelled.</source>
        <translation type="unfinished">Le déverrouillage du porte-monnaie a été annulé.</translation>
    </message>
    <message>
        <source>No error</source>
        <translation type="unfinished">Aucune erreur</translation>
    </message>
    <message>
        <source>Private key for the entered address is not available.</source>
        <translation type="unfinished">La clé privée pour l’adresse saisie n’est pas disponible.</translation>
    </message>
    <message>
        <source>Message signing failed.</source>
        <translation type="unfinished">Échec de signature du message.</translation>
    </message>
    <message>
        <source>Message signed.</source>
        <translation type="unfinished">Le message a été signé.</translation>
    </message>
    <message>
        <source>The signature could not be decoded.</source>
        <translation type="unfinished">La signature n’a pu être décodée.</translation>
    </message>
    <message>
        <source>Please check the signature and try again.</source>
        <translation type="unfinished">Veuillez vérifier la signature et ressayer.</translation>
    </message>
    <message>
        <source>The signature did not match the message digest.</source>
        <translation type="unfinished">La signature ne correspond pas au condensé du message.</translation>
    </message>
    <message>
        <source>Message verification failed.</source>
        <translation type="unfinished">Échec de vérification du message.</translation>
    </message>
    <message>
        <source>Message verified.</source>
        <translation type="unfinished">Le message a été vérifié.</translation>
    </message>
</context>
<context>
    <name>TransactionDesc</name>
    <message numerus="yes">
        <source>Open for %n more block(s)</source>
        <translation>
            <numerusform />
            <numerusform />
        </translation>
    </message>
    <message>
        <source>Open until %1</source>
        <translation type="unfinished">Ouvert jusqu’à %1</translation>
    </message>
    <message>
        <source>conflicted with a transaction with %1 confirmations</source>
        <translation type="unfinished">est en conflit avec une transaction ayant %1 confirmations</translation>
    </message>
    <message>
        <source>0/unconfirmed, %1</source>
        <translation type="unfinished">0/non confirmées, %1</translation>
    </message>
    <message>
        <source>in memory pool</source>
        <translation type="unfinished">dans la réserve de mémoire</translation>
    </message>
    <message>
        <source>not in memory pool</source>
        <translation type="unfinished">pas dans la réserve de mémoire</translation>
    </message>
    <message>
        <source>abandoned</source>
        <translation type="unfinished">abandonnée</translation>
    </message>
    <message>
        <source>%1/unconfirmed</source>
        <translation type="unfinished">%1/non confirmée</translation>
    </message>
    <message>
        <source>Status</source>
        <translation type="unfinished">État</translation>
    </message>
    <message>
        <source>Generated</source>
        <translation type="unfinished">Générée</translation>
    </message>
    <message>
        <source>From</source>
        <translation type="unfinished">De</translation>
    </message>
    <message>
        <source>unknown</source>
        <translation type="unfinished">inconnue</translation>
    </message>
    <message>
        <source>To</source>
        <translation type="unfinished">À</translation>
    </message>
    <message>
        <source>own address</source>
        <translation type="unfinished">votre adresse</translation>
    </message>
    <message>
        <source>watch-only</source>
        <translation type="unfinished">juste-regarder</translation>
    </message>
    <message>
        <source>label</source>
        <translation type="unfinished">étiquette</translation>
    </message>
    <message>
        <source>Credit</source>
        <translation type="unfinished">Crédit</translation>
    </message>
    <message numerus="yes">
        <source>matures in %n more block(s)</source>
        <translation>
            <numerusform />
            <numerusform />
        </translation>
    </message>
    <message>
        <source>not accepted</source>
        <translation type="unfinished">refusée</translation>
    </message>
    <message>
        <source>Debit</source>
        <translation type="unfinished">Débit</translation>
    </message>
    <message>
        <source>Total debit</source>
        <translation type="unfinished">Débit total</translation>
    </message>
    <message>
        <source>Total credit</source>
        <translation type="unfinished">Crédit total</translation>
    </message>
    <message>
        <source>Transaction fee</source>
        <translation type="unfinished">Frais de transaction</translation>
    </message>
    <message>
        <source>Net amount</source>
        <translation type="unfinished">Montant net</translation>
    </message>
    <message>
        <source>Comment</source>
        <translation type="unfinished">Commentaire</translation>
    </message>
    <message>
        <source>Transaction ID</source>
        <translation type="unfinished">ID de la transaction</translation>
    </message>
    <message>
        <source>Transaction total size</source>
        <translation type="unfinished">Taille totale de la transaction</translation>
    </message>
    <message>
        <source>Transaction virtual size</source>
        <translation type="unfinished">Taille virtuelle de la transaction</translation>
    </message>
    <message>
        <source>Output index</source>
        <translation type="unfinished">Index des sorties</translation>
    </message>
    <message>
        <source> (Certificate was not verified)</source>
        <translation type="unfinished">(Le certificat n’a pas été vérifié)</translation>
    </message>
    <message>
        <source>Merchant</source>
        <translation type="unfinished">Marchand</translation>
    </message>
    <message>
        <source>Generated coins must mature %1 blocks before they can be spent. When you generated this block, it was broadcast to the network to be added to the block chain. If it fails to get into the chain, its state will change to "not accepted" and it won't be spendable. This may occasionally happen if another node generates a block within a few seconds of yours.</source>
        <translation type="unfinished">Les pièces générées doivent mûrir pendant %1 blocs avant de pouvoir être dépensées. Quand vous avez généré ce bloc, il a été diffusé sur le réseau pour être ajouté à la chaîne de blocs. Si son intégration à la chaîne échoue, son état sera modifié en « refusée » et il ne sera pas possible de le dépenser. Cela peut arriver occasionnellement si un autre nœud génère un bloc à quelques secondes du vôtre.</translation>
    </message>
    <message>
        <source>Debug information</source>
        <translation type="unfinished">Informations de débogage</translation>
    </message>
    <message>
        <source>Inputs</source>
        <translation type="unfinished">Entrées</translation>
    </message>
    <message>
        <source>Amount</source>
        <translation type="unfinished">Montant</translation>
    </message>
    <message>
        <source>true</source>
        <translation type="unfinished">vrai</translation>
    </message>
    <message>
        <source>false</source>
        <translation type="unfinished">faux</translation>
    </message>
</context>
<context>
    <name>TransactionDescDialog</name>
    <message>
        <source>This pane shows a detailed description of the transaction</source>
        <translation>Ce panneau affiche une description détaillée de la transaction</translation>
    </message>
    <message>
        <source>Details for %1</source>
        <translation type="unfinished">Détails de %1</translation>
    </message>
</context>
<context>
    <name>TransactionTableModel</name>
    <message>
        <source>Label</source>
        <translation type="unfinished">Étiquette</translation>
    </message>
    <message numerus="yes">
        <source>Open for %n more block(s)</source>
        <translation>
            <numerusform />
            <numerusform />
        </translation>
    </message>
    <message>
        <source>Open until %1</source>
        <translation type="unfinished">Ouvert jusqu’à %1</translation>
    </message>
    <message>
        <source>Unconfirmed</source>
        <translation type="unfinished">Non confirmée</translation>
    </message>
    <message>
        <source>Abandoned</source>
        <translation type="unfinished">Abandonnée</translation>
    </message>
    <message>
        <source>Confirming (%1 of %2 recommended confirmations)</source>
        <translation type="unfinished">Confirmation (%1 sur %2 confirmations recommandées)</translation>
    </message>
    <message>
        <source>Confirmed (%1 confirmations)</source>
        <translation type="unfinished">Confirmée (%1 confirmations)</translation>
    </message>
    <message>
        <source>Conflicted</source>
        <translation type="unfinished">En conflit</translation>
    </message>
    <message>
        <source>Immature (%1 confirmations, will be available after %2)</source>
        <translation type="unfinished">Immature (%1 confirmations, sera disponible après %2)</translation>
    </message>
    <message>
        <source>Generated but not accepted</source>
        <translation type="unfinished">Générée mais refusée</translation>
    </message>
    <message>
        <source>Received with</source>
        <translation type="unfinished">Reçue avec</translation>
    </message>
    <message>
        <source>Received from</source>
        <translation type="unfinished">Reçue de</translation>
    </message>
    <message>
        <source>Sent to</source>
        <translation type="unfinished">Envoyée à</translation>
    </message>
    <message>
        <source>Payment to yourself</source>
        <translation type="unfinished">Paiement à vous-même</translation>
    </message>
    <message>
        <source>Mined</source>
        <translation type="unfinished">Miné </translation>
    </message>
    <message>
        <source>watch-only</source>
        <translation type="unfinished">juste-regarder</translation>
    </message>
    <message>
        <source>(n/a)</source>
        <translation type="unfinished">(n.d)</translation>
    </message>
    <message>
        <source>(no label)</source>
        <translation type="unfinished">(aucune étiquette)</translation>
    </message>
    <message>
        <source>Transaction status. Hover over this field to show number of confirmations.</source>
        <translation type="unfinished">État de la transaction. Survoler ce champ avec la souris pour afficher le nombre de confirmations.</translation>
    </message>
    <message>
        <source>Date and time that the transaction was received.</source>
        <translation type="unfinished">Date et heure de réception de la transaction.</translation>
    </message>
    <message>
        <source>Type of transaction.</source>
        <translation type="unfinished">Type de transaction.</translation>
    </message>
    <message>
        <source>Whether or not a watch-only address is involved in this transaction.</source>
        <translation type="unfinished">Une adresse juste-regarder est-elle ou non impliquée dans cette transaction.</translation>
    </message>
    <message>
        <source>User-defined intent/purpose of the transaction.</source>
        <translation type="unfinished">Intention/but de la transaction défini par l’utilisateur.</translation>
    </message>
    <message>
        <source>Amount removed from or added to balance.</source>
        <translation type="unfinished">Le montant a été ajouté ou soustrait du solde.</translation>
    </message>
</context>
<context>
    <name>TransactionView</name>
    <message>
        <source>All</source>
        <translation type="unfinished">Toutes</translation>
    </message>
    <message>
        <source>Today</source>
        <translation type="unfinished">Aujourd’hui</translation>
    </message>
    <message>
        <source>This week</source>
        <translation type="unfinished">Cette semaine</translation>
    </message>
    <message>
        <source>This month</source>
        <translation type="unfinished">Ce mois</translation>
    </message>
    <message>
        <source>Last month</source>
        <translation type="unfinished">Le mois dernier</translation>
    </message>
    <message>
        <source>This year</source>
        <translation type="unfinished">Cette année</translation>
    </message>
    <message>
        <source>Received with</source>
        <translation type="unfinished">Reçue avec</translation>
    </message>
    <message>
        <source>Sent to</source>
        <translation type="unfinished">Envoyée à</translation>
    </message>
    <message>
        <source>To yourself</source>
        <translation type="unfinished">À vous-même</translation>
    </message>
    <message>
        <source>Mined</source>
        <translation type="unfinished">Miné </translation>
    </message>
    <message>
        <source>Other</source>
        <translation type="unfinished">Autres </translation>
    </message>
    <message>
        <source>Enter address, transaction id, or label to search</source>
        <translation type="unfinished">Saisir l’adresse, l’ID de transaction ou l’étiquette à chercher</translation>
    </message>
    <message>
        <source>Min amount</source>
        <translation type="unfinished">Montant min.</translation>
    </message>
    <message>
        <source>Export Transaction History</source>
        <translation type="unfinished">Exporter l’historique transactionnel</translation>
    </message>
    <message>
        <source>Comma separated file</source>
        <extracomment>Expanded name of the CSV file format. See https://en.wikipedia.org/wiki/Comma-separated_values</extracomment>
        <translation type="unfinished">Fichier séparé par des virgules</translation>
    </message>
    <message>
        <source>Confirmed</source>
        <translation type="unfinished">Confirmée</translation>
    </message>
    <message>
        <source>Watch-only</source>
        <translation type="unfinished">Juste-regarder</translation>
    </message>
    <message>
        <source>Label</source>
        <translation type="unfinished">Étiquette</translation>
    </message>
    <message>
        <source>Address</source>
        <translation type="unfinished">Adresse</translation>
    </message>
    <message>
        <source>ID</source>
        <translation type="unfinished">ID </translation>
    </message>
    <message>
        <source>Exporting Failed</source>
        <translation type="unfinished">Échec d’exportation</translation>
    </message>
    <message>
        <source>There was an error trying to save the transaction history to %1.</source>
        <translation type="unfinished">Une erreur est survenue lors de l’enregistrement de l’historique transactionnel vers %1.</translation>
    </message>
    <message>
        <source>Exporting Successful</source>
        <translation type="unfinished">L’exportation est réussie</translation>
    </message>
    <message>
        <source>The transaction history was successfully saved to %1.</source>
        <translation type="unfinished">L’historique transactionnel a été enregistré avec succès vers %1.</translation>
    </message>
    <message>
        <source>Range:</source>
        <translation type="unfinished">Plage :</translation>
    </message>
    <message>
        <source>to</source>
        <translation type="unfinished">à </translation>
    </message>
</context>
<context>
    <name>WalletFrame</name>
    <message>
        <source>Create a new wallet</source>
        <translation type="unfinished">Créer un nouveau porte-monnaie</translation>
    </message>
</context>
<context>
    <name>WalletModel</name>
    <message>
        <source>Send Coins</source>
        <translation type="unfinished">Envoyer des pièces</translation>
    </message>
    <message>
        <source>Fee bump error</source>
        <translation type="unfinished">Erreur d’augmentation des frais</translation>
    </message>
    <message>
        <source>Increasing transaction fee failed</source>
        <translation type="unfinished">Échec d’augmentation des frais de transaction</translation>
    </message>
    <message>
        <source>Do you want to increase the fee?</source>
        <translation type="unfinished">Souhaitez-vous augmenter les frais ?</translation>
    </message>
    <message>
        <source>Do you want to draft a transaction with fee increase?</source>
        <translation type="unfinished">Souhaitez-vous créer une ébauche de transaction avec une augmentation des frais ?</translation>
    </message>
    <message>
        <source>Current fee:</source>
        <translation type="unfinished">Frais actuels :</translation>
    </message>
    <message>
        <source>Increase:</source>
        <translation type="unfinished">Augmentation :</translation>
    </message>
    <message>
        <source>New fee:</source>
        <translation type="unfinished">Nouveaux frais :</translation>
    </message>
    <message>
        <source>Confirm fee bump</source>
        <translation type="unfinished">Confirmer l’augmentation des frais</translation>
    </message>
    <message>
        <source>Can't draft transaction.</source>
        <translation type="unfinished">Impossible de créer une ébauche de la transaction.</translation>
    </message>
    <message>
        <source>PSBT copied</source>
        <translation type="unfinished">La TBPS a été copiée</translation>
    </message>
    <message>
        <source>Can't sign transaction.</source>
        <translation type="unfinished">Impossible de signer la transaction.</translation>
    </message>
    <message>
        <source>Could not commit transaction</source>
        <translation type="unfinished">Impossible de valider la transaction</translation>
    </message>
    <message>
        <source>default wallet</source>
        <translation type="unfinished">porte-monnaie par défaut</translation>
    </message>
</context>
<context>
    <name>WalletView</name>
    <message>
        <source>&amp;Export</source>
        <translation type="unfinished">&amp;Exporter</translation>
    </message>
    <message>
        <source>Export the data in the current tab to a file</source>
        <translation type="unfinished">Exporter les données de l’onglet actuel vers un fichier</translation>
    </message>
    <message>
        <source>Error</source>
        <translation type="unfinished">Erreur</translation>
    </message>
    <message>
        <source>Backup Wallet</source>
        <translation type="unfinished">Sauvegarder le porte-monnaie</translation>
    </message>
    <message>
        <source>Backup Failed</source>
        <translation type="unfinished">Échec de la sauvegarde</translation>
    </message>
    <message>
        <source>There was an error trying to save the wallet data to %1.</source>
        <translation type="unfinished">Une erreur est survenue lors de l’enregistrement des données du porte-monnaie vers %1.</translation>
    </message>
    <message>
        <source>Backup Successful</source>
        <translation type="unfinished">La sauvegarde est réussie</translation>
    </message>
    <message>
        <source>The wallet data was successfully saved to %1.</source>
        <translation type="unfinished">Les données du porte-monnaie ont été enregistrées avec succès vers %1</translation>
    </message>
    <message>
        <source>Cancel</source>
        <translation type="unfinished">Annuler</translation>
    </message>
</context>
<context>
    <name>bitcoin-core</name>
    <message>
        <source>The %s developers</source>
        <translation type="unfinished">Les développeurs de %s</translation>
    </message>
    <message>
        <source>-maxtxfee is set very high! Fees this large could be paid on a single transaction.</source>
        <translation type="unfinished">La valeur -maxtxfee est très élevée ! Des frais aussi élevés pourraient être payés en une seule transaction.</translation>
    </message>
    <message>
        <source>Cannot obtain a lock on data directory %s. %s is probably already running.</source>
        <translation type="unfinished">Impossible d’obtenir un verrou sur le répertoire de données %s. %s fonctionne probablement déjà.</translation>
    </message>
    <message>
        <source>Cannot provide specific connections and have addrman find outgoing connections at the same.</source>
        <translation type="unfinished">Il est impossible de fournir des connexions particulières et en même temps demander à addrman de trouver les connexions sortantes.</translation>
    </message>
    <message>
        <source>Distributed under the MIT software license, see the accompanying file %s or %s</source>
        <translation type="unfinished">Distribué sous la licence MIT d’utilisation d’un logiciel. Consulter le fichier joint %s ou %s</translation>
    </message>
    <message>
        <source>Error reading %s! All keys read correctly, but transaction data or address book entries might be missing or incorrect.</source>
        <translation type="unfinished">Erreur de lecture de %s ! Toutes les clés ont été lues correctement, mais les données transactionnelles ou les entrées du carnet d’adresses sont peut-être manquantes ou incorrectes.</translation>
    </message>
    <message>
        <source>Error: Listening for incoming connections failed (listen returned error %s)</source>
        <translation type="unfinished">Erreur : L’écoute des connexions entrantes a échoué (l’écoute a retourné l’erreur %s)</translation>
    </message>
    <message>
        <source>Fee estimation failed. Fallbackfee is disabled. Wait a few blocks or enable -fallbackfee.</source>
        <translation type="unfinished">Échec d’estimation des frais. L’option de frais de repli est désactivée. Attendez quelques blocs ou activez -fallbackfee.</translation>
    </message>
    <message>
        <source>Invalid amount for -maxtxfee=&lt;amount&gt;: '%s' (must be at least the minrelay fee of %s to prevent stuck transactions)</source>
        <translation type="unfinished">Montant invalide pour -maxtxfee=&lt;amount&gt; : « %s » (doit être au moins les frais minrelay de %s pour prévenir le blocage des transactions)</translation>
    </message>
    <message>
        <source>Please check that your computer's date and time are correct! If your clock is wrong, %s will not work properly.</source>
        <translation type="unfinished">Veuillez vérifier que l’heure et la date de votre ordinateur sont justes ! Si votre horloge n’est pas à l’heure, %s ne fonctionnera pas correctement.</translation>
    </message>
    <message>
        <source>Please contribute if you find %s useful. Visit %s for further information about the software.</source>
        <translation type="unfinished">Si vous trouvez %s utile, vous pouvez y contribuer. Vous trouverez plus de renseignements au sujet du logiciel sur %s.</translation>
    </message>
    <message>
        <source>Prune configured below the minimum of %d MiB.  Please use a higher number.</source>
        <translation type="unfinished">L’élagage est configuré au-dessous du minimum de %d Mio. Veuillez utiliser un nombre plus élevé.</translation>
    </message>
    <message>
        <source>Prune: last wallet synchronisation goes beyond pruned data. You need to -reindex (download the whole blockchain again in case of pruned node)</source>
        <translation type="unfinished">Élagage : la dernière synchronisation de porte-monnaie va par-delà les données élaguées.  Vous devez -reindex (réindexer, télécharger de nouveau toute la chaîne de blocs en cas de nœud élagué)</translation>
    </message>
    <message>
        <source>The block database contains a block which appears to be from the future. This may be due to your computer's date and time being set incorrectly. Only rebuild the block database if you are sure that your computer's date and time are correct</source>
        <translation type="unfinished">La base de données de blocs contient un bloc qui semble provenir du futur. Cela pourrait être causé par la date et l’heure erronées de votre ordinateur. Ne reconstruisez la base de données de blocs que si vous êtes certain que la date et l’heure de votre ordinateur sont justes.</translation>
    </message>
    <message>
        <source>The transaction amount is too small to send after the fee has been deducted</source>
        <translation type="unfinished">Le montant de la transaction est trop bas pour être envoyé une fois que les frais ont été déduits</translation>
    </message>
    <message>
        <source>This is a pre-release test build - use at your own risk - do not use for mining or merchant applications</source>
        <translation type="unfinished">Ceci est une préversion de test - son utilisation est entièrement à vos risques - ne pas l’utiliser pour miner ou pour des applications marchandes</translation>
    </message>
    <message>
        <source>This is the transaction fee you may discard if change is smaller than dust at this level</source>
        <translation type="unfinished">Les frais de transaction que vous pouvez ignorer si la monnaie rendue est inférieure à la poussière à ce niveau</translation>
    </message>
    <message>
        <source>This is the transaction fee you may pay when fee estimates are not available.</source>
        <translation type="unfinished">Il s’agit des frais de transaction que vous pourriez payer si aucune estimation de frais n’est proposée.</translation>
    </message>
    <message>
        <source>Total length of network version string (%i) exceeds maximum length (%i). Reduce the number or size of uacomments.</source>
        <translation type="unfinished">La taille totale de la chaîne de version de réseau (%i) dépasse la longueur maximale (%i). Réduire le nombre ou la taille des commentaires uacomments.</translation>
    </message>
    <message>
        <source>Unable to replay blocks. You will need to rebuild the database using -reindex-chainstate.</source>
        <translation type="unfinished">Impossible de relire les blocs. Vous devrez reconstruire la base de données en utilisant -reindex-chainstate.</translation>
    </message>
    <message>
        <source>Warning: Private keys detected in wallet {%s} with disabled private keys</source>
        <translation type="unfinished">Avertissement : Des clés privées ont été détectées dans le porte-monnaie {%s} dont les clés privées sont désactivées.</translation>
    </message>
    <message>
        <source>Warning: We do not appear to fully agree with our peers! You may need to upgrade, or other nodes may need to upgrade.</source>
        <translation type="unfinished">Avertissement : Nous ne semblons pas être en accord complet avec nos pairs ! Une mise à niveau pourrait être nécessaire pour vous ou pour d’autres nœuds du réseau.</translation>
    </message>
    <message>
        <source>You need to rebuild the database using -reindex to go back to unpruned mode.  This will redownload the entire blockchain</source>
        <translation type="unfinished">Vous devez reconstruire la base de données en utilisant -reindex afin de revenir au mode sans élagage. Cela retéléchargera complètement la chaîne de blocs.</translation>
    </message>
    <message>
        <source>%s is set very high!</source>
        <translation type="unfinished">La valeur %s est très élevée !</translation>
    </message>
    <message>
        <source>-maxmempool must be at least %d MB</source>
        <translation type="unfinished">-maxmempool doit être d’au moins %d Mo</translation>
    </message>
    <message>
        <source>Cannot resolve -%s address: '%s'</source>
        <translation type="unfinished">Impossible de résoudre l’adresse -%s : « %s »</translation>
    </message>
    <message>
        <source>Cannot write to data directory '%s'; check permissions.</source>
        <translation type="unfinished">Impossible d’écrire dans le répertoire de données '%s' ; veuillez vérifier les droits.</translation>
    </message>
    <message>
        <source>Change index out of range</source>
        <translation type="unfinished">L’index de changement est hors échelle</translation>
    </message>
    <message>
        <source>Config setting for %s only applied on %s network when in [%s] section.</source>
        <translation type="unfinished">Paramètre de configuration pour %s qui est seulement appliqué sur le réseau %s si situé dans la section [%s].</translation>
    </message>
    <message>
        <source>Copyright (C) %i-%i</source>
        <translation type="unfinished">Tous droits réservés (C) %i-%i</translation>
    </message>
    <message>
        <source>Corrupted block database detected</source>
        <translation type="unfinished">Une base de données de blocs corrompue a été détectée</translation>
    </message>
    <message>
        <source>Could not find asmap file %s</source>
        <translation type="unfinished">Le fichier asmap %s est introuvable</translation>
    </message>
    <message>
        <source>Could not parse asmap file %s</source>
        <translation type="unfinished">Impossible d’analyser le fichier asmap %s</translation>
    </message>
    <message>
        <source>Do you want to rebuild the block database now?</source>
        <translation type="unfinished">Voulez-vous reconstruire la base de données de blocs maintenant ?</translation>
    </message>
    <message>
        <source>Done loading</source>
        <translation type="unfinished">Chargement terminé</translation>
    </message>
    <message>
        <source>Error initializing block database</source>
        <translation type="unfinished">Erreur d’initialisation de la base de données de blocs</translation>
    </message>
    <message>
        <source>Error initializing wallet database environment %s!</source>
        <translation type="unfinished">Erreur d’initialisation de l’environnement de la base de données du porte-monnaie %s !</translation>
    </message>
    <message>
        <source>Error loading %s</source>
        <translation type="unfinished">Erreur de chargement de %s</translation>
    </message>
    <message>
        <source>Error loading %s: Private keys can only be disabled during creation</source>
        <translation type="unfinished">Erreur de chargement de %s : les clés privées ne peuvent être désactivées qu’à la création.</translation>
    </message>
    <message>
        <source>Error loading %s: Wallet corrupted</source>
        <translation type="unfinished">Erreur de chargement de %s : porte-monnaie corrompu</translation>
    </message>
    <message>
        <source>Error loading %s: Wallet requires newer version of %s</source>
        <translation type="unfinished">Erreur de chargement de %s : le porte-monnaie exige une version plus récente de %s</translation>
    </message>
    <message>
        <source>Error loading block database</source>
        <translation type="unfinished">Erreur de chargement de la base de données de blocs</translation>
    </message>
    <message>
        <source>Error opening block database</source>
        <translation type="unfinished">Erreur d’ouverture de la base de données de blocs</translation>
    </message>
    <message>
        <source>Error reading from database, shutting down.</source>
        <translation type="unfinished">Erreur de lecture de la base de données, fermeture en cours.</translation>
    </message>
    <message>
        <source>Error upgrading chainstate database</source>
        <translation type="unfinished">Erreur de mise à niveau de la base de données d’état de la chaîne</translation>
    </message>
    <message>
        <source>Error: Disk space is low for %s</source>
        <translation type="unfinished">Erreur : Il reste peu d’espace disque sur %s</translation>
    </message>
    <message>
        <source>Failed to listen on any port. Use -listen=0 if you want this.</source>
        <translation type="unfinished">Échec d’écoute sur un port quelconque. Utiliser -listen=0 si vous le voulez.</translation>
    </message>
    <message>
        <source>Failed to rescan the wallet during initialization</source>
        <translation type="unfinished">Échec de réanalyse du porte-monnaie lors de l’initialisation</translation>
    </message>
    <message>
        <source>Incorrect or no genesis block found. Wrong datadir for network?</source>
        <translation type="unfinished">Bloc de genèse incorrect ou introuvable. Mauvais datadir pour le réseau ?</translation>
    </message>
    <message>
        <source>Initialization sanity check failed. %s is shutting down.</source>
        <translation type="unfinished">L’initialisation du test de cohérence a échoué. %s est en cours de fermeture. </translation>
    </message>
    <message>
        <source>Insufficient funds</source>
        <translation type="unfinished">Fonds insuffisants</translation>
    </message>
    <message>
        <source>Invalid -onion address or hostname: '%s'</source>
        <translation type="unfinished">Adresse ou nom d’hôte -onion invalide : « %s »</translation>
    </message>
    <message>
        <source>Invalid -proxy address or hostname: '%s'</source>
        <translation type="unfinished">Adresse ou nom d’hôte -proxy invalide : « %s »</translation>
    </message>
    <message>
        <source>Invalid P2P permission: '%s'</source>
        <translation type="unfinished">Permission P2P invalide : '%s'</translation>
    </message>
    <message>
        <source>Invalid amount for -%s=&lt;amount&gt;: '%s'</source>
        <translation type="unfinished">Montant invalide pour -%s=&lt;amount&gt; : « %s »</translation>
    </message>
    <message>
        <source>Invalid amount for -discardfee=&lt;amount&gt;: '%s'</source>
        <translation type="unfinished">Montant invalide pour -discardfee=&lt;amount&gt; : « %s »</translation>
    </message>
    <message>
        <source>Invalid amount for -fallbackfee=&lt;amount&gt;: '%s'</source>
        <translation type="unfinished">Montant invalide pour -fallbackfee=&lt;amount&gt; : « %s »</translation>
    </message>
    <message>
        <source>Invalid amount for -paytxfee=&lt;amount&gt;: '%s' (must be at least %s)</source>
        <translation type="unfinished">Montant invalide pour -paytxfee=&lt;montant&gt; : « %s » (doit être au moins %s)</translation>
    </message>
    <message>
        <source>Invalid netmask specified in -whitelist: '%s'</source>
        <translation type="unfinished">Masque réseau invalide indiqué dans -whitelist : « %s »</translation>
    </message>
    <message>
        <source>Need to specify a port with -whitebind: '%s'</source>
        <translation type="unfinished">Un port doit être précisé avec -whitebind : « %s »</translation>
    </message>
    <message>
        <source>Not enough file descriptors available.</source>
        <translation type="unfinished">Pas assez de descripteurs de fichiers proposés.</translation>
    </message>
    <message>
        <source>Prune cannot be configured with a negative value.</source>
        <translation type="unfinished">L’élagage ne peut pas être configuré avec une valeur négative.</translation>
    </message>
    <message>
        <source>Prune mode is incompatible with -txindex.</source>
<<<<<<< HEAD
        <translation>Le mode élagage n’est pas compatible avec -txindex.</translation>
    </message>
    <message>
        <source>Replaying blocks...</source>
        <translation>Relecture des blocs…</translation>
    </message>
    <message>
        <source>Rewinding blocks...</source>
        <translation>Rebobinage des blocs…</translation>
    </message>
    <message>
        <source>The source code is available from %s.</source>
        <translation>Le code source se trouve sur %s.</translation>
    </message>
    <message>
        <source>Transaction fee and change calculation failed</source>
        <translation>Échec du calcul des frais de transaction et de la monnaie</translation>
    </message>
    <message>
        <source>Unable to bind to %s on this computer. %s is probably already running.</source>
        <translation>Impossible de se lier à %s sur cet ordinateur. %s fonctionne probablement déjà.</translation>
    </message>
    <message>
        <source>Unable to generate keys</source>
        <translation>Impossible de générer les clés</translation>
    </message>
    <message>
        <source>Unsupported logging category %s=%s.</source>
        <translation>Catégorie de journalisation non prise en charge %s=%s.</translation>
    </message>
    <message>
        <source>Upgrading UTXO database</source>
        <translation>Mise à niveau de la base de données UTXO</translation>
    </message>
    <message>
        <source>User Agent comment (%s) contains unsafe characters.</source>
        <translation>Le commentaire de l’agent utilisateur (%s) comporte des caractères dangereux.</translation>
    </message>
    <message>
        <source>Verifying blocks...</source>
        <translation>Vérification des blocs… </translation>
    </message>
    <message>
        <source>Wallet needed to be rewritten: restart %s to complete</source>
        <translation>Le porte-monnaie devait être réécrit : redémarrer %s pour terminer l’opération.</translation>
    </message>
    <message>
        <source>Error: Listening for incoming connections failed (listen returned error %s)</source>
        <translation>Erreur : L’écoute des connexions entrantes a échoué (l’écoute a retourné l’erreur %s)</translation>
    </message>
    <message>
        <source>%s corrupt. Try using the wallet tool particl-wallet to salvage or restoring a backup.</source>
        <translation>%s est corrompu. Essayez l’outil particl-wallet pour le sauver ou restaurez une sauvegarde.</translation>
    </message>
    <message>
        <source>Cannot upgrade a non HD split wallet without upgrading to support pre split keypool. Please use version 169900 or no version specified.</source>
        <translation>Impossible de mettre à niveau un porte-monnaie divisé non-HD sans mettre à niveau pour prendre en charge la réserve de clés antérieure à la division. Veuillez utiliser la version 169900 ou ne pas indiquer de version.</translation>
    </message>
    <message>
        <source>Invalid amount for -maxtxfee=&lt;amount&gt;: '%s' (must be at least the minrelay fee of %s to prevent stuck transactions)</source>
        <translation>Le montant est invalide pour -maxtxfee=&lt;amount&gt; : « %s » (doit être au moins les frais minrelay de %s pour prévenir le blocage des transactions)</translation>
    </message>
    <message>
        <source>The transaction amount is too small to send after the fee has been deducted</source>
        <translation>Le montant de la transaction est trop bas pour être envoyé une fois que les frais ont été déduits</translation>
    </message>
    <message>
        <source>This error could occur if this wallet was not shutdown cleanly and was last loaded using a build with a newer version of Berkeley DB. If so, please use the software that last loaded this wallet</source>
        <translation>Cette erreur pourrait survenir si ce porte-monnaie n’avait pas été fermé proprement et s’il avait été chargé en dernier avec une nouvelle version de Berkeley DB. Si c’est le cas, veuillez utiliser le logiciel qui a chargé ce porte-monnaie en dernier.</translation>
    </message>
    <message>
        <source>This is the maximum transaction fee you pay (in addition to the normal fee) to prioritize partial spend avoidance over regular coin selection.</source>
        <translation>Les frais maximaux de transaction que vous payez (en plus des frais habituels) afin de prioriser une dépense non partielle plutôt qu’une sélection normale de pièces.</translation>
    </message>
    <message>
        <source>Transaction needs a change address, but we can't generate it. Please call keypoolrefill first.</source>
        <translation>Une adresse de monnaie est nécessaire à la transaction, mais nous ne pouvons pas la générer. Veuillez d’abord appeler « keypoolrefill ».</translation>
    </message>
    <message>
        <source>You need to rebuild the database using -reindex to go back to unpruned mode.  This will redownload the entire blockchain</source>
        <translation>Vous devez reconstruire la base de données en utilisant -reindex afin de revenir au mode sans élagage. Cela retéléchargera complètement la chaîne de blocs.</translation>
    </message>
    <message>
        <source>A fatal internal error occurred, see debug.log for details</source>
        <translation>Une erreur interne fatale est survenue. Consultez debug.log pour plus de précisions</translation>
    </message>
    <message>
        <source>Cannot set -peerblockfilters without -blockfilterindex.</source>
        <translation>Impossible de définir -peerblockfilters sans -blockfilterindex</translation>
    </message>
    <message>
        <source>Disk space is too low!</source>
        <translation>L’espace disque est trop faible !</translation>
    </message>
    <message>
        <source>Error reading from database, shutting down.</source>
        <translation>Erreur de lecture de la base de données, fermeture en cours.</translation>
    </message>
    <message>
        <source>Error upgrading chainstate database</source>
        <translation>Erreur de mise à niveau de la base de données d’état de la chaîne</translation>
    </message>
    <message>
        <source>Error: Disk space is low for %s</source>
        <translation>Erreur : Il reste peu d’espace disque sur %s</translation>
    </message>
    <message>
        <source>Error: Keypool ran out, please call keypoolrefill first</source>
        <translation>Erreur : La réserve de clés est épuisée, veuillez d’abord appeler « keypoolrefill »</translation>
    </message>
    <message>
        <source>Fee rate (%s) is lower than the minimum fee rate setting (%s)</source>
        <translation>Le taux de frais (%s) est inférieur au taux minimal de frais défini (%s)</translation>
    </message>
    <message>
        <source>Invalid -onion address or hostname: '%s'</source>
        <translation>L’adresse -onion ou le nom d’hôte sont invalides : « %s »</translation>
    </message>
    <message>
        <source>Invalid -proxy address or hostname: '%s'</source>
        <translation>L’adresse -proxy ou le nom d’hôte sont invalides : « %s »</translation>
    </message>
    <message>
        <source>Invalid amount for -paytxfee=&lt;amount&gt;: '%s' (must be at least %s)</source>
        <translation>Le montant est invalide pour -paytxfee=&lt;montant&gt; : « %s » (doit être au moins %s)</translation>
    </message>
    <message>
        <source>Invalid netmask specified in -whitelist: '%s'</source>
        <translation>Le masque réseau indiqué dans -whitelist est invalide : « %s »</translation>
    </message>
    <message>
        <source>Need to specify a port with -whitebind: '%s'</source>
        <translation>Un port doit être précisé avec -whitebind : « %s »</translation>
    </message>
    <message>
        <source>No proxy server specified. Use -proxy=&lt;ip&gt; or -proxy=&lt;ip:port&gt;.</source>
        <translation>Aucun serveur mandataire n’est indiqué. Utilisez -proxy=&lt;ip&gt; ou -proxy=&lt;ip:port&gt;</translation>
    </message>
    <message>
        <source>Prune mode is incompatible with -blockfilterindex.</source>
        <translation>Le mode élagage n’est pas compatible avec -blockfilterindex.</translation>
=======
        <translation type="unfinished">Le mode élagage n’est pas compatible avec -txindex.</translation>
>>>>>>> d3bd5410
    </message>
    <message>
        <source>Reducing -maxconnections from %d to %d, because of system limitations.</source>
        <translation type="unfinished">Réduction de -maxconnections de %d à %d, due aux restrictions du système</translation>
    </message>
    <message>
        <source>Section [%s] is not recognized.</source>
        <translation type="unfinished">La section [%s] n’est pas reconnue.</translation>
    </message>
    <message>
        <source>Signing transaction failed</source>
        <translation type="unfinished">Échec de signature de la transaction</translation>
    </message>
    <message>
        <source>Specified -walletdir "%s" does not exist</source>
        <translation type="unfinished">Le -walletdir indiqué « %s» n’existe pas</translation>
    </message>
    <message>
        <source>Specified -walletdir "%s" is a relative path</source>
        <translation type="unfinished">Le -walletdir indiqué « %s » est un chemin relatif</translation>
    </message>
    <message>
        <source>Specified -walletdir "%s" is not a directory</source>
        <translation type="unfinished">Le -walletdir indiqué « %s » n’est pas un répertoire</translation>
    </message>
    <message>
        <source>Specified blocks directory "%s" does not exist.</source>
        <translation type="unfinished">Le répertoire des blocs indiqué « %s » n’existe pas.</translation>
    </message>
    <message>
        <source>The source code is available from %s.</source>
        <translation type="unfinished">Le code source se trouve sur %s.</translation>
    </message>
    <message>
        <source>The transaction amount is too small to pay the fee</source>
        <translation type="unfinished">Le montant de la transaction est trop bas pour que les frais soient payés</translation>
    </message>
    <message>
        <source>The wallet will avoid paying less than the minimum relay fee.</source>
        <translation type="unfinished">Le porte-monnaie évitera de payer moins que les frais minimaux de relais. </translation>
    </message>
    <message>
        <source>This is experimental software.</source>
        <translation type="unfinished">Ce logiciel est expérimental.</translation>
    </message>
    <message>
        <source>This is the minimum transaction fee you pay on every transaction.</source>
        <translation type="unfinished">Il s’agit des frais minimaux que vous payez pour chaque transaction.</translation>
    </message>
    <message>
        <source>This is the transaction fee you will pay if you send a transaction.</source>
        <translation type="unfinished">Il s’agit des frais minimaux que vous payez si vous envoyez une transaction.</translation>
    </message>
    <message>
        <source>Transaction amount too small</source>
        <translation type="unfinished">Le montant de la transaction est trop bas</translation>
    </message>
    <message>
        <source>Transaction amounts must not be negative</source>
        <translation type="unfinished">Les montants transactionnels ne doivent pas être négatifs</translation>
    </message>
    <message>
        <source>Transaction has too long of a mempool chain</source>
        <translation type="unfinished">La chaîne de la réserve de mémoire de la transaction est trop longue</translation>
    </message>
    <message>
        <source>Transaction must have at least one recipient</source>
        <translation type="unfinished">La transaction doit comporter au moins un destinataire</translation>
    </message>
    <message>
        <source>Transaction too large</source>
        <translation type="unfinished">La transaction est trop grosse</translation>
    </message>
    <message>
        <source>Unable to bind to %s on this computer (bind returned error %s)</source>
        <translation type="unfinished">Impossible de se lier à %s sur cet ordinateur (bind a retourné l’erreur %s)</translation>
    </message>
    <message>
        <source>Unable to bind to %s on this computer. %s is probably already running.</source>
        <translation type="unfinished">Impossible de se lier à %s sur cet ordinateur. %s fonctionne probablement déjà.</translation>
    </message>
    <message>
        <source>Unable to create the PID file '%s': %s</source>
        <translation type="unfinished">Impossible de créer le fichier PID '%s' : %s</translation>
    </message>
    <message>
        <source>Unable to generate initial keys</source>
        <translation type="unfinished">Impossible de générer les clés initiales</translation>
    </message>
    <message>
        <source>Unable to generate keys</source>
        <translation type="unfinished">Impossible de générer les clés</translation>
    </message>
    <message>
        <source>Unable to start HTTP server. See debug log for details.</source>
        <translation type="unfinished">Impossible de démarrer le serveur HTTP. Voir le journal de débogage pour plus de détails.</translation>
    </message>
    <message>
        <source>Unknown -blockfilterindex value %s.</source>
        <translation type="unfinished">Valeur -blockfilterindex inconnue %s.</translation>
    </message>
    <message>
        <source>Unknown address type '%s'</source>
        <translation type="unfinished">Type d’adresse inconnu '%s'</translation>
    </message>
    <message>
        <source>Unknown change type '%s'</source>
        <translation type="unfinished">Type de monnaie inconnu '%s'</translation>
    </message>
    <message>
        <source>Unknown network specified in -onlynet: '%s'</source>
        <translation type="unfinished">Réseau inconnu précisé dans -onlynet : « %s »</translation>
    </message>
    <message>
        <source>Unsupported logging category %s=%s.</source>
        <translation type="unfinished">Catégorie de journalisation non prise en charge %s=%s.</translation>
    </message>
    <message>
        <source>Upgrading UTXO database</source>
        <translation type="unfinished">Mise à niveau de la base de données UTXO</translation>
    </message>
    <message>
        <source>Upgrading txindex database</source>
        <translation type="unfinished">Mise à niveau de la base de données txindex</translation>
    </message>
    <message>
        <source>User Agent comment (%s) contains unsafe characters.</source>
        <translation type="unfinished">Le commentaire d’agent utilisateur (%s) contient des caractères dangereux.</translation>
    </message>
    <message>
        <source>Verifying blocks…</source>
        <translation type="unfinished">Vérification des blocs…</translation>
    </message>
    <message>
        <source>Verifying wallet(s)…</source>
        <translation type="unfinished">Vérification des porte-monnaie…</translation>
    </message>
    <message>
        <source>Wallet needed to be rewritten: restart %s to complete</source>
        <translation type="unfinished">Le porte-monnaie devait être réécrit : redémarrer %s pour terminer l’opération.</translation>
    </message>
</context>
</TS><|MERGE_RESOLUTION|>--- conflicted
+++ resolved
@@ -66,19 +66,8 @@
         <translation type="unfinished">Adresses de réception</translation>
     </message>
     <message>
-<<<<<<< HEAD
         <source>These are your Particl addresses for sending payments. Always check the amount and the receiving address before sending coins.</source>
-        <translation>Ce sont vos adresses Particl pour envoyer des paiements. Vérifiez toujours le montant et l’adresse du destinataire avant d’envoyer des pièces.</translation>
-    </message>
-    <message>
-        <source>These are your Particl addresses for receiving payments. Use the 'Create new receiving address' button in the receive tab to create new addresses.
-Signing is only possible with addresses of the type 'legacy'.</source>
-        <translation>Ce sont vos adresses Particl pour recevoir des paiements. Utilisez le bouton « Créer une nouvelle adresse de réception » dans l’onglet Recevoir afin de créer de nouvelles adresses.
-Il n’est possible de signer qu’avec les adresses de type « legacy ».</translation>
-=======
-        <source>These are your Bitcoin addresses for sending payments. Always check the amount and the receiving address before sending coins.</source>
-        <translation type="unfinished">Ce sont vos adresses Bitcoin pour envoyer des paiements. Vérifiez toujours le montant et l’adresse du destinataire avant d’envoyer des pièces.</translation>
->>>>>>> d3bd5410
+        <translation type="unfinished">Ce sont vos adresses Particl pour envoyer des paiements. Vérifiez toujours le montant et l’adresse du destinataire avant d’envoyer des pièces.</translation>
     </message>
     <message>
         <source>&amp;Copy Address</source>
@@ -169,13 +158,8 @@
         <translation type="unfinished">Confirmer le chiffrement du porte-monnaie</translation>
     </message>
     <message>
-<<<<<<< HEAD
         <source>Warning: If you encrypt your wallet and lose your passphrase, you will &lt;b&gt;LOSE ALL OF YOUR PARTICL&lt;/b&gt;!</source>
-        <translation>Avertissement : Si vous chiffrez votre porte-monnaie et perdez votre phrase de passe, vous &lt;b&gt;PERDREZ TOUS VOS PARTICL&lt;/b&gt; !</translation>
-=======
-        <source>Warning: If you encrypt your wallet and lose your passphrase, you will &lt;b&gt;LOSE ALL OF YOUR BITCOINS&lt;/b&gt;!</source>
-        <translation type="unfinished">Avertissement : Si vous chiffrez votre porte-monnaie et perdez votre phrase de passe, vous &lt;b&gt;PERDREZ TOUS VOS BITCOINS&lt;/b&gt; !</translation>
->>>>>>> d3bd5410
+        <translation type="unfinished">Avertissement : Si vous chiffrez votre porte-monnaie et perdez votre phrase de passe, vous &lt;b&gt;PERDREZ TOUS VOS PARTICL&lt;/b&gt; !</translation>
     </message>
     <message>
         <source>Are you sure you wish to encrypt your wallet?</source>
@@ -194,13 +178,8 @@
         <translation type="unfinished">Saisir l’ancienne puis la nouvelle phrase de passe du porte-monnaie.</translation>
     </message>
     <message>
-<<<<<<< HEAD
         <source>Remember that encrypting your wallet cannot fully protect your particl from being stolen by malware infecting your computer.</source>
-        <translation>N’oubliez pas que le chiffrement de votre porte-monnaie ne peut pas protéger entièrement vos particl contre le vol par des programmes malveillants qui infecteraient votre ordinateur.</translation>
-=======
-        <source>Remember that encrypting your wallet cannot fully protect your bitcoins from being stolen by malware infecting your computer.</source>
-        <translation type="unfinished">N’oubliez pas que le chiffrement de votre porte-monnaie ne peut pas protéger entièrement vos bitcoins contre le vol par des programmes malveillants qui infecteraient votre ordinateur.</translation>
->>>>>>> d3bd5410
+        <translation type="unfinished">N’oubliez pas que le chiffrement de votre porte-monnaie ne peut pas protéger entièrement vos particl contre le vol par des programmes malveillants qui infecteraient votre ordinateur.</translation>
     </message>
     <message>
         <source>Wallet to be encrypted</source>
@@ -288,8 +267,8 @@
         <translation type="unfinished">Montant</translation>
     </message>
     <message>
-        <source>Enter a Bitcoin address (e.g. %1)</source>
-        <translation type="unfinished">Saisir une adresse Bitcoin (p. ex. %1)</translation>
+        <source>Enter a Particl address (e.g. %1)</source>
+        <translation type="unfinished">Saisir une adresse Particl (p. ex. %1)</translation>
     </message>
     <message>
         <source>Inbound</source>
@@ -434,13 +413,8 @@
         <translation type="unfinished">Le serveur mandataire est &lt;b&gt;activé&lt;/b&gt; : %1</translation>
     </message>
     <message>
-<<<<<<< HEAD
         <source>Send coins to a Particl address</source>
-        <translation>Envoyer des pièces à une adresse Particl</translation>
-=======
-        <source>Send coins to a Bitcoin address</source>
-        <translation>Envoyer des pièces à une adresse Bitcoin</translation>
->>>>>>> d3bd5410
+        <translation>Envoyer des pièces à une adresse Particl</translation>
     </message>
     <message>
         <source>Backup wallet to another location</source>
@@ -471,20 +445,12 @@
         <translation>Chiffrer les clés privées qui appartiennent à votre porte-monnaie</translation>
     </message>
     <message>
-<<<<<<< HEAD
         <source>Sign messages with your Particl addresses to prove you own them</source>
-        <translation>Signer les messages avec vos adresses Particl pour prouver que vous les détenez</translation>
+        <translation>Signer les messages avec vos adresses Particl pour prouver que vous les détenez</translation>
     </message>
     <message>
         <source>Verify messages to ensure they were signed with specified Particl addresses</source>
-        <translation>Vérifier les messages pour s’assurer qu’ils ont été signés avec les adresses Particl indiquées</translation>
-=======
-        <source>Sign messages with your Bitcoin addresses to prove you own them</source>
-        <translation>Signer les messages avec vos adresses Bitcoin pour prouver que vous les détenez</translation>
-    </message>
-    <message>
-        <source>Verify messages to ensure they were signed with specified Bitcoin addresses</source>
-        <translation>Vérifier les messages pour s’assurer qu’ils ont été signés avec les adresses Bitcoin indiquées</translation>
+        <translation>Vérifier les messages pour s’assurer qu’ils ont été signés avec les adresses Particl indiquées</translation>
     </message>
     <message>
         <source>Close Wallet…</source>
@@ -497,7 +463,6 @@
     <message>
         <source>Close All Wallets…</source>
         <translation type="unfinished">Fermer tous les portefeuilles...</translation>
->>>>>>> d3bd5410
     </message>
     <message>
         <source>&amp;File</source>
@@ -516,13 +481,8 @@
         <translation>Barre d’outils des onglets</translation>
     </message>
     <message>
-<<<<<<< HEAD
         <source>Request payments (generates QR codes and particl: URIs)</source>
-        <translation>Demander des paiements (génère des codes QR et des URI particl:)</translation>
-=======
-        <source>Request payments (generates QR codes and bitcoin: URIs)</source>
-        <translation type="unfinished">Demander des paiements (génère des codes QR et des URI bitcoin:)</translation>
->>>>>>> d3bd5410
+        <translation type="unfinished">Demander des paiements (génère des codes QR et des URI particl:)</translation>
     </message>
     <message>
         <source>Show the list of used sending addresses and labels</source>
@@ -534,23 +494,7 @@
     </message>
     <message>
         <source>&amp;Command-line options</source>
-<<<<<<< HEAD
-        <translation>Options de ligne de &amp;commande</translation>
-    </message>
-    <message numerus="yes">
-        <source>%n active connection(s) to Particl network</source>
-        <translation><numerusform>%n connexion active avec le réseau Particl</numerusform><numerusform>%n connexions actives avec le réseau Particl</numerusform></translation>
-    </message>
-    <message>
-        <source>Indexing blocks on disk...</source>
-        <translation>Indexation des blocs sur le disque…</translation>
-    </message>
-    <message>
-        <source>Processing blocks on disk...</source>
-        <translation>Traitement des blocs sur le disque…</translation>
-=======
         <translation type="unfinished">Options de ligne de &amp;commande</translation>
->>>>>>> d3bd5410
     </message>
     <message numerus="yes">
         <source>Processed %n block(s) of transaction history.</source>
@@ -588,25 +532,6 @@
         <translation>À jour</translation>
     </message>
     <message>
-<<<<<<< HEAD
-        <source>&amp;Load PSBT from file...</source>
-        <translation>&amp;Charger une TBSP d’un fichier…</translation>
-    </message>
-    <message>
-        <source>Load Partially Signed Particl Transaction</source>
-        <translation>Charger une transaction Particl signée partiellement</translation>
-    </message>
-    <message>
-        <source>Load PSBT from clipboard...</source>
-        <translation>Charger une TBSP du presse-papiers…</translation>
-    </message>
-    <message>
-        <source>Load Partially Signed Particl Transaction from clipboard</source>
-        <translation>Charger du presse-papiers une transaction Particl signée partiellement</translation>
-    </message>
-    <message>
-=======
->>>>>>> d3bd5410
         <source>Node window</source>
         <translation type="unfinished">Fenêtre des nœuds</translation>
     </message>
@@ -623,13 +548,8 @@
         <translation type="unfinished">&amp;Adresses de réception</translation>
     </message>
     <message>
-<<<<<<< HEAD
         <source>Open a particl: URI</source>
-        <translation>Ouvrir une URI particl:</translation>
-=======
-        <source>Open a bitcoin: URI</source>
-        <translation type="unfinished">Ouvrir une URI bitcoin:</translation>
->>>>>>> d3bd5410
+        <translation type="unfinished">Ouvrir une URI particl:</translation>
     </message>
     <message>
         <source>Open Wallet</source>
@@ -644,21 +564,8 @@
         <translation type="unfinished">Fermer le porte-monnaie</translation>
     </message>
     <message>
-<<<<<<< HEAD
         <source>Show the %1 help message to get a list with possible Particl command-line options</source>
-        <translation>Afficher le message d’aide de %1 pour obtenir la liste des options de ligne de commande Particl possibles.</translation>
-    </message>
-    <message>
-        <source>&amp;Mask values</source>
-        <translation>&amp;Dissimuler les montants</translation>
-    </message>
-    <message>
-        <source>Mask the values in the Overview tab</source>
-        <translation>Dissimuler les montants dans l’onglet Vue d’ensemble</translation>
-=======
-        <source>Show the %1 help message to get a list with possible Bitcoin command-line options</source>
-        <translation type="unfinished">Afficher le message d’aide de %1 pour obtenir la liste des options de ligne de commande Bitcoin possibles.</translation>
->>>>>>> d3bd5410
+        <translation type="unfinished">Afficher le message d’aide de %1 pour obtenir la liste des options de ligne de commande Particl possibles.</translation>
     </message>
     <message>
         <source>default wallet</source>
@@ -689,7 +596,7 @@
         <translation type="unfinished">Client %1</translation>
     </message>
     <message numerus="yes">
-        <source>%n active connection(s) to Bitcoin network.</source>
+        <source>%n active connection(s) to Particl network.</source>
         <extracomment>A substring of the tooltip.</extracomment>
         <translation type="unfinished">
             <numerusform />
@@ -1026,13 +933,8 @@
         <translation type="unfinished">Modifier l’adresse d’envoi</translation>
     </message>
     <message>
-<<<<<<< HEAD
         <source>The entered address "%1" is not a valid Particl address.</source>
-        <translation>L’adresse saisie « %1 » n’est pas une adresse Particl valide.</translation>
-=======
-        <source>The entered address "%1" is not a valid Bitcoin address.</source>
-        <translation type="unfinished">L’adresse saisie « %1 » n’est pas une adresse Bitcoin valide.</translation>
->>>>>>> d3bd5410
+        <translation type="unfinished">L’adresse saisie « %1 » n’est pas une adresse Particl valide.</translation>
     </message>
     <message>
         <source>Address "%1" already exists as a receiving address with label "%2" and so cannot be added as a sending address.</source>
@@ -1093,8 +995,8 @@
         </translation>
     </message>
     <message>
-        <source>%1 will download and store a copy of the Bitcoin block chain.</source>
-        <translation type="unfinished">%1 téléchargera et stockera une copie de la chaîne de blocs Bitcoin.</translation>
+        <source>%1 will download and store a copy of the Particl block chain.</source>
+        <translation type="unfinished">%1 téléchargera et stockera une copie de la chaîne de blocs Particl.</translation>
     </message>
     <message>
         <source>The wallet will also be stored in this directory.</source>
@@ -1148,33 +1050,8 @@
 <context>
     <name>HelpMessageDialog</name>
     <message>
-<<<<<<< HEAD
-        <source>Particl</source>
-        <translation>Particl</translation>
-    </message>
-    <message>
-        <source>Discard blocks after verification, except most recent %1 GB (prune)</source>
-        <translation>Jeter les blocs après vérification, à l’exception des %1 Go les plus récents (élagage)</translation>
-    </message>
-    <message>
-        <source>At least %1 GB of data will be stored in this directory, and it will grow over time.</source>
-        <translation>Au moins %1 Go de données seront stockés dans ce répertoire et sa taille augmentera avec le temps.</translation>
-    </message>
-    <message>
-        <source>Approximately %1 GB of data will be stored in this directory.</source>
-        <translation>Approximativement %1 Go de données seront stockés dans ce répertoire.</translation>
-    </message>
-    <message>
-        <source>%1 will download and store a copy of the Particl block chain.</source>
-        <translation>%1 téléchargera et stockera une copie de la chaîne de blocs Particl.</translation>
-    </message>
-    <message>
-        <source>The wallet will also be stored in this directory.</source>
-        <translation>Le porte-monnaie sera aussi stocké dans ce répertoire.</translation>
-=======
         <source>About %1</source>
         <translation type="unfinished">À propos de %1</translation>
->>>>>>> d3bd5410
     </message>
     <message>
         <source>Command-line options</source>
@@ -1195,21 +1072,12 @@
         <translation type="unfinished">Formulaire</translation>
     </message>
     <message>
-<<<<<<< HEAD
         <source>Recent transactions may not yet be visible, and therefore your wallet's balance might be incorrect. This information will be correct once your wallet has finished synchronizing with the particl network, as detailed below.</source>
-        <translation>Les transactions récentes ne sont peut-être pas encore visibles et par conséquent le solde de votre porte-monnaie est peut-être erroné. Ces renseignements seront justes quand votre porte-monnaie aura fini de se synchroniser avec le réseau Particl, comme décrit ci-dessous.</translation>
+        <translation type="unfinished">Les transactions récentes ne sont peut-être pas encore visibles et par conséquent le solde de votre porte-monnaie est peut-être erroné. Ces informations seront justes quand votre porte-monnaie aura fini de se synchroniser avec le réseau Particl, comme décrit ci-dessous.</translation>
     </message>
     <message>
         <source>Attempting to spend particl that are affected by not-yet-displayed transactions will not be accepted by the network.</source>
-        <translation>Toute tentative de dépense de particl affectés par des transactions qui ne sont pas encore affichées ne sera pas acceptée par le réseau.</translation>
-=======
-        <source>Recent transactions may not yet be visible, and therefore your wallet's balance might be incorrect. This information will be correct once your wallet has finished synchronizing with the bitcoin network, as detailed below.</source>
-        <translation type="unfinished">Les transactions récentes ne sont peut-être pas encore visibles et par conséquent le solde de votre porte-monnaie est peut-être erroné. Ces informations seront justes quand votre porte-monnaie aura fini de se synchroniser avec le réseau Bitcoin, comme décrit ci-dessous.</translation>
-    </message>
-    <message>
-        <source>Attempting to spend bitcoins that are affected by not-yet-displayed transactions will not be accepted by the network.</source>
-        <translation type="unfinished">Toute tentative de dépense de bitcoins affectés par des transactions qui ne sont pas encore affichées ne sera pas acceptée par le réseau.</translation>
->>>>>>> d3bd5410
+        <translation type="unfinished">Toute tentative de dépense de particl affectés par des transactions qui ne sont pas encore affichées ne sera pas acceptée par le réseau.</translation>
     </message>
     <message>
         <source>Number of blocks left</source>
@@ -1247,13 +1115,8 @@
 <context>
     <name>OpenURIDialog</name>
     <message>
-<<<<<<< HEAD
         <source>Open particl URI</source>
-        <translation>Ouvrir une URI particl</translation>
-=======
-        <source>Open bitcoin URI</source>
-        <translation type="unfinished">Ouvrir une URI bitcoin</translation>
->>>>>>> d3bd5410
+        <translation type="unfinished">Ouvrir une URI particl</translation>
     </message>
     <message>
         <source>URI:</source>
@@ -1355,13 +1218,8 @@
         <translation type="unfinished">&amp;Dépenser la monnaie non confirmée</translation>
     </message>
     <message>
-<<<<<<< HEAD
         <source>Automatically open the Particl client port on the router. This only works when your router supports UPnP and it is enabled.</source>
-        <translation>Ouvrir automatiquement le port du client Particl sur le routeur. Cela ne fonctionne que si votre routeur prend en charge l’UPnP et si la fonction est activée.</translation>
-=======
-        <source>Automatically open the Bitcoin client port on the router. This only works when your router supports UPnP and it is enabled.</source>
-        <translation>Ouvrir automatiquement le port du client Bitcoin sur le routeur. Cela ne fonctionne que si votre routeur prend en charge l’UPnP et si la fonction est activée.</translation>
->>>>>>> d3bd5410
+        <translation>Ouvrir automatiquement le port du client Particl sur le routeur. Cela ne fonctionne que si votre routeur prend en charge l’UPnP et si la fonction est activée.</translation>
     </message>
     <message>
         <source>Map port using &amp;UPnP</source>
@@ -1376,13 +1234,8 @@
         <translation type="unfinished">Permettre les connexions e&amp;ntrantes</translation>
     </message>
     <message>
-<<<<<<< HEAD
         <source>Connect to the Particl network through a SOCKS5 proxy.</source>
-        <translation>Se connecter au réseau Particl par un mandataire SOCKS5.</translation>
-=======
-        <source>Connect to the Bitcoin network through a SOCKS5 proxy.</source>
-        <translation type="unfinished">Se connecter au réseau Bitcoin par un mandataire SOCKS5.</translation>
->>>>>>> d3bd5410
+        <translation type="unfinished">Se connecter au réseau Particl par un mandataire SOCKS5.</translation>
     </message>
     <message>
         <source>&amp;Connect through SOCKS5 proxy (default proxy):</source>
@@ -1442,19 +1295,7 @@
     </message>
     <message>
         <source>Whether to show coin control features or not.</source>
-<<<<<<< HEAD
-        <translation>Afficher ou non les fonctions de contrôle des pièces.</translation>
-    </message>
-    <message>
-        <source>Connect to the Particl network through a separate SOCKS5 proxy for Tor onion services.</source>
-        <translation>Se connecter au réseau Particl par un mandataire SOCKS5 séparé pour les services onion de Tor.</translation>
-    </message>
-    <message>
-        <source>Use separate SOCKS&amp;5 proxy to reach peers via Tor onion services:</source>
-        <translation>Utiliser un mandataire SOCKS5 séparé pour atteindre les pairs par les services onion de Tor.</translation>
-=======
         <translation type="unfinished">Afficher ou non les fonctions de contrôle des pièces.</translation>
->>>>>>> d3bd5410
     </message>
     <message>
         <source>&amp;Third party transaction URLs</source>
@@ -1524,13 +1365,8 @@
         <translation>Formulaire</translation>
     </message>
     <message>
-<<<<<<< HEAD
         <source>The displayed information may be out of date. Your wallet automatically synchronizes with the Particl network after a connection is established, but this process has not completed yet.</source>
-        <translation>Les renseignements affichés peuvent être obsolètes. Votre porte-monnaie se synchronise automatiquement avec le réseau Particl dès qu’une connexion est établie, mais ce processus n’est pas encore achevé.</translation>
-=======
-        <source>The displayed information may be out of date. Your wallet automatically synchronizes with the Bitcoin network after a connection is established, but this process has not completed yet.</source>
-        <translation>Les informations affichées peuvent être obsolètes. Votre porte-monnaie se synchronise automatiquement avec le réseau Bitcoin dès qu’une connexion est établie, mais ce processus n’est pas encore achevé.</translation>
->>>>>>> d3bd5410
+        <translation>Les informations affichées peuvent être obsolètes. Votre porte-monnaie se synchronise automatiquement avec le réseau Particl dès qu’une connexion est établie, mais ce processus n’est pas encore achevé.</translation>
     </message>
     <message>
         <source>Watch-only:</source>
@@ -1615,50 +1451,20 @@
         <translation type="unfinished">Erreur de demande de paiement</translation>
     </message>
     <message>
-<<<<<<< HEAD
         <source>Cannot start particl: click-to-pay handler</source>
-        <translation>Impossible de démarrer le gestionnaire de cliquer-pour-payer particl:</translation>
-=======
-        <source>Cannot start bitcoin: click-to-pay handler</source>
-        <translation type="unfinished">Impossible de démarrer le gestionnaire de cliquer-pour-payer bitcoin:</translation>
->>>>>>> d3bd5410
+        <translation type="unfinished">Impossible de démarrer le gestionnaire de cliquer-pour-payer particl:</translation>
     </message>
     <message>
         <source>URI handling</source>
         <translation type="unfinished">Gestion des URI</translation>
     </message>
     <message>
-<<<<<<< HEAD
         <source>'particl://' is not a valid URI. Use 'particl:' instead.</source>
-        <translation>'particl://' n’est pas une URI valide. Utilisez plutôt 'particl:'.</translation>
-    </message>
-    <message>
-        <source>Cannot process payment request because BIP70 is not supported.</source>
-        <translation>Il est impossible de traiter la demande de paiement, car BIP70 n’est pas pris en charge.</translation>
-    </message>
-    <message>
-        <source>Due to widespread security flaws in BIP70 it's strongly recommended that any merchant instructions to switch wallets be ignored.</source>
-        <translation>En raison de failles de sécurité fréquentes dans BIP70, il est vivement recommandé d’ignorer les instructions de marchands qui demanderaient de changer de porte-monnaie.</translation>
-    </message>
-    <message>
-        <source>If you are receiving this error you should request the merchant provide a BIP21 compatible URI.</source>
-        <translation>Si vous recevez cette erreur, vous devriez demander au marchand de vous fournir une URI compatible avec BIP21.</translation>
-    </message>
-    <message>
-        <source>Invalid payment address %1</source>
-        <translation>L’adresse de paiement est invalide %1</translation>
+        <translation type="unfinished">'particl://' n’est pas une URI valide. Utilisez plutôt 'particl:'.</translation>
     </message>
     <message>
         <source>URI cannot be parsed! This can be caused by an invalid Particl address or malformed URI parameters.</source>
-        <translation>L’URI ne peut pas être analysée. Cela peut être causé par une adresse Particl invalide ou par des paramètres d’URI mal formés.</translation>
-=======
-        <source>'bitcoin://' is not a valid URI. Use 'bitcoin:' instead.</source>
-        <translation type="unfinished">'bitcoin://' n’est pas une URI valide. Utilisez plutôt 'bitcoin:'.</translation>
-    </message>
-    <message>
-        <source>URI cannot be parsed! This can be caused by an invalid Bitcoin address or malformed URI parameters.</source>
-        <translation type="unfinished">L’URI ne peut pas être analysée ! Cela peut être causé par une adresse Bitcoin invalide ou par des paramètres d’URI mal formés.</translation>
->>>>>>> d3bd5410
+        <translation type="unfinished">L’URI ne peut pas être analysée ! Cela peut être causé par une adresse Particl invalide ou par des paramètres d’URI mal formés.</translation>
     </message>
     <message>
         <source>Payment request file handling</source>
@@ -1679,83 +1485,8 @@
     </message>
     <message>
         <source>Received</source>
-<<<<<<< HEAD
-        <translation>Reçu</translation>
-    </message>
-</context>
-<context>
-    <name>QObject</name>
-    <message>
-        <source>Amount</source>
-        <translation>Montant</translation>
-    </message>
-    <message>
-        <source>Enter a Particl address (e.g. %1)</source>
-        <translation>Saisissez une adresse Particl (p. ex. %1)</translation>
-    </message>
-    <message>
-        <source>%1 d</source>
-        <translation>%1 j</translation>
-    </message>
-    <message>
-        <source>%1 h</source>
-        <translation>%1 h</translation>
-    </message>
-    <message>
-        <source>%1 m</source>
-        <translation>%1 min</translation>
-    </message>
-    <message>
-        <source>%1 s</source>
-        <translation>%1 s</translation>
-    </message>
-    <message>
-        <source>None</source>
-        <translation>Aucun</translation>
-    </message>
-    <message>
-        <source>N/A</source>
-        <translation>N.D.</translation>
-    </message>
-    <message>
-        <source>%1 ms</source>
-        <translation>%1 ms</translation>
-    </message>
-    <message numerus="yes">
-        <source>%n second(s)</source>
-        <translation><numerusform>%n seconde</numerusform><numerusform>%n secondes</numerusform></translation>
-    </message>
-    <message numerus="yes">
-        <source>%n minute(s)</source>
-        <translation><numerusform>%n minute</numerusform><numerusform>%n minutes</numerusform></translation>
-    </message>
-    <message numerus="yes">
-        <source>%n hour(s)</source>
-        <translation><numerusform>%n heure</numerusform><numerusform>%n heures</numerusform></translation>
-    </message>
-    <message numerus="yes">
-        <source>%n day(s)</source>
-        <translation><numerusform>%n jour</numerusform><numerusform>%n jours</numerusform></translation>
-    </message>
-    <message numerus="yes">
-        <source>%n week(s)</source>
-        <translation><numerusform>%n semaine</numerusform><numerusform>%n semaines</numerusform></translation>
-    </message>
-    <message>
-        <source>%1 and %2</source>
-        <translation>%1 et %2</translation>
-    </message>
-    <message numerus="yes">
-        <source>%n year(s)</source>
-        <translation><numerusform>%n an</numerusform><numerusform>%n ans</numerusform></translation>
-    </message>
-    <message>
-        <source>%1 B</source>
-        <translation>%1 o</translation>
-=======
         <extracomment>Title of Peers Table column which indicates the total amount of network information we have received from the peer.</extracomment>
         <translation type="unfinished">Reçus</translation>
->>>>>>> d3bd5410
     </message>
     <message>
         <source>Address</source>
@@ -2073,13 +1804,8 @@
         <translation type="unfinished">M&amp;essage :</translation>
     </message>
     <message>
-<<<<<<< HEAD
         <source>An optional message to attach to the payment request, which will be displayed when the request is opened. Note: The message will not be sent with the payment over the Particl network.</source>
-        <translation>Un message facultatif à joindre à la demande de paiement et qui sera affiché à l’ouverture de celle-ci. Note : Le message ne sera pas envoyé avec le paiement par le réseau Particl.</translation>
-=======
-        <source>An optional message to attach to the payment request, which will be displayed when the request is opened. Note: The message will not be sent with the payment over the Bitcoin network.</source>
-        <translation type="unfinished">Un message facultatif à joindre à la demande de paiement et qui sera affiché à l’ouverture de celle-ci. Note : Le message ne sera pas envoyé avec le paiement par le réseau Bitcoin.</translation>
->>>>>>> d3bd5410
+        <translation type="unfinished">Un message facultatif à joindre à la demande de paiement et qui sera affiché à l’ouverture de celle-ci. Note : Le message ne sera pas envoyé avec le paiement par le réseau Particl.</translation>
     </message>
     <message>
         <source>An optional label to associate with the new receiving address.</source>
@@ -2303,13 +2029,8 @@
         <translation type="unfinished">Cacher les paramètres de frais de transaction</translation>
     </message>
     <message>
-<<<<<<< HEAD
         <source>When there is less transaction volume than space in the blocks, miners as well as relaying nodes may enforce a minimum fee. Paying only this minimum fee is just fine, but be aware that this can result in a never confirming transaction once there is more demand for particl transactions than the network can process.</source>
-        <translation>Quand le volume des transactions est inférieur à l’espace dans les blocs, les mineurs et les nœuds de relais peuvent imposer des frais minimaux. Il est correct de payer ces frais minimaux, mais soyez conscient que cette transaction pourrait n’être jamais confirmée si la demande en transactions de particl dépassait la capacité de traitement du réseau.</translation>
-=======
-        <source>When there is less transaction volume than space in the blocks, miners as well as relaying nodes may enforce a minimum fee. Paying only this minimum fee is just fine, but be aware that this can result in a never confirming transaction once there is more demand for bitcoin transactions than the network can process.</source>
-        <translation type="unfinished">Quand le volume des transactions est inférieur à l’espace dans les blocs, les mineurs et les nœuds de relais peuvent imposer des frais minimaux. Il est correct de payer ces frais minimaux, mais soyez conscient que cette transaction pourrait n’être jamais confirmée si la demande en transactions de bitcoins dépassait la capacité de traitement du réseau.</translation>
->>>>>>> d3bd5410
+        <translation type="unfinished">Quand le volume des transactions est inférieur à l’espace dans les blocs, les mineurs et les nœuds de relais peuvent imposer des frais minimaux. Il est correct de payer ces frais minimaux, mais soyez conscient que cette transaction pourrait n’être jamais confirmée si la demande en transactions de particl dépassait la capacité de traitement du réseau.</translation>
     </message>
     <message>
         <source>A too low fee might result in a never confirming transaction (read the tooltip)</source>
@@ -2380,13 +2101,8 @@
         <translation type="unfinished">Cr&amp;éer une transaction non signée</translation>
     </message>
     <message>
-<<<<<<< HEAD
         <source>Creates a Partially Signed Particl Transaction (PSBT) for use with e.g. an offline %1 wallet, or a PSBT-compatible hardware wallet.</source>
-        <translation>Crée une transaction Particl signée partiellement (TBSP) à utiliser, par exemple, avec un porte-monnaie %1 hors ligne ou avec un porte-monnaie matériel compatible TBSP.</translation>
-=======
-        <source>Creates a Partially Signed Bitcoin Transaction (PSBT) for use with e.g. an offline %1 wallet, or a PSBT-compatible hardware wallet.</source>
-        <translation type="unfinished">Crée une transaction Bitcoin partiellement signée (TBPS) à utiliser, par exemple, avec un porte-monnaie %1 hors ligne ou avec un porte-monnaie matériel compatible TBPS.</translation>
->>>>>>> d3bd5410
+        <translation type="unfinished">Crée une transaction Particl partiellement signée (TBPS) à utiliser, par exemple, avec un porte-monnaie %1 hors ligne ou avec un porte-monnaie matériel compatible TBPS.</translation>
     </message>
     <message>
         <source> from wallet '%1'</source>
@@ -2418,15 +2134,7 @@
     </message>
     <message>
         <source>You can increase the fee later (signals Replace-By-Fee, BIP-125).</source>
-<<<<<<< HEAD
-        <translation>Vous pouvez augmenter les frais ultérieurement (signale Remplacer-par-des-frais, BIP-125).</translation>
-    </message>
-    <message>
-        <source>Please, review your transaction proposal. This will produce a Partially Signed Particl Transaction (PSBT) which you can save or copy and then sign with e.g. an offline %1 wallet, or a PSBT-compatible hardware wallet.</source>
-        <translation>Veuillez réviser votre proposition de transaction. Une transaction Particl partiellement signée (TBSP) sera produite, que vous pourrez enregistrer ou copier puis signer avec, par exemple, un porte-monnaie %1 hors ligne ou avec un porte-monnaie matériel compatible TBSP.</translation>
-=======
         <translation type="unfinished">Vous pouvez augmenter les frais ultérieurement (signale Remplacer-par-des-frais, BIP-125).</translation>
->>>>>>> d3bd5410
     </message>
     <message>
         <source>Please, review your transaction.</source>
@@ -2496,13 +2204,8 @@
         </translation>
     </message>
     <message>
-<<<<<<< HEAD
         <source>Warning: Invalid Particl address</source>
-        <translation>Avertissement : L’adresse Particl est invalide</translation>
-=======
-        <source>Warning: Invalid Bitcoin address</source>
-        <translation type="unfinished">Avertissement : L’adresse Bitcoin est invalide</translation>
->>>>>>> d3bd5410
+        <translation type="unfinished">Avertissement : L’adresse Particl est invalide</translation>
     </message>
     <message>
         <source>Warning: Unknown change address</source>
@@ -2540,17 +2243,8 @@
         <translation type="unfinished">Choisir une adresse déjà utilisée</translation>
     </message>
     <message>
-<<<<<<< HEAD
         <source>The Particl address to send the payment to</source>
-        <translation>L’adresse Particl à laquelle envoyer le paiement</translation>
-    </message>
-    <message>
-        <source>Alt+A</source>
-        <translation>Alt+A</translation>
-=======
-        <source>The Bitcoin address to send the payment to</source>
-        <translation type="unfinished">L’adresse Bitcoin à laquelle envoyer le paiement</translation>
->>>>>>> d3bd5410
+        <translation type="unfinished">L’adresse Particl à laquelle envoyer le paiement</translation>
     </message>
     <message>
         <source>Paste address from clipboard</source>
@@ -2565,13 +2259,8 @@
         <translation type="unfinished">Le montant à envoyer dans l’unité sélectionnée</translation>
     </message>
     <message>
-<<<<<<< HEAD
         <source>The fee will be deducted from the amount being sent. The recipient will receive less particl than you enter in the amount field. If multiple recipients are selected, the fee is split equally.</source>
-        <translation>Les frais seront déduits du montant envoyé. Le destinataire recevra moins de particl que le montant saisi dans le champ de montant. Si plusieurs destinataires sont sélectionnés, les frais seront partagés également.</translation>
-=======
-        <source>The fee will be deducted from the amount being sent. The recipient will receive less bitcoins than you enter in the amount field. If multiple recipients are selected, the fee is split equally.</source>
-        <translation type="unfinished">Les frais seront déduits du montant envoyé. Le destinataire recevra moins de bitcoins que le montant saisi dans le champ de montant. Si plusieurs destinataires sont sélectionnés, les frais seront partagés également..</translation>
->>>>>>> d3bd5410
+        <translation type="unfinished">Les frais seront déduits du montant envoyé. Le destinataire recevra moins de particl que le montant saisi dans le champ de montant. Si plusieurs destinataires sont sélectionnés, les frais seront partagés également..</translation>
     </message>
     <message>
         <source>S&amp;ubtract fee from amount</source>
@@ -2598,13 +2287,8 @@
         <translation type="unfinished">Saisir une étiquette pour cette adresse afin de l’ajouter à la liste d’adresses utilisées</translation>
     </message>
     <message>
-<<<<<<< HEAD
         <source>A message that was attached to the particl: URI which will be stored with the transaction for your reference. Note: This message will not be sent over the Particl network.</source>
-        <translation>Un message qui était joint à l’URI particl: et qui sera stocké avec la transaction pour référence. Note : Ce message ne sera pas envoyé par le réseau Particl.</translation>
-=======
-        <source>A message that was attached to the bitcoin: URI which will be stored with the transaction for your reference. Note: This message will not be sent over the Bitcoin network.</source>
-        <translation type="unfinished">Un message qui était joint à l’URI bitcoin: et qui sera stocké avec la transaction pour référence. Note : Ce message ne sera pas envoyé par le réseau Bitcoin.</translation>
->>>>>>> d3bd5410
+        <translation type="unfinished">Un message qui était joint à l’URI particl: et qui sera stocké avec la transaction pour référence. Note : Ce message ne sera pas envoyé par le réseau Particl.</translation>
     </message>
     <message>
         <source>Pay To:</source>
@@ -2626,21 +2310,12 @@
         <translation>&amp;Signer un message</translation>
     </message>
     <message>
-<<<<<<< HEAD
         <source>You can sign messages/agreements with your addresses to prove you can receive particl sent to them. Be careful not to sign anything vague or random, as phishing attacks may try to trick you into signing your identity over to them. Only sign fully-detailed statements you agree to.</source>
-        <translation>Vous pouvez signer des messages ou des accords avec vos adresses pour prouver que vous pouvez recevoir des particl à ces dernières. Faites attention de ne rien signer de vague ou au hasard, car des attaques d’hameçonnage pourraient essayer de vous faire signer avec votre identité afin de l’usurper. Ne signez que des déclarations entièrement détaillées et avec lesquelles vous êtes d’accord.</translation>
+        <translation type="unfinished">Vous pouvez signer des messages ou des accords avec vos adresses pour prouver que vous pouvez recevoir des particl à ces dernières. Faites attention de ne rien signer de vague ou au hasard, car des attaques d’hameçonnage pourraient essayer de vous faire signer avec votre identité afin de l’usurper. Ne signez que des déclarations entièrement détaillées et avec lesquelles vous êtes d’accord.</translation>
     </message>
     <message>
         <source>The Particl address to sign the message with</source>
-        <translation>L’adresse Particl avec laquelle signer le message</translation>
-=======
-        <source>You can sign messages/agreements with your addresses to prove you can receive bitcoins sent to them. Be careful not to sign anything vague or random, as phishing attacks may try to trick you into signing your identity over to them. Only sign fully-detailed statements you agree to.</source>
-        <translation type="unfinished">Vous pouvez signer des messages ou des accords avec vos adresses pour prouver que vous pouvez recevoir des bitcoins à ces dernières. Faites attention de ne rien signer de vague ou au hasard, car des attaques d’hameçonnage pourraient essayer de vous faire signer avec votre identité afin de l’usurper. Ne signez que des déclarations entièrement détaillées et avec lesquelles vous êtes d’accord.</translation>
-    </message>
-    <message>
-        <source>The Bitcoin address to sign the message with</source>
-        <translation type="unfinished">L’adresse Bitcoin avec laquelle signer le message</translation>
->>>>>>> d3bd5410
+        <translation type="unfinished">L’adresse Particl avec laquelle signer le message</translation>
     </message>
     <message>
         <source>Choose previously used address</source>
@@ -2659,13 +2334,8 @@
         <translation>Copier la signature actuelle dans le presse-papiers</translation>
     </message>
     <message>
-<<<<<<< HEAD
         <source>Sign the message to prove you own this Particl address</source>
-        <translation>Signer le message afin de prouver que vous détenez cette adresse Particl</translation>
-=======
-        <source>Sign the message to prove you own this Bitcoin address</source>
-        <translation>Signer le message afin de prouver que vous détenez cette adresse Bitcoin</translation>
->>>>>>> d3bd5410
+        <translation>Signer le message afin de prouver que vous détenez cette adresse Particl</translation>
     </message>
     <message>
         <source>Sign &amp;Message</source>
@@ -2688,13 +2358,8 @@
         <translation type="unfinished">Saisir ci-dessous l’adresse du destinataire, le message (s’assurer de copier fidèlement les retours à la ligne, les espaces, les tabulations, etc.) et la signature pour vérifier le message. Faire attention à ne pas déduire davantage de la signature que ce qui est contenu dans le message signé même, pour éviter d’être trompé par une attaque d’homme du milieu. Prendre en compte que cela ne fait que prouver que le signataire reçoit l’adresse et ne peut pas prouver la provenance d’une transaction !</translation>
     </message>
     <message>
-<<<<<<< HEAD
         <source>The Particl address the message was signed with</source>
-        <translation>L’adresse Particl avec laquelle le message a été signé</translation>
-=======
-        <source>The Bitcoin address the message was signed with</source>
-        <translation type="unfinished">L’adresse Bitcoin avec laquelle le message a été signé</translation>
->>>>>>> d3bd5410
+        <translation type="unfinished">L’adresse Particl avec laquelle le message a été signé</translation>
     </message>
     <message>
         <source>The signed message to verify</source>
@@ -2705,13 +2370,8 @@
         <translation type="unfinished">La signature donnée quand le message a été signé</translation>
     </message>
     <message>
-<<<<<<< HEAD
         <source>Verify the message to ensure it was signed with the specified Particl address</source>
-        <translation>Vérifier le message pour s’assurer qu’il a été signé avec l’adresse Particl indiquée</translation>
-=======
-        <source>Verify the message to ensure it was signed with the specified Bitcoin address</source>
-        <translation>Vérifier le message pour s’assurer qu’il a été signé avec l’adresse Bitcoin indiquée</translation>
->>>>>>> d3bd5410
+        <translation>Vérifier le message pour s’assurer qu’il a été signé avec l’adresse Particl indiquée</translation>
     </message>
     <message>
         <source>Verify &amp;Message</source>
@@ -3513,151 +3173,7 @@
     </message>
     <message>
         <source>Prune mode is incompatible with -txindex.</source>
-<<<<<<< HEAD
-        <translation>Le mode élagage n’est pas compatible avec -txindex.</translation>
-    </message>
-    <message>
-        <source>Replaying blocks...</source>
-        <translation>Relecture des blocs…</translation>
-    </message>
-    <message>
-        <source>Rewinding blocks...</source>
-        <translation>Rebobinage des blocs…</translation>
-    </message>
-    <message>
-        <source>The source code is available from %s.</source>
-        <translation>Le code source se trouve sur %s.</translation>
-    </message>
-    <message>
-        <source>Transaction fee and change calculation failed</source>
-        <translation>Échec du calcul des frais de transaction et de la monnaie</translation>
-    </message>
-    <message>
-        <source>Unable to bind to %s on this computer. %s is probably already running.</source>
-        <translation>Impossible de se lier à %s sur cet ordinateur. %s fonctionne probablement déjà.</translation>
-    </message>
-    <message>
-        <source>Unable to generate keys</source>
-        <translation>Impossible de générer les clés</translation>
-    </message>
-    <message>
-        <source>Unsupported logging category %s=%s.</source>
-        <translation>Catégorie de journalisation non prise en charge %s=%s.</translation>
-    </message>
-    <message>
-        <source>Upgrading UTXO database</source>
-        <translation>Mise à niveau de la base de données UTXO</translation>
-    </message>
-    <message>
-        <source>User Agent comment (%s) contains unsafe characters.</source>
-        <translation>Le commentaire de l’agent utilisateur (%s) comporte des caractères dangereux.</translation>
-    </message>
-    <message>
-        <source>Verifying blocks...</source>
-        <translation>Vérification des blocs… </translation>
-    </message>
-    <message>
-        <source>Wallet needed to be rewritten: restart %s to complete</source>
-        <translation>Le porte-monnaie devait être réécrit : redémarrer %s pour terminer l’opération.</translation>
-    </message>
-    <message>
-        <source>Error: Listening for incoming connections failed (listen returned error %s)</source>
-        <translation>Erreur : L’écoute des connexions entrantes a échoué (l’écoute a retourné l’erreur %s)</translation>
-    </message>
-    <message>
-        <source>%s corrupt. Try using the wallet tool particl-wallet to salvage or restoring a backup.</source>
-        <translation>%s est corrompu. Essayez l’outil particl-wallet pour le sauver ou restaurez une sauvegarde.</translation>
-    </message>
-    <message>
-        <source>Cannot upgrade a non HD split wallet without upgrading to support pre split keypool. Please use version 169900 or no version specified.</source>
-        <translation>Impossible de mettre à niveau un porte-monnaie divisé non-HD sans mettre à niveau pour prendre en charge la réserve de clés antérieure à la division. Veuillez utiliser la version 169900 ou ne pas indiquer de version.</translation>
-    </message>
-    <message>
-        <source>Invalid amount for -maxtxfee=&lt;amount&gt;: '%s' (must be at least the minrelay fee of %s to prevent stuck transactions)</source>
-        <translation>Le montant est invalide pour -maxtxfee=&lt;amount&gt; : « %s » (doit être au moins les frais minrelay de %s pour prévenir le blocage des transactions)</translation>
-    </message>
-    <message>
-        <source>The transaction amount is too small to send after the fee has been deducted</source>
-        <translation>Le montant de la transaction est trop bas pour être envoyé une fois que les frais ont été déduits</translation>
-    </message>
-    <message>
-        <source>This error could occur if this wallet was not shutdown cleanly and was last loaded using a build with a newer version of Berkeley DB. If so, please use the software that last loaded this wallet</source>
-        <translation>Cette erreur pourrait survenir si ce porte-monnaie n’avait pas été fermé proprement et s’il avait été chargé en dernier avec une nouvelle version de Berkeley DB. Si c’est le cas, veuillez utiliser le logiciel qui a chargé ce porte-monnaie en dernier.</translation>
-    </message>
-    <message>
-        <source>This is the maximum transaction fee you pay (in addition to the normal fee) to prioritize partial spend avoidance over regular coin selection.</source>
-        <translation>Les frais maximaux de transaction que vous payez (en plus des frais habituels) afin de prioriser une dépense non partielle plutôt qu’une sélection normale de pièces.</translation>
-    </message>
-    <message>
-        <source>Transaction needs a change address, but we can't generate it. Please call keypoolrefill first.</source>
-        <translation>Une adresse de monnaie est nécessaire à la transaction, mais nous ne pouvons pas la générer. Veuillez d’abord appeler « keypoolrefill ».</translation>
-    </message>
-    <message>
-        <source>You need to rebuild the database using -reindex to go back to unpruned mode.  This will redownload the entire blockchain</source>
-        <translation>Vous devez reconstruire la base de données en utilisant -reindex afin de revenir au mode sans élagage. Cela retéléchargera complètement la chaîne de blocs.</translation>
-    </message>
-    <message>
-        <source>A fatal internal error occurred, see debug.log for details</source>
-        <translation>Une erreur interne fatale est survenue. Consultez debug.log pour plus de précisions</translation>
-    </message>
-    <message>
-        <source>Cannot set -peerblockfilters without -blockfilterindex.</source>
-        <translation>Impossible de définir -peerblockfilters sans -blockfilterindex</translation>
-    </message>
-    <message>
-        <source>Disk space is too low!</source>
-        <translation>L’espace disque est trop faible !</translation>
-    </message>
-    <message>
-        <source>Error reading from database, shutting down.</source>
-        <translation>Erreur de lecture de la base de données, fermeture en cours.</translation>
-    </message>
-    <message>
-        <source>Error upgrading chainstate database</source>
-        <translation>Erreur de mise à niveau de la base de données d’état de la chaîne</translation>
-    </message>
-    <message>
-        <source>Error: Disk space is low for %s</source>
-        <translation>Erreur : Il reste peu d’espace disque sur %s</translation>
-    </message>
-    <message>
-        <source>Error: Keypool ran out, please call keypoolrefill first</source>
-        <translation>Erreur : La réserve de clés est épuisée, veuillez d’abord appeler « keypoolrefill »</translation>
-    </message>
-    <message>
-        <source>Fee rate (%s) is lower than the minimum fee rate setting (%s)</source>
-        <translation>Le taux de frais (%s) est inférieur au taux minimal de frais défini (%s)</translation>
-    </message>
-    <message>
-        <source>Invalid -onion address or hostname: '%s'</source>
-        <translation>L’adresse -onion ou le nom d’hôte sont invalides : « %s »</translation>
-    </message>
-    <message>
-        <source>Invalid -proxy address or hostname: '%s'</source>
-        <translation>L’adresse -proxy ou le nom d’hôte sont invalides : « %s »</translation>
-    </message>
-    <message>
-        <source>Invalid amount for -paytxfee=&lt;amount&gt;: '%s' (must be at least %s)</source>
-        <translation>Le montant est invalide pour -paytxfee=&lt;montant&gt; : « %s » (doit être au moins %s)</translation>
-    </message>
-    <message>
-        <source>Invalid netmask specified in -whitelist: '%s'</source>
-        <translation>Le masque réseau indiqué dans -whitelist est invalide : « %s »</translation>
-    </message>
-    <message>
-        <source>Need to specify a port with -whitebind: '%s'</source>
-        <translation>Un port doit être précisé avec -whitebind : « %s »</translation>
-    </message>
-    <message>
-        <source>No proxy server specified. Use -proxy=&lt;ip&gt; or -proxy=&lt;ip:port&gt;.</source>
-        <translation>Aucun serveur mandataire n’est indiqué. Utilisez -proxy=&lt;ip&gt; ou -proxy=&lt;ip:port&gt;</translation>
-    </message>
-    <message>
-        <source>Prune mode is incompatible with -blockfilterindex.</source>
-        <translation>Le mode élagage n’est pas compatible avec -blockfilterindex.</translation>
-=======
         <translation type="unfinished">Le mode élagage n’est pas compatible avec -txindex.</translation>
->>>>>>> d3bd5410
     </message>
     <message>
         <source>Reducing -maxconnections from %d to %d, because of system limitations.</source>
