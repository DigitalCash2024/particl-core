--- conflicted
+++ resolved
@@ -486,29 +486,24 @@
         <translation>&amp;Adresses de réception</translation>
     </message>
     <message>
-<<<<<<< HEAD
+        <source>Open Wallet</source>
+        <translation>Ouvrir le porte-monnaie</translation>
+    </message>
+    <message>
+        <source>Open a wallet</source>
+        <translation>Ouvrir un porte-monnaie</translation>
+    </message>
+    <message>
+        <source>Close Wallet...</source>
+        <translation>Fermer le porte-monnaie…</translation>
+    </message>
+    <message>
+        <source>Close wallet</source>
+        <translation>Fermer le porte-monnaie</translation>
+    </message>
+    <message>
         <source>Show the %1 help message to get a list with possible Particl command-line options</source>
         <translation>Afficher le message d’aide de %1 pour obtenir la liste des options de ligne de commande Particl possibles.</translation>
-=======
-        <source>Open Wallet</source>
-        <translation>Ouvrir le porte-monnaie</translation>
-    </message>
-    <message>
-        <source>Open a wallet</source>
-        <translation>Ouvrir un porte-monnaie</translation>
-    </message>
-    <message>
-        <source>Close Wallet...</source>
-        <translation>Fermer le porte-monnaie…</translation>
-    </message>
-    <message>
-        <source>Close wallet</source>
-        <translation>Fermer le porte-monnaie</translation>
-    </message>
-    <message>
-        <source>Show the %1 help message to get a list with possible Bitcoin command-line options</source>
-        <translation>Afficher le message d’aide de %1 pour obtenir la liste des options de ligne de commande Bitcoin possibles.</translation>
->>>>>>> d3a03820
     </message>
     <message>
         <source>default wallet</source>
