--- conflicted
+++ resolved
@@ -70,9 +70,9 @@
         <translation type="unfinished">Ce sont vos adresses Particl pour envoyer des paiements. Vérifiez toujours le montant et l’adresse du destinataire avant d’envoyer des pièces.</translation>
     </message>
     <message>
-        <source>These are your Bitcoin addresses for receiving payments. Use the 'Create new receiving address' button in the receive tab to create new addresses.
+        <source>These are your Particl addresses for receiving payments. Use the 'Create new receiving address' button in the receive tab to create new addresses.
 Signing is only possible with addresses of the type 'legacy'.</source>
-        <translation type="unfinished">Il s'agit de vos adresses Bitcoin pour la réception des paiements. Utilisez le bouton "Créer une nouvelle adresse de réception" dans l'onglet "Recevoir" pour créer de nouvelles adresses.
+        <translation type="unfinished">Il s'agit de vos adresses Particl pour la réception des paiements. Utilisez le bouton "Créer une nouvelle adresse de réception" dans l'onglet "Recevoir" pour créer de nouvelles adresses.
 La signature n'est possible qu'avec les adresses de type "patrimoine".</translation>
     </message>
     <message>
@@ -491,37 +491,28 @@
         <translation>Chiffrer les clés privées qui appartiennent à votre porte-monnaie</translation>
     </message>
     <message>
-<<<<<<< HEAD
+        <source>&amp;Backup Wallet…</source>
+        <translation type="unfinished">&amp;Sauvegarder le Portefeuille</translation>
+    </message>
+    <message>
+        <source>&amp;Change Passphrase…</source>
+        <translation type="unfinished">&amp;Changer la phrase de passe…</translation>
+    </message>
+    <message>
+        <source>Sign &amp;message…</source>
+        <translation type="unfinished">Signer un &amp;message</translation>
+    </message>
+    <message>
         <source>Sign messages with your Particl addresses to prove you own them</source>
         <translation>Signer les messages avec vos adresses Particl pour prouver que vous les détenez</translation>
     </message>
     <message>
+        <source>&amp;Verify message…</source>
+        <translation type="unfinished">&amp;Vérifier un message…</translation>
+    </message>
+    <message>
         <source>Verify messages to ensure they were signed with specified Particl addresses</source>
         <translation>Vérifier les messages pour s’assurer qu’ils ont été signés avec les adresses Particl indiquées</translation>
-=======
-        <source>&amp;Backup Wallet…</source>
-        <translation type="unfinished">&amp;Sauvegarder le Portefeuille</translation>
-    </message>
-    <message>
-        <source>&amp;Change Passphrase…</source>
-        <translation type="unfinished">&amp;Changer la phrase de passe…</translation>
-    </message>
-    <message>
-        <source>Sign &amp;message…</source>
-        <translation type="unfinished">Signer un &amp;message</translation>
-    </message>
-    <message>
-        <source>Sign messages with your Bitcoin addresses to prove you own them</source>
-        <translation>Signer les messages avec vos adresses Bitcoin pour prouver que vous les détenez</translation>
-    </message>
-    <message>
-        <source>&amp;Verify message…</source>
-        <translation type="unfinished">&amp;Vérifier un message…</translation>
-    </message>
-    <message>
-        <source>Verify messages to ensure they were signed with specified Bitcoin addresses</source>
-        <translation>Vérifier les messages pour s’assurer qu’ils ont été signés avec les adresses Bitcoin indiquées</translation>
->>>>>>> a46e1783
     </message>
     <message>
         <source>&amp;Load PSBT from file…</source>
@@ -564,37 +555,32 @@
         <translation>Barre d’outils des onglets</translation>
     </message>
     <message>
-<<<<<<< HEAD
+        <source>Syncing Headers (%1%)…</source>
+        <translation type="unfinished">Synchronisation des en-têtes (%1)…</translation>
+    </message>
+    <message>
+        <source>Synchronizing with network…</source>
+        <translation type="unfinished">Synchronisation avec le réseau…</translation>
+    </message>
+    <message>
+        <source>Indexing blocks on disk…</source>
+        <translation type="unfinished">Indexation des blocs sur le disque…</translation>
+    </message>
+    <message>
+        <source>Processing blocks on disk…</source>
+        <translation type="unfinished">Traitement des blocs sur le disque…</translation>
+    </message>
+    <message>
+        <source>Reindexing blocks on disk…</source>
+        <translation type="unfinished">Réindexation des blocs sur le disque…</translation>
+    </message>
+    <message>
+        <source>Connecting to peers…</source>
+        <translation type="unfinished">Connexion aux pairs…</translation>
+    </message>
+    <message>
         <source>Request payments (generates QR codes and particl: URIs)</source>
         <translation type="unfinished">Demander des paiements (génère des codes QR et des URI particl:)</translation>
-=======
-        <source>Syncing Headers (%1%)…</source>
-        <translation type="unfinished">Synchronisation des en-têtes (%1)…</translation>
-    </message>
-    <message>
-        <source>Synchronizing with network…</source>
-        <translation type="unfinished">Synchronisation avec le réseau…</translation>
-    </message>
-    <message>
-        <source>Indexing blocks on disk…</source>
-        <translation type="unfinished">Indexation des blocs sur le disque…</translation>
-    </message>
-    <message>
-        <source>Processing blocks on disk…</source>
-        <translation type="unfinished">Traitement des blocs sur le disque…</translation>
-    </message>
-    <message>
-        <source>Reindexing blocks on disk…</source>
-        <translation type="unfinished">Réindexation des blocs sur le disque…</translation>
-    </message>
-    <message>
-        <source>Connecting to peers…</source>
-        <translation type="unfinished">Connexion aux pairs…</translation>
-    </message>
-    <message>
-        <source>Request payments (generates QR codes and bitcoin: URIs)</source>
-        <translation type="unfinished">Demander des paiements (génère des codes QR et des URI bitcoin:)</translation>
->>>>>>> a46e1783
     </message>
     <message>
         <source>Show the list of used sending addresses and labels</source>
@@ -715,8 +701,8 @@
         <source>%n active connection(s) to Particl network.</source>
         <extracomment>A substring of the tooltip.</extracomment>
         <translation type="unfinished">
-            <numerusform>%n connexion(s) actives sur le réseau Bitcoin.</numerusform>
-            <numerusform>%n connexion(s) actives sur le réseau Bitcoin.</numerusform>
+            <numerusform>%n connexion(s) actives sur le réseau Particl.</numerusform>
+            <numerusform>%n connexion(s) actives sur le réseau Particl.</numerusform>
         </translation>
     </message>
     <message>
@@ -1440,32 +1426,27 @@
         <translation type="unfinished">&amp;Dépenser la monnaie non confirmée</translation>
     </message>
     <message>
-<<<<<<< HEAD
+        <source>External Signer (e.g. hardware wallet)</source>
+        <translation type="unfinished">Signataire Externe (ex. portefeuille de matériel)</translation>
+    </message>
+    <message>
+        <source>&amp;External signer script path</source>
+        <translation type="unfinished">&amp;Accès externe du script du signataire</translation>
+    </message>
+    <message>
+        <source>Full path to a Particl Core compatible script (e.g. C:\Downloads\hwi.exe or /Users/you/Downloads/hwi.py). Beware: malware can steal your coins!</source>
+        <translation type="unfinished">Chemin complet vers un script compatible Particl Core (par exemple C:\Downloads\hwi.exe ou /Users/you/Downloads/hwi.py). Attention : des malwares peuvent voler vos coins!</translation>
+    </message>
+    <message>
         <source>Automatically open the Particl client port on the router. This only works when your router supports UPnP and it is enabled.</source>
         <translation>Ouvrir automatiquement le port du client Particl sur le routeur. Cela ne fonctionne que si votre routeur prend en charge l’UPnP et si la fonction est activée.</translation>
-=======
-        <source>External Signer (e.g. hardware wallet)</source>
-        <translation type="unfinished">Signataire Externe (ex. portefeuille de matériel)</translation>
-    </message>
-    <message>
-        <source>&amp;External signer script path</source>
-        <translation type="unfinished">&amp;Accès externe du script du signataire</translation>
-    </message>
-    <message>
-        <source>Full path to a Bitcoin Core compatible script (e.g. C:\Downloads\hwi.exe or /Users/you/Downloads/hwi.py). Beware: malware can steal your coins!</source>
-        <translation type="unfinished">Chemin complet vers un script compatible Bitcoin Core (par exemple C:\Downloads\hwi.exe ou /Users/you/Downloads/hwi.py). Attention : des malwares peuvent voler vos coins!</translation>
-    </message>
-    <message>
-        <source>Automatically open the Bitcoin client port on the router. This only works when your router supports UPnP and it is enabled.</source>
-        <translation>Ouvrir automatiquement le port du client Bitcoin sur le routeur. Cela ne fonctionne que si votre routeur prend en charge l’UPnP et si la fonction est activée.</translation>
->>>>>>> a46e1783
     </message>
     <message>
         <source>Map port using &amp;UPnP</source>
         <translation>Mapper le port avec l’&amp;UPnP</translation>
     </message>
     <message>
-        <source>Automatically open the Bitcoin client port on the router. This only works when your router supports NAT-PMP and it is enabled. The external port could be random.</source>
+        <source>Automatically open the Particl client port on the router. This only works when your router supports NAT-PMP and it is enabled. The external port could be random.</source>
         <translation type="unfinished">Ouvrir automatiquement le port de client sur le routeur. Cela fonctionne seulement lorsque votre routeur supporte NAT-PMP et qu'il soit activé. Le port externe peut-être aléatoire.</translation>
     </message>
     <message>
