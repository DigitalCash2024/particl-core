--- conflicted
+++ resolved
@@ -66,24 +66,14 @@
         <translation type="unfinished">Direcciones de recepción</translation>
     </message>
     <message>
-<<<<<<< HEAD
         <source>These are your Particl addresses for sending payments. Always check the amount and the receiving address before sending coins.</source>
-        <translation>Estas son sus direcciones Particl para enviar pagos. Compruebe siempre la cantidad y la dirección de recibo antes de transferir monedas.</translation>
-=======
-        <source>These are your Bitcoin addresses for sending payments. Always check the amount and the receiving address before sending coins.</source>
-        <translation type="unfinished">Estas son tus direcciones Bitcoin para enviar pagos. Comprueba siempre la cantidad y la dirección de recibo antes de transferir monedas.</translation>
->>>>>>> d3bd5410
+        <translation type="unfinished">Estas son tus direcciones Particl para enviar pagos. Comprueba siempre la cantidad y la dirección de recibo antes de transferir monedas.</translation>
     </message>
     <message>
         <source>These are your Particl addresses for receiving payments. Use the 'Create new receiving address' button in the receive tab to create new addresses.
 Signing is only possible with addresses of the type 'legacy'.</source>
-<<<<<<< HEAD
-        <translation>Estas son sus direcciones Particl para la recepción de pagos. Use el botón 'Crear una nueva dirección para recepción' en la pestaña Recibir para crear nuevas direcciones.
-Firmar solo es posible con correos del tipo Legacy.</translation>
-=======
-        <translation type="unfinished">Estas son tus direcciones Bitcoin para la recepción de pagos. Usa el botón 'Crear una nueva dirección para recepción' en la pestaña Recibir para crear nuevas direcciones.
+        <translation type="unfinished">Estas son tus direcciones Particl para la recepción de pagos. Usa el botón 'Crear una nueva dirección para recepción' en la pestaña Recibir para crear nuevas direcciones.
 Firmar solo es posible con direcciones del tipo Legacy.</translation>
->>>>>>> d3bd5410
     </message>
     <message>
         <source>&amp;Copy Address</source>
@@ -169,13 +159,8 @@
         <translation type="unfinished">Confirma el cifrado de esta billetera</translation>
     </message>
     <message>
-<<<<<<< HEAD
         <source>Warning: If you encrypt your wallet and lose your passphrase, you will &lt;b&gt;LOSE ALL OF YOUR PARTICL&lt;/b&gt;!</source>
-        <translation>Atención: Si cifra su monedero y pierde la contraseña, perderá ¡&lt;b&gt;TODOS SUS PARTICL&lt;/b&gt;!</translation>
-=======
-        <source>Warning: If you encrypt your wallet and lose your passphrase, you will &lt;b&gt;LOSE ALL OF YOUR BITCOINS&lt;/b&gt;!</source>
-        <translation type="unfinished">Atención: Si cifras tu monedero y pierdes la contraseña, perderás ¡&lt;b&gt;TODOS TUS BITCOINS&lt;/b&gt;!</translation>
->>>>>>> d3bd5410
+        <translation type="unfinished">Atención: Si cifras tu monedero y pierdes la contraseña, perderás ¡&lt;b&gt;TODOS TUS PARTICL&lt;/b&gt;!</translation>
     </message>
     <message>
         <source>Are you sure you wish to encrypt your wallet?</source>
@@ -194,13 +179,8 @@
         <translation type="unfinished">Introduce la contraseña antigua y la nueva para la billetera.</translation>
     </message>
     <message>
-<<<<<<< HEAD
         <source>Remember that encrypting your wallet cannot fully protect your particl from being stolen by malware infecting your computer.</source>
-        <translation>Recuerda que cifrar tu cartera no garantiza la protección de tus particl si tu ordenador es infectado con malware.</translation>
-=======
-        <source>Remember that encrypting your wallet cannot fully protect your bitcoins from being stolen by malware infecting your computer.</source>
-        <translation type="unfinished">Recuerda que cifrar tu billetera no garantiza la protección de tus bitcoins si tu ordenador es infectado con malware.</translation>
->>>>>>> d3bd5410
+        <translation type="unfinished">Recuerda que cifrar tu billetera no garantiza la protección de tus particl si tu ordenador es infectado con malware.</translation>
     </message>
     <message>
         <source>Wallet to be encrypted</source>
@@ -430,21 +410,12 @@
         <translation type="unfinished">Cargar PSBT desde el portapapeles...</translation>
     </message>
     <message>
-<<<<<<< HEAD
-        <source>Sign messages with your Particl addresses to prove you own them</source>
-        <translation>Firmar mensajes con sus direcciones Particl para demostrar la propiedad</translation>
-    </message>
-    <message>
-        <source>Verify messages to ensure they were signed with specified Particl addresses</source>
-        <translation>Verificar mensajes comprobando que están firmados con direcciones Particl concretas</translation>
-=======
         <source>Open &amp;URI…</source>
         <translation type="unfinished">Abrir &amp;URI…</translation>
     </message>
     <message>
         <source>Close Wallet…</source>
         <translation type="unfinished">Cerrar cartera...</translation>
->>>>>>> d3bd5410
     </message>
     <message>
         <source>Create Wallet…</source>
@@ -463,13 +434,8 @@
         <translation type="unfinished">Sincronizando cabeceras (1%1%)</translation>
     </message>
     <message>
-<<<<<<< HEAD
-        <source>Request payments (generates QR codes and particl: URIs)</source>
-        <translation>Solicitar pagos (genera código QR y URL's de Particl)</translation>
-=======
         <source>Synchronizing with network…</source>
         <translation type="unfinished">Sincronizando con la red...</translation>
->>>>>>> d3bd5410
     </message>
     <message>
         <source>Indexing blocks on disk…</source>
@@ -480,21 +446,8 @@
         <translation type="unfinished">Procesando bloques en disco...</translation>
     </message>
     <message>
-<<<<<<< HEAD
-        <source>&amp;Command-line options</source>
-        <translation>&amp;Opciones de línea de comandos</translation>
-    </message>
-    <message numerus="yes">
-        <source>%n active connection(s) to Particl network</source>
-        <translation><numerusform>%n conexión activa hacia la red Particl</numerusform><numerusform>%n conexiones activas hacia la red Particl</numerusform></translation>
-    </message>
-    <message>
-        <source>Indexing blocks on disk...</source>
-        <translation>Bloques de indexación en el disco ...</translation>
-=======
         <source>Reindexing blocks on disk…</source>
         <translation type="unfinished">Reindexando bloques en disco</translation>
->>>>>>> d3bd5410
     </message>
     <message>
         <source>Connecting to peers…</source>
@@ -520,34 +473,24 @@
         <translation>Información</translation>
     </message>
     <message>
-        <source>Load Partially Signed Bitcoin Transaction</source>
-        <translation type="unfinished">Cargar una transacción de Bitcoin parcialmente firmada</translation>
-    </message>
-    <message>
-        <source>Load Partially Signed Bitcoin Transaction from clipboard</source>
-        <translation type="unfinished">Cargar una transacción de Bitcoin parcialmente firmada desde el Portapapeles</translation>
-    </message>
-    <message>
-<<<<<<< HEAD
         <source>Load Partially Signed Particl Transaction</source>
-        <translation>Cargar una transacción de Particl parcialmente firmada</translation>
-=======
+        <translation type="unfinished">Cargar una transacción de Particl parcialmente firmada</translation>
+    </message>
+    <message>
+        <source>Load Partially Signed Particl Transaction from clipboard</source>
+        <translation type="unfinished">Cargar una transacción de Particl parcialmente firmada desde el Portapapeles</translation>
+    </message>
+    <message>
         <source>Close wallet</source>
         <translation type="unfinished">Cerrar monedero</translation>
->>>>>>> d3bd5410
     </message>
     <message>
         <source>Close all wallets</source>
         <translation type="unfinished">Cerrar todas las billeteras</translation>
     </message>
     <message>
-<<<<<<< HEAD
-        <source>Load Partially Signed Particl Transaction from clipboard</source>
-        <translation>Cargar una transacción de Particl parcialmente firmada desde el Portapapeles</translation>
-=======
         <source>&amp;Mask values</source>
         <translation type="unfinished">&amp;Esconder valores</translation>
->>>>>>> d3bd5410
     </message>
     <message>
         <source>Mask the values in the Overview tab</source>
@@ -566,7 +509,7 @@
         <translation type="unfinished">Minimizar</translation>
     </message>
     <message numerus="yes">
-        <source>%n active connection(s) to Bitcoin network.</source>
+        <source>%n active connection(s) to Particl network.</source>
         <extracomment>A substring of the tooltip.</extracomment>
         <translation type="unfinished">
             <numerusform />
@@ -574,14 +517,9 @@
         </translation>
     </message>
     <message>
-<<<<<<< HEAD
-        <source>Open a particl: URI</source>
-        <translation>Abrir una particl: URI</translation>
-=======
         <source>Click for more actions.</source>
         <extracomment>A substring of the tooltip. "More actions" are available via the context menu.</extracomment>
         <translation type="unfinished">Haz click para ver más acciones.</translation>
->>>>>>> d3bd5410
     </message>
     <message>
         <source>Disable network activity</source>
@@ -613,13 +551,8 @@
         <translation type="unfinished">Selección de moneda</translation>
     </message>
     <message>
-<<<<<<< HEAD
-        <source>Show the %1 help message to get a list with possible Particl command-line options</source>
-        <translation>Muestra el mensaje de ayuda %1 para obtener una lista con posibles opciones de línea de comandos de Particl.</translation>
-=======
         <source>Quantity:</source>
         <translation type="unfinished">Cantidad:</translation>
->>>>>>> d3bd5410
     </message>
     <message>
         <source>Amount:</source>
@@ -747,8 +680,8 @@
         <translation type="unfinished">Activar el pruning reduce significativamente el espacio de disco necesario para guardar las transacciones. Todos los bloques son completamente validados de cualquier manera. Revertir esta opción requiere que descarques de nuevo toda la cadena de bloques.</translation>
     </message>
     <message>
-        <source>Automatically open the Bitcoin client port on the router. This only works when your router supports NAT-PMP and it is enabled. The external port could be random.</source>
-        <translation type="unfinished">Abre el puerto del cliente de Bitcoin en el router automáticamente. Esto solo funciona cuando el router soporta NAT-PMP y está activo. El puerto externo podría ser elegido al azar.</translation>
+        <source>Automatically open the Particl client port on the router. This only works when your router supports NAT-PMP and it is enabled. The external port could be random.</source>
+        <translation type="unfinished">Abre el puerto del cliente de Particl en el router automáticamente. Esto solo funciona cuando el router soporta NAT-PMP y está activo. El puerto externo podría ser elegido al azar.</translation>
     </message>
     <message>
         <source>Map port using NA&amp;T-PMP</source>
@@ -763,8 +696,8 @@
         <translation type="unfinished">Mostrar la bandeja del sistema.</translation>
     </message>
     <message>
-        <source>Connect to the Bitcoin network through a separate SOCKS5 proxy for Tor onion services.</source>
-        <translation type="unfinished">Conéctese a la red de Bitcoin a través de un proxy SOCKS5 separado para los servicios Tor ocultos.</translation>
+        <source>Connect to the Particl network through a separate SOCKS5 proxy for Tor onion services.</source>
+        <translation type="unfinished">Conéctese a la red de Particl a través de un proxy SOCKS5 separado para los servicios Tor ocultos.</translation>
     </message>
     <message>
         <source>Use separate SOCKS&amp;5 proxy to reach peers via Tor onion services:</source>
@@ -1027,13 +960,8 @@
         <translation type="unfinished">Dirección:</translation>
     </message>
     <message>
-<<<<<<< HEAD
-        <source>The entered address "%1" is not a valid Particl address.</source>
-        <translation>La dirección ingresada "%1" no es una dirección válida de Particl.</translation>
-=======
         <source>Amount:</source>
         <translation type="unfinished">Cuantía:</translation>
->>>>>>> d3bd5410
     </message>
     <message>
         <source>Label:</source>
@@ -1119,13 +1047,8 @@
         <translation type="unfinished">PSBT guardado </translation>
     </message>
     <message>
-<<<<<<< HEAD
-        <source>Particl</source>
-        <translation>Particl</translation>
-=======
         <source>or</source>
         <translation type="unfinished">o</translation>
->>>>>>> d3bd5410
     </message>
     <message>
         <source>Please, review your transaction.</source>
@@ -1139,18 +1062,12 @@
         <source>Total Amount</source>
         <translation type="unfinished">Cantidad total</translation>
     </message>
-<<<<<<< HEAD
-    <message>
-        <source>%1 will download and store a copy of the Particl block chain.</source>
-        <translation>%1 descargará y almacenará una copia de la cadena de bloques de Particl.</translation>
-=======
     <message numerus="yes">
         <source>Estimated to begin confirmation within %n block(s).</source>
         <translation>
             <numerusform />
             <numerusform />
         </translation>
->>>>>>> d3bd5410
     </message>
     <message>
         <source>(no label)</source>
@@ -1164,25 +1081,17 @@
         <translation type="unfinished">Escoger dirección previamente usada</translation>
     </message>
     <message>
-        <source>The fee will be deducted from the amount being sent. The recipient will receive less bitcoins than you enter in the amount field. If multiple recipients are selected, the fee is split equally.</source>
-        <translation type="unfinished">La comisión será deducida de la cantidad enviada. El destinatario recibirá menos bitcoins que la cantidad introducida en el campo Cantidad. Si hay varios destinatarios seleccionados, la comisión será distribuida a partes iguales.</translation>
+        <source>The fee will be deducted from the amount being sent. The recipient will receive less particl than you enter in the amount field. If multiple recipients are selected, the fee is split equally.</source>
+        <translation type="unfinished">La comisión será deducida de la cantidad enviada. El destinatario recibirá menos particl que la cantidad introducida en el campo Cantidad. Si hay varios destinatarios seleccionados, la comisión será distribuida a partes iguales.</translation>
     </message>
     </context>
 <context>
     <name>SignVerifyMessageDialog</name>
     <message>
-        <source>You can sign messages/agreements with your addresses to prove you can receive bitcoins sent to them. Be careful not to sign anything vague or random, as phishing attacks may try to trick you into signing your identity over to them. Only sign fully-detailed statements you agree to.</source>
+        <source>You can sign messages/agreements with your addresses to prove you can receive particl sent to them. Be careful not to sign anything vague or random, as phishing attacks may try to trick you into signing your identity over to them. Only sign fully-detailed statements you agree to.</source>
         <translation type="unfinished">Puedes firmar los mensajes con tus direcciones para demostrar que las posees. Ten cuidado de no firmar cualquier cosa vaga, ya que los ataques de phishing pueden tratar de engañarte firmando tu identidad a través de ellos. Firma solo declaraciones totalmente detalladas con las que estés de acuerdo.</translation>
     </message>
     <message>
-<<<<<<< HEAD
-        <source>Recent transactions may not yet be visible, and therefore your wallet's balance might be incorrect. This information will be correct once your wallet has finished synchronizing with the particl network, as detailed below.</source>
-        <translation>Es posible que las transacciones recientes aún no estén visibles y, por lo tanto, el saldo de su monedero podría ser incorrecto. Esta información será correcta una vez que su monedero haya terminado de sincronizarse con la red particl, como se detalla a continuación.</translation>
-    </message>
-    <message>
-        <source>Attempting to spend particl that are affected by not-yet-displayed transactions will not be accepted by the network.</source>
-        <translation>La red no aceptará intentar gastar particl que se vean afectados por transacciones aún no mostradas.</translation>
-=======
         <source>Choose previously used address</source>
         <translation type="unfinished">Escoger dirección previamente usada</translation>
     </message>
@@ -1195,7 +1104,6 @@
             <numerusform />
             <numerusform />
         </translation>
->>>>>>> d3bd5410
     </message>
     <message>
         <source>watch-only</source>
@@ -1257,17 +1165,12 @@
 <context>
     <name>WalletFrame</name>
     <message>
-<<<<<<< HEAD
-        <source>Open particl URI</source>
-        <translation>Abrir URI de particl</translation>
-=======
         <source>No wallet has been loaded.
 Go to File &gt; Open Wallet to load a wallet.
 - OR -</source>
         <translation type="unfinished">No se ha cargado ningún monedero.
 Vaya a Archivo&gt; Abrir monedero para cargar un monedero.
 - O -</translation>
->>>>>>> d3bd5410
     </message>
     <message>
         <source>Create a new wallet</source>
@@ -1282,255 +1185,7 @@
     </message>
 </context>
 <context>
-<<<<<<< HEAD
-    <name>OptionsDialog</name>
-    <message>
-        <source>Options</source>
-        <translation>Opciones</translation>
-    </message>
-    <message>
-        <source>&amp;Main</source>
-        <translation>&amp;Principal</translation>
-    </message>
-    <message>
-        <source>Automatically start %1 after logging in to the system.</source>
-        <translation>Iniciar automaticamente %1 al encender el sistema.</translation>
-    </message>
-    <message>
-        <source>&amp;Start %1 on system login</source>
-        <translation>&amp; Comience %1 en el inicio de sesión del sistema</translation>
-    </message>
-    <message>
-        <source>Size of &amp;database cache</source>
-        <translation>Tamaño de la memoria caché de la base de datos</translation>
-    </message>
-    <message>
-        <source>Number of script &amp;verification threads</source>
-        <translation>Cantidad de secuencias de comandos y verificación</translation>
-    </message>
-    <message>
-        <source>IP address of the proxy (e.g. IPv4: 127.0.0.1 / IPv6: ::1)</source>
-        <translation>Dirección IP del proxy (ej. IPv4: 127.0.0.1 / IPv6: ::1)</translation>
-    </message>
-    <message>
-        <source>Shows if the supplied default SOCKS5 proxy is used to reach peers via this network type.</source>
-        <translation>Muestra si el proxy SOCKS5 suministrado se utiliza para llegar a los pares a través de este tipo de red.</translation>
-    </message>
-    <message>
-        <source>Hide the icon from the system tray.</source>
-        <translation>Ocultar el icono de la bandeja del sistema.</translation>
-    </message>
-    <message>
-        <source>&amp;Hide tray icon</source>
-        <translation>&amp;Ocultar el icono de la bandeja</translation>
-    </message>
-    <message>
-        <source>Minimize instead of exit the application when the window is closed. When this option is enabled, the application will be closed only after selecting Exit in the menu.</source>
-        <translation>Minimizar en lugar de salir de la aplicación cuando la ventana está cerrada. Cuando se activa esta opción, la aplicación sólo se cerrará después de seleccionar Salir en el menú.</translation>
-    </message>
-    <message>
-        <source>Third party URLs (e.g. a block explorer) that appear in the transactions tab as context menu items. %s in the URL is replaced by transaction hash. Multiple URLs are separated by vertical bar |.</source>
-        <translation>URL de terceros (por ejemplo, un explorador de bloques) que aparecen en la pestaña de transacciones como elementos del menú contextual. %s en la URL se reemplaza por hash de transacción. Varias URL están separadas por una barra vertical |.</translation>
-    </message>
-    <message>
-        <source>Open the %1 configuration file from the working directory.</source>
-        <translation>Abrir el archivo de configuración %1 en el directorio de trabajo.</translation>
-    </message>
-    <message>
-        <source>Open Configuration File</source>
-        <translation>Abrir archivo de configuración</translation>
-    </message>
-    <message>
-        <source>Reset all client options to default.</source>
-        <translation>Restablecer todas las opciones predeterminadas del cliente.</translation>
-    </message>
-    <message>
-        <source>&amp;Reset Options</source>
-        <translation>&amp;Restablecer opciones</translation>
-    </message>
-    <message>
-        <source>&amp;Network</source>
-        <translation>&amp;Red</translation>
-    </message>
-    <message>
-        <source>Disables some advanced features but all blocks will still be fully validated. Reverting this setting requires re-downloading the entire blockchain. Actual disk usage may be somewhat higher.</source>
-        <translation>Desactiva algunas características avanzadas, pero todos los bloques se validarán por completo. Revertir esta configuración requiere volver a descargar toda la blockchain. El uso real del disco puede ser algo mayor.</translation>
-    </message>
-    <message>
-        <source>Prune &amp;block storage to</source>
-        <translation>Podar el almacenamiento de &amp;bloques para</translation>
-    </message>
-    <message>
-        <source>GB</source>
-        <translation>GB</translation>
-    </message>
-    <message>
-        <source>Reverting this setting requires re-downloading the entire blockchain.</source>
-        <translation>Revertir estas configuraciones requiere descargar de nuevo la blockchain entera.</translation>
-    </message>
-    <message>
-        <source>MiB</source>
-        <translation>MiB</translation>
-    </message>
-    <message>
-        <source>(0 = auto, &lt;0 = leave that many cores free)</source>
-        <translation>(0 = auto, &lt;0 = deja estos núcleos libres)</translation>
-    </message>
-    <message>
-        <source>W&amp;allet</source>
-        <translation>C&amp;artera</translation>
-    </message>
-    <message>
-        <source>Expert</source>
-        <translation>Experto</translation>
-    </message>
-    <message>
-        <source>Enable coin &amp;control features</source>
-        <translation>Habilitar características de &amp;Control de Moneda.</translation>
-    </message>
-    <message>
-        <source>If you disable the spending of unconfirmed change, the change from a transaction cannot be used until that transaction has at least one confirmation. This also affects how your balance is computed.</source>
-        <translation>Si deshabilita el gasto de un cambio no confirmado, el cambio de una transacción no se puede usar hasta que esa transacción tenga al menos una confirmación. Esto también afecta a cómo se calcula su saldo.</translation>
-    </message>
-    <message>
-        <source>&amp;Spend unconfirmed change</source>
-        <translation>&amp; Gastar cambio no confirmado</translation>
-    </message>
-    <message>
-        <source>Automatically open the Particl client port on the router. This only works when your router supports UPnP and it is enabled.</source>
-        <translation>Abrir automáticamente el puerto del cliente Particl en el router. Esta opción solo funciona cuando el router admite UPnP y está activado.</translation>
-    </message>
-    <message>
-        <source>Map port using &amp;UPnP</source>
-        <translation>Mapear el puerto usando &amp;UPnP</translation>
-    </message>
-    <message>
-        <source>Accept connections from outside.</source>
-        <translation>Acepta conexiones desde afuera.</translation>
-    </message>
-    <message>
-        <source>Allow incomin&amp;g connections</source>
-        <translation>Permitir conexiones entrantes</translation>
-    </message>
-    <message>
-        <source>Connect to the Particl network through a SOCKS5 proxy.</source>
-        <translation>Conectar a la red de Particl a través de un proxy SOCKS5.</translation>
-    </message>
-    <message>
-        <source>&amp;Connect through SOCKS5 proxy (default proxy):</source>
-        <translation>Conectar a través del proxy SOCKS5 (proxy predeterminado):</translation>
-    </message>
-    <message>
-        <source>Proxy &amp;IP:</source>
-        <translation>Dirección &amp;IP del proxy:</translation>
-    </message>
-    <message>
-        <source>&amp;Port:</source>
-        <translation>&amp;Puerto:</translation>
-    </message>
-    <message>
-        <source>Port of the proxy (e.g. 9050)</source>
-        <translation>Puerto del servidor proxy (ej. 9050)</translation>
-    </message>
-    <message>
-        <source>Used for reaching peers via:</source>
-        <translation>Utilizado para llegar a los compañeros a través de:</translation>
-    </message>
-    <message>
-        <source>IPv4</source>
-        <translation>IPv4</translation>
-    </message>
-    <message>
-        <source>IPv6</source>
-        <translation>IPv6</translation>
-    </message>
-    <message>
-        <source>Tor</source>
-        <translation>Tor</translation>
-    </message>
-    <message>
-        <source>&amp;Window</source>
-        <translation>&amp;Ventana</translation>
-    </message>
-    <message>
-        <source>Show only a tray icon after minimizing the window.</source>
-        <translation>Mostrar solo un icono de sistema después de minimizar la ventana</translation>
-    </message>
-    <message>
-        <source>&amp;Minimize to the tray instead of the taskbar</source>
-        <translation>&amp;Minimizar a la bandeja en vez de a la barra de tareas</translation>
-    </message>
-    <message>
-        <source>M&amp;inimize on close</source>
-        <translation>M&amp;inimizar al cerrar</translation>
-    </message>
-    <message>
-        <source>&amp;Display</source>
-        <translation>&amp;Interfaz</translation>
-    </message>
-    <message>
-        <source>User Interface &amp;language:</source>
-        <translation>I&amp;dioma de la interfaz de usuario</translation>
-    </message>
-    <message>
-        <source>The user interface language can be set here. This setting will take effect after restarting %1.</source>
-        <translation>El idioma de la interfaz de usuario puede establecerse aquí. Esta configuración tendrá efecto después de reiniciar %1.</translation>
-    </message>
-    <message>
-        <source>&amp;Unit to show amounts in:</source>
-        <translation>Mostrar las cantidades en la &amp;unidad:</translation>
-    </message>
-    <message>
-        <source>Choose the default subdivision unit to show in the interface and when sending coins.</source>
-        <translation>Elegir la subdivisión predeterminada para mostrar cantidades en la interfaz y cuando se envían monedas.</translation>
-    </message>
-    <message>
-        <source>Whether to show coin control features or not.</source>
-        <translation>Mostrar o no características de control de moneda</translation>
-    </message>
-    <message>
-        <source>Connect to the Particl network through a separate SOCKS5 proxy for Tor onion services.</source>
-        <translation>Conéctese a la red de Particl a través de un proxy SOCKS5 separado para los servicios Tor ocultos.</translation>
-    </message>
-    <message>
-        <source>Use separate SOCKS&amp;5 proxy to reach peers via Tor onion services:</source>
-        <translation>Usar proxy SOCKS&amp;5 para alcanzar nodos via servicios ocultos Tor:</translation>
-    </message>
-    <message>
-        <source>&amp;Third party transaction URLs</source>
-        <translation>URLs de transacciones de terceros</translation>
-    </message>
-    <message>
-        <source>Options set in this dialog are overridden by the command line or in the configuration file:</source>
-        <translation>Las opciones establecidas en este diálogo serán invalidadas por la línea de comando o en el fichero de configuración:</translation>
-    </message>
-    <message>
-        <source>&amp;OK</source>
-        <translation>&amp;OK</translation>
-    </message>
-    <message>
-        <source>&amp;Cancel</source>
-        <translation>&amp;Cancelar</translation>
-    </message>
-    <message>
-        <source>default</source>
-        <translation>predeterminado</translation>
-    </message>
-    <message>
-        <source>none</source>
-        <translation>ninguno</translation>
-    </message>
-    <message>
-        <source>Confirm options reset</source>
-        <translation>Confirme el restablecimiento de las opciones</translation>
-    </message>
-    <message>
-        <source>Client restart required to activate changes.</source>
-        <translation>Se necesita reiniciar el cliente para activar los cambios.</translation>
-    </message>
-=======
     <name>WalletView</name>
->>>>>>> d3bd5410
     <message>
         <source>&amp;Export</source>
         <translation type="unfinished">&amp;Exportar</translation>
@@ -1561,58 +1216,10 @@
     </message>
     </context>
 <context>
-<<<<<<< HEAD
-    <name>OverviewPage</name>
-    <message>
-        <source>Form</source>
-        <translation>Formulario</translation>
-    </message>
-    <message>
-        <source>The displayed information may be out of date. Your wallet automatically synchronizes with the Particl network after a connection is established, but this process has not completed yet.</source>
-        <translation>La información mostrada puede estar desactualizada. Su monedero se sincroniza automáticamente con la red Particl después de que se haya establecido una conexión, pero este proceso aún no se ha completado.</translation>
-    </message>
-    <message>
-        <source>Watch-only:</source>
-        <translation>Ver-solo:</translation>
-    </message>
-    <message>
-        <source>Available:</source>
-        <translation>Disponible:</translation>
-    </message>
-    <message>
-        <source>Your current spendable balance</source>
-        <translation>Su saldo actual gastable</translation>
-    </message>
-    <message>
-        <source>Pending:</source>
-        <translation>Pendiente:</translation>
-    </message>
-    <message>
-        <source>Total of transactions that have yet to be confirmed, and do not yet count toward the spendable balance</source>
-        <translation>Total de transacciones que deben ser confirmadas y que no cuentan con el saldo disponible necesario.</translation>
-    </message>
-    <message>
-        <source>Immature:</source>
-        <translation>No disponible:</translation>
-    </message>
-    <message>
-        <source>Mined balance that has not yet matured</source>
-        <translation>Saldo recién minado que aún no está disponible.</translation>
-    </message>
-    <message>
-        <source>Balances</source>
-        <translation>Balances</translation>
-    </message>
-    <message>
-        <source>Total:</source>
-        <translation>Total:</translation>
-    </message>
-=======
     <name>bitcoin-core</name>
->>>>>>> d3bd5410
-    <message>
-        <source>%s corrupt. Try using the wallet tool bitcoin-wallet to salvage or restoring a backup.</source>
-        <translation type="unfinished">%s corrupto. Intente utilizar la monedero herramienta de bitcoin-monedero para salvar o restaurar una copia de seguridad.</translation>
+    <message>
+        <source>%s corrupt. Try using the wallet tool particl-wallet to salvage or restoring a backup.</source>
+        <translation type="unfinished">%s corrupto. Intente utilizar la monedero herramienta de particl-monedero para salvar o restaurar una copia de seguridad.</translation>
     </message>
     <message>
         <source>More than one onion bind address is provided. Using %s for the automatically created Tor onion service.</source>
@@ -1726,2420 +1333,5 @@
         <source>Verifying wallet(s)…</source>
         <translation type="unfinished">Verificando monedero(s)...</translation>
     </message>
-<<<<<<< HEAD
-    <message>
-        <source>Total Amount</source>
-        <translation>Monto total</translation>
-    </message>
-    <message>
-        <source>or</source>
-        <translation>o</translation>
-    </message>
-    <message>
-        <source>Transaction has %1 unsigned inputs.</source>
-        <translation>La transacción tiene %1 entradas no firmadas.</translation>
-    </message>
-    <message>
-        <source>Transaction is missing some information about inputs.</source>
-        <translation>Le falta alguna información sobre entradas a la transacción.</translation>
-    </message>
-    <message>
-        <source>Transaction still needs signature(s).</source>
-        <translation>La transacción aún necesita firma(s).</translation>
-    </message>
-    <message>
-        <source>(But this wallet cannot sign transactions.)</source>
-        <translation>(Este monedero no puede firmar transacciones.)</translation>
-    </message>
-    <message>
-        <source>(But this wallet does not have the right keys.)</source>
-        <translation>(Este monedero no tiene las claves adecuadas.)</translation>
-    </message>
-    <message>
-        <source>Transaction is fully signed and ready for broadcast.</source>
-        <translation>La transacción se ha firmado correctamente y está lista para difundirse.</translation>
-    </message>
-    <message>
-        <source>Transaction status is unknown.</source>
-        <translation>El estatus de la transacción es desconocido.</translation>
-    </message>
-</context>
-<context>
-    <name>PaymentServer</name>
-    <message>
-        <source>Payment request error</source>
-        <translation>Error de solicitud de pago</translation>
-    </message>
-    <message>
-        <source>Cannot start particl: click-to-pay handler</source>
-        <translation>No se puede iniciar Particl: controlador de clic para pagar</translation>
-    </message>
-    <message>
-        <source>URI handling</source>
-        <translation>Manejo de URI</translation>
-    </message>
-    <message>
-        <source>'particl://' is not a valid URI. Use 'particl:' instead.</source>
-        <translation>'particl: //' no es un URI válido. Use 'particl:' en su lugar.</translation>
-    </message>
-    <message>
-        <source>Cannot process payment request because BIP70 is not supported.</source>
-        <translation>No se puede procesar la solicitud de pago debido a que no se ha incluido el soporte de BIP70.</translation>
-    </message>
-    <message>
-        <source>Due to widespread security flaws in BIP70 it's strongly recommended that any merchant instructions to switch wallets be ignored.</source>
-        <translation>Debido a fallos de seguridad conocidos en BIP70 se recomienda encarecidamente que se ignore cualquier instrucción sobre el intercambio de monederos.</translation>
-    </message>
-    <message>
-        <source>If you are receiving this error you should request the merchant provide a BIP21 compatible URI.</source>
-        <translation>Si está recibiendo este error debería solicitar al comerciante que le proporcione una URI compatible con BIP21</translation>
-    </message>
-    <message>
-        <source>Invalid payment address %1</source>
-        <translation>Dirección de pago inválida %1</translation>
-    </message>
-    <message>
-        <source>URI cannot be parsed! This can be caused by an invalid Particl address or malformed URI parameters.</source>
-        <translation>¡No se puede interpretar la URI! Esto puede deberse a una dirección Particl inválida o a parámetros de URI mal formados.</translation>
-    </message>
-    <message>
-        <source>Payment request file handling</source>
-        <translation>Manejo de archivos de solicitud de pago</translation>
-    </message>
-</context>
-<context>
-    <name>PeerTableModel</name>
-    <message>
-        <source>User Agent</source>
-        <translation>Agente de usuario</translation>
-    </message>
-    <message>
-        <source>Node/Service</source>
-        <translation>Nodo / Servicio</translation>
-    </message>
-    <message>
-        <source>NodeId</source>
-        <translation>NodeId</translation>
-    </message>
-    <message>
-        <source>Ping</source>
-        <translation>Ping</translation>
-    </message>
-    <message>
-        <source>Sent</source>
-        <translation>Enviado</translation>
-    </message>
-    <message>
-        <source>Received</source>
-        <translation>Recibido</translation>
-    </message>
-</context>
-<context>
-    <name>QObject</name>
-    <message>
-        <source>Amount</source>
-        <translation>Cantidad</translation>
-    </message>
-    <message>
-        <source>Enter a Particl address (e.g. %1)</source>
-        <translation>Ingrese una dirección de Particl (por ejemplo, %1)</translation>
-    </message>
-    <message>
-        <source>%1 d</source>
-        <translation>%1 d</translation>
-    </message>
-    <message>
-        <source>%1 h</source>
-        <translation>%1 h</translation>
-    </message>
-    <message>
-        <source>%1 m</source>
-        <translation>%1 m</translation>
-    </message>
-    <message>
-        <source>%1 s</source>
-        <translation>%1 s</translation>
-    </message>
-    <message>
-        <source>None</source>
-        <translation>Ninguno</translation>
-    </message>
-    <message>
-        <source>N/A</source>
-        <translation>N/D</translation>
-    </message>
-    <message>
-        <source>%1 ms</source>
-        <translation>%1 ms</translation>
-    </message>
-    <message numerus="yes">
-        <source>%n second(s)</source>
-        <translation><numerusform>%n segundos</numerusform><numerusform>%n segundos</numerusform></translation>
-    </message>
-    <message numerus="yes">
-        <source>%n minute(s)</source>
-        <translation><numerusform>%n minutos</numerusform><numerusform>%n minutos</numerusform></translation>
-    </message>
-    <message numerus="yes">
-        <source>%n hour(s)</source>
-        <translation><numerusform>%n horas</numerusform><numerusform>%n horas</numerusform></translation>
-    </message>
-    <message numerus="yes">
-        <source>%n day(s)</source>
-        <translation><numerusform>%n días </numerusform><numerusform>%n días </numerusform></translation>
-    </message>
-    <message numerus="yes">
-        <source>%n week(s)</source>
-        <translation><numerusform>%n semanas</numerusform><numerusform>%n semanas</numerusform></translation>
-    </message>
-    <message>
-        <source>%1 and %2</source>
-        <translation>%1 y %2</translation>
-    </message>
-    <message numerus="yes">
-        <source>%n year(s)</source>
-        <translation><numerusform>%n años</numerusform><numerusform>%n años</numerusform></translation>
-    </message>
-    <message>
-        <source>%1 B</source>
-        <translation>%1 B</translation>
-    </message>
-    <message>
-        <source>%1 KB</source>
-        <translation>%1 KB</translation>
-    </message>
-    <message>
-        <source>%1 MB</source>
-        <translation>%1 MB</translation>
-    </message>
-    <message>
-        <source>%1 GB</source>
-        <translation>%1 GB</translation>
-    </message>
-    <message>
-        <source>Error: Specified data directory "%1" does not exist.</source>
-        <translation>Error: El directorio de datos especificado "%1" no existe.</translation>
-    </message>
-    <message>
-        <source>Error: Cannot parse configuration file: %1.</source>
-        <translation>Error: No se puede analizar/parsear el archivo de configuración: %1.</translation>
-    </message>
-    <message>
-        <source>Error: %1</source>
-        <translation>Error: %1</translation>
-    </message>
-    <message>
-        <source>%1 didn't yet exit safely...</source>
-        <translation>%1 aún no salió de forma segura ...</translation>
-    </message>
-    <message>
-        <source>unknown</source>
-        <translation>desconocido</translation>
-    </message>
-</context>
-<context>
-    <name>QRImageWidget</name>
-    <message>
-        <source>&amp;Save Image...</source>
-        <translation>Guardar Imagen...</translation>
-    </message>
-    <message>
-        <source>&amp;Copy Image</source>
-        <translation>Copiar imagen</translation>
-    </message>
-    <message>
-        <source>Resulting URI too long, try to reduce the text for label / message.</source>
-        <translation>URI resultante demasiado larga. Intente reducir el texto de la etiqueta / mensaje.</translation>
-    </message>
-    <message>
-        <source>Error encoding URI into QR Code.</source>
-        <translation>Error al codificar la URI en el código QR.</translation>
-    </message>
-    <message>
-        <source>QR code support not available.</source>
-        <translation>Soporte de código QR no disponible.</translation>
-    </message>
-    <message>
-        <source>Save QR Code</source>
-        <translation>Guardar código QR</translation>
-    </message>
-    <message>
-        <source>PNG Image (*.png)</source>
-        <translation>Imagen PNG (*.png)</translation>
-    </message>
-</context>
-<context>
-    <name>RPCConsole</name>
-    <message>
-        <source>N/A</source>
-        <translation>N/D</translation>
-    </message>
-    <message>
-        <source>Client version</source>
-        <translation>Versión del cliente</translation>
-    </message>
-    <message>
-        <source>&amp;Information</source>
-        <translation>Información</translation>
-    </message>
-    <message>
-        <source>General</source>
-        <translation>General</translation>
-    </message>
-    <message>
-        <source>Using BerkeleyDB version</source>
-        <translation>Usando la versión BerkeleyDB</translation>
-    </message>
-    <message>
-        <source>Datadir</source>
-        <translation>Datadir</translation>
-    </message>
-    <message>
-        <source>To specify a non-default location of the data directory use the '%1' option.</source>
-        <translation>Para especificar una ubicación distinta a la ubicación por defecto del directorio de datos, use la opción '%1'.</translation>
-    </message>
-    <message>
-        <source>Blocksdir</source>
-        <translation>Blocksdir</translation>
-    </message>
-    <message>
-        <source>To specify a non-default location of the blocks directory use the '%1' option.</source>
-        <translation>Para especificar una ubicación distinta a la ubicación por defecto del directorio de bloques, use la opción '%1'.</translation>
-    </message>
-    <message>
-        <source>Startup time</source>
-        <translation>Hora de inicio</translation>
-    </message>
-    <message>
-        <source>Network</source>
-        <translation>Red</translation>
-    </message>
-    <message>
-        <source>Name</source>
-        <translation>Nombre</translation>
-    </message>
-    <message>
-        <source>Number of connections</source>
-        <translation>Número de conexiones</translation>
-    </message>
-    <message>
-        <source>Block chain</source>
-        <translation>Cadena de bloques</translation>
-    </message>
-    <message>
-        <source>Memory Pool</source>
-        <translation>Grupo de memoria</translation>
-    </message>
-    <message>
-        <source>Current number of transactions</source>
-        <translation>Número actual de transacciones</translation>
-    </message>
-    <message>
-        <source>Memory usage</source>
-        <translation>Uso de memoria</translation>
-    </message>
-    <message>
-        <source>Wallet: </source>
-        <translation>Monedero:</translation>
-    </message>
-    <message>
-        <source>(none)</source>
-        <translation>(ninguno)</translation>
-    </message>
-    <message>
-        <source>&amp;Reset</source>
-        <translation>Reiniciar</translation>
-    </message>
-    <message>
-        <source>Received</source>
-        <translation>Recibido</translation>
-    </message>
-    <message>
-        <source>Sent</source>
-        <translation>Enviado</translation>
-    </message>
-    <message>
-        <source>&amp;Peers</source>
-        <translation>Pares</translation>
-    </message>
-    <message>
-        <source>Banned peers</source>
-        <translation>Pares prohibidos</translation>
-    </message>
-    <message>
-        <source>Select a peer to view detailed information.</source>
-        <translation>Seleccione un par para ver información detallada.</translation>
-    </message>
-    <message>
-        <source>Direction</source>
-        <translation>Dirección</translation>
-    </message>
-    <message>
-        <source>Version</source>
-        <translation>Versión</translation>
-    </message>
-    <message>
-        <source>Starting Block</source>
-        <translation>Bloque de inicio</translation>
-    </message>
-    <message>
-        <source>Synced Headers</source>
-        <translation>Encabezados sincronizados</translation>
-    </message>
-    <message>
-        <source>Synced Blocks</source>
-        <translation>Bloques sincronizados</translation>
-    </message>
-    <message>
-        <source>The mapped Autonomous System used for diversifying peer selection.</source>
-        <translation>El Sistema Autónomo mapeado utilizado para la selección diversificada de participantes.</translation>
-    </message>
-    <message>
-        <source>Mapped AS</source>
-        <translation>SA Mapeado</translation>
-    </message>
-    <message>
-        <source>User Agent</source>
-        <translation>Agente de usuario</translation>
-    </message>
-    <message>
-        <source>Node window</source>
-        <translation>Ventana de nodo</translation>
-    </message>
-    <message>
-        <source>Current block height</source>
-        <translation>Altura del bloque actual</translation>
-    </message>
-    <message>
-        <source>Open the %1 debug log file from the current data directory. This can take a few seconds for large log files.</source>
-        <translation>Abrir el archivo de depuración %1 desde el directorio de datos actual. Puede tardar unos segundos para ficheros de gran tamaño.</translation>
-    </message>
-    <message>
-        <source>Decrease font size</source>
-        <translation>Disminuir tamaño de letra</translation>
-    </message>
-    <message>
-        <source>Increase font size</source>
-        <translation>Aumentar el tamaño de la fuente</translation>
-    </message>
-    <message>
-        <source>Permissions</source>
-        <translation>Permisos</translation>
-    </message>
-    <message>
-        <source>Services</source>
-        <translation>Servicios</translation>
-    </message>
-    <message>
-        <source>Connection Time</source>
-        <translation>Tiempo de conexión</translation>
-    </message>
-    <message>
-        <source>Last Send</source>
-        <translation>Último envío</translation>
-    </message>
-    <message>
-        <source>Last Receive</source>
-        <translation>Última recepción</translation>
-    </message>
-    <message>
-        <source>Ping Time</source>
-        <translation>Tiempo Ping</translation>
-    </message>
-    <message>
-        <source>The duration of a currently outstanding ping.</source>
-        <translation>La duración de un ping actualmente pendiente.</translation>
-    </message>
-    <message>
-        <source>Ping Wait</source>
-        <translation>Ping en espera</translation>
-    </message>
-    <message>
-        <source>Min Ping</source>
-        <translation>Min Ping</translation>
-    </message>
-    <message>
-        <source>Time Offset</source>
-        <translation>Desplazamiento de tiempo</translation>
-    </message>
-    <message>
-        <source>Last block time</source>
-        <translation>Hora del último bloque</translation>
-    </message>
-    <message>
-        <source>&amp;Open</source>
-        <translation>&amp;Abrir</translation>
-    </message>
-    <message>
-        <source>&amp;Console</source>
-        <translation>&amp;Consola</translation>
-    </message>
-    <message>
-        <source>&amp;Network Traffic</source>
-        <translation>&amp;Tráfico de Red</translation>
-    </message>
-    <message>
-        <source>Totals</source>
-        <translation>Total:</translation>
-    </message>
-    <message>
-        <source>In:</source>
-        <translation>Dentro:</translation>
-    </message>
-    <message>
-        <source>Out:</source>
-        <translation>Fuera:</translation>
-    </message>
-    <message>
-        <source>Debug log file</source>
-        <translation>Archivo de registro de depuración</translation>
-    </message>
-    <message>
-        <source>Clear console</source>
-        <translation>Borrar consola</translation>
-    </message>
-    <message>
-        <source>1 &amp;hour</source>
-        <translation>1 hora</translation>
-    </message>
-    <message>
-        <source>1 &amp;day</source>
-        <translation>1 día</translation>
-    </message>
-    <message>
-        <source>1 &amp;week</source>
-        <translation>1 semana</translation>
-    </message>
-    <message>
-        <source>1 &amp;year</source>
-        <translation>1 año</translation>
-    </message>
-    <message>
-        <source>&amp;Disconnect</source>
-        <translation>Desconectar</translation>
-    </message>
-    <message>
-        <source>Ban for</source>
-        <translation>Prohibición de</translation>
-    </message>
-    <message>
-        <source>&amp;Unban</source>
-        <translation>&amp;Desbloquear</translation>
-    </message>
-    <message>
-        <source>Welcome to the %1 RPC console.</source>
-        <translation>Bienvenido a la consola %1 RPC.</translation>
-    </message>
-    <message>
-        <source>Use up and down arrows to navigate history, and %1 to clear screen.</source>
-        <translation>Use las flechas hacia arriba y hacia abajo para navegar por el historial, y %1 para borrar la pantalla.</translation>
-    </message>
-    <message>
-        <source>Type %1 for an overview of available commands.</source>
-        <translation>Escriba %1 para obtener una descripción general de los comandos disponibles.</translation>
-    </message>
-    <message>
-        <source>For more information on using this console type %1.</source>
-        <translation>Para obtener más información sobre el uso de esta consola, escriba %1.</translation>
-    </message>
-    <message>
-        <source>WARNING: Scammers have been active, telling users to type commands here, stealing their wallet contents. Do not use this console without fully understanding the ramifications of a command.</source>
-        <translation>ADVERTENCIA: los estafadores han estado activos pidiendo a los usuarios que escriban comandos aquí, robando el contenido de su monedero. No use esta consola sin entender completamente las ramificaciones de un comando.</translation>
-    </message>
-    <message>
-        <source>Network activity disabled</source>
-        <translation>Actividad de red deshabilitada</translation>
-    </message>
-    <message>
-        <source>Executing command without any wallet</source>
-        <translation>Ejecutar comando sin monedero</translation>
-    </message>
-    <message>
-        <source>Executing command using "%1" wallet</source>
-        <translation>Ejecutar comando usando "%1" monedero</translation>
-    </message>
-    <message>
-        <source>(node id: %1)</source>
-        <translation>(ID de nodo: %1)</translation>
-    </message>
-    <message>
-        <source>via %1</source>
-        <translation>a través de %1</translation>
-    </message>
-    <message>
-        <source>never</source>
-        <translation>nunca </translation>
-    </message>
-    <message>
-        <source>Inbound</source>
-        <translation>Entrante</translation>
-    </message>
-    <message>
-        <source>Outbound</source>
-        <translation>Salida</translation>
-    </message>
-    <message>
-        <source>Unknown</source>
-        <translation>Desconocido</translation>
-    </message>
-</context>
-<context>
-    <name>ReceiveCoinsDialog</name>
-    <message>
-        <source>&amp;Amount:</source>
-        <translation>Cantidad</translation>
-    </message>
-    <message>
-        <source>&amp;Label:</source>
-        <translation>&amp;Etiqueta:</translation>
-    </message>
-    <message>
-        <source>&amp;Message:</source>
-        <translation>Mensaje:</translation>
-    </message>
-    <message>
-        <source>An optional message to attach to the payment request, which will be displayed when the request is opened. Note: The message will not be sent with the payment over the Particl network.</source>
-        <translation>Mensaje opcional para agregar a la solicitud de pago, el cual será mostrado cuando la solicitud esté abierta. Nota: El mensaje no se enviará con el pago a través de la red de Particl.</translation>
-    </message>
-    <message>
-        <source>An optional label to associate with the new receiving address.</source>
-        <translation>Una etiqueta opcional para asociar con la nueva dirección de recepción</translation>
-    </message>
-    <message>
-        <source>Use this form to request payments. All fields are &lt;b&gt;optional&lt;/b&gt;.</source>
-        <translation>Use este formulario para la solicitud de pagos. Todos los campos son &lt;b&gt;opcionales&lt;/b&gt;</translation>
-    </message>
-    <message>
-        <source>An optional amount to request. Leave this empty or zero to not request a specific amount.</source>
-        <translation>Monto opcional a solicitar. Dejarlo vacío o en cero para no solicitar un monto específico.</translation>
-    </message>
-    <message>
-        <source>An optional label to associate with the new receiving address (used by you to identify an invoice).  It is also attached to the payment request.</source>
-        <translation>Etiqueta opcional para asociar con la nueva dirección de recepción (utilizado por ti para identificar una factura). También esta asociado a la solicitud de pago.</translation>
-    </message>
-    <message>
-        <source>An optional message that is attached to the payment request and may be displayed to the sender.</source>
-        <translation>Mensaje opcional asociado a la solicitud de pago que podría ser presentado al remitente </translation>
-    </message>
-    <message>
-        <source>&amp;Create new receiving address</source>
-        <translation>Crear nueva dirección para recepción</translation>
-    </message>
-    <message>
-        <source>Clear all fields of the form.</source>
-        <translation>Limpiar todos los campos del formulario</translation>
-    </message>
-    <message>
-        <source>Clear</source>
-        <translation>Limpiar</translation>
-    </message>
-    <message>
-        <source>Native segwit addresses (aka Bech32 or BIP-173) reduce your transaction fees later on and offer better protection against typos, but old wallets don't support them. When unchecked, an address compatible with older wallets will be created instead.</source>
-        <translation>Las direcciones segwit nativas (también conocidas como Bech32 o BIP-173) reducen las comisiones de transacción más adelante y ofrecen una mejor protección contra errores tipográficos, pero los monederos antiguos no las admiten. Cuando no está marcada, se creará una dirección compatible con monederos más antiguos.</translation>
-    </message>
-    <message>
-        <source>Generate native segwit (Bech32) address</source>
-        <translation>Generar dirección segwit nativa (Bech32)</translation>
-    </message>
-    <message>
-        <source>Requested payments history</source>
-        <translation>Historial de pagos solicitado</translation>
-    </message>
-    <message>
-        <source>Show the selected request (does the same as double clicking an entry)</source>
-        <translation>Muestra la petición seleccionada (También doble clic)</translation>
-    </message>
-    <message>
-        <source>Show</source>
-        <translation>Mostrar</translation>
-    </message>
-    <message>
-        <source>Remove the selected entries from the list</source>
-        <translation>Eliminar de la lista las direcciones actualmente seleccionadas.</translation>
-    </message>
-    <message>
-        <source>Remove</source>
-        <translation>Eliminar</translation>
-    </message>
-    <message>
-        <source>Copy URI</source>
-        <translation>Copiar URI</translation>
-    </message>
-    <message>
-        <source>Copy label</source>
-        <translation>Copiar etiqueta</translation>
-    </message>
-    <message>
-        <source>Copy message</source>
-        <translation>Copiar mensaje</translation>
-    </message>
-    <message>
-        <source>Copy amount</source>
-        <translation>Copiar cantidad</translation>
-    </message>
-    <message>
-        <source>Could not unlock wallet.</source>
-        <translation>No se pudo desbloquear el monedero.</translation>
-    </message>
-    <message>
-        <source>Could not generate new %1 address</source>
-        <translation>No se ha podido generar una nueva dirección %1</translation>
-    </message>
-</context>
-<context>
-    <name>ReceiveRequestDialog</name>
-    <message>
-        <source>Request payment to ...</source>
-        <translation>Solicitar pago a...</translation>
-    </message>
-    <message>
-        <source>Address:</source>
-        <translation>Dirección:</translation>
-    </message>
-    <message>
-        <source>Amount:</source>
-        <translation>Cantidad:</translation>
-    </message>
-    <message>
-        <source>Label:</source>
-        <translation>Etiqueta:</translation>
-    </message>
-    <message>
-        <source>Message:</source>
-        <translation>Mensaje:</translation>
-    </message>
-    <message>
-        <source>Wallet:</source>
-        <translation>Monedero:</translation>
-    </message>
-    <message>
-        <source>Copy &amp;URI</source>
-        <translation>Copiar &amp;URI</translation>
-    </message>
-    <message>
-        <source>Copy &amp;Address</source>
-        <translation>Copiar &amp;Dirección</translation>
-    </message>
-    <message>
-        <source>&amp;Save Image...</source>
-        <translation>Guardar Imagen...</translation>
-    </message>
-    <message>
-        <source>Request payment to %1</source>
-        <translation>Solicitar pago a %1</translation>
-    </message>
-    <message>
-        <source>Payment information</source>
-        <translation>Información del pago</translation>
-    </message>
-</context>
-<context>
-    <name>RecentRequestsTableModel</name>
-    <message>
-        <source>Date</source>
-        <translation>Fecha</translation>
-    </message>
-    <message>
-        <source>Label</source>
-        <translation>Etiqueta</translation>
-    </message>
-    <message>
-        <source>Message</source>
-        <translation>Mensaje</translation>
-    </message>
-    <message>
-        <source>(no label)</source>
-        <translation>(sin etiqueta)</translation>
-    </message>
-    <message>
-        <source>(no message)</source>
-        <translation>(sin mensaje)</translation>
-    </message>
-    <message>
-        <source>(no amount requested)</source>
-        <translation>(no existe monto solicitado)</translation>
-    </message>
-    <message>
-        <source>Requested</source>
-        <translation>Solicitado</translation>
-    </message>
-</context>
-<context>
-    <name>SendCoinsDialog</name>
-    <message>
-        <source>Send Coins</source>
-        <translation>Enviar monedas</translation>
-    </message>
-    <message>
-        <source>Coin Control Features</source>
-        <translation>Características de control de la moneda</translation>
-    </message>
-    <message>
-        <source>Inputs...</source>
-        <translation>Entradas...</translation>
-    </message>
-    <message>
-        <source>automatically selected</source>
-        <translation>Seleccionado automaticamente</translation>
-    </message>
-    <message>
-        <source>Insufficient funds!</source>
-        <translation>¡Fondos insuficientes!</translation>
-    </message>
-    <message>
-        <source>Quantity:</source>
-        <translation>Cantidad:</translation>
-    </message>
-    <message>
-        <source>Bytes:</source>
-        <translation>Bytes:</translation>
-    </message>
-    <message>
-        <source>Amount:</source>
-        <translation>Cuantía:</translation>
-    </message>
-    <message>
-        <source>Fee:</source>
-        <translation>Comisión:</translation>
-    </message>
-    <message>
-        <source>After Fee:</source>
-        <translation>Después de la comisión:</translation>
-    </message>
-    <message>
-        <source>Change:</source>
-        <translation>Cambio:</translation>
-    </message>
-    <message>
-        <source>If this is activated, but the change address is empty or invalid, change will be sent to a newly generated address.</source>
-        <translation>Si se activa, pero la dirección de cambio está vacía o es inválida, las monedas serán enviadas a una nueva dirección generada.</translation>
-    </message>
-    <message>
-        <source>Custom change address</source>
-        <translation>Dirección de cambio personalizada.</translation>
-    </message>
-    <message>
-        <source>Transaction Fee:</source>
-        <translation>Comisión por transacción: </translation>
-    </message>
-    <message>
-        <source>Choose...</source>
-        <translation>Seleccione</translation>
-    </message>
-    <message>
-        <source>Using the fallbackfee can result in sending a transaction that will take several hours or days (or never) to confirm. Consider choosing your fee manually or wait until you have validated the complete chain.</source>
-        <translation>Si utiliza la comisión por defecto, la transacción puede tardar varias horas o incluso días (o nunca) en confirmar. Considere elegir la comisión de forma manual o espere hasta que se haya validado completamente la cadena.</translation>
-    </message>
-    <message>
-        <source>Warning: Fee estimation is currently not possible.</source>
-        <translation>Advertencia: En este momento no se puede estimar la comisión.</translation>
-    </message>
-    <message>
-        <source>Specify a custom fee per kB (1,000 bytes) of the transaction's virtual size.
-
-Note:  Since the fee is calculated on a per-byte basis, a fee of "100 satoshis per kB" for a transaction size of 500 bytes (half of 1 kB) would ultimately yield a fee of only 50 satoshis.</source>
-        <translation>Especifique una comisión personalizada por kB (1,000 bytes) del tamaño virtual de la transacción.
-
-Nota: Dado que la comisión se calcula por byte, una comisión de "100 satoshis por kB" para un tamaño de transacción de 500 bytes (la mitad de 1 kB) finalmente generará una comisión de solo 50 satoshis.</translation>
-    </message>
-    <message>
-        <source>per kilobyte</source>
-        <translation>por kilobyte</translation>
-    </message>
-    <message>
-        <source>Hide</source>
-        <translation>Ocultar</translation>
-    </message>
-    <message>
-        <source>Recommended:</source>
-        <translation>Recomendado:</translation>
-    </message>
-    <message>
-        <source>Custom:</source>
-        <translation>Personalizado:</translation>
-    </message>
-    <message>
-        <source>(Smart fee not initialized yet. This usually takes a few blocks...)</source>
-        <translation>(Aún no se ha inicializado la Comisión Inteligente. Esto generalmente tarda pocos bloques...)</translation>
-    </message>
-    <message>
-        <source>Send to multiple recipients at once</source>
-        <translation>Enviar a múltiples destinatarios de una vez</translation>
-    </message>
-    <message>
-        <source>Add &amp;Recipient</source>
-        <translation>Añadir &amp;destinatario</translation>
-    </message>
-    <message>
-        <source>Clear all fields of the form.</source>
-        <translation>Limpiar todos los campos del formulario</translation>
-    </message>
-    <message>
-        <source>Dust:</source>
-        <translation>Polvo:</translation>
-    </message>
-    <message>
-        <source>Hide transaction fee settings</source>
-        <translation>Esconder ajustes de tarifas de transacción</translation>
-    </message>
-    <message>
-        <source>When there is less transaction volume than space in the blocks, miners as well as relaying nodes may enforce a minimum fee. Paying only this minimum fee is just fine, but be aware that this can result in a never confirming transaction once there is more demand for particl transactions than the network can process.</source>
-        <translation>Cuando hay menos volumen de transacciones que espacio en los bloques, los mineros y los nodos de retransmisión pueden imponer una comisión mínima. Pagar solo esta comisión mínima está bien, pero tenga en cuenta que esto puede resultar en una transacción nunca confirmada una vez que haya más demanda de transacciones de Particl de la que la red puede procesar.</translation>
-    </message>
-    <message>
-        <source>A too low fee might result in a never confirming transaction (read the tooltip)</source>
-        <translation>Una comisión muy pequeña puede derivar en una transacción que nunca será confirmada (leer herramientas de información).</translation>
-    </message>
-    <message>
-        <source>Confirmation time target:</source>
-        <translation>Objetivo de tiempo de confirmación</translation>
-    </message>
-    <message>
-        <source>Enable Replace-By-Fee</source>
-        <translation>Habilitar Replace-By-Fee</translation>
-    </message>
-    <message>
-        <source>With Replace-By-Fee (BIP-125) you can increase a transaction's fee after it is sent. Without this, a higher fee may be recommended to compensate for increased transaction delay risk.</source>
-        <translation>Con Replace-By-Fee (BIP-125) puede incrementar la comisión después de haber enviado la transacción. Si no utiliza esto, se recomienda que añada una comisión mayor para compensar el riesgo adicional de que la transacción se retrase.</translation>
-    </message>
-    <message>
-        <source>Clear &amp;All</source>
-        <translation>Limpiar &amp;todo</translation>
-    </message>
-    <message>
-        <source>Balance:</source>
-        <translation>Saldo:</translation>
-    </message>
-    <message>
-        <source>Confirm the send action</source>
-        <translation>Confirmar el envío</translation>
-    </message>
-    <message>
-        <source>S&amp;end</source>
-        <translation>&amp;Enviar</translation>
-    </message>
-    <message>
-        <source>Copy quantity</source>
-        <translation>Copiar cantidad</translation>
-    </message>
-    <message>
-        <source>Copy amount</source>
-        <translation>Copiar cantidad</translation>
-    </message>
-    <message>
-        <source>Copy fee</source>
-        <translation>Copiar comisión</translation>
-    </message>
-    <message>
-        <source>Copy after fee</source>
-        <translation>Copiar después de la comisión</translation>
-    </message>
-    <message>
-        <source>Copy bytes</source>
-        <translation>Copiar bytes</translation>
-    </message>
-    <message>
-        <source>Copy dust</source>
-        <translation>Copiar polvo</translation>
-    </message>
-    <message>
-        <source>Copy change</source>
-        <translation>Copiar cambio</translation>
-    </message>
-    <message>
-        <source>%1 (%2 blocks)</source>
-        <translation>%1 (%2 bloques)</translation>
-    </message>
-    <message>
-        <source>Cr&amp;eate Unsigned</source>
-        <translation>Cr&amp;ear sin firmar</translation>
-    </message>
-    <message>
-        <source> from wallet '%1'</source>
-        <translation>desde el monedero %1</translation>
-    </message>
-    <message>
-        <source>%1 to '%2'</source>
-        <translation>%1 a %2</translation>
-    </message>
-    <message>
-        <source>%1 to %2</source>
-        <translation>%1 a %2</translation>
-    </message>
-    <message>
-        <source>Do you want to draft this transaction?</source>
-        <translation>¿Desea preparar esta transacción?</translation>
-    </message>
-    <message>
-        <source>Are you sure you want to send?</source>
-        <translation>¿Seguro que quiere enviar?</translation>
-    </message>
-    <message>
-        <source>Create Unsigned</source>
-        <translation>Crear sin firmar</translation>
-    </message>
-    <message>
-        <source>Save Transaction Data</source>
-        <translation>Guardar datos de la transacción</translation>
-    </message>
-    <message>
-        <source>Partially Signed Transaction (Binary) (*.psbt)</source>
-        <translation>Transacción firmaa de manera parcial (Binaria) (*.psbt)</translation>
-    </message>
-    <message>
-        <source>PSBT saved</source>
-        <translation>PSBT guardado </translation>
-    </message>
-    <message>
-        <source>or</source>
-        <translation>o</translation>
-    </message>
-    <message>
-        <source>You can increase the fee later (signals Replace-By-Fee, BIP-125).</source>
-        <translation>Puede incrementar la comisión más tarde (use Replace-By-Fee, BIP-125).</translation>
-    </message>
-    <message>
-        <source>Please, review your transaction.</source>
-        <translation>Por favor, revise su transacción.</translation>
-    </message>
-    <message>
-        <source>Transaction fee</source>
-        <translation>Comisión por transacción. </translation>
-    </message>
-    <message>
-        <source>Not signalling Replace-By-Fee, BIP-125.</source>
-        <translation>No usa Replace-By-Fee, BIP-125.</translation>
-    </message>
-    <message>
-        <source>Total Amount</source>
-        <translation>Monto total</translation>
-    </message>
-    <message>
-        <source>To review recipient list click "Show Details..."</source>
-        <translation>Para ver la lista de receptores haga clic en "Mostrar detalles"</translation>
-    </message>
-    <message>
-        <source>Confirm send coins</source>
-        <translation>Confirmar el envío de monedas</translation>
-    </message>
-    <message>
-        <source>Confirm transaction proposal</source>
-        <translation>Confirme la propuesta de transaccion</translation>
-    </message>
-    <message>
-        <source>Send</source>
-        <translation>Enviar</translation>
-    </message>
-    <message>
-        <source>Watch-only balance:</source>
-        <translation>Visualización unicamente balance:</translation>
-    </message>
-    <message>
-        <source>The recipient address is not valid. Please recheck.</source>
-        <translation>La dirección de envío no es válida. Por favor, revísela.</translation>
-    </message>
-    <message>
-        <source>The amount to pay must be larger than 0.</source>
-        <translation>La cantidad a pagar tiene que ser mayor que 0.</translation>
-    </message>
-    <message>
-        <source>The amount exceeds your balance.</source>
-        <translation>El monto sobrepasa su saldo.</translation>
-    </message>
-    <message>
-        <source>The total exceeds your balance when the %1 transaction fee is included.</source>
-        <translation>El total sobrepasa su saldo cuando se incluyen %1 como comisión por transacción.</translation>
-    </message>
-    <message>
-        <source>Duplicate address found: addresses should only be used once each.</source>
-        <translation>Dirección duplicada encontrada: las direcciones sólo deberían ser utilizadas una vez.</translation>
-    </message>
-    <message>
-        <source>Transaction creation failed!</source>
-        <translation>¡Fallo al crear la transacción!</translation>
-    </message>
-    <message>
-        <source>A fee higher than %1 is considered an absurdly high fee.</source>
-        <translation>Una comisión mayor que %1 se considera una comisión absurdamente alta.</translation>
-    </message>
-    <message>
-        <source>Payment request expired.</source>
-        <translation>Solicitud de pago caducada.</translation>
-    </message>
-    <message numerus="yes">
-        <source>Estimated to begin confirmation within %n block(s).</source>
-        <translation><numerusform>Estimado para empezar la confirmación dentro de %n bloque.</numerusform><numerusform>Estimado para empezar la confirmación dentro de %n bloques.</numerusform></translation>
-    </message>
-    <message>
-        <source>Warning: Invalid Particl address</source>
-        <translation>Advertencia: Dirección de Particl inválida.</translation>
-    </message>
-    <message>
-        <source>Warning: Unknown change address</source>
-        <translation>Advertencia: Dirección de cambio desconocida.</translation>
-    </message>
-    <message>
-        <source>Confirm custom change address</source>
-        <translation>Confirma dirección de cambio personalizada</translation>
-    </message>
-    <message>
-        <source>The address you selected for change is not part of this wallet. Any or all funds in your wallet may be sent to this address. Are you sure?</source>
-        <translation>La dirección que ha seleccionado para el cambio no es parte de su monedero. Parte o todos sus fondos pueden ser enviados a esta dirección. ¿Está seguro?</translation>
-    </message>
-    <message>
-        <source>(no label)</source>
-        <translation>(sin etiqueta)</translation>
-    </message>
-</context>
-<context>
-    <name>SendCoinsEntry</name>
-    <message>
-        <source>A&amp;mount:</source>
-        <translation>&amp;Cantidad:</translation>
-    </message>
-    <message>
-        <source>Pay &amp;To:</source>
-        <translation>Pagar &amp;a:</translation>
-    </message>
-    <message>
-        <source>&amp;Label:</source>
-        <translation>&amp;Etiqueta:</translation>
-    </message>
-    <message>
-        <source>Choose previously used address</source>
-        <translation>Escoger dirección previamente usada</translation>
-    </message>
-    <message>
-        <source>The Particl address to send the payment to</source>
-        <translation>Dirección Particl a la que se enviará el pago</translation>
-    </message>
-    <message>
-        <source>Alt+A</source>
-        <translation>Alt+A</translation>
-    </message>
-    <message>
-        <source>Paste address from clipboard</source>
-        <translation>Pegar dirección desde el portapapeles</translation>
-    </message>
-    <message>
-        <source>Alt+P</source>
-        <translation>Alt+P</translation>
-    </message>
-    <message>
-        <source>Remove this entry</source>
-        <translation>Eliminar esta entrada.</translation>
-    </message>
-    <message>
-        <source>The amount to send in the selected unit</source>
-        <translation>El monto a enviar en las unidades seleccionadas</translation>
-    </message>
-    <message>
-        <source>The fee will be deducted from the amount being sent. The recipient will receive less particl than you enter in the amount field. If multiple recipients are selected, the fee is split equally.</source>
-        <translation>La comisión será deducida de la cantidad enviada. El destinatario recibirá menos particl que la cantidad introducida en el campo Cantidad. Si hay varios destinatarios seleccionados, la comisión será distribuida a partes iguales.</translation>
-    </message>
-    <message>
-        <source>S&amp;ubtract fee from amount</source>
-        <translation>Restar comisiones del monto.</translation>
-    </message>
-    <message>
-        <source>Use available balance</source>
-        <translation>Usar el balance disponible</translation>
-    </message>
-    <message>
-        <source>Message:</source>
-        <translation>Mensaje:</translation>
-    </message>
-    <message>
-        <source>This is an unauthenticated payment request.</source>
-        <translation>Esta es una petición de pago no autentificada.</translation>
-    </message>
-    <message>
-        <source>This is an authenticated payment request.</source>
-        <translation>Esta es una petición de pago autentificada.</translation>
-    </message>
-    <message>
-        <source>Enter a label for this address to add it to the list of used addresses</source>
-        <translation>Introduzca una etiqueta para esta dirección para añadirla a la lista de direcciones utilizadas</translation>
-    </message>
-    <message>
-        <source>A message that was attached to the particl: URI which will be stored with the transaction for your reference. Note: This message will not be sent over the Particl network.</source>
-        <translation>Un mensaje que se adjuntó a la particl: URL que será almacenada con la transacción para su referencia. Nota: Este mensaje no se envía a través de la red Particl.</translation>
-    </message>
-    <message>
-        <source>Pay To:</source>
-        <translation>Pagar a:</translation>
-    </message>
-    <message>
-        <source>Memo:</source>
-        <translation>Memo:</translation>
-    </message>
-</context>
-<context>
-    <name>ShutdownWindow</name>
-    <message>
-        <source>%1 is shutting down...</source>
-        <translation>%1 se está cerrando...</translation>
-    </message>
-    <message>
-        <source>Do not shut down the computer until this window disappears.</source>
-        <translation>No apague el equipo hasta que esta ventana desaparezca.</translation>
-    </message>
-</context>
-<context>
-    <name>SignVerifyMessageDialog</name>
-    <message>
-        <source>Signatures - Sign / Verify a Message</source>
-        <translation>Firmas - Firmar / verificar un mensaje</translation>
-    </message>
-    <message>
-        <source>&amp;Sign Message</source>
-        <translation>&amp;Firmar mensaje</translation>
-    </message>
-    <message>
-        <source>You can sign messages/agreements with your addresses to prove you can receive particl sent to them. Be careful not to sign anything vague or random, as phishing attacks may try to trick you into signing your identity over to them. Only sign fully-detailed statements you agree to.</source>
-        <translation>Puede firmar los mensajes con sus direcciones para demostrar que las posee. Tenga cuidado de no firmar cualquier cosa de manera vaga o aleatoria, pues los ataques de phishing pueden tratar de engañarle firmando su identidad a través de ellos. Sólo firme declaraciones totalmente detalladas con las que usted esté de acuerdo.</translation>
-    </message>
-    <message>
-        <source>The Particl address to sign the message with</source>
-        <translation>Dirección Particl con la que firmar el mensaje</translation>
-    </message>
-    <message>
-        <source>Choose previously used address</source>
-        <translation>Escoger direcciones previamente usadas</translation>
-    </message>
-    <message>
-        <source>Alt+A</source>
-        <translation>Alt+A</translation>
-    </message>
-    <message>
-        <source>Paste address from clipboard</source>
-        <translation>Pegar dirección desde el portapapeles</translation>
-    </message>
-    <message>
-        <source>Alt+P</source>
-        <translation>Alt+P</translation>
-    </message>
-    <message>
-        <source>Enter the message you want to sign here</source>
-        <translation>Introduzca el mensaje que desea firmar aquí</translation>
-    </message>
-    <message>
-        <source>Signature</source>
-        <translation>Firma</translation>
-    </message>
-    <message>
-        <source>Copy the current signature to the system clipboard</source>
-        <translation>Copiar la firma actual al portapapeles del sistema</translation>
-    </message>
-    <message>
-        <source>Sign the message to prove you own this Particl address</source>
-        <translation>Firmar el mensaje para demostrar que se posee esta dirección Particl</translation>
-    </message>
-    <message>
-        <source>Sign &amp;Message</source>
-        <translation>Firmar &amp;mensaje</translation>
-    </message>
-    <message>
-        <source>Reset all sign message fields</source>
-        <translation>Limpiar todos los campos de la firma de mensaje</translation>
-    </message>
-    <message>
-        <source>Clear &amp;All</source>
-        <translation>Limpiar &amp;todo</translation>
-    </message>
-    <message>
-        <source>&amp;Verify Message</source>
-        <translation>&amp;Verificar mensaje</translation>
-    </message>
-    <message>
-        <source>Enter the receiver's address, message (ensure you copy line breaks, spaces, tabs, etc. exactly) and signature below to verify the message. Be careful not to read more into the signature than what is in the signed message itself, to avoid being tricked by a man-in-the-middle attack. Note that this only proves the signing party receives with the address, it cannot prove sendership of any transaction!</source>
-        <translation>Introduzca la dirección para la firma, el mensaje (asegurándose de copiar tal cual los saltos de línea, espacios, tabulaciones, etc.) y la firma a continuación para verificar el mensaje. Tenga cuidado de no asumir más información de lo que dice el propio mensaje firmado para evitar fraudes basados en ataques de tipo man-in-the-middle.</translation>
-    </message>
-    <message>
-        <source>The Particl address the message was signed with</source>
-        <translation>La dirección Particl con la que se firmó el mensaje</translation>
-    </message>
-    <message>
-        <source>The signed message to verify</source>
-        <translation>El mensaje firmado para verificar</translation>
-    </message>
-    <message>
-        <source>The signature given when the message was signed</source>
-        <translation>La firma proporcionada cuando el mensaje fue firmado</translation>
-    </message>
-    <message>
-        <source>Verify the message to ensure it was signed with the specified Particl address</source>
-        <translation>Verificar el mensaje para comprobar que fue firmado con la dirección Particl indicada</translation>
-    </message>
-    <message>
-        <source>Verify &amp;Message</source>
-        <translation>Verificar &amp;mensaje</translation>
-    </message>
-    <message>
-        <source>Reset all verify message fields</source>
-        <translation>Limpiar todos los campos de la verificación de mensaje</translation>
-    </message>
-    <message>
-        <source>Click "Sign Message" to generate signature</source>
-        <translation>Clic en "Firmar mensaje" para generar una firma.</translation>
-    </message>
-    <message>
-        <source>The entered address is invalid.</source>
-        <translation>La dirección ingresada es inválida</translation>
-    </message>
-    <message>
-        <source>Please check the address and try again.</source>
-        <translation>Por favor, revise la dirección e inténtelo nuevamente.</translation>
-    </message>
-    <message>
-        <source>The entered address does not refer to a key.</source>
-        <translation>La dirección ingresada no corresponde a una llave válida.</translation>
-    </message>
-    <message>
-        <source>Wallet unlock was cancelled.</source>
-        <translation>El desbloqueo del monedero fue cancelado.</translation>
-    </message>
-    <message>
-        <source>No error</source>
-        <translation>Sin error </translation>
-    </message>
-    <message>
-        <source>Private key for the entered address is not available.</source>
-        <translation>La llave privada para la dirección introducida no está disponible.</translation>
-    </message>
-    <message>
-        <source>Message signing failed.</source>
-        <translation>Falló la firma del mensaje.</translation>
-    </message>
-    <message>
-        <source>Message signed.</source>
-        <translation>Mensaje firmado.</translation>
-    </message>
-    <message>
-        <source>The signature could not be decoded.</source>
-        <translation>La firma no pudo decodificarse.</translation>
-    </message>
-    <message>
-        <source>Please check the signature and try again.</source>
-        <translation>Por favor, compruebe la firma e inténtelo de nuevo.</translation>
-    </message>
-    <message>
-        <source>The signature did not match the message digest.</source>
-        <translation>La firma no coincide con el resumen del mensaje.</translation>
-    </message>
-    <message>
-        <source>Message verification failed.</source>
-        <translation>Falló la verificación del mensaje.</translation>
-    </message>
-    <message>
-        <source>Message verified.</source>
-        <translation>Mensaje verificado.</translation>
-    </message>
-</context>
-<context>
-    <name>TrafficGraphWidget</name>
-    <message>
-        <source>KB/s</source>
-        <translation>KB/s</translation>
-    </message>
-</context>
-<context>
-    <name>TransactionDesc</name>
-    <message numerus="yes">
-        <source>Open for %n more block(s)</source>
-        <translation><numerusform>Abrir para %n bloque más</numerusform><numerusform>Abrir para %n bloques más</numerusform></translation>
-    </message>
-    <message>
-        <source>Open until %1</source>
-        <translation>Abierto hasta %1</translation>
-    </message>
-    <message>
-        <source>conflicted with a transaction with %1 confirmations</source>
-        <translation>Hay un conflicto con una transacción con %1 confirmaciones.</translation>
-    </message>
-    <message>
-        <source>0/unconfirmed, %1</source>
-        <translation>0/no confirmado, %1</translation>
-    </message>
-    <message>
-        <source>in memory pool</source>
-        <translation>en el "pool" de memoria</translation>
-    </message>
-    <message>
-        <source>not in memory pool</source>
-        <translation>no está en el "pool" de memoria</translation>
-    </message>
-    <message>
-        <source>abandoned</source>
-        <translation>abandonado</translation>
-    </message>
-    <message>
-        <source>%1/unconfirmed</source>
-        <translation>%1/no confirmado</translation>
-    </message>
-    <message>
-        <source>%1 confirmations</source>
-        <translation>confirmaciones %1</translation>
-    </message>
-    <message>
-        <source>Status</source>
-        <translation>Estado</translation>
-    </message>
-    <message>
-        <source>Date</source>
-        <translation>Fecha</translation>
-    </message>
-    <message>
-        <source>Source</source>
-        <translation>Fuente</translation>
-    </message>
-    <message>
-        <source>Generated</source>
-        <translation>Generado</translation>
-    </message>
-    <message>
-        <source>From</source>
-        <translation>Desde</translation>
-    </message>
-    <message>
-        <source>unknown</source>
-        <translation>desconocido</translation>
-    </message>
-    <message>
-        <source>To</source>
-        <translation>Para</translation>
-    </message>
-    <message>
-        <source>own address</source>
-        <translation>dirección personal</translation>
-    </message>
-    <message>
-        <source>watch-only</source>
-        <translation>Solo observación</translation>
-    </message>
-    <message>
-        <source>label</source>
-        <translation>etiqueta</translation>
-    </message>
-    <message>
-        <source>Credit</source>
-        <translation>Crédito</translation>
-    </message>
-    <message numerus="yes">
-        <source>matures in %n more block(s)</source>
-        <translation><numerusform>disponible en %n bloque más</numerusform><numerusform>disponible en %n bloques más</numerusform></translation>
-    </message>
-    <message>
-        <source>not accepted</source>
-        <translation>no aceptada</translation>
-    </message>
-    <message>
-        <source>Debit</source>
-        <translation>Débito</translation>
-    </message>
-    <message>
-        <source>Total debit</source>
-        <translation>Total enviado</translation>
-    </message>
-    <message>
-        <source>Total credit</source>
-        <translation>Crédito total</translation>
-    </message>
-    <message>
-        <source>Transaction fee</source>
-        <translation>Comisión por transacción.</translation>
-    </message>
-    <message>
-        <source>Net amount</source>
-        <translation>Cantidad total</translation>
-    </message>
-    <message>
-        <source>Message</source>
-        <translation>Mensaje</translation>
-    </message>
-    <message>
-        <source>Comment</source>
-        <translation>Comentario</translation>
-    </message>
-    <message>
-        <source>Transaction ID</source>
-        <translation>Identificador de transacción (ID)</translation>
-    </message>
-    <message>
-        <source>Transaction total size</source>
-        <translation>Tamaño total de transacción</translation>
-    </message>
-    <message>
-        <source>Transaction virtual size</source>
-        <translation>Tamaño virtual de transacción</translation>
-    </message>
-    <message>
-        <source>Output index</source>
-        <translation>Índice de salida</translation>
-    </message>
-    <message>
-        <source> (Certificate was not verified)</source>
-        <translation>(El certificado no ha sido verificado)</translation>
-    </message>
-    <message>
-        <source>Merchant</source>
-        <translation>Vendedor</translation>
-    </message>
-    <message>
-        <source>Generated coins must mature %1 blocks before they can be spent. When you generated this block, it was broadcast to the network to be added to the block chain. If it fails to get into the chain, its state will change to "not accepted" and it won't be spendable. This may occasionally happen if another node generates a block within a few seconds of yours.</source>
-        <translation>Las monedas generadas deben madurar %1 bloques antes de que puedan gastarse. Cuando generó este bloque, fue retransmitido a la red para que se añadiera a la cadena de bloques. Si no consigue entrar en la cadena, su estado cambiará a "no aceptado" y ya no se podrá gastar. Esto puede ocurrir ocasionalmente si otro nodo genera un bloque a pocos segundos del suyo.</translation>
-    </message>
-    <message>
-        <source>Debug information</source>
-        <translation>Información de depuración</translation>
-    </message>
-    <message>
-        <source>Transaction</source>
-        <translation>Transacción</translation>
-    </message>
-    <message>
-        <source>Inputs</source>
-        <translation>Entradas</translation>
-    </message>
-    <message>
-        <source>Amount</source>
-        <translation>Cantidad</translation>
-    </message>
-    <message>
-        <source>true</source>
-        <translation>verdadero</translation>
-    </message>
-    <message>
-        <source>false</source>
-        <translation>falso</translation>
-    </message>
-</context>
-<context>
-    <name>TransactionDescDialog</name>
-    <message>
-        <source>This pane shows a detailed description of the transaction</source>
-        <translation>Esta ventana muestra información detallada sobre la transacción</translation>
-    </message>
-    <message>
-        <source>Details for %1</source>
-        <translation>Detalles para %1</translation>
-    </message>
-</context>
-<context>
-    <name>TransactionTableModel</name>
-    <message>
-        <source>Date</source>
-        <translation>Fecha</translation>
-    </message>
-    <message>
-        <source>Type</source>
-        <translation>Tipo</translation>
-    </message>
-    <message>
-        <source>Label</source>
-        <translation>Etiqueta</translation>
-    </message>
-    <message numerus="yes">
-        <source>Open for %n more block(s)</source>
-        <translation><numerusform>Abrir para %n bloque más</numerusform><numerusform>Abrir para %n bloques más</numerusform></translation>
-    </message>
-    <message>
-        <source>Open until %1</source>
-        <translation>Abierto hasta %1</translation>
-    </message>
-    <message>
-        <source>Unconfirmed</source>
-        <translation>Sin confirmar</translation>
-    </message>
-    <message>
-        <source>Abandoned</source>
-        <translation>Abandonado</translation>
-    </message>
-    <message>
-        <source>Confirming (%1 of %2 recommended confirmations)</source>
-        <translation>Confirmando (%1 de %2 confirmaciones recomendadas)</translation>
-    </message>
-    <message>
-        <source>Confirmed (%1 confirmations)</source>
-        <translation>Confirmado (%1 confirmaciones)</translation>
-    </message>
-    <message>
-        <source>Conflicted</source>
-        <translation>En conflicto</translation>
-    </message>
-    <message>
-        <source>Immature (%1 confirmations, will be available after %2)</source>
-        <translation>Inmaduro (%1 confirmaciones, Estará disponible después de %2)</translation>
-    </message>
-    <message>
-        <source>Generated but not accepted</source>
-        <translation>Generado pero no aceptado</translation>
-    </message>
-    <message>
-        <source>Received with</source>
-        <translation>Recibido con</translation>
-    </message>
-    <message>
-        <source>Received from</source>
-        <translation>Recibido de</translation>
-    </message>
-    <message>
-        <source>Sent to</source>
-        <translation>Enviado a</translation>
-    </message>
-    <message>
-        <source>Payment to yourself</source>
-        <translation>Pago a usted mismo.</translation>
-    </message>
-    <message>
-        <source>Mined</source>
-        <translation>Minado</translation>
-    </message>
-    <message>
-        <source>watch-only</source>
-        <translation>Solo-ver.</translation>
-    </message>
-    <message>
-        <source>(n/a)</source>
-        <translation>(n/a)</translation>
-    </message>
-    <message>
-        <source>(no label)</source>
-        <translation>(sin etiqueta)</translation>
-    </message>
-    <message>
-        <source>Transaction status. Hover over this field to show number of confirmations.</source>
-        <translation>Estado de transacción. Pase el ratón sobre este campo para ver el número de confirmaciones.</translation>
-    </message>
-    <message>
-        <source>Date and time that the transaction was received.</source>
-        <translation>Fecha y hora cuando se recibió la transacción</translation>
-    </message>
-    <message>
-        <source>Type of transaction.</source>
-        <translation>Tipo de transacción.</translation>
-    </message>
-    <message>
-        <source>Whether or not a watch-only address is involved in this transaction.</source>
-        <translation>Si una dirección watch-only está involucrada en esta transacción o no.</translation>
-    </message>
-    <message>
-        <source>User-defined intent/purpose of the transaction.</source>
-        <translation>Descripción de la transacción definida por el usuario.</translation>
-    </message>
-    <message>
-        <source>Amount removed from or added to balance.</source>
-        <translation>Cantidad restada o añadida al balance</translation>
-    </message>
-</context>
-<context>
-    <name>TransactionView</name>
-    <message>
-        <source>All</source>
-        <translation>Todo</translation>
-    </message>
-    <message>
-        <source>Today</source>
-        <translation>Hoy</translation>
-    </message>
-    <message>
-        <source>This week</source>
-        <translation>Esta semana</translation>
-    </message>
-    <message>
-        <source>This month</source>
-        <translation>Este mes</translation>
-    </message>
-    <message>
-        <source>Last month</source>
-        <translation>Mes pasado</translation>
-    </message>
-    <message>
-        <source>This year</source>
-        <translation>Este año</translation>
-    </message>
-    <message>
-        <source>Range...</source>
-        <translation>Rango...</translation>
-    </message>
-    <message>
-        <source>Received with</source>
-        <translation>Recibido con</translation>
-    </message>
-    <message>
-        <source>Sent to</source>
-        <translation>Enviado a</translation>
-    </message>
-    <message>
-        <source>To yourself</source>
-        <translation>A usted mismo</translation>
-    </message>
-    <message>
-        <source>Mined</source>
-        <translation>Minado</translation>
-    </message>
-    <message>
-        <source>Other</source>
-        <translation>Otra</translation>
-    </message>
-    <message>
-        <source>Enter address, transaction id, or label to search</source>
-        <translation>Introduzca dirección, id de transacción o etiqueta a buscar</translation>
-    </message>
-    <message>
-        <source>Min amount</source>
-        <translation>Cantidad mínima</translation>
-    </message>
-    <message>
-        <source>Abandon transaction</source>
-        <translation>Transacción abandonada</translation>
-    </message>
-    <message>
-        <source>Increase transaction fee</source>
-        <translation>Incrementar la comisión por transacción</translation>
-    </message>
-    <message>
-        <source>Copy address</source>
-        <translation>Copiar dirección</translation>
-    </message>
-    <message>
-        <source>Copy label</source>
-        <translation>Copiar etiqueta</translation>
-    </message>
-    <message>
-        <source>Copy amount</source>
-        <translation>Copiar cantidad</translation>
-    </message>
-    <message>
-        <source>Copy transaction ID</source>
-        <translation>Copiar ID de la transacción</translation>
-    </message>
-    <message>
-        <source>Copy raw transaction</source>
-        <translation>Copiar transacción bruta</translation>
-    </message>
-    <message>
-        <source>Copy full transaction details</source>
-        <translation>Copiar todos los detalles de la transacción</translation>
-    </message>
-    <message>
-        <source>Edit label</source>
-        <translation>Editar etiqueta</translation>
-    </message>
-    <message>
-        <source>Show transaction details</source>
-        <translation>Mostrar detalles de la transacción</translation>
-    </message>
-    <message>
-        <source>Export Transaction History</source>
-        <translation>Exportar historial de transacciones</translation>
-    </message>
-    <message>
-        <source>Comma separated file (*.csv)</source>
-        <translation>Archivo de columnas separadas por coma (*.csv)</translation>
-    </message>
-    <message>
-        <source>Confirmed</source>
-        <translation>Confirmado</translation>
-    </message>
-    <message>
-        <source>Watch-only</source>
-        <translation>Solo observación</translation>
-    </message>
-    <message>
-        <source>Date</source>
-        <translation>Fecha</translation>
-    </message>
-    <message>
-        <source>Type</source>
-        <translation>Tipo</translation>
-    </message>
-    <message>
-        <source>Label</source>
-        <translation>Etiqueta</translation>
-    </message>
-    <message>
-        <source>Address</source>
-        <translation>Dirección</translation>
-    </message>
-    <message>
-        <source>ID</source>
-        <translation>ID</translation>
-    </message>
-    <message>
-        <source>Exporting Failed</source>
-        <translation>La exportación falló</translation>
-    </message>
-    <message>
-        <source>There was an error trying to save the transaction history to %1.</source>
-        <translation>Ha habido un error al intentar guardar la transacción con %1.</translation>
-    </message>
-    <message>
-        <source>Exporting Successful</source>
-        <translation>Exportación finalizada</translation>
-    </message>
-    <message>
-        <source>The transaction history was successfully saved to %1.</source>
-        <translation>La transacción ha sido guardada en %1.</translation>
-    </message>
-    <message>
-        <source>Range:</source>
-        <translation>Rango:</translation>
-    </message>
-    <message>
-        <source>to</source>
-        <translation>para</translation>
-    </message>
-</context>
-<context>
-    <name>UnitDisplayStatusBarControl</name>
-    <message>
-        <source>Unit to show amounts in. Click to select another unit.</source>
-        <translation>Unidad en la que se muestran las cantidades. Haga clic para seleccionar otra unidad.</translation>
-    </message>
-</context>
-<context>
-    <name>WalletController</name>
-    <message>
-        <source>Close wallet</source>
-        <translation>Cerrar monedero</translation>
-    </message>
-    <message>
-        <source>Are you sure you wish to close the wallet &lt;i&gt;%1&lt;/i&gt;?</source>
-        <translation>¿Está seguro que desea cerrar el monedero &lt;i&gt;%1&lt;/i&gt;?</translation>
-    </message>
-    <message>
-        <source>Closing the wallet for too long can result in having to resync the entire chain if pruning is enabled.</source>
-        <translation>Cerrar el monedero durante demasiado tiempo puede causar la resincronización de toda la cadena si la poda es habilitada.</translation>
-    </message>
-    <message>
-        <source>Close all wallets</source>
-        <translation>Cerrar todas las carteras</translation>
-    </message>
-    <message>
-        <source>Are you sure you wish to close all wallets?</source>
-        <translation>¿Está seguro de que desea cerrar todos los monederos?</translation>
-    </message>
-</context>
-<context>
-    <name>WalletFrame</name>
-    <message>
-        <source>No wallet has been loaded.
-Go to File &gt; Open Wallet to load a wallet.
-- OR -</source>
-        <translation>No se ha cargado ningún monedero.
-Vaya a Archivo&gt; Abrir monedero para cargar un monedero.
-- O -</translation>
-    </message>
-    <message>
-        <source>Create a new wallet</source>
-        <translation>Crear monedero nuevo</translation>
-    </message>
-</context>
-<context>
-    <name>WalletModel</name>
-    <message>
-        <source>Send Coins</source>
-        <translation>Enviar monedas</translation>
-    </message>
-    <message>
-        <source>Fee bump error</source>
-        <translation>Error de incremento de comisión</translation>
-    </message>
-    <message>
-        <source>Increasing transaction fee failed</source>
-        <translation>Ha fallado el incremento de la comisión por transacción.</translation>
-    </message>
-    <message>
-        <source>Do you want to increase the fee?</source>
-        <translation>¿Desea incrementar la comisión?</translation>
-    </message>
-    <message>
-        <source>Do you want to draft a transaction with fee increase?</source>
-        <translation>¿Desea preparar una transacción con aumento de comisión ?</translation>
-    </message>
-    <message>
-        <source>Current fee:</source>
-        <translation>Comisión actual:</translation>
-    </message>
-    <message>
-        <source>Increase:</source>
-        <translation>Incremento:</translation>
-    </message>
-    <message>
-        <source>New fee:</source>
-        <translation>Nueva comisión:</translation>
-    </message>
-    <message>
-        <source>Confirm fee bump</source>
-        <translation>Confirmar incremento de comisión</translation>
-    </message>
-    <message>
-        <source>Can't draft transaction.</source>
-        <translation>No se pudo preparar la transacción.</translation>
-    </message>
-    <message>
-        <source>PSBT copied</source>
-        <translation>TBPF copiada</translation>
-    </message>
-    <message>
-        <source>Can't sign transaction.</source>
-        <translation>No se ha podido firmar la transacción.</translation>
-    </message>
-    <message>
-        <source>Could not commit transaction</source>
-        <translation>No se pudo confirmar la transacción</translation>
-    </message>
-    <message>
-        <source>default wallet</source>
-        <translation>Monedero predeterminado</translation>
-    </message>
-</context>
-<context>
-    <name>WalletView</name>
-    <message>
-        <source>&amp;Export</source>
-        <translation>&amp;Exportar</translation>
-    </message>
-    <message>
-        <source>Export the data in the current tab to a file</source>
-        <translation>Exportar a un archivo los datos de esta pestaña</translation>
-    </message>
-    <message>
-        <source>Error</source>
-        <translation>Error</translation>
-    </message>
-    <message>
-        <source>Load Transaction Data</source>
-        <translation>Cargar datos de la transacción</translation>
-    </message>
-    <message>
-        <source>Partially Signed Transaction (*.psbt)</source>
-        <translation>Transacción firmada de manera parcial (*.psbt)</translation>
-    </message>
-    <message>
-        <source>PSBT file must be smaller than 100 MiB</source>
-        <translation>El archivo PSBT debe ser más pequeño de 100 MiB</translation>
-    </message>
-    <message>
-        <source>Unable to decode PSBT</source>
-        <translation>Imposible descodificar PSBT</translation>
-    </message>
-    <message>
-        <source>Backup Wallet</source>
-        <translation>Respaldar monedero</translation>
-    </message>
-    <message>
-        <source>Wallet Data (*.dat)</source>
-        <translation>Archivo de respaldo (*.dat)</translation>
-    </message>
-    <message>
-        <source>Backup Failed</source>
-        <translation>Ha fallado el respaldo</translation>
-    </message>
-    <message>
-        <source>There was an error trying to save the wallet data to %1.</source>
-        <translation>Ha habido un error al intentar guardar los datos del monedero a %1.</translation>
-    </message>
-    <message>
-        <source>Backup Successful</source>
-        <translation>Respaldo exitoso</translation>
-    </message>
-    <message>
-        <source>The wallet data was successfully saved to %1.</source>
-        <translation>Los datos del monedero se han guardado con éxito en %1.</translation>
-    </message>
-    <message>
-        <source>Cancel</source>
-        <translation>Cancelar</translation>
-    </message>
-</context>
-<context>
-    <name>bitcoin-core</name>
-    <message>
-        <source>Distributed under the MIT software license, see the accompanying file %s or %s</source>
-        <translation>Distribuido bajo la licencia de software MIT, vea el archivo adjunto %s o %s</translation>
-    </message>
-    <message>
-        <source>Prune configured below the minimum of %d MiB.  Please use a higher number.</source>
-        <translation>La Poda se ha configurado por debajo del mínimo de %d MiB. Por favor, utilice un valor mas alto.</translation>
-    </message>
-    <message>
-        <source>Prune: last wallet synchronisation goes beyond pruned data. You need to -reindex (download the whole blockchain again in case of pruned node)</source>
-        <translation>Poda: la última sincronización del monedero sobrepasa los datos podados. Necesita reindexar con -reindex (o descargar la cadena de bloques de nuevo en el caso de un nodo podado)</translation>
-    </message>
-    <message>
-        <source>Pruning blockstore...</source>
-        <translation>Poda blockstore...</translation>
-    </message>
-    <message>
-        <source>Unable to start HTTP server. See debug log for details.</source>
-        <translation>No se ha podido iniciar el servidor HTTP. Ver debug log para detalles.</translation>
-    </message>
-    <message>
-        <source>The %s developers</source>
-        <translation>Los desarrolladores de %s</translation>
-    </message>
-    <message>
-        <source>Cannot obtain a lock on data directory %s. %s is probably already running.</source>
-        <translation>No se puede bloquear el directorio %s. %s probablemente ya se está ejecutando.</translation>
-    </message>
-    <message>
-        <source>Cannot provide specific connections and have addrman find outgoing connections at the same.</source>
-        <translation>No es posible mostrar las conexiones indicadas y tener addrman buscando conexiones al mismo tiempo.</translation>
-    </message>
-    <message>
-        <source>Error reading %s! All keys read correctly, but transaction data or address book entries might be missing or incorrect.</source>
-        <translation>Error leyendo %s!. Todas las claves se han leído correctamente, pero los datos de la transacción o el libro de direcciones pueden faltar o ser incorrectos.</translation>
-    </message>
-    <message>
-        <source>Please check that your computer's date and time are correct! If your clock is wrong, %s will not work properly.</source>
-        <translation>¡Por favor, compruebe si la fecha y hora en su computadora son correctas! Si su reloj está mal, %s no trabajará correctamente.</translation>
-    </message>
-    <message>
-        <source>Please contribute if you find %s useful. Visit %s for further information about the software.</source>
-        <translation>Contribuya si encuentra %s de utilidad. Visite %s para más información acerca del programa.</translation>
-    </message>
-    <message>
-        <source>The block database contains a block which appears to be from the future. This may be due to your computer's date and time being set incorrectly. Only rebuild the block database if you are sure that your computer's date and time are correct</source>
-        <translation>La base de datos de bloques contiene un bloque que parece ser del futuro. Esto puede ser porque la fecha y hora de su ordenador están mal ajustados. Reconstruya la base de datos de bloques solo si está seguro de que la fecha y hora de su ordenador están ajustadas correctamente.</translation>
-    </message>
-    <message>
-        <source>This is a pre-release test build - use at your own risk - do not use for mining or merchant applications</source>
-        <translation>Esta es una versión de prueba prelanzada - utilícela bajo su propio riesgo - no la utilice para aplicaciones de minería o comerciales</translation>
-    </message>
-    <message>
-        <source>This is the transaction fee you may discard if change is smaller than dust at this level</source>
-        <translation>Esta es la comisión por transacción que puede descartar si el cambio es más pequeño que el polvo a este nivel.</translation>
-    </message>
-    <message>
-        <source>Unable to replay blocks. You will need to rebuild the database using -reindex-chainstate.</source>
-        <translation>No se ha podido reproducir los bloques. Deberá reconstruir la base de datos utilizando -reindex-chainstate.</translation>
-    </message>
-    <message>
-        <source>Unable to rewind the database to a pre-fork state. You will need to redownload the blockchain</source>
-        <translation>No es posible reconstruir la base de datos a un estado anterior. Debe descargar de nuevo la cadena de bloques.</translation>
-    </message>
-    <message>
-        <source>Warning: The network does not appear to fully agree! Some miners appear to be experiencing issues.</source>
-        <translation>Advertencia: ¡La red no parece coincidir del todo! Algunos mineros parecen estar experimentando problemas.</translation>
-    </message>
-    <message>
-        <source>Warning: We do not appear to fully agree with our peers! You may need to upgrade, or other nodes may need to upgrade.</source>
-        <translation>Advertencia: ¡No parecemos concordar del todo con nuestros pares! Puede que necesite actualizarse, o puede que otros nodos necesiten actualizarse.</translation>
-    </message>
-    <message>
-        <source>-maxmempool must be at least %d MB</source>
-        <translation>-maxmempool debe ser por lo menos de %d MB</translation>
-    </message>
-    <message>
-        <source>Cannot resolve -%s address: '%s'</source>
-        <translation>No se puede resolver -%s dirección: '%s'</translation>
-    </message>
-    <message>
-        <source>Change index out of range</source>
-        <translation>Cambio de índice fuera de rango</translation>
-    </message>
-    <message>
-        <source>Config setting for %s only applied on %s network when in [%s] section.</source>
-        <translation>La configuración para %s solo se aplica en la red %s cuando son en la sección [%s].</translation>
-    </message>
-    <message>
-        <source>Copyright (C) %i-%i</source>
-        <translation>Copyright (C) %i-%i</translation>
-    </message>
-    <message>
-        <source>Corrupted block database detected</source>
-        <translation>Corrupción de base de datos de bloques detectada.</translation>
-    </message>
-    <message>
-        <source>Could not find asmap file %s</source>
-        <translation>No se pudo encontrar el archivo asmap %s</translation>
-    </message>
-    <message>
-        <source>Could not parse asmap file %s</source>
-        <translation>No se pudo analizar el archivo asmap %s</translation>
-    </message>
-    <message>
-        <source>Do you want to rebuild the block database now?</source>
-        <translation>¿Quiere reconstruir la base de datos de bloques ahora?</translation>
-    </message>
-    <message>
-        <source>Error initializing block database</source>
-        <translation>Error al inicializar la base de datos de bloques</translation>
-    </message>
-    <message>
-        <source>Error initializing wallet database environment %s!</source>
-        <translation>Error al inicializar el entorno de la base de datos del monedero  %s</translation>
-    </message>
-    <message>
-        <source>Error loading %s</source>
-        <translation>Error cargando %s</translation>
-    </message>
-    <message>
-        <source>Error loading %s: Private keys can only be disabled during creation</source>
-        <translation>Error cargando %s: Las llaves privadas solo pueden ser deshabilitadas durante la creación.</translation>
-    </message>
-    <message>
-        <source>Error loading %s: Wallet corrupted</source>
-        <translation>Error cargando %s: Monedero corrupto</translation>
-    </message>
-    <message>
-        <source>Error loading %s: Wallet requires newer version of %s</source>
-        <translation>Error cargando %s: El monedero requiere una versión más reciente de %s</translation>
-    </message>
-    <message>
-        <source>Error loading block database</source>
-        <translation>Error cargando base de datos de bloques</translation>
-    </message>
-    <message>
-        <source>Error opening block database</source>
-        <translation>Error al abrir base de datos de bloques.</translation>
-    </message>
-    <message>
-        <source>Failed to listen on any port. Use -listen=0 if you want this.</source>
-        <translation>Ha fallado la escucha en todos los puertos. Use -listen=0 si desea esto.</translation>
-    </message>
-    <message>
-        <source>Failed to rescan the wallet during initialization</source>
-        <translation>Fallo al escanear el monedero durante la inicialización</translation>
-    </message>
-    <message>
-        <source>Failed to verify database</source>
-        <translation>No se ha podido verificar la base de datos</translation>
-    </message>
-    <message>
-        <source>Importing...</source>
-        <translation>Importando...</translation>
-    </message>
-    <message>
-        <source>Incorrect or no genesis block found. Wrong datadir for network?</source>
-        <translation>Incorrecto o bloque de génesis no encontrado. ¿Datadir equivocada para la red?</translation>
-    </message>
-    <message>
-        <source>Initialization sanity check failed. %s is shutting down.</source>
-        <translation>La inicialización de la verificación de validez falló. Se está apagando %s.</translation>
-    </message>
-    <message>
-        <source>Invalid P2P permission: '%s'</source>
-        <translation>Permiso P2P inválido: '%s'</translation>
-    </message>
-    <message>
-        <source>Invalid amount for -%s=&lt;amount&gt;: '%s'</source>
-        <translation>Monto inválido para -%s=&lt;amount&gt;: '%s'</translation>
-    </message>
-    <message>
-        <source>Invalid amount for -discardfee=&lt;amount&gt;: '%s'</source>
-        <translation>Monto inválido para -discardfee=&lt;amount&gt;: '%s'</translation>
-    </message>
-    <message>
-        <source>Invalid amount for -fallbackfee=&lt;amount&gt;: '%s'</source>
-        <translation>Monto inválido para -fallbackfee=&lt;amount&gt;: '%s'</translation>
-    </message>
-    <message>
-        <source>Specified blocks directory "%s" does not exist.</source>
-        <translation>El directorio de bloques «%s» especificado no existe.</translation>
-    </message>
-    <message>
-        <source>Unknown address type '%s'</source>
-        <translation>Dirección tipo '%s' desconocida</translation>
-    </message>
-    <message>
-        <source>Unknown change type '%s'</source>
-        <translation>Cambio tipo '%s' desconocido</translation>
-    </message>
-    <message>
-        <source>Upgrading txindex database</source>
-        <translation>Actualización de la base de datos txindex</translation>
-    </message>
-    <message>
-        <source>Loading P2P addresses...</source>
-        <translation>Cargando direcciones P2P...</translation>
-    </message>
-    <message>
-        <source>Loading banlist...</source>
-        <translation>Cargando banlist...</translation>
-    </message>
-    <message>
-        <source>Not enough file descriptors available.</source>
-        <translation>No hay suficientes descriptores de archivo disponibles.</translation>
-    </message>
-    <message>
-        <source>Prune cannot be configured with a negative value.</source>
-        <translation>Prune no se puede configurar con un valor negativo.</translation>
-    </message>
-    <message>
-        <source>Prune mode is incompatible with -txindex.</source>
-        <translation>El modo recorte es incompatible con -txindex.</translation>
-    </message>
-    <message>
-        <source>Replaying blocks...</source>
-        <translation>Reproduciendo bloques...</translation>
-    </message>
-    <message>
-        <source>Rewinding blocks...</source>
-        <translation>Rebobinando bloques...</translation>
-    </message>
-    <message>
-        <source>The source code is available from %s.</source>
-        <translation>El código fuente está disponible desde %s.</translation>
-    </message>
-    <message>
-        <source>Transaction fee and change calculation failed</source>
-        <translation>El cálculo de la comisión por transacción y del cambio han fallado</translation>
-    </message>
-    <message>
-        <source>Unable to bind to %s on this computer. %s is probably already running.</source>
-        <translation>No se ha podido conectar con %s en este equipo. %s es posible que esté todavía en ejecución.</translation>
-    </message>
-    <message>
-        <source>Unable to generate keys</source>
-        <translation>Incapaz de generar claves</translation>
-    </message>
-    <message>
-        <source>Unsupported logging category %s=%s.</source>
-        <translation>Categoría de registro no soportada %s=%s.</translation>
-    </message>
-    <message>
-        <source>Upgrading UTXO database</source>
-        <translation>Actualizando la base de datos UTXO</translation>
-    </message>
-    <message>
-        <source>User Agent comment (%s) contains unsafe characters.</source>
-        <translation>El comentario del Agente de Usuario (%s) contiene caracteres inseguros.</translation>
-    </message>
-    <message>
-        <source>Verifying blocks...</source>
-        <translation>Verificando bloques...</translation>
-    </message>
-    <message>
-        <source>Wallet needed to be rewritten: restart %s to complete</source>
-        <translation>Es necesario reescribir el monedero: reiniciar %s para completar</translation>
-    </message>
-    <message>
-        <source>Error: Listening for incoming connections failed (listen returned error %s)</source>
-        <translation>Error: La escucha para conexiones entrantes falló (la escucha devolvió el error %s)</translation>
-    </message>
-    <message>
-        <source>Invalid amount for -maxtxfee=&lt;amount&gt;: '%s' (must be at least the minrelay fee of %s to prevent stuck transactions)</source>
-        <translation>Cantidad no válida para -maxtxfee=&lt;amount&gt;: '%s' (debe ser al menos la comisión mínima de %s para prevenir transacciones atascadas)</translation>
-    </message>
-    <message>
-        <source>The transaction amount is too small to send after the fee has been deducted</source>
-        <translation>Monto de transacción muy pequeño después de la deducción de la comisión</translation>
-    </message>
-    <message>
-        <source>You need to rebuild the database using -reindex to go back to unpruned mode.  This will redownload the entire blockchain</source>
-        <translation>Necesita reconstruir la base de datos utilizando -reindex para volver al modo sin recorte. Esto volverá a descargar toda la cadena de bloques</translation>
-    </message>
-    <message>
-        <source>A fatal internal error occurred, see debug.log for details</source>
-        <translation>Ha ocurrido un error interno grave. Consulte debug.log para más detalles.</translation>
-    </message>
-    <message>
-        <source>Disk space is too low!</source>
-        <translation>¡El espacio en el disco es demasiado bajo!</translation>
-    </message>
-    <message>
-        <source>Error reading from database, shutting down.</source>
-        <translation>Error al leer la base de datos, cerrando la aplicación.</translation>
-    </message>
-    <message>
-        <source>Error upgrading chainstate database</source>
-        <translation>Error actualizando la base de datos chainstate</translation>
-    </message>
-    <message>
-        <source>Error: Disk space is low for %s</source>
-        <translation>Error: ¡Espacio en disco bajo por %s!</translation>
-    </message>
-    <message>
-        <source>Invalid -onion address or hostname: '%s'</source>
-        <translation>Dirección de -onion o dominio '%s' inválido</translation>
-    </message>
-    <message>
-        <source>Invalid -proxy address or hostname: '%s'</source>
-        <translation>Dirección de -proxy o dominio ' %s' inválido</translation>
-    </message>
-    <message>
-        <source>Invalid amount for -paytxfee=&lt;amount&gt;: '%s' (must be at least %s)</source>
-        <translation>Cantidad inválida para -paytxfee=&lt;amount&gt;: '%s' (debe ser por lo menos %s)</translation>
-    </message>
-    <message>
-        <source>Invalid netmask specified in -whitelist: '%s'</source>
-        <translation>Máscara de red inválida especificada en -whitelist: '%s'</translation>
-    </message>
-    <message>
-        <source>Need to specify a port with -whitebind: '%s'</source>
-        <translation>Necesita especificar un puerto con -whitebind: '%s'</translation>
-    </message>
-    <message>
-        <source>No proxy server specified. Use -proxy=&lt;ip&gt; or -proxy=&lt;ip:port&gt;.</source>
-        <translation>No se ha especificado un servidor de proxy. Use -proxy=&lt;ip&gt;o -proxy=&lt;ip:port&gt;.</translation>
-    </message>
-    <message>
-        <source>Prune mode is incompatible with -blockfilterindex.</source>
-        <translation>El modo de poda es incompatible con -blockfilterindex</translation>
-    </message>
-    <message>
-        <source>Reducing -maxconnections from %d to %d, because of system limitations.</source>
-        <translation>Reduciendo -maxconnections de %d a %d, debido a limitaciones del sistema.</translation>
-    </message>
-    <message>
-        <source>Section [%s] is not recognized.</source>
-        <translation>La sección [%s] no se ha reconocido.</translation>
-    </message>
-    <message>
-        <source>Signing transaction failed</source>
-        <translation>La transacción falló</translation>
-    </message>
-    <message>
-        <source>Specified -walletdir "%s" does not exist</source>
-        <translation>El -walletdir indicado "%s" no existe</translation>
-    </message>
-    <message>
-        <source>Specified -walletdir "%s" is a relative path</source>
-        <translation>Indique -walletdir "%s" como una ruta relativa</translation>
-    </message>
-    <message>
-        <source>Specified -walletdir "%s" is not a directory</source>
-        <translation>El -walletdir "%s" indicado no es un directorio</translation>
-    </message>
-    <message>
-        <source>The specified config file %s does not exist
-</source>
-        <translation>El fichero de configuración %s especificado no existe
-</translation>
-    </message>
-    <message>
-        <source>The transaction amount is too small to pay the fee</source>
-        <translation>El monto de la transacción es muy pequeño para pagar la comisión</translation>
-    </message>
-    <message>
-        <source>This is experimental software.</source>
-        <translation>Este es un software experimental.</translation>
-    </message>
-    <message>
-        <source>Transaction amount too small</source>
-        <translation>El monto de la transacción es demasiado pequeño para pagar la comisión.</translation>
-    </message>
-    <message>
-        <source>Transaction too large</source>
-        <translation>Transacción demasiado grande</translation>
-    </message>
-    <message>
-        <source>Unable to bind to %s on this computer (bind returned error %s)</source>
-        <translation>No es posible conectar con %s en este sistema (bind ha devuelto el error %s)</translation>
-    </message>
-    <message>
-        <source>Unable to create the PID file '%s': %s</source>
-        <translation>No es posible crear el fichero PID '%s': %s</translation>
-    </message>
-    <message>
-        <source>Unable to generate initial keys</source>
-        <translation>No es posible generar llaves iniciales</translation>
-    </message>
-    <message>
-        <source>Unknown -blockfilterindex value %s.</source>
-        <translation>%s es un valor desconocido para -blockfilterindex</translation>
-    </message>
-    <message>
-        <source>Verifying wallet(s)...</source>
-        <translation>Verificando monedero(s)...</translation>
-    </message>
-    <message>
-        <source>Warning: unknown new rules activated (versionbit %i)</source>
-        <translation>Advertencia: nuevas reglas desconocidas activadas (versionbit %i)</translation>
-    </message>
-    <message>
-        <source>-maxtxfee is set very high! Fees this large could be paid on a single transaction.</source>
-        <translation>-maxtxfee tiene un valor muy elevado. Comisiones muy grandes podrían ser pagadas en una única transacción.</translation>
-    </message>
-    <message>
-        <source>This is the transaction fee you may pay when fee estimates are not available.</source>
-        <translation>Esta es la comisión por transacción que deberá pagar cuando la estimación de comisión no esté disponible.</translation>
-    </message>
-    <message>
-        <source>Total length of network version string (%i) exceeds maximum length (%i). Reduce the number or size of uacomments.</source>
-        <translation>La longitud total de la cadena de versión de red ( %i ) supera la longitud máxima ( %i ) . Reducir el número o tamaño de uacomments .</translation>
-    </message>
-    <message>
-        <source>%s is set very high!</source>
-        <translation>¡%s está configurado muy alto!</translation>
-    </message>
-    <message>
-        <source>Error loading wallet %s. Duplicate -wallet filename specified.</source>
-        <translation>Error cargando el monedero %s. Se ha especificado un nombre de fichero -wallet duplicado.</translation>
-    </message>
-    <message>
-        <source>Starting network threads...</source>
-        <translation>Iniciando procesos de red...</translation>
-    </message>
-    <message>
-        <source>The wallet will avoid paying less than the minimum relay fee.</source>
-        <translation>El monedero no permitirá pagar menos que la comisión mínima para retransmitir llamada relay fee.</translation>
-    </message>
-    <message>
-        <source>This is the minimum transaction fee you pay on every transaction.</source>
-        <translation>Esta es la comisión por transacción mínima a pagar en cada transacción.</translation>
-    </message>
-    <message>
-        <source>This is the transaction fee you will pay if you send a transaction.</source>
-        <translation>Esta es la comisión por transacción a pagar si realiza una transacción.</translation>
-    </message>
-    <message>
-        <source>Transaction amounts must not be negative</source>
-        <translation>Los montos de la transacción no deben ser negativos</translation>
-    </message>
-    <message>
-        <source>Transaction has too long of a mempool chain</source>
-        <translation>La transacción tiene largo tiempo en una cadena mempool</translation>
-    </message>
-    <message>
-        <source>Transaction must have at least one recipient</source>
-        <translation>La transacción debe tener al menos un destinatario</translation>
-    </message>
-    <message>
-        <source>Unknown network specified in -onlynet: '%s'</source>
-        <translation>Red desconocida especificada en -onlynet '%s'</translation>
-    </message>
-    <message>
-        <source>Insufficient funds</source>
-        <translation>Fondos insuficientes</translation>
-    </message>
-    <message>
-        <source>Fee estimation failed. Fallbackfee is disabled. Wait a few blocks or enable -fallbackfee.</source>
-        <translation>Estimación de la comisión fallida. Fallbackfee está deshabilitado. Espere unos pocos bloques o habilite -fallbackfee.</translation>
-    </message>
-    <message>
-        <source>Warning: Private keys detected in wallet {%s} with disabled private keys</source>
-        <translation>Advertencia: Claves privadas detectadas en el monedero {%s} con clave privada deshabilitada</translation>
-    </message>
-    <message>
-        <source>Cannot write to data directory '%s'; check permissions.</source>
-        <translation>No se puede escribir en el directorio de datos '%s';  verificar permisos.</translation>
-    </message>
-    <message>
-        <source>Loading block index...</source>
-        <translation>Cargando el índice de bloques...</translation>
-    </message>
-    <message>
-        <source>Loading wallet...</source>
-        <translation>Cargando monedero...</translation>
-    </message>
-    <message>
-        <source>Cannot downgrade wallet</source>
-        <translation>No se puede actualizar a una versión mas antigua el monedero.</translation>
-    </message>
-    <message>
-        <source>Rescanning...</source>
-        <translation>Reexplorando...</translation>
-    </message>
-    <message>
-        <source>Done loading</source>
-        <translation>Se terminó de cargar</translation>
-    </message>
-</context>
-=======
-    </context>
->>>>>>> d3bd5410
+    </context>
 </TS>