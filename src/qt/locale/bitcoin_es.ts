<TS language="es" version="2.1">
<context>
    <name>AddressBookPage</name>
    <message>
        <source>Right-click to edit address or label</source>
<<<<<<< HEAD
        <translation>Haz click con el botón derecho para editar una dirección o etiqueta</translation>
=======
        <translation type="unfinished">Pulse con el botón secundario para editar la dirección o etiqueta</translation>
>>>>>>> 44d8b13c
    </message>
    <message>
        <source>Create a new address</source>
        <translation>Crear una dirección nueva</translation>
    </message>
    <message>
        <source>&amp;New</source>
        <translation>&amp;Nuevo</translation>
    </message>
    <message>
        <source>Copy the currently selected address to the system clipboard</source>
        <translation>Copiar la dirección seleccionada al portapapeles del sistema</translation>
    </message>
    <message>
        <source>&amp;Copy</source>
        <translation>&amp;Copiar</translation>
    </message>
    <message>
        <source>C&amp;lose</source>
        <translation>Cerrar</translation>
    </message>
    <message>
        <source>Delete the currently selected address from the list</source>
<<<<<<< HEAD
        <translation>Borrar de la lista la dirección seleccionada</translation>
=======
        <translation type="unfinished">Eliminar la dirección del listado actualmente seleccionada</translation>
>>>>>>> 44d8b13c
    </message>
    <message>
        <source>Enter address or label to search</source>
        <translation>Introduce la dirección o etiqueta que quieres buscar</translation>
    </message>
    <message>
        <source>Export the data in the current tab to a file</source>
        <translation>Exportar a un archivo los datos de esta pestaña</translation>
    </message>
    <message>
        <source>&amp;Export</source>
        <translation>&amp;Exportar</translation>
    </message>
    <message>
        <source>&amp;Delete</source>
        <translation>&amp;Borrar</translation>
    </message>
    <message>
        <source>Choose the address to send coins to</source>
        <translation>Elige la dirección a la que se enviarán las monedas</translation>
    </message>
    <message>
        <source>Choose the address to receive coins with</source>
        <translation>Escoja la dirección donde quiere recibir monedas</translation>
    </message>
    <message>
        <source>C&amp;hoose</source>
        <translation>Escoger</translation>
    </message>
    <message>
<<<<<<< HEAD
        <source>Sending addresses</source>
        <translation>Direcciones de envío</translation>
    </message>
    <message>
        <source>Receiving addresses</source>
        <translation>Direcciones de recepción</translation>
    </message>
    <message>
        <source>These are your Particl addresses for sending payments. Always check the amount and the receiving address before sending coins.</source>
        <translation>Estas son sus direcciones Particl para enviar pagos. Compruebe siempre la cantidad y la dirección de recibo antes de transferir monedas.</translation>
=======
        <source>These are your Bitcoin addresses for sending payments. Always check the amount and the receiving address before sending coins.</source>
        <translation type="unfinished">Esta es tus dirección Bitcoin para enviar pagos. Comprueba siempre el importe y la dirección de recepción antes de hacer una transferencia de monedas.</translation>
>>>>>>> 44d8b13c
    </message>
    <message>
        <source>These are your Particl addresses for receiving payments. Use the 'Create new receiving address' button in the receive tab to create new addresses.
Signing is only possible with addresses of the type 'legacy'.</source>
<<<<<<< HEAD
        <translation>Estas son sus direcciones Particl para la recepción de pagos. Use el botón 'Crear una nueva dirección para recepción' en la pestaña Recibir para crear nuevas direcciones.
Firmar solo es posible con correos del tipo Legacy.</translation>
=======
        <translation type="unfinished">Estas son tus direcciones Bitcoin para recibir pagos. Utilice el botón «Crear una nueva dirección para recepción» en la pestaña «Recibir»
La firma sólo es posible con direcciones del tipo 'legacy'.</translation>
>>>>>>> 44d8b13c
    </message>
    <message>
        <source>&amp;Copy Address</source>
        <translation>&amp;Copiar dirección</translation>
    </message>
    <message>
        <source>Copy &amp;Label</source>
        <translation>Copiar &amp;Etiqueta</translation>
    </message>
    <message>
        <source>&amp;Edit</source>
        <translation>&amp;Editar</translation>
    </message>
    <message>
        <source>Export Address List</source>
<<<<<<< HEAD
        <translation>Exportar la Lista de Direcciones</translation>
=======
        <translation type="unfinished">Exportar Lista de Direcciones</translation>
>>>>>>> 44d8b13c
    </message>
    <message>
        <source>Comma separated file (*.csv)</source>
        <translation>Archivo de columnas separadas por coma (*.csv)</translation>
    </message>
    <message>
<<<<<<< HEAD
        <source>Exporting Failed</source>
        <translation>La exportación ha fallado</translation>
=======
        <source>There was an error trying to save the address list to %1. Please try again.</source>
        <extracomment>An error message. %1 is a stand-in argument for the name of the file we attempted to save to.</extracomment>
        <translation type="unfinished">Hubo un error al intentar guardar la lista de direcciones %1. Por favor, inténtalo nuevamente.</translation>
    </message>
    <message>
        <source>Receiving addresses - %1</source>
        <translation type="unfinished">Recepción de direcciones - %1
</translation>
>>>>>>> 44d8b13c
    </message>
    <message>
        <source>There was an error trying to save the address list to %1. Please try again.</source>
        <translation>Hubo un error al intentar guardar la lista de direcciones a %1. Por favor, inténtelo de nuevo.</translation>
    </message>
</context>
<context>
    <name>AddressTableModel</name>
    <message>
        <source>Label</source>
        <translation>Etiqueta</translation>
    </message>
    <message>
        <source>Address</source>
        <translation>Dirección</translation>
    </message>
    <message>
        <source>(no label)</source>
        <translation>(sin etiqueta)</translation>
    </message>
</context>
<context>
    <name>AskPassphraseDialog</name>
    <message>
        <source>Passphrase Dialog</source>
        <translation>Diálogo de contraseña</translation>
    </message>
    <message>
        <source>Enter passphrase</source>
        <translation>Introduce la contraseña</translation>
    </message>
    <message>
        <source>New passphrase</source>
        <translation>Nueva contraseña</translation>
    </message>
    <message>
        <source>Repeat new passphrase</source>
        <translation>Repita la nueva contraseña</translation>
    </message>
    <message>
        <source>Show passphrase</source>
        <translation>Mostrar contraseña</translation>
    </message>
    <message>
        <source>Encrypt wallet</source>
        <translation>Cifrar cartera</translation>
    </message>
    <message>
        <source>This operation needs your wallet passphrase to unlock the wallet.</source>
        <translation>Esta operación necesita la contraseña para desbloquear la cartera</translation>
    </message>
    <message>
        <source>Unlock wallet</source>
        <translation>Desbloquear cartera</translation>
    </message>
    <message>
        <source>This operation needs your wallet passphrase to decrypt the wallet.</source>
        <translation>Esta operación necesita la contraseña para desbloquear la cartera.</translation>
    </message>
    <message>
        <source>Decrypt wallet</source>
        <translation>Descifrar cartera</translation>
    </message>
    <message>
        <source>Change passphrase</source>
        <translation>Cambiar contraseña</translation>
    </message>
    <message>
        <source>Confirm wallet encryption</source>
        <translation>Confirma el cifrado de esta cartera</translation>
    </message>
    <message>
        <source>Warning: If you encrypt your wallet and lose your passphrase, you will &lt;b&gt;LOSE ALL OF YOUR PARTICL&lt;/b&gt;!</source>
        <translation>Atención: Si cifra su monedero y pierde la contraseña, perderá ¡&lt;b&gt;TODOS SUS PARTICL&lt;/b&gt;!</translation>
    </message>
    <message>
        <source>Are you sure you wish to encrypt your wallet?</source>
        <translation>¿Seguro que quieres cifrar tu cartera?</translation>
    </message>
    <message>
        <source>Wallet encrypted</source>
        <translation>Cartera encriptada</translation>
    </message>
    <message>
        <source>Enter the new passphrase for the wallet.&lt;br/&gt;Please use a passphrase of &lt;b&gt;ten or more random characters&lt;/b&gt;, or &lt;b&gt;eight or more words&lt;/b&gt;.</source>
        <translation>Introduce la contraseña nueva para la cartera. &lt;br/&gt;Por favor utiliza una contraseña de &lt;b&gt;diez o más caracteres aleatorios&lt;/b&gt;, u &lt;b&gt;ocho o más palabras&lt;/b&gt;.</translation>
    </message>
    <message>
        <source>Enter the old passphrase and new passphrase for the wallet.</source>
        <translation>Introduce la contraseña antigua y la nueva para la cartera.</translation>
    </message>
    <message>
<<<<<<< HEAD
        <source>Remember that encrypting your wallet cannot fully protect your particl from being stolen by malware infecting your computer.</source>
        <translation>Recuerda que cifrar tu cartera no garantiza la protección de tus particl si tu ordenador es infectado con malware.</translation>
    </message>
    <message>
        <source>Wallet to be encrypted</source>
        <translation>Cartera a cifrar</translation>
=======
        <source>Remember that encrypting your wallet cannot fully protect your bitcoins from being stolen by malware infecting your computer.</source>
        <translation type="unfinished">Recuerda que cifrar tu monedero no garantiza la protección de tus bitcoin si tu equipo está infectado con malware.</translation>
    </message>
    <message>
        <source>Wallet to be encrypted</source>
        <translation type="unfinished">Monedero a ser cifrado</translation>
>>>>>>> 44d8b13c
    </message>
    <message>
        <source>Your wallet is about to be encrypted. </source>
        <translation>Tu cartera va a ser cifrada</translation>
    </message>
    <message>
        <source>Your wallet is now encrypted. </source>
        <translation>Tu cartera ya está cifrada</translation>
    </message>
    <message>
        <source>IMPORTANT: Any previous backups you have made of your wallet file should be replaced with the newly generated, encrypted wallet file. For security reasons, previous backups of the unencrypted wallet file will become useless as soon as you start using the new, encrypted wallet.</source>
<<<<<<< HEAD
        <translation>IMPORTANTE: Cualquier copia de seguridad que hayas hecho del archivo de tu cartera debe ser reemplazada por el archivo cifrado de la cartera recién generado. Por razones de seguridad, las copias de seguridad anteriores del archivo de la cartera sin cifrar serán inútiles cuando empiece a usar la nueva cartera cifrada.</translation>
=======
        <translation type="unfinished">IMPORTANTE: Cualquier respaldo que hayas hecho del archivo de tu monedero debe ser reemplazada por el archivo cifrado del monedero recién generado. Por razones de seguridad, los respaldos anteriores del archivo monedero sin cifrar serán inútiles cuando empieces a usar el monedero cifrado nuevo.</translation>
>>>>>>> 44d8b13c
    </message>
    <message>
        <source>Wallet encryption failed</source>
        <translation>El cifrado de la cartera ha fallado</translation>
    </message>
    <message>
        <source>Wallet encryption failed due to an internal error. Your wallet was not encrypted.</source>
        <translation>El cifrado de la cartera ha fallado debido a un error interno. Tu cartera no ha sido cifrada.</translation>
    </message>
    <message>
        <source>The supplied passphrases do not match.</source>
        <translation>Las contraseñas dadas no coinciden.</translation>
    </message>
    <message>
        <source>Wallet unlock failed</source>
        <translation>El desbloqueo de la cartera ha fallado</translation>
    </message>
    <message>
        <source>The passphrase entered for the wallet decryption was incorrect.</source>
        <translation>La contraseña introducida descifrar la cartera es incorrecta.</translation>
    </message>
    <message>
<<<<<<< HEAD
        <source>Wallet decryption failed</source>
        <translation>El descifrado de la cartera ha fallado</translation>
    </message>
    <message>
        <source>Wallet passphrase was successfully changed.</source>
        <translation>La contraseña de la cartera ha sido cambiada.</translation>
=======
        <source>The passphrase entered for the wallet decryption is incorrect. It contains a null character (ie - a zero byte). If the passphrase was set with a version of this software prior to 25.0, please try again with only the characters up to — but not including — the first null character. If this is successful, please set a new passphrase to avoid this issue in the future.</source>
        <translation type="unfinished">La contraseña ingresada para el descifrado del monedero es incorrecta. Contiene un carácter nulo (es decir, un byte cero). Si la frase de contraseña se configuró con una versión de este software anterior a la 25.0, vuelva a intentarlo solo con los caracteres hasta el primer carácter nulo, --pero sin incluirlo--. Si esto es correcto, establezca una contraseña nueva para evitar este problema en el futuro.</translation>
    </message>
    <message>
        <source>Wallet passphrase was successfully changed.</source>
        <translation type="unfinished">La frase-contraseña del monedero ha sido cambiada.</translation>
    </message>
    <message>
        <source>Passphrase change failed</source>
        <translation type="unfinished">Cambio de frase-contraseña erróneo</translation>
    </message>
    <message>
        <source>The old passphrase entered for the wallet decryption is incorrect. It contains a null character (ie - a zero byte). If the passphrase was set with a version of this software prior to 25.0, please try again with only the characters up to — but not including — the first null character.</source>
        <translation type="unfinished">La contraseña antigua ingresada para el descifrado del monedero es incorrecta. Contiene un carácter nulo (es decir, un byte cero). Si la frase de contraseña se configuró con una versión de este software anterior a la 25.0, vuelva a intentarlo solo con los caracteres hasta el primer carácter nulo, --pero sin incluirlo--.</translation>
>>>>>>> 44d8b13c
    </message>
    <message>
        <source>Warning: The Caps Lock key is on!</source>
        <translation>Advertencia: ¡La tecla Bloq Mayus está activada!</translation>
    </message>
</context>
<context>
    <name>BanTableModel</name>
    <message>
        <source>IP/Netmask</source>
        <translation>IP/Máscara de red</translation>
    </message>
    <message>
        <source>Banned Until</source>
        <translation>Prohibido hasta</translation>
    </message>
</context>
<context>
<<<<<<< HEAD
    <name>BitcoinGUI</name>
    <message>
        <source>Sign &amp;message...</source>
        <translation>Firmar &amp;mensaje...</translation>
    </message>
    <message>
        <source>Synchronizing with network...</source>
        <translation>Sincronizando con la red…</translation>
=======
    <name>QObject</name>
    <message>
        <source>Do you want to reset settings to default values, or to abort without making changes?</source>
        <extracomment>Explanatory text shown on startup when the settings file cannot be read. Prompts user to make a choice between resetting or aborting.</extracomment>
        <translation type="unfinished">¿Deseas restablecer los valores a la configuración predeterminada, o interrumpir sin realizar los cambios?</translation>
    </message>
    <message>
        <source>A fatal error occurred. Check that settings file is writable, or try running with -nosettings.</source>
        <extracomment>Explanatory text shown on startup when the settings file could not be written. Prompts user to check that we have the ability to write to the file. Explains that the user has the option of running without a settings file.</extracomment>
        <translation type="unfinished">Un error fatal ha ocurrido. Comprueba que el archivo de configuración admite escritura, o intenta ejecutar de nuevo el programa con -nosettings</translation>
    </message>
    <message>
        <source>%1 didn't yet exit safely…</source>
        <translation type="unfinished">%1 todavía no ha terminado de forma segura...</translation>
    </message>
    <message>
        <source>unknown</source>
        <translation type="unfinished">desconocido</translation>
    </message>
    <message>
        <source>Amount</source>
        <translation type="unfinished">Importe</translation>
    </message>
    <message>
        <source>Enter a Bitcoin address (e.g. %1)</source>
        <translation type="unfinished">Ingresa una dirección de Bitcoin (Ejemplo: %1)</translation>
    </message>
    <message>
        <source>Unroutable</source>
        <translation type="unfinished">No se puede enrutar</translation>
    </message>
    <message>
        <source>Inbound</source>
        <extracomment>An inbound connection from a peer. An inbound connection is a connection initiated by a peer.</extracomment>
        <translation type="unfinished">Entrante</translation>
    </message>
    <message>
        <source>Outbound</source>
        <extracomment>An outbound connection to a peer. An outbound connection is a connection initiated by us.</extracomment>
        <translation type="unfinished">Saliente</translation>
    </message>
    <message>
        <source>Full Relay</source>
        <extracomment>Peer connection type that relays all network information.</extracomment>
        <translation type="unfinished">Transmisión completa</translation>
    </message>
    <message>
        <source>Block Relay</source>
        <extracomment>Peer connection type that relays network information about blocks and not transactions or addresses.</extracomment>
        <translation type="unfinished">Transmisión de Bloque</translation>
    </message>
    <message>
        <source>Feeler</source>
        <extracomment>Short-lived peer connection type that tests the aliveness of known addresses.</extracomment>
        <translation type="unfinished">Sensor</translation>
    </message>
    <message>
        <source>Address Fetch</source>
        <extracomment>Short-lived peer connection type that solicits known addresses from a peer.</extracomment>
        <translation type="unfinished">Búsqueda de dirección</translation>
    </message>
    <message>
        <source>None</source>
        <translation type="unfinished">Ninguno</translation>
    </message>
    <message numerus="yes">
        <source>%n second(s)</source>
        <translation type="unfinished">
            <numerusform>%n segundo</numerusform>
            <numerusform>%n segundos</numerusform>
        </translation>
    </message>
    <message numerus="yes">
        <source>%n minute(s)</source>
        <translation type="unfinished">
            <numerusform>%n minuto</numerusform>
            <numerusform>%n minutos</numerusform>
        </translation>
    </message>
    <message numerus="yes">
        <source>%n hour(s)</source>
        <translation type="unfinished">
            <numerusform>%n hora</numerusform>
            <numerusform>%n horas</numerusform>
        </translation>
    </message>
    <message numerus="yes">
        <source>%n day(s)</source>
        <translation type="unfinished">
            <numerusform>%n día</numerusform>
            <numerusform>%n días</numerusform>
        </translation>
    </message>
    <message numerus="yes">
        <source>%n week(s)</source>
        <translation type="unfinished">
            <numerusform>%n semana</numerusform>
            <numerusform>%n semanas</numerusform>
        </translation>
    </message>
    <message>
        <source>%1 and %2</source>
        <translation type="unfinished">%1 y %2</translation>
    </message>
    <message numerus="yes">
        <source>%n year(s)</source>
        <translation type="unfinished">
            <numerusform>%n año</numerusform>
            <numerusform>%n años</numerusform>
        </translation>
>>>>>>> 44d8b13c
    </message>
    <message>
        <source>&amp;Overview</source>
        <translation>&amp;Vista general</translation>
    </message>
    <message>
        <source>Show general overview of wallet</source>
        <translation>Mostrar vista general de la cartera</translation>
    </message>
    <message>
        <source>&amp;Transactions</source>
        <translation>&amp;Transacciones</translation>
    </message>
    <message>
        <source>Browse transaction history</source>
        <translation>Examinar el historial de transacciones</translation>
    </message>
    <message>
        <source>E&amp;xit</source>
        <translation>&amp;Salir</translation>
    </message>
    <message>
        <source>Quit application</source>
        <translation>Salir de la aplicación</translation>
    </message>
    <message>
        <source>&amp;About %1</source>
        <translation>&amp;Acerca de %1</translation>
    </message>
    <message>
        <source>Show information about %1</source>
        <translation>Mostrar información acerca de %1</translation>
    </message>
    <message>
        <source>About &amp;Qt</source>
        <translation>Acerca de &amp;Qt</translation>
    </message>
    <message>
        <source>Show information about Qt</source>
        <translation>Mostrar información acerca de Qt</translation>
    </message>
    <message>
        <source>&amp;Options...</source>
        <translation>&amp;Opciones...</translation>
    </message>
    <message>
        <source>Modify configuration options for %1</source>
        <translation>Modificar las opciones de configuración para %1</translation>
    </message>
    <message>
        <source>&amp;Encrypt Wallet...</source>
        <translation>&amp;Cifrar cartera…</translation>
    </message>
    <message>
        <source>&amp;Backup Wallet...</source>
        <translation>&amp;Copia de seguridad de la cartera...</translation>
    </message>
    <message>
        <source>&amp;Change Passphrase...</source>
        <translation>&amp;Cambiar la contraseña…</translation>
    </message>
    <message>
        <source>Open &amp;URI...</source>
        <translation>Abrir URI...</translation>
    </message>
    <message>
        <source>Create Wallet...</source>
        <translation>Crear cartera...</translation>
    </message>
    <message>
        <source>Create a new wallet</source>
        <translation>Crear nueva cartera</translation>
    </message>
    <message>
        <source>Wallet:</source>
        <translation>Cartera:</translation>
    </message>
    <message>
        <source>Click to disable network activity.</source>
        <translation>Haga clic para desactivar la actividad de la red.</translation>
    </message>
    <message>
        <source>Network activity disabled.</source>
        <translation>Actividad de red deshabilitada.</translation>
    </message>
    <message>
        <source>Click to enable network activity again.</source>
        <translation>Haga clic para habilitar nuevamente la actividad de la red.</translation>
    </message>
    <message>
        <source>Syncing Headers (%1%)...</source>
        <translation>Sincronizando cabeceras (%1%) ...</translation>
    </message>
    <message>
        <source>Reindexing blocks on disk...</source>
        <translation>Reindexando bloques en disco...</translation>
    </message>
    <message>
        <source>Proxy is &lt;b&gt;enabled&lt;/b&gt;: %1</source>
        <translation>El proxy está &lt;b&gt;habilitado&lt;/b&gt;: %1</translation>
    </message>
    <message>
<<<<<<< HEAD
        <source>Send coins to a Particl address</source>
        <translation>Enviar monedas a una dirección Particl</translation>
    </message>
    <message>
        <source>Backup wallet to another location</source>
        <translation>Copia de seguridad del monedero en otra ubicación.</translation>
    </message>
    <message>
        <source>Change the passphrase used for wallet encryption</source>
        <translation>Cambiar la contraseña utilizada para el cifrado del monedero</translation>
=======
        <source>&amp;Backup Wallet…</source>
        <translation type="unfinished">&amp;Respaldar monedero…</translation>
    </message>
    <message>
        <source>&amp;Change Passphrase…</source>
        <translation type="unfinished">&amp;Cambiar frase-contraseña…</translation>
    </message>
    <message>
        <source>Sign &amp;message…</source>
        <translation type="unfinished">Firmar &amp;mensaje…</translation>
>>>>>>> 44d8b13c
    </message>
    <message>
        <source>&amp;Verify message...</source>
        <translation>&amp;Verificar mensaje...</translation>
    </message>
    <message>
<<<<<<< HEAD
        <source>&amp;Send</source>
        <translation>&amp;Enviar</translation>
=======
        <source>&amp;Verify message…</source>
        <translation type="unfinished">&amp;Verificar mensaje…</translation>
>>>>>>> 44d8b13c
    </message>
    <message>
        <source>&amp;Receive</source>
        <translation>&amp;Recibir</translation>
    </message>
    <message>
        <source>&amp;Show / Hide</source>
        <translation>&amp;Mostrar / Ocultar</translation>
    </message>
    <message>
        <source>Show or hide the main Window</source>
        <translation>Mostrar u ocultar la ventana principal</translation>
    </message>
    <message>
        <source>Encrypt the private keys that belong to your wallet</source>
        <translation>Cifrar las claves privadas que pertenecen a tu cartera</translation>
    </message>
    <message>
        <source>Sign messages with your Particl addresses to prove you own them</source>
        <translation>Firmar mensajes con sus direcciones Particl para demostrar la propiedad</translation>
    </message>
    <message>
        <source>Verify messages to ensure they were signed with specified Particl addresses</source>
        <translation>Verificar mensajes comprobando que están firmados con direcciones Particl concretas</translation>
    </message>
    <message>
        <source>&amp;File</source>
        <translation>&amp;Archivo</translation>
    </message>
    <message>
        <source>&amp;Settings</source>
        <translation>&amp;Configuración</translation>
    </message>
    <message>
        <source>&amp;Help</source>
        <translation>&amp;Ayuda</translation>
    </message>
    <message>
        <source>Tabs toolbar</source>
        <translation>Barra de pestañas</translation>
    </message>
    <message>
        <source>Request payments (generates QR codes and particl: URIs)</source>
        <translation>Solicitar pagos (genera código QR y URL's de Particl)</translation>
    </message>
    <message>
<<<<<<< HEAD
        <source>Show the list of used sending addresses and labels</source>
        <translation>Mostrar la lista de direcciones de envío y etiquetas</translation>
    </message>
    <message>
        <source>Show the list of used receiving addresses and labels</source>
        <translation>Muestra la lista de direcciones de recepción y etiquetas</translation>
=======
        <source>Indexing blocks on disk…</source>
        <translation type="unfinished">Indexando bloques en disco…</translation>
    </message>
    <message>
        <source>Processing blocks on disk…</source>
        <translation type="unfinished">Procesando bloques en disco…</translation>
    </message>
    <message>
        <source>Connecting to peers…</source>
        <translation type="unfinished">Conectando con parejas…</translation>
>>>>>>> 44d8b13c
    </message>
    <message>
        <source>&amp;Command-line options</source>
        <translation>&amp;Opciones de línea de comandos</translation>
    </message>
    <message numerus="yes">
        <source>%n active connection(s) to Particl network</source>
        <translation><numerusform>%n conexión activa hacia la red Particl</numerusform><numerusform>%n conexiones activas hacia la red Particl</numerusform></translation>
    </message>
    <message>
        <source>Indexing blocks on disk...</source>
        <translation>Bloques de indexación en el disco ...</translation>
    </message>
    <message>
        <source>Processing blocks on disk...</source>
        <translation>Procesamiento de bloques en el disco ...</translation>
    </message>
    <message numerus="yes">
        <source>Processed %n block(s) of transaction history.</source>
        <translation><numerusform>%n bloque procesado del historial de transacciones.</numerusform><numerusform>%n bloques procesados del historial de transacciones.</numerusform></translation>
    </message>
    <message>
        <source>%1 behind</source>
<<<<<<< HEAD
        <translation>%1 atrás</translation>
=======
        <translation type="unfinished">%1 se comporta</translation>
    </message>
    <message>
        <source>Catching up…</source>
        <translation type="unfinished">Poniéndose al día…</translation>
>>>>>>> 44d8b13c
    </message>
    <message>
        <source>Last received block was generated %1 ago.</source>
        <translation>El último bloque recibido fue generado hace %1.</translation>
    </message>
    <message>
        <source>Transactions after this will not yet be visible.</source>
        <translation>Las transacciones posteriores aún no están visibles.</translation>
    </message>
    <message>
        <source>Error</source>
        <translation>Error</translation>
    </message>
    <message>
        <source>Warning</source>
        <translation>Advertencia</translation>
    </message>
    <message>
        <source>Information</source>
        <translation>Información</translation>
    </message>
    <message>
        <source>Up to date</source>
        <translation>Actualizado</translation>
    </message>
    <message>
        <source>&amp;Load PSBT from file...</source>
        <translation>&amp;Cargar PSBT desde el archivo...</translation>
    </message>
    <message>
        <source>Load Partially Signed Particl Transaction</source>
        <translation>Cargar una transacción de Particl parcialmente firmada</translation>
    </message>
    <message>
<<<<<<< HEAD
        <source>Load PSBT from clipboard...</source>
        <translation>Cargar PSBT desde el portapapeles...</translation>
=======
        <source>Load PSBT from &amp;clipboard…</source>
        <translation type="unfinished">Cargar PSBT desde &amp;portapapeles...</translation>
>>>>>>> 44d8b13c
    </message>
    <message>
        <source>Load Partially Signed Particl Transaction from clipboard</source>
        <translation>Cargar una transacción de Particl parcialmente firmada desde el Portapapeles</translation>
    </message>
    <message>
        <source>Node window</source>
        <translation>Ventana de nodo</translation>
    </message>
    <message>
        <source>Open node debugging and diagnostic console</source>
        <translation>Abrir consola de depuración y diagnóstico de nodo</translation>
    </message>
    <message>
        <source>&amp;Sending addresses</source>
        <translation>&amp;Direcciones de envío</translation>
    </message>
    <message>
        <source>&amp;Receiving addresses</source>
        <translation>Direcciones de recepción</translation>
    </message>
    <message>
        <source>Open a particl: URI</source>
        <translation>Abrir una particl: URI</translation>
    </message>
    <message>
        <source>Open Wallet</source>
        <translation>Abrir cartera</translation>
    </message>
    <message>
        <source>Open a wallet</source>
        <translation>Abrir una cartera</translation>
    </message>
    <message>
        <source>Close Wallet...</source>
        <translation>Cerrar cartera...</translation>
    </message>
    <message>
        <source>Close wallet</source>
        <translation>Cerrar cartera</translation>
    </message>
    <message>
        <source>Close All Wallets...</source>
        <translation>Cerrar todas las carteras...</translation>
    </message>
    <message>
        <source>Close all wallets</source>
        <translation>Cerrar todas las carteras</translation>
    </message>
    <message>
<<<<<<< HEAD
        <source>Show the %1 help message to get a list with possible Particl command-line options</source>
        <translation>Muestra el mensaje de ayuda %1 para obtener una lista con posibles opciones de línea de comandos de Particl.</translation>
=======
        <source>Migrate Wallet</source>
        <translation type="unfinished">Migrar billetera</translation>
    </message>
    <message>
        <source>Migrate a wallet</source>
        <translation type="unfinished">Migrar una billetera</translation>
    </message>
    <message>
        <source>Show the %1 help message to get a list with possible Bitcoin command-line options</source>
        <translation type="unfinished">Muestra el mensaje de ayuda %1 para obtener una lista con posibles opciones de línea de comandos de Bitcoin.</translation>
>>>>>>> 44d8b13c
    </message>
    <message>
        <source>&amp;Mask values</source>
        <translation>&amp;Esconder valores</translation>
    </message>
    <message>
        <source>Mask the values in the Overview tab</source>
<<<<<<< HEAD
        <translation>Esconder los valores de la ventana de previsualización</translation>
=======
        <translation type="unfinished">Ocultar los valores de la ventana de previsualización</translation>
>>>>>>> 44d8b13c
    </message>
    <message>
        <source>default wallet</source>
        <translation>Cartera predeterminada</translation>
    </message>
    <message>
        <source>No wallets available</source>
        <translation>No hay carteras disponibles</translation>
    </message>
    <message>
<<<<<<< HEAD
        <source>&amp;Window</source>
        <translation>&amp;Ventana</translation>
=======
        <source>Load Wallet Backup</source>
        <extracomment>The title for Restore Wallet File Windows</extracomment>
        <translation type="unfinished">Cargar copia de seguridad del monedero</translation>
    </message>
    <message>
        <source>Restore Wallet</source>
        <extracomment>Title of pop-up window shown when the user is attempting to restore a wallet.</extracomment>
        <translation type="unfinished">Restaurar monedero</translation>
>>>>>>> 44d8b13c
    </message>
    <message>
        <source>Minimize</source>
        <translation>Minimizar</translation>
    </message>
    <message>
        <source>Zoom</source>
        <translation>Acercar</translation>
    </message>
    <message>
        <source>Zoom</source>
        <translation type="unfinished">Acercar</translation>
    </message>
    <message>
        <source>Main Window</source>
        <translation>Ventana principal</translation>
    </message>
    <message>
        <source>%1 client</source>
<<<<<<< HEAD
        <translation>%1 cliente</translation>
    </message>
    <message>
        <source>Connecting to peers...</source>
        <translation>Conectando con sus pares ...</translation>
=======
        <translation type="unfinished">%1 cliente</translation>
    </message>
    <message>
        <source>&amp;Hide</source>
        <translation type="unfinished">&amp;Ocultar </translation>
    </message>
    <message>
        <source>S&amp;how</source>
        <translation type="unfinished">&amp;Mostrar</translation>
    </message>
    <message numerus="yes">
        <source>%n active connection(s) to Bitcoin network.</source>
        <extracomment>A substring of the tooltip.</extracomment>
        <translation type="unfinished">
            <numerusform>%n active connection(s) to Bitcoin network.</numerusform>
            <numerusform>%n active connection(s) to Bitcoin network.</numerusform>
        </translation>
    </message>
    <message>
        <source>Click for more actions.</source>
        <extracomment>A substring of the tooltip. "More actions" are available via the context menu.</extracomment>
        <translation type="unfinished">Haz clic para ver más acciones.</translation>
    </message>
    <message>
        <source>Show Peers tab</source>
        <extracomment>A context menu item. The "Peers tab" is an element of the "Node window".</extracomment>
        <translation type="unfinished">Mostrar pestaña de pares</translation>
    </message>
    <message>
        <source>Disable network activity</source>
        <extracomment>A context menu item.</extracomment>
        <translation type="unfinished">Desactivar la actividad de la red</translation>
>>>>>>> 44d8b13c
    </message>
    <message>
        <source>Catching up...</source>
        <translation>Actualizando...</translation>
    </message>
    <message>
        <source>Error: %1</source>
        <translation>Error: %1</translation>
    </message>
    <message>
        <source>Error creating wallet</source>
        <translation type="unfinished">Error al crear billetera</translation>
    </message>
    <message>
        <source>Cannot create new wallet, the software was compiled without sqlite support (required for descriptor wallets)</source>
        <translation type="unfinished">No se puede crear una nueva billetera, el software se compiló sin soporte sqlite (requerido para billeteras descriptivas)</translation>
    </message>
    <message>
        <source>Warning: %1</source>
        <translation>Advertencia: %1</translation>
    </message>
    <message>
        <source>Date: %1
</source>
        <translation>Fecha: %1
</translation>
    </message>
    <message>
        <source>Amount: %1
</source>
        <translation>Cantidad: %1
</translation>
    </message>
    <message>
        <source>Wallet: %1
</source>
        <translation>Cartera: %1
</translation>
    </message>
    <message>
        <source>Type: %1
</source>
        <translation>Tipo: %1
</translation>
    </message>
    <message>
        <source>Label: %1
</source>
        <translation>Etiqueta: %1
</translation>
    </message>
    <message>
        <source>Address: %1
</source>
        <translation>Dirección: %1
</translation>
    </message>
    <message>
        <source>Sent transaction</source>
        <translation>Transacción enviada</translation>
    </message>
    <message>
        <source>Incoming transaction</source>
        <translation>Transacción entrante</translation>
    </message>
    <message>
        <source>HD key generation is &lt;b&gt;enabled&lt;/b&gt;</source>
        <translation>La generación de clave HD está &lt;b&gt;habilitada&lt;/b&gt;</translation>
    </message>
    <message>
        <source>HD key generation is &lt;b&gt;disabled&lt;/b&gt;</source>
        <translation>La generación de clave HD está &lt;b&gt;deshabilitada&lt;/b&gt;</translation>
    </message>
    <message>
        <source>Private key &lt;b&gt;disabled&lt;/b&gt;</source>
        <translation>Llave privada &lt;b&gt;deshabilitada&lt;/b&gt;</translation>
    </message>
    <message>
        <source>Wallet is &lt;b&gt;encrypted&lt;/b&gt; and currently &lt;b&gt;unlocked&lt;/b&gt;</source>
        <translation>El monedero está &lt;b&gt;cifrado&lt;/b&gt; y actualmente &lt;b&gt;desbloqueado&lt;/b&gt;</translation>
    </message>
    <message>
        <source>Wallet is &lt;b&gt;encrypted&lt;/b&gt; and currently &lt;b&gt;locked&lt;/b&gt;</source>
        <translation>La cartera está &lt;b&gt;cifrada&lt;/b&gt; y &lt;b&gt;bloqueada&lt;/b&gt;</translation>
    </message>
    <message>
        <source>Original message:</source>
        <translation>Mensaje original:</translation>
    </message>
    <message>
        <source>A fatal error occurred. %1 can no longer continue safely and will quit.</source>
        <translation>Ha ocurrido un error fatal. %1 no puede seguir seguro y se cerrará.</translation>
    </message>
</context>
<context>
    <name>CoinControlDialog</name>
    <message>
        <source>Coin Selection</source>
        <translation>Selección de moneda</translation>
    </message>
    <message>
        <source>Quantity:</source>
        <translation>Cantidad:</translation>
    </message>
    <message>
        <source>Bytes:</source>
        <translation>Bytes:</translation>
    </message>
    <message>
        <source>Amount:</source>
        <translation>Cantidad:</translation>
    </message>
    <message>
        <source>Fee:</source>
        <translation>Comisión:</translation>
    </message>
    <message>
<<<<<<< HEAD
        <source>Dust:</source>
        <translation>Polvo:</translation>
    </message>
    <message>
        <source>After Fee:</source>
        <translation>Después de comisión:</translation>
=======
        <source>After Fee:</source>
        <translation type="unfinished">Tras la comisión:</translation>
>>>>>>> 44d8b13c
    </message>
    <message>
        <source>Change:</source>
        <translation>Cambio:</translation>
    </message>
    <message>
        <source>(un)select all</source>
        <translation>(des)selecciona todos</translation>
    </message>
    <message>
        <source>Tree mode</source>
        <translation>Modo árbol</translation>
    </message>
    <message>
        <source>List mode</source>
        <translation>Modo lista</translation>
    </message>
    <message>
        <source>Amount</source>
        <translation>Cantidad</translation>
    </message>
    <message>
        <source>Received with label</source>
        <translation>Recibido con etiqueta</translation>
    </message>
    <message>
        <source>Received with address</source>
        <translation>Recibido con dirección</translation>
    </message>
    <message>
        <source>Date</source>
        <translation>Fecha</translation>
    </message>
    <message>
        <source>Confirmations</source>
        <translation>Confirmaciones</translation>
    </message>
    <message>
        <source>Confirmed</source>
        <translation>Confirmado</translation>
    </message>
    <message>
        <source>Copy address</source>
        <translation>Copiar dirección</translation>
    </message>
    <message>
        <source>Copy label</source>
        <translation>Copiar etiqueta</translation>
    </message>
    <message>
        <source>Copy amount</source>
        <translation>Copiar cantidad</translation>
    </message>
    <message>
        <source>Copy transaction ID</source>
        <translation>Copiar ID de la transacción</translation>
    </message>
    <message>
<<<<<<< HEAD
        <source>Lock unspent</source>
        <translation>Bloquear lo no gastado</translation>
=======
        <source>L&amp;ock unspent</source>
        <translation type="unfinished">Bl&amp;oquear lo no gastado</translation>
>>>>>>> 44d8b13c
    </message>
    <message>
        <source>Unlock unspent</source>
        <translation>Desbloquear lo no gastado</translation>
    </message>
    <message>
        <source>Copy quantity</source>
        <translation>Copiar cantidad</translation>
    </message>
    <message>
        <source>Copy fee</source>
        <translation>Copiar comisión</translation>
    </message>
    <message>
        <source>Copy after fee</source>
        <translation>Copiar después de la comisión</translation>
    </message>
    <message>
        <source>Copy bytes</source>
        <translation>Copiar bytes</translation>
    </message>
    <message>
<<<<<<< HEAD
        <source>Copy dust</source>
        <translation>Copiar polvo</translation>
    </message>
    <message>
=======
>>>>>>> 44d8b13c
        <source>Copy change</source>
        <translation>Copiar cambio</translation>
    </message>
    <message>
        <source>(%1 locked)</source>
        <translation>(%1 bloqueado)</translation>
    </message>
    <message>
<<<<<<< HEAD
        <source>yes</source>
        <translation>sí</translation>
    </message>
    <message>
        <source>no</source>
        <translation>no</translation>
    </message>
    <message>
        <source>This label turns red if any recipient receives an amount smaller than the current dust threshold.</source>
        <translation>Esta etiqueta se vuelve roja si algún receptor recibe una cantidad inferior al umbral actual establecido para el polvo.</translation>
    </message>
    <message>
=======
>>>>>>> 44d8b13c
        <source>Can vary +/- %1 satoshi(s) per input.</source>
        <translation>Puede variar +/- %1 satoshi(s) por entrada.</translation>
    </message>
    <message>
        <source>(no label)</source>
        <translation>(sin etiqueta)</translation>
    </message>
    <message>
        <source>change from %1 (%2)</source>
        <translation>cambia desde %1 (%2)</translation>
    </message>
    <message>
        <source>(change)</source>
        <translation>(cambio)</translation>
    </message>
</context>
<context>
    <name>CreateWalletActivity</name>
    <message>
<<<<<<< HEAD
        <source>Creating Wallet &lt;b&gt;%1&lt;/b&gt;...</source>
        <translation>Creando monedero &lt;b&gt;%1&lt;/b&gt;...</translation>
    </message>
    <message>
        <source>Create wallet failed</source>
        <translation>Error al crear cartera</translation>
    </message>
    <message>
        <source>Create wallet warning</source>
        <translation>Advertencia sobre crear monedero</translation>
=======
        <source>Create Wallet</source>
        <extracomment>Title of window indicating the progress of creation of a new wallet.</extracomment>
        <translation type="unfinished">Crear Monedero</translation>
    </message>
    <message>
        <source>Creating Wallet &lt;b&gt;%1&lt;/b&gt;…</source>
        <extracomment>Descriptive text of the create wallet progress window which indicates to the user which wallet is currently being created.</extracomment>
        <translation type="unfinished">Creando monedero &lt;b&gt;%1&lt;/b&gt;…</translation>
    </message>
    <message>
        <source>Create wallet failed</source>
        <translation type="unfinished">Error al crear monedero</translation>
    </message>
    <message>
        <source>Create wallet warning</source>
        <translation type="unfinished">Advertencia al crear monedero</translation>
    </message>
    <message>
        <source>Can't list signers</source>
        <translation type="unfinished">No se pueden enumerar los firmantes</translation>
    </message>
    <message>
        <source>Too many external signers found</source>
        <translation type="unfinished">Se han encontrado demasiados firmantes externos</translation>
    </message>
</context>
<context>
    <name>LoadWalletsActivity</name>
    <message>
        <source>Load Wallets</source>
        <extracomment>Title of progress window which is displayed when wallets are being loaded.</extracomment>
        <translation type="unfinished">Cargar monederos</translation>
    </message>
    <message>
        <source>Loading wallets…</source>
        <extracomment>Descriptive text of the load wallets progress window which indicates to the user that wallets are currently being loaded.</extracomment>
        <translation type="unfinished">Cargando monederos...</translation>
    </message>
</context>
<context>
    <name>MigrateWalletActivity</name>
    <message>
        <source>Migrate wallet</source>
        <translation type="unfinished">Migrar billetera</translation>
    </message>
    <message>
        <source>Are you sure you wish to migrate the wallet &lt;i&gt;%1&lt;/i&gt;?</source>
        <translation type="unfinished">Estas seguro de wue deseas migrar la billetera 1 %1 1 ?</translation>
    </message>
    <message>
        <source>Migrating the wallet will convert this wallet to one or more descriptor wallets. A new wallet backup will need to be made.
If this wallet contains any watchonly scripts, a new wallet will be created which contains those watchonly scripts.
If this wallet contains any solvable but not watched scripts, a different and new wallet will be created which contains those scripts.

The migration process will create a backup of the wallet before migrating. This backup file will be named &lt;wallet name&gt;-&lt;timestamp&gt;.legacy.bak and can be found in the directory for this wallet. In the event of an incorrect migration, the backup can be restored with the "Restore Wallet" functionality.</source>
        <translation type="unfinished">La migración de la billetera la convertirá en una o más billeteras basadas en descriptores. Será necesario realizar una nueva copia de seguridad de la billetera.
Si esta billetera contiene scripts solo de lectura, se creará una nueva billetera que los contenga.
Si esta billetera contiene scripts solucionables pero no de lectura, se creará una nueva billetera diferente que los contenga.

El proceso de migración creará una copia de seguridad de la billetera antes de migrar. Este archivo de copia de seguridad se llamará &lt;wallet name&gt;-&lt;timestamp&gt;.legacy.bak y se encontrará en el directorio de esta billetera. En el caso de una migración incorrecta, la copia de seguridad puede restaurarse con la funcionalidad "Restore Wallet" (Restaurar billetera).</translation>
    </message>
    <message>
        <source>Migrate Wallet</source>
        <translation type="unfinished">Migrar billetera</translation>
    </message>
    <message>
        <source>Migrating Wallet &lt;b&gt;%1&lt;/b&gt;…</source>
        <translation type="unfinished">Migrando billetera &lt;b&gt;%1&lt;/b&gt;…</translation>
    </message>
    <message>
        <source>The wallet '%1' was migrated successfully.</source>
        <translation type="unfinished">La migración de la billetera "%1" se realizó correctamente.</translation>
    </message>
    <message>
        <source> Watchonly scripts have been migrated to a new wallet named '%1'.</source>
        <translation type="unfinished">Los scripts solo de lectura se migraron a una nueva billetera llamada "%1".</translation>
    </message>
    <message>
        <source> Solvable but not watched scripts have been migrated to a new wallet named '%1'.</source>
        <translation type="unfinished">Los scripts solucionables pero no de lectura se migraron a una nueva billetera llamada "%1".</translation>
    </message>
    <message>
        <source>Migration failed</source>
        <translation type="unfinished">Migración errónea</translation>
    </message>
    <message>
        <source>Migration Successful</source>
        <translation type="unfinished">Migración correcta</translation>
    </message>
</context>
<context>
    <name>OpenWalletActivity</name>
    <message>
        <source>Open wallet failed</source>
        <translation type="unfinished">Abrir monedero ha fallado</translation>
    </message>
    <message>
        <source>Open wallet warning</source>
        <translation type="unfinished">Advertencia sobre crear monedero</translation>
    </message>
    <message>
        <source>default wallet</source>
        <translation type="unfinished">monedero predeterminado</translation>
    </message>
    <message>
        <source>Open Wallet</source>
        <extracomment>Title of window indicating the progress of opening of a wallet.</extracomment>
        <translation type="unfinished">Abrir monedero</translation>
    </message>
    <message>
        <source>Opening Wallet &lt;b&gt;%1&lt;/b&gt;…</source>
        <extracomment>Descriptive text of the open wallet progress window which indicates to the user which wallet is currently being opened.</extracomment>
        <translation type="unfinished">Abriendo monedero &lt;b&gt;%1&lt;/b&gt;...</translation>
    </message>
</context>
<context>
    <name>RestoreWalletActivity</name>
    <message>
        <source>Restore Wallet</source>
        <extracomment>Title of progress window which is displayed when wallets are being restored.</extracomment>
        <translation type="unfinished">Restaurar monedero</translation>
    </message>
    <message>
        <source>Restoring Wallet &lt;b&gt;%1&lt;/b&gt;…</source>
        <extracomment>Descriptive text of the restore wallets progress window which indicates to the user that wallets are currently being restored.</extracomment>
        <translation type="unfinished">Restaurando monedero &lt;b&gt;%1&lt;/b&gt;…</translation>
    </message>
    <message>
        <source>Restore wallet failed</source>
        <extracomment>Title of message box which is displayed when the wallet could not be restored.</extracomment>
        <translation type="unfinished">Fallo al restaurar monedero</translation>
    </message>
    <message>
        <source>Restore wallet warning</source>
        <extracomment>Title of message box which is displayed when the wallet is restored with some warning.</extracomment>
        <translation type="unfinished">Advertencia al restaurar monedero</translation>
    </message>
    <message>
        <source>Restore wallet message</source>
        <extracomment>Title of message box which is displayed when the wallet is successfully restored.</extracomment>
        <translation type="unfinished">Mensaje al restaurar monedero</translation>
    </message>
</context>
<context>
    <name>WalletController</name>
    <message>
        <source>Close wallet</source>
        <translation type="unfinished">Cerrar monedero</translation>
    </message>
    <message>
        <source>Are you sure you wish to close the wallet &lt;i&gt;%1&lt;/i&gt;?</source>
        <translation type="unfinished">¿Estás seguro de que deseas cerrar el monedero &lt;i&gt;%1&lt;/i&gt;?</translation>
    </message>
    <message>
        <source>Closing the wallet for too long can result in having to resync the entire chain if pruning is enabled.</source>
        <translation type="unfinished">Cerrar el monedero durante demasiado tiempo puede causar la resincronización de toda la cadena si la poda es habilitada.</translation>
    </message>
    <message>
        <source>Close all wallets</source>
        <translation type="unfinished">Cerrar todos los monederos</translation>
    </message>
    <message>
        <source>Are you sure you wish to close all wallets?</source>
        <translation type="unfinished">¿Estás seguro de que deseas cerrar todos los monederos?</translation>
>>>>>>> 44d8b13c
    </message>
</context>
<context>
    <name>CreateWalletDialog</name>
    <message>
        <source>Create Wallet</source>
        <translation>Crear monedero</translation>
    </message>
    <message>
        <source>You are one step away from creating your new wallet!</source>
        <translation type="unfinished">Estás a un paso de crear tu nueva billetera.</translation>
    </message>
    <message>
        <source>Please provide a name and, if desired, enable any advanced options</source>
        <translation type="unfinished">Escribe un nombre y, si lo deseas, activa las opciones avanzadas.</translation>
    </message>
    <message>
        <source>Wallet Name</source>
<<<<<<< HEAD
        <translation>Nombre de monedero</translation>
=======
        <translation type="unfinished">Nombre del monedero</translation>
    </message>
    <message>
        <source>Wallet</source>
        <translation type="unfinished">Monedero</translation>
>>>>>>> 44d8b13c
    </message>
    <message>
        <source>Encrypt the wallet. The wallet will be encrypted with a passphrase of your choice.</source>
        <translation>Cifrar monedero. El monedero será cifrado con la contraseña que elija.</translation>
    </message>
    <message>
        <source>Encrypt Wallet</source>
        <translation>Cifrar monedero</translation>
    </message>
    <message>
        <source>Disable private keys for this wallet. Wallets with private keys disabled will have no private keys and cannot have an HD seed or imported private keys. This is ideal for watch-only wallets.</source>
        <translation>Deshabilita las claves privadas para este monedero. Los monederos con claves privadas deshabilitadas no tendrán claves privadas y no podrán tener ni una semilla HD ni claves privadas importadas. Esto es ideal para monederos de solo lectura.</translation>
    </message>
    <message>
        <source>Disable Private Keys</source>
<<<<<<< HEAD
        <translation>Deshabilitar claves privadas</translation>
=======
        <translation type="unfinished">Deshabilita las Claves Privadas</translation>
>>>>>>> 44d8b13c
    </message>
    <message>
        <source>Make a blank wallet. Blank wallets do not initially have private keys or scripts. Private keys and addresses can be imported, or an HD seed can be set, at a later time.</source>
        <translation>Crear un monedero vacío. Los monederos vacíos no tienen claves privadas ni scripts. Las claves privadas y direcciones pueden importarse después o también establecer una semilla HD.</translation>
    </message>
    <message>
        <source>Make Blank Wallet</source>
        <translation>Crear monedero vacío</translation>
    </message>
    <message>
<<<<<<< HEAD
        <source>Use descriptors for scriptPubKey management</source>
        <translation>Use descriptores para la gestión de scriptPubKey</translation>
    </message>
    <message>
        <source>Descriptor Wallet</source>
        <translation>Descriptor del monedero</translation>
    </message>
    <message>
        <source>Create</source>
        <translation>Crear</translation>
=======
        <source>Use an external signing device such as a hardware wallet. Configure the external signer script in wallet preferences first.</source>
        <translation type="unfinished">Utiliza un dispositivo de firma externo, como un monedero de hardware. Configura primero el script del firmante externo en las preferencias del monedero.</translation>
    </message>
    <message>
        <source>External signer</source>
        <translation type="unfinished">Firmante externo</translation>
    </message>
    <message>
        <source>Create</source>
        <translation type="unfinished">Crear</translation>
    </message>
    <message>
        <source>Compiled without external signing support (required for external signing)</source>
        <extracomment>"External signing" means using devices such as hardware wallets.</extracomment>
        <translation type="unfinished">Compilado sin soporte de firma externa (necesario para la firma externa)</translation>
>>>>>>> 44d8b13c
    </message>
</context>
<context>
    <name>EditAddressDialog</name>
    <message>
        <source>Edit Address</source>
        <translation>Editar Dirección</translation>
    </message>
    <message>
        <source>&amp;Label</source>
        <translation>&amp;Etiqueta</translation>
    </message>
    <message>
        <source>The label associated with this address list entry</source>
<<<<<<< HEAD
        <translation>La etiqueta asociada con esta entrada de la lista de direcciones</translation>
    </message>
    <message>
        <source>The address associated with this address list entry. This can only be modified for sending addresses.</source>
        <translation>La dirección asociada con esta entrada de la lista de direcciones. Solo puede ser modificada para direcciones de envío.</translation>
=======
        <translation type="unfinished">La etiqueta asociada con este apunte en la libreta</translation>
    </message>
    <message>
        <source>The address associated with this address list entry. This can only be modified for sending addresses.</source>
        <translation type="unfinished">La dirección asociada con este apunte en la guía. Solo puede ser modificada para direcciones de envío.</translation>
>>>>>>> 44d8b13c
    </message>
    <message>
        <source>&amp;Address</source>
        <translation>&amp;Dirección</translation>
    </message>
    <message>
        <source>New sending address</source>
        <translation>Nueva dirección de envío</translation>
    </message>
    <message>
        <source>Edit receiving address</source>
<<<<<<< HEAD
        <translation>Editar dirección de recepción</translation>
    </message>
    <message>
        <source>Edit sending address</source>
        <translation>Editar dirección de envío</translation>
    </message>
    <message>
        <source>The entered address "%1" is not a valid Particl address.</source>
        <translation>La dirección ingresada "%1" no es una dirección válida de Particl.</translation>
    </message>
    <message>
        <source>Address "%1" already exists as a receiving address with label "%2" and so cannot be added as a sending address.</source>
        <translation>La dirección "%1" ya existe como dirección de recepción con la etiqueta "%2" y, por lo tanto, no se puede agregar como dirección de envío.</translation>
    </message>
    <message>
        <source>The entered address "%1" is already in the address book with label "%2".</source>
        <translation>La dirección ingresada "%1" ya está en la libreta de direcciones con la etiqueta "%2".</translation>
=======
        <translation type="unfinished">Editar dirección de recibimiento</translation>
    </message>
    <message>
        <source>Edit sending address</source>
        <translation type="unfinished">Editar dirección de envío</translation>
    </message>
    <message>
        <source>The entered address "%1" is not a valid Bitcoin address.</source>
        <translation type="unfinished">La dirección introducida «%1» no es una dirección Bitcoin válida.</translation>
    </message>
    <message>
        <source>Address "%1" already exists as a receiving address with label "%2" and so cannot be added as a sending address.</source>
        <translation type="unfinished">La dirección «%1» ya existe como dirección de recepción con la etiqueta «%2» y, por lo tanto, no se puede agregar como dirección de envío.</translation>
    </message>
    <message>
        <source>The entered address "%1" is already in the address book with label "%2".</source>
        <translation type="unfinished">La dirección ingresada «%1» ya está en la libreta de direcciones con la etiqueta «%2».</translation>
>>>>>>> 44d8b13c
    </message>
    <message>
        <source>Could not unlock wallet.</source>
        <translation>No se pudo desbloquear el monedero.</translation>
    </message>
    <message>
        <source>New key generation failed.</source>
        <translation>Nueva generación de claves fallida.</translation>
    </message>
</context>
<context>
    <name>FreespaceChecker</name>
    <message>
        <source>A new data directory will be created.</source>
        <translation>Se creará un nuevo directorio de datos.</translation>
    </message>
    <message>
        <source>name</source>
        <translation>nombre</translation>
    </message>
    <message>
        <source>Directory already exists. Add %1 if you intend to create a new directory here.</source>
        <translation>El directorio ya existe. Añada %1 si pretende crear aquí un directorio nuevo.</translation>
    </message>
    <message>
        <source>Path already exists, and is not a directory.</source>
        <translation>La ruta ya existe y no es un directorio.</translation>
    </message>
    <message>
        <source>Cannot create data directory here.</source>
        <translation>No se puede crear un directorio de datos aquí.</translation>
    </message>
</context>
<context>
<<<<<<< HEAD
    <name>HelpMessageDialog</name>
=======
    <name>Intro</name>
    <message numerus="yes">
        <source>%n GB of space available</source>
        <translation type="unfinished">
            <numerusform>%n GB of space available</numerusform>
            <numerusform>%n GB of space available</numerusform>
        </translation>
    </message>
    <message numerus="yes">
        <source>(of %n GB needed)</source>
        <translation type="unfinished">
            <numerusform>(de %n GB necesario)</numerusform>
            <numerusform>(de %n GB necesarios)</numerusform>
        </translation>
    </message>
    <message numerus="yes">
        <source>(%n GB needed for full chain)</source>
        <translation type="unfinished">
            <numerusform>(%n GB necesario para completar la cadena de bloques)</numerusform>
            <numerusform>(%n GB necesarios para completar la cadena de bloques)</numerusform>
        </translation>
    </message>
    <message>
        <source>Choose data directory</source>
        <translation type="unfinished">Elegir directorio de datos</translation>
    </message>
    <message>
        <source>At least %1 GB of data will be stored in this directory, and it will grow over time.</source>
        <translation type="unfinished">Al menos %1 GB de información será almacenada en este directorio, y seguirá creciendo a través del tiempo.</translation>
    </message>
    <message>
        <source>Approximately %1 GB of data will be stored in this directory.</source>
        <translation type="unfinished">Aproximadamente %1 GB de información será almacenada en este directorio.</translation>
    </message>
    <message numerus="yes">
        <source>(sufficient to restore backups %n day(s) old)</source>
        <extracomment>Explanatory text on the capability of the current prune target.</extracomment>
        <translation type="unfinished">
            <numerusform>(suficiente para restaurar copias de seguridad de %n día de antigüedad)</numerusform>
            <numerusform>(suficiente para restaurar copias de seguridad de %n días de antigüedad)</numerusform>
        </translation>
    </message>
>>>>>>> 44d8b13c
    <message>
        <source>version</source>
        <translation>versión</translation>
    </message>
    <message>
        <source>About %1</source>
        <translation>Alrededor de %1</translation>
    </message>
    <message>
        <source>Command-line options</source>
        <translation>Opciones de la línea de comandos</translation>
    </message>
</context>
<context>
    <name>Intro</name>
    <message>
        <source>Welcome</source>
        <translation>Bienvenido</translation>
    </message>
    <message>
        <source>Welcome to %1.</source>
        <translation>Bienvenido a %1.</translation>
    </message>
    <message>
        <source>As this is the first time the program is launched, you can choose where %1 will store its data.</source>
        <translation>Como esta es la primera vez que se lanza el programa, puede elegir dónde %1 almacenará sus datos.</translation>
    </message>
    <message>
        <source>When you click OK, %1 will begin to download and process the full %4 block chain (%2GB) starting with the earliest transactions in %3 when %4 initially launched.</source>
        <translation>Al hacer clic en OK, %1 se iniciará el proceso de descarga y se procesará la cadena de bloques completa de %4 (%2 GB), iniciando desde la transacción más antigua %3 cuando %4 se ejecutó inicialmente.</translation>
    </message>
    <message>
        <source>Reverting this setting requires re-downloading the entire blockchain. It is faster to download the full chain first and prune it later. Disables some advanced features.</source>
<<<<<<< HEAD
        <translation>Revertir este parámetro requiere volver a descargar todos los bloques. Es más rápido descargar primero todos los bloques y podar después. Deshabilita algunas características avanzadas.</translation>
=======
        <translation type="unfinished">Revertir este parámetro requiere re-descargar la cadena de bloque completa. Es más rápido descargar primero la cadena completa y podarla después. Desactiva algunas características avanzadas.</translation>
    </message>
    <message>
        <source>This initial synchronisation is very demanding, and may expose hardware problems with your computer that had previously gone unnoticed. Each time you run %1, it will continue downloading where it left off.</source>
        <translation type="unfinished">La sincronización inicial está muy demandada, y puede exponer problemas del hardware con su equipo que tuvo anteriormente se colgó de forma inadvertida. Cada vez que ejecuta %1, continuará descargándose donde éste se detuvo.</translation>
>>>>>>> 44d8b13c
    </message>
    <message>
        <source>This initial synchronisation is very demanding, and may expose hardware problems with your computer that had previously gone unnoticed. Each time you run %1, it will continue downloading where it left off.</source>
        <translation>Esta sincronización inicial es muy exigente y puede exponer problemas de hardware con su computadora que anteriormente habían pasado desapercibidos. Cada vez que ejecuta %1, continuará la descarga desde donde la dejó.</translation>
    </message>
    <message>
        <source>If you have chosen to limit block chain storage (pruning), the historical data must still be downloaded and processed, but will be deleted afterward to keep your disk usage low.</source>
        <translation>Si ha elegido limitar el almacenamiento de la cadena de bloques (pruning), los datos históricos todavía se deben descargar y procesar, pero se eliminarán posteriormente para mantener el uso del disco bajo.</translation>
    </message>
    <message>
        <source>Use the default data directory</source>
        <translation>Utilizar el directorio de datos predeterminado</translation>
    </message>
    <message>
        <source>Use a custom data directory:</source>
        <translation>Utilice un directorio de datos personalizado:</translation>
    </message>
    <message>
        <source>Particl</source>
        <translation>Particl</translation>
    </message>
    <message>
        <source>Discard blocks after verification, except most recent %1 GB (prune)</source>
        <translation>Descartar los bloques después de la verificación, excepto los %1 GB más recientes (prune)</translation>
    </message>
    <message>
        <source>At least %1 GB of data will be stored in this directory, and it will grow over time.</source>
        <translation>Al menos %1 GB de información será almacenada en este directorio, y seguirá creciendo a través del tiempo.</translation>
    </message>
    <message>
<<<<<<< HEAD
        <source>Approximately %1 GB of data will be stored in this directory.</source>
        <translation>Aproximadamente %1 GB de datos se almacenarán en este directorio.</translation>
=======
        <source>%1 is shutting down…</source>
        <translation type="unfinished">%1 se está apagando...</translation>
>>>>>>> 44d8b13c
    </message>
    <message>
        <source>%1 will download and store a copy of the Particl block chain.</source>
        <translation>%1 descargará y almacenará una copia de la cadena de bloques de Particl.</translation>
    </message>
    <message>
        <source>The wallet will also be stored in this directory.</source>
        <translation>La cartera también se almacenará en este directorio.</translation>
    </message>
    <message>
        <source>Error: Specified data directory "%1" cannot be created.</source>
        <translation>Error: Directorio de datos especificado "%1" no puede ser creado.</translation>
    </message>
    <message>
        <source>Error</source>
        <translation>Error</translation>
    </message>
    <message numerus="yes">
        <source>%n GB of free space available</source>
        <translation><numerusform>%n GB de espacio libre disponible</numerusform><numerusform>%n GB de espacio libre disponible</numerusform></translation>
    </message>
    <message numerus="yes">
        <source>(of %n GB needed)</source>
        <translation><numerusform>(de %n GB requerido)</numerusform><numerusform>(de %n GB requeridos)</numerusform></translation>
    </message>
    <message numerus="yes">
        <source>(%n GB needed for full chain)</source>
        <translation><numerusform>(%n GB necesarios para la cadena completa)</numerusform><numerusform>(%n GB necesarios para la cadena completa)</numerusform></translation>
    </message>
</context>
<context>
    <name>ModalOverlay</name>
    <message>
        <source>Form</source>
        <translation>Formulario</translation>
    </message>
    <message>
        <source>Recent transactions may not yet be visible, and therefore your wallet's balance might be incorrect. This information will be correct once your wallet has finished synchronizing with the particl network, as detailed below.</source>
        <translation>Es posible que las transacciones recientes aún no estén visibles y, por lo tanto, el saldo de su monedero podría ser incorrecto. Esta información será correcta una vez que su monedero haya terminado de sincronizarse con la red particl, como se detalla a continuación.</translation>
    </message>
    <message>
        <source>Attempting to spend particl that are affected by not-yet-displayed transactions will not be accepted by the network.</source>
        <translation>La red no aceptará intentar gastar particl que se vean afectados por transacciones aún no mostradas.</translation>
    </message>
    <message>
        <source>Number of blocks left</source>
        <translation>Cantidad de bloques restantes.</translation>
    </message>
    <message>
        <source>Unknown...</source>
        <translation>Desconocido...</translation>
    </message>
    <message>
        <source>Last block time</source>
        <translation>Hora del último bloque</translation>
    </message>
    <message>
        <source>Progress</source>
        <translation>Progreso</translation>
    </message>
    <message>
        <source>Progress increase per hour</source>
        <translation>Aumento de progreso por hora.</translation>
    </message>
    <message>
        <source>calculating...</source>
        <translation>calculando...</translation>
    </message>
    <message>
        <source>Estimated time left until synced</source>
        <translation>Tiempo estimado restante hasta la sincronización.</translation>
    </message>
    <message>
        <source>Hide</source>
        <translation>Ocultar</translation>
    </message>
    <message>
        <source>Esc</source>
        <translation>Esc</translation>
    </message>
    <message>
        <source>%1 is currently syncing.  It will download headers and blocks from peers and validate them until reaching the tip of the block chain.</source>
        <translation>%1 está actualmente sincronizándose. Descargará cabeceras y bloques de nodos semejantes y los validará hasta alcanzar la cabeza de la cadena de bloques.</translation>
    </message>
    <message>
        <source>Unknown. Syncing Headers (%1, %2%)...</source>
        <translation>Desconocido. Sincronizando cabeceras (%1, %2%)...</translation>
    </message>
</context>
<context>
    <name>OpenURIDialog</name>
    <message>
        <source>Open particl URI</source>
        <translation>Abrir URI de particl</translation>
    </message>
    <message>
        <source>URI:</source>
        <translation>URI:</translation>
    </message>
</context>
<context>
    <name>OpenWalletActivity</name>
    <message>
        <source>Open wallet failed</source>
        <translation>La apertura del monedero falló</translation>
    </message>
    <message>
        <source>Open wallet warning</source>
        <translation>Ver aviso sobre la cartera</translation>
    </message>
    <message>
        <source>default wallet</source>
        <translation>Monedero predeterminado</translation>
    </message>
    <message>
        <source>Opening Wallet &lt;b&gt;%1&lt;/b&gt;...</source>
        <translation>Abriendo monedero &lt;b&gt;%1&lt;/b&gt;...</translation>
    </message>
</context>
<context>
    <name>OptionsDialog</name>
    <message>
        <source>Options</source>
        <translation>Opciones</translation>
    </message>
    <message>
        <source>&amp;Main</source>
        <translation>&amp;Principal</translation>
    </message>
    <message>
        <source>Automatically start %1 after logging in to the system.</source>
<<<<<<< HEAD
        <translation>Iniciar automaticamente %1 al encender el sistema.</translation>
=======
        <translation type="unfinished">Iniciar automáticamente %1 tras iniciar sesión en el sistema.</translation>
>>>>>>> 44d8b13c
    </message>
    <message>
        <source>&amp;Start %1 on system login</source>
        <translation>&amp; Comience %1 en el inicio de sesión del sistema</translation>
    </message>
    <message>
        <source>Size of &amp;database cache</source>
        <translation>Tamaño de la memoria caché de la base de datos</translation>
    </message>
    <message>
        <source>Number of script &amp;verification threads</source>
        <translation>Cantidad de secuencias de comandos y verificación</translation>
    </message>
    <message>
        <source>IP address of the proxy (e.g. IPv4: 127.0.0.1 / IPv6: ::1)</source>
        <translation>Dirección IP del proxy (ej. IPv4: 127.0.0.1 / IPv6: ::1)</translation>
    </message>
    <message>
        <source>Shows if the supplied default SOCKS5 proxy is used to reach peers via this network type.</source>
        <translation>Muestra si el proxy SOCKS5 suministrado se utiliza para llegar a los pares a través de este tipo de red.</translation>
    </message>
    <message>
        <source>Hide the icon from the system tray.</source>
        <translation>Ocultar el icono de la bandeja del sistema.</translation>
    </message>
    <message>
        <source>&amp;Hide tray icon</source>
        <translation>&amp;Ocultar el icono de la bandeja</translation>
    </message>
    <message>
        <source>Minimize instead of exit the application when the window is closed. When this option is enabled, the application will be closed only after selecting Exit in the menu.</source>
        <translation>Minimizar en lugar de salir de la aplicación cuando la ventana está cerrada. Cuando se activa esta opción, la aplicación sólo se cerrará después de seleccionar Salir en el menú.</translation>
    </message>
    <message>
        <source>Third party URLs (e.g. a block explorer) that appear in the transactions tab as context menu items. %s in the URL is replaced by transaction hash. Multiple URLs are separated by vertical bar |.</source>
        <translation>URL de terceros (por ejemplo, un explorador de bloques) que aparecen en la pestaña de transacciones como elementos del menú contextual. %s en la URL se reemplaza por hash de transacción. Varias URL están separadas por una barra vertical |.</translation>
    </message>
    <message>
        <source>Open the %1 configuration file from the working directory.</source>
<<<<<<< HEAD
        <translation>Abrir el archivo de configuración %1 en el directorio de trabajo.</translation>
=======
        <translation type="unfinished">Abrir el %1archivo de configuración  en el directorio de trabajo.</translation>
>>>>>>> 44d8b13c
    </message>
    <message>
        <source>Open Configuration File</source>
        <translation>Abrir archivo de configuración</translation>
    </message>
    <message>
        <source>Reset all client options to default.</source>
        <translation>Restablecer todas las opciones predeterminadas del cliente.</translation>
    </message>
    <message>
        <source>&amp;Reset Options</source>
        <translation>&amp;Restablecer opciones</translation>
    </message>
    <message>
        <source>&amp;Network</source>
        <translation>&amp;Red</translation>
    </message>
    <message>
        <source>Disables some advanced features but all blocks will still be fully validated. Reverting this setting requires re-downloading the entire blockchain. Actual disk usage may be somewhat higher.</source>
        <translation>Desactiva algunas características avanzadas, pero todos los bloques se validarán por completo. Revertir esta configuración requiere volver a descargar toda la blockchain. El uso real del disco puede ser algo mayor.</translation>
    </message>
    <message>
<<<<<<< HEAD
        <source>Prune &amp;block storage to</source>
        <translation>Podar el almacenamiento de &amp;bloques para</translation>
=======
        <source>Maximum database cache size. A larger cache can contribute to faster sync, after which the benefit is less pronounced for most use cases. Lowering the cache size will reduce memory usage. Unused mempool memory is shared for this cache.</source>
        <extracomment>Tooltip text for Options window setting that sets the size of the database cache. Explains the corresponding effects of increasing/decreasing this value.</extracomment>
        <translation type="unfinished">Tamaño máximo de la caché de la base de datos. Una caché más grande puede contribuir a una sincronización más rápida, después de lo cual el beneficio es menos pronunciado para la mayoría de los casos de uso. Disminuir el tamaño de la caché reducirá el uso de la memoria. La compartición de memoria no utilizada se comparte para esta caché.</translation>
>>>>>>> 44d8b13c
    </message>
    <message>
        <source>GB</source>
        <translation>GB</translation>
    </message>
    <message>
        <source>Reverting this setting requires re-downloading the entire blockchain.</source>
        <translation>Revertir estas configuraciones requiere descargar de nuevo la blockchain entera.</translation>
    </message>
    <message>
        <source>MiB</source>
        <translation>MiB</translation>
    </message>
    <message>
        <source>(0 = auto, &lt;0 = leave that many cores free)</source>
        <translation>(0 = auto, &lt;0 = deja estos núcleos libres)</translation>
    </message>
    <message>
        <source>W&amp;allet</source>
        <translation>C&amp;artera</translation>
    </message>
    <message>
        <source>Expert</source>
        <translation>Experto</translation>
    </message>
    <message>
        <source>Enable coin &amp;control features</source>
        <translation>Habilitar características de &amp;Control de Moneda.</translation>
    </message>
    <message>
        <source>If you disable the spending of unconfirmed change, the change from a transaction cannot be used until that transaction has at least one confirmation. This also affects how your balance is computed.</source>
        <translation>Si deshabilita el gasto de un cambio no confirmado, el cambio de una transacción no se puede usar hasta que esa transacción tenga al menos una confirmación. Esto también afecta a cómo se calcula su saldo.</translation>
    </message>
    <message>
        <source>&amp;Spend unconfirmed change</source>
<<<<<<< HEAD
        <translation>&amp; Gastar cambio no confirmado</translation>
    </message>
    <message>
        <source>Automatically open the Particl client port on the router. This only works when your router supports UPnP and it is enabled.</source>
        <translation>Abrir automáticamente el puerto del cliente Particl en el router. Esta opción solo funciona cuando el router admite UPnP y está activado.</translation>
    </message>
    <message>
        <source>Map port using &amp;UPnP</source>
        <translation>Mapear el puerto usando &amp;UPnP</translation>
=======
        <translation type="unfinished">&amp;Gastar cambio sin confirmar</translation>
    </message>
    <message>
        <source>Enable &amp;PSBT controls</source>
        <extracomment>An options window setting to enable PSBT controls.</extracomment>
        <translation type="unfinished">Activar controles &amp;TBPF</translation>
    </message>
    <message>
        <source>Whether to show PSBT controls.</source>
        <extracomment>Tooltip text for options window setting that enables PSBT controls.</extracomment>
        <translation type="unfinished">Establecer si se muestran los controles TBPF</translation>
    </message>
    <message>
        <source>External Signer (e.g. hardware wallet)</source>
        <translation type="unfinished">Dispositivo externo de firma (ej. monedero de hardware)</translation>
    </message>
    <message>
        <source>&amp;External signer script path</source>
        <translation type="unfinished">Ruta de script de firma &amp;externo</translation>
    </message>
    <message>
        <source>Automatically open the Bitcoin client port on the router. This only works when your router supports UPnP and it is enabled.</source>
        <translation type="unfinished">Abrir automáticamente el puerto del cliente Bitcoin en el enrutador. Esta opción solo funciona cuando el enrutado admite UPnP y está activado.</translation>
    </message>
    <message>
        <source>Map port using &amp;UPnP</source>
        <translation type="unfinished">Mapear el puerto usando &amp;UPnP</translation>
    </message>
    <message>
        <source>Automatically open the Bitcoin client port on the router. This only works when your router supports NAT-PMP and it is enabled. The external port could be random.</source>
        <translation type="unfinished">Abre el puerto del cliente de Bitcoin en el enrutado automáticamente. Esto solo funciona cuando el enrutado soporta NAT-PMP y está activo. El puerto externo podría ser elegido al azar.</translation>
    </message>
    <message>
        <source>Map port using NA&amp;T-PMP</source>
        <translation type="unfinished">Mapear el puerto usando NA&amp;T-PMP</translation>
>>>>>>> 44d8b13c
    </message>
    <message>
        <source>Accept connections from outside.</source>
        <translation>Acepta conexiones desde afuera.</translation>
    </message>
    <message>
        <source>Allow incomin&amp;g connections</source>
        <translation>Permitir conexiones entrantes</translation>
    </message>
    <message>
        <source>Connect to the Particl network through a SOCKS5 proxy.</source>
        <translation>Conectar a la red de Particl a través de un proxy SOCKS5.</translation>
    </message>
    <message>
        <source>&amp;Connect through SOCKS5 proxy (default proxy):</source>
        <translation>Conectar a través del proxy SOCKS5 (proxy predeterminado):</translation>
    </message>
    <message>
        <source>Proxy &amp;IP:</source>
<<<<<<< HEAD
        <translation>Dirección &amp;IP del proxy:</translation>
=======
        <translation type="unfinished">IP &amp;Proxy:</translation>
>>>>>>> 44d8b13c
    </message>
    <message>
        <source>&amp;Port:</source>
        <translation>&amp;Puerto:</translation>
    </message>
    <message>
        <source>Port of the proxy (e.g. 9050)</source>
        <translation>Puerto del servidor proxy (ej. 9050)</translation>
    </message>
    <message>
        <source>Used for reaching peers via:</source>
        <translation>Utilizado para llegar a los compañeros a través de:</translation>
    </message>
    <message>
        <source>IPv4</source>
        <translation>IPv4</translation>
    </message>
    <message>
        <source>IPv6</source>
        <translation>IPv6</translation>
    </message>
    <message>
        <source>Tor</source>
        <translation>Tor</translation>
    </message>
    <message>
        <source>&amp;Window</source>
        <translation>&amp;Ventana</translation>
    </message>
    <message>
        <source>Show only a tray icon after minimizing the window.</source>
        <translation>Mostrar solo un icono de sistema después de minimizar la ventana</translation>
    </message>
    <message>
        <source>&amp;Minimize to the tray instead of the taskbar</source>
        <translation>&amp;Minimizar a la bandeja en vez de a la barra de tareas</translation>
    </message>
    <message>
        <source>M&amp;inimize on close</source>
        <translation>M&amp;inimizar al cerrar</translation>
    </message>
    <message>
        <source>&amp;Display</source>
<<<<<<< HEAD
        <translation>&amp;Interfaz</translation>
=======
        <translation type="unfinished">&amp;Representar</translation>
>>>>>>> 44d8b13c
    </message>
    <message>
        <source>User Interface &amp;language:</source>
        <translation>I&amp;dioma de la interfaz de usuario</translation>
    </message>
    <message>
        <source>The user interface language can be set here. This setting will take effect after restarting %1.</source>
        <translation>El idioma de la interfaz de usuario puede establecerse aquí. Esta configuración tendrá efecto después de reiniciar %1.</translation>
    </message>
    <message>
        <source>&amp;Unit to show amounts in:</source>
        <translation>Mostrar las cantidades en la &amp;unidad:</translation>
    </message>
    <message>
        <source>Choose the default subdivision unit to show in the interface and when sending coins.</source>
        <translation>Elegir la subdivisión predeterminada para mostrar cantidades en la interfaz y cuando se envían monedas.</translation>
    </message>
    <message>
        <source>Whether to show coin control features or not.</source>
        <translation>Mostrar o no características de control de moneda</translation>
    </message>
    <message>
        <source>Connect to the Particl network through a separate SOCKS5 proxy for Tor onion services.</source>
        <translation>Conéctese a la red de Particl a través de un proxy SOCKS5 separado para los servicios Tor ocultos.</translation>
    </message>
    <message>
        <source>Use separate SOCKS&amp;5 proxy to reach peers via Tor onion services:</source>
        <translation>Usar proxy SOCKS&amp;5 para alcanzar nodos via servicios ocultos Tor:</translation>
    </message>
    <message>
        <source>&amp;Third party transaction URLs</source>
        <translation>URLs de transacciones de terceros</translation>
    </message>
    <message>
        <source>Options set in this dialog are overridden by the command line or in the configuration file:</source>
        <translation>Las opciones establecidas en este diálogo serán invalidadas por la línea de comando o en el fichero de configuración:</translation>
    </message>
    <message>
        <source>&amp;OK</source>
        <translation>&amp;OK</translation>
    </message>
    <message>
        <source>&amp;Cancel</source>
        <translation>&amp;Cancelar</translation>
    </message>
    <message>
        <source>default</source>
        <translation>predeterminado</translation>
    </message>
    <message>
        <source>none</source>
        <translation>ninguno</translation>
    </message>
    <message>
        <source>Confirm options reset</source>
        <translation>Confirme el restablecimiento de las opciones</translation>
    </message>
    <message>
        <source>Client restart required to activate changes.</source>
        <translation>Se necesita reiniciar el cliente para activar los cambios.</translation>
    </message>
    <message>
        <source>Client will be shut down. Do you want to proceed?</source>
        <translation>El cliente se cerrará. ¿Quiere proceder?</translation>
    </message>
    <message>
        <source>Configuration options</source>
        <translation>Opciones de configuración</translation>
    </message>
    <message>
        <source>The configuration file is used to specify advanced user options which override GUI settings. Additionally, any command-line options will override this configuration file.</source>
        <translation>El archivo de configuración se utiliza para especificar opciones de usuario avanzadas que anulan la configuración de la GUI. Además, cualquier opción de línea de comandos anulará este archivo de configuración.</translation>
    </message>
    <message>
        <source>Error</source>
        <translation>Error</translation>
    </message>
    <message>
        <source>The configuration file could not be opened.</source>
        <translation>El archivo de configuración no se pudo abrir.</translation>
    </message>
    <message>
        <source>This change would require a client restart.</source>
        <translation>Este cambio requiere reiniciar el cliente.</translation>
    </message>
    <message>
        <source>The supplied proxy address is invalid.</source>
        <translation>La dirección proxy indicada es inválida.</translation>
    </message>
</context>
<context>
    <name>OverviewPage</name>
    <message>
        <source>Form</source>
        <translation>Formulario</translation>
    </message>
    <message>
        <source>The displayed information may be out of date. Your wallet automatically synchronizes with the Particl network after a connection is established, but this process has not completed yet.</source>
        <translation>La información mostrada puede estar desactualizada. Su monedero se sincroniza automáticamente con la red Particl después de que se haya establecido una conexión, pero este proceso aún no se ha completado.</translation>
    </message>
    <message>
        <source>Watch-only:</source>
        <translation>Ver-solo:</translation>
    </message>
    <message>
        <source>Available:</source>
        <translation>Disponible:</translation>
    </message>
    <message>
        <source>Your current spendable balance</source>
        <translation>Su saldo actual gastable</translation>
    </message>
    <message>
        <source>Pending:</source>
        <translation>Pendiente:</translation>
    </message>
    <message>
        <source>Total of transactions that have yet to be confirmed, and do not yet count toward the spendable balance</source>
        <translation>Total de transacciones que deben ser confirmadas y que no cuentan con el saldo disponible necesario.</translation>
    </message>
    <message>
        <source>Immature:</source>
        <translation>No disponible:</translation>
    </message>
    <message>
        <source>Mined balance that has not yet matured</source>
        <translation>Saldo recién minado que aún no está disponible.</translation>
    </message>
    <message>
        <source>Balances</source>
        <translation>Balances</translation>
    </message>
    <message>
        <source>Total:</source>
        <translation>Total:</translation>
    </message>
    <message>
        <source>Your current total balance</source>
        <translation>Su balance actual total</translation>
    </message>
    <message>
        <source>Your current balance in watch-only addresses</source>
        <translation>Su saldo actual en direcciones solo-ver</translation>
    </message>
    <message>
        <source>Spendable:</source>
        <translation>Utilizable:</translation>
    </message>
    <message>
        <source>Recent transactions</source>
        <translation>Transacciones recientes</translation>
    </message>
    <message>
        <source>Unconfirmed transactions to watch-only addresses</source>
        <translation>Transacciones no confirmadas para direcciones ver-solo</translation>
    </message>
    <message>
        <source>Mined balance in watch-only addresses that has not yet matured</source>
        <translation>Balance minado en direcciones ver-solo que aún no ha madurado</translation>
    </message>
    <message>
        <source>Current total balance in watch-only addresses</source>
        <translation>Saldo total actual en direcciones de solo-ver</translation>
    </message>
    <message>
        <source>Privacy mode activated for the Overview tab. To unmask the values, uncheck Settings-&gt;Mask values.</source>
        <translation>Modo de privacidad activado para la pestaña de visión general. Para desenmascarar los valores, desmarcar los valores de Configuración-&gt;Máscara.</translation>
    </message>
</context>
<context>
    <name>PSBTOperationsDialog</name>
    <message>
        <source>Dialog</source>
        <translation>Dialogo</translation>
    </message>
    <message>
        <source>Sign Tx</source>
        <translation>Firmar Tx</translation>
    </message>
    <message>
        <source>Broadcast Tx</source>
        <translation>Emitir Tx</translation>
    </message>
    <message>
        <source>Copy to Clipboard</source>
        <translation>Copiar al portapapeles</translation>
    </message>
    <message>
        <source>Save...</source>
        <translation>Guardar...</translation>
    </message>
    <message>
        <source>Close</source>
        <translation>Cerrar</translation>
    </message>
    <message>
        <source>Failed to load transaction: %1</source>
<<<<<<< HEAD
        <translation>Error en la carga de la transacción: %1</translation>
    </message>
    <message>
        <source>Failed to sign transaction: %1</source>
        <translation>Error en la firma de la transacción: %1</translation>
=======
        <translation type="unfinished">Error en la carga de transacción: %1</translation>
    </message>
    <message>
        <source>Failed to sign transaction: %1</source>
        <translation type="unfinished">Error en la firma de transacción: %1</translation>
    </message>
    <message>
        <source>Cannot sign inputs while wallet is locked.</source>
        <translation type="unfinished">No se pueden firmar las entradas mientras el monedero está bloqueado.</translation>
>>>>>>> 44d8b13c
    </message>
    <message>
        <source>Could not sign any more inputs.</source>
        <translation>No se han podido firmar más entradas.</translation>
    </message>
    <message>
        <source>Signed %1 inputs, but more signatures are still required.</source>
        <translation>Se han firmado %1 entradas, pero aún se requieren más firmas.</translation>
    </message>
    <message>
        <source>Signed transaction successfully. Transaction is ready to broadcast.</source>
        <translation>Se ha firmado correctamente. La transacción está lista para difundirse.</translation>
    </message>
    <message>
        <source>Unknown error processing transaction.</source>
        <translation>Error desconocido al procesar la transacción.</translation>
    </message>
    <message>
        <source>Transaction broadcast successfully! Transaction ID: %1</source>
        <translation>¡La transacción se ha difundido correctamente! Código ID de la transacción: %1</translation>
    </message>
    <message>
        <source>Transaction broadcast failed: %1</source>
        <translation>Ha habido un error en la difusión de la transacción: %1</translation>
    </message>
    <message>
        <source>PSBT copied to clipboard.</source>
<<<<<<< HEAD
        <translation>PSBT copiado al portapapeles</translation>
    </message>
    <message>
        <source>Save Transaction Data</source>
        <translation>Guardar datos de la transacción</translation>
=======
        <translation type="unfinished">PSBT copiado al portapapeles</translation>
    </message>
    <message>
        <source>Save Transaction Data</source>
        <translation type="unfinished">Guardar la transacción de datos</translation>
>>>>>>> 44d8b13c
    </message>
    <message>
        <source>Partially Signed Transaction (Binary) (*.psbt)</source>
        <translation>Transacción firmada de manera parcial (Binaria) (*.psbt)</translation>
    </message>
    <message>
        <source>PSBT saved to disk.</source>
<<<<<<< HEAD
        <translation>PSBT guardado en la memoria.</translation>
=======
        <translation type="unfinished">PSBT guardado en disco.</translation>
>>>>>>> 44d8b13c
    </message>
    <message>
        <source> * Sends %1 to %2</source>
        <translation>* Envia %1 a %2</translation>
    </message>
    <message>
        <source>own address</source>
        <translation type="unfinished">mi dirección</translation>
    </message>
    <message>
        <source>Unable to calculate transaction fee or total transaction amount.</source>
        <translation>No se ha podido calcular la comisión por transacción o la totalidad de la cantidad de la transacción.</translation>
    </message>
    <message>
        <source>Pays transaction fee: </source>
<<<<<<< HEAD
        <translation>Pagar comisión de transacción:</translation>
=======
        <translation type="unfinished">Pagar comisión por transacción:</translation>
>>>>>>> 44d8b13c
    </message>
    <message>
        <source>Total Amount</source>
        <translation>Monto total</translation>
    </message>
    <message>
        <source>or</source>
        <translation>o</translation>
    </message>
    <message>
        <source>Transaction has %1 unsigned inputs.</source>
        <translation>La transacción tiene %1 entradas no firmadas.</translation>
    </message>
    <message>
        <source>Transaction is missing some information about inputs.</source>
        <translation>Le falta alguna información sobre entradas a la transacción.</translation>
    </message>
    <message>
        <source>Transaction still needs signature(s).</source>
        <translation>La transacción aún necesita firma(s).</translation>
    </message>
    <message>
        <source>(But this wallet cannot sign transactions.)</source>
        <translation>(Este monedero no puede firmar transacciones.)</translation>
    </message>
    <message>
        <source>(But this wallet does not have the right keys.)</source>
        <translation>(Este monedero no tiene las claves adecuadas.)</translation>
    </message>
    <message>
        <source>Transaction is fully signed and ready for broadcast.</source>
        <translation>La transacción se ha firmado correctamente y está lista para difundirse.</translation>
    </message>
    <message>
        <source>Transaction status is unknown.</source>
        <translation>El estatus de la transacción es desconocido.</translation>
    </message>
</context>
<context>
    <name>PaymentServer</name>
    <message>
        <source>Payment request error</source>
        <translation>Error de solicitud de pago</translation>
    </message>
    <message>
<<<<<<< HEAD
        <source>Cannot start particl: click-to-pay handler</source>
        <translation>No se puede iniciar Particl: controlador de clic para pagar</translation>
=======
        <source>Cannot start bitcoin: click-to-pay handler</source>
        <translation type="unfinished">No se puede iniciar bitcoin: controlador pulsar-para-pagar</translation>
>>>>>>> 44d8b13c
    </message>
    <message>
        <source>URI handling</source>
        <translation>Manejo de URI</translation>
    </message>
    <message>
        <source>'particl://' is not a valid URI. Use 'particl:' instead.</source>
        <translation>'particl: //' no es un URI válido. Use 'particl:' en su lugar.</translation>
    </message>
    <message>
        <source>Cannot process payment request because BIP70 is not supported.</source>
        <translation>No se puede procesar la solicitud de pago debido a que no se ha incluido el soporte de BIP70.</translation>
    </message>
    <message>
        <source>Due to widespread security flaws in BIP70 it's strongly recommended that any merchant instructions to switch wallets be ignored.</source>
        <translation>Debido a fallos de seguridad conocidos en BIP70 se recomienda encarecidamente que se ignore cualquier instrucción sobre el intercambio de monederos.</translation>
    </message>
    <message>
        <source>If you are receiving this error you should request the merchant provide a BIP21 compatible URI.</source>
        <translation>Si está recibiendo este error debería solicitar al comerciante que le proporcione una URI compatible con BIP21</translation>
    </message>
    <message>
        <source>Invalid payment address %1</source>
        <translation>Dirección de pago inválida %1</translation>
    </message>
    <message>
        <source>URI cannot be parsed! This can be caused by an invalid Particl address or malformed URI parameters.</source>
        <translation>¡No se puede interpretar la URI! Esto puede deberse a una dirección Particl inválida o a parámetros de URI mal formados.</translation>
    </message>
    <message>
        <source>Payment request file handling</source>
        <translation>Manejo de archivos de solicitud de pago</translation>
    </message>
</context>
<context>
    <name>PeerTableModel</name>
    <message>
        <source>User Agent</source>
        <translation>Agente de usuario</translation>
    </message>
    <message>
<<<<<<< HEAD
        <source>Node/Service</source>
        <translation>Nodo / Servicio</translation>
    </message>
    <message>
        <source>NodeId</source>
        <translation>NodeId</translation>
=======
        <source>Age</source>
        <extracomment>Title of Peers Table column which indicates the duration (length of time) since the peer connection started.</extracomment>
        <translation type="unfinished">Duración</translation>
>>>>>>> 44d8b13c
    </message>
    <message>
        <source>Ping</source>
        <translation>Ping</translation>
    </message>
    <message>
        <source>Sent</source>
<<<<<<< HEAD
        <translation>Enviado</translation>
=======
        <extracomment>Title of Peers Table column which indicates the total amount of network information we have sent to the peer.</extracomment>
        <translation type="unfinished">Enviar</translation>
>>>>>>> 44d8b13c
    </message>
    <message>
        <source>Received</source>
        <translation>Recibido</translation>
    </message>
</context>
<context>
    <name>QObject</name>
    <message>
        <source>Amount</source>
        <translation>Cantidad</translation>
    </message>
    <message>
        <source>Enter a Particl address (e.g. %1)</source>
        <translation>Ingrese una dirección de Particl (por ejemplo, %1)</translation>
    </message>
    <message>
        <source>%1 d</source>
        <translation>%1 d</translation>
    </message>
    <message>
        <source>%1 h</source>
        <translation>%1 h</translation>
    </message>
    <message>
        <source>%1 m</source>
        <translation>%1 m</translation>
    </message>
    <message>
        <source>%1 s</source>
        <translation>%1 s</translation>
    </message>
    <message>
        <source>None</source>
        <translation>Ninguno</translation>
    </message>
    <message>
        <source>N/A</source>
        <translation>N/D</translation>
    </message>
    <message>
        <source>%1 ms</source>
        <translation>%1 ms</translation>
    </message>
    <message numerus="yes">
        <source>%n second(s)</source>
        <translation><numerusform>%n segundos</numerusform><numerusform>%n segundos</numerusform></translation>
    </message>
    <message numerus="yes">
        <source>%n minute(s)</source>
        <translation><numerusform>%n minutos</numerusform><numerusform>%n minutos</numerusform></translation>
    </message>
    <message numerus="yes">
        <source>%n hour(s)</source>
        <translation><numerusform>%n horas</numerusform><numerusform>%n horas</numerusform></translation>
    </message>
    <message numerus="yes">
        <source>%n day(s)</source>
        <translation><numerusform>%n días </numerusform><numerusform>%n días </numerusform></translation>
    </message>
    <message numerus="yes">
        <source>%n week(s)</source>
        <translation><numerusform>%n semanas</numerusform><numerusform>%n semanas</numerusform></translation>
    </message>
    <message>
        <source>%1 and %2</source>
        <translation>%1 y %2</translation>
    </message>
    <message numerus="yes">
        <source>%n year(s)</source>
        <translation><numerusform>%n años</numerusform><numerusform>%n años</numerusform></translation>
    </message>
    <message>
        <source>%1 B</source>
        <translation>%1 B</translation>
    </message>
    <message>
        <source>%1 KB</source>
        <translation>%1 KB</translation>
    </message>
    <message>
        <source>%1 MB</source>
        <translation>%1 MB</translation>
    </message>
    <message>
        <source>%1 GB</source>
        <translation>%1 GB</translation>
    </message>
    <message>
        <source>Error: Specified data directory "%1" does not exist.</source>
        <translation>Error: El directorio de datos especificado "%1" no existe.</translation>
    </message>
    <message>
        <source>Error: Cannot parse configuration file: %1.</source>
        <translation>Error: No se puede analizar/parsear el archivo de configuración: %1.</translation>
    </message>
    <message>
        <source>Error: %1</source>
        <translation>Error: %1</translation>
    </message>
    <message>
        <source>%1 didn't yet exit safely...</source>
        <translation>%1 aún no salió de forma segura ...</translation>
    </message>
    <message>
        <source>unknown</source>
        <translation>desconocido</translation>
    </message>
</context>
<context>
    <name>QRImageWidget</name>
    <message>
<<<<<<< HEAD
        <source>&amp;Save Image...</source>
        <translation>Guardar Imagen...</translation>
    </message>
    <message>
        <source>&amp;Copy Image</source>
        <translation>Copiar imagen</translation>
=======
        <source>&amp;Save Image…</source>
        <translation type="unfinished">&amp;Guardar imagen…</translation>
    </message>
    <message>
        <source>&amp;Copy Image</source>
        <translation type="unfinished">&amp;Copiar imagen</translation>
>>>>>>> 44d8b13c
    </message>
    <message>
        <source>Resulting URI too long, try to reduce the text for label / message.</source>
        <translation>URI resultante demasiado larga. Intente reducir el texto de la etiqueta / mensaje.</translation>
    </message>
    <message>
        <source>Error encoding URI into QR Code.</source>
        <translation>Error al codificar la URI en el código QR.</translation>
    </message>
    <message>
        <source>QR code support not available.</source>
        <translation>Soporte de código QR no disponible.</translation>
    </message>
    <message>
        <source>Save QR Code</source>
        <translation>Guardar código QR</translation>
    </message>
    <message>
        <source>PNG Image (*.png)</source>
        <translation>Imagen PNG (*.png)</translation>
    </message>
</context>
<context>
    <name>RPCConsole</name>
    <message>
<<<<<<< HEAD
        <source>N/A</source>
        <translation>N/D</translation>
    </message>
    <message>
=======
>>>>>>> 44d8b13c
        <source>Client version</source>
        <translation>Versión del cliente</translation>
    </message>
    <message>
        <source>&amp;Information</source>
        <translation>Información</translation>
    </message>
    <message>
        <source>General</source>
        <translation>General</translation>
    </message>
    <message>
        <source>Using BerkeleyDB version</source>
        <translation>Usando la versión BerkeleyDB</translation>
    </message>
    <message>
        <source>Datadir</source>
        <translation>Datadir</translation>
    </message>
    <message>
        <source>Datadir</source>
        <translation type="unfinished">Directorio de datos</translation>
    </message>
    <message>
        <source>To specify a non-default location of the data directory use the '%1' option.</source>
        <translation>Para especificar una ubicación distinta a la ubicación por defecto del directorio de datos, use la opción '%1'.</translation>
    </message>
    <message>
        <source>Blocksdir</source>
        <translation>Blocksdir</translation>
    </message>
    <message>
        <source>Blocksdir</source>
        <translation type="unfinished">Dirección de Bloque</translation>
    </message>
    <message>
        <source>To specify a non-default location of the blocks directory use the '%1' option.</source>
        <translation>Para especificar una ubicación distinta a la ubicación por defecto del directorio de bloques, use la opción '%1'.</translation>
    </message>
    <message>
        <source>Startup time</source>
        <translation>Hora de inicio</translation>
    </message>
    <message>
        <source>Network</source>
        <translation>Red</translation>
    </message>
    <message>
        <source>Name</source>
        <translation>Nombre</translation>
    </message>
    <message>
        <source>Number of connections</source>
        <translation>Número de conexiones</translation>
    </message>
    <message>
        <source>Block chain</source>
        <translation>Cadena de bloques</translation>
    </message>
    <message>
        <source>Memory Pool</source>
<<<<<<< HEAD
        <translation>Grupo de memoria</translation>
=======
        <translation type="unfinished">Sondeo de memoria</translation>
>>>>>>> 44d8b13c
    </message>
    <message>
        <source>Current number of transactions</source>
        <translation>Número actual de transacciones</translation>
    </message>
    <message>
        <source>Memory usage</source>
        <translation>Uso de memoria</translation>
    </message>
    <message>
        <source>Wallet: </source>
        <translation>Monedero:</translation>
    </message>
    <message>
        <source>(none)</source>
        <translation>(ninguno)</translation>
    </message>
    <message>
        <source>&amp;Reset</source>
        <translation>Reiniciar</translation>
    </message>
    <message>
        <source>Received</source>
        <translation>Recibido</translation>
    </message>
    <message>
        <source>Sent</source>
<<<<<<< HEAD
        <translation>Enviado</translation>
=======
        <translation type="unfinished">Enviar</translation>
>>>>>>> 44d8b13c
    </message>
    <message>
        <source>&amp;Peers</source>
        <translation>Pares</translation>
    </message>
    <message>
        <source>Banned peers</source>
<<<<<<< HEAD
        <translation>Pares prohibidos</translation>
    </message>
    <message>
        <source>Select a peer to view detailed information.</source>
        <translation>Seleccione un par para ver información detallada.</translation>
=======
        <translation type="unfinished">Parejas bloqueadas</translation>
    </message>
    <message>
        <source>Select a peer to view detailed information.</source>
        <translation type="unfinished">Selecciona una pareja para ver la información detallada.</translation>
    </message>
    <message>
        <source>The transport layer version: %1</source>
        <translation type="unfinished">Versión de la capa de transporte: %1</translation>
    </message>
    <message>
        <source>Transport</source>
        <translation type="unfinished">Transporte</translation>
    </message>
    <message>
        <source>The BIP324 session ID string in hex, if any.</source>
        <translation type="unfinished">Cadena de identificación de la sesión BIP324 en formato hexadecimal, si existe.</translation>
    </message>
    <message>
        <source>Session ID</source>
        <translation type="unfinished">Identificador de sesión</translation>
    </message>
    <message>
        <source>Version</source>
        <translation type="unfinished">Versión</translation>
>>>>>>> 44d8b13c
    </message>
    <message>
        <source>Direction</source>
        <translation>Dirección</translation>
    </message>
    <message>
<<<<<<< HEAD
        <source>Version</source>
        <translation>Versión</translation>
=======
        <source>Transaction Relay</source>
        <translation type="unfinished">Posta de Transacción</translation>
>>>>>>> 44d8b13c
    </message>
    <message>
        <source>Starting Block</source>
        <translation>Bloque de inicio</translation>
    </message>
    <message>
        <source>Synced Headers</source>
        <translation>Encabezados sincronizados</translation>
    </message>
    <message>
        <source>Synced Blocks</source>
        <translation>Bloques sincronizados</translation>
    </message>
    <message>
        <source>The mapped Autonomous System used for diversifying peer selection.</source>
        <translation>El Sistema Autónomo mapeado utilizado para la selección diversificada de participantes.</translation>
    </message>
    <message>
        <source>Mapped AS</source>
<<<<<<< HEAD
        <translation>SA Mapeado</translation>
=======
        <translation type="unfinished"> Distribuido AS</translation>
    </message>
    <message>
        <source>Whether we relay addresses to this peer.</source>
        <extracomment>Tooltip text for the Address Relay field in the peer details area, which displays whether we relay addresses to this peer (Yes/No).</extracomment>
        <translation type="unfinished">Si retransmitimos las direcciones a este peer.</translation>
    </message>
    <message>
        <source>Address Relay</source>
        <extracomment>Text title for the Address Relay field in the peer details area, which displays whether we relay addresses to this peer (Yes/No).</extracomment>
        <translation type="unfinished">Dirección de Transmisión </translation>
    </message>
    <message>
        <source>The total number of addresses received from this peer that were processed (excludes addresses that were dropped due to rate-limiting).</source>
        <extracomment>Tooltip text for the Addresses Processed field in the peer details area, which displays the total number of addresses received from this peer that were processed (excludes addresses that were dropped due to rate-limiting).</extracomment>
        <translation type="unfinished">El número total de direcciones recibidas desde esta pareja que han sido procesadas (excluyendo las direcciones que han sido desestimadas debido a la limitación de proporción).</translation>
    </message>
    <message>
        <source>The total number of addresses received from this peer that were dropped (not processed) due to rate-limiting.</source>
        <extracomment>Tooltip text for the Addresses Rate-Limited field in the peer details area, which displays the total number of addresses received from this peer that were dropped (not processed) due to rate-limiting.</extracomment>
        <translation type="unfinished">El número total de direcciones recibidas desde esta pareja que han sido desestimadas (no procesadas) debido a la limitación de proporción.</translation>
    </message>
    <message>
        <source>Addresses Processed</source>
        <extracomment>Text title for the Addresses Processed field in the peer details area, which displays the total number of addresses received from this peer that were processed (excludes addresses that were dropped due to rate-limiting).</extracomment>
        <translation type="unfinished">Direcciones procesadas</translation>
    </message>
    <message>
        <source>Addresses Rate-Limited</source>
        <extracomment>Text title for the Addresses Rate-Limited field in the peer details area, which displays the total number of addresses received from this peer that were dropped (not processed) due to rate-limiting.</extracomment>
        <translation type="unfinished">Direcciones con límite de proporción</translation>
>>>>>>> 44d8b13c
    </message>
    <message>
        <source>User Agent</source>
        <translation>Agente de usuario</translation>
    </message>
    <message>
        <source>Node window</source>
        <translation>Ventana de nodo</translation>
    </message>
    <message>
        <source>Current block height</source>
        <translation>Altura del bloque actual</translation>
    </message>
    <message>
        <source>Open the %1 debug log file from the current data directory. This can take a few seconds for large log files.</source>
        <translation>Abrir el archivo de depuración %1 desde el directorio de datos actual. Puede tardar unos segundos para ficheros de gran tamaño.</translation>
    </message>
    <message>
        <source>Decrease font size</source>
<<<<<<< HEAD
        <translation>Disminuir tamaño de letra</translation>
=======
        <translation type="unfinished">Reducir el tamaño de la tipografía</translation>
>>>>>>> 44d8b13c
    </message>
    <message>
        <source>Increase font size</source>
        <translation>Aumentar el tamaño de la fuente</translation>
    </message>
    <message>
        <source>Permissions</source>
<<<<<<< HEAD
        <translation>Permisos</translation>
=======
        <translation type="unfinished">Permisos</translation>
    </message>
    <message>
        <source>The direction and type of peer connection: %1</source>
        <translation type="unfinished">La dirección y tipo de conexión de la pareja: %1</translation>
    </message>
    <message>
        <source>Direction/Type</source>
        <translation type="unfinished">Dirección/Tipo</translation>
    </message>
    <message>
        <source>The network protocol this peer is connected through: IPv4, IPv6, Onion, I2P, or CJDNS.</source>
        <translation type="unfinished">El protocolo de red de este par está conectado a través de: IPv4, IPv6, Onion, I2P, o CJDNS.</translation>
>>>>>>> 44d8b13c
    </message>
    <message>
        <source>Services</source>
        <translation>Servicios</translation>
    </message>
    <message>
        <source>Connection Time</source>
<<<<<<< HEAD
        <translation>Tiempo de conexión</translation>
=======
        <translation type="unfinished">Tiempo de conexión</translation>
    </message>
    <message>
        <source>Elapsed time since a novel block passing initial validity checks was received from this peer.</source>
        <translation type="unfinished">Tiempo transcurrido desde que se recibió de este par un nuevo bloque que superó las comprobaciones de validez iniciales.</translation>
    </message>
    <message>
        <source>Last Block</source>
        <translation type="unfinished">Último bloque</translation>
    </message>
    <message>
        <source>Elapsed time since a novel transaction accepted into our mempool was received from this peer.</source>
        <extracomment>Tooltip text for the Last Transaction field in the peer details area.</extracomment>
        <translation type="unfinished">Tiempo transcurrido desde que se recibió de esta pareja una nueva transacción aceptada en nuestra memoria compartida.</translation>
>>>>>>> 44d8b13c
    </message>
    <message>
        <source>Last Send</source>
        <translation>Último envío</translation>
    </message>
    <message>
        <source>Last Receive</source>
        <translation>Última recepción</translation>
    </message>
    <message>
        <source>Ping Time</source>
        <translation>Tiempo Ping</translation>
    </message>
    <message>
        <source>The duration of a currently outstanding ping.</source>
        <translation>La duración de un ping actualmente pendiente.</translation>
    </message>
    <message>
        <source>Ping Wait</source>
        <translation>Ping en espera</translation>
    </message>
    <message>
        <source>Min Ping</source>
        <translation>Min Ping</translation>
    </message>
    <message>
        <source>Time Offset</source>
<<<<<<< HEAD
        <translation>Desplazamiento de tiempo</translation>
=======
        <translation type="unfinished">Desplazamiento de hora</translation>
>>>>>>> 44d8b13c
    </message>
    <message>
        <source>Last block time</source>
        <translation>Hora del último bloque</translation>
    </message>
    <message>
        <source>&amp;Open</source>
        <translation>&amp;Abrir</translation>
    </message>
    <message>
        <source>&amp;Console</source>
        <translation>&amp;Consola</translation>
    </message>
    <message>
        <source>&amp;Network Traffic</source>
<<<<<<< HEAD
        <translation>&amp;Tráfico de Red</translation>
=======
        <translation type="unfinished">&amp;Tráfico de red</translation>
>>>>>>> 44d8b13c
    </message>
    <message>
        <source>Totals</source>
        <translation>Total:</translation>
    </message>
    <message>
        <source>In:</source>
        <translation>Dentro:</translation>
    </message>
    <message>
        <source>Out:</source>
        <translation>Fuera:</translation>
    </message>
    <message>
<<<<<<< HEAD
        <source>Debug log file</source>
        <translation>Archivo de registro de depuración</translation>
=======
        <source>Inbound: initiated by peer</source>
        <extracomment>Explanatory text for an inbound peer connection.</extracomment>
        <translation type="unfinished">Entrante: iniciado por la pareja</translation>
>>>>>>> 44d8b13c
    </message>
    <message>
        <source>Clear console</source>
        <translation>Borrar consola</translation>
    </message>
    <message>
        <source>1 &amp;hour</source>
        <translation>1 hora</translation>
    </message>
    <message>
        <source>1 &amp;day</source>
        <translation>1 día</translation>
    </message>
    <message>
        <source>1 &amp;week</source>
        <translation>1 semana</translation>
    </message>
    <message>
        <source>1 &amp;year</source>
        <translation>1 año</translation>
    </message>
    <message>
<<<<<<< HEAD
        <source>&amp;Disconnect</source>
        <translation>Desconectar</translation>
    </message>
    <message>
        <source>Ban for</source>
        <translation>Prohibición de</translation>
    </message>
    <message>
        <source>&amp;Unban</source>
        <translation>&amp;Desbloquear</translation>
=======
        <source>detecting: peer could be v1 or v2</source>
        <extracomment>Explanatory text for "detecting" transport type.</extracomment>
        <translation type="unfinished">Detectando: el par puede ser v1 o v2</translation>
    </message>
    <message>
        <source>v1: unencrypted, plaintext transport protocol</source>
        <extracomment>Explanatory text for v1 transport type.</extracomment>
        <translation type="unfinished">v1: protocolo de transporte de texto simple sin cifrar</translation>
    </message>
    <message>
        <source>v2: BIP324 encrypted transport protocol</source>
        <extracomment>Explanatory text for v2 transport type.</extracomment>
        <translation type="unfinished">v2: protocolo de transporte encriptado BIP324</translation>
    </message>
    <message>
        <source>we selected the peer for high bandwidth relay</source>
        <translation type="unfinished">hemos seleccionado la pareja para la retransmisión por banda ancha</translation>
    </message>
    <message>
        <source>the peer selected us for high bandwidth relay</source>
        <translation type="unfinished">la pareja nos ha seleccionado para transmisión por banda ancha</translation>
    </message>
    <message>
        <source>no high bandwidth relay selected</source>
        <translation type="unfinished">ninguna transmisión de banda ancha seleccionada</translation>
>>>>>>> 44d8b13c
    </message>
    <message>
        <source>Welcome to the %1 RPC console.</source>
        <translation>Bienvenido a la consola %1 RPC.</translation>
    </message>
    <message>
        <source>Use up and down arrows to navigate history, and %1 to clear screen.</source>
        <translation>Use las flechas hacia arriba y hacia abajo para navegar por el historial, y %1 para borrar la pantalla.</translation>
    </message>
    <message>
        <source>Type %1 for an overview of available commands.</source>
        <translation>Escriba %1 para obtener una descripción general de los comandos disponibles.</translation>
    </message>
    <message>
        <source>For more information on using this console type %1.</source>
        <translation>Para obtener más información sobre el uso de esta consola, escriba %1.</translation>
    </message>
    <message>
        <source>WARNING: Scammers have been active, telling users to type commands here, stealing their wallet contents. Do not use this console without fully understanding the ramifications of a command.</source>
        <translation>ADVERTENCIA: los estafadores han estado activos pidiendo a los usuarios que escriban comandos aquí, robando el contenido de su monedero. No use esta consola sin entender completamente las ramificaciones de un comando.</translation>
    </message>
    <message>
        <source>Network activity disabled</source>
        <translation>Actividad de red deshabilitada</translation>
    </message>
    <message>
<<<<<<< HEAD
        <source>Executing command without any wallet</source>
        <translation>Ejecutar comando sin monedero</translation>
    </message>
    <message>
        <source>Executing command using "%1" wallet</source>
        <translation>Ejecutar comando usando "%1" monedero</translation>
=======
        <source>&amp;Copy IP/Netmask</source>
        <extracomment>Context menu action to copy the IP/Netmask of a banned peer. IP/Netmask is the combination of a peer's IP address and its Netmask. For IP address, see: https://en.wikipedia.org/wiki/IP_address.</extracomment>
        <translation type="unfinished">&amp;Copiar IP/Netmask</translation>
    </message>
    <message>
        <source>&amp;Unban</source>
        <translation type="unfinished">&amp;Permitir</translation>
>>>>>>> 44d8b13c
    </message>
    <message>
        <source>(node id: %1)</source>
        <translation>(ID de nodo: %1)</translation>
    </message>
    <message>
<<<<<<< HEAD
        <source>via %1</source>
        <translation>a través de %1</translation>
    </message>
    <message>
        <source>never</source>
        <translation>nunca </translation>
    </message>
    <message>
        <source>Inbound</source>
        <translation>Entrante</translation>
    </message>
    <message>
        <source>Outbound</source>
        <translation>Salida</translation>
=======
        <source>Executing command without any wallet</source>
        <translation type="unfinished">Ejecutar instrucción sin ningún monedero</translation>
    </message>
    <message>
        <source>Executing command using "%1" wallet</source>
        <translation type="unfinished">Ejecutar instrucción usando el monedero «%1»</translation>
    </message>
    <message>
        <source>Welcome to the %1 RPC console.
Use up and down arrows to navigate history, and %2 to clear screen.
Use %3 and %4 to increase or decrease the font size.
Type %5 for an overview of available commands.
For more information on using this console, type %6.

%7WARNING: Scammers have been active, telling users to type commands here, stealing their wallet contents. Do not use this console without fully understanding the ramifications of a command.%8</source>
        <extracomment>RPC console welcome message. Placeholders %7 and %8 are style tags for the warning content, and they are not space separated from the rest of the text intentionally.</extracomment>
        <translation type="unfinished">Bienvenido a la consola RPC
%1. Utiliza las flechas arriba y abajo para navegar por el historial, y %2 para borrar la pantalla. 
Utiliza %3 y %4 para aumentar o disminuir el tamaño de la tipografía. 
Escribe %5 para ver un resumen de las instrucciones disponibles. Para más información sobre cómo usar esta consola, escribe %6.

%7 AVISO: Los estafadores han estado activos diciendo a los usuarios que escriban ordenes aquí, robando el contenido de sus monederos. No uses esta consola sin entender completamente las ramificaciones de una instrucción.%8</translation>
    </message>
    <message>
        <source>Executing…</source>
        <extracomment>A console message indicating an entered command is currently being executed.</extracomment>
        <translation type="unfinished">Ejecutando…</translation>
>>>>>>> 44d8b13c
    </message>
    <message>
        <source>Unknown</source>
        <translation>Desconocido</translation>
    </message>
</context>
<context>
    <name>ReceiveCoinsDialog</name>
    <message>
        <source>&amp;Amount:</source>
        <translation>Cantidad</translation>
    </message>
    <message>
        <source>&amp;Label:</source>
        <translation>&amp;Etiqueta:</translation>
    </message>
    <message>
        <source>&amp;Message:</source>
        <translation>Mensaje:</translation>
    </message>
    <message>
<<<<<<< HEAD
        <source>An optional message to attach to the payment request, which will be displayed when the request is opened. Note: The message will not be sent with the payment over the Particl network.</source>
        <translation>Mensaje opcional para agregar a la solicitud de pago, el cual será mostrado cuando la solicitud esté abierta. Nota: El mensaje no se enviará con el pago a través de la red de Particl.</translation>
=======
        <source>From</source>
        <translation type="unfinished">Remite</translation>
    </message>
    <message>
        <source>Ban for</source>
        <translation type="unfinished">Prohibido para</translation>
    </message>
    <message>
        <source>Never</source>
        <translation type="unfinished">Nunca</translation>
    </message>
    <message>
        <source>Unknown</source>
        <translation type="unfinished">Desconocido</translation>
    </message>
</context>
<context>
    <name>ReceiveCoinsDialog</name>
    <message>
        <source>&amp;Amount:</source>
        <translation type="unfinished">&amp;Importe</translation>
    </message>
    <message>
        <source>&amp;Label:</source>
        <translation type="unfinished">&amp;Etiqueta:</translation>
    </message>
    <message>
        <source>&amp;Message:</source>
        <translation type="unfinished">&amp;Mensaje</translation>
    </message>
    <message>
        <source>An optional message to attach to the payment request, which will be displayed when the request is opened. Note: The message will not be sent with the payment over the Bitcoin network.</source>
        <translation type="unfinished">Mensaje opcional para agregar a la solicitud de pago, el cual será mostrado cuando la solicitud esté abierta. Nota: el mensaje no se enviará con el pago a través de la red de Bitcoin.</translation>
>>>>>>> 44d8b13c
    </message>
    <message>
        <source>An optional label to associate with the new receiving address.</source>
        <translation>Una etiqueta opcional para asociar con la nueva dirección de recepción</translation>
    </message>
    <message>
        <source>Use this form to request payments. All fields are &lt;b&gt;optional&lt;/b&gt;.</source>
<<<<<<< HEAD
        <translation>Use este formulario para la solicitud de pagos. Todos los campos son &lt;b&gt;opcionales&lt;/b&gt;</translation>
=======
        <translation type="unfinished">Usa este formulario para solicitar un pago. Todos los campos son &lt;b&gt;opcional&lt;/b&gt;.</translation>
>>>>>>> 44d8b13c
    </message>
    <message>
        <source>An optional amount to request. Leave this empty or zero to not request a specific amount.</source>
        <translation>Monto opcional a solicitar. Dejarlo vacío o en cero para no solicitar un monto específico.</translation>
    </message>
    <message>
        <source>An optional label to associate with the new receiving address (used by you to identify an invoice).  It is also attached to the payment request.</source>
        <translation>Etiqueta opcional para asociar con la nueva dirección de recepción (utilizado por ti para identificar una factura). También esta asociado a la solicitud de pago.</translation>
    </message>
    <message>
        <source>An optional message that is attached to the payment request and may be displayed to the sender.</source>
        <translation>Mensaje opcional asociado a la solicitud de pago que podría ser presentado al remitente </translation>
    </message>
    <message>
        <source>&amp;Create new receiving address</source>
        <translation>Crear nueva dirección para recepción</translation>
    </message>
    <message>
        <source>Clear all fields of the form.</source>
<<<<<<< HEAD
        <translation>Limpiar todos los campos del formulario</translation>
=======
        <translation type="unfinished">Vacía todos los campos del formulario.</translation>
>>>>>>> 44d8b13c
    </message>
    <message>
        <source>Clear</source>
        <translation>Limpiar</translation>
    </message>
    <message>
        <source>Native segwit addresses (aka Bech32 or BIP-173) reduce your transaction fees later on and offer better protection against typos, but old wallets don't support them. When unchecked, an address compatible with older wallets will be created instead.</source>
        <translation>Las direcciones segwit nativas (también conocidas como Bech32 o BIP-173) reducen las comisiones de transacción más adelante y ofrecen una mejor protección contra errores tipográficos, pero los monederos antiguos no las admiten. Cuando no está marcada, se creará una dirección compatible con monederos más antiguos.</translation>
    </message>
    <message>
        <source>Generate native segwit (Bech32) address</source>
        <translation>Generar dirección segwit nativa (Bech32)</translation>
    </message>
    <message>
        <source>Requested payments history</source>
        <translation>Historial de pagos solicitado</translation>
    </message>
    <message>
        <source>Show the selected request (does the same as double clicking an entry)</source>
        <translation>Muestra la petición seleccionada (También doble clic)</translation>
    </message>
    <message>
        <source>Show</source>
        <translation>Mostrar</translation>
    </message>
    <message>
        <source>Remove the selected entries from the list</source>
<<<<<<< HEAD
        <translation>Eliminar de la lista las direcciones actualmente seleccionadas.</translation>
=======
        <translation type="unfinished">Eliminar los apuntes seleccionados del listado</translation>
>>>>>>> 44d8b13c
    </message>
    <message>
        <source>Remove</source>
        <translation>Eliminar</translation>
    </message>
    <message>
        <source>Copy URI</source>
        <translation>Copiar URI</translation>
    </message>
    <message>
        <source>Copy label</source>
        <translation>Copiar etiqueta</translation>
    </message>
    <message>
        <source>Copy message</source>
        <translation>Copiar mensaje</translation>
    </message>
    <message>
<<<<<<< HEAD
        <source>Copy amount</source>
        <translation>Copiar cantidad</translation>
=======
        <source>Copy &amp;message</source>
        <translation type="unfinished">Copiar &amp;mensaje</translation>
    </message>
    <message>
        <source>Copy &amp;amount</source>
        <translation type="unfinished">Copiar &amp;importe</translation>
    </message>
    <message>
        <source>Base58 (Legacy)</source>
        <translation type="unfinished">Base58 (Heredado)</translation>
    </message>
    <message>
        <source>Not recommended due to higher fees and less protection against typos.</source>
        <translation type="unfinished">No se recomienda debido a las altas comisiones y la poca protección contra errores tipográficos.</translation>
    </message>
    <message>
        <source>Generates an address compatible with older wallets.</source>
        <translation type="unfinished">Genera una dirección compatible con monederos más antiguos.</translation>
    </message>
    <message>
        <source>Generates a native segwit address (BIP-173). Some old wallets don't support it.</source>
        <translation type="unfinished">Genera una dirección segwit nativa (BIP-173). No es compatible con algunos monederos antiguos.</translation>
    </message>
    <message>
        <source>Bech32m (BIP-350) is an upgrade to Bech32, wallet support is still limited.</source>
        <translation type="unfinished">Bech32m (BIP-350) es una actualización de Bech32. La compatibilidad con el monedero todavía es limitada.</translation>
>>>>>>> 44d8b13c
    </message>
    <message>
        <source>Could not unlock wallet.</source>
        <translation>No se pudo desbloquear el monedero.</translation>
    </message>
    <message>
        <source>Could not generate new %1 address</source>
<<<<<<< HEAD
        <translation>No se ha podido generar una nueva dirección %1</translation>
=======
        <translation type="unfinished">No se ha podido generar una dirección %1 nueva</translation>
>>>>>>> 44d8b13c
    </message>
</context>
<context>
    <name>ReceiveRequestDialog</name>
    <message>
        <source>Request payment to ...</source>
        <translation>Solicitar pago a...</translation>
    </message>
    <message>
        <source>Address:</source>
        <translation>Dirección:</translation>
    </message>
    <message>
        <source>Amount:</source>
        <translation>Cantidad:</translation>
    </message>
    <message>
        <source>Label:</source>
        <translation>Etiqueta:</translation>
    </message>
    <message>
        <source>Message:</source>
        <translation>Mensaje:</translation>
    </message>
    <message>
        <source>Wallet:</source>
        <translation>Monedero:</translation>
    </message>
    <message>
        <source>Copy &amp;URI</source>
        <translation>Copiar &amp;URI</translation>
    </message>
    <message>
        <source>Copy &amp;Address</source>
        <translation>Copiar &amp;Dirección</translation>
    </message>
    <message>
        <source>&amp;Save Image...</source>
        <translation>Guardar Imagen...</translation>
    </message>
    <message>
<<<<<<< HEAD
        <source>Request payment to %1</source>
        <translation>Solicitar pago a %1</translation>
=======
        <source>Verify this address on e.g. a hardware wallet screen</source>
        <translation type="unfinished">Verifica esta dirección en la pantalla de tu monedero frío u otro dispositivo</translation>
    </message>
    <message>
        <source>&amp;Save Image…</source>
        <translation type="unfinished">&amp;Guardar imagen…</translation>
>>>>>>> 44d8b13c
    </message>
    <message>
        <source>Payment information</source>
        <translation>Información del pago</translation>
    </message>
</context>
<context>
    <name>RecentRequestsTableModel</name>
    <message>
        <source>Date</source>
        <translation>Fecha</translation>
    </message>
    <message>
        <source>Label</source>
        <translation>Etiqueta</translation>
    </message>
    <message>
        <source>Message</source>
        <translation>Mensaje</translation>
    </message>
    <message>
        <source>(no label)</source>
        <translation>(sin etiqueta)</translation>
    </message>
    <message>
        <source>(no message)</source>
        <translation>(sin mensaje)</translation>
    </message>
    <message>
        <source>(no amount requested)</source>
        <translation>(no existe monto solicitado)</translation>
    </message>
    <message>
        <source>Requested</source>
        <translation>Solicitado</translation>
    </message>
</context>
<context>
    <name>SendCoinsDialog</name>
    <message>
        <source>Send Coins</source>
        <translation>Enviar monedas</translation>
    </message>
    <message>
        <source>Coin Control Features</source>
        <translation>Características de control de la moneda</translation>
    </message>
    <message>
        <source>Inputs...</source>
        <translation>Entradas...</translation>
    </message>
    <message>
        <source>automatically selected</source>
        <translation>Seleccionado automaticamente</translation>
    </message>
    <message>
        <source>Insufficient funds!</source>
        <translation>¡Fondos insuficientes!</translation>
    </message>
    <message>
        <source>Quantity:</source>
        <translation>Cantidad:</translation>
    </message>
    <message>
        <source>Bytes:</source>
        <translation>Bytes:</translation>
    </message>
    <message>
        <source>Amount:</source>
        <translation>Cuantía:</translation>
    </message>
    <message>
        <source>Fee:</source>
        <translation>Comisión:</translation>
    </message>
    <message>
        <source>After Fee:</source>
<<<<<<< HEAD
        <translation>Después de la comisión:</translation>
=======
        <translation type="unfinished">Tras la comisión:</translation>
>>>>>>> 44d8b13c
    </message>
    <message>
        <source>Change:</source>
        <translation>Cambio:</translation>
    </message>
    <message>
        <source>If this is activated, but the change address is empty or invalid, change will be sent to a newly generated address.</source>
<<<<<<< HEAD
        <translation>Si se activa, pero la dirección de cambio está vacía o es inválida, las monedas serán enviadas a una nueva dirección generada.</translation>
=======
        <translation type="unfinished">Al activarse, si la dirección está vacía o no es válida, las monedas serán enviadas a una dirección generada nueva.</translation>
>>>>>>> 44d8b13c
    </message>
    <message>
        <source>Custom change address</source>
        <translation>Dirección de cambio personalizada.</translation>
    </message>
    <message>
        <source>Transaction Fee:</source>
        <translation>Comisión por transacción: </translation>
    </message>
    <message>
        <source>Choose...</source>
        <translation>Seleccione</translation>
    </message>
    <message>
        <source>Using the fallbackfee can result in sending a transaction that will take several hours or days (or never) to confirm. Consider choosing your fee manually or wait until you have validated the complete chain.</source>
        <translation>Si utiliza la comisión por defecto, la transacción puede tardar varias horas o incluso días (o nunca) en confirmar. Considere elegir la comisión de forma manual o espere hasta que se haya validado completamente la cadena.</translation>
    </message>
    <message>
        <source>Warning: Fee estimation is currently not possible.</source>
        <translation>Advertencia: En este momento no se puede estimar la comisión.</translation>
    </message>
    <message>
        <source>Specify a custom fee per kB (1,000 bytes) of the transaction's virtual size.

Note:  Since the fee is calculated on a per-byte basis, a fee of "100 satoshis per kB" for a transaction size of 500 bytes (half of 1 kB) would ultimately yield a fee of only 50 satoshis.</source>
        <translation>Especifique una comisión personalizada por kB (1,000 bytes) del tamaño virtual de la transacción.

Nota: Dado que la comisión se calcula por byte, una comisión de "100 satoshis por kB" para un tamaño de transacción de 500 bytes (la mitad de 1 kB) finalmente generará una comisión de solo 50 satoshis.</translation>
    </message>
    <message>
        <source>per kilobyte</source>
        <translation>por kilobyte</translation>
    </message>
    <message>
        <source>Hide</source>
        <translation>Ocultar</translation>
    </message>
    <message>
        <source>Recommended:</source>
        <translation>Recomendado:</translation>
    </message>
    <message>
        <source>Custom:</source>
        <translation>Personalizado:</translation>
    </message>
    <message>
        <source>(Smart fee not initialized yet. This usually takes a few blocks...)</source>
        <translation>(Aún no se ha inicializado la Comisión Inteligente. Esto generalmente tarda pocos bloques...)</translation>
    </message>
    <message>
        <source>Send to multiple recipients at once</source>
        <translation>Enviar a múltiples destinatarios de una vez</translation>
    </message>
    <message>
        <source>Add &amp;Recipient</source>
        <translation>Añadir &amp;destinatario</translation>
    </message>
    <message>
        <source>Clear all fields of the form.</source>
<<<<<<< HEAD
        <translation>Limpiar todos los campos del formulario</translation>
    </message>
    <message>
        <source>Dust:</source>
        <translation>Polvo:</translation>
=======
        <translation type="unfinished">Vacía todos los campos del formulario.</translation>
    </message>
    <message>
        <source>Inputs…</source>
        <translation type="unfinished">Entradas…</translation>
    </message>
    <message>
        <source>Choose…</source>
        <translation type="unfinished">Elegir…</translation>
>>>>>>> 44d8b13c
    </message>
    <message>
        <source>Hide transaction fee settings</source>
        <translation>Esconder ajustes de tarifas de transacción</translation>
    </message>
    <message>
        <source>When there is less transaction volume than space in the blocks, miners as well as relaying nodes may enforce a minimum fee. Paying only this minimum fee is just fine, but be aware that this can result in a never confirming transaction once there is more demand for particl transactions than the network can process.</source>
        <translation>Cuando hay menos volumen de transacciones que espacio en los bloques, los mineros y los nodos de retransmisión pueden imponer una comisión mínima. Pagar solo esta comisión mínima está bien, pero tenga en cuenta que esto puede resultar en una transacción nunca confirmada una vez que haya más demanda de transacciones de Particl de la que la red puede procesar.</translation>
    </message>
    <message>
        <source>A too low fee might result in a never confirming transaction (read the tooltip)</source>
        <translation>Una comisión muy pequeña puede derivar en una transacción que nunca será confirmada (leer herramientas de información).</translation>
    </message>
    <message>
        <source>Confirmation time target:</source>
        <translation>Objetivo de tiempo de confirmación</translation>
    </message>
    <message>
        <source>Enable Replace-By-Fee</source>
        <translation>Habilitar Replace-By-Fee</translation>
    </message>
    <message>
        <source>With Replace-By-Fee (BIP-125) you can increase a transaction's fee after it is sent. Without this, a higher fee may be recommended to compensate for increased transaction delay risk.</source>
        <translation>Con Replace-By-Fee (BIP-125) puede incrementar la comisión después de haber enviado la transacción. Si no utiliza esto, se recomienda que añada una comisión mayor para compensar el riesgo adicional de que la transacción se retrase.</translation>
    </message>
    <message>
        <source>Clear &amp;All</source>
<<<<<<< HEAD
        <translation>Limpiar &amp;todo</translation>
=======
        <translation type="unfinished">Vaciar &amp;todo</translation>
>>>>>>> 44d8b13c
    </message>
    <message>
        <source>Balance:</source>
        <translation>Saldo:</translation>
    </message>
    <message>
        <source>Confirm the send action</source>
        <translation>Confirmar el envío</translation>
    </message>
    <message>
        <source>S&amp;end</source>
        <translation>&amp;Enviar</translation>
    </message>
    <message>
        <source>Copy quantity</source>
        <translation>Copiar cantidad</translation>
    </message>
    <message>
        <source>Copy amount</source>
        <translation>Copiar cantidad</translation>
    </message>
    <message>
        <source>Copy fee</source>
        <translation>Copiar comisión</translation>
    </message>
    <message>
        <source>Copy after fee</source>
<<<<<<< HEAD
        <translation>Copiar después de la comisión</translation>
=======
        <translation type="unfinished">Copiar tras comisión</translation>
>>>>>>> 44d8b13c
    </message>
    <message>
        <source>Copy bytes</source>
        <translation>Copiar bytes</translation>
    </message>
    <message>
<<<<<<< HEAD
        <source>Copy dust</source>
        <translation>Copiar polvo</translation>
    </message>
    <message>
=======
>>>>>>> 44d8b13c
        <source>Copy change</source>
        <translation>Copiar cambio</translation>
    </message>
    <message>
        <source>%1 (%2 blocks)</source>
        <translation>%1 (%2 bloques)</translation>
    </message>
    <message>
        <source>Cr&amp;eate Unsigned</source>
        <translation>Cr&amp;ear sin firmar</translation>
    </message>
    <message>
        <source> from wallet '%1'</source>
<<<<<<< HEAD
        <translation>desde el monedero %1</translation>
    </message>
    <message>
        <source>%1 to '%2'</source>
        <translation>%1 a %2</translation>
=======
        <translation type="unfinished">desde monedero '%1'</translation>
    </message>
    <message>
        <source>%1 to '%2'</source>
        <translation type="unfinished">%1 a '%2'</translation>
>>>>>>> 44d8b13c
    </message>
    <message>
        <source>%1 to %2</source>
        <translation>%1 a %2</translation>
    </message>
    <message>
<<<<<<< HEAD
        <source>Do you want to draft this transaction?</source>
        <translation>¿Desea preparar esta transacción?</translation>
    </message>
    <message>
        <source>Are you sure you want to send?</source>
        <translation>¿Seguro que quiere enviar?</translation>
=======
        <source>To review recipient list click "Show Details…"</source>
        <translation type="unfinished">Para ver la lista de receptores pulse en "Mostrar detalles..."</translation>
    </message>
    <message>
        <source>Sign failed</source>
        <translation type="unfinished">Firma errónea</translation>
>>>>>>> 44d8b13c
    </message>
    <message>
        <source>Create Unsigned</source>
        <translation>Crear sin firmar</translation>
    </message>
    <message>
        <source>Save Transaction Data</source>
<<<<<<< HEAD
        <translation>Guardar datos de la transacción</translation>
=======
        <translation type="unfinished">Guardar la transacción de datos</translation>
>>>>>>> 44d8b13c
    </message>
    <message>
        <source>Partially Signed Transaction (Binary) (*.psbt)</source>
        <translation>Transacción firmaa de manera parcial (Binaria) (*.psbt)</translation>
    </message>
    <message>
        <source>PSBT saved</source>
        <translation>PSBT guardado </translation>
    </message>
    <message>
        <source>or</source>
        <translation>o</translation>
    </message>
    <message>
        <source>You can increase the fee later (signals Replace-By-Fee, BIP-125).</source>
<<<<<<< HEAD
        <translation>Puede incrementar la comisión más tarde (use Replace-By-Fee, BIP-125).</translation>
=======
        <translation type="unfinished">Replace-By-FeePuede incrementar la comisión más tarde (señales de reemplazo por tarifa, BIP-125).</translation>
    </message>
    <message>
        <source>Please, review your transaction proposal. This will produce a Partially Signed Bitcoin Transaction (PSBT) which you can save or copy and then sign with e.g. an offline %1 wallet, or a PSBT-compatible hardware wallet.</source>
        <extracomment>Text to inform a user attempting to create a transaction of their current options. At this stage, a user can only create a PSBT. This string is displayed when private keys are disabled and an external signer is not available.</extracomment>
        <translation type="unfinished">Por favor, revisa tu propuesta de transacción. Esto producirá una Transacción de Bitcoin Parcialmente Firmada (TBPF) que puedes guardar o copiar y después firmar p.ej. un monedero fuera de línea %1, o un monedero de hardware compatible con TBPF.</translation>
    </message>
    <message>
        <source>Do you want to create this transaction?</source>
        <extracomment>Message displayed when attempting to create a transaction. Cautionary text to prompt the user to verify that the displayed transaction details represent the transaction the user intends to create.</extracomment>
        <translation type="unfinished">¿Deseas crear esta transacción?</translation>
    </message>
    <message>
        <source>Please, review your transaction. You can create and send this transaction or create a Partially Signed Bitcoin Transaction (PSBT), which you can save or copy and then sign with, e.g., an offline %1 wallet, or a PSBT-compatible hardware wallet.</source>
        <extracomment>Text to inform a user attempting to create a transaction of their current options. At this stage, a user can send their transaction or create a PSBT. This string is displayed when both private keys and PSBT controls are enabled.</extracomment>
        <translation type="unfinished">Por favor, revisa tu transacción. Puedes crear y enviar esta transacción o crear una Transacción Bitcoin Parcialmente Firmada (TBPF), que puedes guardar o copiar y luego firmar con, por ejemplo, un monedero %1 offline o un monedero hardware compatible con TBPF.</translation>
>>>>>>> 44d8b13c
    </message>
    <message>
        <source>Please, review your transaction.</source>
        <translation>Por favor, revise su transacción.</translation>
    </message>
    <message>
        <source>Transaction fee</source>
        <translation>Comisión por transacción. </translation>
    </message>
    <message>
        <source>Not signalling Replace-By-Fee, BIP-125.</source>
<<<<<<< HEAD
        <translation>No usa Replace-By-Fee, BIP-125.</translation>
=======
        <translation type="unfinished">No indica Reemplazo por tarifa, BIP-125.</translation>
>>>>>>> 44d8b13c
    </message>
    <message>
        <source>Total Amount</source>
        <translation>Monto total</translation>
    </message>
    <message>
        <source>To review recipient list click "Show Details..."</source>
        <translation>Para ver la lista de receptores haga clic en "Mostrar detalles"</translation>
    </message>
    <message>
        <source>Confirm send coins</source>
        <translation>Confirmar el envío de monedas</translation>
    </message>
    <message>
        <source>Confirm transaction proposal</source>
        <translation>Confirme la propuesta de transaccion</translation>
    </message>
    <message>
        <source>Send</source>
        <translation>Enviar</translation>
    </message>
    <message>
        <source>Watch-only balance:</source>
        <translation>Visualización unicamente balance:</translation>
    </message>
    <message>
        <source>The recipient address is not valid. Please recheck.</source>
        <translation>La dirección de envío no es válida. Por favor, revísela.</translation>
    </message>
    <message>
        <source>The amount to pay must be larger than 0.</source>
        <translation>La cantidad a pagar tiene que ser mayor que 0.</translation>
    </message>
    <message>
        <source>The amount exceeds your balance.</source>
        <translation>El monto sobrepasa su saldo.</translation>
    </message>
    <message>
        <source>The total exceeds your balance when the %1 transaction fee is included.</source>
        <translation>El total sobrepasa su saldo cuando se incluyen %1 como comisión por transacción.</translation>
    </message>
    <message>
        <source>Duplicate address found: addresses should only be used once each.</source>
        <translation>Dirección duplicada encontrada: las direcciones sólo deberían ser utilizadas una vez.</translation>
    </message>
    <message>
        <source>Transaction creation failed!</source>
        <translation>¡Fallo al crear la transacción!</translation>
    </message>
    <message>
        <source>A fee higher than %1 is considered an absurdly high fee.</source>
        <translation>Una comisión mayor que %1 se considera una comisión absurdamente alta.</translation>
    </message>
    <message>
        <source>Payment request expired.</source>
        <translation>Solicitud de pago caducada.</translation>
    </message>
    <message numerus="yes">
        <source>Estimated to begin confirmation within %n block(s).</source>
        <translation><numerusform>Estimado para empezar la confirmación dentro de %n bloque.</numerusform><numerusform>Estimado para empezar la confirmación dentro de %n bloques.</numerusform></translation>
    </message>
    <message>
<<<<<<< HEAD
        <source>Warning: Invalid Particl address</source>
        <translation>Advertencia: Dirección de Particl inválida.</translation>
=======
        <source>Warning: Invalid Bitcoin address</source>
        <translation type="unfinished">Alerta: Dirección de Bitcoin no válida</translation>
>>>>>>> 44d8b13c
    </message>
    <message>
        <source>Warning: Unknown change address</source>
        <translation>Advertencia: Dirección de cambio desconocida.</translation>
    </message>
    <message>
        <source>Confirm custom change address</source>
        <translation>Confirma dirección de cambio personalizada</translation>
    </message>
    <message>
        <source>The address you selected for change is not part of this wallet. Any or all funds in your wallet may be sent to this address. Are you sure?</source>
        <translation>La dirección que ha seleccionado para el cambio no es parte de su monedero. Parte o todos sus fondos pueden ser enviados a esta dirección. ¿Está seguro?</translation>
    </message>
    <message>
        <source>(no label)</source>
        <translation>(sin etiqueta)</translation>
    </message>
</context>
<context>
    <name>SendCoinsEntry</name>
    <message>
        <source>A&amp;mount:</source>
        <translation>&amp;Cantidad:</translation>
    </message>
    <message>
        <source>Pay &amp;To:</source>
        <translation>Pagar &amp;a:</translation>
    </message>
    <message>
        <source>&amp;Label:</source>
        <translation>&amp;Etiqueta:</translation>
    </message>
    <message>
        <source>Choose previously used address</source>
        <translation>Escoger dirección previamente usada</translation>
    </message>
    <message>
        <source>The Particl address to send the payment to</source>
        <translation>Dirección Particl a la que se enviará el pago</translation>
    </message>
    <message>
        <source>Alt+A</source>
        <translation>Alt+A</translation>
    </message>
    <message>
        <source>Paste address from clipboard</source>
        <translation>Pegar dirección desde el portapapeles</translation>
    </message>
    <message>
        <source>Alt+P</source>
        <translation>Alt+P</translation>
    </message>
    <message>
        <source>Remove this entry</source>
<<<<<<< HEAD
        <translation>Eliminar esta entrada.</translation>
=======
        <translation type="unfinished">Quita este apunte</translation>
>>>>>>> 44d8b13c
    </message>
    <message>
        <source>The amount to send in the selected unit</source>
        <translation>El monto a enviar en las unidades seleccionadas</translation>
    </message>
    <message>
        <source>The fee will be deducted from the amount being sent. The recipient will receive less particl than you enter in the amount field. If multiple recipients are selected, the fee is split equally.</source>
        <translation>La comisión será deducida de la cantidad enviada. El destinatario recibirá menos particl que la cantidad introducida en el campo Cantidad. Si hay varios destinatarios seleccionados, la comisión será distribuida a partes iguales.</translation>
    </message>
    <message>
        <source>S&amp;ubtract fee from amount</source>
<<<<<<< HEAD
        <translation>Restar comisiones del monto.</translation>
=======
        <translation type="unfinished">S&amp;ustraer comisión del importe</translation>
>>>>>>> 44d8b13c
    </message>
    <message>
        <source>Use available balance</source>
        <translation>Usar el balance disponible</translation>
    </message>
    <message>
        <source>Message:</source>
        <translation>Mensaje:</translation>
    </message>
    <message>
        <source>This is an unauthenticated payment request.</source>
        <translation>Esta es una petición de pago no autentificada.</translation>
    </message>
    <message>
        <source>This is an authenticated payment request.</source>
        <translation>Esta es una petición de pago autentificada.</translation>
    </message>
    <message>
        <source>Enter a label for this address to add it to the list of used addresses</source>
<<<<<<< HEAD
        <translation>Introduzca una etiqueta para esta dirección para añadirla a la lista de direcciones utilizadas</translation>
    </message>
    <message>
        <source>A message that was attached to the particl: URI which will be stored with the transaction for your reference. Note: This message will not be sent over the Particl network.</source>
        <translation>Un mensaje que se adjuntó a la particl: URL que será almacenada con la transacción para su referencia. Nota: Este mensaje no se envía a través de la red Particl.</translation>
    </message>
    <message>
        <source>Pay To:</source>
        <translation>Pagar a:</translation>
    </message>
    <message>
        <source>Memo:</source>
        <translation>Memo:</translation>
=======
        <translation type="unfinished">Introduce una etiqueta para esta dirección para añadirla al listado de direcciones utilizadas</translation>
    </message>
    <message>
        <source>A message that was attached to the bitcoin: URI which will be stored with the transaction for your reference. Note: This message will not be sent over the Bitcoin network.</source>
        <translation type="unfinished">Mensaje que se agregara al URI de Bitcoin, el cual será almacenado con la transacción para su referencia. Nota: este mensaje no será enviado a través de la red de Bitcoin.</translation>
>>>>>>> 44d8b13c
    </message>
</context>
<context>
    <name>ShutdownWindow</name>
    <message>
        <source>%1 is shutting down...</source>
        <translation>%1 se está cerrando...</translation>
    </message>
    <message>
        <source>Do not shut down the computer until this window disappears.</source>
        <translation>No apague el equipo hasta que esta ventana desaparezca.</translation>
    </message>
</context>
<context>
    <name>SignVerifyMessageDialog</name>
    <message>
        <source>Signatures - Sign / Verify a Message</source>
        <translation>Firmas - Firmar / verificar un mensaje</translation>
    </message>
    <message>
        <source>&amp;Sign Message</source>
        <translation>&amp;Firmar mensaje</translation>
    </message>
    <message>
        <source>You can sign messages/agreements with your addresses to prove you can receive particl sent to them. Be careful not to sign anything vague or random, as phishing attacks may try to trick you into signing your identity over to them. Only sign fully-detailed statements you agree to.</source>
        <translation>Puede firmar los mensajes con sus direcciones para demostrar que las posee. Tenga cuidado de no firmar cualquier cosa de manera vaga o aleatoria, pues los ataques de phishing pueden tratar de engañarle firmando su identidad a través de ellos. Sólo firme declaraciones totalmente detalladas con las que usted esté de acuerdo.</translation>
    </message>
    <message>
        <source>The Particl address to sign the message with</source>
        <translation>Dirección Particl con la que firmar el mensaje</translation>
    </message>
    <message>
        <source>Choose previously used address</source>
        <translation>Escoger direcciones previamente usadas</translation>
    </message>
    <message>
        <source>Alt+A</source>
        <translation>Alt+A</translation>
    </message>
    <message>
        <source>Paste address from clipboard</source>
        <translation>Pegar dirección desde el portapapeles</translation>
    </message>
    <message>
        <source>Alt+P</source>
        <translation>Alt+P</translation>
    </message>
    <message>
        <source>Enter the message you want to sign here</source>
        <translation>Introduzca el mensaje que desea firmar aquí</translation>
    </message>
    <message>
        <source>Signature</source>
        <translation>Firma</translation>
    </message>
    <message>
        <source>Copy the current signature to the system clipboard</source>
<<<<<<< HEAD
        <translation>Copiar la firma actual al portapapeles del sistema</translation>
    </message>
    <message>
        <source>Sign the message to prove you own this Particl address</source>
        <translation>Firmar el mensaje para demostrar que se posee esta dirección Particl</translation>
=======
        <translation type="unfinished">Copia la firma actual al portapapeles del sistema</translation>
    </message>
    <message>
        <source>Sign the message to prove you own this Bitcoin address</source>
        <translation type="unfinished">Firma un mensaje para demostrar que se posee una dirección Bitcoin</translation>
>>>>>>> 44d8b13c
    </message>
    <message>
        <source>Sign &amp;Message</source>
        <translation>Firmar &amp;mensaje</translation>
    </message>
    <message>
        <source>Reset all sign message fields</source>
<<<<<<< HEAD
        <translation>Limpiar todos los campos de la firma de mensaje</translation>
    </message>
    <message>
        <source>Clear &amp;All</source>
        <translation>Limpiar &amp;todo</translation>
=======
        <translation type="unfinished">Vacía todos los campos de la firma de mensaje</translation>
    </message>
    <message>
        <source>Clear &amp;All</source>
        <translation type="unfinished">Vaciar &amp;todo</translation>
>>>>>>> 44d8b13c
    </message>
    <message>
        <source>&amp;Verify Message</source>
        <translation>&amp;Verificar mensaje</translation>
    </message>
    <message>
        <source>Enter the receiver's address, message (ensure you copy line breaks, spaces, tabs, etc. exactly) and signature below to verify the message. Be careful not to read more into the signature than what is in the signed message itself, to avoid being tricked by a man-in-the-middle attack. Note that this only proves the signing party receives with the address, it cannot prove sendership of any transaction!</source>
        <translation>Introduzca la dirección para la firma, el mensaje (asegurándose de copiar tal cual los saltos de línea, espacios, tabulaciones, etc.) y la firma a continuación para verificar el mensaje. Tenga cuidado de no asumir más información de lo que dice el propio mensaje firmado para evitar fraudes basados en ataques de tipo man-in-the-middle.</translation>
    </message>
    <message>
        <source>The Particl address the message was signed with</source>
        <translation>La dirección Particl con la que se firmó el mensaje</translation>
    </message>
    <message>
        <source>The signed message to verify</source>
        <translation>El mensaje firmado para verificar</translation>
    </message>
    <message>
        <source>The signature given when the message was signed</source>
        <translation>La firma proporcionada cuando el mensaje fue firmado</translation>
    </message>
    <message>
        <source>Verify the message to ensure it was signed with the specified Particl address</source>
        <translation>Verificar el mensaje para comprobar que fue firmado con la dirección Particl indicada</translation>
    </message>
    <message>
        <source>Verify &amp;Message</source>
        <translation>Verificar &amp;mensaje</translation>
    </message>
    <message>
        <source>Reset all verify message fields</source>
<<<<<<< HEAD
        <translation>Limpiar todos los campos de la verificación de mensaje</translation>
    </message>
    <message>
        <source>Click "Sign Message" to generate signature</source>
        <translation>Clic en "Firmar mensaje" para generar una firma.</translation>
    </message>
    <message>
        <source>The entered address is invalid.</source>
        <translation>La dirección ingresada es inválida</translation>
    </message>
    <message>
        <source>Please check the address and try again.</source>
        <translation>Por favor, revise la dirección e inténtelo nuevamente.</translation>
=======
        <translation type="unfinished">Vacía todos los campos de la verificación de mensaje</translation>
    </message>
    <message>
        <source>Click "Sign Message" to generate signature</source>
        <translation type="unfinished">Pulse «Firmar mensaje» para generar la firma</translation>
    </message>
    <message>
        <source>The entered address is invalid.</source>
        <translation type="unfinished">La dirección introducida no es válida</translation>
    </message>
    <message>
        <source>Please check the address and try again.</source>
        <translation type="unfinished">Revise la dirección e inténtelo nuevamente.</translation>
>>>>>>> 44d8b13c
    </message>
    <message>
        <source>The entered address does not refer to a key.</source>
        <translation>La dirección ingresada no corresponde a una llave válida.</translation>
    </message>
    <message>
        <source>Wallet unlock was cancelled.</source>
        <translation>El desbloqueo del monedero fue cancelado.</translation>
    </message>
    <message>
        <source>No error</source>
        <translation>Sin error </translation>
    </message>
    <message>
        <source>Private key for the entered address is not available.</source>
        <translation>La llave privada para la dirección introducida no está disponible.</translation>
    </message>
    <message>
        <source>Message signing failed.</source>
<<<<<<< HEAD
        <translation>Falló la firma del mensaje.</translation>
=======
        <translation type="unfinished">Error de firma del mensaje.</translation>
>>>>>>> 44d8b13c
    </message>
    <message>
        <source>Message signed.</source>
        <translation>Mensaje firmado.</translation>
    </message>
    <message>
        <source>The signature could not be decoded.</source>
        <translation>La firma no pudo decodificarse.</translation>
    </message>
    <message>
        <source>Please check the signature and try again.</source>
        <translation>Por favor, compruebe la firma e inténtelo de nuevo.</translation>
    </message>
    <message>
        <source>The signature did not match the message digest.</source>
        <translation>La firma no coincide con el resumen del mensaje.</translation>
    </message>
    <message>
        <source>Message verification failed.</source>
<<<<<<< HEAD
        <translation>Falló la verificación del mensaje.</translation>
=======
        <translation type="unfinished">Verificación errónea del mensaje.</translation>
>>>>>>> 44d8b13c
    </message>
    <message>
        <source>Message verified.</source>
        <translation>Mensaje verificado.</translation>
    </message>
</context>
<context>
    <name>TrafficGraphWidget</name>
    <message>
        <source>KB/s</source>
        <translation>KB/s</translation>
    </message>
</context>
<context>
    <name>TransactionDesc</name>
    <message numerus="yes">
        <source>Open for %n more block(s)</source>
        <translation><numerusform>Abrir para %n bloque más</numerusform><numerusform>Abrir para %n bloques más</numerusform></translation>
    </message>
    <message>
        <source>Open until %1</source>
        <translation>Abierto hasta %1</translation>
    </message>
    <message>
        <source>conflicted with a transaction with %1 confirmations</source>
        <translation>Hay un conflicto con una transacción con %1 confirmaciones.</translation>
    </message>
    <message>
<<<<<<< HEAD
        <source>0/unconfirmed, %1</source>
        <translation>0/no confirmado, %1</translation>
    </message>
    <message>
        <source>in memory pool</source>
        <translation>en el "pool" de memoria</translation>
    </message>
    <message>
        <source>not in memory pool</source>
        <translation>no está en el "pool" de memoria</translation>
=======
        <source>0/unconfirmed, in memory pool</source>
        <extracomment>Text explaining the current status of a transaction, shown in the status field of the details window for this transaction. This status represents an unconfirmed transaction that is in the memory pool.</extracomment>
        <translation type="unfinished">0/sin confirmar, en la memoria compartida</translation>
    </message>
    <message>
        <source>0/unconfirmed, not in memory pool</source>
        <extracomment>Text explaining the current status of a transaction, shown in the status field of the details window for this transaction. This status represents an unconfirmed transaction that is not in the memory pool.</extracomment>
        <translation type="unfinished">0/sin confirmar, no en la memoria compartida</translation>
>>>>>>> 44d8b13c
    </message>
    <message>
        <source>abandoned</source>
        <translation>abandonado</translation>
    </message>
    <message>
        <source>%1/unconfirmed</source>
        <translation>%1/no confirmado</translation>
    </message>
    <message>
        <source>%1 confirmations</source>
        <translation>confirmaciones %1</translation>
    </message>
    <message>
        <source>Status</source>
        <translation>Estado</translation>
    </message>
    <message>
        <source>Date</source>
        <translation>Fecha</translation>
    </message>
    <message>
        <source>Source</source>
        <translation>Fuente</translation>
    </message>
    <message>
        <source>Generated</source>
        <translation>Generado</translation>
    </message>
    <message>
        <source>From</source>
        <translation>Desde</translation>
    </message>
    <message>
        <source>unknown</source>
        <translation>desconocido</translation>
    </message>
    <message>
        <source>To</source>
        <translation>Para</translation>
    </message>
    <message>
        <source>own address</source>
<<<<<<< HEAD
        <translation>dirección personal</translation>
=======
        <translation type="unfinished">mi dirección</translation>
>>>>>>> 44d8b13c
    </message>
    <message>
        <source>watch-only</source>
        <translation>Solo observación</translation>
    </message>
    <message>
        <source>label</source>
        <translation>etiqueta</translation>
    </message>
    <message>
        <source>Credit</source>
        <translation>Crédito</translation>
    </message>
    <message numerus="yes">
        <source>matures in %n more block(s)</source>
        <translation><numerusform>disponible en %n bloque más</numerusform><numerusform>disponible en %n bloques más</numerusform></translation>
    </message>
    <message>
        <source>not accepted</source>
        <translation>no aceptada</translation>
    </message>
    <message>
        <source>Debit</source>
        <translation>Débito</translation>
    </message>
    <message>
        <source>Total debit</source>
        <translation>Total enviado</translation>
    </message>
    <message>
        <source>Total credit</source>
        <translation>Crédito total</translation>
    </message>
    <message>
        <source>Transaction fee</source>
        <translation>Comisión por transacción.</translation>
    </message>
    <message>
        <source>Net amount</source>
        <translation>Cantidad total</translation>
    </message>
    <message>
        <source>Message</source>
        <translation>Mensaje</translation>
    </message>
    <message>
        <source>Comment</source>
        <translation>Comentario</translation>
    </message>
    <message>
        <source>Transaction ID</source>
        <translation>Identificador de transacción (ID)</translation>
    </message>
    <message>
        <source>Transaction total size</source>
        <translation>Tamaño total de transacción</translation>
    </message>
    <message>
        <source>Transaction virtual size</source>
        <translation>Tamaño virtual de transacción</translation>
    </message>
    <message>
        <source>Output index</source>
        <translation>Índice de salida</translation>
    </message>
    <message>
        <source> (Certificate was not verified)</source>
        <translation>(El certificado no ha sido verificado)</translation>
    </message>
    <message>
        <source>Merchant</source>
        <translation>Vendedor</translation>
    </message>
    <message>
        <source>Generated coins must mature %1 blocks before they can be spent. When you generated this block, it was broadcast to the network to be added to the block chain. If it fails to get into the chain, its state will change to "not accepted" and it won't be spendable. This may occasionally happen if another node generates a block within a few seconds of yours.</source>
        <translation>Las monedas generadas deben madurar %1 bloques antes de que puedan gastarse. Cuando generó este bloque, fue retransmitido a la red para que se añadiera a la cadena de bloques. Si no consigue entrar en la cadena, su estado cambiará a "no aceptado" y ya no se podrá gastar. Esto puede ocurrir ocasionalmente si otro nodo genera un bloque a pocos segundos del suyo.</translation>
    </message>
    <message>
        <source>Debug information</source>
        <translation>Información de depuración</translation>
    </message>
    <message>
        <source>Transaction</source>
        <translation>Transacción</translation>
    </message>
    <message>
        <source>Inputs</source>
        <translation>Entradas</translation>
    </message>
    <message>
        <source>Amount</source>
        <translation>Cantidad</translation>
    </message>
    <message>
        <source>true</source>
        <translation>verdadero</translation>
    </message>
    <message>
        <source>false</source>
        <translation>falso</translation>
    </message>
</context>
<context>
    <name>TransactionDescDialog</name>
    <message>
        <source>This pane shows a detailed description of the transaction</source>
        <translation>Esta ventana muestra información detallada sobre la transacción</translation>
    </message>
    <message>
        <source>Details for %1</source>
        <translation>Detalles para %1</translation>
    </message>
</context>
<context>
    <name>TransactionTableModel</name>
    <message>
        <source>Date</source>
        <translation>Fecha</translation>
    </message>
    <message>
        <source>Type</source>
        <translation>Tipo</translation>
    </message>
    <message>
        <source>Label</source>
        <translation>Etiqueta</translation>
    </message>
    <message numerus="yes">
        <source>Open for %n more block(s)</source>
        <translation><numerusform>Abrir para %n bloque más</numerusform><numerusform>Abrir para %n bloques más</numerusform></translation>
    </message>
    <message>
        <source>Open until %1</source>
        <translation>Abierto hasta %1</translation>
    </message>
    <message>
        <source>Unconfirmed</source>
        <translation>Sin confirmar</translation>
    </message>
    <message>
        <source>Abandoned</source>
        <translation>Abandonado</translation>
    </message>
    <message>
        <source>Confirming (%1 of %2 recommended confirmations)</source>
        <translation>Confirmando (%1 de %2 confirmaciones recomendadas)</translation>
    </message>
    <message>
        <source>Confirmed (%1 confirmations)</source>
        <translation>Confirmado (%1 confirmaciones)</translation>
    </message>
    <message>
        <source>Conflicted</source>
        <translation>En conflicto</translation>
    </message>
    <message>
        <source>Immature (%1 confirmations, will be available after %2)</source>
        <translation>Inmaduro (%1 confirmaciones, Estará disponible después de %2)</translation>
    </message>
    <message>
        <source>Generated but not accepted</source>
        <translation>Generado pero no aceptado</translation>
    </message>
    <message>
        <source>Received with</source>
        <translation>Recibido con</translation>
    </message>
    <message>
        <source>Received from</source>
        <translation>Recibido de</translation>
    </message>
    <message>
        <source>Sent to</source>
        <translation>Enviado a</translation>
    </message>
    <message>
<<<<<<< HEAD
        <source>Payment to yourself</source>
        <translation>Pago a usted mismo.</translation>
    </message>
    <message>
=======
>>>>>>> 44d8b13c
        <source>Mined</source>
        <translation>Minado</translation>
    </message>
    <message>
        <source>watch-only</source>
        <translation>Solo-ver.</translation>
    </message>
    <message>
<<<<<<< HEAD
        <source>(n/a)</source>
        <translation>(n/a)</translation>
    </message>
    <message>
=======
>>>>>>> 44d8b13c
        <source>(no label)</source>
        <translation>(sin etiqueta)</translation>
    </message>
    <message>
        <source>Transaction status. Hover over this field to show number of confirmations.</source>
        <translation>Estado de transacción. Pase el ratón sobre este campo para ver el número de confirmaciones.</translation>
    </message>
    <message>
        <source>Date and time that the transaction was received.</source>
        <translation>Fecha y hora cuando se recibió la transacción</translation>
    </message>
    <message>
        <source>Type of transaction.</source>
        <translation>Tipo de transacción.</translation>
    </message>
    <message>
        <source>Whether or not a watch-only address is involved in this transaction.</source>
        <translation>Si una dirección watch-only está involucrada en esta transacción o no.</translation>
    </message>
    <message>
        <source>User-defined intent/purpose of the transaction.</source>
        <translation>Descripción de la transacción definida por el usuario.</translation>
    </message>
    <message>
        <source>Amount removed from or added to balance.</source>
        <translation>Cantidad restada o añadida al balance</translation>
    </message>
</context>
<context>
    <name>TransactionView</name>
    <message>
        <source>All</source>
        <translation>Todo</translation>
    </message>
    <message>
        <source>Today</source>
        <translation>Hoy</translation>
    </message>
    <message>
        <source>This week</source>
        <translation>Esta semana</translation>
    </message>
    <message>
        <source>This month</source>
        <translation>Este mes</translation>
    </message>
    <message>
        <source>Last month</source>
        <translation>Mes pasado</translation>
    </message>
    <message>
        <source>This year</source>
        <translation>Este año</translation>
    </message>
    <message>
        <source>Range...</source>
        <translation>Rango...</translation>
    </message>
    <message>
        <source>Received with</source>
        <translation>Recibido con</translation>
    </message>
    <message>
        <source>Sent to</source>
        <translation>Enviado a</translation>
    </message>
    <message>
<<<<<<< HEAD
        <source>To yourself</source>
        <translation>A usted mismo</translation>
    </message>
    <message>
=======
>>>>>>> 44d8b13c
        <source>Mined</source>
        <translation>Minado</translation>
    </message>
    <message>
        <source>Other</source>
        <translation>Otra</translation>
    </message>
    <message>
        <source>Enter address, transaction id, or label to search</source>
        <translation>Introduzca dirección, id de transacción o etiqueta a buscar</translation>
    </message>
    <message>
        <source>Min amount</source>
        <translation>Cantidad mínima</translation>
    </message>
    <message>
        <source>Abandon transaction</source>
        <translation>Transacción abandonada</translation>
    </message>
    <message>
        <source>Increase transaction fee</source>
        <translation>Incrementar la comisión por transacción</translation>
    </message>
    <message>
        <source>Copy address</source>
        <translation>Copiar dirección</translation>
    </message>
    <message>
        <source>Copy label</source>
        <translation>Copiar etiqueta</translation>
    </message>
    <message>
        <source>Copy amount</source>
        <translation>Copiar cantidad</translation>
    </message>
    <message>
        <source>Copy transaction ID</source>
        <translation>Copiar ID de la transacción</translation>
    </message>
    <message>
        <source>Copy raw transaction</source>
        <translation>Copiar transacción bruta</translation>
    </message>
    <message>
        <source>Copy full transaction details</source>
        <translation>Copiar todos los detalles de la transacción</translation>
    </message>
    <message>
        <source>Edit label</source>
        <translation>Editar etiqueta</translation>
    </message>
    <message>
        <source>Show transaction details</source>
        <translation>Mostrar detalles de la transacción</translation>
    </message>
    <message>
        <source>Export Transaction History</source>
        <translation>Exportar historial de transacciones</translation>
    </message>
    <message>
        <source>Comma separated file (*.csv)</source>
        <translation>Archivo de columnas separadas por coma (*.csv)</translation>
    </message>
    <message>
        <source>Confirmed</source>
        <translation>Confirmado</translation>
    </message>
    <message>
        <source>Watch-only</source>
        <translation>Solo observación</translation>
    </message>
    <message>
        <source>Date</source>
        <translation>Fecha</translation>
    </message>
    <message>
        <source>Type</source>
        <translation>Tipo</translation>
    </message>
    <message>
        <source>Label</source>
        <translation>Etiqueta</translation>
    </message>
    <message>
        <source>Address</source>
        <translation>Dirección</translation>
    </message>
    <message>
        <source>ID</source>
        <translation>ID</translation>
    </message>
    <message>
        <source>Exporting Failed</source>
<<<<<<< HEAD
        <translation>La exportación falló</translation>
=======
        <translation type="unfinished">Error al Exportar!</translation>
>>>>>>> 44d8b13c
    </message>
    <message>
        <source>There was an error trying to save the transaction history to %1.</source>
        <translation>Ha habido un error al intentar guardar la transacción con %1.</translation>
    </message>
    <message>
        <source>Exporting Successful</source>
        <translation>Exportación finalizada</translation>
    </message>
    <message>
        <source>The transaction history was successfully saved to %1.</source>
        <translation>La transacción ha sido guardada en %1.</translation>
    </message>
    <message>
        <source>Range:</source>
        <translation>Rango:</translation>
    </message>
    <message>
        <source>to</source>
        <translation>para</translation>
    </message>
</context>
<context>
    <name>UnitDisplayStatusBarControl</name>
    <message>
        <source>Unit to show amounts in. Click to select another unit.</source>
        <translation>Unidad en la que se muestran las cantidades. Haga clic para seleccionar otra unidad.</translation>
    </message>
</context>
<context>
    <name>WalletController</name>
    <message>
<<<<<<< HEAD
        <source>Close wallet</source>
        <translation>Cerrar monedero</translation>
=======
        <source>Create a new wallet</source>
        <translation type="unfinished">Crear monedero nuevo</translation>
>>>>>>> 44d8b13c
    </message>
    <message>
        <source>Are you sure you wish to close the wallet &lt;i&gt;%1&lt;/i&gt;?</source>
        <translation>¿Está seguro que desea cerrar el monedero &lt;i&gt;%1&lt;/i&gt;?</translation>
    </message>
    <message>
        <source>Closing the wallet for too long can result in having to resync the entire chain if pruning is enabled.</source>
        <translation>Cerrar el monedero durante demasiado tiempo puede causar la resincronización de toda la cadena si la poda es habilitada.</translation>
    </message>
    <message>
        <source>Close all wallets</source>
        <translation>Cerrar todas las carteras</translation>
    </message>
    <message>
<<<<<<< HEAD
        <source>Are you sure you wish to close all wallets?</source>
        <translation>¿Está seguro de que desea cerrar todos los monederos?</translation>
=======
        <source>PSBT file must be smaller than 100 MiB</source>
        <translation type="unfinished">El archivo PSBT debe ser más pequeño de 100 MiB</translation>
>>>>>>> 44d8b13c
    </message>
</context>
<context>
    <name>WalletFrame</name>
    <message>
<<<<<<< HEAD
        <source>No wallet has been loaded.
Go to File &gt; Open Wallet to load a wallet.
- OR -</source>
        <translation>No se ha cargado ningún monedero.
Vaya a Archivo&gt; Abrir monedero para cargar un monedero.
- O -</translation>
    </message>
    <message>
        <source>Create a new wallet</source>
        <translation>Crear monedero nuevo</translation>
=======
        <source>Unable to decode PSBT</source>
        <translation type="unfinished">No es posible descodificar PSBT</translation>
>>>>>>> 44d8b13c
    </message>
</context>
<context>
    <name>WalletModel</name>
    <message>
        <source>Send Coins</source>
        <translation>Enviar monedas</translation>
    </message>
    <message>
        <source>Fee bump error</source>
        <translation>Error de incremento de comisión</translation>
    </message>
    <message>
        <source>Increasing transaction fee failed</source>
        <translation>Ha fallado el incremento de la comisión por transacción.</translation>
    </message>
    <message>
        <source>Do you want to increase the fee?</source>
        <translation>¿Desea incrementar la comisión?</translation>
    </message>
    <message>
        <source>Do you want to draft a transaction with fee increase?</source>
        <translation>¿Desea preparar una transacción con aumento de comisión ?</translation>
    </message>
    <message>
        <source>Current fee:</source>
        <translation>Comisión actual:</translation>
    </message>
    <message>
        <source>Increase:</source>
        <translation>Incremento:</translation>
    </message>
    <message>
        <source>New fee:</source>
        <translation>Nueva comisión:</translation>
    </message>
    <message>
        <source>Confirm fee bump</source>
        <translation>Confirmar incremento de comisión</translation>
    </message>
    <message>
        <source>Can't draft transaction.</source>
        <translation>No se pudo preparar la transacción.</translation>
    </message>
    <message>
        <source>PSBT copied</source>
<<<<<<< HEAD
        <translation>TBPF copiada</translation>
    </message>
    <message>
        <source>Can't sign transaction.</source>
        <translation>No se ha podido firmar la transacción.</translation>
    </message>
    <message>
        <source>Could not commit transaction</source>
        <translation>No se pudo confirmar la transacción</translation>
    </message>
    <message>
        <source>default wallet</source>
        <translation>Monedero predeterminado</translation>
=======
        <translation type="unfinished">PSBT copiado </translation>
    </message>
    <message>
        <source>Copied to clipboard</source>
        <comment>Fee-bump PSBT saved</comment>
        <translation type="unfinished">Copiada al portapapeles</translation>
    </message>
    <message>
        <source>Can't sign transaction.</source>
        <translation type="unfinished">No puede firmar la transacción.</translation>
    </message>
    <message>
        <source>Could not commit transaction</source>
        <translation type="unfinished">No se pudo confirmar la transacción</translation>
    </message>
    <message>
        <source>Can't display address</source>
        <translation type="unfinished">No puede mostrar la dirección</translation>
    </message>
    <message>
        <source>default wallet</source>
        <translation type="unfinished">monedero predeterminado</translation>
>>>>>>> 44d8b13c
    </message>
</context>
<context>
    <name>WalletView</name>
    <message>
        <source>&amp;Export</source>
        <translation>&amp;Exportar</translation>
    </message>
    <message>
        <source>Export the data in the current tab to a file</source>
<<<<<<< HEAD
        <translation>Exportar a un archivo los datos de esta pestaña</translation>
    </message>
    <message>
        <source>Error</source>
        <translation>Error</translation>
    </message>
    <message>
        <source>Load Transaction Data</source>
        <translation>Cargar datos de la transacción</translation>
    </message>
    <message>
        <source>Partially Signed Transaction (*.psbt)</source>
        <translation>Transacción firmada de manera parcial (*.psbt)</translation>
    </message>
    <message>
        <source>PSBT file must be smaller than 100 MiB</source>
        <translation>El archivo PSBT debe ser más pequeño de 100 MiB</translation>
=======
        <translation type="unfinished">Exportar los datos de la pestaña actual a un archivo</translation>
    </message>
    <message>
        <source>Backup Wallet</source>
        <translation type="unfinished">Respaldar Monedero</translation>
    </message>
    <message>
        <source>Wallet Data</source>
        <extracomment>Name of the wallet data file format.</extracomment>
        <translation type="unfinished">Datos del monedero </translation>
    </message>
    <message>
        <source>Backup Failed</source>
        <translation type="unfinished">Respaldo Erróneo</translation>
    </message>
    <message>
        <source>There was an error trying to save the wallet data to %1.</source>
        <translation type="unfinished">Ha habido un error al intentar guardar los datos del monedero a %1.</translation>
    </message>
    <message>
        <source>Backup Successful</source>
        <translation type="unfinished">Copia de respaldo correcta</translation>
    </message>
    <message>
        <source>The wallet data was successfully saved to %1.</source>
        <translation type="unfinished">Los datos del monedero se han guardado correctamente en %1.</translation>
>>>>>>> 44d8b13c
    </message>
    <message>
        <source>Unable to decode PSBT</source>
        <translation>Imposible descodificar PSBT</translation>
    </message>
    <message>
        <source>Backup Wallet</source>
        <translation>Respaldar monedero</translation>
    </message>
    <message>
        <source>Wallet Data (*.dat)</source>
        <translation>Archivo de respaldo (*.dat)</translation>
    </message>
    <message>
<<<<<<< HEAD
        <source>Backup Failed</source>
        <translation>Ha fallado el respaldo</translation>
=======
        <source>%s failed to validate the -assumeutxo snapshot state. This indicates a hardware problem, or a bug in the software, or a bad software modification that allowed an invalid snapshot to be loaded. As a result of this, the node will shut down and stop using any state that was built on the snapshot, resetting the chain height from %d to %d. On the next restart, the node will resume syncing from %d without using any snapshot data. Please report this incident to %s, including how you obtained the snapshot. The invalid snapshot chainstate will be left on disk in case it is helpful in diagnosing the issue that caused this error.</source>
        <translation type="unfinished">%s no pudo validar el estado de la instantánea -assumeutxo. Esto indica un problema de hardware, un error en el software o una modificación incorrecta del software que permitió que se cargara una instantánea no válida. Por consiguiente, el nodo se apagará y dejará de utilizar cualquier estado basado en la instantánea, restableciendo la altura de la cadena de %d a %d. En el siguiente reinicio, el nodo reanudará la sincronización desde %d sin usar datos de instantánea. Comunique este incidente a %s, indicando cómo obtuvo la instantánea. Se dejó el estado de encadenamiento de la instantánea no válida en el disco por si resulta útil para diagnosticar el problema que causó este error.</translation>
    </message>
    <message>
        <source>%s request to listen on port %u. This port is considered "bad" and thus it is unlikely that any peer will connect to it. See doc/p2p-bad-ports.md for details and a full list.</source>
        <translation type="unfinished">%ssolicitud para escuchar en el puerto%u. Este puerto se considera «malo» y, por lo tanto, es poco probable que alguna pareja se conecte a él. Consulte doc/p2p-bad-ports.md para obtener detalles y un listado completo.</translation>
>>>>>>> 44d8b13c
    </message>
    <message>
        <source>There was an error trying to save the wallet data to %1.</source>
        <translation>Ha habido un error al intentar guardar los datos del monedero a %1.</translation>
    </message>
    <message>
        <source>Backup Successful</source>
        <translation>Respaldo exitoso</translation>
    </message>
    <message>
<<<<<<< HEAD
        <source>The wallet data was successfully saved to %1.</source>
        <translation>Los datos del monedero se han guardado con éxito en %1.</translation>
=======
        <source>Cannot upgrade a non HD split wallet from version %i to version %i without upgrading to support pre-split keypool. Please use version %i or no version specified.</source>
        <translation type="unfinished">No se puede actualizar un monedero no dividido en HD de la versión %i a la versión %i sin actualizar para admitir el grupo de claves pre-desglosado. Emplee la versión %i o ninguna versión especificada.</translation>
>>>>>>> 44d8b13c
    </message>
    <message>
        <source>Cancel</source>
        <translation>Cancelar</translation>
    </message>
</context>
<context>
    <name>bitcoin-core</name>
    <message>
        <source>Distributed under the MIT software license, see the accompanying file %s or %s</source>
<<<<<<< HEAD
        <translation>Distribuido bajo la licencia de software MIT, vea el archivo adjunto %s o %s</translation>
=======
        <translation type="unfinished">Distribuido bajo la licencia de software MIT, vea el archivo adjunto %s o %s</translation>
    </message>
    <message>
        <source>Error loading wallet. Wallet requires blocks to be downloaded, and software does not currently support loading wallets while blocks are being downloaded out of order when using assumeutxo snapshots. Wallet should be able to load successfully after node sync reaches height %s</source>
        <translation type="unfinished">Error al cargar el monedero. El monedero requiere que se descarguen bloques, y el software actualmente no admite la carga de monederos mientras los bloques se descargan desordenadamente cuando se usan instantáneas de assumeutxo. El monedero debería poder cargarse correctamente después de que la sincronización del nodo alcance la altura %s</translation>
    </message>
    <message>
        <source>Error reading %s! Transaction data may be missing or incorrect. Rescanning wallet.</source>
        <translation type="unfinished">¡Error de lectura %s! Los datos de la transacción pueden faltar o ser incorrectos. Re-analice el monedero.</translation>
    </message>
    <message>
        <source>Error: Dumpfile format record is incorrect. Got "%s", expected "format".</source>
        <translation type="unfinished">Error: el formato del registro del archivo de volcado es incorrecto. Se obtuvo «%s», se esperaba «formato».</translation>
    </message>
    <message>
        <source>Error: Dumpfile identifier record is incorrect. Got "%s", expected "%s".</source>
        <translation type="unfinished">Error: el registro del identificador del archivo de volcado es incorrecto. Se obtuvo «%s» pero se esperaba «%s».</translation>
>>>>>>> 44d8b13c
    </message>
    <message>
        <source>Prune configured below the minimum of %d MiB.  Please use a higher number.</source>
        <translation>La Poda se ha configurado por debajo del mínimo de %d MiB. Por favor, utilice un valor mas alto.</translation>
    </message>
    <message>
<<<<<<< HEAD
        <source>Prune: last wallet synchronisation goes beyond pruned data. You need to -reindex (download the whole blockchain again in case of pruned node)</source>
        <translation>Poda: la última sincronización del monedero sobrepasa los datos podados. Necesita reindexar con -reindex (o descargar la cadena de bloques de nuevo en el caso de un nodo podado)</translation>
    </message>
    <message>
        <source>Pruning blockstore...</source>
        <translation>Poda blockstore...</translation>
    </message>
    <message>
        <source>Unable to start HTTP server. See debug log for details.</source>
        <translation>No se ha podido iniciar el servidor HTTP. Ver debug log para detalles.</translation>
=======
        <source>Error: Unable to produce descriptors for this legacy wallet. Make sure to provide the wallet's passphrase if it is encrypted.</source>
        <translation type="unfinished">Error: no se pueden producir descriptores para este monedero Legacy. Asegúrese de proporcionar la contraseña del monedero si está cifrado.</translation>
    </message>
    <message>
        <source>File %s already exists. If you are sure this is what you want, move it out of the way first.</source>
        <translation type="unfinished">El archivo %s ya existe. Si está seguro que esto es lo que quiere, muévalo primero fuera del lugar.</translation>
    </message>
    <message>
        <source>Invalid or corrupt peers.dat (%s). If you believe this is a bug, please report it to %s. As a workaround, you can move the file (%s) out of the way (rename, move, or delete) to have a new one created on the next start.</source>
        <translation type="unfinished">Archivo peers.dat no válido o corrupto (%s). Si cree que se trata de un error, infórmelo a %s. Como alternativa, puede mover el archivo (%s) (renombrarlo, moverlo o eliminarlo) para que se cree uno nuevo al siguiente inicio.</translation>
>>>>>>> 44d8b13c
    </message>
    <message>
        <source>The %s developers</source>
        <translation>Los desarrolladores de %s</translation>
    </message>
    <message>
        <source>Cannot obtain a lock on data directory %s. %s is probably already running.</source>
        <translation>No se puede bloquear el directorio %s. %s probablemente ya se está ejecutando.</translation>
    </message>
    <message>
        <source>Cannot provide specific connections and have addrman find outgoing connections at the same.</source>
        <translation>No es posible mostrar las conexiones indicadas y tener addrman buscando conexiones al mismo tiempo.</translation>
    </message>
    <message>
        <source>Error reading %s! All keys read correctly, but transaction data or address book entries might be missing or incorrect.</source>
        <translation>Error leyendo %s!. Todas las claves se han leído correctamente, pero los datos de la transacción o el libro de direcciones pueden faltar o ser incorrectos.</translation>
    </message>
    <message>
        <source>Please check that your computer's date and time are correct! If your clock is wrong, %s will not work properly.</source>
<<<<<<< HEAD
        <translation>¡Por favor, compruebe si la fecha y hora en su computadora son correctas! Si su reloj está mal, %s no trabajará correctamente.</translation>
    </message>
    <message>
        <source>Please contribute if you find %s useful. Visit %s for further information about the software.</source>
        <translation>Contribuya si encuentra %s de utilidad. Visite %s para más información acerca del programa.</translation>
    </message>
    <message>
        <source>The block database contains a block which appears to be from the future. This may be due to your computer's date and time being set incorrectly. Only rebuild the block database if you are sure that your computer's date and time are correct</source>
        <translation>La base de datos de bloques contiene un bloque que parece ser del futuro. Esto puede ser porque la fecha y hora de su ordenador están mal ajustados. Reconstruya la base de datos de bloques solo si está seguro de que la fecha y hora de su ordenador están ajustadas correctamente.</translation>
=======
        <translation type="unfinished">¡Por favor, compruebe si la fecha y hora en su equipo son correctas! Si su reloj está mal, %s no funcionará correctamente.</translation>
    </message>
    <message>
        <source>Please contribute if you find %s useful. Visit %s for further information about the software.</source>
        <translation type="unfinished">Contribuya si encuentra %s de utilidad. Visite %s para más información acerca del programa.</translation>
    </message>
    <message>
        <source>Prune configured below the minimum of %d MiB.  Please use a higher number.</source>
        <translation type="unfinished">La poda se ha configurado por debajo del mínimo de %d MiB. Por favor utiliza un valor mas alto.</translation>
    </message>
    <message>
        <source>Prune mode is incompatible with -reindex-chainstate. Use full -reindex instead.</source>
        <translation type="unfinished">El modo poda no es compatible con -reindex-chainstate. Haga uso de un -reindex completo en su lugar.</translation>
    </message>
    <message>
        <source>Prune: last wallet synchronisation goes beyond pruned data. You need to -reindex (download the whole blockchain again in case of pruned node)</source>
        <translation type="unfinished">Poda: la última sincronización del monedero sobrepasa los datos podados. Necesita reindexar con -reindex (o descargar la cadena de bloques de nuevo en el caso de un nodo podado)</translation>
    </message>
    <message>
        <source>Rename of '%s' -&gt; '%s' failed. You should resolve this by manually moving or deleting the invalid snapshot directory %s, otherwise you will encounter the same error again on the next startup.</source>
        <translation type="unfinished">Error de renombrado de «%s» → «%s». Debería resolver esto manualmente moviendo o borrando el directorio %s de la instantánea no válida, en otro caso encontrará el mismo error de nuevo en el arranque siguiente.</translation>
    </message>
    <message>
        <source>SQLiteDatabase: Unknown sqlite wallet schema version %d. Only version %d is supported</source>
        <translation type="unfinished">SQLiteDatabase: versión del esquema de la monedero sqlite desconocido %d. Sólo version %d se admite</translation>
    </message>
    <message>
        <source>The block database contains a block which appears to be from the future. This may be due to your computer's date and time being set incorrectly. Only rebuild the block database if you are sure that your computer's date and time are correct</source>
        <translation type="unfinished">La base de datos de bloques contiene un bloque que parece ser del futuro. Esto puede ser porque la fecha y hora de su equipo están mal ajustados. Reconstruya la base de datos de bloques solo si está seguro de que la fecha y hora de su equipo están ajustadas correctamente.</translation>
    </message>
    <message>
        <source>The transaction amount is too small to send after the fee has been deducted</source>
        <translation type="unfinished">Importe de transacción muy pequeño después de la deducción de la comisión</translation>
    </message>
    <message>
        <source>This error could occur if this wallet was not shutdown cleanly and was last loaded using a build with a newer version of Berkeley DB. If so, please use the software that last loaded this wallet</source>
        <translation type="unfinished">Este error podría ocurrir si el monedero no fuese apagado correctamente y fuese cargado usando una compilación con una versión más nueva de Berkeley DB. Si es así, utilice el software que cargó por última vez este monedero.</translation>
>>>>>>> 44d8b13c
    </message>
    <message>
        <source>This is a pre-release test build - use at your own risk - do not use for mining or merchant applications</source>
        <translation>Esta es una versión de prueba prelanzada - utilícela bajo su propio riesgo - no la utilice para aplicaciones de minería o comerciales</translation>
    </message>
    <message>
        <source>This is the transaction fee you may discard if change is smaller than dust at this level</source>
        <translation>Esta es la comisión por transacción que puede descartar si el cambio es más pequeño que el polvo a este nivel.</translation>
    </message>
    <message>
        <source>Unable to replay blocks. You will need to rebuild the database using -reindex-chainstate.</source>
<<<<<<< HEAD
        <translation>No se ha podido reproducir los bloques. Deberá reconstruir la base de datos utilizando -reindex-chainstate.</translation>
    </message>
    <message>
        <source>Unable to rewind the database to a pre-fork state. You will need to redownload the blockchain</source>
        <translation>No es posible reconstruir la base de datos a un estado anterior. Debe descargar de nuevo la cadena de bloques.</translation>
    </message>
    <message>
        <source>Warning: The network does not appear to fully agree! Some miners appear to be experiencing issues.</source>
        <translation>Advertencia: ¡La red no parece coincidir del todo! Algunos mineros parecen estar experimentando problemas.</translation>
    </message>
    <message>
        <source>Warning: We do not appear to fully agree with our peers! You may need to upgrade, or other nodes may need to upgrade.</source>
        <translation>Advertencia: ¡No parecemos concordar del todo con nuestros pares! Puede que necesite actualizarse, o puede que otros nodos necesiten actualizarse.</translation>
    </message>
    <message>
        <source>-maxmempool must be at least %d MB</source>
        <translation>-maxmempool debe ser por lo menos de %d MB</translation>
    </message>
    <message>
        <source>Cannot resolve -%s address: '%s'</source>
        <translation>No se puede resolver -%s dirección: '%s'</translation>
    </message>
    <message>
        <source>Change index out of range</source>
        <translation>Cambio de índice fuera de rango</translation>
    </message>
    <message>
        <source>Config setting for %s only applied on %s network when in [%s] section.</source>
        <translation>La configuración para %s solo se aplica en la red %s cuando son en la sección [%s].</translation>
=======
        <translation type="unfinished">No se ha podido reproducir los bloques. Deberá reconstruir la base de datos utilizando -reindex-chainstate.</translation>
    </message>
    <message>
        <source>Unknown wallet file format "%s" provided. Please provide one of "bdb" or "sqlite".</source>
        <translation type="unfinished">Formato de monedero desconocido «%s» proporcionado. Por favor, proporcione uno de «bdb» o «sqlite».</translation>
    </message>
    <message>
        <source>Unsupported category-specific logging level %1$s=%2$s. Expected %1$s=&lt;category&gt;:&lt;loglevel&gt;. Valid categories: %3$s. Valid loglevels: %4$s.</source>
        <translation type="unfinished">Nivel de boletín del acceso especificado en categoría no mantenida en %1$s=%2$s. Se esperaba %1$s=&lt;category&gt;:&lt;loglevel&gt;. Categorías válidas: %3$s. Niveles de boletín válidos: %4 $s.</translation>
    </message>
    <message>
        <source>Unsupported chainstate database format found. Please restart with -reindex-chainstate. This will rebuild the chainstate database.</source>
        <translation type="unfinished">Formato de la base de datos chainstate encontrado. Por favor reinicia con -reindex-chainstate. Esto reconstruirá la base de datos chainstate.</translation>
    </message>
    <message>
        <source>Wallet created successfully. The legacy wallet type is being deprecated and support for creating and opening legacy wallets will be removed in the future.</source>
        <translation type="unfinished">Monedero creado satisfactoriamente. El tipo de monedero «Heredado» está descontinuado y la asistencia para crear y abrir monederos «heredada» será eliminada en el futuro.</translation>
    </message>
    <message>
        <source>Wallet loaded successfully. The legacy wallet type is being deprecated and support for creating and opening legacy wallets will be removed in the future. Legacy wallets can be migrated to a descriptor wallet with migratewallet.</source>
        <translation type="unfinished">Monedero correctamente cargado. El tipo de billetero heredado está siendo obsoleto y mantenimiento para creación de monederos heredados serán eliminados en el futuro. Los monederos heredados pueden ser migrados a un descriptor de monedero con migratewallet.</translation>
    </message>
    <message>
        <source>Warning: Dumpfile wallet format "%s" does not match command line specified format "%s".</source>
        <translation type="unfinished">Aviso: el formato del monedero del archivo de volcado «%s» no coincide con el formato especificado en la línea de comandos «%s».</translation>
    </message>
    <message>
        <source>Warning: Private keys detected in wallet {%s} with disabled private keys</source>
        <translation type="unfinished">Advertencia: Claves privadas detectadas en el monedero {%s} con claves privadas deshabilitadas</translation>
    </message>
    <message>
        <source>Warning: We do not appear to fully agree with our peers! You may need to upgrade, or other nodes may need to upgrade.</source>
        <translation type="unfinished">Advertencia: ¡No parecemos concordar del todo con nuestras parejas! Puede que necesite actualizarse, o puede que otros nodos necesiten actualizarse.</translation>
    </message>
    <message>
        <source>Witness data for blocks after height %d requires validation. Please restart with -reindex.</source>
        <translation type="unfinished">Hay que validar los datos de los testigos de los bloques después de la altura%d. Por favor, reinicie con -reindex.</translation>
    </message>
    <message>
        <source>You need to rebuild the database using -reindex to go back to unpruned mode.  This will redownload the entire blockchain</source>
        <translation type="unfinished">Necesita reconstruir la base de datos utilizando -reindex para volver al modo sin poda. Esto volverá a descargar toda la cadena de bloques</translation>
    </message>
    <message>
        <source>%s is set very high!</source>
        <translation type="unfinished">¡%s está configurado muy alto!</translation>
    </message>
    <message>
        <source>-maxmempool must be at least %d MB</source>
        <translation type="unfinished">-maxmempool debe ser por lo menos de %d MB</translation>
    </message>
    <message>
        <source>A fatal internal error occurred, see debug.log for details</source>
        <translation type="unfinished">Ha ocurrido un error interno grave. Consulte debug.log para más detalles.</translation>
    </message>
    <message>
        <source>Cannot resolve -%s address: '%s'</source>
        <translation type="unfinished">No se puede resolver -%s dirección: '%s'</translation>
    </message>
    <message>
        <source>Cannot set -forcednsseed to true when setting -dnsseed to false.</source>
        <translation type="unfinished">No se puede establecer -forcednsseed a true cuando se establece -dnsseed a false.</translation>
    </message>
    <message>
        <source>Cannot set -peerblockfilters without -blockfilterindex.</source>
        <translation type="unfinished">No se puede establecer -peerblockfilters sin -blockfilterindex.</translation>
    </message>
    <message>
        <source>Cannot write to data directory '%s'; check permissions.</source>
        <translation type="unfinished">No es posible escribir datos en el directorio '%s'; comprueba permisos.</translation>
    </message>
    <message>
        <source>%s is set very high! Fees this large could be paid on a single transaction.</source>
        <translation type="unfinished">La configuración de %s es demasiado alta. Las comisiones tan grandes se podrían pagar en una sola transacción.</translation>
    </message>
    <message>
        <source>Cannot provide specific connections and have addrman find outgoing connections at the same time.</source>
        <translation type="unfinished">No se puede proporcionar conexiones específicas y hacer que addrman encuentre conexiones salientes a la vez.</translation>
    </message>
    <message>
        <source>Error loading %s: External signer wallet being loaded without external signer support compiled</source>
        <translation type="unfinished">Error de carga %s: se está cargando el monedero del firmante externo sin que se haya compilado el soporte del firmante externo</translation>
    </message>
    <message>
        <source>Error reading %s! All keys read correctly, but transaction data or address metadata may be missing or incorrect.</source>
        <translation type="unfinished">Error leyendo %s! Todas las teclas leídas correctamente, pero los datos de transacción o metadatos de dirección puedan estar ausentes o sean incorrectos.</translation>
    </message>
    <message>
        <source>Error: Address book data in wallet cannot be identified to belong to migrated wallets</source>
        <translation type="unfinished">Error: los datos de la libreta de direcciones en el monedero no se identifican como pertenecientes a monederos migrados</translation>
    </message>
    <message>
        <source>Error: Duplicate descriptors created during migration. Your wallet may be corrupted.</source>
        <translation type="unfinished">Error: Se han creado descriptores duplicados durante la migración. Tu monedero puede estar dañado.</translation>
    </message>
    <message>
        <source>Error: Transaction %s in wallet cannot be identified to belong to migrated wallets</source>
        <translation type="unfinished">Error: La transacción %s del monedero no se puede identificar como perteneciente a monederos migrados</translation>
    </message>
    <message>
        <source>Failed to calculate bump fees, because unconfirmed UTXOs depend on enormous cluster of unconfirmed transactions.</source>
        <translation type="unfinished">No se pudo calcular la comisión de incremento porque las UTXO sin confirmar dependen de un grupo enorme de transacciones no confirmadas.</translation>
    </message>
    <message>
        <source>Failed to rename invalid peers.dat file. Please move or delete it and try again.</source>
        <translation type="unfinished">No se ha podido cambiar el nombre del archivo peers.dat. Por favor, muévalo o elimínelo e inténtelo de nuevo.</translation>
    </message>
    <message>
        <source>Fee estimation failed. Fallbackfee is disabled. Wait a few blocks or enable %s.</source>
        <translation type="unfinished">Error al calcular la comisión. La opción «fallbackfee» está desactivada. Espera algunos bloques o activa %s.</translation>
    </message>
    <message>
        <source>Incompatible options: -dnsseed=1 was explicitly specified, but -onlynet forbids connections to IPv4/IPv6</source>
        <translation type="unfinished">Opciones incompatibles: -dnsseed=1 se especificó explícitamente, pero -onlynet impide conexiones a IPv4/IPv6</translation>
    </message>
    <message>
        <source>Invalid amount for %s=&lt;amount&gt;: '%s' (must be at least the minrelay fee of %s to prevent stuck transactions)</source>
        <translation type="unfinished">Importe inválido para %s=&lt;amount&gt;: '%s' (debe ser al menos la comisión mínima de retransmisión de %s para evitar transacciones atascadas)</translation>
    </message>
    <message>
        <source>Outbound connections restricted to CJDNS (-onlynet=cjdns) but -cjdnsreachable is not provided</source>
        <translation type="unfinished">Conexiones salientes restringidas a CJDNS (-onlynet=cjdns) pero no se proporciona -cjdnsreachable</translation>
    </message>
    <message>
        <source>Outbound connections restricted to Tor (-onlynet=onion) but the proxy for reaching the Tor network is explicitly forbidden: -onion=0</source>
        <translation type="unfinished">Conexiones salientes restringidas a Tor (-onlynet=onion) pero el proxy para alcanzar la red Tor está explícitamente prohibido: -onion=0</translation>
    </message>
    <message>
        <source>Outbound connections restricted to Tor (-onlynet=onion) but the proxy for reaching the Tor network is not provided: none of -proxy, -onion or -listenonion is given</source>
        <translation type="unfinished">Conexiones salientes restringidas a Tor (-onlynet=onion) pero no se proporciona el proxy para alcanzar la red Tor: no se indica ninguna de las opciones -proxy, -onion, o -listenonion </translation>
    </message>
    <message>
        <source>Outbound connections restricted to i2p (-onlynet=i2p) but -i2psam is not provided</source>
        <translation type="unfinished">Conexiones salientes restringidas a i2p (-onlynet=i2p) pero no se proporciona -i2psam</translation>
    </message>
    <message>
        <source>The inputs size exceeds the maximum weight. Please try sending a smaller amount or manually consolidating your wallet's UTXOs</source>
        <translation type="unfinished">El tamaño de las entradas supera el peso máximo. Intente enviar una cantidad menor o consolidar manualmente los UTXO de su monedero</translation>
    </message>
    <message>
        <source>The preselected coins total amount does not cover the transaction target. Please allow other inputs to be automatically selected or include more coins manually</source>
        <translation type="unfinished">La cantidad total de monedas preseleccionadas no cubre el total de la transacción. Permita que otras entradas se seleccionen automáticamente o incluya más monedas manualmente</translation>
    </message>
    <message>
        <source>Transaction requires one destination of non-0 value, a non-0 feerate, or a pre-selected input</source>
        <translation type="unfinished">La transacción requiere un destino de valor distinto de -0, una tasa de comisión distinta de -0, o una entrada preseleccionada</translation>
    </message>
    <message>
        <source>UTXO snapshot failed to validate. Restart to resume normal initial block download, or try loading a different snapshot.</source>
        <translation type="unfinished">No se validó la instantánea de la UTXO. Reinicia para reanudar la descarga normal del bloque inicial o intenta cargar una instantánea diferente.</translation>
    </message>
    <message>
        <source>Unconfirmed UTXOs are available, but spending them creates a chain of transactions that will be rejected by the mempool</source>
        <translation type="unfinished">Las UTXO sin confirmar están disponibles, pero si se gastan, se crea una cadena de transacciones que rechazará la compartición de memoria.</translation>
    </message>
    <message>
        <source>Unexpected legacy entry in descriptor wallet found. Loading wallet %s

The wallet might have been tampered with or created with malicious intent.
</source>
        <translation type="unfinished">Se encontró una entrada heredada inesperada en la billetera del descriptor. Cargando monedero%s

Es posible que el monedero haya sido manipulado o creado con malas intenciones.
</translation>
    </message>
    <message>
        <source>Unrecognized descriptor found. Loading wallet %s

The wallet might had been created on a newer version.
Please try running the latest software version.
</source>
        <translation type="unfinished">Se encontró un descriptor desconocido. Cargando monedero %s

El monedero puede haber sido creado con una versión más nueva.
Por favor intenta ejecutar la última versión del software.
</translation>
    </message>
    <message>
        <source>
Unable to cleanup failed migration</source>
        <translation type="unfinished">
No es posible vaciar la migración errónea</translation>
    </message>
    <message>
        <source>
Unable to restore backup of wallet.</source>
        <translation type="unfinished">
No es posible restaurar el respaldo del monedero.</translation>
    </message>
    <message>
        <source>Block verification was interrupted</source>
        <translation type="unfinished">La verificación del bloque fue interrumpida</translation>
    </message>
    <message>
        <source>Config setting for %s only applied on %s network when in [%s] section.</source>
        <translation type="unfinished">Los ajustes de configuración para %s solo aplicados en la red %s cuando se encuentra en la sección [%s].</translation>
>>>>>>> 44d8b13c
    </message>
    <message>
        <source>Copyright (C) %i-%i</source>
        <translation>Copyright (C) %i-%i</translation>
    </message>
    <message>
        <source>Corrupted block database detected</source>
        <translation>Corrupción de base de datos de bloques detectada.</translation>
    </message>
    <message>
        <source>Could not find asmap file %s</source>
        <translation>No se pudo encontrar el archivo asmap %s</translation>
    </message>
    <message>
        <source>Could not parse asmap file %s</source>
        <translation>No se pudo analizar el archivo asmap %s</translation>
    </message>
    <message>
        <source>Do you want to rebuild the block database now?</source>
<<<<<<< HEAD
        <translation>¿Quiere reconstruir la base de datos de bloques ahora?</translation>
=======
        <translation type="unfinished">¿Quieres reconstruir la base de datos de bloques ahora?</translation>
    </message>
    <message>
        <source>Done loading</source>
        <translation type="unfinished">Carga completada</translation>
    </message>
    <message>
        <source>Dump file %s does not exist.</source>
        <translation type="unfinished">El archivo de volcado %s no existe.</translation>
    </message>
    <message>
        <source>Error creating %s</source>
        <translation type="unfinished">Error al crear %s</translation>
>>>>>>> 44d8b13c
    </message>
    <message>
        <source>Error initializing block database</source>
        <translation>Error al inicializar la base de datos de bloques</translation>
    </message>
    <message>
        <source>Error initializing wallet database environment %s!</source>
        <translation>Error al inicializar el entorno de la base de datos del monedero  %s</translation>
    </message>
    <message>
        <source>Error loading %s</source>
        <translation>Error cargando %s</translation>
    </message>
    <message>
        <source>Error loading %s: Private keys can only be disabled during creation</source>
        <translation>Error cargando %s: Las llaves privadas solo pueden ser deshabilitadas durante la creación.</translation>
    </message>
    <message>
        <source>Error loading %s: Wallet corrupted</source>
        <translation>Error cargando %s: Monedero corrupto</translation>
    </message>
    <message>
        <source>Error loading %s: Wallet requires newer version of %s</source>
        <translation>Error cargando %s: El monedero requiere una versión más reciente de %s</translation>
    </message>
    <message>
        <source>Error loading block database</source>
<<<<<<< HEAD
        <translation>Error cargando base de datos de bloques</translation>
    </message>
    <message>
        <source>Error opening block database</source>
        <translation>Error al abrir base de datos de bloques.</translation>
=======
        <translation type="unfinished">Error cargando bloque de la base de datos</translation>
    </message>
    <message>
        <source>Error opening block database</source>
        <translation type="unfinished">Error al abrir bloque de la base de datos</translation>
>>>>>>> 44d8b13c
    </message>
    <message>
        <source>Failed to listen on any port. Use -listen=0 if you want this.</source>
        <translation>Ha fallado la escucha en todos los puertos. Use -listen=0 si desea esto.</translation>
    </message>
    <message>
        <source>Failed to rescan the wallet during initialization</source>
        <translation>Fallo al escanear el monedero durante la inicialización</translation>
    </message>
    <message>
        <source>Failed to verify database</source>
        <translation>No se ha podido verificar la base de datos</translation>
    </message>
    <message>
        <source>Importing...</source>
        <translation>Importando...</translation>
    </message>
    <message>
        <source>Incorrect or no genesis block found. Wrong datadir for network?</source>
        <translation>Incorrecto o bloque de génesis no encontrado. ¿Datadir equivocada para la red?</translation>
    </message>
    <message>
        <source>Initialization sanity check failed. %s is shutting down.</source>
        <translation>La inicialización de la verificación de validez falló. Se está apagando %s.</translation>
    </message>
    <message>
        <source>Invalid P2P permission: '%s'</source>
        <translation>Permiso P2P inválido: '%s'</translation>
    </message>
    <message>
        <source>Invalid amount for -%s=&lt;amount&gt;: '%s'</source>
        <translation>Monto inválido para -%s=&lt;amount&gt;: '%s'</translation>
    </message>
    <message>
        <source>Invalid amount for -discardfee=&lt;amount&gt;: '%s'</source>
        <translation>Monto inválido para -discardfee=&lt;amount&gt;: '%s'</translation>
    </message>
    <message>
        <source>Invalid amount for -fallbackfee=&lt;amount&gt;: '%s'</source>
        <translation>Monto inválido para -fallbackfee=&lt;amount&gt;: '%s'</translation>
    </message>
    <message>
        <source>Specified blocks directory "%s" does not exist.</source>
        <translation>El directorio de bloques «%s» especificado no existe.</translation>
    </message>
    <message>
        <source>Unknown address type '%s'</source>
        <translation>Dirección tipo '%s' desconocida</translation>
    </message>
    <message>
<<<<<<< HEAD
        <source>Unknown change type '%s'</source>
        <translation>Cambio tipo '%s' desconocido</translation>
=======
        <source>Error: Keypool ran out, please call keypoolrefill first</source>
        <translation type="unfinished">Error: Keypool se ha agotado, por favor, invoque keypoolrefill primero</translation>
>>>>>>> 44d8b13c
    </message>
    <message>
        <source>Upgrading txindex database</source>
        <translation>Actualización de la base de datos txindex</translation>
    </message>
    <message>
        <source>Loading P2P addresses...</source>
        <translation>Cargando direcciones P2P...</translation>
    </message>
    <message>
        <source>Loading banlist...</source>
        <translation>Cargando banlist...</translation>
    </message>
    <message>
        <source>Not enough file descriptors available.</source>
        <translation>No hay suficientes descriptores de archivo disponibles.</translation>
    </message>
    <message>
        <source>Prune cannot be configured with a negative value.</source>
        <translation>Prune no se puede configurar con un valor negativo.</translation>
    </message>
    <message>
        <source>Prune mode is incompatible with -txindex.</source>
        <translation>El modo recorte es incompatible con -txindex.</translation>
    </message>
    <message>
<<<<<<< HEAD
        <source>Replaying blocks...</source>
        <translation>Reproduciendo bloques...</translation>
=======
        <source>Error: Unable to make a backup of your wallet</source>
        <translation type="unfinished">Error: No es posible realizar el respaldo de tu monedero</translation>
>>>>>>> 44d8b13c
    </message>
    <message>
        <source>Rewinding blocks...</source>
        <translation>Rebobinando bloques...</translation>
    </message>
    <message>
        <source>The source code is available from %s.</source>
        <translation>El código fuente está disponible desde %s.</translation>
    </message>
    <message>
        <source>Transaction fee and change calculation failed</source>
        <translation>El cálculo de la comisión por transacción y del cambio han fallado</translation>
    </message>
    <message>
        <source>Unable to bind to %s on this computer. %s is probably already running.</source>
        <translation>No se ha podido conectar con %s en este equipo. %s es posible que esté todavía en ejecución.</translation>
    </message>
    <message>
        <source>Unable to generate keys</source>
        <translation>Incapaz de generar claves</translation>
    </message>
    <message>
<<<<<<< HEAD
        <source>Unsupported logging category %s=%s.</source>
        <translation>Categoría de registro no soportada %s=%s.</translation>
=======
        <source>Failed to rescan the wallet during initialization</source>
        <translation type="unfinished">Error al volver a analizar el monedero durante el inicio</translation>
    </message>
    <message>
        <source>Failed to start indexes, shutting down..</source>
        <translation type="unfinished">Error al iniciar indizados, se apaga...</translation>
>>>>>>> 44d8b13c
    </message>
    <message>
        <source>Upgrading UTXO database</source>
        <translation>Actualizando la base de datos UTXO</translation>
    </message>
    <message>
<<<<<<< HEAD
        <source>User Agent comment (%s) contains unsafe characters.</source>
        <translation>El comentario del Agente de Usuario (%s) contiene caracteres inseguros.</translation>
=======
        <source>Fee rate (%s) is lower than the minimum fee rate setting (%s)</source>
        <translation type="unfinished">La proporción de comisión (%s) es menor que la proporción mínima de comisión (%s)</translation>
>>>>>>> 44d8b13c
    </message>
    <message>
        <source>Verifying blocks...</source>
        <translation>Verificando bloques...</translation>
    </message>
    <message>
        <source>Wallet needed to be rewritten: restart %s to complete</source>
        <translation>Es necesario reescribir el monedero: reiniciar %s para completar</translation>
    </message>
    <message>
        <source>Error: Listening for incoming connections failed (listen returned error %s)</source>
        <translation>Error: La escucha para conexiones entrantes falló (la escucha devolvió el error %s)</translation>
    </message>
    <message>
        <source>Invalid amount for -maxtxfee=&lt;amount&gt;: '%s' (must be at least the minrelay fee of %s to prevent stuck transactions)</source>
        <translation>Cantidad no válida para -maxtxfee=&lt;amount&gt;: '%s' (debe ser al menos la comisión mínima de %s para prevenir transacciones atascadas)</translation>
    </message>
    <message>
        <source>The transaction amount is too small to send after the fee has been deducted</source>
        <translation>Monto de transacción muy pequeño después de la deducción de la comisión</translation>
    </message>
    <message>
        <source>You need to rebuild the database using -reindex to go back to unpruned mode.  This will redownload the entire blockchain</source>
        <translation>Necesita reconstruir la base de datos utilizando -reindex para volver al modo sin recorte. Esto volverá a descargar toda la cadena de bloques</translation>
    </message>
    <message>
        <source>A fatal internal error occurred, see debug.log for details</source>
        <translation>Ha ocurrido un error interno grave. Consulte debug.log para más detalles.</translation>
    </message>
    <message>
<<<<<<< HEAD
        <source>Disk space is too low!</source>
        <translation>¡El espacio en el disco es demasiado bajo!</translation>
    </message>
    <message>
        <source>Error reading from database, shutting down.</source>
        <translation>Error al leer la base de datos, cerrando la aplicación.</translation>
    </message>
    <message>
        <source>Error upgrading chainstate database</source>
        <translation>Error actualizando la base de datos chainstate</translation>
    </message>
    <message>
        <source>Error: Disk space is low for %s</source>
        <translation>Error: ¡Espacio en disco bajo por %s!</translation>
    </message>
    <message>
        <source>Invalid -onion address or hostname: '%s'</source>
        <translation>Dirección de -onion o dominio '%s' inválido</translation>
    </message>
    <message>
        <source>Invalid -proxy address or hostname: '%s'</source>
        <translation>Dirección de -proxy o dominio ' %s' inválido</translation>
    </message>
    <message>
        <source>Invalid amount for -paytxfee=&lt;amount&gt;: '%s' (must be at least %s)</source>
        <translation>Cantidad inválida para -paytxfee=&lt;amount&gt;: '%s' (debe ser por lo menos %s)</translation>
    </message>
    <message>
        <source>Invalid netmask specified in -whitelist: '%s'</source>
        <translation>Máscara de red inválida especificada en -whitelist: '%s'</translation>
    </message>
    <message>
        <source>Need to specify a port with -whitebind: '%s'</source>
        <translation>Necesita especificar un puerto con -whitebind: '%s'</translation>
=======
        <source>Invalid -i2psam address or hostname: '%s'</source>
        <translation type="unfinished">Dirección de -i2psam o dominio '%s' no válido</translation>
    </message>
    <message>
        <source>Invalid -onion address or hostname: '%s'</source>
        <translation type="unfinished">Dirección -onion o nombre hospedado: '%s' no válido</translation>
    </message>
    <message>
        <source>Invalid -proxy address or hostname: '%s'</source>
        <translation type="unfinished">Dirección -proxy o nombre hospedado: '%s' no válido</translation>
    </message>
    <message>
        <source>Invalid P2P permission: '%s'</source>
        <translation type="unfinished">Permiso P2P: '%s' inválido</translation>
    </message>
    <message>
        <source>Invalid amount for %s=&lt;amount&gt;: '%s' (must be at least %s)</source>
        <translation type="unfinished">Importe inválido para %s=&lt;amount&gt;: '%s' (debe ser por lo menos %s)</translation>
    </message>
    <message>
        <source>Invalid amount for %s=&lt;amount&gt;: '%s'</source>
        <translation type="unfinished">Importe inválido para %s=&lt;amount&gt;: '%s'</translation>
    </message>
    <message>
        <source>Invalid amount for -%s=&lt;amount&gt;: '%s'</source>
        <translation type="unfinished">Importe para -%s=&lt;amount&gt;: '%s' inválido</translation>
    </message>
    <message>
        <source>Invalid netmask specified in -whitelist: '%s'</source>
        <translation type="unfinished">Máscara de red especificada en -whitelist: '%s' inválida</translation>
    </message>
    <message>
        <source>Invalid port specified in %s: '%s'</source>
        <translation type="unfinished">Puerto no válido especificado en%s: '%s'</translation>
    </message>
    <message>
        <source>Invalid pre-selected input %s</source>
        <translation type="unfinished">Entrada preseleccionada no válida %s</translation>
    </message>
    <message>
        <source>Listening for incoming connections failed (listen returned error %s)</source>
        <translation type="unfinished">La escucha para conexiones entrantes falló (la escucha devolvió el error %s)</translation>
    </message>
    <message>
        <source>Loading P2P addresses…</source>
        <translation type="unfinished">Cargando direcciones P2P...</translation>
    </message>
    <message>
        <source>Loading banlist…</source>
        <translation type="unfinished">Cargando lista de bloqueos...</translation>
    </message>
    <message>
        <source>Loading block index…</source>
        <translation type="unfinished">Cargando el índice de bloques...</translation>
    </message>
    <message>
        <source>Loading wallet…</source>
        <translation type="unfinished">Cargando monedero...</translation>
    </message>
    <message>
        <source>Missing amount</source>
        <translation type="unfinished">Importe faltante</translation>
    </message>
    <message>
        <source>Missing solving data for estimating transaction size</source>
        <translation type="unfinished">Faltan datos de resolución para estimar el tamaño de las transacciones</translation>
    </message>
    <message>
        <source>Need to specify a port with -whitebind: '%s'</source>
        <translation type="unfinished">Necesita especificar un puerto con -whitebind: '%s'</translation>
    </message>
    <message>
        <source>No addresses available</source>
        <translation type="unfinished">Sin direcciones disponibles</translation>
    </message>
    <message>
        <source>Not enough file descriptors available.</source>
        <translation type="unfinished">No hay suficientes descriptores de archivo disponibles.</translation>
    </message>
    <message>
        <source>Not found pre-selected input %s</source>
        <translation type="unfinished">Entrada preseleccionada no encontrada%s</translation>
>>>>>>> 44d8b13c
    </message>
    <message>
        <source>No proxy server specified. Use -proxy=&lt;ip&gt; or -proxy=&lt;ip:port&gt;.</source>
        <translation>No se ha especificado un servidor de proxy. Use -proxy=&lt;ip&gt;o -proxy=&lt;ip:port&gt;.</translation>
    </message>
    <message>
        <source>Prune mode is incompatible with -blockfilterindex.</source>
        <translation>El modo de poda es incompatible con -blockfilterindex</translation>
    </message>
    <message>
        <source>Reducing -maxconnections from %d to %d, because of system limitations.</source>
        <translation>Reduciendo -maxconnections de %d a %d, debido a limitaciones del sistema.</translation>
    </message>
    <message>
        <source>Section [%s] is not recognized.</source>
        <translation>La sección [%s] no se ha reconocido.</translation>
    </message>
    <message>
        <source>Signing transaction failed</source>
        <translation>La transacción falló</translation>
    </message>
    <message>
        <source>Specified -walletdir "%s" does not exist</source>
<<<<<<< HEAD
        <translation>El -walletdir indicado "%s" no existe</translation>
    </message>
    <message>
        <source>Specified -walletdir "%s" is a relative path</source>
        <translation>Indique -walletdir "%s" como una ruta relativa</translation>
    </message>
    <message>
        <source>Specified -walletdir "%s" is not a directory</source>
        <translation>El -walletdir "%s" indicado no es un directorio</translation>
=======
        <translation type="unfinished">No existe -walletdir "%s" especificada</translation>
    </message>
    <message>
        <source>Specified -walletdir "%s" is a relative path</source>
        <translation type="unfinished">Ruta relativa para -walletdir "%s" especificada</translation>
    </message>
    <message>
        <source>Specified -walletdir "%s" is not a directory</source>
        <translation type="unfinished">No existe directorio para -walletdir "%s" especificada</translation>
    </message>
    <message>
        <source>Specified blocks directory "%s" does not exist.</source>
        <translation type="unfinished">No existe directorio de bloques "%s" especificado.</translation>
    </message>
    <message>
        <source>Specified data directory "%s" does not exist.</source>
        <translation type="unfinished">El directorio de datos especificado «%s» no existe.</translation>
>>>>>>> 44d8b13c
    </message>
    <message>
        <source>The specified config file %s does not exist
</source>
        <translation>El fichero de configuración %s especificado no existe
</translation>
    </message>
    <message>
        <source>The transaction amount is too small to pay the fee</source>
        <translation>El monto de la transacción es muy pequeño para pagar la comisión</translation>
    </message>
    <message>
        <source>This is experimental software.</source>
        <translation>Este es un software experimental.</translation>
    </message>
    <message>
        <source>Transaction amount too small</source>
        <translation>El monto de la transacción es demasiado pequeño para pagar la comisión.</translation>
    </message>
    <message>
        <source>Transaction too large</source>
        <translation>Transacción demasiado grande</translation>
    </message>
    <message>
<<<<<<< HEAD
        <source>Unable to bind to %s on this computer (bind returned error %s)</source>
        <translation>No es posible conectar con %s en este sistema (bind ha devuelto el error %s)</translation>
=======
        <source>Transaction has too long of a mempool chain</source>
        <translation type="unfinished">La transacción lleva largo tiempo en la memoria compartida</translation>
>>>>>>> 44d8b13c
    </message>
    <message>
        <source>Unable to create the PID file '%s': %s</source>
        <translation>No es posible crear el fichero PID '%s': %s</translation>
    </message>
    <message>
        <source>Unable to generate initial keys</source>
        <translation>No es posible generar llaves iniciales</translation>
    </message>
    <message>
        <source>Unknown -blockfilterindex value %s.</source>
        <translation>%s es un valor desconocido para -blockfilterindex</translation>
    </message>
    <message>
<<<<<<< HEAD
        <source>Verifying wallet(s)...</source>
        <translation>Verificando monedero(s)...</translation>
=======
        <source>Unable to allocate memory for -maxsigcachesize: '%s' MiB</source>
        <translation type="unfinished">No se ha podido reservar memoria para -maxsigcachesize: '%s' MiB</translation>
>>>>>>> 44d8b13c
    </message>
    <message>
        <source>Warning: unknown new rules activated (versionbit %i)</source>
        <translation>Advertencia: nuevas reglas desconocidas activadas (versionbit %i)</translation>
    </message>
    <message>
        <source>-maxtxfee is set very high! Fees this large could be paid on a single transaction.</source>
        <translation>-maxtxfee tiene un valor muy elevado. Comisiones muy grandes podrían ser pagadas en una única transacción.</translation>
    </message>
    <message>
<<<<<<< HEAD
        <source>This is the transaction fee you may pay when fee estimates are not available.</source>
        <translation>Esta es la comisión por transacción que deberá pagar cuando la estimación de comisión no esté disponible.</translation>
=======
        <source>Unable to create the PID file '%s': %s</source>
        <translation type="unfinished">No es posible crear el fichero PID '%s': %s</translation>
>>>>>>> 44d8b13c
    </message>
    <message>
        <source>Total length of network version string (%i) exceeds maximum length (%i). Reduce the number or size of uacomments.</source>
        <translation>La longitud total de la cadena de versión de red ( %i ) supera la longitud máxima ( %i ) . Reducir el número o tamaño de uacomments .</translation>
    </message>
    <message>
        <source>%s is set very high!</source>
        <translation>¡%s está configurado muy alto!</translation>
    </message>
    <message>
        <source>Error loading wallet %s. Duplicate -wallet filename specified.</source>
        <translation>Error cargando el monedero %s. Se ha especificado un nombre de fichero -wallet duplicado.</translation>
    </message>
    <message>
        <source>Starting network threads...</source>
        <translation>Iniciando procesos de red...</translation>
    </message>
    <message>
<<<<<<< HEAD
        <source>The wallet will avoid paying less than the minimum relay fee.</source>
        <translation>El monedero no permitirá pagar menos que la comisión mínima para retransmitir llamada relay fee.</translation>
=======
        <source>Unable to parse -maxuploadtarget: '%s'</source>
        <translation type="unfinished">No se ha podido analizar -maxuploadtarget: '%s'</translation>
>>>>>>> 44d8b13c
    </message>
    <message>
        <source>This is the minimum transaction fee you pay on every transaction.</source>
        <translation>Esta es la comisión por transacción mínima a pagar en cada transacción.</translation>
    </message>
    <message>
        <source>This is the transaction fee you will pay if you send a transaction.</source>
        <translation>Esta es la comisión por transacción a pagar si realiza una transacción.</translation>
    </message>
    <message>
        <source>Transaction amounts must not be negative</source>
        <translation>Los montos de la transacción no deben ser negativos</translation>
    </message>
    <message>
<<<<<<< HEAD
        <source>Transaction has too long of a mempool chain</source>
        <translation>La transacción tiene largo tiempo en una cadena mempool</translation>
    </message>
    <message>
        <source>Transaction must have at least one recipient</source>
        <translation>La transacción debe tener al menos un destinatario</translation>
    </message>
    <message>
        <source>Unknown network specified in -onlynet: '%s'</source>
        <translation>Red desconocida especificada en -onlynet '%s'</translation>
=======
        <source>Unknown address type '%s'</source>
        <translation type="unfinished">Tipo de dirección '%s' desconocida</translation>
    </message>
    <message>
        <source>Unknown change type '%s'</source>
        <translation type="unfinished">Tipo de cambio '%s' desconocido</translation>
    </message>
    <message>
        <source>Unknown network specified in -onlynet: '%s'</source>
        <translation type="unfinished">Red especificada en -onlynet: '%s' desconocida</translation>
>>>>>>> 44d8b13c
    </message>
    <message>
        <source>Insufficient funds</source>
        <translation>Fondos insuficientes</translation>
    </message>
    <message>
<<<<<<< HEAD
        <source>Fee estimation failed. Fallbackfee is disabled. Wait a few blocks or enable -fallbackfee.</source>
        <translation>Estimación de la comisión fallida. Fallbackfee está deshabilitado. Espere unos pocos bloques o habilite -fallbackfee.</translation>
=======
        <source>Unsupported global logging level %s=%s. Valid values: %s.</source>
        <translation type="unfinished">Nivel de acceso global %s = %s no mantenido. Los valores válidos son: %s.</translation>
    </message>
    <message>
        <source>acceptstalefeeestimates is not supported on %s chain.</source>
        <translation type="unfinished">acceptstalefeeestimates no está mantenido en el encadenamiento %s.</translation>
>>>>>>> 44d8b13c
    </message>
    <message>
        <source>Warning: Private keys detected in wallet {%s} with disabled private keys</source>
        <translation>Advertencia: Claves privadas detectadas en el monedero {%s} con clave privada deshabilitada</translation>
    </message>
    <message>
        <source>Cannot write to data directory '%s'; check permissions.</source>
        <translation>No se puede escribir en el directorio de datos '%s';  verificar permisos.</translation>
    </message>
    <message>
        <source>Loading block index...</source>
        <translation>Cargando el índice de bloques...</translation>
    </message>
    <message>
        <source>Loading wallet...</source>
        <translation>Cargando monedero...</translation>
    </message>
    <message>
        <source>Cannot downgrade wallet</source>
        <translation>No se puede actualizar a una versión mas antigua el monedero.</translation>
    </message>
    <message>
        <source>Rescanning...</source>
        <translation>Reexplorando...</translation>
    </message>
    <message>
        <source>Done loading</source>
        <translation>Se terminó de cargar</translation>
    </message>
</context>
</TS><|MERGE_RESOLUTION|>--- conflicted
+++ resolved
@@ -1,127 +1,94 @@
-<TS language="es" version="2.1">
+<TS version="2.1" language="es">
 <context>
     <name>AddressBookPage</name>
     <message>
         <source>Right-click to edit address or label</source>
-<<<<<<< HEAD
-        <translation>Haz click con el botón derecho para editar una dirección o etiqueta</translation>
-=======
         <translation type="unfinished">Pulse con el botón secundario para editar la dirección o etiqueta</translation>
->>>>>>> 44d8b13c
     </message>
     <message>
         <source>Create a new address</source>
-        <translation>Crear una dirección nueva</translation>
+        <translation type="unfinished">Crea una dirección nueva</translation>
     </message>
     <message>
         <source>&amp;New</source>
-        <translation>&amp;Nuevo</translation>
+        <translation type="unfinished">&amp;Nuevo</translation>
     </message>
     <message>
         <source>Copy the currently selected address to the system clipboard</source>
-        <translation>Copiar la dirección seleccionada al portapapeles del sistema</translation>
+        <translation type="unfinished">Copia la dirección actualmente seleccionada al portapapeles del sistema</translation>
     </message>
     <message>
         <source>&amp;Copy</source>
-        <translation>&amp;Copiar</translation>
+        <translation type="unfinished">&amp;Copiar</translation>
     </message>
     <message>
         <source>C&amp;lose</source>
-        <translation>Cerrar</translation>
+        <translation type="unfinished">C&amp;errar</translation>
     </message>
     <message>
         <source>Delete the currently selected address from the list</source>
-<<<<<<< HEAD
-        <translation>Borrar de la lista la dirección seleccionada</translation>
-=======
         <translation type="unfinished">Eliminar la dirección del listado actualmente seleccionada</translation>
->>>>>>> 44d8b13c
     </message>
     <message>
         <source>Enter address or label to search</source>
-        <translation>Introduce la dirección o etiqueta que quieres buscar</translation>
+        <translation type="unfinished">Introduce una dirección o etiqueta a buscar</translation>
     </message>
     <message>
         <source>Export the data in the current tab to a file</source>
-        <translation>Exportar a un archivo los datos de esta pestaña</translation>
+        <translation type="unfinished">Exportar a un archivo los datos de esta pestaña</translation>
     </message>
     <message>
         <source>&amp;Export</source>
-        <translation>&amp;Exportar</translation>
+        <translation type="unfinished">&amp;Exportar</translation>
     </message>
     <message>
         <source>&amp;Delete</source>
-        <translation>&amp;Borrar</translation>
+        <translation type="unfinished">&amp;Borrar</translation>
     </message>
     <message>
         <source>Choose the address to send coins to</source>
-        <translation>Elige la dirección a la que se enviarán las monedas</translation>
+        <translation type="unfinished">Elija la dirección a la que se enviarán las monedas</translation>
     </message>
     <message>
         <source>Choose the address to receive coins with</source>
-        <translation>Escoja la dirección donde quiere recibir monedas</translation>
+        <translation type="unfinished">Elija la dirección a la que se recibirán las monedas</translation>
     </message>
     <message>
         <source>C&amp;hoose</source>
-        <translation>Escoger</translation>
-    </message>
-    <message>
-<<<<<<< HEAD
-        <source>Sending addresses</source>
-        <translation>Direcciones de envío</translation>
-    </message>
-    <message>
-        <source>Receiving addresses</source>
-        <translation>Direcciones de recepción</translation>
+        <translation type="unfinished">&amp;Elegir</translation>
     </message>
     <message>
         <source>These are your Particl addresses for sending payments. Always check the amount and the receiving address before sending coins.</source>
-        <translation>Estas son sus direcciones Particl para enviar pagos. Compruebe siempre la cantidad y la dirección de recibo antes de transferir monedas.</translation>
-=======
-        <source>These are your Bitcoin addresses for sending payments. Always check the amount and the receiving address before sending coins.</source>
-        <translation type="unfinished">Esta es tus dirección Bitcoin para enviar pagos. Comprueba siempre el importe y la dirección de recepción antes de hacer una transferencia de monedas.</translation>
->>>>>>> 44d8b13c
+        <translation type="unfinished">Esta es tus dirección Particl para enviar pagos. Comprueba siempre el importe y la dirección de recepción antes de hacer una transferencia de monedas.</translation>
     </message>
     <message>
         <source>These are your Particl addresses for receiving payments. Use the 'Create new receiving address' button in the receive tab to create new addresses.
 Signing is only possible with addresses of the type 'legacy'.</source>
-<<<<<<< HEAD
-        <translation>Estas son sus direcciones Particl para la recepción de pagos. Use el botón 'Crear una nueva dirección para recepción' en la pestaña Recibir para crear nuevas direcciones.
-Firmar solo es posible con correos del tipo Legacy.</translation>
-=======
-        <translation type="unfinished">Estas son tus direcciones Bitcoin para recibir pagos. Utilice el botón «Crear una nueva dirección para recepción» en la pestaña «Recibir»
+        <translation type="unfinished">Estas son tus direcciones Particl para recibir pagos. Utilice el botón «Crear una nueva dirección para recepción» en la pestaña «Recibir»
 La firma sólo es posible con direcciones del tipo 'legacy'.</translation>
->>>>>>> 44d8b13c
     </message>
     <message>
         <source>&amp;Copy Address</source>
-        <translation>&amp;Copiar dirección</translation>
+        <translation type="unfinished">&amp;Copiar dirección</translation>
     </message>
     <message>
         <source>Copy &amp;Label</source>
-        <translation>Copiar &amp;Etiqueta</translation>
+        <translation type="unfinished">Copiar &amp;etiqueta</translation>
     </message>
     <message>
         <source>&amp;Edit</source>
-        <translation>&amp;Editar</translation>
+        <translation type="unfinished">&amp;Editar</translation>
     </message>
     <message>
         <source>Export Address List</source>
-<<<<<<< HEAD
-        <translation>Exportar la Lista de Direcciones</translation>
-=======
         <translation type="unfinished">Exportar Lista de Direcciones</translation>
->>>>>>> 44d8b13c
-    </message>
-    <message>
-        <source>Comma separated file (*.csv)</source>
-        <translation>Archivo de columnas separadas por coma (*.csv)</translation>
-    </message>
-    <message>
-<<<<<<< HEAD
-        <source>Exporting Failed</source>
-        <translation>La exportación ha fallado</translation>
-=======
+    </message>
+    <message>
+        <source>Comma separated file</source>
+        <extracomment>Expanded name of the CSV file format. See: https://en.wikipedia.org/wiki/Comma-separated_values.</extracomment>
+        <translation type="unfinished">Archivo separado por comas</translation>
+    </message>
+    <message>
         <source>There was an error trying to save the address list to %1. Please try again.</source>
         <extracomment>An error message. %1 is a stand-in argument for the name of the file we attempted to save to.</extracomment>
         <translation type="unfinished">Hubo un error al intentar guardar la lista de direcciones %1. Por favor, inténtalo nuevamente.</translation>
@@ -130,160 +97,130 @@
         <source>Receiving addresses - %1</source>
         <translation type="unfinished">Recepción de direcciones - %1
 </translation>
->>>>>>> 44d8b13c
-    </message>
-    <message>
-        <source>There was an error trying to save the address list to %1. Please try again.</source>
-        <translation>Hubo un error al intentar guardar la lista de direcciones a %1. Por favor, inténtelo de nuevo.</translation>
+    </message>
+    <message>
+        <source>Exporting Failed</source>
+        <translation type="unfinished">Exportación Errónea</translation>
     </message>
 </context>
 <context>
     <name>AddressTableModel</name>
     <message>
         <source>Label</source>
-        <translation>Etiqueta</translation>
+        <translation type="unfinished">Etiqueta</translation>
     </message>
     <message>
         <source>Address</source>
-        <translation>Dirección</translation>
+        <translation type="unfinished">Dirección</translation>
     </message>
     <message>
         <source>(no label)</source>
-        <translation>(sin etiqueta)</translation>
+        <translation type="unfinished">(sin etiqueta)</translation>
     </message>
 </context>
 <context>
     <name>AskPassphraseDialog</name>
     <message>
         <source>Passphrase Dialog</source>
-        <translation>Diálogo de contraseña</translation>
+        <translation type="unfinished">Diálogo de contraseña</translation>
     </message>
     <message>
         <source>Enter passphrase</source>
-        <translation>Introduce la contraseña</translation>
+        <translation type="unfinished">Introduce la frase-contraseña</translation>
     </message>
     <message>
         <source>New passphrase</source>
-        <translation>Nueva contraseña</translation>
+        <translation type="unfinished">Nueva frase-contraseña</translation>
     </message>
     <message>
         <source>Repeat new passphrase</source>
-        <translation>Repita la nueva contraseña</translation>
+        <translation type="unfinished">Repite la frase-contraseña nueva</translation>
     </message>
     <message>
         <source>Show passphrase</source>
-        <translation>Mostrar contraseña</translation>
+        <translation type="unfinished">Mostrar frase-contraseña</translation>
     </message>
     <message>
         <source>Encrypt wallet</source>
-        <translation>Cifrar cartera</translation>
+        <translation type="unfinished">Cifrar monedero</translation>
     </message>
     <message>
         <source>This operation needs your wallet passphrase to unlock the wallet.</source>
-        <translation>Esta operación necesita la contraseña para desbloquear la cartera</translation>
+        <translation type="unfinished">Esta operación necesita la contraseña para desbloquear el monedero.</translation>
     </message>
     <message>
         <source>Unlock wallet</source>
-        <translation>Desbloquear cartera</translation>
-    </message>
-    <message>
-        <source>This operation needs your wallet passphrase to decrypt the wallet.</source>
-        <translation>Esta operación necesita la contraseña para desbloquear la cartera.</translation>
-    </message>
-    <message>
-        <source>Decrypt wallet</source>
-        <translation>Descifrar cartera</translation>
+        <translation type="unfinished">Desbloquear monedero</translation>
     </message>
     <message>
         <source>Change passphrase</source>
-        <translation>Cambiar contraseña</translation>
+        <translation type="unfinished">Cambiar contraseña</translation>
     </message>
     <message>
         <source>Confirm wallet encryption</source>
-        <translation>Confirma el cifrado de esta cartera</translation>
+        <translation type="unfinished">Confirma el cifrado de este monedero</translation>
     </message>
     <message>
         <source>Warning: If you encrypt your wallet and lose your passphrase, you will &lt;b&gt;LOSE ALL OF YOUR PARTICL&lt;/b&gt;!</source>
-        <translation>Atención: Si cifra su monedero y pierde la contraseña, perderá ¡&lt;b&gt;TODOS SUS PARTICL&lt;/b&gt;!</translation>
+        <translation type="unfinished">Atención: Si cifras tu monedero y pierdes la contraseña, &lt;b&gt;¡PERDERÁS TODOS TUS PARTICL!&lt;/b&gt;</translation>
     </message>
     <message>
         <source>Are you sure you wish to encrypt your wallet?</source>
-        <translation>¿Seguro que quieres cifrar tu cartera?</translation>
+        <translation type="unfinished">¿Esta seguro que quieres cifrar tu monedero?</translation>
     </message>
     <message>
         <source>Wallet encrypted</source>
-        <translation>Cartera encriptada</translation>
+        <translation type="unfinished">Monedero cifrado</translation>
     </message>
     <message>
         <source>Enter the new passphrase for the wallet.&lt;br/&gt;Please use a passphrase of &lt;b&gt;ten or more random characters&lt;/b&gt;, or &lt;b&gt;eight or more words&lt;/b&gt;.</source>
-        <translation>Introduce la contraseña nueva para la cartera. &lt;br/&gt;Por favor utiliza una contraseña de &lt;b&gt;diez o más caracteres aleatorios&lt;/b&gt;, u &lt;b&gt;ocho o más palabras&lt;/b&gt;.</translation>
+        <translation type="unfinished">Introduce la contraseña nueva para el monedero. &lt;br/&gt;Por favor utilice una contraseña de &lt;b&gt;diez o más caracteres aleatorios&lt;/b&gt;, u &lt;b&gt;ocho o más palabras&lt;/b&gt;.</translation>
     </message>
     <message>
         <source>Enter the old passphrase and new passphrase for the wallet.</source>
-        <translation>Introduce la contraseña antigua y la nueva para la cartera.</translation>
-    </message>
-    <message>
-<<<<<<< HEAD
+        <translation type="unfinished">Introduce la contraseña antigua y la nueva para el monedero.</translation>
+    </message>
+    <message>
         <source>Remember that encrypting your wallet cannot fully protect your particl from being stolen by malware infecting your computer.</source>
-        <translation>Recuerda que cifrar tu cartera no garantiza la protección de tus particl si tu ordenador es infectado con malware.</translation>
-    </message>
-    <message>
-        <source>Wallet to be encrypted</source>
-        <translation>Cartera a cifrar</translation>
-=======
-        <source>Remember that encrypting your wallet cannot fully protect your bitcoins from being stolen by malware infecting your computer.</source>
-        <translation type="unfinished">Recuerda que cifrar tu monedero no garantiza la protección de tus bitcoin si tu equipo está infectado con malware.</translation>
+        <translation type="unfinished">Recuerda que cifrar tu monedero no garantiza la protección de tus particl si tu equipo está infectado con malware.</translation>
     </message>
     <message>
         <source>Wallet to be encrypted</source>
         <translation type="unfinished">Monedero a ser cifrado</translation>
->>>>>>> 44d8b13c
     </message>
     <message>
         <source>Your wallet is about to be encrypted. </source>
-        <translation>Tu cartera va a ser cifrada</translation>
+        <translation type="unfinished">Tu monedero va a ser cifrado</translation>
     </message>
     <message>
         <source>Your wallet is now encrypted. </source>
-        <translation>Tu cartera ya está cifrada</translation>
+        <translation type="unfinished">Tu monedero está ahora cifrado</translation>
     </message>
     <message>
         <source>IMPORTANT: Any previous backups you have made of your wallet file should be replaced with the newly generated, encrypted wallet file. For security reasons, previous backups of the unencrypted wallet file will become useless as soon as you start using the new, encrypted wallet.</source>
-<<<<<<< HEAD
-        <translation>IMPORTANTE: Cualquier copia de seguridad que hayas hecho del archivo de tu cartera debe ser reemplazada por el archivo cifrado de la cartera recién generado. Por razones de seguridad, las copias de seguridad anteriores del archivo de la cartera sin cifrar serán inútiles cuando empiece a usar la nueva cartera cifrada.</translation>
-=======
         <translation type="unfinished">IMPORTANTE: Cualquier respaldo que hayas hecho del archivo de tu monedero debe ser reemplazada por el archivo cifrado del monedero recién generado. Por razones de seguridad, los respaldos anteriores del archivo monedero sin cifrar serán inútiles cuando empieces a usar el monedero cifrado nuevo.</translation>
->>>>>>> 44d8b13c
     </message>
     <message>
         <source>Wallet encryption failed</source>
-        <translation>El cifrado de la cartera ha fallado</translation>
+        <translation type="unfinished">El cifrado del monedero ha fallado</translation>
     </message>
     <message>
         <source>Wallet encryption failed due to an internal error. Your wallet was not encrypted.</source>
-        <translation>El cifrado de la cartera ha fallado debido a un error interno. Tu cartera no ha sido cifrada.</translation>
+        <translation type="unfinished">El cifrado del monedero ha fallado debido a un error interno. Tu monedero no ha sido cifrado.</translation>
     </message>
     <message>
         <source>The supplied passphrases do not match.</source>
-        <translation>Las contraseñas dadas no coinciden.</translation>
+        <translation type="unfinished">Las contraseñas proporcionadas no coinciden.</translation>
     </message>
     <message>
         <source>Wallet unlock failed</source>
-        <translation>El desbloqueo de la cartera ha fallado</translation>
+        <translation type="unfinished">El desbloqueo del monedero ha fallado</translation>
     </message>
     <message>
         <source>The passphrase entered for the wallet decryption was incorrect.</source>
-        <translation>La contraseña introducida descifrar la cartera es incorrecta.</translation>
-    </message>
-    <message>
-<<<<<<< HEAD
-        <source>Wallet decryption failed</source>
-        <translation>El descifrado de la cartera ha fallado</translation>
-    </message>
-    <message>
-        <source>Wallet passphrase was successfully changed.</source>
-        <translation>La contraseña de la cartera ha sido cambiada.</translation>
-=======
+        <translation type="unfinished">La contraseña introducida para descifrar el monedero es incorrecta.</translation>
+    </message>
+    <message>
         <source>The passphrase entered for the wallet decryption is incorrect. It contains a null character (ie - a zero byte). If the passphrase was set with a version of this software prior to 25.0, please try again with only the characters up to — but not including — the first null character. If this is successful, please set a new passphrase to avoid this issue in the future.</source>
         <translation type="unfinished">La contraseña ingresada para el descifrado del monedero es incorrecta. Contiene un carácter nulo (es decir, un byte cero). Si la frase de contraseña se configuró con una versión de este software anterior a la 25.0, vuelva a intentarlo solo con los caracteres hasta el primer carácter nulo, --pero sin incluirlo--. Si esto es correcto, establezca una contraseña nueva para evitar este problema en el futuro.</translation>
     </message>
@@ -298,35 +235,47 @@
     <message>
         <source>The old passphrase entered for the wallet decryption is incorrect. It contains a null character (ie - a zero byte). If the passphrase was set with a version of this software prior to 25.0, please try again with only the characters up to — but not including — the first null character.</source>
         <translation type="unfinished">La contraseña antigua ingresada para el descifrado del monedero es incorrecta. Contiene un carácter nulo (es decir, un byte cero). Si la frase de contraseña se configuró con una versión de este software anterior a la 25.0, vuelva a intentarlo solo con los caracteres hasta el primer carácter nulo, --pero sin incluirlo--.</translation>
->>>>>>> 44d8b13c
     </message>
     <message>
         <source>Warning: The Caps Lock key is on!</source>
-        <translation>Advertencia: ¡La tecla Bloq Mayus está activada!</translation>
+        <translation type="unfinished">Advertencia: ¡La tecla Bloq Mayus está activada!</translation>
     </message>
 </context>
 <context>
     <name>BanTableModel</name>
     <message>
         <source>IP/Netmask</source>
-        <translation>IP/Máscara de red</translation>
+        <translation type="unfinished">IP/Máscara de red</translation>
     </message>
     <message>
         <source>Banned Until</source>
-        <translation>Prohibido hasta</translation>
+        <translation type="unfinished">Bloqueado hasta</translation>
     </message>
 </context>
 <context>
-<<<<<<< HEAD
-    <name>BitcoinGUI</name>
-    <message>
-        <source>Sign &amp;message...</source>
-        <translation>Firmar &amp;mensaje...</translation>
-    </message>
-    <message>
-        <source>Synchronizing with network...</source>
-        <translation>Sincronizando con la red…</translation>
-=======
+    <name>BitcoinApplication</name>
+    <message>
+        <source>Settings file %1 might be corrupt or invalid.</source>
+        <translation type="unfinished">El archivo de configuración %1 puede estar corrupto o no ser válido.</translation>
+    </message>
+    <message>
+        <source>Runaway exception</source>
+        <translation type="unfinished">Excepción fuera de control</translation>
+    </message>
+    <message>
+        <source>A fatal error occurred. %1 can no longer continue safely and will quit.</source>
+        <translation type="unfinished">Ha ocurrido un error fatal. %1 no puede seguir seguro y se cerrará.</translation>
+    </message>
+    <message>
+        <source>Internal error</source>
+        <translation type="unfinished">Error interno</translation>
+    </message>
+    <message>
+        <source>An internal error occurred. %1 will attempt to continue safely. This is an unexpected bug which can be reported as described below.</source>
+        <translation type="unfinished">Ha ocurrido un error interno. %1 intentará continuar. Este es un error inesperado que puede ser comunicado de las formas que se muestran debajo.</translation>
+    </message>
+</context>
+<context>
     <name>QObject</name>
     <message>
         <source>Do you want to reset settings to default values, or to abort without making changes?</source>
@@ -351,8 +300,8 @@
         <translation type="unfinished">Importe</translation>
     </message>
     <message>
-        <source>Enter a Bitcoin address (e.g. %1)</source>
-        <translation type="unfinished">Ingresa una dirección de Bitcoin (Ejemplo: %1)</translation>
+        <source>Enter a Particl address (e.g. %1)</source>
+        <translation type="unfinished">Ingresa una dirección de Particl (Ejemplo: %1)</translation>
     </message>
     <message>
         <source>Unroutable</source>
@@ -437,121 +386,108 @@
             <numerusform>%n año</numerusform>
             <numerusform>%n años</numerusform>
         </translation>
->>>>>>> 44d8b13c
-    </message>
+    </message>
+    </context>
+<context>
+    <name>BitcoinGUI</name>
     <message>
         <source>&amp;Overview</source>
-        <translation>&amp;Vista general</translation>
+        <translation type="unfinished">&amp;Vista general</translation>
     </message>
     <message>
         <source>Show general overview of wallet</source>
-        <translation>Mostrar vista general de la cartera</translation>
+        <translation type="unfinished">Mostrar vista general del monedero</translation>
     </message>
     <message>
         <source>&amp;Transactions</source>
-        <translation>&amp;Transacciones</translation>
+        <translation type="unfinished">&amp;Transacciones</translation>
     </message>
     <message>
         <source>Browse transaction history</source>
-        <translation>Examinar el historial de transacciones</translation>
+        <translation type="unfinished">Examinar el historial de transacciones</translation>
     </message>
     <message>
         <source>E&amp;xit</source>
-        <translation>&amp;Salir</translation>
+        <translation type="unfinished">&amp;Salir</translation>
     </message>
     <message>
         <source>Quit application</source>
-        <translation>Salir de la aplicación</translation>
+        <translation type="unfinished">Salir de la aplicación</translation>
     </message>
     <message>
         <source>&amp;About %1</source>
-        <translation>&amp;Acerca de %1</translation>
+        <translation type="unfinished">Acerca &amp;de %1</translation>
     </message>
     <message>
         <source>Show information about %1</source>
-        <translation>Mostrar información acerca de %1</translation>
+        <translation type="unfinished">Mostrar información acerca de %1</translation>
     </message>
     <message>
         <source>About &amp;Qt</source>
-        <translation>Acerca de &amp;Qt</translation>
+        <translation type="unfinished">Acerca de &amp;Qt</translation>
     </message>
     <message>
         <source>Show information about Qt</source>
-        <translation>Mostrar información acerca de Qt</translation>
-    </message>
-    <message>
-        <source>&amp;Options...</source>
-        <translation>&amp;Opciones...</translation>
+        <translation type="unfinished">Mostrar información acerca de Qt</translation>
     </message>
     <message>
         <source>Modify configuration options for %1</source>
-        <translation>Modificar las opciones de configuración para %1</translation>
-    </message>
-    <message>
-        <source>&amp;Encrypt Wallet...</source>
-        <translation>&amp;Cifrar cartera…</translation>
-    </message>
-    <message>
-        <source>&amp;Backup Wallet...</source>
-        <translation>&amp;Copia de seguridad de la cartera...</translation>
-    </message>
-    <message>
-        <source>&amp;Change Passphrase...</source>
-        <translation>&amp;Cambiar la contraseña…</translation>
-    </message>
-    <message>
-        <source>Open &amp;URI...</source>
-        <translation>Abrir URI...</translation>
-    </message>
-    <message>
-        <source>Create Wallet...</source>
-        <translation>Crear cartera...</translation>
+        <translation type="unfinished">Modificar las opciones de configuración para %1</translation>
     </message>
     <message>
         <source>Create a new wallet</source>
-        <translation>Crear nueva cartera</translation>
+        <translation type="unfinished">Crear monedero nuevo</translation>
+    </message>
+    <message>
+        <source>&amp;Minimize</source>
+        <translation type="unfinished">&amp;Minimizar</translation>
     </message>
     <message>
         <source>Wallet:</source>
-        <translation>Cartera:</translation>
-    </message>
-    <message>
-        <source>Click to disable network activity.</source>
-        <translation>Haga clic para desactivar la actividad de la red.</translation>
+        <translation type="unfinished">Monedero:</translation>
     </message>
     <message>
         <source>Network activity disabled.</source>
-        <translation>Actividad de red deshabilitada.</translation>
-    </message>
-    <message>
-        <source>Click to enable network activity again.</source>
-        <translation>Haga clic para habilitar nuevamente la actividad de la red.</translation>
-    </message>
-    <message>
-        <source>Syncing Headers (%1%)...</source>
-        <translation>Sincronizando cabeceras (%1%) ...</translation>
-    </message>
-    <message>
-        <source>Reindexing blocks on disk...</source>
-        <translation>Reindexando bloques en disco...</translation>
+        <extracomment>A substring of the tooltip.</extracomment>
+        <translation type="unfinished">Actividad de red deshabilitada.</translation>
     </message>
     <message>
         <source>Proxy is &lt;b&gt;enabled&lt;/b&gt;: %1</source>
-        <translation>El proxy está &lt;b&gt;habilitado&lt;/b&gt;: %1</translation>
-    </message>
-    <message>
-<<<<<<< HEAD
+        <translation type="unfinished">Proxy está &lt;b&gt;habilitado&lt;/b&gt;: %1</translation>
+    </message>
+    <message>
         <source>Send coins to a Particl address</source>
-        <translation>Enviar monedas a una dirección Particl</translation>
+        <translation type="unfinished">Enviar monedas a una dirección Particl</translation>
     </message>
     <message>
         <source>Backup wallet to another location</source>
-        <translation>Copia de seguridad del monedero en otra ubicación.</translation>
+        <translation type="unfinished">Respaldar monedero en otra ubicación</translation>
     </message>
     <message>
         <source>Change the passphrase used for wallet encryption</source>
-        <translation>Cambiar la contraseña utilizada para el cifrado del monedero</translation>
-=======
+        <translation type="unfinished">Cambiar la contraseña utilizada para el cifrado del monedero</translation>
+    </message>
+    <message>
+        <source>&amp;Send</source>
+        <translation type="unfinished">&amp;Enviar</translation>
+    </message>
+    <message>
+        <source>&amp;Receive</source>
+        <translation type="unfinished">&amp;Recibir</translation>
+    </message>
+    <message>
+        <source>&amp;Options…</source>
+        <translation type="unfinished">&amp;Opciones...</translation>
+    </message>
+    <message>
+        <source>&amp;Encrypt Wallet…</source>
+        <translation type="unfinished">&amp;Cifrar monedero</translation>
+    </message>
+    <message>
+        <source>Encrypt the private keys that belong to your wallet</source>
+        <translation type="unfinished">Cifrar las claves privadas de tu monedero</translation>
+    </message>
+    <message>
         <source>&amp;Backup Wallet…</source>
         <translation type="unfinished">&amp;Respaldar monedero…</translation>
     </message>
@@ -562,74 +498,64 @@
     <message>
         <source>Sign &amp;message…</source>
         <translation type="unfinished">Firmar &amp;mensaje…</translation>
->>>>>>> 44d8b13c
-    </message>
-    <message>
-        <source>&amp;Verify message...</source>
-        <translation>&amp;Verificar mensaje...</translation>
-    </message>
-    <message>
-<<<<<<< HEAD
-        <source>&amp;Send</source>
-        <translation>&amp;Enviar</translation>
-=======
+    </message>
+    <message>
+        <source>Sign messages with your Particl addresses to prove you own them</source>
+        <translation type="unfinished">Firmar mensajes con sus direcciones Particl para probar la propiedad</translation>
+    </message>
+    <message>
         <source>&amp;Verify message…</source>
         <translation type="unfinished">&amp;Verificar mensaje…</translation>
->>>>>>> 44d8b13c
-    </message>
-    <message>
-        <source>&amp;Receive</source>
-        <translation>&amp;Recibir</translation>
-    </message>
-    <message>
-        <source>&amp;Show / Hide</source>
-        <translation>&amp;Mostrar / Ocultar</translation>
-    </message>
-    <message>
-        <source>Show or hide the main Window</source>
-        <translation>Mostrar u ocultar la ventana principal</translation>
-    </message>
-    <message>
-        <source>Encrypt the private keys that belong to your wallet</source>
-        <translation>Cifrar las claves privadas que pertenecen a tu cartera</translation>
-    </message>
-    <message>
-        <source>Sign messages with your Particl addresses to prove you own them</source>
-        <translation>Firmar mensajes con sus direcciones Particl para demostrar la propiedad</translation>
     </message>
     <message>
         <source>Verify messages to ensure they were signed with specified Particl addresses</source>
-        <translation>Verificar mensajes comprobando que están firmados con direcciones Particl concretas</translation>
+        <translation type="unfinished">Verificar un mensaje para comprobar que fue firmado con la dirección Particl indicada</translation>
+    </message>
+    <message>
+        <source>&amp;Load PSBT from file…</source>
+        <translation type="unfinished">&amp;Cargar TBPF desde archivo...</translation>
+    </message>
+    <message>
+        <source>Open &amp;URI…</source>
+        <translation type="unfinished">Abrir &amp;URI…</translation>
+    </message>
+    <message>
+        <source>Close Wallet…</source>
+        <translation type="unfinished">Cerrar monedero...</translation>
+    </message>
+    <message>
+        <source>Create Wallet…</source>
+        <translation type="unfinished">Crear monedero...</translation>
+    </message>
+    <message>
+        <source>Close All Wallets…</source>
+        <translation type="unfinished">Cerrar todos los monederos...</translation>
     </message>
     <message>
         <source>&amp;File</source>
-        <translation>&amp;Archivo</translation>
+        <translation type="unfinished">&amp;Archivo</translation>
     </message>
     <message>
         <source>&amp;Settings</source>
-        <translation>&amp;Configuración</translation>
+        <translation type="unfinished">Parámetro&amp;s</translation>
     </message>
     <message>
         <source>&amp;Help</source>
-        <translation>&amp;Ayuda</translation>
+        <translation type="unfinished">Ay&amp;uda</translation>
     </message>
     <message>
         <source>Tabs toolbar</source>
-        <translation>Barra de pestañas</translation>
-    </message>
-    <message>
-        <source>Request payments (generates QR codes and particl: URIs)</source>
-        <translation>Solicitar pagos (genera código QR y URL's de Particl)</translation>
-    </message>
-    <message>
-<<<<<<< HEAD
-        <source>Show the list of used sending addresses and labels</source>
-        <translation>Mostrar la lista de direcciones de envío y etiquetas</translation>
-    </message>
-    <message>
-        <source>Show the list of used receiving addresses and labels</source>
-        <translation>Muestra la lista de direcciones de recepción y etiquetas</translation>
-=======
+        <translation type="unfinished">Barra de pestañas</translation>
+    </message>
+    <message>
+        <source>Syncing Headers (%1%)…</source>
+        <translation type="unfinished">Sincronizando cabeceras (%1%)...</translation>
+    </message>
+    <message>
+        <source>Synchronizing with network…</source>
+        <translation type="unfinished">Sincronizando con la red...</translation>
+    </message>
+    <message>
         <source>Indexing blocks on disk…</source>
         <translation type="unfinished">Indexando bloques en disco…</translation>
     </message>
@@ -640,134 +566,117 @@
     <message>
         <source>Connecting to peers…</source>
         <translation type="unfinished">Conectando con parejas…</translation>
->>>>>>> 44d8b13c
+    </message>
+    <message>
+        <source>Request payments (generates QR codes and particl: URIs)</source>
+        <translation type="unfinished">Solicitar abonaciones (generadas por código QR y particl: URI)</translation>
+    </message>
+    <message>
+        <source>Show the list of used sending addresses and labels</source>
+        <translation type="unfinished">Muestra el listado de direcciones de envío utilizadas</translation>
+    </message>
+    <message>
+        <source>Show the list of used receiving addresses and labels</source>
+        <translation type="unfinished">Muestra el listado de direcciones de remitentes utilizadas y las etiquetas</translation>
     </message>
     <message>
         <source>&amp;Command-line options</source>
-        <translation>&amp;Opciones de línea de comandos</translation>
-    </message>
-    <message numerus="yes">
-        <source>%n active connection(s) to Particl network</source>
-        <translation><numerusform>%n conexión activa hacia la red Particl</numerusform><numerusform>%n conexiones activas hacia la red Particl</numerusform></translation>
-    </message>
-    <message>
-        <source>Indexing blocks on disk...</source>
-        <translation>Bloques de indexación en el disco ...</translation>
-    </message>
-    <message>
-        <source>Processing blocks on disk...</source>
-        <translation>Procesamiento de bloques en el disco ...</translation>
+        <translation type="unfinished">Opciones por línea de &amp;instrucciones</translation>
     </message>
     <message numerus="yes">
         <source>Processed %n block(s) of transaction history.</source>
-        <translation><numerusform>%n bloque procesado del historial de transacciones.</numerusform><numerusform>%n bloques procesados del historial de transacciones.</numerusform></translation>
+        <translation type="unfinished">
+            <numerusform>Procesado %n bloque del historial de transacciones.</numerusform>
+            <numerusform>Procesados %n bloques del historial de transacciones.</numerusform>
+        </translation>
     </message>
     <message>
         <source>%1 behind</source>
-<<<<<<< HEAD
-        <translation>%1 atrás</translation>
-=======
         <translation type="unfinished">%1 se comporta</translation>
     </message>
     <message>
         <source>Catching up…</source>
         <translation type="unfinished">Poniéndose al día…</translation>
->>>>>>> 44d8b13c
     </message>
     <message>
         <source>Last received block was generated %1 ago.</source>
-        <translation>El último bloque recibido fue generado hace %1.</translation>
+        <translation type="unfinished">Último bloque recibido fue generado hace %1.</translation>
     </message>
     <message>
         <source>Transactions after this will not yet be visible.</source>
-        <translation>Las transacciones posteriores aún no están visibles.</translation>
-    </message>
-    <message>
-        <source>Error</source>
-        <translation>Error</translation>
+        <translation type="unfinished">Transacciones tras esta no aún será visible.</translation>
     </message>
     <message>
         <source>Warning</source>
-        <translation>Advertencia</translation>
+        <translation type="unfinished">Advertencia</translation>
     </message>
     <message>
         <source>Information</source>
-        <translation>Información</translation>
+        <translation type="unfinished">Información</translation>
     </message>
     <message>
         <source>Up to date</source>
-        <translation>Actualizado</translation>
-    </message>
-    <message>
-        <source>&amp;Load PSBT from file...</source>
-        <translation>&amp;Cargar PSBT desde el archivo...</translation>
+        <translation type="unfinished">Al día</translation>
     </message>
     <message>
         <source>Load Partially Signed Particl Transaction</source>
-        <translation>Cargar una transacción de Particl parcialmente firmada</translation>
-    </message>
-    <message>
-<<<<<<< HEAD
-        <source>Load PSBT from clipboard...</source>
-        <translation>Cargar PSBT desde el portapapeles...</translation>
-=======
+        <translation type="unfinished">Cargar una transacción de Particl parcialmente firmada</translation>
+    </message>
+    <message>
         <source>Load PSBT from &amp;clipboard…</source>
         <translation type="unfinished">Cargar PSBT desde &amp;portapapeles...</translation>
->>>>>>> 44d8b13c
     </message>
     <message>
         <source>Load Partially Signed Particl Transaction from clipboard</source>
-        <translation>Cargar una transacción de Particl parcialmente firmada desde el Portapapeles</translation>
+        <translation type="unfinished">Cargar una transacción de Particl parcialmente firmada desde el portapapeles</translation>
     </message>
     <message>
         <source>Node window</source>
-        <translation>Ventana de nodo</translation>
+        <translation type="unfinished">Ventana de nodo</translation>
     </message>
     <message>
         <source>Open node debugging and diagnostic console</source>
-        <translation>Abrir consola de depuración y diagnóstico de nodo</translation>
+        <translation type="unfinished">Abrir consola de depuración y diagnóstico de nodo</translation>
     </message>
     <message>
         <source>&amp;Sending addresses</source>
-        <translation>&amp;Direcciones de envío</translation>
+        <translation type="unfinished">Direcciones de &amp;envío</translation>
     </message>
     <message>
         <source>&amp;Receiving addresses</source>
-        <translation>Direcciones de recepción</translation>
+        <translation type="unfinished">Direcciones de &amp;recepción</translation>
     </message>
     <message>
         <source>Open a particl: URI</source>
-        <translation>Abrir una particl: URI</translation>
+        <translation type="unfinished">Bitcoin: abrir URI</translation>
     </message>
     <message>
         <source>Open Wallet</source>
-        <translation>Abrir cartera</translation>
+        <translation type="unfinished">Abrir monedero</translation>
     </message>
     <message>
         <source>Open a wallet</source>
-        <translation>Abrir una cartera</translation>
-    </message>
-    <message>
-        <source>Close Wallet...</source>
-        <translation>Cerrar cartera...</translation>
+        <translation type="unfinished">Abrir un monedero</translation>
     </message>
     <message>
         <source>Close wallet</source>
-        <translation>Cerrar cartera</translation>
-    </message>
-    <message>
-        <source>Close All Wallets...</source>
-        <translation>Cerrar todas las carteras...</translation>
+        <translation type="unfinished">Cerrar monedero</translation>
+    </message>
+    <message>
+        <source>Restore Wallet…</source>
+        <extracomment>Name of the menu item that restores wallet from a backup file.</extracomment>
+        <translation type="unfinished">Restaurar monedero…</translation>
+    </message>
+    <message>
+        <source>Restore a wallet from a backup file</source>
+        <extracomment>Status tip for Restore Wallet menu item</extracomment>
+        <translation type="unfinished">Restaurar monedero desde un archivo de respaldo</translation>
     </message>
     <message>
         <source>Close all wallets</source>
-        <translation>Cerrar todas las carteras</translation>
-    </message>
-    <message>
-<<<<<<< HEAD
-        <source>Show the %1 help message to get a list with possible Particl command-line options</source>
-        <translation>Muestra el mensaje de ayuda %1 para obtener una lista con posibles opciones de línea de comandos de Particl.</translation>
-=======
+        <translation type="unfinished">Cerrar todos los monederos</translation>
+    </message>
+    <message>
         <source>Migrate Wallet</source>
         <translation type="unfinished">Migrar billetera</translation>
     </message>
@@ -776,35 +685,31 @@
         <translation type="unfinished">Migrar una billetera</translation>
     </message>
     <message>
-        <source>Show the %1 help message to get a list with possible Bitcoin command-line options</source>
-        <translation type="unfinished">Muestra el mensaje de ayuda %1 para obtener una lista con posibles opciones de línea de comandos de Bitcoin.</translation>
->>>>>>> 44d8b13c
+        <source>Show the %1 help message to get a list with possible Particl command-line options</source>
+        <translation type="unfinished">Muestra el mensaje de ayuda %1 para obtener una lista con posibles opciones de línea de comandos de Particl.</translation>
     </message>
     <message>
         <source>&amp;Mask values</source>
-        <translation>&amp;Esconder valores</translation>
+        <translation type="unfinished">&amp;Ocultar valores</translation>
     </message>
     <message>
         <source>Mask the values in the Overview tab</source>
-<<<<<<< HEAD
-        <translation>Esconder los valores de la ventana de previsualización</translation>
-=======
         <translation type="unfinished">Ocultar los valores de la ventana de previsualización</translation>
->>>>>>> 44d8b13c
     </message>
     <message>
         <source>default wallet</source>
-        <translation>Cartera predeterminada</translation>
+        <translation type="unfinished">Monedero predeterminado</translation>
     </message>
     <message>
         <source>No wallets available</source>
-        <translation>No hay carteras disponibles</translation>
-    </message>
-    <message>
-<<<<<<< HEAD
-        <source>&amp;Window</source>
-        <translation>&amp;Ventana</translation>
-=======
+        <translation type="unfinished">No hay monederos disponibles</translation>
+    </message>
+    <message>
+        <source>Wallet Data</source>
+        <extracomment>Name of the wallet data file format.</extracomment>
+        <translation type="unfinished">Datos del monedero </translation>
+    </message>
+    <message>
         <source>Load Wallet Backup</source>
         <extracomment>The title for Restore Wallet File Windows</extracomment>
         <translation type="unfinished">Cargar copia de seguridad del monedero</translation>
@@ -813,15 +718,15 @@
         <source>Restore Wallet</source>
         <extracomment>Title of pop-up window shown when the user is attempting to restore a wallet.</extracomment>
         <translation type="unfinished">Restaurar monedero</translation>
->>>>>>> 44d8b13c
-    </message>
-    <message>
-        <source>Minimize</source>
-        <translation>Minimizar</translation>
-    </message>
-    <message>
-        <source>Zoom</source>
-        <translation>Acercar</translation>
+    </message>
+    <message>
+        <source>Wallet Name</source>
+        <extracomment>Label of the input field where the name of the wallet is entered.</extracomment>
+        <translation type="unfinished">Nombre del monedero</translation>
+    </message>
+    <message>
+        <source>&amp;Window</source>
+        <translation type="unfinished">&amp;Ventana</translation>
     </message>
     <message>
         <source>Zoom</source>
@@ -829,17 +734,10 @@
     </message>
     <message>
         <source>Main Window</source>
-        <translation>Ventana principal</translation>
+        <translation type="unfinished">Ventana principal</translation>
     </message>
     <message>
         <source>%1 client</source>
-<<<<<<< HEAD
-        <translation>%1 cliente</translation>
-    </message>
-    <message>
-        <source>Connecting to peers...</source>
-        <translation>Conectando con sus pares ...</translation>
-=======
         <translation type="unfinished">%1 cliente</translation>
     </message>
     <message>
@@ -851,11 +749,11 @@
         <translation type="unfinished">&amp;Mostrar</translation>
     </message>
     <message numerus="yes">
-        <source>%n active connection(s) to Bitcoin network.</source>
+        <source>%n active connection(s) to Particl network.</source>
         <extracomment>A substring of the tooltip.</extracomment>
         <translation type="unfinished">
-            <numerusform>%n active connection(s) to Bitcoin network.</numerusform>
-            <numerusform>%n active connection(s) to Bitcoin network.</numerusform>
+            <numerusform>%n active connection(s) to Particl network.</numerusform>
+            <numerusform>%n active connection(s) to Particl network.</numerusform>
         </translation>
     </message>
     <message>
@@ -872,15 +770,15 @@
         <source>Disable network activity</source>
         <extracomment>A context menu item.</extracomment>
         <translation type="unfinished">Desactivar la actividad de la red</translation>
->>>>>>> 44d8b13c
-    </message>
-    <message>
-        <source>Catching up...</source>
-        <translation>Actualizando...</translation>
-    </message>
-    <message>
-        <source>Error: %1</source>
-        <translation>Error: %1</translation>
+    </message>
+    <message>
+        <source>Enable network activity</source>
+        <extracomment>A context menu item. The network activity was disabled previously.</extracomment>
+        <translation type="unfinished">Habilitar la actividad de la red</translation>
+    </message>
+    <message>
+        <source>Pre-syncing Headers (%1%)…</source>
+        <translation type="unfinished">Presincronizando cabeceras (%1%)...</translation>
     </message>
     <message>
         <source>Error creating wallet</source>
@@ -892,263 +790,218 @@
     </message>
     <message>
         <source>Warning: %1</source>
-        <translation>Advertencia: %1</translation>
+        <translation type="unfinished">Advertencia: %1</translation>
     </message>
     <message>
         <source>Date: %1
 </source>
-        <translation>Fecha: %1
+        <translation type="unfinished">Fecha: %1
 </translation>
     </message>
     <message>
         <source>Amount: %1
 </source>
-        <translation>Cantidad: %1
+        <translation type="unfinished">Importe: %1
 </translation>
     </message>
     <message>
         <source>Wallet: %1
 </source>
-        <translation>Cartera: %1
+        <translation type="unfinished">Monedero: %1
 </translation>
     </message>
     <message>
         <source>Type: %1
 </source>
-        <translation>Tipo: %1
+        <translation type="unfinished">Tipo: %1
 </translation>
     </message>
     <message>
         <source>Label: %1
 </source>
-        <translation>Etiqueta: %1
+        <translation type="unfinished">Etiqueta: %1
 </translation>
     </message>
     <message>
         <source>Address: %1
 </source>
-        <translation>Dirección: %1
+        <translation type="unfinished">Dirección: %1
 </translation>
     </message>
     <message>
         <source>Sent transaction</source>
-        <translation>Transacción enviada</translation>
+        <translation type="unfinished">Transacción enviada</translation>
     </message>
     <message>
         <source>Incoming transaction</source>
-        <translation>Transacción entrante</translation>
+        <translation type="unfinished">Transacción recibida</translation>
     </message>
     <message>
         <source>HD key generation is &lt;b&gt;enabled&lt;/b&gt;</source>
-        <translation>La generación de clave HD está &lt;b&gt;habilitada&lt;/b&gt;</translation>
+        <translation type="unfinished">La generación de clave HD está &lt;b&gt;habilitada&lt;/b&gt;</translation>
     </message>
     <message>
         <source>HD key generation is &lt;b&gt;disabled&lt;/b&gt;</source>
-        <translation>La generación de clave HD está &lt;b&gt;deshabilitada&lt;/b&gt;</translation>
+        <translation type="unfinished">La generación de clave HD está &lt;b&gt;deshabilitada&lt;/b&gt;</translation>
     </message>
     <message>
         <source>Private key &lt;b&gt;disabled&lt;/b&gt;</source>
-        <translation>Llave privada &lt;b&gt;deshabilitada&lt;/b&gt;</translation>
+        <translation type="unfinished">Clave privada &lt;b&gt;deshabilitada&lt;/b&gt;</translation>
     </message>
     <message>
         <source>Wallet is &lt;b&gt;encrypted&lt;/b&gt; and currently &lt;b&gt;unlocked&lt;/b&gt;</source>
-        <translation>El monedero está &lt;b&gt;cifrado&lt;/b&gt; y actualmente &lt;b&gt;desbloqueado&lt;/b&gt;</translation>
+        <translation type="unfinished">El monedero está &lt;b&gt;cifrado&lt;/b&gt; y actualmente &lt;b&gt;desbloqueado&lt;/b&gt;</translation>
     </message>
     <message>
         <source>Wallet is &lt;b&gt;encrypted&lt;/b&gt; and currently &lt;b&gt;locked&lt;/b&gt;</source>
-        <translation>La cartera está &lt;b&gt;cifrada&lt;/b&gt; y &lt;b&gt;bloqueada&lt;/b&gt;</translation>
+        <translation type="unfinished">El monedero está &lt;b&gt;cifrado&lt;/b&gt; y actualmente &lt;b&gt;bloqueado&lt;/b&gt;</translation>
     </message>
     <message>
         <source>Original message:</source>
-        <translation>Mensaje original:</translation>
-    </message>
-    <message>
-        <source>A fatal error occurred. %1 can no longer continue safely and will quit.</source>
-        <translation>Ha ocurrido un error fatal. %1 no puede seguir seguro y se cerrará.</translation>
+        <translation type="unfinished">Mensaje original:</translation>
+    </message>
+</context>
+<context>
+    <name>UnitDisplayStatusBarControl</name>
+    <message>
+        <source>Unit to show amounts in. Click to select another unit.</source>
+        <translation type="unfinished">Unidad en la que se muestran los importes. Haga clic para seleccionar otra unidad.</translation>
     </message>
 </context>
 <context>
     <name>CoinControlDialog</name>
     <message>
         <source>Coin Selection</source>
-        <translation>Selección de moneda</translation>
+        <translation type="unfinished">Selección de moneda</translation>
     </message>
     <message>
         <source>Quantity:</source>
-        <translation>Cantidad:</translation>
-    </message>
-    <message>
-        <source>Bytes:</source>
-        <translation>Bytes:</translation>
+        <translation type="unfinished">Cantidad:</translation>
     </message>
     <message>
         <source>Amount:</source>
-        <translation>Cantidad:</translation>
+        <translation type="unfinished">Importe:</translation>
     </message>
     <message>
         <source>Fee:</source>
-        <translation>Comisión:</translation>
-    </message>
-    <message>
-<<<<<<< HEAD
-        <source>Dust:</source>
-        <translation>Polvo:</translation>
-    </message>
-    <message>
-        <source>After Fee:</source>
-        <translation>Después de comisión:</translation>
-=======
+        <translation type="unfinished">Comisión:</translation>
+    </message>
+    <message>
         <source>After Fee:</source>
         <translation type="unfinished">Tras la comisión:</translation>
->>>>>>> 44d8b13c
     </message>
     <message>
         <source>Change:</source>
-        <translation>Cambio:</translation>
+        <translation type="unfinished">Cambio:</translation>
     </message>
     <message>
         <source>(un)select all</source>
-        <translation>(des)selecciona todos</translation>
+        <translation type="unfinished">(des)selecionar todo</translation>
     </message>
     <message>
         <source>Tree mode</source>
-        <translation>Modo árbol</translation>
+        <translation type="unfinished">Modo árbol</translation>
     </message>
     <message>
         <source>List mode</source>
-        <translation>Modo lista</translation>
+        <translation type="unfinished">Modo lista</translation>
     </message>
     <message>
         <source>Amount</source>
-        <translation>Cantidad</translation>
+        <translation type="unfinished">Importe</translation>
     </message>
     <message>
         <source>Received with label</source>
-        <translation>Recibido con etiqueta</translation>
+        <translation type="unfinished">Recibido con dirección</translation>
     </message>
     <message>
         <source>Received with address</source>
-        <translation>Recibido con dirección</translation>
+        <translation type="unfinished">Recibido con etiqueta</translation>
     </message>
     <message>
         <source>Date</source>
-        <translation>Fecha</translation>
+        <translation type="unfinished">Fecha</translation>
     </message>
     <message>
         <source>Confirmations</source>
-        <translation>Confirmaciones</translation>
+        <translation type="unfinished">Confirmaciones</translation>
     </message>
     <message>
         <source>Confirmed</source>
-        <translation>Confirmado</translation>
-    </message>
-    <message>
-        <source>Copy address</source>
-        <translation>Copiar dirección</translation>
-    </message>
-    <message>
-        <source>Copy label</source>
-        <translation>Copiar etiqueta</translation>
+        <translation type="unfinished">Confirmado</translation>
     </message>
     <message>
         <source>Copy amount</source>
-        <translation>Copiar cantidad</translation>
-    </message>
-    <message>
-        <source>Copy transaction ID</source>
-        <translation>Copiar ID de la transacción</translation>
-    </message>
-    <message>
-<<<<<<< HEAD
-        <source>Lock unspent</source>
-        <translation>Bloquear lo no gastado</translation>
-=======
+        <translation type="unfinished">Copiar importe</translation>
+    </message>
+    <message>
+        <source>&amp;Copy address</source>
+        <translation type="unfinished">&amp;Copiar dirección</translation>
+    </message>
+    <message>
+        <source>Copy &amp;label</source>
+        <translation type="unfinished">Copiar &amp;etiqueta</translation>
+    </message>
+    <message>
+        <source>Copy &amp;amount</source>
+        <translation type="unfinished">Copiar &amp;importe</translation>
+    </message>
+    <message>
+        <source>Copy transaction &amp;ID and output index</source>
+        <translation type="unfinished">Copiar &amp;ID de transacción e índice de salidas</translation>
+    </message>
+    <message>
         <source>L&amp;ock unspent</source>
         <translation type="unfinished">Bl&amp;oquear lo no gastado</translation>
->>>>>>> 44d8b13c
-    </message>
-    <message>
-        <source>Unlock unspent</source>
-        <translation>Desbloquear lo no gastado</translation>
+    </message>
+    <message>
+        <source>&amp;Unlock unspent</source>
+        <translation type="unfinished">&amp;Desbloquear lo no gastado</translation>
     </message>
     <message>
         <source>Copy quantity</source>
-        <translation>Copiar cantidad</translation>
+        <translation type="unfinished">Copiar cantidad</translation>
     </message>
     <message>
         <source>Copy fee</source>
-        <translation>Copiar comisión</translation>
+        <translation type="unfinished">Copiar comisión</translation>
     </message>
     <message>
         <source>Copy after fee</source>
-        <translation>Copiar después de la comisión</translation>
+        <translation type="unfinished">Copiar tras comisión</translation>
     </message>
     <message>
         <source>Copy bytes</source>
-        <translation>Copiar bytes</translation>
-    </message>
-    <message>
-<<<<<<< HEAD
-        <source>Copy dust</source>
-        <translation>Copiar polvo</translation>
-    </message>
-    <message>
-=======
->>>>>>> 44d8b13c
+        <translation type="unfinished">Copiar bytes</translation>
+    </message>
+    <message>
         <source>Copy change</source>
-        <translation>Copiar cambio</translation>
+        <translation type="unfinished">Copiar cambio</translation>
     </message>
     <message>
         <source>(%1 locked)</source>
-        <translation>(%1 bloqueado)</translation>
-    </message>
-    <message>
-<<<<<<< HEAD
-        <source>yes</source>
-        <translation>sí</translation>
-    </message>
-    <message>
-        <source>no</source>
-        <translation>no</translation>
-    </message>
-    <message>
-        <source>This label turns red if any recipient receives an amount smaller than the current dust threshold.</source>
-        <translation>Esta etiqueta se vuelve roja si algún receptor recibe una cantidad inferior al umbral actual establecido para el polvo.</translation>
-    </message>
-    <message>
-=======
->>>>>>> 44d8b13c
+        <translation type="unfinished">(%1 bloqueado)</translation>
+    </message>
+    <message>
         <source>Can vary +/- %1 satoshi(s) per input.</source>
-        <translation>Puede variar +/- %1 satoshi(s) por entrada.</translation>
+        <translation type="unfinished">Puede variar en +/- %1 satoshi(s) por entrada.</translation>
     </message>
     <message>
         <source>(no label)</source>
-        <translation>(sin etiqueta)</translation>
+        <translation type="unfinished">(sin etiqueta)</translation>
     </message>
     <message>
         <source>change from %1 (%2)</source>
-        <translation>cambia desde %1 (%2)</translation>
+        <translation type="unfinished">cambia desde %1 (%2)</translation>
     </message>
     <message>
         <source>(change)</source>
-        <translation>(cambio)</translation>
+        <translation type="unfinished">(cambio)</translation>
     </message>
 </context>
 <context>
     <name>CreateWalletActivity</name>
     <message>
-<<<<<<< HEAD
-        <source>Creating Wallet &lt;b&gt;%1&lt;/b&gt;...</source>
-        <translation>Creando monedero &lt;b&gt;%1&lt;/b&gt;...</translation>
-    </message>
-    <message>
-        <source>Create wallet failed</source>
-        <translation>Error al crear cartera</translation>
-    </message>
-    <message>
-        <source>Create wallet warning</source>
-        <translation>Advertencia sobre crear monedero</translation>
-=======
         <source>Create Wallet</source>
         <extracomment>Title of window indicating the progress of creation of a new wallet.</extracomment>
         <translation type="unfinished">Crear Monedero</translation>
@@ -1313,14 +1166,13 @@
     <message>
         <source>Are you sure you wish to close all wallets?</source>
         <translation type="unfinished">¿Estás seguro de que deseas cerrar todos los monederos?</translation>
->>>>>>> 44d8b13c
     </message>
 </context>
 <context>
     <name>CreateWalletDialog</name>
     <message>
         <source>Create Wallet</source>
-        <translation>Crear monedero</translation>
+        <translation type="unfinished">Crear Monedero</translation>
     </message>
     <message>
         <source>You are one step away from creating your new wallet!</source>
@@ -1332,57 +1184,41 @@
     </message>
     <message>
         <source>Wallet Name</source>
-<<<<<<< HEAD
-        <translation>Nombre de monedero</translation>
-=======
         <translation type="unfinished">Nombre del monedero</translation>
     </message>
     <message>
         <source>Wallet</source>
         <translation type="unfinished">Monedero</translation>
->>>>>>> 44d8b13c
     </message>
     <message>
         <source>Encrypt the wallet. The wallet will be encrypted with a passphrase of your choice.</source>
-        <translation>Cifrar monedero. El monedero será cifrado con la contraseña que elija.</translation>
+        <translation type="unfinished">Cifrar monedero. El monedero será cifrado con la contraseña que elija.</translation>
     </message>
     <message>
         <source>Encrypt Wallet</source>
-        <translation>Cifrar monedero</translation>
+        <translation type="unfinished">Cifrar Monedero</translation>
+    </message>
+    <message>
+        <source>Advanced Options</source>
+        <translation type="unfinished">Opciones Avanzadas</translation>
     </message>
     <message>
         <source>Disable private keys for this wallet. Wallets with private keys disabled will have no private keys and cannot have an HD seed or imported private keys. This is ideal for watch-only wallets.</source>
-        <translation>Deshabilita las claves privadas para este monedero. Los monederos con claves privadas deshabilitadas no tendrán claves privadas y no podrán tener ni una semilla HD ni claves privadas importadas. Esto es ideal para monederos de solo lectura.</translation>
+        <translation type="unfinished">Deshabilita las claves privadas para este monedero. Los monederos con claves privadas deshabilitadas no tendrán claves privadas y no podrán tener ni una semilla HD ni claves privadas importadas. Esto es ideal para monederos de solo lectura.</translation>
     </message>
     <message>
         <source>Disable Private Keys</source>
-<<<<<<< HEAD
-        <translation>Deshabilitar claves privadas</translation>
-=======
         <translation type="unfinished">Deshabilita las Claves Privadas</translation>
->>>>>>> 44d8b13c
     </message>
     <message>
         <source>Make a blank wallet. Blank wallets do not initially have private keys or scripts. Private keys and addresses can be imported, or an HD seed can be set, at a later time.</source>
-        <translation>Crear un monedero vacío. Los monederos vacíos no tienen claves privadas ni scripts. Las claves privadas y direcciones pueden importarse después o también establecer una semilla HD.</translation>
+        <translation type="unfinished">Crear un monedero vacío. Los monederos vacíos no tienen claves privadas ni scripts. Las claves privadas y direcciones pueden importarse después o también establecer una semilla HD.</translation>
     </message>
     <message>
         <source>Make Blank Wallet</source>
-        <translation>Crear monedero vacío</translation>
-    </message>
-    <message>
-<<<<<<< HEAD
-        <source>Use descriptors for scriptPubKey management</source>
-        <translation>Use descriptores para la gestión de scriptPubKey</translation>
-    </message>
-    <message>
-        <source>Descriptor Wallet</source>
-        <translation>Descriptor del monedero</translation>
-    </message>
-    <message>
-        <source>Create</source>
-        <translation>Crear</translation>
-=======
+        <translation type="unfinished">Crear monedero vacío</translation>
+    </message>
+    <message>
         <source>Use an external signing device such as a hardware wallet. Configure the external signer script in wallet preferences first.</source>
         <translation type="unfinished">Utiliza un dispositivo de firma externo, como un monedero de hardware. Configura primero el script del firmante externo en las preferencias del monedero.</translation>
     </message>
@@ -1398,64 +1234,36 @@
         <source>Compiled without external signing support (required for external signing)</source>
         <extracomment>"External signing" means using devices such as hardware wallets.</extracomment>
         <translation type="unfinished">Compilado sin soporte de firma externa (necesario para la firma externa)</translation>
->>>>>>> 44d8b13c
     </message>
 </context>
 <context>
     <name>EditAddressDialog</name>
     <message>
         <source>Edit Address</source>
-        <translation>Editar Dirección</translation>
+        <translation type="unfinished">Editar Dirección</translation>
     </message>
     <message>
         <source>&amp;Label</source>
-        <translation>&amp;Etiqueta</translation>
+        <translation type="unfinished">&amp;Etiqueta</translation>
     </message>
     <message>
         <source>The label associated with this address list entry</source>
-<<<<<<< HEAD
-        <translation>La etiqueta asociada con esta entrada de la lista de direcciones</translation>
-    </message>
-    <message>
-        <source>The address associated with this address list entry. This can only be modified for sending addresses.</source>
-        <translation>La dirección asociada con esta entrada de la lista de direcciones. Solo puede ser modificada para direcciones de envío.</translation>
-=======
         <translation type="unfinished">La etiqueta asociada con este apunte en la libreta</translation>
     </message>
     <message>
         <source>The address associated with this address list entry. This can only be modified for sending addresses.</source>
         <translation type="unfinished">La dirección asociada con este apunte en la guía. Solo puede ser modificada para direcciones de envío.</translation>
->>>>>>> 44d8b13c
     </message>
     <message>
         <source>&amp;Address</source>
-        <translation>&amp;Dirección</translation>
+        <translation type="unfinished">&amp;Dirección</translation>
     </message>
     <message>
         <source>New sending address</source>
-        <translation>Nueva dirección de envío</translation>
+        <translation type="unfinished">Nueva dirección de envío</translation>
     </message>
     <message>
         <source>Edit receiving address</source>
-<<<<<<< HEAD
-        <translation>Editar dirección de recepción</translation>
-    </message>
-    <message>
-        <source>Edit sending address</source>
-        <translation>Editar dirección de envío</translation>
-    </message>
-    <message>
-        <source>The entered address "%1" is not a valid Particl address.</source>
-        <translation>La dirección ingresada "%1" no es una dirección válida de Particl.</translation>
-    </message>
-    <message>
-        <source>Address "%1" already exists as a receiving address with label "%2" and so cannot be added as a sending address.</source>
-        <translation>La dirección "%1" ya existe como dirección de recepción con la etiqueta "%2" y, por lo tanto, no se puede agregar como dirección de envío.</translation>
-    </message>
-    <message>
-        <source>The entered address "%1" is already in the address book with label "%2".</source>
-        <translation>La dirección ingresada "%1" ya está en la libreta de direcciones con la etiqueta "%2".</translation>
-=======
         <translation type="unfinished">Editar dirección de recibimiento</translation>
     </message>
     <message>
@@ -1463,8 +1271,8 @@
         <translation type="unfinished">Editar dirección de envío</translation>
     </message>
     <message>
-        <source>The entered address "%1" is not a valid Bitcoin address.</source>
-        <translation type="unfinished">La dirección introducida «%1» no es una dirección Bitcoin válida.</translation>
+        <source>The entered address "%1" is not a valid Particl address.</source>
+        <translation type="unfinished">La dirección introducida «%1» no es una dirección Particl válida.</translation>
     </message>
     <message>
         <source>Address "%1" already exists as a receiving address with label "%2" and so cannot be added as a sending address.</source>
@@ -1473,44 +1281,40 @@
     <message>
         <source>The entered address "%1" is already in the address book with label "%2".</source>
         <translation type="unfinished">La dirección ingresada «%1» ya está en la libreta de direcciones con la etiqueta «%2».</translation>
->>>>>>> 44d8b13c
     </message>
     <message>
         <source>Could not unlock wallet.</source>
-        <translation>No se pudo desbloquear el monedero.</translation>
+        <translation type="unfinished">No se pudo desbloquear el monedero.</translation>
     </message>
     <message>
         <source>New key generation failed.</source>
-        <translation>Nueva generación de claves fallida.</translation>
+        <translation type="unfinished">La generación de la nueva clave fallo</translation>
     </message>
 </context>
 <context>
     <name>FreespaceChecker</name>
     <message>
         <source>A new data directory will be created.</source>
-        <translation>Se creará un nuevo directorio de datos.</translation>
+        <translation type="unfinished">Se creará un nuevo directorio de datos.</translation>
     </message>
     <message>
         <source>name</source>
-        <translation>nombre</translation>
+        <translation type="unfinished">nombre</translation>
     </message>
     <message>
         <source>Directory already exists. Add %1 if you intend to create a new directory here.</source>
-        <translation>El directorio ya existe. Añada %1 si pretende crear aquí un directorio nuevo.</translation>
+        <translation type="unfinished">El directorio ya existe. Agrega %1 si tiene la intención de crear un nuevo directorio aquí.</translation>
     </message>
     <message>
         <source>Path already exists, and is not a directory.</source>
-        <translation>La ruta ya existe y no es un directorio.</translation>
+        <translation type="unfinished">La ruta ya existe, y no es un directorio.</translation>
     </message>
     <message>
         <source>Cannot create data directory here.</source>
-        <translation>No se puede crear un directorio de datos aquí.</translation>
+        <translation type="unfinished">No puede crear directorio de datos aquí.</translation>
     </message>
 </context>
 <context>
-<<<<<<< HEAD
-    <name>HelpMessageDialog</name>
-=======
     <name>Intro</name>
     <message numerus="yes">
         <source>%n GB of space available</source>
@@ -1553,342 +1357,286 @@
             <numerusform>(suficiente para restaurar copias de seguridad de %n días de antigüedad)</numerusform>
         </translation>
     </message>
->>>>>>> 44d8b13c
-    <message>
-        <source>version</source>
-        <translation>versión</translation>
-    </message>
-    <message>
-        <source>About %1</source>
-        <translation>Alrededor de %1</translation>
-    </message>
-    <message>
-        <source>Command-line options</source>
-        <translation>Opciones de la línea de comandos</translation>
+    <message>
+        <source>%1 will download and store a copy of the Particl block chain.</source>
+        <translation type="unfinished">%1 descargará y almacenará una copia de la cadena de bloques de Particl.</translation>
+    </message>
+    <message>
+        <source>The wallet will also be stored in this directory.</source>
+        <translation type="unfinished">El monedero también se almacenará en este directorio.</translation>
+    </message>
+    <message>
+        <source>Error: Specified data directory "%1" cannot be created.</source>
+        <translation type="unfinished">Error: El directorio de datos especificado «%1» no pudo ser creado.</translation>
+    </message>
+    <message>
+        <source>Welcome</source>
+        <translation type="unfinished">Bienvenido</translation>
+    </message>
+    <message>
+        <source>Welcome to %1.</source>
+        <translation type="unfinished">Bienvenido a %1.</translation>
+    </message>
+    <message>
+        <source>As this is the first time the program is launched, you can choose where %1 will store its data.</source>
+        <translation type="unfinished">Al ser ésta la primera vez que se ejecuta el programa, puedes escoger donde %1 almacenará los datos.</translation>
+    </message>
+    <message>
+        <source>Limit block chain storage to</source>
+        <translation type="unfinished">Limitar el almacenamiento de cadena de bloques a</translation>
+    </message>
+    <message>
+        <source>Reverting this setting requires re-downloading the entire blockchain. It is faster to download the full chain first and prune it later. Disables some advanced features.</source>
+        <translation type="unfinished">Revertir este parámetro requiere re-descargar la cadena de bloque completa. Es más rápido descargar primero la cadena completa y podarla después. Desactiva algunas características avanzadas.</translation>
+    </message>
+    <message>
+        <source>This initial synchronisation is very demanding, and may expose hardware problems with your computer that had previously gone unnoticed. Each time you run %1, it will continue downloading where it left off.</source>
+        <translation type="unfinished">La sincronización inicial está muy demandada, y puede exponer problemas del hardware con su equipo que tuvo anteriormente se colgó de forma inadvertida. Cada vez que ejecuta %1, continuará descargándose donde éste se detuvo.</translation>
+    </message>
+    <message>
+        <source>When you click OK, %1 will begin to download and process the full %4 block chain (%2 GB) starting with the earliest transactions in %3 when %4 initially launched.</source>
+        <translation type="unfinished">Cuando pulse en Aceptar, %1 se iniciará la descarga y procesamiento de toda la cadena %4 de bloques (%2 GB) empezando con las primeras transacciones en %3 cuando %4 fue inicialmente lanzado.</translation>
+    </message>
+    <message>
+        <source>If you have chosen to limit block chain storage (pruning), the historical data must still be downloaded and processed, but will be deleted afterward to keep your disk usage low.</source>
+        <translation type="unfinished">Si ha elegido limitar el almacenamiento de la cadena de bloques (pruning o poda), los datos históricos todavía se deben descargar y procesar, pero se eliminarán posteriormente para mantener el uso del disco bajo.</translation>
+    </message>
+    <message>
+        <source>Use the default data directory</source>
+        <translation type="unfinished">Utiliza el directorio de datos predeterminado</translation>
+    </message>
+    <message>
+        <source>Use a custom data directory:</source>
+        <translation type="unfinished">Utiliza un directorio de datos personalizado:</translation>
     </message>
 </context>
 <context>
-    <name>Intro</name>
-    <message>
-        <source>Welcome</source>
-        <translation>Bienvenido</translation>
-    </message>
-    <message>
-        <source>Welcome to %1.</source>
-        <translation>Bienvenido a %1.</translation>
-    </message>
-    <message>
-        <source>As this is the first time the program is launched, you can choose where %1 will store its data.</source>
-        <translation>Como esta es la primera vez que se lanza el programa, puede elegir dónde %1 almacenará sus datos.</translation>
-    </message>
-    <message>
-        <source>When you click OK, %1 will begin to download and process the full %4 block chain (%2GB) starting with the earliest transactions in %3 when %4 initially launched.</source>
-        <translation>Al hacer clic en OK, %1 se iniciará el proceso de descarga y se procesará la cadena de bloques completa de %4 (%2 GB), iniciando desde la transacción más antigua %3 cuando %4 se ejecutó inicialmente.</translation>
-    </message>
-    <message>
-        <source>Reverting this setting requires re-downloading the entire blockchain. It is faster to download the full chain first and prune it later. Disables some advanced features.</source>
-<<<<<<< HEAD
-        <translation>Revertir este parámetro requiere volver a descargar todos los bloques. Es más rápido descargar primero todos los bloques y podar después. Deshabilita algunas características avanzadas.</translation>
-=======
-        <translation type="unfinished">Revertir este parámetro requiere re-descargar la cadena de bloque completa. Es más rápido descargar primero la cadena completa y podarla después. Desactiva algunas características avanzadas.</translation>
-    </message>
-    <message>
-        <source>This initial synchronisation is very demanding, and may expose hardware problems with your computer that had previously gone unnoticed. Each time you run %1, it will continue downloading where it left off.</source>
-        <translation type="unfinished">La sincronización inicial está muy demandada, y puede exponer problemas del hardware con su equipo que tuvo anteriormente se colgó de forma inadvertida. Cada vez que ejecuta %1, continuará descargándose donde éste se detuvo.</translation>
->>>>>>> 44d8b13c
-    </message>
-    <message>
-        <source>This initial synchronisation is very demanding, and may expose hardware problems with your computer that had previously gone unnoticed. Each time you run %1, it will continue downloading where it left off.</source>
-        <translation>Esta sincronización inicial es muy exigente y puede exponer problemas de hardware con su computadora que anteriormente habían pasado desapercibidos. Cada vez que ejecuta %1, continuará la descarga desde donde la dejó.</translation>
-    </message>
-    <message>
-        <source>If you have chosen to limit block chain storage (pruning), the historical data must still be downloaded and processed, but will be deleted afterward to keep your disk usage low.</source>
-        <translation>Si ha elegido limitar el almacenamiento de la cadena de bloques (pruning), los datos históricos todavía se deben descargar y procesar, pero se eliminarán posteriormente para mantener el uso del disco bajo.</translation>
-    </message>
-    <message>
-        <source>Use the default data directory</source>
-        <translation>Utilizar el directorio de datos predeterminado</translation>
-    </message>
-    <message>
-        <source>Use a custom data directory:</source>
-        <translation>Utilice un directorio de datos personalizado:</translation>
-    </message>
-    <message>
-        <source>Particl</source>
-        <translation>Particl</translation>
-    </message>
-    <message>
-        <source>Discard blocks after verification, except most recent %1 GB (prune)</source>
-        <translation>Descartar los bloques después de la verificación, excepto los %1 GB más recientes (prune)</translation>
-    </message>
-    <message>
-        <source>At least %1 GB of data will be stored in this directory, and it will grow over time.</source>
-        <translation>Al menos %1 GB de información será almacenada en este directorio, y seguirá creciendo a través del tiempo.</translation>
-    </message>
-    <message>
-<<<<<<< HEAD
-        <source>Approximately %1 GB of data will be stored in this directory.</source>
-        <translation>Aproximadamente %1 GB de datos se almacenarán en este directorio.</translation>
-=======
+    <name>HelpMessageDialog</name>
+    <message>
+        <source>version</source>
+        <translation type="unfinished">versión</translation>
+    </message>
+    <message>
+        <source>About %1</source>
+        <translation type="unfinished">Acerca de %1</translation>
+    </message>
+    <message>
+        <source>Command-line options</source>
+        <translation type="unfinished">Opciones de línea de comandos</translation>
+    </message>
+</context>
+<context>
+    <name>ShutdownWindow</name>
+    <message>
         <source>%1 is shutting down…</source>
         <translation type="unfinished">%1 se está apagando...</translation>
->>>>>>> 44d8b13c
-    </message>
-    <message>
-        <source>%1 will download and store a copy of the Particl block chain.</source>
-        <translation>%1 descargará y almacenará una copia de la cadena de bloques de Particl.</translation>
-    </message>
-    <message>
-        <source>The wallet will also be stored in this directory.</source>
-        <translation>La cartera también se almacenará en este directorio.</translation>
-    </message>
-    <message>
-        <source>Error: Specified data directory "%1" cannot be created.</source>
-        <translation>Error: Directorio de datos especificado "%1" no puede ser creado.</translation>
-    </message>
-    <message>
-        <source>Error</source>
-        <translation>Error</translation>
-    </message>
-    <message numerus="yes">
-        <source>%n GB of free space available</source>
-        <translation><numerusform>%n GB de espacio libre disponible</numerusform><numerusform>%n GB de espacio libre disponible</numerusform></translation>
-    </message>
-    <message numerus="yes">
-        <source>(of %n GB needed)</source>
-        <translation><numerusform>(de %n GB requerido)</numerusform><numerusform>(de %n GB requeridos)</numerusform></translation>
-    </message>
-    <message numerus="yes">
-        <source>(%n GB needed for full chain)</source>
-        <translation><numerusform>(%n GB necesarios para la cadena completa)</numerusform><numerusform>(%n GB necesarios para la cadena completa)</numerusform></translation>
+    </message>
+    <message>
+        <source>Do not shut down the computer until this window disappears.</source>
+        <translation type="unfinished">No apague el equipo hasta que desaparezca esta ventana.</translation>
     </message>
 </context>
 <context>
     <name>ModalOverlay</name>
     <message>
         <source>Form</source>
-        <translation>Formulario</translation>
+        <translation type="unfinished">Formulario</translation>
     </message>
     <message>
         <source>Recent transactions may not yet be visible, and therefore your wallet's balance might be incorrect. This information will be correct once your wallet has finished synchronizing with the particl network, as detailed below.</source>
-        <translation>Es posible que las transacciones recientes aún no estén visibles y, por lo tanto, el saldo de su monedero podría ser incorrecto. Esta información será correcta una vez que su monedero haya terminado de sincronizarse con la red particl, como se detalla a continuación.</translation>
+        <translation type="unfinished">Es posible que las transacciones recientes aún no estén visibles y por lo tanto, el saldo de su monedero podría ser incorrecto. Esta información será correcta una vez que su monedero haya terminado de sincronizarse con la red particl, como se detalla a continuación.</translation>
     </message>
     <message>
         <source>Attempting to spend particl that are affected by not-yet-displayed transactions will not be accepted by the network.</source>
-        <translation>La red no aceptará intentar gastar particl que se vean afectados por transacciones aún no mostradas.</translation>
+        <translation type="unfinished">La red no aceptará intentar gastar particl que se vean afectados por transacciones aún no mostradas.</translation>
     </message>
     <message>
         <source>Number of blocks left</source>
-        <translation>Cantidad de bloques restantes.</translation>
-    </message>
-    <message>
-        <source>Unknown...</source>
-        <translation>Desconocido...</translation>
+        <translation type="unfinished">Numero de bloques pendientes</translation>
+    </message>
+    <message>
+        <source>Unknown…</source>
+        <translation type="unfinished">Desconocido...</translation>
+    </message>
+    <message>
+        <source>calculating…</source>
+        <translation type="unfinished">calculando...</translation>
     </message>
     <message>
         <source>Last block time</source>
-        <translation>Hora del último bloque</translation>
+        <translation type="unfinished">Hora del último bloque</translation>
     </message>
     <message>
         <source>Progress</source>
-        <translation>Progreso</translation>
+        <translation type="unfinished">Progreso</translation>
     </message>
     <message>
         <source>Progress increase per hour</source>
-        <translation>Aumento de progreso por hora.</translation>
-    </message>
-    <message>
-        <source>calculating...</source>
-        <translation>calculando...</translation>
+        <translation type="unfinished">Incremento del progreso por hora</translation>
     </message>
     <message>
         <source>Estimated time left until synced</source>
-        <translation>Tiempo estimado restante hasta la sincronización.</translation>
+        <translation type="unfinished">Tiempo estimado antes de sincronizar</translation>
     </message>
     <message>
         <source>Hide</source>
-        <translation>Ocultar</translation>
-    </message>
-    <message>
-        <source>Esc</source>
-        <translation>Esc</translation>
+        <translation type="unfinished">Ocultar </translation>
     </message>
     <message>
         <source>%1 is currently syncing.  It will download headers and blocks from peers and validate them until reaching the tip of the block chain.</source>
-        <translation>%1 está actualmente sincronizándose. Descargará cabeceras y bloques de nodos semejantes y los validará hasta alcanzar la cabeza de la cadena de bloques.</translation>
-    </message>
-    <message>
-        <source>Unknown. Syncing Headers (%1, %2%)...</source>
-        <translation>Desconocido. Sincronizando cabeceras (%1, %2%)...</translation>
+        <translation type="unfinished">%1 está actualmente sincronizándose. Descargará cabeceras y bloques de nodos semejantes y los validará hasta alcanzar la cabeza de la cadena de bloques.</translation>
+    </message>
+    <message>
+        <source>Unknown. Syncing Headers (%1, %2%)…</source>
+        <translation type="unfinished">Desconocido. Sincronizando cabeceras (%1, %2%)…</translation>
+    </message>
+    <message>
+        <source>Unknown. Pre-syncing Headers (%1, %2%)…</source>
+        <translation type="unfinished">Desconocido. Presincronizando cabeceras (%1, %2%)…</translation>
     </message>
 </context>
 <context>
     <name>OpenURIDialog</name>
     <message>
         <source>Open particl URI</source>
-        <translation>Abrir URI de particl</translation>
-    </message>
-    <message>
-        <source>URI:</source>
-        <translation>URI:</translation>
-    </message>
-</context>
-<context>
-    <name>OpenWalletActivity</name>
-    <message>
-        <source>Open wallet failed</source>
-        <translation>La apertura del monedero falló</translation>
-    </message>
-    <message>
-        <source>Open wallet warning</source>
-        <translation>Ver aviso sobre la cartera</translation>
-    </message>
-    <message>
-        <source>default wallet</source>
-        <translation>Monedero predeterminado</translation>
-    </message>
-    <message>
-        <source>Opening Wallet &lt;b&gt;%1&lt;/b&gt;...</source>
-        <translation>Abriendo monedero &lt;b&gt;%1&lt;/b&gt;...</translation>
+        <translation type="unfinished">Abrir URI de particl</translation>
+    </message>
+    <message>
+        <source>Paste address from clipboard</source>
+        <extracomment>Tooltip text for button that allows you to paste an address that is in your clipboard.</extracomment>
+        <translation type="unfinished">Pegar dirección desde portapapeles</translation>
     </message>
 </context>
 <context>
     <name>OptionsDialog</name>
     <message>
         <source>Options</source>
-        <translation>Opciones</translation>
+        <translation type="unfinished">Opciones</translation>
     </message>
     <message>
         <source>&amp;Main</source>
-        <translation>&amp;Principal</translation>
+        <translation type="unfinished">&amp;Principal</translation>
     </message>
     <message>
         <source>Automatically start %1 after logging in to the system.</source>
-<<<<<<< HEAD
-        <translation>Iniciar automaticamente %1 al encender el sistema.</translation>
-=======
         <translation type="unfinished">Iniciar automáticamente %1 tras iniciar sesión en el sistema.</translation>
->>>>>>> 44d8b13c
     </message>
     <message>
         <source>&amp;Start %1 on system login</source>
-        <translation>&amp; Comience %1 en el inicio de sesión del sistema</translation>
+        <translation type="unfinished">&amp;Iniciar %1 al iniciar sesión en el sistema</translation>
+    </message>
+    <message>
+        <source>Enabling pruning significantly reduces the disk space required to store transactions. All blocks are still fully validated. Reverting this setting requires re-downloading the entire blockchain.</source>
+        <translation type="unfinished">Activar la poda reduce significativamente el espacio de disco necesario para guardar las transacciones. Todos los bloques son completamente validados de cualquier manera. Revertir esta opción requiere descargar de nuevo toda la cadena de bloques.</translation>
     </message>
     <message>
         <source>Size of &amp;database cache</source>
-        <translation>Tamaño de la memoria caché de la base de datos</translation>
+        <translation type="unfinished">Tamaño de la caché de la base de &amp;datos</translation>
     </message>
     <message>
         <source>Number of script &amp;verification threads</source>
-        <translation>Cantidad de secuencias de comandos y verificación</translation>
+        <translation type="unfinished">Número de hilos de &amp;verificación de scripts</translation>
+    </message>
+    <message>
+        <source>Full path to a %1 compatible script (e.g. C:\Downloads\hwi.exe or /Users/you/Downloads/hwi.py). Beware: malware can steal your coins!</source>
+        <translation type="unfinished">Ruta completa a un %1 script compatible (por ejemplo, C:\Downloads\hwi.exe o /Users/you/Downloads/hwi.py). ¡Cuidado: un malware puede robar tus monedas!</translation>
     </message>
     <message>
         <source>IP address of the proxy (e.g. IPv4: 127.0.0.1 / IPv6: ::1)</source>
-        <translation>Dirección IP del proxy (ej. IPv4: 127.0.0.1 / IPv6: ::1)</translation>
+        <translation type="unfinished">Dirección IP del proxy (Ejemplo. IPv4: 127.0.0.1 / IPv6: ::1)</translation>
     </message>
     <message>
         <source>Shows if the supplied default SOCKS5 proxy is used to reach peers via this network type.</source>
-        <translation>Muestra si el proxy SOCKS5 suministrado se utiliza para llegar a los pares a través de este tipo de red.</translation>
-    </message>
-    <message>
-        <source>Hide the icon from the system tray.</source>
-        <translation>Ocultar el icono de la bandeja del sistema.</translation>
-    </message>
-    <message>
-        <source>&amp;Hide tray icon</source>
-        <translation>&amp;Ocultar el icono de la bandeja</translation>
+        <translation type="unfinished">Muestra si el proxy SOCKS5 por defecto se utiliza para conectarse a pares a través de este tipo de red.</translation>
     </message>
     <message>
         <source>Minimize instead of exit the application when the window is closed. When this option is enabled, the application will be closed only after selecting Exit in the menu.</source>
-        <translation>Minimizar en lugar de salir de la aplicación cuando la ventana está cerrada. Cuando se activa esta opción, la aplicación sólo se cerrará después de seleccionar Salir en el menú.</translation>
-    </message>
-    <message>
-        <source>Third party URLs (e.g. a block explorer) that appear in the transactions tab as context menu items. %s in the URL is replaced by transaction hash. Multiple URLs are separated by vertical bar |.</source>
-        <translation>URL de terceros (por ejemplo, un explorador de bloques) que aparecen en la pestaña de transacciones como elementos del menú contextual. %s en la URL se reemplaza por hash de transacción. Varias URL están separadas por una barra vertical |.</translation>
+        <translation type="unfinished">Minimizar en vez de salir de la aplicación cuando la ventana está cerrada. Cuando se activa esta opción, la aplicación sólo se cerrará después de seleccionar Salir en el menú.</translation>
+    </message>
+    <message>
+        <source>Options set in this dialog are overridden by the command line:</source>
+        <translation type="unfinished">Las opciones establecidas en este diálogo serán invalidadas por la línea de comandos:</translation>
     </message>
     <message>
         <source>Open the %1 configuration file from the working directory.</source>
-<<<<<<< HEAD
-        <translation>Abrir el archivo de configuración %1 en el directorio de trabajo.</translation>
-=======
         <translation type="unfinished">Abrir el %1archivo de configuración  en el directorio de trabajo.</translation>
->>>>>>> 44d8b13c
     </message>
     <message>
         <source>Open Configuration File</source>
-        <translation>Abrir archivo de configuración</translation>
+        <translation type="unfinished">Abrir archivo de configuración</translation>
     </message>
     <message>
         <source>Reset all client options to default.</source>
-        <translation>Restablecer todas las opciones predeterminadas del cliente.</translation>
+        <translation type="unfinished">Restablecer todas las opciones del cliente a los valores predeterminados.</translation>
     </message>
     <message>
         <source>&amp;Reset Options</source>
-        <translation>&amp;Restablecer opciones</translation>
+        <translation type="unfinished">&amp;Restablecer opciones</translation>
     </message>
     <message>
         <source>&amp;Network</source>
-        <translation>&amp;Red</translation>
-    </message>
-    <message>
-        <source>Disables some advanced features but all blocks will still be fully validated. Reverting this setting requires re-downloading the entire blockchain. Actual disk usage may be somewhat higher.</source>
-        <translation>Desactiva algunas características avanzadas, pero todos los bloques se validarán por completo. Revertir esta configuración requiere volver a descargar toda la blockchain. El uso real del disco puede ser algo mayor.</translation>
-    </message>
-    <message>
-<<<<<<< HEAD
+        <translation type="unfinished">&amp;Red</translation>
+    </message>
+    <message>
         <source>Prune &amp;block storage to</source>
-        <translation>Podar el almacenamiento de &amp;bloques para</translation>
-=======
+        <translation type="unfinished">Podar el almacenamiento de &amp;bloques a</translation>
+    </message>
+    <message>
+        <source>Reverting this setting requires re-downloading the entire blockchain.</source>
+        <translation type="unfinished">Revertir estas configuraciones requiere descargar de nuevo la cadena de bloques completa.</translation>
+    </message>
+    <message>
         <source>Maximum database cache size. A larger cache can contribute to faster sync, after which the benefit is less pronounced for most use cases. Lowering the cache size will reduce memory usage. Unused mempool memory is shared for this cache.</source>
         <extracomment>Tooltip text for Options window setting that sets the size of the database cache. Explains the corresponding effects of increasing/decreasing this value.</extracomment>
         <translation type="unfinished">Tamaño máximo de la caché de la base de datos. Una caché más grande puede contribuir a una sincronización más rápida, después de lo cual el beneficio es menos pronunciado para la mayoría de los casos de uso. Disminuir el tamaño de la caché reducirá el uso de la memoria. La compartición de memoria no utilizada se comparte para esta caché.</translation>
->>>>>>> 44d8b13c
-    </message>
-    <message>
-        <source>GB</source>
-        <translation>GB</translation>
-    </message>
-    <message>
-        <source>Reverting this setting requires re-downloading the entire blockchain.</source>
-        <translation>Revertir estas configuraciones requiere descargar de nuevo la blockchain entera.</translation>
-    </message>
-    <message>
-        <source>MiB</source>
-        <translation>MiB</translation>
+    </message>
+    <message>
+        <source>Set the number of script verification threads. Negative values correspond to the number of cores you want to leave free to the system.</source>
+        <extracomment>Tooltip text for Options window setting that sets the number of script verification threads. Explains that negative values mean to leave these many cores free to the system.</extracomment>
+        <translation type="unfinished">Establezca el número de hilos de verificación de scripts. Los valores negativos corresponden al número de núcleos que se desea dejar libres al sistema.</translation>
     </message>
     <message>
         <source>(0 = auto, &lt;0 = leave that many cores free)</source>
-        <translation>(0 = auto, &lt;0 = deja estos núcleos libres)</translation>
+        <translation type="unfinished">(0 = auto, &lt;0 = deja esa cantidad de núcleos libres)</translation>
+    </message>
+    <message>
+        <source>This allows you or a third party tool to communicate with the node through command-line and JSON-RPC commands.</source>
+        <extracomment>Tooltip text for Options window setting that enables the RPC server.</extracomment>
+        <translation type="unfinished">Esto te permite a ti o a una herramienta de terceros comunicarse con el nodo a través de la línea de órdenes e instrucciones JSON-RPC.</translation>
+    </message>
+    <message>
+        <source>Enable R&amp;PC server</source>
+        <extracomment>An Options window setting to enable the RPC server.</extracomment>
+        <translation type="unfinished">Activar servidor R&amp;PC</translation>
     </message>
     <message>
         <source>W&amp;allet</source>
-        <translation>C&amp;artera</translation>
+        <translation type="unfinished">&amp;Monedero</translation>
+    </message>
+    <message>
+        <source>Whether to set subtract fee from amount as default or not.</source>
+        <extracomment>Tooltip text for Options window setting that sets subtracting the fee from a sending amount as default.</extracomment>
+        <translation type="unfinished">Establecer si se resta la comisión del importe por defecto o no.</translation>
+    </message>
+    <message>
+        <source>Subtract &amp;fee from amount by default</source>
+        <extracomment>An Options window setting to set subtracting the fee from a sending amount as default.</extracomment>
+        <translation type="unfinished">Restar &amp;comisión del importe por defecto</translation>
     </message>
     <message>
         <source>Expert</source>
-        <translation>Experto</translation>
+        <translation type="unfinished">Experto</translation>
     </message>
     <message>
         <source>Enable coin &amp;control features</source>
-        <translation>Habilitar características de &amp;Control de Moneda.</translation>
+        <translation type="unfinished">Habilitar características de &amp;control de moneda.</translation>
     </message>
     <message>
         <source>If you disable the spending of unconfirmed change, the change from a transaction cannot be used until that transaction has at least one confirmation. This also affects how your balance is computed.</source>
-        <translation>Si deshabilita el gasto de un cambio no confirmado, el cambio de una transacción no se puede usar hasta que esa transacción tenga al menos una confirmación. Esto también afecta a cómo se calcula su saldo.</translation>
+        <translation type="unfinished">Si deshabilitas el gasto de un cambio no confirmado, el cambio de una transacción no se puede usar hasta que esa transacción tenga al menos una confirmación. Esto también afecta a cómo se calcula tu saldo.</translation>
     </message>
     <message>
         <source>&amp;Spend unconfirmed change</source>
-<<<<<<< HEAD
-        <translation>&amp; Gastar cambio no confirmado</translation>
-    </message>
-    <message>
-        <source>Automatically open the Particl client port on the router. This only works when your router supports UPnP and it is enabled.</source>
-        <translation>Abrir automáticamente el puerto del cliente Particl en el router. Esta opción solo funciona cuando el router admite UPnP y está activado.</translation>
-    </message>
-    <message>
-        <source>Map port using &amp;UPnP</source>
-        <translation>Mapear el puerto usando &amp;UPnP</translation>
-=======
         <translation type="unfinished">&amp;Gastar cambio sin confirmar</translation>
     </message>
     <message>
@@ -1910,297 +1658,307 @@
         <translation type="unfinished">Ruta de script de firma &amp;externo</translation>
     </message>
     <message>
-        <source>Automatically open the Bitcoin client port on the router. This only works when your router supports UPnP and it is enabled.</source>
-        <translation type="unfinished">Abrir automáticamente el puerto del cliente Bitcoin en el enrutador. Esta opción solo funciona cuando el enrutado admite UPnP y está activado.</translation>
+        <source>Automatically open the Particl client port on the router. This only works when your router supports UPnP and it is enabled.</source>
+        <translation type="unfinished">Abrir automáticamente el puerto del cliente Particl en el enrutador. Esta opción solo funciona cuando el enrutado admite UPnP y está activado.</translation>
     </message>
     <message>
         <source>Map port using &amp;UPnP</source>
         <translation type="unfinished">Mapear el puerto usando &amp;UPnP</translation>
     </message>
     <message>
-        <source>Automatically open the Bitcoin client port on the router. This only works when your router supports NAT-PMP and it is enabled. The external port could be random.</source>
-        <translation type="unfinished">Abre el puerto del cliente de Bitcoin en el enrutado automáticamente. Esto solo funciona cuando el enrutado soporta NAT-PMP y está activo. El puerto externo podría ser elegido al azar.</translation>
+        <source>Automatically open the Particl client port on the router. This only works when your router supports NAT-PMP and it is enabled. The external port could be random.</source>
+        <translation type="unfinished">Abre el puerto del cliente de Particl en el enrutado automáticamente. Esto solo funciona cuando el enrutado soporta NAT-PMP y está activo. El puerto externo podría ser elegido al azar.</translation>
     </message>
     <message>
         <source>Map port using NA&amp;T-PMP</source>
         <translation type="unfinished">Mapear el puerto usando NA&amp;T-PMP</translation>
->>>>>>> 44d8b13c
     </message>
     <message>
         <source>Accept connections from outside.</source>
-        <translation>Acepta conexiones desde afuera.</translation>
+        <translation type="unfinished">Aceptar conexiones externas.</translation>
     </message>
     <message>
         <source>Allow incomin&amp;g connections</source>
-        <translation>Permitir conexiones entrantes</translation>
+        <translation type="unfinished">&amp;Permitir conexiones entrantes</translation>
     </message>
     <message>
         <source>Connect to the Particl network through a SOCKS5 proxy.</source>
-        <translation>Conectar a la red de Particl a través de un proxy SOCKS5.</translation>
+        <translation type="unfinished">Conectar a la red de Particl a través de un proxy SOCKS5.</translation>
     </message>
     <message>
         <source>&amp;Connect through SOCKS5 proxy (default proxy):</source>
-        <translation>Conectar a través del proxy SOCKS5 (proxy predeterminado):</translation>
+        <translation type="unfinished">&amp;Conectar a través del proxy SOCKS5 (proxy predeterminado):</translation>
     </message>
     <message>
         <source>Proxy &amp;IP:</source>
-<<<<<<< HEAD
-        <translation>Dirección &amp;IP del proxy:</translation>
-=======
         <translation type="unfinished">IP &amp;Proxy:</translation>
->>>>>>> 44d8b13c
     </message>
     <message>
         <source>&amp;Port:</source>
-        <translation>&amp;Puerto:</translation>
+        <translation type="unfinished">&amp;Puerto:</translation>
     </message>
     <message>
         <source>Port of the proxy (e.g. 9050)</source>
-        <translation>Puerto del servidor proxy (ej. 9050)</translation>
+        <translation type="unfinished">Puerto del proxy (ej. 9050)</translation>
     </message>
     <message>
         <source>Used for reaching peers via:</source>
-        <translation>Utilizado para llegar a los compañeros a través de:</translation>
-    </message>
-    <message>
-        <source>IPv4</source>
-        <translation>IPv4</translation>
-    </message>
-    <message>
-        <source>IPv6</source>
-        <translation>IPv6</translation>
-    </message>
-    <message>
-        <source>Tor</source>
-        <translation>Tor</translation>
+        <translation type="unfinished">Utilizado para llegar a los pares a través de:</translation>
     </message>
     <message>
         <source>&amp;Window</source>
-        <translation>&amp;Ventana</translation>
+        <translation type="unfinished">&amp;Ventana</translation>
+    </message>
+    <message>
+        <source>Show the icon in the system tray.</source>
+        <translation type="unfinished">Mostrar el icono en la bandeja del sistema.</translation>
+    </message>
+    <message>
+        <source>&amp;Show tray icon</source>
+        <translation type="unfinished">Mostrar la &amp;bandeja del sistema.</translation>
     </message>
     <message>
         <source>Show only a tray icon after minimizing the window.</source>
-        <translation>Mostrar solo un icono de sistema después de minimizar la ventana</translation>
+        <translation type="unfinished">Mostrar solo un icono de bandeja tras minimizar la ventana.</translation>
     </message>
     <message>
         <source>&amp;Minimize to the tray instead of the taskbar</source>
-        <translation>&amp;Minimizar a la bandeja en vez de a la barra de tareas</translation>
+        <translation type="unfinished">&amp;Minimiza a la bandeja en vez de la barra de tareas</translation>
     </message>
     <message>
         <source>M&amp;inimize on close</source>
-        <translation>M&amp;inimizar al cerrar</translation>
+        <translation type="unfinished">M&amp;inimizar al cerrar</translation>
     </message>
     <message>
         <source>&amp;Display</source>
-<<<<<<< HEAD
-        <translation>&amp;Interfaz</translation>
-=======
         <translation type="unfinished">&amp;Representar</translation>
->>>>>>> 44d8b13c
     </message>
     <message>
         <source>User Interface &amp;language:</source>
-        <translation>I&amp;dioma de la interfaz de usuario</translation>
+        <translation type="unfinished">&amp;Idioma de la interfaz de usuario:</translation>
     </message>
     <message>
         <source>The user interface language can be set here. This setting will take effect after restarting %1.</source>
-        <translation>El idioma de la interfaz de usuario puede establecerse aquí. Esta configuración tendrá efecto después de reiniciar %1.</translation>
+        <translation type="unfinished">El idioma de la interfaz de usuario puede establecerse aquí. Esta configuración tendrá efecto después de reiniciar %1.</translation>
     </message>
     <message>
         <source>&amp;Unit to show amounts in:</source>
-        <translation>Mostrar las cantidades en la &amp;unidad:</translation>
+        <translation type="unfinished">&amp;Unidad en la que mostrar importes:</translation>
     </message>
     <message>
         <source>Choose the default subdivision unit to show in the interface and when sending coins.</source>
-        <translation>Elegir la subdivisión predeterminada para mostrar cantidades en la interfaz y cuando se envían monedas.</translation>
+        <translation type="unfinished">Elegir la subdivisión predeterminada para mostrar cantidades en la interfaz y cuando se envían monedas.</translation>
+    </message>
+    <message>
+        <source>Third-party URLs (e.g. a block explorer) that appear in the transactions tab as context menu items. %s in the URL is replaced by transaction hash. Multiple URLs are separated by vertical bar |.</source>
+        <translation type="unfinished">URLs de terceros (por ejemplo, un explorador de bloques) que aparecen en la pestaña de transacciones como elementos del menú contextual. %s en la URL se sustituye por el hash de la transacción. Las URL múltiples se separan con una barra vertical |.</translation>
+    </message>
+    <message>
+        <source>&amp;Third-party transaction URLs</source>
+        <translation type="unfinished">URLs de transacciones de &amp;terceros</translation>
     </message>
     <message>
         <source>Whether to show coin control features or not.</source>
-        <translation>Mostrar o no características de control de moneda</translation>
+        <translation type="unfinished">Mostrar o no funcionalidad del control de moneda</translation>
     </message>
     <message>
         <source>Connect to the Particl network through a separate SOCKS5 proxy for Tor onion services.</source>
-        <translation>Conéctese a la red de Particl a través de un proxy SOCKS5 separado para los servicios Tor ocultos.</translation>
+        <translation type="unfinished">Conectar a la red de Particl a través de un proxy SOCKS5 diferente para los servicios anónimos de Tor.</translation>
     </message>
     <message>
         <source>Use separate SOCKS&amp;5 proxy to reach peers via Tor onion services:</source>
-        <translation>Usar proxy SOCKS&amp;5 para alcanzar nodos via servicios ocultos Tor:</translation>
-    </message>
-    <message>
-        <source>&amp;Third party transaction URLs</source>
-        <translation>URLs de transacciones de terceros</translation>
-    </message>
-    <message>
-        <source>Options set in this dialog are overridden by the command line or in the configuration file:</source>
-        <translation>Las opciones establecidas en este diálogo serán invalidadas por la línea de comando o en el fichero de configuración:</translation>
+        <translation type="unfinished">Usar proxy SOCKS&amp;5 para alcanzar nodos vía servicios anónimos Tor:</translation>
+    </message>
+    <message>
+        <source>Monospaced font in the Overview tab:</source>
+        <translation type="unfinished">Fuente monoespaciada en la pestaña Resumen:</translation>
+    </message>
+    <message>
+        <source>embedded "%1"</source>
+        <translation type="unfinished">embebido «%1»</translation>
+    </message>
+    <message>
+        <source>closest matching "%1"</source>
+        <translation type="unfinished">coincidencia más aproximada «%1»</translation>
     </message>
     <message>
         <source>&amp;OK</source>
-        <translation>&amp;OK</translation>
+        <translation type="unfinished">&amp;Aceptar</translation>
     </message>
     <message>
         <source>&amp;Cancel</source>
-        <translation>&amp;Cancelar</translation>
+        <translation type="unfinished">&amp;Cancelar</translation>
+    </message>
+    <message>
+        <source>Compiled without external signing support (required for external signing)</source>
+        <extracomment>"External signing" means using devices such as hardware wallets.</extracomment>
+        <translation type="unfinished">Compilado sin soporte de firma externa (necesario para la firma externa)</translation>
     </message>
     <message>
         <source>default</source>
-        <translation>predeterminado</translation>
+        <translation type="unfinished">predeterminado</translation>
     </message>
     <message>
         <source>none</source>
-        <translation>ninguno</translation>
+        <translation type="unfinished">ninguno</translation>
     </message>
     <message>
         <source>Confirm options reset</source>
-        <translation>Confirme el restablecimiento de las opciones</translation>
+        <extracomment>Window title text of pop-up window shown when the user has chosen to reset options.</extracomment>
+        <translation type="unfinished">Confirmar restablecimiento de opciones</translation>
     </message>
     <message>
         <source>Client restart required to activate changes.</source>
-        <translation>Se necesita reiniciar el cliente para activar los cambios.</translation>
+        <extracomment>Text explaining that the settings changed will not come into effect until the client is restarted.</extracomment>
+        <translation type="unfinished">Es necesario reiniciar el cliente para activar los cambios.</translation>
+    </message>
+    <message>
+        <source>Current settings will be backed up at "%1".</source>
+        <extracomment>Text explaining to the user that the client's current settings will be backed up at a specific location. %1 is a stand-in argument for the backup location's path.</extracomment>
+        <translation type="unfinished">Los parámetros actuales se guardarán en «%1».</translation>
     </message>
     <message>
         <source>Client will be shut down. Do you want to proceed?</source>
-        <translation>El cliente se cerrará. ¿Quiere proceder?</translation>
+        <extracomment>Text asking the user to confirm if they would like to proceed with a client shutdown.</extracomment>
+        <translation type="unfinished">El cliente se cerrará. ¿Deseas continuar?</translation>
     </message>
     <message>
         <source>Configuration options</source>
-        <translation>Opciones de configuración</translation>
+        <extracomment>Window title text of pop-up box that allows opening up of configuration file.</extracomment>
+        <translation type="unfinished">Opciones de configuración</translation>
     </message>
     <message>
         <source>The configuration file is used to specify advanced user options which override GUI settings. Additionally, any command-line options will override this configuration file.</source>
-        <translation>El archivo de configuración se utiliza para especificar opciones de usuario avanzadas que anulan la configuración de la GUI. Además, cualquier opción de línea de comandos anulará este archivo de configuración.</translation>
-    </message>
-    <message>
-        <source>Error</source>
-        <translation>Error</translation>
+        <extracomment>Explanatory text about the priority order of instructions considered by client. The order from high to low being: command-line, configuration file, GUI settings.</extracomment>
+        <translation type="unfinished">El archivo de configuración se utiliza para especificar opciones de usuario avanzadas que anulan la configuración de la GUI. Además, cualquier opción de línea de comandos anulará este archivo de configuración.</translation>
+    </message>
+    <message>
+        <source>Continue</source>
+        <translation type="unfinished">Continuar</translation>
+    </message>
+    <message>
+        <source>Cancel</source>
+        <translation type="unfinished">Cancelar</translation>
     </message>
     <message>
         <source>The configuration file could not be opened.</source>
-        <translation>El archivo de configuración no se pudo abrir.</translation>
+        <translation type="unfinished">El archivo de configuración no se pudo abrir.</translation>
     </message>
     <message>
         <source>This change would require a client restart.</source>
-        <translation>Este cambio requiere reiniciar el cliente.</translation>
+        <translation type="unfinished">Estos cambios requieren el reinicio del cliente.</translation>
     </message>
     <message>
         <source>The supplied proxy address is invalid.</source>
-        <translation>La dirección proxy indicada es inválida.</translation>
+        <translation type="unfinished">La dirección proxy suministrada no es válida.</translation>
+    </message>
+</context>
+<context>
+    <name>OptionsModel</name>
+    <message>
+        <source>Could not read setting "%1", %2.</source>
+        <translation type="unfinished">No se pudo leer el ajuste «%1», %2.</translation>
     </message>
 </context>
 <context>
     <name>OverviewPage</name>
     <message>
         <source>Form</source>
-        <translation>Formulario</translation>
+        <translation type="unfinished">Formulario</translation>
     </message>
     <message>
         <source>The displayed information may be out of date. Your wallet automatically synchronizes with the Particl network after a connection is established, but this process has not completed yet.</source>
-        <translation>La información mostrada puede estar desactualizada. Su monedero se sincroniza automáticamente con la red Particl después de que se haya establecido una conexión, pero este proceso aún no se ha completado.</translation>
+        <translation type="unfinished">La información mostrada puede estar desactualizada. Su monedero se sincroniza automáticamente con la red de Particl después de establecer una conexión, pero este proceso aún no se ha completado.</translation>
     </message>
     <message>
         <source>Watch-only:</source>
-        <translation>Ver-solo:</translation>
+        <translation type="unfinished">Solo observación:</translation>
     </message>
     <message>
         <source>Available:</source>
-        <translation>Disponible:</translation>
+        <translation type="unfinished">Disponible:</translation>
     </message>
     <message>
         <source>Your current spendable balance</source>
-        <translation>Su saldo actual gastable</translation>
+        <translation type="unfinished">Su saldo disponible actual</translation>
     </message>
     <message>
         <source>Pending:</source>
-        <translation>Pendiente:</translation>
+        <translation type="unfinished">Pendiente:</translation>
     </message>
     <message>
         <source>Total of transactions that have yet to be confirmed, and do not yet count toward the spendable balance</source>
-        <translation>Total de transacciones que deben ser confirmadas y que no cuentan con el saldo disponible necesario.</translation>
+        <translation type="unfinished">Total de transacciones que aún no se han sido confirmadas, y que no son contabilizadas dentro del saldo disponible para gastar</translation>
     </message>
     <message>
         <source>Immature:</source>
-        <translation>No disponible:</translation>
+        <translation type="unfinished">No disponible:</translation>
     </message>
     <message>
         <source>Mined balance that has not yet matured</source>
-        <translation>Saldo recién minado que aún no está disponible.</translation>
-    </message>
-    <message>
-        <source>Balances</source>
-        <translation>Balances</translation>
-    </message>
-    <message>
-        <source>Total:</source>
-        <translation>Total:</translation>
+        <translation type="unfinished">Saldo recién minado que aún no está disponible</translation>
     </message>
     <message>
         <source>Your current total balance</source>
-        <translation>Su balance actual total</translation>
+        <translation type="unfinished">Su saldo total actual</translation>
     </message>
     <message>
         <source>Your current balance in watch-only addresses</source>
-        <translation>Su saldo actual en direcciones solo-ver</translation>
+        <translation type="unfinished">Su saldo actual en direcciones de observación</translation>
     </message>
     <message>
         <source>Spendable:</source>
-        <translation>Utilizable:</translation>
+        <translation type="unfinished">Disponible:</translation>
     </message>
     <message>
         <source>Recent transactions</source>
-        <translation>Transacciones recientes</translation>
+        <translation type="unfinished">Transaciones recientes</translation>
     </message>
     <message>
         <source>Unconfirmed transactions to watch-only addresses</source>
-        <translation>Transacciones no confirmadas para direcciones ver-solo</translation>
+        <translation type="unfinished">Transacciones sin confirmar a direcciones de observación</translation>
     </message>
     <message>
         <source>Mined balance in watch-only addresses that has not yet matured</source>
-        <translation>Balance minado en direcciones ver-solo que aún no ha madurado</translation>
+        <translation type="unfinished">Saldo minado en direcciones de observación que aún no está disponible</translation>
     </message>
     <message>
         <source>Current total balance in watch-only addresses</source>
-        <translation>Saldo total actual en direcciones de solo-ver</translation>
+        <translation type="unfinished">Saldo total actual en direcciones de observación</translation>
     </message>
     <message>
         <source>Privacy mode activated for the Overview tab. To unmask the values, uncheck Settings-&gt;Mask values.</source>
-        <translation>Modo de privacidad activado para la pestaña de visión general. Para desenmascarar los valores, desmarcar los valores de Configuración-&gt;Máscara.</translation>
+        <translation type="unfinished">Modo de privacidad activado para la pestaña de visión general. Para desenmascarar los valores, desmarcar los valores de Configuración → Enmascarar valores.</translation>
     </message>
 </context>
 <context>
     <name>PSBTOperationsDialog</name>
     <message>
-        <source>Dialog</source>
-        <translation>Dialogo</translation>
+        <source>PSBT Operations</source>
+        <translation type="unfinished">Operaciones PSBT</translation>
     </message>
     <message>
         <source>Sign Tx</source>
-        <translation>Firmar Tx</translation>
+        <translation type="unfinished">Firmar Tx</translation>
     </message>
     <message>
         <source>Broadcast Tx</source>
-        <translation>Emitir Tx</translation>
+        <translation type="unfinished">Emitir Tx</translation>
     </message>
     <message>
         <source>Copy to Clipboard</source>
-        <translation>Copiar al portapapeles</translation>
-    </message>
-    <message>
-        <source>Save...</source>
-        <translation>Guardar...</translation>
+        <translation type="unfinished">Copiar al portapapeles</translation>
+    </message>
+    <message>
+        <source>Save…</source>
+        <translation type="unfinished">Guardar...</translation>
     </message>
     <message>
         <source>Close</source>
-        <translation>Cerrar</translation>
+        <translation type="unfinished">Cerrar</translation>
     </message>
     <message>
         <source>Failed to load transaction: %1</source>
-<<<<<<< HEAD
-        <translation>Error en la carga de la transacción: %1</translation>
-    </message>
-    <message>
-        <source>Failed to sign transaction: %1</source>
-        <translation>Error en la firma de la transacción: %1</translation>
-=======
         <translation type="unfinished">Error en la carga de transacción: %1</translation>
     </message>
     <message>
@@ -2210,63 +1968,51 @@
     <message>
         <source>Cannot sign inputs while wallet is locked.</source>
         <translation type="unfinished">No se pueden firmar las entradas mientras el monedero está bloqueado.</translation>
->>>>>>> 44d8b13c
     </message>
     <message>
         <source>Could not sign any more inputs.</source>
-        <translation>No se han podido firmar más entradas.</translation>
+        <translation type="unfinished">No se han podido firmar más entradas.</translation>
     </message>
     <message>
         <source>Signed %1 inputs, but more signatures are still required.</source>
-        <translation>Se han firmado %1 entradas, pero aún se requieren más firmas.</translation>
+        <translation type="unfinished">Se han firmado %1 entradas, pero aún se requieren más firmas.</translation>
     </message>
     <message>
         <source>Signed transaction successfully. Transaction is ready to broadcast.</source>
-        <translation>Se ha firmado correctamente. La transacción está lista para difundirse.</translation>
+        <translation type="unfinished">Se ha firmado correctamente. La transacción está lista para difundirse.</translation>
     </message>
     <message>
         <source>Unknown error processing transaction.</source>
-        <translation>Error desconocido al procesar la transacción.</translation>
+        <translation type="unfinished">Error desconocido al procesar la transacción.</translation>
     </message>
     <message>
         <source>Transaction broadcast successfully! Transaction ID: %1</source>
-        <translation>¡La transacción se ha difundido correctamente! Código ID de la transacción: %1</translation>
+        <translation type="unfinished">¡La transacción se ha difundido correctamente! Código ID de la transacción: %1</translation>
     </message>
     <message>
         <source>Transaction broadcast failed: %1</source>
-        <translation>Ha habido un error en la difusión de la transacción: %1</translation>
+        <translation type="unfinished">Ha habido un error en la difusión de la transacción: %1</translation>
     </message>
     <message>
         <source>PSBT copied to clipboard.</source>
-<<<<<<< HEAD
-        <translation>PSBT copiado al portapapeles</translation>
-    </message>
-    <message>
-        <source>Save Transaction Data</source>
-        <translation>Guardar datos de la transacción</translation>
-=======
         <translation type="unfinished">PSBT copiado al portapapeles</translation>
     </message>
     <message>
         <source>Save Transaction Data</source>
         <translation type="unfinished">Guardar la transacción de datos</translation>
->>>>>>> 44d8b13c
-    </message>
-    <message>
-        <source>Partially Signed Transaction (Binary) (*.psbt)</source>
-        <translation>Transacción firmada de manera parcial (Binaria) (*.psbt)</translation>
+    </message>
+    <message>
+        <source>Partially Signed Transaction (Binary)</source>
+        <extracomment>Expanded name of the binary PSBT file format. See: BIP 174.</extracomment>
+        <translation type="unfinished">Transacción parcialmente firmada (binario) </translation>
     </message>
     <message>
         <source>PSBT saved to disk.</source>
-<<<<<<< HEAD
-        <translation>PSBT guardado en la memoria.</translation>
-=======
         <translation type="unfinished">PSBT guardado en disco.</translation>
->>>>>>> 44d8b13c
     </message>
     <message>
         <source> * Sends %1 to %2</source>
-        <translation>* Envia %1 a %2</translation>
+        <translation type="unfinished">* Envia %1 a %2</translation>
     </message>
     <message>
         <source>own address</source>
@@ -2274,310 +2020,182 @@
     </message>
     <message>
         <source>Unable to calculate transaction fee or total transaction amount.</source>
-        <translation>No se ha podido calcular la comisión por transacción o la totalidad de la cantidad de la transacción.</translation>
+        <translation type="unfinished">No se ha podido calcular la comisión por transacción o la totalidad del importe de la transacción.</translation>
     </message>
     <message>
         <source>Pays transaction fee: </source>
-<<<<<<< HEAD
-        <translation>Pagar comisión de transacción:</translation>
-=======
         <translation type="unfinished">Pagar comisión por transacción:</translation>
->>>>>>> 44d8b13c
     </message>
     <message>
         <source>Total Amount</source>
-        <translation>Monto total</translation>
+        <translation type="unfinished">Importe total</translation>
     </message>
     <message>
         <source>or</source>
-        <translation>o</translation>
+        <translation type="unfinished">o</translation>
     </message>
     <message>
         <source>Transaction has %1 unsigned inputs.</source>
-        <translation>La transacción tiene %1 entradas no firmadas.</translation>
+        <translation type="unfinished">La transacción tiene %1 entradas no firmadas.</translation>
     </message>
     <message>
         <source>Transaction is missing some information about inputs.</source>
-        <translation>Le falta alguna información sobre entradas a la transacción.</translation>
+        <translation type="unfinished">Falta alguna información sobre las entradas de la transacción.</translation>
     </message>
     <message>
         <source>Transaction still needs signature(s).</source>
-        <translation>La transacción aún necesita firma(s).</translation>
+        <translation type="unfinished">La transacción aún necesita firma(s).</translation>
+    </message>
+    <message>
+        <source>(But no wallet is loaded.)</source>
+        <translation type="unfinished">(No existe ningún monedero cargado.)</translation>
     </message>
     <message>
         <source>(But this wallet cannot sign transactions.)</source>
-        <translation>(Este monedero no puede firmar transacciones.)</translation>
+        <translation type="unfinished">(Este monedero no puede firmar transacciones.)</translation>
     </message>
     <message>
         <source>(But this wallet does not have the right keys.)</source>
-        <translation>(Este monedero no tiene las claves adecuadas.)</translation>
+        <translation type="unfinished">(Este monedero no tiene las claves adecuadas.)</translation>
     </message>
     <message>
         <source>Transaction is fully signed and ready for broadcast.</source>
-        <translation>La transacción se ha firmado correctamente y está lista para difundirse.</translation>
+        <translation type="unfinished">La transacción se ha firmado correctamente y está lista para difundirse.</translation>
     </message>
     <message>
         <source>Transaction status is unknown.</source>
-        <translation>El estatus de la transacción es desconocido.</translation>
+        <translation type="unfinished">El estado de la transacción es desconocido.</translation>
     </message>
 </context>
 <context>
     <name>PaymentServer</name>
     <message>
         <source>Payment request error</source>
-        <translation>Error de solicitud de pago</translation>
-    </message>
-    <message>
-<<<<<<< HEAD
+        <translation type="unfinished">Error en la solicitud de pago</translation>
+    </message>
+    <message>
         <source>Cannot start particl: click-to-pay handler</source>
-        <translation>No se puede iniciar Particl: controlador de clic para pagar</translation>
-=======
-        <source>Cannot start bitcoin: click-to-pay handler</source>
-        <translation type="unfinished">No se puede iniciar bitcoin: controlador pulsar-para-pagar</translation>
->>>>>>> 44d8b13c
+        <translation type="unfinished">No se puede iniciar particl: controlador pulsar-para-pagar</translation>
     </message>
     <message>
         <source>URI handling</source>
-        <translation>Manejo de URI</translation>
+        <translation type="unfinished">Gestión de URI</translation>
     </message>
     <message>
         <source>'particl://' is not a valid URI. Use 'particl:' instead.</source>
-        <translation>'particl: //' no es un URI válido. Use 'particl:' en su lugar.</translation>
-    </message>
-    <message>
-        <source>Cannot process payment request because BIP70 is not supported.</source>
-        <translation>No se puede procesar la solicitud de pago debido a que no se ha incluido el soporte de BIP70.</translation>
-    </message>
-    <message>
-        <source>Due to widespread security flaws in BIP70 it's strongly recommended that any merchant instructions to switch wallets be ignored.</source>
-        <translation>Debido a fallos de seguridad conocidos en BIP70 se recomienda encarecidamente que se ignore cualquier instrucción sobre el intercambio de monederos.</translation>
-    </message>
-    <message>
-        <source>If you are receiving this error you should request the merchant provide a BIP21 compatible URI.</source>
-        <translation>Si está recibiendo este error debería solicitar al comerciante que le proporcione una URI compatible con BIP21</translation>
-    </message>
-    <message>
-        <source>Invalid payment address %1</source>
-        <translation>Dirección de pago inválida %1</translation>
+        <translation type="unfinished">«particl: //» no es un URI válido. Use «particl:» en su lugar.</translation>
+    </message>
+    <message>
+        <source>Cannot process payment request because BIP70 is not supported.
+Due to widespread security flaws in BIP70 it's strongly recommended that any merchant instructions to switch wallets be ignored.
+If you are receiving this error you should request the merchant provide a BIP21 compatible URI.</source>
+        <translation type="unfinished">No se puede procesar la solicitud de pago debido a que no se mantiene BIP70.
+Debido a los fallos de seguridad generalizados en el BIP70, se recomienda encarecidamente ignorar las instrucciones del comerciante para cambiar de monedero.
+Si recibe este error, debe solicitar al comerciante que le proporcione un URI compatible con BIP21.</translation>
     </message>
     <message>
         <source>URI cannot be parsed! This can be caused by an invalid Particl address or malformed URI parameters.</source>
-        <translation>¡No se puede interpretar la URI! Esto puede deberse a una dirección Particl inválida o a parámetros de URI mal formados.</translation>
+        <translation type="unfinished">¡No se puede interpretar la URI! Esto puede deberse a una dirección Particl inválida o a parámetros de URI mal formados.</translation>
     </message>
     <message>
         <source>Payment request file handling</source>
-        <translation>Manejo de archivos de solicitud de pago</translation>
+        <translation type="unfinished">Gestión del archivo de solicitud de pago</translation>
     </message>
 </context>
 <context>
     <name>PeerTableModel</name>
     <message>
         <source>User Agent</source>
-        <translation>Agente de usuario</translation>
-    </message>
-    <message>
-<<<<<<< HEAD
-        <source>Node/Service</source>
-        <translation>Nodo / Servicio</translation>
-    </message>
-    <message>
-        <source>NodeId</source>
-        <translation>NodeId</translation>
-=======
+        <extracomment>Title of Peers Table column which contains the peer's User Agent string.</extracomment>
+        <translation type="unfinished">Agente del usuario</translation>
+    </message>
+    <message>
         <source>Age</source>
         <extracomment>Title of Peers Table column which indicates the duration (length of time) since the peer connection started.</extracomment>
         <translation type="unfinished">Duración</translation>
->>>>>>> 44d8b13c
-    </message>
-    <message>
-        <source>Ping</source>
-        <translation>Ping</translation>
+    </message>
+    <message>
+        <source>Direction</source>
+        <extracomment>Title of Peers Table column which indicates the direction the peer connection was initiated from.</extracomment>
+        <translation type="unfinished">Sentido</translation>
     </message>
     <message>
         <source>Sent</source>
-<<<<<<< HEAD
-        <translation>Enviado</translation>
-=======
         <extracomment>Title of Peers Table column which indicates the total amount of network information we have sent to the peer.</extracomment>
         <translation type="unfinished">Enviar</translation>
->>>>>>> 44d8b13c
     </message>
     <message>
         <source>Received</source>
-        <translation>Recibido</translation>
-    </message>
-</context>
-<context>
-    <name>QObject</name>
-    <message>
-        <source>Amount</source>
-        <translation>Cantidad</translation>
-    </message>
-    <message>
-        <source>Enter a Particl address (e.g. %1)</source>
-        <translation>Ingrese una dirección de Particl (por ejemplo, %1)</translation>
-    </message>
-    <message>
-        <source>%1 d</source>
-        <translation>%1 d</translation>
-    </message>
-    <message>
-        <source>%1 h</source>
-        <translation>%1 h</translation>
-    </message>
-    <message>
-        <source>%1 m</source>
-        <translation>%1 m</translation>
-    </message>
-    <message>
-        <source>%1 s</source>
-        <translation>%1 s</translation>
-    </message>
-    <message>
-        <source>None</source>
-        <translation>Ninguno</translation>
-    </message>
-    <message>
-        <source>N/A</source>
-        <translation>N/D</translation>
-    </message>
-    <message>
-        <source>%1 ms</source>
-        <translation>%1 ms</translation>
-    </message>
-    <message numerus="yes">
-        <source>%n second(s)</source>
-        <translation><numerusform>%n segundos</numerusform><numerusform>%n segundos</numerusform></translation>
-    </message>
-    <message numerus="yes">
-        <source>%n minute(s)</source>
-        <translation><numerusform>%n minutos</numerusform><numerusform>%n minutos</numerusform></translation>
-    </message>
-    <message numerus="yes">
-        <source>%n hour(s)</source>
-        <translation><numerusform>%n horas</numerusform><numerusform>%n horas</numerusform></translation>
-    </message>
-    <message numerus="yes">
-        <source>%n day(s)</source>
-        <translation><numerusform>%n días </numerusform><numerusform>%n días </numerusform></translation>
-    </message>
-    <message numerus="yes">
-        <source>%n week(s)</source>
-        <translation><numerusform>%n semanas</numerusform><numerusform>%n semanas</numerusform></translation>
-    </message>
-    <message>
-        <source>%1 and %2</source>
-        <translation>%1 y %2</translation>
-    </message>
-    <message numerus="yes">
-        <source>%n year(s)</source>
-        <translation><numerusform>%n años</numerusform><numerusform>%n años</numerusform></translation>
-    </message>
-    <message>
-        <source>%1 B</source>
-        <translation>%1 B</translation>
-    </message>
-    <message>
-        <source>%1 KB</source>
-        <translation>%1 KB</translation>
-    </message>
-    <message>
-        <source>%1 MB</source>
-        <translation>%1 MB</translation>
-    </message>
-    <message>
-        <source>%1 GB</source>
-        <translation>%1 GB</translation>
-    </message>
-    <message>
-        <source>Error: Specified data directory "%1" does not exist.</source>
-        <translation>Error: El directorio de datos especificado "%1" no existe.</translation>
-    </message>
-    <message>
-        <source>Error: Cannot parse configuration file: %1.</source>
-        <translation>Error: No se puede analizar/parsear el archivo de configuración: %1.</translation>
-    </message>
-    <message>
-        <source>Error: %1</source>
-        <translation>Error: %1</translation>
-    </message>
-    <message>
-        <source>%1 didn't yet exit safely...</source>
-        <translation>%1 aún no salió de forma segura ...</translation>
-    </message>
-    <message>
-        <source>unknown</source>
-        <translation>desconocido</translation>
+        <extracomment>Title of Peers Table column which indicates the total amount of network information we have received from the peer.</extracomment>
+        <translation type="unfinished">Recibido</translation>
+    </message>
+    <message>
+        <source>Address</source>
+        <extracomment>Title of Peers Table column which contains the IP/Onion/I2P address of the connected peer.</extracomment>
+        <translation type="unfinished">Dirección</translation>
+    </message>
+    <message>
+        <source>Type</source>
+        <extracomment>Title of Peers Table column which describes the type of peer connection. The "type" describes why the connection exists.</extracomment>
+        <translation type="unfinished">Tipo</translation>
+    </message>
+    <message>
+        <source>Network</source>
+        <extracomment>Title of Peers Table column which states the network the peer connected through.</extracomment>
+        <translation type="unfinished">Red</translation>
+    </message>
+    <message>
+        <source>Inbound</source>
+        <extracomment>An Inbound Connection from a Peer.</extracomment>
+        <translation type="unfinished">Entrante</translation>
+    </message>
+    <message>
+        <source>Outbound</source>
+        <extracomment>An Outbound Connection to a Peer.</extracomment>
+        <translation type="unfinished">Saliente</translation>
     </message>
 </context>
 <context>
     <name>QRImageWidget</name>
     <message>
-<<<<<<< HEAD
-        <source>&amp;Save Image...</source>
-        <translation>Guardar Imagen...</translation>
-    </message>
-    <message>
-        <source>&amp;Copy Image</source>
-        <translation>Copiar imagen</translation>
-=======
         <source>&amp;Save Image…</source>
         <translation type="unfinished">&amp;Guardar imagen…</translation>
     </message>
     <message>
         <source>&amp;Copy Image</source>
         <translation type="unfinished">&amp;Copiar imagen</translation>
->>>>>>> 44d8b13c
     </message>
     <message>
         <source>Resulting URI too long, try to reduce the text for label / message.</source>
-        <translation>URI resultante demasiado larga. Intente reducir el texto de la etiqueta / mensaje.</translation>
+        <translation type="unfinished">URI resultante demasiado larga. Intente reducir el texto de la etiqueta / mensaje.</translation>
     </message>
     <message>
         <source>Error encoding URI into QR Code.</source>
-        <translation>Error al codificar la URI en el código QR.</translation>
+        <translation type="unfinished">Fallo al codificar URI en código QR.</translation>
     </message>
     <message>
         <source>QR code support not available.</source>
-        <translation>Soporte de código QR no disponible.</translation>
+        <translation type="unfinished">Soporte de código QR no disponible.</translation>
     </message>
     <message>
         <source>Save QR Code</source>
-        <translation>Guardar código QR</translation>
-    </message>
-    <message>
-        <source>PNG Image (*.png)</source>
-        <translation>Imagen PNG (*.png)</translation>
+        <translation type="unfinished">Guardar código QR</translation>
+    </message>
+    <message>
+        <source>PNG Image</source>
+        <extracomment>Expanded name of the PNG file format. See: https://en.wikipedia.org/wiki/Portable_Network_Graphics.</extracomment>
+        <translation type="unfinished">Imagen PNG</translation>
     </message>
 </context>
 <context>
     <name>RPCConsole</name>
     <message>
-<<<<<<< HEAD
-        <source>N/A</source>
-        <translation>N/D</translation>
-    </message>
-    <message>
-=======
->>>>>>> 44d8b13c
         <source>Client version</source>
-        <translation>Versión del cliente</translation>
+        <translation type="unfinished">Versión del cliente</translation>
     </message>
     <message>
         <source>&amp;Information</source>
-        <translation>Información</translation>
-    </message>
-    <message>
-        <source>General</source>
-        <translation>General</translation>
-    </message>
-    <message>
-        <source>Using BerkeleyDB version</source>
-        <translation>Usando la versión BerkeleyDB</translation>
-    </message>
-    <message>
-        <source>Datadir</source>
-        <translation>Datadir</translation>
+        <translation type="unfinished">&amp;Información</translation>
     </message>
     <message>
         <source>Datadir</source>
@@ -2585,11 +2203,7 @@
     </message>
     <message>
         <source>To specify a non-default location of the data directory use the '%1' option.</source>
-        <translation>Para especificar una ubicación distinta a la ubicación por defecto del directorio de datos, use la opción '%1'.</translation>
-    </message>
-    <message>
-        <source>Blocksdir</source>
-        <translation>Blocksdir</translation>
+        <translation type="unfinished">Para especificar una localización personalizada del directorio de datos, usa la opción «%1».</translation>
     </message>
     <message>
         <source>Blocksdir</source>
@@ -2597,81 +2211,66 @@
     </message>
     <message>
         <source>To specify a non-default location of the blocks directory use the '%1' option.</source>
-        <translation>Para especificar una ubicación distinta a la ubicación por defecto del directorio de bloques, use la opción '%1'.</translation>
+        <translation type="unfinished">Para especificar una localización personalizada del directorio de bloques, usa la opción «%1». </translation>
     </message>
     <message>
         <source>Startup time</source>
-        <translation>Hora de inicio</translation>
+        <translation type="unfinished">Hora de inicio</translation>
     </message>
     <message>
         <source>Network</source>
-        <translation>Red</translation>
+        <translation type="unfinished">Red</translation>
     </message>
     <message>
         <source>Name</source>
-        <translation>Nombre</translation>
+        <translation type="unfinished">Nombre</translation>
     </message>
     <message>
         <source>Number of connections</source>
-        <translation>Número de conexiones</translation>
+        <translation type="unfinished">Número de conexiones</translation>
     </message>
     <message>
         <source>Block chain</source>
-        <translation>Cadena de bloques</translation>
+        <translation type="unfinished">Cadena de bloques</translation>
     </message>
     <message>
         <source>Memory Pool</source>
-<<<<<<< HEAD
-        <translation>Grupo de memoria</translation>
-=======
         <translation type="unfinished">Sondeo de memoria</translation>
->>>>>>> 44d8b13c
     </message>
     <message>
         <source>Current number of transactions</source>
-        <translation>Número actual de transacciones</translation>
+        <translation type="unfinished">Número actual de transacciones</translation>
     </message>
     <message>
         <source>Memory usage</source>
-        <translation>Uso de memoria</translation>
+        <translation type="unfinished">Memoria utilizada</translation>
     </message>
     <message>
         <source>Wallet: </source>
-        <translation>Monedero:</translation>
+        <translation type="unfinished">Monedero:</translation>
     </message>
     <message>
         <source>(none)</source>
-        <translation>(ninguno)</translation>
+        <translation type="unfinished">(ninguno)</translation>
     </message>
     <message>
         <source>&amp;Reset</source>
-        <translation>Reiniciar</translation>
+        <translation type="unfinished">&amp;Restablecer</translation>
     </message>
     <message>
         <source>Received</source>
-        <translation>Recibido</translation>
+        <translation type="unfinished">Recibido</translation>
     </message>
     <message>
         <source>Sent</source>
-<<<<<<< HEAD
-        <translation>Enviado</translation>
-=======
         <translation type="unfinished">Enviar</translation>
->>>>>>> 44d8b13c
     </message>
     <message>
         <source>&amp;Peers</source>
-        <translation>Pares</translation>
+        <translation type="unfinished">&amp;Parejas</translation>
     </message>
     <message>
         <source>Banned peers</source>
-<<<<<<< HEAD
-        <translation>Pares prohibidos</translation>
-    </message>
-    <message>
-        <source>Select a peer to view detailed information.</source>
-        <translation>Seleccione un par para ver información detallada.</translation>
-=======
         <translation type="unfinished">Parejas bloqueadas</translation>
     </message>
     <message>
@@ -2697,42 +2296,37 @@
     <message>
         <source>Version</source>
         <translation type="unfinished">Versión</translation>
->>>>>>> 44d8b13c
-    </message>
-    <message>
-        <source>Direction</source>
-        <translation>Dirección</translation>
-    </message>
-    <message>
-<<<<<<< HEAD
-        <source>Version</source>
-        <translation>Versión</translation>
-=======
+    </message>
+    <message>
+        <source>Whether we relay transactions to this peer.</source>
+        <translation type="unfinished">Retransmitimos transacciones a esta pareja.</translation>
+    </message>
+    <message>
         <source>Transaction Relay</source>
         <translation type="unfinished">Posta de Transacción</translation>
->>>>>>> 44d8b13c
     </message>
     <message>
         <source>Starting Block</source>
-        <translation>Bloque de inicio</translation>
+        <translation type="unfinished">Bloque de inicio</translation>
     </message>
     <message>
         <source>Synced Headers</source>
-        <translation>Encabezados sincronizados</translation>
+        <translation type="unfinished">Encabezados sincronizados</translation>
     </message>
     <message>
         <source>Synced Blocks</source>
-        <translation>Bloques sincronizados</translation>
+        <translation type="unfinished">Bloques sincronizados</translation>
+    </message>
+    <message>
+        <source>Last Transaction</source>
+        <translation type="unfinished">Última transacción</translation>
     </message>
     <message>
         <source>The mapped Autonomous System used for diversifying peer selection.</source>
-        <translation>El Sistema Autónomo mapeado utilizado para la selección diversificada de participantes.</translation>
+        <translation type="unfinished">El Sistema Autónomo mapeado utilizado para la selección diversificada de pares.</translation>
     </message>
     <message>
         <source>Mapped AS</source>
-<<<<<<< HEAD
-        <translation>SA Mapeado</translation>
-=======
         <translation type="unfinished"> Distribuido AS</translation>
     </message>
     <message>
@@ -2764,41 +2358,33 @@
         <source>Addresses Rate-Limited</source>
         <extracomment>Text title for the Addresses Rate-Limited field in the peer details area, which displays the total number of addresses received from this peer that were dropped (not processed) due to rate-limiting.</extracomment>
         <translation type="unfinished">Direcciones con límite de proporción</translation>
->>>>>>> 44d8b13c
     </message>
     <message>
         <source>User Agent</source>
-        <translation>Agente de usuario</translation>
+        <translation type="unfinished">Agente del usuario</translation>
     </message>
     <message>
         <source>Node window</source>
-        <translation>Ventana de nodo</translation>
+        <translation type="unfinished">Ventana de nodo</translation>
     </message>
     <message>
         <source>Current block height</source>
-        <translation>Altura del bloque actual</translation>
+        <translation type="unfinished">Altura del bloque actual</translation>
     </message>
     <message>
         <source>Open the %1 debug log file from the current data directory. This can take a few seconds for large log files.</source>
-        <translation>Abrir el archivo de depuración %1 desde el directorio de datos actual. Puede tardar unos segundos para ficheros de gran tamaño.</translation>
+        <translation type="unfinished">Abra el archivo de registro de depuración %1 del directorio de datos actual. Esto puede tomar unos segundos para archivos de registro grandes.</translation>
     </message>
     <message>
         <source>Decrease font size</source>
-<<<<<<< HEAD
-        <translation>Disminuir tamaño de letra</translation>
-=======
         <translation type="unfinished">Reducir el tamaño de la tipografía</translation>
->>>>>>> 44d8b13c
     </message>
     <message>
         <source>Increase font size</source>
-        <translation>Aumentar el tamaño de la fuente</translation>
+        <translation type="unfinished">Aumentar el tamaño de la tipografía</translation>
     </message>
     <message>
         <source>Permissions</source>
-<<<<<<< HEAD
-        <translation>Permisos</translation>
-=======
         <translation type="unfinished">Permisos</translation>
     </message>
     <message>
@@ -2812,17 +2398,21 @@
     <message>
         <source>The network protocol this peer is connected through: IPv4, IPv6, Onion, I2P, or CJDNS.</source>
         <translation type="unfinished">El protocolo de red de este par está conectado a través de: IPv4, IPv6, Onion, I2P, o CJDNS.</translation>
->>>>>>> 44d8b13c
     </message>
     <message>
         <source>Services</source>
-        <translation>Servicios</translation>
+        <translation type="unfinished">Servicios</translation>
+    </message>
+    <message>
+        <source>High bandwidth BIP152 compact block relay: %1</source>
+        <translation type="unfinished">Transmisión de bloque compacto BIP152 banda ancha: %1</translation>
+    </message>
+    <message>
+        <source>High Bandwidth</source>
+        <translation type="unfinished">Banda ancha</translation>
     </message>
     <message>
         <source>Connection Time</source>
-<<<<<<< HEAD
-        <translation>Tiempo de conexión</translation>
-=======
         <translation type="unfinished">Tiempo de conexión</translation>
     </message>
     <message>
@@ -2837,115 +2427,102 @@
         <source>Elapsed time since a novel transaction accepted into our mempool was received from this peer.</source>
         <extracomment>Tooltip text for the Last Transaction field in the peer details area.</extracomment>
         <translation type="unfinished">Tiempo transcurrido desde que se recibió de esta pareja una nueva transacción aceptada en nuestra memoria compartida.</translation>
->>>>>>> 44d8b13c
     </message>
     <message>
         <source>Last Send</source>
-        <translation>Último envío</translation>
+        <translation type="unfinished">Último envío</translation>
     </message>
     <message>
         <source>Last Receive</source>
-        <translation>Última recepción</translation>
+        <translation type="unfinished">Última recepción</translation>
     </message>
     <message>
         <source>Ping Time</source>
-        <translation>Tiempo Ping</translation>
+        <translation type="unfinished">Tiempo de ping</translation>
     </message>
     <message>
         <source>The duration of a currently outstanding ping.</source>
-        <translation>La duración de un ping actualmente pendiente.</translation>
+        <translation type="unfinished">La duración de un ping actualmente pendiente.</translation>
     </message>
     <message>
         <source>Ping Wait</source>
-        <translation>Ping en espera</translation>
+        <translation type="unfinished">Espera de ping</translation>
     </message>
     <message>
         <source>Min Ping</source>
-        <translation>Min Ping</translation>
+        <translation type="unfinished">Ping mínimo</translation>
     </message>
     <message>
         <source>Time Offset</source>
-<<<<<<< HEAD
-        <translation>Desplazamiento de tiempo</translation>
-=======
         <translation type="unfinished">Desplazamiento de hora</translation>
->>>>>>> 44d8b13c
     </message>
     <message>
         <source>Last block time</source>
-        <translation>Hora del último bloque</translation>
+        <translation type="unfinished">Hora del último bloque</translation>
     </message>
     <message>
         <source>&amp;Open</source>
-        <translation>&amp;Abrir</translation>
+        <translation type="unfinished">&amp;Abrir</translation>
     </message>
     <message>
         <source>&amp;Console</source>
-        <translation>&amp;Consola</translation>
+        <translation type="unfinished">&amp;Consola</translation>
     </message>
     <message>
         <source>&amp;Network Traffic</source>
-<<<<<<< HEAD
-        <translation>&amp;Tráfico de Red</translation>
-=======
         <translation type="unfinished">&amp;Tráfico de red</translation>
->>>>>>> 44d8b13c
     </message>
     <message>
         <source>Totals</source>
-        <translation>Total:</translation>
+        <translation type="unfinished">Totales</translation>
+    </message>
+    <message>
+        <source>Debug log file</source>
+        <translation type="unfinished">Archivo de registro de depuración</translation>
+    </message>
+    <message>
+        <source>Clear console</source>
+        <translation type="unfinished">Vaciar consola</translation>
     </message>
     <message>
         <source>In:</source>
-        <translation>Dentro:</translation>
+        <translation type="unfinished">Entrada:</translation>
     </message>
     <message>
         <source>Out:</source>
-        <translation>Fuera:</translation>
-    </message>
-    <message>
-<<<<<<< HEAD
-        <source>Debug log file</source>
-        <translation>Archivo de registro de depuración</translation>
-=======
+        <translation type="unfinished">Salida:</translation>
+    </message>
+    <message>
         <source>Inbound: initiated by peer</source>
         <extracomment>Explanatory text for an inbound peer connection.</extracomment>
         <translation type="unfinished">Entrante: iniciado por la pareja</translation>
->>>>>>> 44d8b13c
-    </message>
-    <message>
-        <source>Clear console</source>
-        <translation>Borrar consola</translation>
-    </message>
-    <message>
-        <source>1 &amp;hour</source>
-        <translation>1 hora</translation>
-    </message>
-    <message>
-        <source>1 &amp;day</source>
-        <translation>1 día</translation>
-    </message>
-    <message>
-        <source>1 &amp;week</source>
-        <translation>1 semana</translation>
-    </message>
-    <message>
-        <source>1 &amp;year</source>
-        <translation>1 año</translation>
-    </message>
-    <message>
-<<<<<<< HEAD
-        <source>&amp;Disconnect</source>
-        <translation>Desconectar</translation>
-    </message>
-    <message>
-        <source>Ban for</source>
-        <translation>Prohibición de</translation>
-    </message>
-    <message>
-        <source>&amp;Unban</source>
-        <translation>&amp;Desbloquear</translation>
-=======
+    </message>
+    <message>
+        <source>Outbound Full Relay: default</source>
+        <extracomment>Explanatory text for an outbound peer connection that relays all network information. This is the default behavior for outbound connections.</extracomment>
+        <translation type="unfinished">Retransmisión completa saliente: predeterminado</translation>
+    </message>
+    <message>
+        <source>Outbound Block Relay: does not relay transactions or addresses</source>
+        <extracomment>Explanatory text for an outbound peer connection that relays network information about blocks and not transactions or addresses.</extracomment>
+        <translation type="unfinished">Retransmisión de bloques de salida: no transmite transacciones o direcciones</translation>
+    </message>
+    <message>
+        <source>Outbound Manual: added using RPC %1 or %2/%3 configuration options</source>
+        <extracomment>Explanatory text for an outbound peer connection that was established manually through one of several methods. The numbered arguments are stand-ins for the methods available to establish manual connections.</extracomment>
+        <translation type="unfinished">Manual de salida: añadido usando las opciones de configuración RPC %1 o %2/%3</translation>
+    </message>
+    <message>
+        <source>Outbound Feeler: short-lived, for testing addresses</source>
+        <extracomment>Explanatory text for a short-lived outbound peer connection that is used to test the aliveness of known addresses.</extracomment>
+        <translation type="unfinished">Tanteador de salida: de corta duración, para probar las direcciones</translation>
+    </message>
+    <message>
+        <source>Outbound Address Fetch: short-lived, for soliciting addresses</source>
+        <extracomment>Explanatory text for a short-lived outbound peer connection that is used to request addresses from a peer.</extracomment>
+        <translation type="unfinished">Búsqueda de direcciones de salida: de corta duración, para solicitar direcciones</translation>
+    </message>
+    <message>
         <source>detecting: peer could be v1 or v2</source>
         <extracomment>Explanatory text for "detecting" transport type.</extracomment>
         <translation type="unfinished">Detectando: el par puede ser v1 o v2</translation>
@@ -2971,41 +2548,33 @@
     <message>
         <source>no high bandwidth relay selected</source>
         <translation type="unfinished">ninguna transmisión de banda ancha seleccionada</translation>
->>>>>>> 44d8b13c
-    </message>
-    <message>
-        <source>Welcome to the %1 RPC console.</source>
-        <translation>Bienvenido a la consola %1 RPC.</translation>
-    </message>
-    <message>
-        <source>Use up and down arrows to navigate history, and %1 to clear screen.</source>
-        <translation>Use las flechas hacia arriba y hacia abajo para navegar por el historial, y %1 para borrar la pantalla.</translation>
-    </message>
-    <message>
-        <source>Type %1 for an overview of available commands.</source>
-        <translation>Escriba %1 para obtener una descripción general de los comandos disponibles.</translation>
-    </message>
-    <message>
-        <source>For more information on using this console type %1.</source>
-        <translation>Para obtener más información sobre el uso de esta consola, escriba %1.</translation>
-    </message>
-    <message>
-        <source>WARNING: Scammers have been active, telling users to type commands here, stealing their wallet contents. Do not use this console without fully understanding the ramifications of a command.</source>
-        <translation>ADVERTENCIA: los estafadores han estado activos pidiendo a los usuarios que escriban comandos aquí, robando el contenido de su monedero. No use esta consola sin entender completamente las ramificaciones de un comando.</translation>
-    </message>
-    <message>
-        <source>Network activity disabled</source>
-        <translation>Actividad de red deshabilitada</translation>
-    </message>
-    <message>
-<<<<<<< HEAD
-        <source>Executing command without any wallet</source>
-        <translation>Ejecutar comando sin monedero</translation>
-    </message>
-    <message>
-        <source>Executing command using "%1" wallet</source>
-        <translation>Ejecutar comando usando "%1" monedero</translation>
-=======
+    </message>
+    <message>
+        <source>&amp;Copy address</source>
+        <extracomment>Context menu action to copy the address of a peer.</extracomment>
+        <translation type="unfinished">&amp;Copiar dirección</translation>
+    </message>
+    <message>
+        <source>&amp;Disconnect</source>
+        <translation type="unfinished">&amp;Desconectar</translation>
+    </message>
+    <message>
+        <source>1 &amp;hour</source>
+        <translation type="unfinished">1 &amp;hora</translation>
+    </message>
+    <message>
+        <source>1 d&amp;ay</source>
+        <translation type="unfinished">1 &amp;día</translation>
+    </message>
+    <message>
+        <source>1 &amp;week</source>
+        <translation type="unfinished">1 &amp;semana</translation>
+    </message>
+    <message>
+        <source>1 &amp;year</source>
+        <translation type="unfinished">1 &amp;año</translation>
+    </message>
+    <message>
         <source>&amp;Copy IP/Netmask</source>
         <extracomment>Context menu action to copy the IP/Netmask of a banned peer. IP/Netmask is the combination of a peer's IP address and its Netmask. For IP address, see: https://en.wikipedia.org/wiki/IP_address.</extracomment>
         <translation type="unfinished">&amp;Copiar IP/Netmask</translation>
@@ -3013,29 +2582,12 @@
     <message>
         <source>&amp;Unban</source>
         <translation type="unfinished">&amp;Permitir</translation>
->>>>>>> 44d8b13c
-    </message>
-    <message>
-        <source>(node id: %1)</source>
-        <translation>(ID de nodo: %1)</translation>
-    </message>
-    <message>
-<<<<<<< HEAD
-        <source>via %1</source>
-        <translation>a través de %1</translation>
-    </message>
-    <message>
-        <source>never</source>
-        <translation>nunca </translation>
-    </message>
-    <message>
-        <source>Inbound</source>
-        <translation>Entrante</translation>
-    </message>
-    <message>
-        <source>Outbound</source>
-        <translation>Salida</translation>
-=======
+    </message>
+    <message>
+        <source>Network activity disabled</source>
+        <translation type="unfinished">Actividad de red desactivada</translation>
+    </message>
+    <message>
         <source>Executing command without any wallet</source>
         <translation type="unfinished">Ejecutar instrucción sin ningún monedero</translation>
     </message>
@@ -3063,52 +2615,44 @@
         <source>Executing…</source>
         <extracomment>A console message indicating an entered command is currently being executed.</extracomment>
         <translation type="unfinished">Ejecutando…</translation>
->>>>>>> 44d8b13c
+    </message>
+    <message>
+        <source>(peer: %1)</source>
+        <translation type="unfinished">(pareja: %1)</translation>
+    </message>
+    <message>
+        <source>via %1</source>
+        <translation type="unfinished">a través de %1</translation>
+    </message>
+    <message>
+        <source>Yes</source>
+        <translation type="unfinished">Sí</translation>
+    </message>
+    <message>
+        <source>To</source>
+        <translation type="unfinished">Destino</translation>
+    </message>
+    <message>
+        <source>From</source>
+        <translation type="unfinished">Remite</translation>
+    </message>
+    <message>
+        <source>Ban for</source>
+        <translation type="unfinished">Prohibido para</translation>
+    </message>
+    <message>
+        <source>Never</source>
+        <translation type="unfinished">Nunca</translation>
     </message>
     <message>
         <source>Unknown</source>
-        <translation>Desconocido</translation>
+        <translation type="unfinished">Desconocido</translation>
     </message>
 </context>
 <context>
     <name>ReceiveCoinsDialog</name>
     <message>
         <source>&amp;Amount:</source>
-        <translation>Cantidad</translation>
-    </message>
-    <message>
-        <source>&amp;Label:</source>
-        <translation>&amp;Etiqueta:</translation>
-    </message>
-    <message>
-        <source>&amp;Message:</source>
-        <translation>Mensaje:</translation>
-    </message>
-    <message>
-<<<<<<< HEAD
-        <source>An optional message to attach to the payment request, which will be displayed when the request is opened. Note: The message will not be sent with the payment over the Particl network.</source>
-        <translation>Mensaje opcional para agregar a la solicitud de pago, el cual será mostrado cuando la solicitud esté abierta. Nota: El mensaje no se enviará con el pago a través de la red de Particl.</translation>
-=======
-        <source>From</source>
-        <translation type="unfinished">Remite</translation>
-    </message>
-    <message>
-        <source>Ban for</source>
-        <translation type="unfinished">Prohibido para</translation>
-    </message>
-    <message>
-        <source>Never</source>
-        <translation type="unfinished">Nunca</translation>
-    </message>
-    <message>
-        <source>Unknown</source>
-        <translation type="unfinished">Desconocido</translation>
-    </message>
-</context>
-<context>
-    <name>ReceiveCoinsDialog</name>
-    <message>
-        <source>&amp;Amount:</source>
         <translation type="unfinished">&amp;Importe</translation>
     </message>
     <message>
@@ -3120,99 +2664,74 @@
         <translation type="unfinished">&amp;Mensaje</translation>
     </message>
     <message>
-        <source>An optional message to attach to the payment request, which will be displayed when the request is opened. Note: The message will not be sent with the payment over the Bitcoin network.</source>
-        <translation type="unfinished">Mensaje opcional para agregar a la solicitud de pago, el cual será mostrado cuando la solicitud esté abierta. Nota: el mensaje no se enviará con el pago a través de la red de Bitcoin.</translation>
->>>>>>> 44d8b13c
+        <source>An optional message to attach to the payment request, which will be displayed when the request is opened. Note: The message will not be sent with the payment over the Particl network.</source>
+        <translation type="unfinished">Mensaje opcional para agregar a la solicitud de pago, el cual será mostrado cuando la solicitud esté abierta. Nota: el mensaje no se enviará con el pago a través de la red de Particl.</translation>
     </message>
     <message>
         <source>An optional label to associate with the new receiving address.</source>
-        <translation>Una etiqueta opcional para asociar con la nueva dirección de recepción</translation>
+        <translation type="unfinished">Etiqueta opcional para asociar con la nueva dirección de recepción.</translation>
     </message>
     <message>
         <source>Use this form to request payments. All fields are &lt;b&gt;optional&lt;/b&gt;.</source>
-<<<<<<< HEAD
-        <translation>Use este formulario para la solicitud de pagos. Todos los campos son &lt;b&gt;opcionales&lt;/b&gt;</translation>
-=======
         <translation type="unfinished">Usa este formulario para solicitar un pago. Todos los campos son &lt;b&gt;opcional&lt;/b&gt;.</translation>
->>>>>>> 44d8b13c
     </message>
     <message>
         <source>An optional amount to request. Leave this empty or zero to not request a specific amount.</source>
-        <translation>Monto opcional a solicitar. Dejarlo vacío o en cero para no solicitar un monto específico.</translation>
+        <translation type="unfinished">Un importe opcional para solicitar. Deje esto vacío o en cero para no solicitar una cantidad específica.</translation>
     </message>
     <message>
         <source>An optional label to associate with the new receiving address (used by you to identify an invoice).  It is also attached to the payment request.</source>
-        <translation>Etiqueta opcional para asociar con la nueva dirección de recepción (utilizado por ti para identificar una factura). También esta asociado a la solicitud de pago.</translation>
+        <translation type="unfinished">Etiqueta opcional para asociar con la nueva dirección de recepción (utilizado por ti para identificar una factura). También esta asociado a la solicitud de pago.</translation>
     </message>
     <message>
         <source>An optional message that is attached to the payment request and may be displayed to the sender.</source>
-        <translation>Mensaje opcional asociado a la solicitud de pago que podría ser presentado al remitente </translation>
+        <translation type="unfinished">Mensaje opcional asociado a la solicitud de pago que podría ser presentado al remitente </translation>
     </message>
     <message>
         <source>&amp;Create new receiving address</source>
-        <translation>Crear nueva dirección para recepción</translation>
+        <translation type="unfinished">&amp;Crear una nueva dirección de recepción</translation>
     </message>
     <message>
         <source>Clear all fields of the form.</source>
-<<<<<<< HEAD
-        <translation>Limpiar todos los campos del formulario</translation>
-=======
         <translation type="unfinished">Vacía todos los campos del formulario.</translation>
->>>>>>> 44d8b13c
     </message>
     <message>
         <source>Clear</source>
-        <translation>Limpiar</translation>
-    </message>
-    <message>
-        <source>Native segwit addresses (aka Bech32 or BIP-173) reduce your transaction fees later on and offer better protection against typos, but old wallets don't support them. When unchecked, an address compatible with older wallets will be created instead.</source>
-        <translation>Las direcciones segwit nativas (también conocidas como Bech32 o BIP-173) reducen las comisiones de transacción más adelante y ofrecen una mejor protección contra errores tipográficos, pero los monederos antiguos no las admiten. Cuando no está marcada, se creará una dirección compatible con monederos más antiguos.</translation>
-    </message>
-    <message>
-        <source>Generate native segwit (Bech32) address</source>
-        <translation>Generar dirección segwit nativa (Bech32)</translation>
+        <translation type="unfinished">Vaciar</translation>
     </message>
     <message>
         <source>Requested payments history</source>
-        <translation>Historial de pagos solicitado</translation>
+        <translation type="unfinished">Historial de pagos solicitados</translation>
     </message>
     <message>
         <source>Show the selected request (does the same as double clicking an entry)</source>
-        <translation>Muestra la petición seleccionada (También doble clic)</translation>
+        <translation type="unfinished">Mostrar la solicitud seleccionada (hace lo mismo que hacer doble clic en una entrada)</translation>
     </message>
     <message>
         <source>Show</source>
-        <translation>Mostrar</translation>
+        <translation type="unfinished">Mostrar</translation>
     </message>
     <message>
         <source>Remove the selected entries from the list</source>
-<<<<<<< HEAD
-        <translation>Eliminar de la lista las direcciones actualmente seleccionadas.</translation>
-=======
         <translation type="unfinished">Eliminar los apuntes seleccionados del listado</translation>
->>>>>>> 44d8b13c
     </message>
     <message>
         <source>Remove</source>
-        <translation>Eliminar</translation>
-    </message>
-    <message>
-        <source>Copy URI</source>
-        <translation>Copiar URI</translation>
-    </message>
-    <message>
-        <source>Copy label</source>
-        <translation>Copiar etiqueta</translation>
-    </message>
-    <message>
-        <source>Copy message</source>
-        <translation>Copiar mensaje</translation>
-    </message>
-    <message>
-<<<<<<< HEAD
-        <source>Copy amount</source>
-        <translation>Copiar cantidad</translation>
-=======
+        <translation type="unfinished">Eliminar</translation>
+    </message>
+    <message>
+        <source>Copy &amp;URI</source>
+        <translation type="unfinished">Copiar &amp;URI</translation>
+    </message>
+    <message>
+        <source>&amp;Copy address</source>
+        <translation type="unfinished">&amp;Copiar dirección</translation>
+    </message>
+    <message>
+        <source>Copy &amp;label</source>
+        <translation type="unfinished">Copiar &amp;etiqueta</translation>
+    </message>
+    <message>
         <source>Copy &amp;message</source>
         <translation type="unfinished">Copiar &amp;mensaje</translation>
     </message>
@@ -3239,401 +2758,358 @@
     <message>
         <source>Bech32m (BIP-350) is an upgrade to Bech32, wallet support is still limited.</source>
         <translation type="unfinished">Bech32m (BIP-350) es una actualización de Bech32. La compatibilidad con el monedero todavía es limitada.</translation>
->>>>>>> 44d8b13c
     </message>
     <message>
         <source>Could not unlock wallet.</source>
-        <translation>No se pudo desbloquear el monedero.</translation>
+        <translation type="unfinished">No se pudo desbloquear el monedero.</translation>
     </message>
     <message>
         <source>Could not generate new %1 address</source>
-<<<<<<< HEAD
-        <translation>No se ha podido generar una nueva dirección %1</translation>
-=======
         <translation type="unfinished">No se ha podido generar una dirección %1 nueva</translation>
->>>>>>> 44d8b13c
     </message>
 </context>
 <context>
     <name>ReceiveRequestDialog</name>
     <message>
-        <source>Request payment to ...</source>
-        <translation>Solicitar pago a...</translation>
+        <source>Request payment to …</source>
+        <translation type="unfinished">Solicitar pago a...</translation>
     </message>
     <message>
         <source>Address:</source>
-        <translation>Dirección:</translation>
+        <translation type="unfinished">Dirección:</translation>
     </message>
     <message>
         <source>Amount:</source>
-        <translation>Cantidad:</translation>
+        <translation type="unfinished">Importe:</translation>
     </message>
     <message>
         <source>Label:</source>
-        <translation>Etiqueta:</translation>
+        <translation type="unfinished">Etiqueta:</translation>
     </message>
     <message>
         <source>Message:</source>
-        <translation>Mensaje:</translation>
+        <translation type="unfinished">Mensaje:</translation>
     </message>
     <message>
         <source>Wallet:</source>
-        <translation>Monedero:</translation>
+        <translation type="unfinished">Monedero:</translation>
     </message>
     <message>
         <source>Copy &amp;URI</source>
-        <translation>Copiar &amp;URI</translation>
+        <translation type="unfinished">Copiar &amp;URI</translation>
     </message>
     <message>
         <source>Copy &amp;Address</source>
-        <translation>Copiar &amp;Dirección</translation>
-    </message>
-    <message>
-        <source>&amp;Save Image...</source>
-        <translation>Guardar Imagen...</translation>
-    </message>
-    <message>
-<<<<<<< HEAD
-        <source>Request payment to %1</source>
-        <translation>Solicitar pago a %1</translation>
-=======
+        <translation type="unfinished">Copiar &amp;dirección</translation>
+    </message>
+    <message>
+        <source>&amp;Verify</source>
+        <translation type="unfinished">&amp;Verificar</translation>
+    </message>
+    <message>
         <source>Verify this address on e.g. a hardware wallet screen</source>
         <translation type="unfinished">Verifica esta dirección en la pantalla de tu monedero frío u otro dispositivo</translation>
     </message>
     <message>
         <source>&amp;Save Image…</source>
         <translation type="unfinished">&amp;Guardar imagen…</translation>
->>>>>>> 44d8b13c
     </message>
     <message>
         <source>Payment information</source>
-        <translation>Información del pago</translation>
+        <translation type="unfinished">Información del pago</translation>
+    </message>
+    <message>
+        <source>Request payment to %1</source>
+        <translation type="unfinished">Solicitar pago a %1</translation>
     </message>
 </context>
 <context>
     <name>RecentRequestsTableModel</name>
     <message>
         <source>Date</source>
-        <translation>Fecha</translation>
+        <translation type="unfinished">Fecha</translation>
     </message>
     <message>
         <source>Label</source>
-        <translation>Etiqueta</translation>
+        <translation type="unfinished">Etiqueta</translation>
     </message>
     <message>
         <source>Message</source>
-        <translation>Mensaje</translation>
+        <translation type="unfinished">Mensaje</translation>
     </message>
     <message>
         <source>(no label)</source>
-        <translation>(sin etiqueta)</translation>
+        <translation type="unfinished">(sin etiqueta)</translation>
     </message>
     <message>
         <source>(no message)</source>
-        <translation>(sin mensaje)</translation>
+        <translation type="unfinished">(sin mensaje)</translation>
     </message>
     <message>
         <source>(no amount requested)</source>
-        <translation>(no existe monto solicitado)</translation>
+        <translation type="unfinished">(sin importe solicitado)</translation>
     </message>
     <message>
         <source>Requested</source>
-        <translation>Solicitado</translation>
+        <translation type="unfinished">Solicitado</translation>
     </message>
 </context>
 <context>
     <name>SendCoinsDialog</name>
     <message>
         <source>Send Coins</source>
-        <translation>Enviar monedas</translation>
+        <translation type="unfinished">Enviar monedas</translation>
     </message>
     <message>
         <source>Coin Control Features</source>
-        <translation>Características de control de la moneda</translation>
-    </message>
-    <message>
-        <source>Inputs...</source>
-        <translation>Entradas...</translation>
+        <translation type="unfinished">Características de control de moneda</translation>
     </message>
     <message>
         <source>automatically selected</source>
-        <translation>Seleccionado automaticamente</translation>
+        <translation type="unfinished">Seleccionado automaticamente</translation>
     </message>
     <message>
         <source>Insufficient funds!</source>
-        <translation>¡Fondos insuficientes!</translation>
+        <translation type="unfinished">¡Fondos insuficientes!</translation>
     </message>
     <message>
         <source>Quantity:</source>
-        <translation>Cantidad:</translation>
-    </message>
-    <message>
-        <source>Bytes:</source>
-        <translation>Bytes:</translation>
+        <translation type="unfinished">Cantidad:</translation>
     </message>
     <message>
         <source>Amount:</source>
-        <translation>Cuantía:</translation>
+        <translation type="unfinished">Importe:</translation>
     </message>
     <message>
         <source>Fee:</source>
-        <translation>Comisión:</translation>
+        <translation type="unfinished">Comisión:</translation>
     </message>
     <message>
         <source>After Fee:</source>
-<<<<<<< HEAD
-        <translation>Después de la comisión:</translation>
-=======
         <translation type="unfinished">Tras la comisión:</translation>
->>>>>>> 44d8b13c
     </message>
     <message>
         <source>Change:</source>
-        <translation>Cambio:</translation>
+        <translation type="unfinished">Cambio:</translation>
     </message>
     <message>
         <source>If this is activated, but the change address is empty or invalid, change will be sent to a newly generated address.</source>
-<<<<<<< HEAD
-        <translation>Si se activa, pero la dirección de cambio está vacía o es inválida, las monedas serán enviadas a una nueva dirección generada.</translation>
-=======
         <translation type="unfinished">Al activarse, si la dirección está vacía o no es válida, las monedas serán enviadas a una dirección generada nueva.</translation>
->>>>>>> 44d8b13c
     </message>
     <message>
         <source>Custom change address</source>
-        <translation>Dirección de cambio personalizada.</translation>
+        <translation type="unfinished">Dirección de cambio personalizada</translation>
     </message>
     <message>
         <source>Transaction Fee:</source>
-        <translation>Comisión por transacción: </translation>
-    </message>
-    <message>
-        <source>Choose...</source>
-        <translation>Seleccione</translation>
+        <translation type="unfinished">Comisión de transacción:</translation>
     </message>
     <message>
         <source>Using the fallbackfee can result in sending a transaction that will take several hours or days (or never) to confirm. Consider choosing your fee manually or wait until you have validated the complete chain.</source>
-        <translation>Si utiliza la comisión por defecto, la transacción puede tardar varias horas o incluso días (o nunca) en confirmar. Considere elegir la comisión de forma manual o espere hasta que se haya validado completamente la cadena.</translation>
+        <translation type="unfinished">Si utilizas la comisión por defecto, la transacción puede tardar varias horas o incluso días (o nunca) en confirmarse. Considera elegir la comisión de forma manual o espera hasta que se haya validado completamente la cadena.</translation>
     </message>
     <message>
         <source>Warning: Fee estimation is currently not possible.</source>
-        <translation>Advertencia: En este momento no se puede estimar la comisión.</translation>
+        <translation type="unfinished">Advertencia: En este momento no se puede estimar la comisión.</translation>
+    </message>
+    <message>
+        <source>per kilobyte</source>
+        <translation type="unfinished">por kilobyte</translation>
+    </message>
+    <message>
+        <source>Hide</source>
+        <translation type="unfinished">Ocultar </translation>
+    </message>
+    <message>
+        <source>Recommended:</source>
+        <translation type="unfinished">Recomendado:</translation>
+    </message>
+    <message>
+        <source>Custom:</source>
+        <translation type="unfinished">Personalizado:</translation>
+    </message>
+    <message>
+        <source>Send to multiple recipients at once</source>
+        <translation type="unfinished">Enviar a múltiples destinatarios a la vez</translation>
+    </message>
+    <message>
+        <source>Add &amp;Recipient</source>
+        <translation type="unfinished">Agrega &amp;destinatario</translation>
+    </message>
+    <message>
+        <source>Clear all fields of the form.</source>
+        <translation type="unfinished">Vacía todos los campos del formulario.</translation>
+    </message>
+    <message>
+        <source>Inputs…</source>
+        <translation type="unfinished">Entradas…</translation>
+    </message>
+    <message>
+        <source>Choose…</source>
+        <translation type="unfinished">Elegir…</translation>
+    </message>
+    <message>
+        <source>Hide transaction fee settings</source>
+        <translation type="unfinished">Ocultar ajustes de comisión de transacción</translation>
     </message>
     <message>
         <source>Specify a custom fee per kB (1,000 bytes) of the transaction's virtual size.
 
-Note:  Since the fee is calculated on a per-byte basis, a fee of "100 satoshis per kB" for a transaction size of 500 bytes (half of 1 kB) would ultimately yield a fee of only 50 satoshis.</source>
-        <translation>Especifique una comisión personalizada por kB (1,000 bytes) del tamaño virtual de la transacción.
+Note:  Since the fee is calculated on a per-byte basis, a fee rate of "100 satoshis per kvB" for a transaction size of 500 virtual bytes (half of 1 kvB) would ultimately yield a fee of only 50 satoshis.</source>
+        <translation type="unfinished">Especifica una comisión personalizada por kB (1.000 bytes) del tamaño virtual de la transacción.
 
-Nota: Dado que la comisión se calcula por byte, una comisión de "100 satoshis por kB" para un tamaño de transacción de 500 bytes (la mitad de 1 kB) finalmente generará una comisión de solo 50 satoshis.</translation>
-    </message>
-    <message>
-        <source>per kilobyte</source>
-        <translation>por kilobyte</translation>
-    </message>
-    <message>
-        <source>Hide</source>
-        <translation>Ocultar</translation>
-    </message>
-    <message>
-        <source>Recommended:</source>
-        <translation>Recomendado:</translation>
-    </message>
-    <message>
-        <source>Custom:</source>
-        <translation>Personalizado:</translation>
-    </message>
-    <message>
-        <source>(Smart fee not initialized yet. This usually takes a few blocks...)</source>
-        <translation>(Aún no se ha inicializado la Comisión Inteligente. Esto generalmente tarda pocos bloques...)</translation>
-    </message>
-    <message>
-        <source>Send to multiple recipients at once</source>
-        <translation>Enviar a múltiples destinatarios de una vez</translation>
-    </message>
-    <message>
-        <source>Add &amp;Recipient</source>
-        <translation>Añadir &amp;destinatario</translation>
-    </message>
-    <message>
-        <source>Clear all fields of the form.</source>
-<<<<<<< HEAD
-        <translation>Limpiar todos los campos del formulario</translation>
-    </message>
-    <message>
-        <source>Dust:</source>
-        <translation>Polvo:</translation>
-=======
-        <translation type="unfinished">Vacía todos los campos del formulario.</translation>
-    </message>
-    <message>
-        <source>Inputs…</source>
-        <translation type="unfinished">Entradas…</translation>
-    </message>
-    <message>
-        <source>Choose…</source>
-        <translation type="unfinished">Elegir…</translation>
->>>>>>> 44d8b13c
-    </message>
-    <message>
-        <source>Hide transaction fee settings</source>
-        <translation>Esconder ajustes de tarifas de transacción</translation>
+Nota: Dado que la comisión se calcula por cada byte, una tasa de «100 satoshis por kvB» para una transacción de 500 bytes virtuales (la mitad de 1 kvB), supondría finalmente una comisión de sólo 50 satoshis.</translation>
     </message>
     <message>
         <source>When there is less transaction volume than space in the blocks, miners as well as relaying nodes may enforce a minimum fee. Paying only this minimum fee is just fine, but be aware that this can result in a never confirming transaction once there is more demand for particl transactions than the network can process.</source>
-        <translation>Cuando hay menos volumen de transacciones que espacio en los bloques, los mineros y los nodos de retransmisión pueden imponer una comisión mínima. Pagar solo esta comisión mínima está bien, pero tenga en cuenta que esto puede resultar en una transacción nunca confirmada una vez que haya más demanda de transacciones de Particl de la que la red puede procesar.</translation>
+        <translation type="unfinished">Cuando hay menos volumen de transacciones que espacio en los bloques, los mineros y los nodos de retransmisión pueden imponer una comisión mínima. Pagar solo esta comisión mínima está bien, pero tenga en cuenta que esto puede resultar en una transacción nunca confirmada una vez que haya más demanda de transacciones de Particl de la que la red puede procesar.</translation>
     </message>
     <message>
         <source>A too low fee might result in a never confirming transaction (read the tooltip)</source>
-        <translation>Una comisión muy pequeña puede derivar en una transacción que nunca será confirmada (leer herramientas de información).</translation>
+        <translation type="unfinished">Una comisión demasiado pequeña puede resultar en una transacción que nunca será confirmada (leer herramientas de información).</translation>
+    </message>
+    <message>
+        <source>(Smart fee not initialized yet. This usually takes a few blocks…)</source>
+        <translation type="unfinished">(Comisión inteligente no inicializada todavía. Esto normalmente tarda unos pocos bloques…)</translation>
     </message>
     <message>
         <source>Confirmation time target:</source>
-        <translation>Objetivo de tiempo de confirmación</translation>
+        <translation type="unfinished">Objetivo de tiempo de confirmación</translation>
     </message>
     <message>
         <source>Enable Replace-By-Fee</source>
-        <translation>Habilitar Replace-By-Fee</translation>
+        <translation type="unfinished">Habilitar Replace-By-Fee</translation>
     </message>
     <message>
         <source>With Replace-By-Fee (BIP-125) you can increase a transaction's fee after it is sent. Without this, a higher fee may be recommended to compensate for increased transaction delay risk.</source>
-        <translation>Con Replace-By-Fee (BIP-125) puede incrementar la comisión después de haber enviado la transacción. Si no utiliza esto, se recomienda que añada una comisión mayor para compensar el riesgo adicional de que la transacción se retrase.</translation>
+        <translation type="unfinished">Con Replace-By-Fee (BIP-125) puede incrementar la comisión después de haber enviado la transacción. Si no utiliza esto, se recomienda que añada una comisión mayor para compensar el riesgo adicional de que la transacción se retrase.</translation>
     </message>
     <message>
         <source>Clear &amp;All</source>
-<<<<<<< HEAD
-        <translation>Limpiar &amp;todo</translation>
-=======
         <translation type="unfinished">Vaciar &amp;todo</translation>
->>>>>>> 44d8b13c
     </message>
     <message>
         <source>Balance:</source>
-        <translation>Saldo:</translation>
+        <translation type="unfinished">Saldo:</translation>
     </message>
     <message>
         <source>Confirm the send action</source>
-        <translation>Confirmar el envío</translation>
+        <translation type="unfinished">Confirmar el envío</translation>
     </message>
     <message>
         <source>S&amp;end</source>
-        <translation>&amp;Enviar</translation>
+        <translation type="unfinished">&amp;Enviar</translation>
     </message>
     <message>
         <source>Copy quantity</source>
-        <translation>Copiar cantidad</translation>
+        <translation type="unfinished">Copiar cantidad</translation>
     </message>
     <message>
         <source>Copy amount</source>
-        <translation>Copiar cantidad</translation>
+        <translation type="unfinished">Copiar importe</translation>
     </message>
     <message>
         <source>Copy fee</source>
-        <translation>Copiar comisión</translation>
+        <translation type="unfinished">Copiar comisión</translation>
     </message>
     <message>
         <source>Copy after fee</source>
-<<<<<<< HEAD
-        <translation>Copiar después de la comisión</translation>
-=======
         <translation type="unfinished">Copiar tras comisión</translation>
->>>>>>> 44d8b13c
     </message>
     <message>
         <source>Copy bytes</source>
-        <translation>Copiar bytes</translation>
-    </message>
-    <message>
-<<<<<<< HEAD
-        <source>Copy dust</source>
-        <translation>Copiar polvo</translation>
-    </message>
-    <message>
-=======
->>>>>>> 44d8b13c
+        <translation type="unfinished">Copiar bytes</translation>
+    </message>
+    <message>
         <source>Copy change</source>
-        <translation>Copiar cambio</translation>
+        <translation type="unfinished">Copiar cambio</translation>
     </message>
     <message>
         <source>%1 (%2 blocks)</source>
-        <translation>%1 (%2 bloques)</translation>
+        <translation type="unfinished">%1 (%2 bloques)</translation>
+    </message>
+    <message>
+        <source>Sign on device</source>
+        <extracomment>"device" usually means a hardware wallet.</extracomment>
+        <translation type="unfinished">Iniciar sesión en el dispositivo</translation>
+    </message>
+    <message>
+        <source>Connect your hardware wallet first.</source>
+        <translation type="unfinished">Conecta tu monedero externo primero.</translation>
+    </message>
+    <message>
+        <source>Set external signer script path in Options -&gt; Wallet</source>
+        <extracomment>"External signer" means using devices such as hardware wallets.</extracomment>
+        <translation type="unfinished">Configura una ruta externa al script en Opciones → Monedero</translation>
     </message>
     <message>
         <source>Cr&amp;eate Unsigned</source>
-        <translation>Cr&amp;ear sin firmar</translation>
+        <translation type="unfinished">Cr&amp;ear sin firmar</translation>
+    </message>
+    <message>
+        <source>Creates a Partially Signed Particl Transaction (PSBT) for use with e.g. an offline %1 wallet, or a PSBT-compatible hardware wallet.</source>
+        <translation type="unfinished">Crea una Transacción de Particl Parcialmente Firmada (TBPF) para uso con p.ej. un monedero fuera de linea %1, o un monedero de hardware compatible con TBPF</translation>
     </message>
     <message>
         <source> from wallet '%1'</source>
-<<<<<<< HEAD
-        <translation>desde el monedero %1</translation>
-    </message>
-    <message>
-        <source>%1 to '%2'</source>
-        <translation>%1 a %2</translation>
-=======
         <translation type="unfinished">desde monedero '%1'</translation>
     </message>
     <message>
         <source>%1 to '%2'</source>
         <translation type="unfinished">%1 a '%2'</translation>
->>>>>>> 44d8b13c
     </message>
     <message>
         <source>%1 to %2</source>
-        <translation>%1 a %2</translation>
-    </message>
-    <message>
-<<<<<<< HEAD
-        <source>Do you want to draft this transaction?</source>
-        <translation>¿Desea preparar esta transacción?</translation>
-    </message>
-    <message>
-        <source>Are you sure you want to send?</source>
-        <translation>¿Seguro que quiere enviar?</translation>
-=======
+        <translation type="unfinished">%1 a %2</translation>
+    </message>
+    <message>
         <source>To review recipient list click "Show Details…"</source>
         <translation type="unfinished">Para ver la lista de receptores pulse en "Mostrar detalles..."</translation>
     </message>
     <message>
         <source>Sign failed</source>
         <translation type="unfinished">Firma errónea</translation>
->>>>>>> 44d8b13c
-    </message>
-    <message>
-        <source>Create Unsigned</source>
-        <translation>Crear sin firmar</translation>
+    </message>
+    <message>
+        <source>External signer not found</source>
+        <extracomment>"External signer" means using devices such as hardware wallets.</extracomment>
+        <translation type="unfinished">Dispositivo externo de firma no encontrado</translation>
+    </message>
+    <message>
+        <source>External signer failure</source>
+        <extracomment>"External signer" means using devices such as hardware wallets.</extracomment>
+        <translation type="unfinished">Dispositivo externo de firma no encontrado</translation>
     </message>
     <message>
         <source>Save Transaction Data</source>
-<<<<<<< HEAD
-        <translation>Guardar datos de la transacción</translation>
-=======
         <translation type="unfinished">Guardar la transacción de datos</translation>
->>>>>>> 44d8b13c
-    </message>
-    <message>
-        <source>Partially Signed Transaction (Binary) (*.psbt)</source>
-        <translation>Transacción firmaa de manera parcial (Binaria) (*.psbt)</translation>
+    </message>
+    <message>
+        <source>Partially Signed Transaction (Binary)</source>
+        <extracomment>Expanded name of the binary PSBT file format. See: BIP 174.</extracomment>
+        <translation type="unfinished">Transacción parcialmente firmada (binario) </translation>
     </message>
     <message>
         <source>PSBT saved</source>
-        <translation>PSBT guardado </translation>
+        <extracomment>Popup message when a PSBT has been saved to a file</extracomment>
+        <translation type="unfinished">TBPF guardado </translation>
+    </message>
+    <message>
+        <source>External balance:</source>
+        <translation type="unfinished">Saldo externo:</translation>
     </message>
     <message>
         <source>or</source>
-        <translation>o</translation>
+        <translation type="unfinished">o</translation>
     </message>
     <message>
         <source>You can increase the fee later (signals Replace-By-Fee, BIP-125).</source>
-<<<<<<< HEAD
-        <translation>Puede incrementar la comisión más tarde (use Replace-By-Fee, BIP-125).</translation>
-=======
         <translation type="unfinished">Replace-By-FeePuede incrementar la comisión más tarde (señales de reemplazo por tarifa, BIP-125).</translation>
     </message>
     <message>
-        <source>Please, review your transaction proposal. This will produce a Partially Signed Bitcoin Transaction (PSBT) which you can save or copy and then sign with e.g. an offline %1 wallet, or a PSBT-compatible hardware wallet.</source>
+        <source>Please, review your transaction proposal. This will produce a Partially Signed Particl Transaction (PSBT) which you can save or copy and then sign with e.g. an offline %1 wallet, or a PSBT-compatible hardware wallet.</source>
         <extracomment>Text to inform a user attempting to create a transaction of their current options. At this stage, a user can only create a PSBT. This string is displayed when private keys are disabled and an external signer is not available.</extracomment>
-        <translation type="unfinished">Por favor, revisa tu propuesta de transacción. Esto producirá una Transacción de Bitcoin Parcialmente Firmada (TBPF) que puedes guardar o copiar y después firmar p.ej. un monedero fuera de línea %1, o un monedero de hardware compatible con TBPF.</translation>
+        <translation type="unfinished">Por favor, revisa tu propuesta de transacción. Esto producirá una Transacción de Particl Parcialmente Firmada (TBPF) que puedes guardar o copiar y después firmar p.ej. un monedero fuera de línea %1, o un monedero de hardware compatible con TBPF.</translation>
     </message>
     <message>
         <source>Do you want to create this transaction?</source>
@@ -3641,346 +3117,259 @@
         <translation type="unfinished">¿Deseas crear esta transacción?</translation>
     </message>
     <message>
-        <source>Please, review your transaction. You can create and send this transaction or create a Partially Signed Bitcoin Transaction (PSBT), which you can save or copy and then sign with, e.g., an offline %1 wallet, or a PSBT-compatible hardware wallet.</source>
+        <source>Please, review your transaction. You can create and send this transaction or create a Partially Signed Particl Transaction (PSBT), which you can save or copy and then sign with, e.g., an offline %1 wallet, or a PSBT-compatible hardware wallet.</source>
         <extracomment>Text to inform a user attempting to create a transaction of their current options. At this stage, a user can send their transaction or create a PSBT. This string is displayed when both private keys and PSBT controls are enabled.</extracomment>
-        <translation type="unfinished">Por favor, revisa tu transacción. Puedes crear y enviar esta transacción o crear una Transacción Bitcoin Parcialmente Firmada (TBPF), que puedes guardar o copiar y luego firmar con, por ejemplo, un monedero %1 offline o un monedero hardware compatible con TBPF.</translation>
->>>>>>> 44d8b13c
+        <translation type="unfinished">Por favor, revisa tu transacción. Puedes crear y enviar esta transacción o crear una Transacción Particl Parcialmente Firmada (TBPF), que puedes guardar o copiar y luego firmar con, por ejemplo, un monedero %1 offline o un monedero hardware compatible con TBPF.</translation>
     </message>
     <message>
         <source>Please, review your transaction.</source>
-        <translation>Por favor, revise su transacción.</translation>
+        <extracomment>Text to prompt a user to review the details of the transaction they are attempting to send.</extracomment>
+        <translation type="unfinished">Por favor, revisa tu transacción</translation>
     </message>
     <message>
         <source>Transaction fee</source>
-        <translation>Comisión por transacción. </translation>
+        <translation type="unfinished">Comisión por transacción.</translation>
     </message>
     <message>
         <source>Not signalling Replace-By-Fee, BIP-125.</source>
-<<<<<<< HEAD
-        <translation>No usa Replace-By-Fee, BIP-125.</translation>
-=======
         <translation type="unfinished">No indica Reemplazo por tarifa, BIP-125.</translation>
->>>>>>> 44d8b13c
     </message>
     <message>
         <source>Total Amount</source>
-        <translation>Monto total</translation>
-    </message>
-    <message>
-        <source>To review recipient list click "Show Details..."</source>
-        <translation>Para ver la lista de receptores haga clic en "Mostrar detalles"</translation>
+        <translation type="unfinished">Importe total</translation>
+    </message>
+    <message>
+        <source>Unsigned Transaction</source>
+        <comment>PSBT copied</comment>
+        <extracomment>Caption of "PSBT has been copied" messagebox</extracomment>
+        <translation type="unfinished">Transacción no asignada</translation>
+    </message>
+    <message>
+        <source>The PSBT has been copied to the clipboard. You can also save it.</source>
+        <translation type="unfinished">Se ha copiado la PSBT al portapapeles. También puedes guardarla.</translation>
+    </message>
+    <message>
+        <source>PSBT saved to disk</source>
+        <translation type="unfinished">PSBT guardada en el disco</translation>
     </message>
     <message>
         <source>Confirm send coins</source>
-        <translation>Confirmar el envío de monedas</translation>
-    </message>
-    <message>
-        <source>Confirm transaction proposal</source>
-        <translation>Confirme la propuesta de transaccion</translation>
-    </message>
-    <message>
-        <source>Send</source>
-        <translation>Enviar</translation>
+        <translation type="unfinished">Confirmar el envío de monedas</translation>
     </message>
     <message>
         <source>Watch-only balance:</source>
-        <translation>Visualización unicamente balance:</translation>
+        <translation type="unfinished">Balance solo observación:</translation>
     </message>
     <message>
         <source>The recipient address is not valid. Please recheck.</source>
-        <translation>La dirección de envío no es válida. Por favor, revísela.</translation>
+        <translation type="unfinished">La dirección de envío no es válida. Por favor revísela.</translation>
     </message>
     <message>
         <source>The amount to pay must be larger than 0.</source>
-        <translation>La cantidad a pagar tiene que ser mayor que 0.</translation>
+        <translation type="unfinished">El importe a pagar debe ser mayor que 0.</translation>
     </message>
     <message>
         <source>The amount exceeds your balance.</source>
-        <translation>El monto sobrepasa su saldo.</translation>
+        <translation type="unfinished">El importe sobrepasa su saldo.</translation>
     </message>
     <message>
         <source>The total exceeds your balance when the %1 transaction fee is included.</source>
-        <translation>El total sobrepasa su saldo cuando se incluyen %1 como comisión por transacción.</translation>
+        <translation type="unfinished">El total sobrepasa su saldo cuando se incluye la comisión de envío de %1.</translation>
     </message>
     <message>
         <source>Duplicate address found: addresses should only be used once each.</source>
-        <translation>Dirección duplicada encontrada: las direcciones sólo deberían ser utilizadas una vez.</translation>
+        <translation type="unfinished">Dirección duplicada encontrada: las direcciones sólo deben ser utilizadas una vez.</translation>
     </message>
     <message>
         <source>Transaction creation failed!</source>
-        <translation>¡Fallo al crear la transacción!</translation>
+        <translation type="unfinished">¡Fallo al crear la transacción!</translation>
     </message>
     <message>
         <source>A fee higher than %1 is considered an absurdly high fee.</source>
-        <translation>Una comisión mayor que %1 se considera una comisión absurdamente alta.</translation>
-    </message>
-    <message>
-        <source>Payment request expired.</source>
-        <translation>Solicitud de pago caducada.</translation>
+        <translation type="unfinished">Una comisión mayor que %1 se considera como una comisión absurdamente alta.</translation>
     </message>
     <message numerus="yes">
         <source>Estimated to begin confirmation within %n block(s).</source>
-        <translation><numerusform>Estimado para empezar la confirmación dentro de %n bloque.</numerusform><numerusform>Estimado para empezar la confirmación dentro de %n bloques.</numerusform></translation>
-    </message>
-    <message>
-<<<<<<< HEAD
+        <translation type="unfinished">
+            <numerusform>Estimado para comenzar confirmación dentro de %n bloque.</numerusform>
+            <numerusform>Estimado para comenzar confirmación dentro de %n bloques.</numerusform>
+        </translation>
+    </message>
+    <message>
         <source>Warning: Invalid Particl address</source>
-        <translation>Advertencia: Dirección de Particl inválida.</translation>
-=======
-        <source>Warning: Invalid Bitcoin address</source>
-        <translation type="unfinished">Alerta: Dirección de Bitcoin no válida</translation>
->>>>>>> 44d8b13c
+        <translation type="unfinished">Alerta: Dirección de Particl no válida</translation>
     </message>
     <message>
         <source>Warning: Unknown change address</source>
-        <translation>Advertencia: Dirección de cambio desconocida.</translation>
+        <translation type="unfinished">Alerta: Dirección de cambio desconocida</translation>
     </message>
     <message>
         <source>Confirm custom change address</source>
-        <translation>Confirma dirección de cambio personalizada</translation>
+        <translation type="unfinished">Confirmar dirección de cambio personalizada</translation>
     </message>
     <message>
         <source>The address you selected for change is not part of this wallet. Any or all funds in your wallet may be sent to this address. Are you sure?</source>
-        <translation>La dirección que ha seleccionado para el cambio no es parte de su monedero. Parte o todos sus fondos pueden ser enviados a esta dirección. ¿Está seguro?</translation>
+        <translation type="unfinished">La dirección que ha seleccionado para el cambio no es parte de su monedero. Parte o todos sus fondos pueden ser enviados a esta dirección. ¿Está seguro?</translation>
     </message>
     <message>
         <source>(no label)</source>
-        <translation>(sin etiqueta)</translation>
+        <translation type="unfinished">(sin etiqueta)</translation>
     </message>
 </context>
 <context>
     <name>SendCoinsEntry</name>
     <message>
         <source>A&amp;mount:</source>
-        <translation>&amp;Cantidad:</translation>
+        <translation type="unfinished">I&amp;mporte:</translation>
     </message>
     <message>
         <source>Pay &amp;To:</source>
-        <translation>Pagar &amp;a:</translation>
+        <translation type="unfinished">Pagar &amp;a:</translation>
     </message>
     <message>
         <source>&amp;Label:</source>
-        <translation>&amp;Etiqueta:</translation>
+        <translation type="unfinished">&amp;Etiqueta:</translation>
     </message>
     <message>
         <source>Choose previously used address</source>
-        <translation>Escoger dirección previamente usada</translation>
+        <translation type="unfinished">Escoger una dirección previamente usada</translation>
     </message>
     <message>
         <source>The Particl address to send the payment to</source>
-        <translation>Dirección Particl a la que se enviará el pago</translation>
-    </message>
-    <message>
-        <source>Alt+A</source>
-        <translation>Alt+A</translation>
+        <translation type="unfinished">Dirección Particl a la que se enviará el pago</translation>
     </message>
     <message>
         <source>Paste address from clipboard</source>
-        <translation>Pegar dirección desde el portapapeles</translation>
-    </message>
-    <message>
-        <source>Alt+P</source>
-        <translation>Alt+P</translation>
+        <translation type="unfinished">Pegar dirección desde portapapeles</translation>
     </message>
     <message>
         <source>Remove this entry</source>
-<<<<<<< HEAD
-        <translation>Eliminar esta entrada.</translation>
-=======
         <translation type="unfinished">Quita este apunte</translation>
->>>>>>> 44d8b13c
     </message>
     <message>
         <source>The amount to send in the selected unit</source>
-        <translation>El monto a enviar en las unidades seleccionadas</translation>
+        <translation type="unfinished">El importe a enviar en la unidad seleccionada</translation>
     </message>
     <message>
         <source>The fee will be deducted from the amount being sent. The recipient will receive less particl than you enter in the amount field. If multiple recipients are selected, the fee is split equally.</source>
-        <translation>La comisión será deducida de la cantidad enviada. El destinatario recibirá menos particl que la cantidad introducida en el campo Cantidad. Si hay varios destinatarios seleccionados, la comisión será distribuida a partes iguales.</translation>
+        <translation type="unfinished">La comisión será deducida de la cantidad enviada. El destinatario recibirá menos particl que la cantidad introducida en el campo Importe. Si hay varios destinatarios seleccionados, la comisión será distribuida a partes iguales.</translation>
     </message>
     <message>
         <source>S&amp;ubtract fee from amount</source>
-<<<<<<< HEAD
-        <translation>Restar comisiones del monto.</translation>
-=======
         <translation type="unfinished">S&amp;ustraer comisión del importe</translation>
->>>>>>> 44d8b13c
     </message>
     <message>
         <source>Use available balance</source>
-        <translation>Usar el balance disponible</translation>
+        <translation type="unfinished">Usar el saldo disponible</translation>
     </message>
     <message>
         <source>Message:</source>
-        <translation>Mensaje:</translation>
-    </message>
-    <message>
-        <source>This is an unauthenticated payment request.</source>
-        <translation>Esta es una petición de pago no autentificada.</translation>
-    </message>
-    <message>
-        <source>This is an authenticated payment request.</source>
-        <translation>Esta es una petición de pago autentificada.</translation>
+        <translation type="unfinished">Mensaje:</translation>
     </message>
     <message>
         <source>Enter a label for this address to add it to the list of used addresses</source>
-<<<<<<< HEAD
-        <translation>Introduzca una etiqueta para esta dirección para añadirla a la lista de direcciones utilizadas</translation>
+        <translation type="unfinished">Introduce una etiqueta para esta dirección para añadirla al listado de direcciones utilizadas</translation>
     </message>
     <message>
         <source>A message that was attached to the particl: URI which will be stored with the transaction for your reference. Note: This message will not be sent over the Particl network.</source>
-        <translation>Un mensaje que se adjuntó a la particl: URL que será almacenada con la transacción para su referencia. Nota: Este mensaje no se envía a través de la red Particl.</translation>
-    </message>
-    <message>
-        <source>Pay To:</source>
-        <translation>Pagar a:</translation>
-    </message>
-    <message>
-        <source>Memo:</source>
-        <translation>Memo:</translation>
-=======
-        <translation type="unfinished">Introduce una etiqueta para esta dirección para añadirla al listado de direcciones utilizadas</translation>
-    </message>
-    <message>
-        <source>A message that was attached to the bitcoin: URI which will be stored with the transaction for your reference. Note: This message will not be sent over the Bitcoin network.</source>
-        <translation type="unfinished">Mensaje que se agregara al URI de Bitcoin, el cual será almacenado con la transacción para su referencia. Nota: este mensaje no será enviado a través de la red de Bitcoin.</translation>
->>>>>>> 44d8b13c
+        <translation type="unfinished">Mensaje que se agregara al URI de Particl, el cual será almacenado con la transacción para su referencia. Nota: este mensaje no será enviado a través de la red de Particl.</translation>
     </message>
 </context>
 <context>
-    <name>ShutdownWindow</name>
-    <message>
-        <source>%1 is shutting down...</source>
-        <translation>%1 se está cerrando...</translation>
-    </message>
-    <message>
-        <source>Do not shut down the computer until this window disappears.</source>
-        <translation>No apague el equipo hasta que esta ventana desaparezca.</translation>
+    <name>SendConfirmationDialog</name>
+    <message>
+        <source>Send</source>
+        <translation type="unfinished">Enviar</translation>
+    </message>
+    <message>
+        <source>Create Unsigned</source>
+        <translation type="unfinished">Crear sin firmar</translation>
     </message>
 </context>
 <context>
     <name>SignVerifyMessageDialog</name>
     <message>
         <source>Signatures - Sign / Verify a Message</source>
-        <translation>Firmas - Firmar / verificar un mensaje</translation>
+        <translation type="unfinished">Firmas - Firmar / verificar un mensaje</translation>
     </message>
     <message>
         <source>&amp;Sign Message</source>
-        <translation>&amp;Firmar mensaje</translation>
+        <translation type="unfinished">&amp;Firmar mensaje</translation>
     </message>
     <message>
         <source>You can sign messages/agreements with your addresses to prove you can receive particl sent to them. Be careful not to sign anything vague or random, as phishing attacks may try to trick you into signing your identity over to them. Only sign fully-detailed statements you agree to.</source>
-        <translation>Puede firmar los mensajes con sus direcciones para demostrar que las posee. Tenga cuidado de no firmar cualquier cosa de manera vaga o aleatoria, pues los ataques de phishing pueden tratar de engañarle firmando su identidad a través de ellos. Sólo firme declaraciones totalmente detalladas con las que usted esté de acuerdo.</translation>
+        <translation type="unfinished">Puedes firmar los mensajes con tus direcciones para demostrar que las posees. Ten cuidado de no firmar cualquier cosa vaga, ya que los ataques de phishing pueden tratar de engañarte firmando tu identidad a través de ellos. Firma solo declaraciones totalmente detalladas con las que estés de acuerdo.</translation>
     </message>
     <message>
         <source>The Particl address to sign the message with</source>
-        <translation>Dirección Particl con la que firmar el mensaje</translation>
+        <translation type="unfinished">La dirección Particl con la que se firmó el mensaje</translation>
     </message>
     <message>
         <source>Choose previously used address</source>
-        <translation>Escoger direcciones previamente usadas</translation>
-    </message>
-    <message>
-        <source>Alt+A</source>
-        <translation>Alt+A</translation>
+        <translation type="unfinished">Escoger una dirección previamente usada</translation>
     </message>
     <message>
         <source>Paste address from clipboard</source>
-        <translation>Pegar dirección desde el portapapeles</translation>
-    </message>
-    <message>
-        <source>Alt+P</source>
-        <translation>Alt+P</translation>
+        <translation type="unfinished">Pegar dirección desde portapapeles</translation>
     </message>
     <message>
         <source>Enter the message you want to sign here</source>
-        <translation>Introduzca el mensaje que desea firmar aquí</translation>
+        <translation type="unfinished">Escribe aquí el mensaje que deseas firmar</translation>
     </message>
     <message>
         <source>Signature</source>
-        <translation>Firma</translation>
+        <translation type="unfinished">Firma</translation>
     </message>
     <message>
         <source>Copy the current signature to the system clipboard</source>
-<<<<<<< HEAD
-        <translation>Copiar la firma actual al portapapeles del sistema</translation>
+        <translation type="unfinished">Copia la firma actual al portapapeles del sistema</translation>
     </message>
     <message>
         <source>Sign the message to prove you own this Particl address</source>
-        <translation>Firmar el mensaje para demostrar que se posee esta dirección Particl</translation>
-=======
-        <translation type="unfinished">Copia la firma actual al portapapeles del sistema</translation>
-    </message>
-    <message>
-        <source>Sign the message to prove you own this Bitcoin address</source>
-        <translation type="unfinished">Firma un mensaje para demostrar que se posee una dirección Bitcoin</translation>
->>>>>>> 44d8b13c
+        <translation type="unfinished">Firma un mensaje para demostrar que se posee una dirección Particl</translation>
     </message>
     <message>
         <source>Sign &amp;Message</source>
-        <translation>Firmar &amp;mensaje</translation>
+        <translation type="unfinished">Firmar &amp;mensaje</translation>
     </message>
     <message>
         <source>Reset all sign message fields</source>
-<<<<<<< HEAD
-        <translation>Limpiar todos los campos de la firma de mensaje</translation>
-    </message>
-    <message>
-        <source>Clear &amp;All</source>
-        <translation>Limpiar &amp;todo</translation>
-=======
         <translation type="unfinished">Vacía todos los campos de la firma de mensaje</translation>
     </message>
     <message>
         <source>Clear &amp;All</source>
         <translation type="unfinished">Vaciar &amp;todo</translation>
->>>>>>> 44d8b13c
     </message>
     <message>
         <source>&amp;Verify Message</source>
-        <translation>&amp;Verificar mensaje</translation>
+        <translation type="unfinished">&amp;Verificar mensaje</translation>
     </message>
     <message>
         <source>Enter the receiver's address, message (ensure you copy line breaks, spaces, tabs, etc. exactly) and signature below to verify the message. Be careful not to read more into the signature than what is in the signed message itself, to avoid being tricked by a man-in-the-middle attack. Note that this only proves the signing party receives with the address, it cannot prove sendership of any transaction!</source>
-        <translation>Introduzca la dirección para la firma, el mensaje (asegurándose de copiar tal cual los saltos de línea, espacios, tabulaciones, etc.) y la firma a continuación para verificar el mensaje. Tenga cuidado de no asumir más información de lo que dice el propio mensaje firmado para evitar fraudes basados en ataques de tipo man-in-the-middle.</translation>
+        <translation type="unfinished">Introduzca la dirección para la firma, el mensaje (asegurándose de copiar tal cual los saltos de línea, espacios, tabulaciones, etc.) y la firma a continuación para verificar el mensaje. Tenga cuidado de no asumir más información de lo que dice el propio mensaje firmado para evitar fraudes basados en ataques de tipo man-in-the-middle. Tenga en cuenta que esto solo prueba que la parte firmante recibe con esta dirección, ¡no puede probar el envío de ninguna transacción!</translation>
     </message>
     <message>
         <source>The Particl address the message was signed with</source>
-        <translation>La dirección Particl con la que se firmó el mensaje</translation>
+        <translation type="unfinished">Dirección Particl con la que firmar el mensaje</translation>
     </message>
     <message>
         <source>The signed message to verify</source>
-        <translation>El mensaje firmado para verificar</translation>
+        <translation type="unfinished">El mensaje firmado para verificar</translation>
     </message>
     <message>
         <source>The signature given when the message was signed</source>
-        <translation>La firma proporcionada cuando el mensaje fue firmado</translation>
+        <translation type="unfinished">La firma proporcionada cuando el mensaje fue firmado</translation>
     </message>
     <message>
         <source>Verify the message to ensure it was signed with the specified Particl address</source>
-        <translation>Verificar el mensaje para comprobar que fue firmado con la dirección Particl indicada</translation>
+        <translation type="unfinished">Verifique el mensaje para comprobar que fue firmado con la dirección Particl indicada</translation>
     </message>
     <message>
         <source>Verify &amp;Message</source>
-        <translation>Verificar &amp;mensaje</translation>
+        <translation type="unfinished">Verificar &amp;mensaje</translation>
     </message>
     <message>
         <source>Reset all verify message fields</source>
-<<<<<<< HEAD
-        <translation>Limpiar todos los campos de la verificación de mensaje</translation>
-    </message>
-    <message>
-        <source>Click "Sign Message" to generate signature</source>
-        <translation>Clic en "Firmar mensaje" para generar una firma.</translation>
-    </message>
-    <message>
-        <source>The entered address is invalid.</source>
-        <translation>La dirección ingresada es inválida</translation>
-    </message>
-    <message>
-        <source>Please check the address and try again.</source>
-        <translation>Por favor, revise la dirección e inténtelo nuevamente.</translation>
-=======
         <translation type="unfinished">Vacía todos los campos de la verificación de mensaje</translation>
     </message>
     <message>
@@ -3994,95 +3383,71 @@
     <message>
         <source>Please check the address and try again.</source>
         <translation type="unfinished">Revise la dirección e inténtelo nuevamente.</translation>
->>>>>>> 44d8b13c
     </message>
     <message>
         <source>The entered address does not refer to a key.</source>
-        <translation>La dirección ingresada no corresponde a una llave válida.</translation>
+        <translation type="unfinished">La dirección introducida no corresponde a una clave.</translation>
     </message>
     <message>
         <source>Wallet unlock was cancelled.</source>
-        <translation>El desbloqueo del monedero fue cancelado.</translation>
+        <translation type="unfinished">Se ha cancelado el desbloqueo del monedero. </translation>
     </message>
     <message>
         <source>No error</source>
-        <translation>Sin error </translation>
+        <translation type="unfinished">Sin error </translation>
     </message>
     <message>
         <source>Private key for the entered address is not available.</source>
-        <translation>La llave privada para la dirección introducida no está disponible.</translation>
+        <translation type="unfinished">No se dispone de la clave privada para la dirección introducida.</translation>
     </message>
     <message>
         <source>Message signing failed.</source>
-<<<<<<< HEAD
-        <translation>Falló la firma del mensaje.</translation>
-=======
         <translation type="unfinished">Error de firma del mensaje.</translation>
->>>>>>> 44d8b13c
     </message>
     <message>
         <source>Message signed.</source>
-        <translation>Mensaje firmado.</translation>
+        <translation type="unfinished">Mensaje firmado.</translation>
     </message>
     <message>
         <source>The signature could not be decoded.</source>
-        <translation>La firma no pudo decodificarse.</translation>
+        <translation type="unfinished">La firma no pudo decodificarse.</translation>
     </message>
     <message>
         <source>Please check the signature and try again.</source>
-        <translation>Por favor, compruebe la firma e inténtelo de nuevo.</translation>
+        <translation type="unfinished">Por favor, compruebe la firma e inténtelo de nuevo.</translation>
     </message>
     <message>
         <source>The signature did not match the message digest.</source>
-        <translation>La firma no coincide con el resumen del mensaje.</translation>
+        <translation type="unfinished">La firma no coincide con el resumen del mensaje.</translation>
     </message>
     <message>
         <source>Message verification failed.</source>
-<<<<<<< HEAD
-        <translation>Falló la verificación del mensaje.</translation>
-=======
         <translation type="unfinished">Verificación errónea del mensaje.</translation>
->>>>>>> 44d8b13c
     </message>
     <message>
         <source>Message verified.</source>
-        <translation>Mensaje verificado.</translation>
+        <translation type="unfinished">Mensaje verificado.</translation>
     </message>
 </context>
 <context>
-    <name>TrafficGraphWidget</name>
-    <message>
-        <source>KB/s</source>
-        <translation>KB/s</translation>
+    <name>SplashScreen</name>
+    <message>
+        <source>(press q to shutdown and continue later)</source>
+        <translation type="unfinished">(presione la tecla q para apagar y continuar después)</translation>
+    </message>
+    <message>
+        <source>press q to shutdown</source>
+        <translation type="unfinished">pulse q para apagar</translation>
     </message>
 </context>
 <context>
     <name>TransactionDesc</name>
-    <message numerus="yes">
-        <source>Open for %n more block(s)</source>
-        <translation><numerusform>Abrir para %n bloque más</numerusform><numerusform>Abrir para %n bloques más</numerusform></translation>
-    </message>
-    <message>
-        <source>Open until %1</source>
-        <translation>Abierto hasta %1</translation>
-    </message>
     <message>
         <source>conflicted with a transaction with %1 confirmations</source>
-        <translation>Hay un conflicto con una transacción con %1 confirmaciones.</translation>
-    </message>
-    <message>
-<<<<<<< HEAD
-        <source>0/unconfirmed, %1</source>
-        <translation>0/no confirmado, %1</translation>
-    </message>
-    <message>
-        <source>in memory pool</source>
-        <translation>en el "pool" de memoria</translation>
-    </message>
-    <message>
-        <source>not in memory pool</source>
-        <translation>no está en el "pool" de memoria</translation>
-=======
+        <extracomment>Text explaining the current status of a transaction, shown in the status field of the details window for this transaction. This status represents an unconfirmed transaction that conflicts with a confirmed transaction.</extracomment>
+        <translation type="unfinished">Hay un conflicto con una transacción de %1 confirmaciones.</translation>
+    </message>
+    <message>
         <source>0/unconfirmed, in memory pool</source>
         <extracomment>Text explaining the current status of a transaction, shown in the status field of the details window for this transaction. This status represents an unconfirmed transaction that is in the memory pool.</extracomment>
         <translation type="unfinished">0/sin confirmar, en la memoria compartida</translation>
@@ -4091,566 +3456,497 @@
         <source>0/unconfirmed, not in memory pool</source>
         <extracomment>Text explaining the current status of a transaction, shown in the status field of the details window for this transaction. This status represents an unconfirmed transaction that is not in the memory pool.</extracomment>
         <translation type="unfinished">0/sin confirmar, no en la memoria compartida</translation>
->>>>>>> 44d8b13c
     </message>
     <message>
         <source>abandoned</source>
-        <translation>abandonado</translation>
+        <extracomment>Text explaining the current status of a transaction, shown in the status field of the details window for this transaction. This status represents an abandoned transaction.</extracomment>
+        <translation type="unfinished">abandonada</translation>
     </message>
     <message>
         <source>%1/unconfirmed</source>
-        <translation>%1/no confirmado</translation>
+        <extracomment>Text explaining the current status of a transaction, shown in the status field of the details window for this transaction. This status represents a transaction confirmed in at least one block, but less than 6 blocks.</extracomment>
+        <translation type="unfinished">%1/sin confirmar</translation>
     </message>
     <message>
         <source>%1 confirmations</source>
-        <translation>confirmaciones %1</translation>
+        <extracomment>Text explaining the current status of a transaction, shown in the status field of the details window for this transaction. This status represents a transaction confirmed in 6 or more blocks.</extracomment>
+        <translation type="unfinished">%1 confirmaciones</translation>
     </message>
     <message>
         <source>Status</source>
-        <translation>Estado</translation>
+        <translation type="unfinished">Estado</translation>
     </message>
     <message>
         <source>Date</source>
-        <translation>Fecha</translation>
+        <translation type="unfinished">Fecha</translation>
     </message>
     <message>
         <source>Source</source>
-        <translation>Fuente</translation>
+        <translation type="unfinished">Origen</translation>
     </message>
     <message>
         <source>Generated</source>
-        <translation>Generado</translation>
+        <translation type="unfinished">Generado</translation>
     </message>
     <message>
         <source>From</source>
-        <translation>Desde</translation>
+        <translation type="unfinished">Remite</translation>
     </message>
     <message>
         <source>unknown</source>
-        <translation>desconocido</translation>
+        <translation type="unfinished">desconocido</translation>
     </message>
     <message>
         <source>To</source>
-        <translation>Para</translation>
+        <translation type="unfinished">Destino</translation>
     </message>
     <message>
         <source>own address</source>
-<<<<<<< HEAD
-        <translation>dirección personal</translation>
-=======
         <translation type="unfinished">mi dirección</translation>
->>>>>>> 44d8b13c
     </message>
     <message>
         <source>watch-only</source>
-        <translation>Solo observación</translation>
+        <translation type="unfinished">Solo observación</translation>
     </message>
     <message>
         <source>label</source>
-        <translation>etiqueta</translation>
+        <translation type="unfinished">etiqueta</translation>
     </message>
     <message>
         <source>Credit</source>
-        <translation>Crédito</translation>
+        <translation type="unfinished">Crédito</translation>
     </message>
     <message numerus="yes">
         <source>matures in %n more block(s)</source>
-        <translation><numerusform>disponible en %n bloque más</numerusform><numerusform>disponible en %n bloques más</numerusform></translation>
+        <translation type="unfinished">
+            <numerusform>disponible en %n bloque</numerusform>
+            <numerusform>disponible en %n bloques</numerusform>
+        </translation>
     </message>
     <message>
         <source>not accepted</source>
-        <translation>no aceptada</translation>
+        <translation type="unfinished">no aceptada</translation>
     </message>
     <message>
         <source>Debit</source>
-        <translation>Débito</translation>
+        <translation type="unfinished">Débito</translation>
     </message>
     <message>
         <source>Total debit</source>
-        <translation>Total enviado</translation>
+        <translation type="unfinished">Total débito</translation>
     </message>
     <message>
         <source>Total credit</source>
-        <translation>Crédito total</translation>
+        <translation type="unfinished">Total crédito</translation>
     </message>
     <message>
         <source>Transaction fee</source>
-        <translation>Comisión por transacción.</translation>
+        <translation type="unfinished">Comisión por transacción.</translation>
     </message>
     <message>
         <source>Net amount</source>
-        <translation>Cantidad total</translation>
+        <translation type="unfinished">Importe neto</translation>
     </message>
     <message>
         <source>Message</source>
-        <translation>Mensaje</translation>
+        <translation type="unfinished">Mensaje</translation>
     </message>
     <message>
         <source>Comment</source>
-        <translation>Comentario</translation>
+        <translation type="unfinished">Comentario</translation>
     </message>
     <message>
         <source>Transaction ID</source>
-        <translation>Identificador de transacción (ID)</translation>
+        <translation type="unfinished">ID transacción</translation>
     </message>
     <message>
         <source>Transaction total size</source>
-        <translation>Tamaño total de transacción</translation>
+        <translation type="unfinished">Tamaño total transacción</translation>
     </message>
     <message>
         <source>Transaction virtual size</source>
-        <translation>Tamaño virtual de transacción</translation>
+        <translation type="unfinished">Tamaño virtual transacción</translation>
     </message>
     <message>
         <source>Output index</source>
-        <translation>Índice de salida</translation>
+        <translation type="unfinished">Índice de salida</translation>
     </message>
     <message>
         <source> (Certificate was not verified)</source>
-        <translation>(El certificado no ha sido verificado)</translation>
+        <translation type="unfinished"> (No se ha verificado el certificado)</translation>
     </message>
     <message>
         <source>Merchant</source>
-        <translation>Vendedor</translation>
+        <translation type="unfinished">Comerciante</translation>
     </message>
     <message>
         <source>Generated coins must mature %1 blocks before they can be spent. When you generated this block, it was broadcast to the network to be added to the block chain. If it fails to get into the chain, its state will change to "not accepted" and it won't be spendable. This may occasionally happen if another node generates a block within a few seconds of yours.</source>
-        <translation>Las monedas generadas deben madurar %1 bloques antes de que puedan gastarse. Cuando generó este bloque, fue retransmitido a la red para que se añadiera a la cadena de bloques. Si no consigue entrar en la cadena, su estado cambiará a "no aceptado" y ya no se podrá gastar. Esto puede ocurrir ocasionalmente si otro nodo genera un bloque a pocos segundos del suyo.</translation>
+        <translation type="unfinished">Las monedas generadas deben madurar %1 bloques antes de que puedan ser gastadas. Una vez que generas este bloque, es propagado por la red para ser añadido a la cadena de bloques. Si falla el intento de añadirse en la cadena, su estado cambiará a «no aceptado» y ya no se puede gastar. Esto puede ocurrir ocasionalmente si otro nodo genera un bloque a los pocos segundos del tuyo.</translation>
     </message>
     <message>
         <source>Debug information</source>
-        <translation>Información de depuración</translation>
+        <translation type="unfinished">Información de depuración</translation>
     </message>
     <message>
         <source>Transaction</source>
-        <translation>Transacción</translation>
+        <translation type="unfinished">Transacción</translation>
     </message>
     <message>
         <source>Inputs</source>
-        <translation>Entradas</translation>
+        <translation type="unfinished">Entradas</translation>
     </message>
     <message>
         <source>Amount</source>
-        <translation>Cantidad</translation>
+        <translation type="unfinished">Importe</translation>
     </message>
     <message>
         <source>true</source>
-        <translation>verdadero</translation>
+        <translation type="unfinished">verdadero</translation>
     </message>
     <message>
         <source>false</source>
-        <translation>falso</translation>
+        <translation type="unfinished">falso</translation>
     </message>
 </context>
 <context>
     <name>TransactionDescDialog</name>
     <message>
         <source>This pane shows a detailed description of the transaction</source>
-        <translation>Esta ventana muestra información detallada sobre la transacción</translation>
+        <translation type="unfinished">Esta ventana muestra información detallada sobre la transacción</translation>
     </message>
     <message>
         <source>Details for %1</source>
-        <translation>Detalles para %1</translation>
+        <translation type="unfinished">Detalles para %1</translation>
     </message>
 </context>
 <context>
     <name>TransactionTableModel</name>
     <message>
         <source>Date</source>
-        <translation>Fecha</translation>
+        <translation type="unfinished">Fecha</translation>
     </message>
     <message>
         <source>Type</source>
-        <translation>Tipo</translation>
+        <translation type="unfinished">Tipo</translation>
     </message>
     <message>
         <source>Label</source>
-        <translation>Etiqueta</translation>
-    </message>
-    <message numerus="yes">
-        <source>Open for %n more block(s)</source>
-        <translation><numerusform>Abrir para %n bloque más</numerusform><numerusform>Abrir para %n bloques más</numerusform></translation>
-    </message>
-    <message>
-        <source>Open until %1</source>
-        <translation>Abierto hasta %1</translation>
+        <translation type="unfinished">Etiqueta</translation>
     </message>
     <message>
         <source>Unconfirmed</source>
-        <translation>Sin confirmar</translation>
+        <translation type="unfinished">Sin confirmar</translation>
     </message>
     <message>
         <source>Abandoned</source>
-        <translation>Abandonado</translation>
+        <translation type="unfinished">Abandonada</translation>
     </message>
     <message>
         <source>Confirming (%1 of %2 recommended confirmations)</source>
-        <translation>Confirmando (%1 de %2 confirmaciones recomendadas)</translation>
+        <translation type="unfinished">Confirmando (%1 de %2 confirmaciones recomendadas)</translation>
     </message>
     <message>
         <source>Confirmed (%1 confirmations)</source>
-        <translation>Confirmado (%1 confirmaciones)</translation>
+        <translation type="unfinished">Confirmada (%1 confirmaciones)</translation>
     </message>
     <message>
         <source>Conflicted</source>
-        <translation>En conflicto</translation>
+        <translation type="unfinished">En conflicto</translation>
     </message>
     <message>
         <source>Immature (%1 confirmations, will be available after %2)</source>
-        <translation>Inmaduro (%1 confirmaciones, Estará disponible después de %2)</translation>
+        <translation type="unfinished">No disponible (%1 confirmaciones, disponible después de %2)</translation>
     </message>
     <message>
         <source>Generated but not accepted</source>
-        <translation>Generado pero no aceptado</translation>
+        <translation type="unfinished">Generada pero no aceptada</translation>
     </message>
     <message>
         <source>Received with</source>
-        <translation>Recibido con</translation>
+        <translation type="unfinished">Recibido con</translation>
     </message>
     <message>
         <source>Received from</source>
-        <translation>Recibido de</translation>
+        <translation type="unfinished">Recibido de</translation>
     </message>
     <message>
         <source>Sent to</source>
-        <translation>Enviado a</translation>
-    </message>
-    <message>
-<<<<<<< HEAD
-        <source>Payment to yourself</source>
-        <translation>Pago a usted mismo.</translation>
-    </message>
-    <message>
-=======
->>>>>>> 44d8b13c
+        <translation type="unfinished">Enviado a</translation>
+    </message>
+    <message>
         <source>Mined</source>
-        <translation>Minado</translation>
+        <translation type="unfinished">Minado</translation>
     </message>
     <message>
         <source>watch-only</source>
-        <translation>Solo-ver.</translation>
-    </message>
-    <message>
-<<<<<<< HEAD
-        <source>(n/a)</source>
-        <translation>(n/a)</translation>
-    </message>
-    <message>
-=======
->>>>>>> 44d8b13c
+        <translation type="unfinished">Solo observación</translation>
+    </message>
+    <message>
         <source>(no label)</source>
-        <translation>(sin etiqueta)</translation>
+        <translation type="unfinished">(sin etiqueta)</translation>
     </message>
     <message>
         <source>Transaction status. Hover over this field to show number of confirmations.</source>
-        <translation>Estado de transacción. Pase el ratón sobre este campo para ver el número de confirmaciones.</translation>
+        <translation type="unfinished">Estado de transacción. Pasa el ratón sobre este campo para ver el número de confirmaciones.</translation>
     </message>
     <message>
         <source>Date and time that the transaction was received.</source>
-        <translation>Fecha y hora cuando se recibió la transacción</translation>
+        <translation type="unfinished">Fecha y hora cuando se recibió la transacción.</translation>
     </message>
     <message>
         <source>Type of transaction.</source>
-        <translation>Tipo de transacción.</translation>
+        <translation type="unfinished">Tipo de transacción.</translation>
     </message>
     <message>
         <source>Whether or not a watch-only address is involved in this transaction.</source>
-        <translation>Si una dirección watch-only está involucrada en esta transacción o no.</translation>
+        <translation type="unfinished">Si una dirección de solo observación está involucrada en esta transacción o no.</translation>
     </message>
     <message>
         <source>User-defined intent/purpose of the transaction.</source>
-        <translation>Descripción de la transacción definida por el usuario.</translation>
+        <translation type="unfinished">Descripción de la transacción definida por el usuario.</translation>
     </message>
     <message>
         <source>Amount removed from or added to balance.</source>
-        <translation>Cantidad restada o añadida al balance</translation>
+        <translation type="unfinished">Importe sustraído o añadido al balance.</translation>
     </message>
 </context>
 <context>
     <name>TransactionView</name>
     <message>
         <source>All</source>
-        <translation>Todo</translation>
+        <translation type="unfinished">Todo</translation>
     </message>
     <message>
         <source>Today</source>
-        <translation>Hoy</translation>
+        <translation type="unfinished">Hoy</translation>
     </message>
     <message>
         <source>This week</source>
-        <translation>Esta semana</translation>
+        <translation type="unfinished">Esta semana</translation>
     </message>
     <message>
         <source>This month</source>
-        <translation>Este mes</translation>
+        <translation type="unfinished">Este mes</translation>
     </message>
     <message>
         <source>Last month</source>
-        <translation>Mes pasado</translation>
+        <translation type="unfinished">El mes pasado </translation>
     </message>
     <message>
         <source>This year</source>
-        <translation>Este año</translation>
-    </message>
-    <message>
-        <source>Range...</source>
-        <translation>Rango...</translation>
+        <translation type="unfinished">Este año</translation>
     </message>
     <message>
         <source>Received with</source>
-        <translation>Recibido con</translation>
+        <translation type="unfinished">Recibido con</translation>
     </message>
     <message>
         <source>Sent to</source>
-        <translation>Enviado a</translation>
-    </message>
-    <message>
-<<<<<<< HEAD
-        <source>To yourself</source>
-        <translation>A usted mismo</translation>
-    </message>
-    <message>
-=======
->>>>>>> 44d8b13c
+        <translation type="unfinished">Enviado a</translation>
+    </message>
+    <message>
         <source>Mined</source>
-        <translation>Minado</translation>
+        <translation type="unfinished">Minado</translation>
     </message>
     <message>
         <source>Other</source>
-        <translation>Otra</translation>
+        <translation type="unfinished">Otra</translation>
     </message>
     <message>
         <source>Enter address, transaction id, or label to search</source>
-        <translation>Introduzca dirección, id de transacción o etiqueta a buscar</translation>
+        <translation type="unfinished">Introduzca dirección, id de transacción o etiqueta a buscar</translation>
     </message>
     <message>
         <source>Min amount</source>
-        <translation>Cantidad mínima</translation>
-    </message>
-    <message>
-        <source>Abandon transaction</source>
-        <translation>Transacción abandonada</translation>
-    </message>
-    <message>
-        <source>Increase transaction fee</source>
-        <translation>Incrementar la comisión por transacción</translation>
-    </message>
-    <message>
-        <source>Copy address</source>
-        <translation>Copiar dirección</translation>
-    </message>
-    <message>
-        <source>Copy label</source>
-        <translation>Copiar etiqueta</translation>
-    </message>
-    <message>
-        <source>Copy amount</source>
-        <translation>Copiar cantidad</translation>
-    </message>
-    <message>
-        <source>Copy transaction ID</source>
-        <translation>Copiar ID de la transacción</translation>
-    </message>
-    <message>
-        <source>Copy raw transaction</source>
-        <translation>Copiar transacción bruta</translation>
-    </message>
-    <message>
-        <source>Copy full transaction details</source>
-        <translation>Copiar todos los detalles de la transacción</translation>
-    </message>
-    <message>
-        <source>Edit label</source>
-        <translation>Editar etiqueta</translation>
-    </message>
-    <message>
-        <source>Show transaction details</source>
-        <translation>Mostrar detalles de la transacción</translation>
+        <translation type="unfinished">Importe mínimo</translation>
+    </message>
+    <message>
+        <source>Range…</source>
+        <translation type="unfinished">Intervalo...</translation>
+    </message>
+    <message>
+        <source>&amp;Copy address</source>
+        <translation type="unfinished">&amp;Copiar dirección</translation>
+    </message>
+    <message>
+        <source>Copy &amp;label</source>
+        <translation type="unfinished">Copiar &amp;etiqueta</translation>
+    </message>
+    <message>
+        <source>Copy &amp;amount</source>
+        <translation type="unfinished">Copiar &amp;importe</translation>
+    </message>
+    <message>
+        <source>Copy transaction &amp;ID</source>
+        <translation type="unfinished">Copiar &amp;ID de la transacción</translation>
+    </message>
+    <message>
+        <source>Copy &amp;raw transaction</source>
+        <translation type="unfinished">Copiar transacción en c&amp;rudo</translation>
+    </message>
+    <message>
+        <source>Copy full transaction &amp;details</source>
+        <translation type="unfinished">Copiar &amp;detalles completos de la transacción</translation>
+    </message>
+    <message>
+        <source>&amp;Show transaction details</source>
+        <translation type="unfinished">&amp;Mostrar detalles de la transacción</translation>
+    </message>
+    <message>
+        <source>Increase transaction &amp;fee</source>
+        <translation type="unfinished">&amp;Incrementar comisión de transacción</translation>
+    </message>
+    <message>
+        <source>A&amp;bandon transaction</source>
+        <translation type="unfinished">A&amp;bandonar transacción</translation>
+    </message>
+    <message>
+        <source>&amp;Edit address label</source>
+        <translation type="unfinished">&amp;Editar etiqueta de dirección</translation>
+    </message>
+    <message>
+        <source>Show in %1</source>
+        <extracomment>Transactions table context menu action to show the selected transaction in a third-party block explorer. %1 is a stand-in argument for the URL of the explorer.</extracomment>
+        <translation type="unfinished">Mostrar en %1</translation>
     </message>
     <message>
         <source>Export Transaction History</source>
-        <translation>Exportar historial de transacciones</translation>
-    </message>
-    <message>
-        <source>Comma separated file (*.csv)</source>
-        <translation>Archivo de columnas separadas por coma (*.csv)</translation>
+        <translation type="unfinished">Exportar historial de transacciones</translation>
+    </message>
+    <message>
+        <source>Comma separated file</source>
+        <extracomment>Expanded name of the CSV file format. See: https://en.wikipedia.org/wiki/Comma-separated_values.</extracomment>
+        <translation type="unfinished">Archivo separado por comas</translation>
     </message>
     <message>
         <source>Confirmed</source>
-        <translation>Confirmado</translation>
+        <translation type="unfinished">Confirmado</translation>
     </message>
     <message>
         <source>Watch-only</source>
-        <translation>Solo observación</translation>
+        <translation type="unfinished">Solo observación</translation>
     </message>
     <message>
         <source>Date</source>
-        <translation>Fecha</translation>
+        <translation type="unfinished">Fecha</translation>
     </message>
     <message>
         <source>Type</source>
-        <translation>Tipo</translation>
+        <translation type="unfinished">Tipo</translation>
     </message>
     <message>
         <source>Label</source>
-        <translation>Etiqueta</translation>
+        <translation type="unfinished">Etiqueta</translation>
     </message>
     <message>
         <source>Address</source>
-        <translation>Dirección</translation>
-    </message>
-    <message>
-        <source>ID</source>
-        <translation>ID</translation>
+        <translation type="unfinished">Dirección</translation>
     </message>
     <message>
         <source>Exporting Failed</source>
-<<<<<<< HEAD
-        <translation>La exportación falló</translation>
-=======
         <translation type="unfinished">Error al Exportar!</translation>
->>>>>>> 44d8b13c
     </message>
     <message>
         <source>There was an error trying to save the transaction history to %1.</source>
-        <translation>Ha habido un error al intentar guardar la transacción con %1.</translation>
+        <translation type="unfinished">Ha habido un error al intentar guardar en el histórico la transacción con %1.</translation>
     </message>
     <message>
         <source>Exporting Successful</source>
-        <translation>Exportación finalizada</translation>
+        <translation type="unfinished">Exportación correcta</translation>
     </message>
     <message>
         <source>The transaction history was successfully saved to %1.</source>
-        <translation>La transacción ha sido guardada en %1.</translation>
+        <translation type="unfinished">El historial de transacciones ha sido guardado exitosamente en %1</translation>
     </message>
     <message>
         <source>Range:</source>
-        <translation>Rango:</translation>
+        <translation type="unfinished">Intervalo:</translation>
     </message>
     <message>
         <source>to</source>
-        <translation>para</translation>
-    </message>
-</context>
-<context>
-    <name>UnitDisplayStatusBarControl</name>
-    <message>
-        <source>Unit to show amounts in. Click to select another unit.</source>
-        <translation>Unidad en la que se muestran las cantidades. Haga clic para seleccionar otra unidad.</translation>
-    </message>
-</context>
-<context>
-    <name>WalletController</name>
-    <message>
-<<<<<<< HEAD
-        <source>Close wallet</source>
-        <translation>Cerrar monedero</translation>
-=======
-        <source>Create a new wallet</source>
-        <translation type="unfinished">Crear monedero nuevo</translation>
->>>>>>> 44d8b13c
-    </message>
-    <message>
-        <source>Are you sure you wish to close the wallet &lt;i&gt;%1&lt;/i&gt;?</source>
-        <translation>¿Está seguro que desea cerrar el monedero &lt;i&gt;%1&lt;/i&gt;?</translation>
-    </message>
-    <message>
-        <source>Closing the wallet for too long can result in having to resync the entire chain if pruning is enabled.</source>
-        <translation>Cerrar el monedero durante demasiado tiempo puede causar la resincronización de toda la cadena si la poda es habilitada.</translation>
-    </message>
-    <message>
-        <source>Close all wallets</source>
-        <translation>Cerrar todas las carteras</translation>
-    </message>
-    <message>
-<<<<<<< HEAD
-        <source>Are you sure you wish to close all wallets?</source>
-        <translation>¿Está seguro de que desea cerrar todos los monederos?</translation>
-=======
-        <source>PSBT file must be smaller than 100 MiB</source>
-        <translation type="unfinished">El archivo PSBT debe ser más pequeño de 100 MiB</translation>
->>>>>>> 44d8b13c
+        <translation type="unfinished">a</translation>
     </message>
 </context>
 <context>
     <name>WalletFrame</name>
     <message>
-<<<<<<< HEAD
         <source>No wallet has been loaded.
 Go to File &gt; Open Wallet to load a wallet.
 - OR -</source>
-        <translation>No se ha cargado ningún monedero.
+        <translation type="unfinished">No se ha cargado ningún monedero.
 Vaya a Archivo&gt; Abrir monedero para cargar un monedero.
 - O -</translation>
     </message>
     <message>
         <source>Create a new wallet</source>
-        <translation>Crear monedero nuevo</translation>
-=======
+        <translation type="unfinished">Crear monedero nuevo</translation>
+    </message>
+    <message>
+        <source>Unable to decode PSBT from clipboard (invalid base64)</source>
+        <translation type="unfinished">No se puede decodificar TBPF desde el portapapeles (inválido base64)</translation>
+    </message>
+    <message>
+        <source>Load Transaction Data</source>
+        <translation type="unfinished">Cargar datos de la transacción</translation>
+    </message>
+    <message>
+        <source>Partially Signed Transaction (*.psbt)</source>
+        <translation type="unfinished">Transacción firmada de manera parcial (*.psbt)</translation>
+    </message>
+    <message>
+        <source>PSBT file must be smaller than 100 MiB</source>
+        <translation type="unfinished">El archivo PSBT debe ser más pequeño de 100 MiB</translation>
+    </message>
+    <message>
         <source>Unable to decode PSBT</source>
         <translation type="unfinished">No es posible descodificar PSBT</translation>
->>>>>>> 44d8b13c
     </message>
 </context>
 <context>
     <name>WalletModel</name>
     <message>
         <source>Send Coins</source>
-        <translation>Enviar monedas</translation>
+        <translation type="unfinished">Enviar monedas</translation>
     </message>
     <message>
         <source>Fee bump error</source>
-        <translation>Error de incremento de comisión</translation>
+        <translation type="unfinished">Error de incremento de la comisión</translation>
     </message>
     <message>
         <source>Increasing transaction fee failed</source>
-        <translation>Ha fallado el incremento de la comisión por transacción.</translation>
+        <translation type="unfinished">Ha fallado el incremento de la comisión de transacción.</translation>
     </message>
     <message>
         <source>Do you want to increase the fee?</source>
-        <translation>¿Desea incrementar la comisión?</translation>
-    </message>
-    <message>
-        <source>Do you want to draft a transaction with fee increase?</source>
-        <translation>¿Desea preparar una transacción con aumento de comisión ?</translation>
+        <extracomment>Asks a user if they would like to manually increase the fee of a transaction that has already been created.</extracomment>
+        <translation type="unfinished">¿Desea incrementar la comisión?</translation>
     </message>
     <message>
         <source>Current fee:</source>
-        <translation>Comisión actual:</translation>
+        <translation type="unfinished">Comisión actual:</translation>
     </message>
     <message>
         <source>Increase:</source>
-        <translation>Incremento:</translation>
+        <translation type="unfinished">Incremento:</translation>
     </message>
     <message>
         <source>New fee:</source>
-        <translation>Nueva comisión:</translation>
+        <translation type="unfinished">Nueva comisión:</translation>
+    </message>
+    <message>
+        <source>Warning: This may pay the additional fee by reducing change outputs or adding inputs, when necessary. It may add a new change output if one does not already exist. These changes may potentially leak privacy.</source>
+        <translation type="unfinished">Advertencia: Esto puede pagar la comisión adicional al reducir el cambio de salidas o agregar entradas, cuando sea necesario. Puede agregar una nueva salida de cambio si aún no existe. Potencialmente estos cambios pueden comprometer la privacidad.</translation>
     </message>
     <message>
         <source>Confirm fee bump</source>
-        <translation>Confirmar incremento de comisión</translation>
+        <translation type="unfinished">Confirmar incremento de comisión</translation>
     </message>
     <message>
         <source>Can't draft transaction.</source>
-        <translation>No se pudo preparar la transacción.</translation>
+        <translation type="unfinished">No se pudo preparar la transacción.</translation>
     </message>
     <message>
         <source>PSBT copied</source>
-<<<<<<< HEAD
-        <translation>TBPF copiada</translation>
-    </message>
-    <message>
-        <source>Can't sign transaction.</source>
-        <translation>No se ha podido firmar la transacción.</translation>
-    </message>
-    <message>
-        <source>Could not commit transaction</source>
-        <translation>No se pudo confirmar la transacción</translation>
-    </message>
-    <message>
-        <source>default wallet</source>
-        <translation>Monedero predeterminado</translation>
-=======
         <translation type="unfinished">PSBT copiado </translation>
     </message>
     <message>
@@ -4673,36 +3969,16 @@
     <message>
         <source>default wallet</source>
         <translation type="unfinished">monedero predeterminado</translation>
->>>>>>> 44d8b13c
     </message>
 </context>
 <context>
     <name>WalletView</name>
     <message>
         <source>&amp;Export</source>
-        <translation>&amp;Exportar</translation>
+        <translation type="unfinished">&amp;Exportar</translation>
     </message>
     <message>
         <source>Export the data in the current tab to a file</source>
-<<<<<<< HEAD
-        <translation>Exportar a un archivo los datos de esta pestaña</translation>
-    </message>
-    <message>
-        <source>Error</source>
-        <translation>Error</translation>
-    </message>
-    <message>
-        <source>Load Transaction Data</source>
-        <translation>Cargar datos de la transacción</translation>
-    </message>
-    <message>
-        <source>Partially Signed Transaction (*.psbt)</source>
-        <translation>Transacción firmada de manera parcial (*.psbt)</translation>
-    </message>
-    <message>
-        <source>PSBT file must be smaller than 100 MiB</source>
-        <translation>El archivo PSBT debe ser más pequeño de 100 MiB</translation>
-=======
         <translation type="unfinished">Exportar los datos de la pestaña actual a un archivo</translation>
     </message>
     <message>
@@ -4729,62 +4005,48 @@
     <message>
         <source>The wallet data was successfully saved to %1.</source>
         <translation type="unfinished">Los datos del monedero se han guardado correctamente en %1.</translation>
->>>>>>> 44d8b13c
-    </message>
-    <message>
-        <source>Unable to decode PSBT</source>
-        <translation>Imposible descodificar PSBT</translation>
-    </message>
-    <message>
-        <source>Backup Wallet</source>
-        <translation>Respaldar monedero</translation>
-    </message>
-    <message>
-        <source>Wallet Data (*.dat)</source>
-        <translation>Archivo de respaldo (*.dat)</translation>
-    </message>
-    <message>
-<<<<<<< HEAD
-        <source>Backup Failed</source>
-        <translation>Ha fallado el respaldo</translation>
-=======
-        <source>%s failed to validate the -assumeutxo snapshot state. This indicates a hardware problem, or a bug in the software, or a bad software modification that allowed an invalid snapshot to be loaded. As a result of this, the node will shut down and stop using any state that was built on the snapshot, resetting the chain height from %d to %d. On the next restart, the node will resume syncing from %d without using any snapshot data. Please report this incident to %s, including how you obtained the snapshot. The invalid snapshot chainstate will be left on disk in case it is helpful in diagnosing the issue that caused this error.</source>
-        <translation type="unfinished">%s no pudo validar el estado de la instantánea -assumeutxo. Esto indica un problema de hardware, un error en el software o una modificación incorrecta del software que permitió que se cargara una instantánea no válida. Por consiguiente, el nodo se apagará y dejará de utilizar cualquier estado basado en la instantánea, restableciendo la altura de la cadena de %d a %d. En el siguiente reinicio, el nodo reanudará la sincronización desde %d sin usar datos de instantánea. Comunique este incidente a %s, indicando cómo obtuvo la instantánea. Se dejó el estado de encadenamiento de la instantánea no válida en el disco por si resulta útil para diagnosticar el problema que causó este error.</translation>
-    </message>
-    <message>
-        <source>%s request to listen on port %u. This port is considered "bad" and thus it is unlikely that any peer will connect to it. See doc/p2p-bad-ports.md for details and a full list.</source>
-        <translation type="unfinished">%ssolicitud para escuchar en el puerto%u. Este puerto se considera «malo» y, por lo tanto, es poco probable que alguna pareja se conecte a él. Consulte doc/p2p-bad-ports.md para obtener detalles y un listado completo.</translation>
->>>>>>> 44d8b13c
-    </message>
-    <message>
-        <source>There was an error trying to save the wallet data to %1.</source>
-        <translation>Ha habido un error al intentar guardar los datos del monedero a %1.</translation>
-    </message>
-    <message>
-        <source>Backup Successful</source>
-        <translation>Respaldo exitoso</translation>
-    </message>
-    <message>
-<<<<<<< HEAD
-        <source>The wallet data was successfully saved to %1.</source>
-        <translation>Los datos del monedero se han guardado con éxito en %1.</translation>
-=======
-        <source>Cannot upgrade a non HD split wallet from version %i to version %i without upgrading to support pre-split keypool. Please use version %i or no version specified.</source>
-        <translation type="unfinished">No se puede actualizar un monedero no dividido en HD de la versión %i a la versión %i sin actualizar para admitir el grupo de claves pre-desglosado. Emplee la versión %i o ninguna versión especificada.</translation>
->>>>>>> 44d8b13c
     </message>
     <message>
         <source>Cancel</source>
-        <translation>Cancelar</translation>
+        <translation type="unfinished">Cancelar</translation>
     </message>
 </context>
 <context>
     <name>bitcoin-core</name>
     <message>
+        <source>The %s developers</source>
+        <translation type="unfinished">Los desarrolladores de %s</translation>
+    </message>
+    <message>
+        <source>%s corrupt. Try using the wallet tool particl-wallet to salvage or restoring a backup.</source>
+        <translation type="unfinished">%s corrupto. Intenta utilizar la herramienta del monedero particl-monedero para guardar o restaurar un respaldo.</translation>
+    </message>
+    <message>
+        <source>%s failed to validate the -assumeutxo snapshot state. This indicates a hardware problem, or a bug in the software, or a bad software modification that allowed an invalid snapshot to be loaded. As a result of this, the node will shut down and stop using any state that was built on the snapshot, resetting the chain height from %d to %d. On the next restart, the node will resume syncing from %d without using any snapshot data. Please report this incident to %s, including how you obtained the snapshot. The invalid snapshot chainstate will be left on disk in case it is helpful in diagnosing the issue that caused this error.</source>
+        <translation type="unfinished">%s no pudo validar el estado de la instantánea -assumeutxo. Esto indica un problema de hardware, un error en el software o una modificación incorrecta del software que permitió que se cargara una instantánea no válida. Por consiguiente, el nodo se apagará y dejará de utilizar cualquier estado basado en la instantánea, restableciendo la altura de la cadena de %d a %d. En el siguiente reinicio, el nodo reanudará la sincronización desde %d sin usar datos de instantánea. Comunique este incidente a %s, indicando cómo obtuvo la instantánea. Se dejó el estado de encadenamiento de la instantánea no válida en el disco por si resulta útil para diagnosticar el problema que causó este error.</translation>
+    </message>
+    <message>
+        <source>%s request to listen on port %u. This port is considered "bad" and thus it is unlikely that any peer will connect to it. See doc/p2p-bad-ports.md for details and a full list.</source>
+        <translation type="unfinished">%ssolicitud para escuchar en el puerto%u. Este puerto se considera «malo» y, por lo tanto, es poco probable que alguna pareja se conecte a él. Consulte doc/p2p-bad-ports.md para obtener detalles y un listado completo.</translation>
+    </message>
+    <message>
+        <source>Cannot downgrade wallet from version %i to version %i. Wallet version unchanged.</source>
+        <translation type="unfinished">No se pudo cambiar la versión %i a la versión anterior %i.  Versión del monedero sin cambios.</translation>
+    </message>
+    <message>
+        <source>Cannot obtain a lock on data directory %s. %s is probably already running.</source>
+        <translation type="unfinished">No se puede bloquear el directorio %s. %s probablemente ya se está ejecutando.</translation>
+    </message>
+    <message>
+        <source>Cannot upgrade a non HD split wallet from version %i to version %i without upgrading to support pre-split keypool. Please use version %i or no version specified.</source>
+        <translation type="unfinished">No se puede actualizar un monedero no dividido en HD de la versión %i a la versión %i sin actualizar para admitir el grupo de claves pre-desglosado. Emplee la versión %i o ninguna versión especificada.</translation>
+    </message>
+    <message>
+        <source>Disk space for %s may not accommodate the block files. Approximately %u GB of data will be stored in this directory.</source>
+        <translation type="unfinished">Es posible que el espacio en disco%s no se adapte a los archivos de bloque. Aproximadamente %uGB de datos se almacenarán en este directorio.</translation>
+    </message>
+    <message>
         <source>Distributed under the MIT software license, see the accompanying file %s or %s</source>
-<<<<<<< HEAD
-        <translation>Distribuido bajo la licencia de software MIT, vea el archivo adjunto %s o %s</translation>
-=======
         <translation type="unfinished">Distribuido bajo la licencia de software MIT, vea el archivo adjunto %s o %s</translation>
     </message>
     <message>
@@ -4802,25 +4064,16 @@
     <message>
         <source>Error: Dumpfile identifier record is incorrect. Got "%s", expected "%s".</source>
         <translation type="unfinished">Error: el registro del identificador del archivo de volcado es incorrecto. Se obtuvo «%s» pero se esperaba «%s».</translation>
->>>>>>> 44d8b13c
-    </message>
-    <message>
-        <source>Prune configured below the minimum of %d MiB.  Please use a higher number.</source>
-        <translation>La Poda se ha configurado por debajo del mínimo de %d MiB. Por favor, utilice un valor mas alto.</translation>
-    </message>
-    <message>
-<<<<<<< HEAD
-        <source>Prune: last wallet synchronisation goes beyond pruned data. You need to -reindex (download the whole blockchain again in case of pruned node)</source>
-        <translation>Poda: la última sincronización del monedero sobrepasa los datos podados. Necesita reindexar con -reindex (o descargar la cadena de bloques de nuevo en el caso de un nodo podado)</translation>
-    </message>
-    <message>
-        <source>Pruning blockstore...</source>
-        <translation>Poda blockstore...</translation>
-    </message>
-    <message>
-        <source>Unable to start HTTP server. See debug log for details.</source>
-        <translation>No se ha podido iniciar el servidor HTTP. Ver debug log para detalles.</translation>
-=======
+    </message>
+    <message>
+        <source>Error: Dumpfile version is not supported. This version of particl-wallet only supports version 1 dumpfiles. Got dumpfile with version %s</source>
+        <translation type="unfinished">Error: la versión del archivo volcado no es compatible. Esta versión de monedero particl solo admite archivos de volcado de la versión 1. Consigue volcado de fichero con la versión %s</translation>
+    </message>
+    <message>
+        <source>Error: Legacy wallets only support the "legacy", "p2sh-segwit", and "bech32" address types</source>
+        <translation type="unfinished">Error: Los monederos heredados solo admiten los tipos de dirección «legacy», «p2sh-segwit» y «bech32»</translation>
+    </message>
+    <message>
         <source>Error: Unable to produce descriptors for this legacy wallet. Make sure to provide the wallet's passphrase if it is encrypted.</source>
         <translation type="unfinished">Error: no se pueden producir descriptores para este monedero Legacy. Asegúrese de proporcionar la contraseña del monedero si está cifrado.</translation>
     </message>
@@ -4831,37 +4084,25 @@
     <message>
         <source>Invalid or corrupt peers.dat (%s). If you believe this is a bug, please report it to %s. As a workaround, you can move the file (%s) out of the way (rename, move, or delete) to have a new one created on the next start.</source>
         <translation type="unfinished">Archivo peers.dat no válido o corrupto (%s). Si cree que se trata de un error, infórmelo a %s. Como alternativa, puede mover el archivo (%s) (renombrarlo, moverlo o eliminarlo) para que se cree uno nuevo al siguiente inicio.</translation>
->>>>>>> 44d8b13c
-    </message>
-    <message>
-        <source>The %s developers</source>
-        <translation>Los desarrolladores de %s</translation>
-    </message>
-    <message>
-        <source>Cannot obtain a lock on data directory %s. %s is probably already running.</source>
-        <translation>No se puede bloquear el directorio %s. %s probablemente ya se está ejecutando.</translation>
-    </message>
-    <message>
-        <source>Cannot provide specific connections and have addrman find outgoing connections at the same.</source>
-        <translation>No es posible mostrar las conexiones indicadas y tener addrman buscando conexiones al mismo tiempo.</translation>
-    </message>
-    <message>
-        <source>Error reading %s! All keys read correctly, but transaction data or address book entries might be missing or incorrect.</source>
-        <translation>Error leyendo %s!. Todas las claves se han leído correctamente, pero los datos de la transacción o el libro de direcciones pueden faltar o ser incorrectos.</translation>
+    </message>
+    <message>
+        <source>More than one onion bind address is provided. Using %s for the automatically created Tor onion service.</source>
+        <translation type="unfinished">Se proporciona más de una dirección de enlace onion. Utilizando %s para el servicio onion de Tor creado automáticamente.</translation>
+    </message>
+    <message>
+        <source>No dump file provided. To use createfromdump, -dumpfile=&lt;filename&gt; must be provided.</source>
+        <translation type="unfinished">No se ha proporcionado ningún archivo de volcado. Para usar createfromdump, se debe proporcionar  -dumpfile=&lt;filename&gt;.</translation>
+    </message>
+    <message>
+        <source>No dump file provided. To use dump, -dumpfile=&lt;filename&gt; must be provided.</source>
+        <translation type="unfinished">No se ha proporcionado ningún archivo de volcado. Para usar el volcado, debe proporcionarse -dumpfile=&lt;filename&gt;.</translation>
+    </message>
+    <message>
+        <source>No wallet file format provided. To use createfromdump, -format=&lt;format&gt; must be provided.</source>
+        <translation type="unfinished">Ningún archivo de formato monedero facilitado. Para usar createfromdump, -format=&lt;format&gt;debe ser facilitado.</translation>
     </message>
     <message>
         <source>Please check that your computer's date and time are correct! If your clock is wrong, %s will not work properly.</source>
-<<<<<<< HEAD
-        <translation>¡Por favor, compruebe si la fecha y hora en su computadora son correctas! Si su reloj está mal, %s no trabajará correctamente.</translation>
-    </message>
-    <message>
-        <source>Please contribute if you find %s useful. Visit %s for further information about the software.</source>
-        <translation>Contribuya si encuentra %s de utilidad. Visite %s para más información acerca del programa.</translation>
-    </message>
-    <message>
-        <source>The block database contains a block which appears to be from the future. This may be due to your computer's date and time being set incorrectly. Only rebuild the block database if you are sure that your computer's date and time are correct</source>
-        <translation>La base de datos de bloques contiene un bloque que parece ser del futuro. Esto puede ser porque la fecha y hora de su ordenador están mal ajustados. Reconstruya la base de datos de bloques solo si está seguro de que la fecha y hora de su ordenador están ajustadas correctamente.</translation>
-=======
         <translation type="unfinished">¡Por favor, compruebe si la fecha y hora en su equipo son correctas! Si su reloj está mal, %s no funcionará correctamente.</translation>
     </message>
     <message>
@@ -4899,49 +4140,29 @@
     <message>
         <source>This error could occur if this wallet was not shutdown cleanly and was last loaded using a build with a newer version of Berkeley DB. If so, please use the software that last loaded this wallet</source>
         <translation type="unfinished">Este error podría ocurrir si el monedero no fuese apagado correctamente y fuese cargado usando una compilación con una versión más nueva de Berkeley DB. Si es así, utilice el software que cargó por última vez este monedero.</translation>
->>>>>>> 44d8b13c
     </message>
     <message>
         <source>This is a pre-release test build - use at your own risk - do not use for mining or merchant applications</source>
-        <translation>Esta es una versión de prueba prelanzada - utilícela bajo su propio riesgo - no la utilice para aplicaciones de minería o comerciales</translation>
+        <translation type="unfinished">Esta es una versión de pre-prueba - utilícela bajo su propio riesgo. No la utilice para usos comerciales o de minería.</translation>
+    </message>
+    <message>
+        <source>This is the maximum transaction fee you pay (in addition to the normal fee) to prioritize partial spend avoidance over regular coin selection.</source>
+        <translation type="unfinished">Esta es la máxima tarifa de transacción que pagas (en adicional a la tarifa normal de transacción) para primordialmente evitar gastar un sobrecosto.</translation>
     </message>
     <message>
         <source>This is the transaction fee you may discard if change is smaller than dust at this level</source>
-        <translation>Esta es la comisión por transacción que puede descartar si el cambio es más pequeño que el polvo a este nivel.</translation>
+        <translation type="unfinished">Esta es la comisión de transacción que puede descartar si el cambio es más pequeño que el polvo a este nivel.</translation>
+    </message>
+    <message>
+        <source>This is the transaction fee you may pay when fee estimates are not available.</source>
+        <translation type="unfinished">Esta es la comisión por transacción que deberá pagar cuando la estimación de comisión no esté disponible.</translation>
+    </message>
+    <message>
+        <source>Total length of network version string (%i) exceeds maximum length (%i). Reduce the number or size of uacomments.</source>
+        <translation type="unfinished">La longitud total de la cadena de versión de red ( %i ) supera la longitud máxima ( %i ) . Reducir el número o tamaño de uacomments .</translation>
     </message>
     <message>
         <source>Unable to replay blocks. You will need to rebuild the database using -reindex-chainstate.</source>
-<<<<<<< HEAD
-        <translation>No se ha podido reproducir los bloques. Deberá reconstruir la base de datos utilizando -reindex-chainstate.</translation>
-    </message>
-    <message>
-        <source>Unable to rewind the database to a pre-fork state. You will need to redownload the blockchain</source>
-        <translation>No es posible reconstruir la base de datos a un estado anterior. Debe descargar de nuevo la cadena de bloques.</translation>
-    </message>
-    <message>
-        <source>Warning: The network does not appear to fully agree! Some miners appear to be experiencing issues.</source>
-        <translation>Advertencia: ¡La red no parece coincidir del todo! Algunos mineros parecen estar experimentando problemas.</translation>
-    </message>
-    <message>
-        <source>Warning: We do not appear to fully agree with our peers! You may need to upgrade, or other nodes may need to upgrade.</source>
-        <translation>Advertencia: ¡No parecemos concordar del todo con nuestros pares! Puede que necesite actualizarse, o puede que otros nodos necesiten actualizarse.</translation>
-    </message>
-    <message>
-        <source>-maxmempool must be at least %d MB</source>
-        <translation>-maxmempool debe ser por lo menos de %d MB</translation>
-    </message>
-    <message>
-        <source>Cannot resolve -%s address: '%s'</source>
-        <translation>No se puede resolver -%s dirección: '%s'</translation>
-    </message>
-    <message>
-        <source>Change index out of range</source>
-        <translation>Cambio de índice fuera de rango</translation>
-    </message>
-    <message>
-        <source>Config setting for %s only applied on %s network when in [%s] section.</source>
-        <translation>La configuración para %s solo se aplica en la red %s cuando son en la sección [%s].</translation>
-=======
         <translation type="unfinished">No se ha podido reproducir los bloques. Deberá reconstruir la base de datos utilizando -reindex-chainstate.</translation>
     </message>
     <message>
@@ -5137,29 +4358,29 @@
     <message>
         <source>Config setting for %s only applied on %s network when in [%s] section.</source>
         <translation type="unfinished">Los ajustes de configuración para %s solo aplicados en la red %s cuando se encuentra en la sección [%s].</translation>
->>>>>>> 44d8b13c
     </message>
     <message>
         <source>Copyright (C) %i-%i</source>
-        <translation>Copyright (C) %i-%i</translation>
+        <translation type="unfinished">©%i-%i</translation>
     </message>
     <message>
         <source>Corrupted block database detected</source>
-        <translation>Corrupción de base de datos de bloques detectada.</translation>
+        <translation type="unfinished">Corrupción de base de datos de bloques detectada.</translation>
     </message>
     <message>
         <source>Could not find asmap file %s</source>
-        <translation>No se pudo encontrar el archivo asmap %s</translation>
+        <translation type="unfinished">No se pudo encontrar el archivo AS Map %s</translation>
     </message>
     <message>
         <source>Could not parse asmap file %s</source>
-        <translation>No se pudo analizar el archivo asmap %s</translation>
+        <translation type="unfinished">No se pudo analizar el archivo AS Map %s</translation>
+    </message>
+    <message>
+        <source>Disk space is too low!</source>
+        <translation type="unfinished">¡El espacio en el disco es demasiado pequeño!</translation>
     </message>
     <message>
         <source>Do you want to rebuild the block database now?</source>
-<<<<<<< HEAD
-        <translation>¿Quiere reconstruir la base de datos de bloques ahora?</translation>
-=======
         <translation type="unfinished">¿Quieres reconstruir la base de datos de bloques ahora?</translation>
     </message>
     <message>
@@ -5173,249 +4394,184 @@
     <message>
         <source>Error creating %s</source>
         <translation type="unfinished">Error al crear %s</translation>
->>>>>>> 44d8b13c
     </message>
     <message>
         <source>Error initializing block database</source>
-        <translation>Error al inicializar la base de datos de bloques</translation>
+        <translation type="unfinished">Error al inicializar la base de datos de bloques</translation>
     </message>
     <message>
         <source>Error initializing wallet database environment %s!</source>
-        <translation>Error al inicializar el entorno de la base de datos del monedero  %s</translation>
+        <translation type="unfinished">Error al inicializar el entorno de la base de datos del monedero  %s</translation>
     </message>
     <message>
         <source>Error loading %s</source>
-        <translation>Error cargando %s</translation>
+        <translation type="unfinished">Error cargando %s</translation>
     </message>
     <message>
         <source>Error loading %s: Private keys can only be disabled during creation</source>
-        <translation>Error cargando %s: Las llaves privadas solo pueden ser deshabilitadas durante la creación.</translation>
+        <translation type="unfinished">Error cargando %s: Las claves privadas solo pueden ser deshabilitadas durante la creación.</translation>
     </message>
     <message>
         <source>Error loading %s: Wallet corrupted</source>
-        <translation>Error cargando %s: Monedero corrupto</translation>
+        <translation type="unfinished">Error cargando %s: Monedero corrupto</translation>
     </message>
     <message>
         <source>Error loading %s: Wallet requires newer version of %s</source>
-        <translation>Error cargando %s: El monedero requiere una versión más reciente de %s</translation>
+        <translation type="unfinished">Error cargando %s: Monedero requiere una versión mas reciente de %s</translation>
     </message>
     <message>
         <source>Error loading block database</source>
-<<<<<<< HEAD
-        <translation>Error cargando base de datos de bloques</translation>
-    </message>
-    <message>
-        <source>Error opening block database</source>
-        <translation>Error al abrir base de datos de bloques.</translation>
-=======
         <translation type="unfinished">Error cargando bloque de la base de datos</translation>
     </message>
     <message>
         <source>Error opening block database</source>
         <translation type="unfinished">Error al abrir bloque de la base de datos</translation>
->>>>>>> 44d8b13c
-    </message>
-    <message>
-        <source>Failed to listen on any port. Use -listen=0 if you want this.</source>
-        <translation>Ha fallado la escucha en todos los puertos. Use -listen=0 si desea esto.</translation>
-    </message>
-    <message>
-        <source>Failed to rescan the wallet during initialization</source>
-        <translation>Fallo al escanear el monedero durante la inicialización</translation>
-    </message>
-    <message>
-        <source>Failed to verify database</source>
-        <translation>No se ha podido verificar la base de datos</translation>
-    </message>
-    <message>
-        <source>Importing...</source>
-        <translation>Importando...</translation>
-    </message>
-    <message>
-        <source>Incorrect or no genesis block found. Wrong datadir for network?</source>
-        <translation>Incorrecto o bloque de génesis no encontrado. ¿Datadir equivocada para la red?</translation>
-    </message>
-    <message>
-        <source>Initialization sanity check failed. %s is shutting down.</source>
-        <translation>La inicialización de la verificación de validez falló. Se está apagando %s.</translation>
-    </message>
-    <message>
-        <source>Invalid P2P permission: '%s'</source>
-        <translation>Permiso P2P inválido: '%s'</translation>
-    </message>
-    <message>
-        <source>Invalid amount for -%s=&lt;amount&gt;: '%s'</source>
-        <translation>Monto inválido para -%s=&lt;amount&gt;: '%s'</translation>
-    </message>
-    <message>
-        <source>Invalid amount for -discardfee=&lt;amount&gt;: '%s'</source>
-        <translation>Monto inválido para -discardfee=&lt;amount&gt;: '%s'</translation>
-    </message>
-    <message>
-        <source>Invalid amount for -fallbackfee=&lt;amount&gt;: '%s'</source>
-        <translation>Monto inválido para -fallbackfee=&lt;amount&gt;: '%s'</translation>
-    </message>
-    <message>
-        <source>Specified blocks directory "%s" does not exist.</source>
-        <translation>El directorio de bloques «%s» especificado no existe.</translation>
-    </message>
-    <message>
-        <source>Unknown address type '%s'</source>
-        <translation>Dirección tipo '%s' desconocida</translation>
-    </message>
-    <message>
-<<<<<<< HEAD
-        <source>Unknown change type '%s'</source>
-        <translation>Cambio tipo '%s' desconocido</translation>
-=======
+    </message>
+    <message>
+        <source>Error reading configuration file: %s</source>
+        <translation type="unfinished">Error al leer el archivo de configuración: %s</translation>
+    </message>
+    <message>
+        <source>Error reading from database, shutting down.</source>
+        <translation type="unfinished">Error al leer la base de datos, cerrando aplicación.</translation>
+    </message>
+    <message>
+        <source>Error reading next record from wallet database</source>
+        <translation type="unfinished">Error al leer el siguiente registro de la base de datos del monedero</translation>
+    </message>
+    <message>
+        <source>Error: Cannot extract destination from the generated scriptpubkey</source>
+        <translation type="unfinished">Error: no se puede extraer el destino del scriptpubkey generado</translation>
+    </message>
+    <message>
+        <source>Error: Could not add watchonly tx to watchonly wallet</source>
+        <translation type="unfinished">Error: No se puede añadir la transacción de observación al monedero de observación</translation>
+    </message>
+    <message>
+        <source>Error: Could not delete watchonly transactions</source>
+        <translation type="unfinished">Error: No se pueden eliminar las transacciones de observación</translation>
+    </message>
+    <message>
+        <source>Error: Couldn't create cursor into database</source>
+        <translation type="unfinished">Error: No se pudo crear el cursor en la base de datos</translation>
+    </message>
+    <message>
+        <source>Error: Disk space is low for %s</source>
+        <translation type="unfinished">Error: Espacio en disco bajo por %s</translation>
+    </message>
+    <message>
+        <source>Error: Dumpfile checksum does not match. Computed %s, expected %s</source>
+        <translation type="unfinished">Error: La suma de comprobación del archivo de volcado no coincide. Calculada%s, prevista%s</translation>
+    </message>
+    <message>
+        <source>Error: Failed to create new watchonly wallet</source>
+        <translation type="unfinished">Error: No se puede crear un monedero de observación</translation>
+    </message>
+    <message>
+        <source>Error: Got key that was not hex: %s</source>
+        <translation type="unfinished">Error: Se recibió una clave que no es hex: %s</translation>
+    </message>
+    <message>
+        <source>Error: Got value that was not hex: %s</source>
+        <translation type="unfinished">Error: Se recibió un valor que no es hex: %s</translation>
+    </message>
+    <message>
         <source>Error: Keypool ran out, please call keypoolrefill first</source>
         <translation type="unfinished">Error: Keypool se ha agotado, por favor, invoque keypoolrefill primero</translation>
->>>>>>> 44d8b13c
-    </message>
-    <message>
-        <source>Upgrading txindex database</source>
-        <translation>Actualización de la base de datos txindex</translation>
-    </message>
-    <message>
-        <source>Loading P2P addresses...</source>
-        <translation>Cargando direcciones P2P...</translation>
-    </message>
-    <message>
-        <source>Loading banlist...</source>
-        <translation>Cargando banlist...</translation>
-    </message>
-    <message>
-        <source>Not enough file descriptors available.</source>
-        <translation>No hay suficientes descriptores de archivo disponibles.</translation>
-    </message>
-    <message>
-        <source>Prune cannot be configured with a negative value.</source>
-        <translation>Prune no se puede configurar con un valor negativo.</translation>
-    </message>
-    <message>
-        <source>Prune mode is incompatible with -txindex.</source>
-        <translation>El modo recorte es incompatible con -txindex.</translation>
-    </message>
-    <message>
-<<<<<<< HEAD
-        <source>Replaying blocks...</source>
-        <translation>Reproduciendo bloques...</translation>
-=======
+    </message>
+    <message>
+        <source>Error: Missing checksum</source>
+        <translation type="unfinished">Error: No se ha encontrado suma de comprobación</translation>
+    </message>
+    <message>
+        <source>Error: No %s addresses available.</source>
+        <translation type="unfinished">Error: No hay direcciones %s disponibles .</translation>
+    </message>
+    <message>
+        <source>Error: Not all watchonly txs could be deleted</source>
+        <translation type="unfinished">Error: No se pueden eliminar todas las transacciones de observación</translation>
+    </message>
+    <message>
+        <source>Error: This wallet already uses SQLite</source>
+        <translation type="unfinished">Error: Este monedero ya usa SQLite</translation>
+    </message>
+    <message>
+        <source>Error: This wallet is already a descriptor wallet</source>
+        <translation type="unfinished">Error: Este monedero ya es un monedero descriptor</translation>
+    </message>
+    <message>
+        <source>Error: Unable to begin reading all records in the database</source>
+        <translation type="unfinished">Error: No es posible comenzar a leer todos los registros en la base de datos</translation>
+    </message>
+    <message>
         <source>Error: Unable to make a backup of your wallet</source>
         <translation type="unfinished">Error: No es posible realizar el respaldo de tu monedero</translation>
->>>>>>> 44d8b13c
-    </message>
-    <message>
-        <source>Rewinding blocks...</source>
-        <translation>Rebobinando bloques...</translation>
-    </message>
-    <message>
-        <source>The source code is available from %s.</source>
-        <translation>El código fuente está disponible desde %s.</translation>
-    </message>
-    <message>
-        <source>Transaction fee and change calculation failed</source>
-        <translation>El cálculo de la comisión por transacción y del cambio han fallado</translation>
-    </message>
-    <message>
-        <source>Unable to bind to %s on this computer. %s is probably already running.</source>
-        <translation>No se ha podido conectar con %s en este equipo. %s es posible que esté todavía en ejecución.</translation>
-    </message>
-    <message>
-        <source>Unable to generate keys</source>
-        <translation>Incapaz de generar claves</translation>
-    </message>
-    <message>
-<<<<<<< HEAD
-        <source>Unsupported logging category %s=%s.</source>
-        <translation>Categoría de registro no soportada %s=%s.</translation>
-=======
+    </message>
+    <message>
+        <source>Error: Unable to parse version %u as a uint32_t</source>
+        <translation type="unfinished">Error: No se ha podido analizar la versión %ucomo uint32_t</translation>
+    </message>
+    <message>
+        <source>Error: Unable to read all records in the database</source>
+        <translation type="unfinished">Error: No es posible leer todos los registros en la base de datos</translation>
+    </message>
+    <message>
+        <source>Error: Unable to remove watchonly address book data</source>
+        <translation type="unfinished">Error: No es posible eliminar los datos de la libreta de direcciones de observación</translation>
+    </message>
+    <message>
+        <source>Error: Unable to write record to new wallet</source>
+        <translation type="unfinished">Error: No se pudo escribir el registro en el nuevo monedero</translation>
+    </message>
+    <message>
+        <source>Failed to listen on any port. Use -listen=0 if you want this.</source>
+        <translation type="unfinished">Ha fallado la escucha en todos los puertos. Usa -listen=0 si deseas esto.</translation>
+    </message>
+    <message>
         <source>Failed to rescan the wallet during initialization</source>
         <translation type="unfinished">Error al volver a analizar el monedero durante el inicio</translation>
     </message>
     <message>
         <source>Failed to start indexes, shutting down..</source>
         <translation type="unfinished">Error al iniciar indizados, se apaga...</translation>
->>>>>>> 44d8b13c
-    </message>
-    <message>
-        <source>Upgrading UTXO database</source>
-        <translation>Actualizando la base de datos UTXO</translation>
-    </message>
-    <message>
-<<<<<<< HEAD
-        <source>User Agent comment (%s) contains unsafe characters.</source>
-        <translation>El comentario del Agente de Usuario (%s) contiene caracteres inseguros.</translation>
-=======
+    </message>
+    <message>
+        <source>Failed to verify database</source>
+        <translation type="unfinished">No se ha podido verificar la base de datos</translation>
+    </message>
+    <message>
         <source>Fee rate (%s) is lower than the minimum fee rate setting (%s)</source>
         <translation type="unfinished">La proporción de comisión (%s) es menor que la proporción mínima de comisión (%s)</translation>
->>>>>>> 44d8b13c
-    </message>
-    <message>
-        <source>Verifying blocks...</source>
-        <translation>Verificando bloques...</translation>
-    </message>
-    <message>
-        <source>Wallet needed to be rewritten: restart %s to complete</source>
-        <translation>Es necesario reescribir el monedero: reiniciar %s para completar</translation>
-    </message>
-    <message>
-        <source>Error: Listening for incoming connections failed (listen returned error %s)</source>
-        <translation>Error: La escucha para conexiones entrantes falló (la escucha devolvió el error %s)</translation>
-    </message>
-    <message>
-        <source>Invalid amount for -maxtxfee=&lt;amount&gt;: '%s' (must be at least the minrelay fee of %s to prevent stuck transactions)</source>
-        <translation>Cantidad no válida para -maxtxfee=&lt;amount&gt;: '%s' (debe ser al menos la comisión mínima de %s para prevenir transacciones atascadas)</translation>
-    </message>
-    <message>
-        <source>The transaction amount is too small to send after the fee has been deducted</source>
-        <translation>Monto de transacción muy pequeño después de la deducción de la comisión</translation>
-    </message>
-    <message>
-        <source>You need to rebuild the database using -reindex to go back to unpruned mode.  This will redownload the entire blockchain</source>
-        <translation>Necesita reconstruir la base de datos utilizando -reindex para volver al modo sin recorte. Esto volverá a descargar toda la cadena de bloques</translation>
-    </message>
-    <message>
-        <source>A fatal internal error occurred, see debug.log for details</source>
-        <translation>Ha ocurrido un error interno grave. Consulte debug.log para más detalles.</translation>
-    </message>
-    <message>
-<<<<<<< HEAD
-        <source>Disk space is too low!</source>
-        <translation>¡El espacio en el disco es demasiado bajo!</translation>
-    </message>
-    <message>
-        <source>Error reading from database, shutting down.</source>
-        <translation>Error al leer la base de datos, cerrando la aplicación.</translation>
-    </message>
-    <message>
-        <source>Error upgrading chainstate database</source>
-        <translation>Error actualizando la base de datos chainstate</translation>
-    </message>
-    <message>
-        <source>Error: Disk space is low for %s</source>
-        <translation>Error: ¡Espacio en disco bajo por %s!</translation>
-    </message>
-    <message>
-        <source>Invalid -onion address or hostname: '%s'</source>
-        <translation>Dirección de -onion o dominio '%s' inválido</translation>
-    </message>
-    <message>
-        <source>Invalid -proxy address or hostname: '%s'</source>
-        <translation>Dirección de -proxy o dominio ' %s' inválido</translation>
-    </message>
-    <message>
-        <source>Invalid amount for -paytxfee=&lt;amount&gt;: '%s' (must be at least %s)</source>
-        <translation>Cantidad inválida para -paytxfee=&lt;amount&gt;: '%s' (debe ser por lo menos %s)</translation>
-    </message>
-    <message>
-        <source>Invalid netmask specified in -whitelist: '%s'</source>
-        <translation>Máscara de red inválida especificada en -whitelist: '%s'</translation>
-    </message>
-    <message>
-        <source>Need to specify a port with -whitebind: '%s'</source>
-        <translation>Necesita especificar un puerto con -whitebind: '%s'</translation>
-=======
+    </message>
+    <message>
+        <source>Ignoring duplicate -wallet %s.</source>
+        <translation type="unfinished">No hacer caso de duplicado -wallet %s</translation>
+    </message>
+    <message>
+        <source>Importing…</source>
+        <translation type="unfinished">Importando...</translation>
+    </message>
+    <message>
+        <source>Incorrect or no genesis block found. Wrong datadir for network?</source>
+        <translation type="unfinished">Bloque de génesis no encontrado o incorrecto. ¿datadir equivocada para la red?</translation>
+    </message>
+    <message>
+        <source>Initialization sanity check failed. %s is shutting down.</source>
+        <translation type="unfinished">La inicialización de la verificación de validez falló. Se está cerrando %s.</translation>
+    </message>
+    <message>
+        <source>Input not found or already spent</source>
+        <translation type="unfinished">Entrada no encontrada o ya gastada</translation>
+    </message>
+    <message>
+        <source>Insufficient dbcache for block verification</source>
+        <translation type="unfinished">dbcache insuficiente para la verificación de bloques</translation>
+    </message>
+    <message>
+        <source>Insufficient funds</source>
+        <translation type="unfinished">Fondos insuficientes</translation>
+    </message>
+    <message>
         <source>Invalid -i2psam address or hostname: '%s'</source>
         <translation type="unfinished">Dirección de -i2psam o dominio '%s' no válido</translation>
     </message>
@@ -5498,41 +4654,61 @@
     <message>
         <source>Not found pre-selected input %s</source>
         <translation type="unfinished">Entrada preseleccionada no encontrada%s</translation>
->>>>>>> 44d8b13c
-    </message>
-    <message>
-        <source>No proxy server specified. Use -proxy=&lt;ip&gt; or -proxy=&lt;ip:port&gt;.</source>
-        <translation>No se ha especificado un servidor de proxy. Use -proxy=&lt;ip&gt;o -proxy=&lt;ip:port&gt;.</translation>
-    </message>
-    <message>
-        <source>Prune mode is incompatible with -blockfilterindex.</source>
-        <translation>El modo de poda es incompatible con -blockfilterindex</translation>
+    </message>
+    <message>
+        <source>Not solvable pre-selected input %s</source>
+        <translation type="unfinished">Entrada preseleccionada no solucionable %s</translation>
+    </message>
+    <message>
+        <source>Prune cannot be configured with a negative value.</source>
+        <translation type="unfinished">La poda no se puede configurar con un valor negativo.</translation>
+    </message>
+    <message>
+        <source>Prune mode is incompatible with -txindex.</source>
+        <translation type="unfinished">El modo de poda es incompatible con -txindex.</translation>
+    </message>
+    <message>
+        <source>Pruning blockstore…</source>
+        <translation type="unfinished">Podando almacén de bloques…</translation>
     </message>
     <message>
         <source>Reducing -maxconnections from %d to %d, because of system limitations.</source>
-        <translation>Reduciendo -maxconnections de %d a %d, debido a limitaciones del sistema.</translation>
+        <translation type="unfinished">Reduciendo -maxconnections de %d a %d, debido a limitaciones del sistema.</translation>
+    </message>
+    <message>
+        <source>Replaying blocks…</source>
+        <translation type="unfinished">Reproduciendo bloques…</translation>
+    </message>
+    <message>
+        <source>Rescanning…</source>
+        <translation type="unfinished">Volviendo a analizar...</translation>
+    </message>
+    <message>
+        <source>SQLiteDatabase: Failed to execute statement to verify database: %s</source>
+        <translation type="unfinished">SQLiteDatabase: Fallado para ejecutar declaración para verificar base de datos: %s</translation>
+    </message>
+    <message>
+        <source>SQLiteDatabase: Failed to prepare statement to verify database: %s</source>
+        <translation type="unfinished">SQLiteDatabase: Fallado para preparar declaración para verificar base de datos: %s</translation>
+    </message>
+    <message>
+        <source>SQLiteDatabase: Failed to read database verification error: %s</source>
+        <translation type="unfinished">SQLiteDatabase: Error al leer la verificación de la base de datos: %s</translation>
+    </message>
+    <message>
+        <source>SQLiteDatabase: Unexpected application id. Expected %u, got %u</source>
+        <translation type="unfinished">SQLiteDatabase: id aplicación inesperada. Esperado %u, tiene %u</translation>
     </message>
     <message>
         <source>Section [%s] is not recognized.</source>
-        <translation>La sección [%s] no se ha reconocido.</translation>
+        <translation type="unfinished">Sección [%s] no reconocida.</translation>
     </message>
     <message>
         <source>Signing transaction failed</source>
-        <translation>La transacción falló</translation>
+        <translation type="unfinished">Firma de transacción errónea</translation>
     </message>
     <message>
         <source>Specified -walletdir "%s" does not exist</source>
-<<<<<<< HEAD
-        <translation>El -walletdir indicado "%s" no existe</translation>
-    </message>
-    <message>
-        <source>Specified -walletdir "%s" is a relative path</source>
-        <translation>Indique -walletdir "%s" como una ruta relativa</translation>
-    </message>
-    <message>
-        <source>Specified -walletdir "%s" is not a directory</source>
-        <translation>El -walletdir "%s" indicado no es un directorio</translation>
-=======
         <translation type="unfinished">No existe -walletdir "%s" especificada</translation>
     </message>
     <message>
@@ -5550,127 +4726,116 @@
     <message>
         <source>Specified data directory "%s" does not exist.</source>
         <translation type="unfinished">El directorio de datos especificado «%s» no existe.</translation>
->>>>>>> 44d8b13c
-    </message>
-    <message>
-        <source>The specified config file %s does not exist
-</source>
-        <translation>El fichero de configuración %s especificado no existe
-</translation>
+    </message>
+    <message>
+        <source>Starting network threads…</source>
+        <translation type="unfinished">Iniciando procesos de red...</translation>
+    </message>
+    <message>
+        <source>The source code is available from %s.</source>
+        <translation type="unfinished">El código fuente esta disponible desde %s.</translation>
+    </message>
+    <message>
+        <source>The specified config file %s does not exist</source>
+        <translation type="unfinished">El archivo de configuración especificado %s no existe </translation>
     </message>
     <message>
         <source>The transaction amount is too small to pay the fee</source>
-        <translation>El monto de la transacción es muy pequeño para pagar la comisión</translation>
+        <translation type="unfinished">El importe de la transacción es muy pequeño para pagar la comisión</translation>
+    </message>
+    <message>
+        <source>The wallet will avoid paying less than the minimum relay fee.</source>
+        <translation type="unfinished">El monedero evitará pagar menos de la comisión mínima de retransmisión. </translation>
     </message>
     <message>
         <source>This is experimental software.</source>
-        <translation>Este es un software experimental.</translation>
+        <translation type="unfinished">Este es un software experimental.</translation>
+    </message>
+    <message>
+        <source>This is the minimum transaction fee you pay on every transaction.</source>
+        <translation type="unfinished">Esta es la comisión mínima que pagarás en cada transacción.</translation>
+    </message>
+    <message>
+        <source>This is the transaction fee you will pay if you send a transaction.</source>
+        <translation type="unfinished">Esta es la comisión por transacción a pagar si realiza una transacción.</translation>
     </message>
     <message>
         <source>Transaction amount too small</source>
-        <translation>El monto de la transacción es demasiado pequeño para pagar la comisión.</translation>
-    </message>
-    <message>
-        <source>Transaction too large</source>
-        <translation>Transacción demasiado grande</translation>
-    </message>
-    <message>
-<<<<<<< HEAD
-        <source>Unable to bind to %s on this computer (bind returned error %s)</source>
-        <translation>No es posible conectar con %s en este sistema (bind ha devuelto el error %s)</translation>
-=======
+        <translation type="unfinished">Importe de la transacción muy pequeño</translation>
+    </message>
+    <message>
+        <source>Transaction amounts must not be negative</source>
+        <translation type="unfinished">Los importes de la transacción no deben ser negativos</translation>
+    </message>
+    <message>
+        <source>Transaction change output index out of range</source>
+        <translation type="unfinished">Índice de salida de cambio de transacción fuera de intervalo</translation>
+    </message>
+    <message>
         <source>Transaction has too long of a mempool chain</source>
         <translation type="unfinished">La transacción lleva largo tiempo en la memoria compartida</translation>
->>>>>>> 44d8b13c
-    </message>
-    <message>
-        <source>Unable to create the PID file '%s': %s</source>
-        <translation>No es posible crear el fichero PID '%s': %s</translation>
-    </message>
-    <message>
-        <source>Unable to generate initial keys</source>
-        <translation>No es posible generar llaves iniciales</translation>
-    </message>
-    <message>
-        <source>Unknown -blockfilterindex value %s.</source>
-        <translation>%s es un valor desconocido para -blockfilterindex</translation>
-    </message>
-    <message>
-<<<<<<< HEAD
-        <source>Verifying wallet(s)...</source>
-        <translation>Verificando monedero(s)...</translation>
-=======
+    </message>
+    <message>
+        <source>Transaction must have at least one recipient</source>
+        <translation type="unfinished">La transacción debe tener al menos un destinatario</translation>
+    </message>
+    <message>
+        <source>Transaction needs a change address, but we can't generate it.</source>
+        <translation type="unfinished">La transacción necesita una dirección de cambio, pero no podemos generarla.</translation>
+    </message>
+    <message>
+        <source>Transaction too large</source>
+        <translation type="unfinished">Transacción demasiado grande</translation>
+    </message>
+    <message>
         <source>Unable to allocate memory for -maxsigcachesize: '%s' MiB</source>
         <translation type="unfinished">No se ha podido reservar memoria para -maxsigcachesize: '%s' MiB</translation>
->>>>>>> 44d8b13c
-    </message>
-    <message>
-        <source>Warning: unknown new rules activated (versionbit %i)</source>
-        <translation>Advertencia: nuevas reglas desconocidas activadas (versionbit %i)</translation>
-    </message>
-    <message>
-        <source>-maxtxfee is set very high! Fees this large could be paid on a single transaction.</source>
-        <translation>-maxtxfee tiene un valor muy elevado. Comisiones muy grandes podrían ser pagadas en una única transacción.</translation>
-    </message>
-    <message>
-<<<<<<< HEAD
-        <source>This is the transaction fee you may pay when fee estimates are not available.</source>
-        <translation>Esta es la comisión por transacción que deberá pagar cuando la estimación de comisión no esté disponible.</translation>
-=======
+    </message>
+    <message>
+        <source>Unable to bind to %s on this computer (bind returned error %s)</source>
+        <translation type="unfinished">No es posible conectar con %s en este sistema (bind ha devuelto el error %s)</translation>
+    </message>
+    <message>
+        <source>Unable to bind to %s on this computer. %s is probably already running.</source>
+        <translation type="unfinished">No se ha podido conectar con %s en este equipo. %s es posible que esté todavía en ejecución.</translation>
+    </message>
+    <message>
         <source>Unable to create the PID file '%s': %s</source>
         <translation type="unfinished">No es posible crear el fichero PID '%s': %s</translation>
->>>>>>> 44d8b13c
-    </message>
-    <message>
-        <source>Total length of network version string (%i) exceeds maximum length (%i). Reduce the number or size of uacomments.</source>
-        <translation>La longitud total de la cadena de versión de red ( %i ) supera la longitud máxima ( %i ) . Reducir el número o tamaño de uacomments .</translation>
-    </message>
-    <message>
-        <source>%s is set very high!</source>
-        <translation>¡%s está configurado muy alto!</translation>
-    </message>
-    <message>
-        <source>Error loading wallet %s. Duplicate -wallet filename specified.</source>
-        <translation>Error cargando el monedero %s. Se ha especificado un nombre de fichero -wallet duplicado.</translation>
-    </message>
-    <message>
-        <source>Starting network threads...</source>
-        <translation>Iniciando procesos de red...</translation>
-    </message>
-    <message>
-<<<<<<< HEAD
-        <source>The wallet will avoid paying less than the minimum relay fee.</source>
-        <translation>El monedero no permitirá pagar menos que la comisión mínima para retransmitir llamada relay fee.</translation>
-=======
+    </message>
+    <message>
+        <source>Unable to find UTXO for external input</source>
+        <translation type="unfinished">No se encuentra UTXO para entrada externa</translation>
+    </message>
+    <message>
+        <source>Unable to generate initial keys</source>
+        <translation type="unfinished">No es posible generar las claves iniciales</translation>
+    </message>
+    <message>
+        <source>Unable to generate keys</source>
+        <translation type="unfinished">No es posible generar claves</translation>
+    </message>
+    <message>
+        <source>Unable to open %s for writing</source>
+        <translation type="unfinished">No se ha podido abrir %s para escribir</translation>
+    </message>
+    <message>
         <source>Unable to parse -maxuploadtarget: '%s'</source>
         <translation type="unfinished">No se ha podido analizar -maxuploadtarget: '%s'</translation>
->>>>>>> 44d8b13c
-    </message>
-    <message>
-        <source>This is the minimum transaction fee you pay on every transaction.</source>
-        <translation>Esta es la comisión por transacción mínima a pagar en cada transacción.</translation>
-    </message>
-    <message>
-        <source>This is the transaction fee you will pay if you send a transaction.</source>
-        <translation>Esta es la comisión por transacción a pagar si realiza una transacción.</translation>
-    </message>
-    <message>
-        <source>Transaction amounts must not be negative</source>
-        <translation>Los montos de la transacción no deben ser negativos</translation>
-    </message>
-    <message>
-<<<<<<< HEAD
-        <source>Transaction has too long of a mempool chain</source>
-        <translation>La transacción tiene largo tiempo en una cadena mempool</translation>
-    </message>
-    <message>
-        <source>Transaction must have at least one recipient</source>
-        <translation>La transacción debe tener al menos un destinatario</translation>
-    </message>
-    <message>
-        <source>Unknown network specified in -onlynet: '%s'</source>
-        <translation>Red desconocida especificada en -onlynet '%s'</translation>
-=======
+    </message>
+    <message>
+        <source>Unable to start HTTP server. See debug log for details.</source>
+        <translation type="unfinished">No se ha podido iniciar el servidor HTTP. Ver registro de depuración para detalles.</translation>
+    </message>
+    <message>
+        <source>Unable to unload the wallet before migrating</source>
+        <translation type="unfinished">Fallo al descargar el monedero antes de la migración</translation>
+    </message>
+    <message>
+        <source>Unknown -blockfilterindex value %s.</source>
+        <translation type="unfinished">Valor -blockfilterindex %s desconocido.</translation>
+    </message>
+    <message>
         <source>Unknown address type '%s'</source>
         <translation type="unfinished">Tipo de dirección '%s' desconocida</translation>
     </message>
@@ -5681,52 +4846,46 @@
     <message>
         <source>Unknown network specified in -onlynet: '%s'</source>
         <translation type="unfinished">Red especificada en -onlynet: '%s' desconocida</translation>
->>>>>>> 44d8b13c
-    </message>
-    <message>
-        <source>Insufficient funds</source>
-        <translation>Fondos insuficientes</translation>
-    </message>
-    <message>
-<<<<<<< HEAD
-        <source>Fee estimation failed. Fallbackfee is disabled. Wait a few blocks or enable -fallbackfee.</source>
-        <translation>Estimación de la comisión fallida. Fallbackfee está deshabilitado. Espere unos pocos bloques o habilite -fallbackfee.</translation>
-=======
+    </message>
+    <message>
+        <source>Unknown new rules activated (versionbit %i)</source>
+        <translation type="unfinished">Nuevas reglas desconocidas activadas (versionbit %i)</translation>
+    </message>
+    <message>
         <source>Unsupported global logging level %s=%s. Valid values: %s.</source>
         <translation type="unfinished">Nivel de acceso global %s = %s no mantenido. Los valores válidos son: %s.</translation>
     </message>
     <message>
         <source>acceptstalefeeestimates is not supported on %s chain.</source>
         <translation type="unfinished">acceptstalefeeestimates no está mantenido en el encadenamiento %s.</translation>
->>>>>>> 44d8b13c
-    </message>
-    <message>
-        <source>Warning: Private keys detected in wallet {%s} with disabled private keys</source>
-        <translation>Advertencia: Claves privadas detectadas en el monedero {%s} con clave privada deshabilitada</translation>
-    </message>
-    <message>
-        <source>Cannot write to data directory '%s'; check permissions.</source>
-        <translation>No se puede escribir en el directorio de datos '%s';  verificar permisos.</translation>
-    </message>
-    <message>
-        <source>Loading block index...</source>
-        <translation>Cargando el índice de bloques...</translation>
-    </message>
-    <message>
-        <source>Loading wallet...</source>
-        <translation>Cargando monedero...</translation>
-    </message>
-    <message>
-        <source>Cannot downgrade wallet</source>
-        <translation>No se puede actualizar a una versión mas antigua el monedero.</translation>
-    </message>
-    <message>
-        <source>Rescanning...</source>
-        <translation>Reexplorando...</translation>
-    </message>
-    <message>
-        <source>Done loading</source>
-        <translation>Se terminó de cargar</translation>
+    </message>
+    <message>
+        <source>Unsupported logging category %s=%s.</source>
+        <translation type="unfinished">Categoría de registro no soportada %s=%s. </translation>
+    </message>
+    <message>
+        <source>User Agent comment (%s) contains unsafe characters.</source>
+        <translation type="unfinished">El comentario del Agente de Usuario (%s) contiene caracteres inseguros.</translation>
+    </message>
+    <message>
+        <source>Verifying blocks…</source>
+        <translation type="unfinished">Verificando bloques...</translation>
+    </message>
+    <message>
+        <source>Verifying wallet(s)…</source>
+        <translation type="unfinished">Verificando monedero(s)...</translation>
+    </message>
+    <message>
+        <source>Wallet needed to be rewritten: restart %s to complete</source>
+        <translation type="unfinished">Es necesario reescribir el monedero: reiniciar %s para completar</translation>
+    </message>
+    <message>
+        <source>Settings file could not be read</source>
+        <translation type="unfinished">El archivo de configuración no puede leerse</translation>
+    </message>
+    <message>
+        <source>Settings file could not be written</source>
+        <translation type="unfinished">El archivo de configuración no puede escribirse</translation>
     </message>
 </context>
 </TS>