<TS version="2.1" language="de">
<context>
    <name>AddressBookPage</name>
    <message>
        <source>Right-click to edit address or label</source>
        <translation type="unfinished">Rechtsklick zum Bearbeiten der Adresse oder der Beschreibung</translation>
    </message>
    <message>
        <source>Create a new address</source>
        <translation type="unfinished">Neue Adresse erstellen</translation>
    </message>
    <message>
        <source>&amp;New</source>
        <translation type="unfinished">&amp;Neu</translation>
    </message>
    <message>
        <source>Copy the currently selected address to the system clipboard</source>
        <translation type="unfinished">Ausgewählte Adresse in die Zwischenablage kopieren</translation>
    </message>
    <message>
        <source>&amp;Copy</source>
        <translation type="unfinished">&amp;Kopieren</translation>
    </message>
    <message>
        <source>C&amp;lose</source>
        <translation type="unfinished">&amp;Schließen</translation>
    </message>
    <message>
        <source>Delete the currently selected address from the list</source>
        <translation type="unfinished">Ausgewählte Adresse aus der Liste entfernen</translation>
    </message>
    <message>
        <source>Enter address or label to search</source>
        <translation type="unfinished">Zu suchende Adresse oder Bezeichnung eingeben</translation>
    </message>
    <message>
        <source>Export the data in the current tab to a file</source>
        <translation type="unfinished">Daten der aktuellen Ansicht in eine Datei exportieren</translation>
    </message>
    <message>
        <source>&amp;Export</source>
        <translation type="unfinished">&amp;Exportieren</translation>
    </message>
    <message>
        <source>&amp;Delete</source>
        <translation type="unfinished">&amp;Löschen</translation>
    </message>
    <message>
        <source>Choose the address to send coins to</source>
        <translation type="unfinished">Wählen Sie die Adresse aus, an die Sie Particl senden möchten</translation>
    </message>
    <message>
        <source>Choose the address to receive coins with</source>
        <translation type="unfinished">Wählen Sie die Adresse aus, mit der Sie Particl empfangen wollen</translation>
    </message>
    <message>
        <source>C&amp;hoose</source>
        <translation type="unfinished">&amp;Auswählen</translation>
    </message>
    <message>
        <source>Sending addresses</source>
        <translation type="unfinished">Sendeadressen</translation>
    </message>
    <message>
        <source>Receiving addresses</source>
        <translation type="unfinished">Empfangsadressen</translation>
    </message>
    <message>
        <source>These are your Particl addresses for sending payments. Always check the amount and the receiving address before sending coins.</source>
        <translation type="unfinished">Dies sind Ihre Particl-Adressen zum Tätigen von Überweisungen. Bitte prüfen Sie den Betrag und die Adresse des Empfängers, bevor Sie Particl überweisen.</translation>
    </message>
    <message>
        <source>These are your Particl addresses for receiving payments. Use the 'Create new receiving address' button in the receive tab to create new addresses.
Signing is only possible with addresses of the type 'legacy'.</source>
        <translation type="unfinished">Dies sind Ihre Particl-Adressen für den Empfang von Zahlungen. Verwenden Sie die 'Neue Empfangsadresse erstellen' Taste auf der Registerkarte "Empfangen", um neue Adressen zu erstellen.
Das Signieren ist nur mit Adressen vom Typ 'Legacy' möglich.</translation>
    </message>
    <message>
        <source>&amp;Copy Address</source>
        <translation type="unfinished">&amp;Adresse kopieren</translation>
    </message>
    <message>
        <source>Copy &amp;Label</source>
        <translation type="unfinished">&amp;Bezeichnung kopieren</translation>
    </message>
    <message>
        <source>&amp;Edit</source>
        <translation type="unfinished">&amp;Bearbeiten</translation>
    </message>
    <message>
        <source>Export Address List</source>
        <translation type="unfinished">Adressliste exportieren</translation>
    </message>
    <message>
        <source>Comma separated file</source>
        <extracomment>Expanded name of the CSV file format. See: https://en.wikipedia.org/wiki/Comma-separated_values.</extracomment>
        <translation type="unfinished">Durch Komma getrennte Datei</translation>
    </message>
    <message>
        <source>There was an error trying to save the address list to %1. Please try again.</source>
        <extracomment>An error message. %1 is a stand-in argument for the name of the file we attempted to save to.</extracomment>
        <translation type="unfinished">Beim Speichern der Adressliste nach %1 ist ein Fehler aufgetreten. Bitte versuchen Sie es erneut.</translation>
    </message>
    <message>
        <source>Exporting Failed</source>
        <translation type="unfinished">Exportieren fehlgeschlagen</translation>
    </message>
</context>
<context>
    <name>AddressTableModel</name>
    <message>
        <source>Label</source>
        <translation type="unfinished">Bezeichnung</translation>
    </message>
    <message>
        <source>Address</source>
        <translation type="unfinished">Adresse</translation>
    </message>
    <message>
        <source>(no label)</source>
        <translation type="unfinished">(keine Bezeichnung)</translation>
    </message>
</context>
<context>
    <name>AskPassphraseDialog</name>
    <message>
        <source>Passphrase Dialog</source>
        <translation type="unfinished">Passphrasendialog</translation>
    </message>
    <message>
        <source>Enter passphrase</source>
        <translation type="unfinished">Passphrase eingeben</translation>
    </message>
    <message>
        <source>New passphrase</source>
        <translation type="unfinished">Neue Passphrase</translation>
    </message>
    <message>
        <source>Repeat new passphrase</source>
        <translation type="unfinished">Neue Passphrase bestätigen</translation>
    </message>
    <message>
        <source>Show passphrase</source>
        <translation type="unfinished">Zeige Passphrase</translation>
    </message>
    <message>
        <source>Encrypt wallet</source>
        <translation type="unfinished">Wallet verschlüsseln</translation>
    </message>
    <message>
        <source>This operation needs your wallet passphrase to unlock the wallet.</source>
        <translation type="unfinished">Dieser Vorgang benötigt Ihre Passphrase, um die Wallet zu entsperren.</translation>
    </message>
    <message>
        <source>Unlock wallet</source>
        <translation type="unfinished">Wallet entsperren</translation>
    </message>
    <message>
        <source>Change passphrase</source>
        <translation type="unfinished">Passphrase ändern</translation>
    </message>
    <message>
        <source>Confirm wallet encryption</source>
        <translation type="unfinished">Wallet-Verschlüsselung bestätigen</translation>
    </message>
    <message>
        <source>Warning: If you encrypt your wallet and lose your passphrase, you will &lt;b&gt;LOSE ALL OF YOUR PARTICL&lt;/b&gt;!</source>
        <translation type="unfinished">Warnung: Wenn Sie Ihre Wallet verschlüsseln und Ihre Passphrase verlieren, werden Sie &lt;b&gt;ALLE IHRE PARTICL VERLIEREN&lt;/b&gt;!</translation>
    </message>
    <message>
        <source>Are you sure you wish to encrypt your wallet?</source>
        <translation type="unfinished">Sind Sie sich sicher, dass Sie Ihre Wallet verschlüsseln möchten?</translation>
    </message>
    <message>
        <source>Wallet encrypted</source>
        <translation type="unfinished">Wallet verschlüsselt</translation>
    </message>
    <message>
        <source>Enter the new passphrase for the wallet.&lt;br/&gt;Please use a passphrase of &lt;b&gt;ten or more random characters&lt;/b&gt;, or &lt;b&gt;eight or more words&lt;/b&gt;.</source>
        <translation type="unfinished">Geben Sie die neue Passphrase für die Wallet ein.&lt;br/&gt;Bitte benutzen Sie eine Passphrase bestehend aus &lt;b&gt;zehn oder mehr zufälligen Zeichen&lt;/b&gt; oder &lt;b&gt;acht oder mehr Wörtern&lt;/b&gt;.</translation>
    </message>
    <message>
        <source>Enter the old passphrase and new passphrase for the wallet.</source>
        <translation type="unfinished">Geben Sie die alte und die neue Wallet-Passphrase ein.</translation>
    </message>
    <message>
        <source>Remember that encrypting your wallet cannot fully protect your particl from being stolen by malware infecting your computer.</source>
        <translation type="unfinished">Beachten Sie, dass das Verschlüsseln Ihrer Wallet nicht komplett vor Diebstahl Ihrer Particl durch Malware schützt, die Ihren Computer infiziert hat.</translation>
    </message>
    <message>
        <source>Wallet to be encrypted</source>
        <translation type="unfinished">Wallet zu verschlüsseln</translation>
    </message>
    <message>
        <source>Your wallet is about to be encrypted. </source>
        <translation type="unfinished">Wallet wird verschlüsselt.</translation>
    </message>
    <message>
        <source>Your wallet is now encrypted. </source>
        <translation type="unfinished">Deine Wallet ist jetzt verschlüsselt.</translation>
    </message>
    <message>
        <source>IMPORTANT: Any previous backups you have made of your wallet file should be replaced with the newly generated, encrypted wallet file. For security reasons, previous backups of the unencrypted wallet file will become useless as soon as you start using the new, encrypted wallet.</source>
        <translation type="unfinished">WICHTIG: Alle vorherigen Wallet-Backups sollten durch die neu erzeugte, verschlüsselte Wallet ersetzt werden. Aus Sicherheitsgründen werden vorherige Backups der unverschlüsselten Wallet nutzlos, sobald Sie die neue, verschlüsselte Wallet verwenden.</translation>
    </message>
    <message>
        <source>Wallet encryption failed</source>
        <translation type="unfinished">Wallet-Verschlüsselung fehlgeschlagen</translation>
    </message>
    <message>
        <source>Wallet encryption failed due to an internal error. Your wallet was not encrypted.</source>
        <translation type="unfinished">Die Wallet-Verschlüsselung ist aufgrund eines internen Fehlers fehlgeschlagen. Ihre Wallet wurde nicht verschlüsselt.</translation>
    </message>
    <message>
        <source>The supplied passphrases do not match.</source>
        <translation type="unfinished">Die eingegebenen Passphrasen stimmen nicht überein.</translation>
    </message>
    <message>
        <source>Wallet unlock failed</source>
        <translation type="unfinished">Wallet-Entsperrung fehlgeschlagen.</translation>
    </message>
    <message>
        <source>The passphrase entered for the wallet decryption was incorrect.</source>
        <translation type="unfinished">Die eingegebene Passphrase zur Wallet-Entschlüsselung war nicht korrekt.</translation>
    </message>
    <message>
        <source>Wallet passphrase was successfully changed.</source>
        <translation type="unfinished">Die Wallet-Passphrase wurde erfolgreich geändert.</translation>
    </message>
    <message>
        <source>Warning: The Caps Lock key is on!</source>
        <translation type="unfinished">Warnung: Die Feststelltaste ist aktiviert!</translation>
    </message>
</context>
<context>
    <name>BanTableModel</name>
    <message>
        <source>IP/Netmask</source>
        <translation type="unfinished">IP/Netzmaske</translation>
    </message>
    <message>
        <source>Banned Until</source>
        <translation type="unfinished">Gesperrt bis</translation>
    </message>
</context>
<context>
    <name>BitcoinApplication</name>
    <message>
        <source>Runaway exception</source>
        <translation type="unfinished">Auslaufende Ausnahme</translation>
    </message>
    <message>
        <source>A fatal error occurred. %1 can no longer continue safely and will quit.</source>
        <translation type="unfinished">Ein fataler Fehler ist aufgetreten. %1 kann nicht länger sicher fortfahren und wird beendet.</translation>
    </message>
    <message>
        <source>Internal error</source>
        <translation type="unfinished">Interner Fehler</translation>
    </message>
    <message>
        <source>An internal error occurred. %1 will attempt to continue safely. This is an unexpected bug which can be reported as described below.</source>
        <translation type="unfinished">Ein interner Fehler ist aufgetreten. %1 wird versuchen, sicher fortzufahren. Dies ist ein unerwarteter Fehler, der wie unten beschrieben, gemeldet werden kann.</translation>
    </message>
</context>
<context>
    <name>QObject</name>
    <message>
        <source>Do you want to reset settings to default values, or to abort without making changes?</source>
        <extracomment>Explanatory text shown on startup when the settings file cannot be read. Prompts user to make a choice between resetting or aborting.</extracomment>
        <translation type="unfinished">Möchten Sie die Einstellungen auf die Standardwerte zurücksetzen oder den Vorgang abbrechen, ohne Änderungen vorzunehmen?</translation>
    </message>
    <message>
        <source>A fatal error occurred. Check that settings file is writable, or try running with -nosettings.</source>
        <extracomment>Explanatory text shown on startup when the settings file could not be written. Prompts user to check that we have the ability to write to the file. Explains that the user has the option of running without a settings file.</extracomment>
        <translation type="unfinished">Ein schwerwiegender Fehler ist aufgetreten. Prüfen Sie, ob die Einstellungsdatei beschreibbar ist, oder versuchen Sie, das Programm mit "-nosettings" auszuführen.</translation>
    </message>
    <message>
        <source>Error: Specified data directory "%1" does not exist.</source>
        <translation type="unfinished">Fehler: Angegebenes Datenverzeichnis "%1" existiert nicht.</translation>
    </message>
    <message>
        <source>Error: Cannot parse configuration file: %1.</source>
        <translation type="unfinished">Fehler: Konfigurationsdatei konnte nicht Verarbeitet werden: %1.</translation>
    </message>
    <message>
        <source>Error: %1</source>
        <translation type="unfinished">Fehler: %1</translation>
    </message>
    <message>
        <source>%1 didn't yet exit safely…</source>
        <translation type="unfinished">%1 noch nicht sicher beendet…</translation>
    </message>
    <message>
        <source>unknown</source>
        <translation type="unfinished">unbekannt</translation>
    </message>
    <message>
        <source>Amount</source>
        <translation type="unfinished">Betrag</translation>
    </message>
    <message>
        <source>Enter a Particl address (e.g. %1)</source>
        <translation type="unfinished">Particl-Adresse eingeben (z.B. %1)</translation>
    </message>
    <message>
        <source>Unroutable</source>
        <translation type="unfinished">Nicht weiterleitbar</translation>
    </message>
    <message>
        <source>Internal</source>
        <translation type="unfinished">Intern</translation>
    </message>
    <message>
        <source>Inbound</source>
        <extracomment>An inbound connection from a peer. An inbound connection is a connection initiated by a peer.</extracomment>
        <translation type="unfinished">Eingehend</translation>
    </message>
    <message>
        <source>Outbound</source>
        <extracomment>An outbound connection to a peer. An outbound connection is a connection initiated by us.</extracomment>
        <translation type="unfinished">ausgehend</translation>
    </message>
    <message>
        <source>Full Relay</source>
        <extracomment>Peer connection type that relays all network information.</extracomment>
        <translation type="unfinished">Volles Relais</translation>
    </message>
    <message>
        <source>Block Relay</source>
        <extracomment>Peer connection type that relays network information about blocks and not transactions or addresses.</extracomment>
        <translation type="unfinished">Blockrelais</translation>
    </message>
    <message>
        <source>Manual</source>
        <extracomment>Peer connection type established manually through one of several methods.</extracomment>
        <translation type="unfinished">Manuell</translation>
    </message>
    <message>
        <source>Feeler</source>
        <extracomment>Short-lived peer connection type that tests the aliveness of known addresses.</extracomment>
        <translation type="unfinished">Fühler</translation>
    </message>
    <message>
        <source>Address Fetch</source>
        <extracomment>Short-lived peer connection type that solicits known addresses from a peer.</extracomment>
        <translation type="unfinished">Adress Abholung</translation>
    </message>
    <message>
        <source>%1 d</source>
        <translation type="unfinished">%1 T</translation>
    </message>
    <message>
        <source>%1 m</source>
        <translation type="unfinished">%1 min</translation>
    </message>
    <message>
        <source>None</source>
        <translation type="unfinished">Keine</translation>
    </message>
    <message>
        <source>N/A</source>
        <translation type="unfinished">k.A.</translation>
    </message>
    <message numerus="yes">
        <source>%n second(s)</source>
        <translation type="unfinished">
            <numerusform>%n Sekunde(n)</numerusform>
            <numerusform>%n Sekunde(n)</numerusform>
        </translation>
    </message>
    <message numerus="yes">
        <source>%n minute(s)</source>
        <translation type="unfinished">
            <numerusform>%n Minute(n)</numerusform>
            <numerusform>%n Minute(n)</numerusform>
        </translation>
    </message>
    <message numerus="yes">
        <source>%n hour(s)</source>
        <translation type="unfinished">
            <numerusform>%nStunde(n)</numerusform>
            <numerusform>%nStunde(n)</numerusform>
        </translation>
    </message>
    <message numerus="yes">
        <source>%n day(s)</source>
        <translation type="unfinished">
            <numerusform>%nTag(e)</numerusform>
            <numerusform>%nTag(e)</numerusform>
        </translation>
    </message>
    <message numerus="yes">
        <source>%n week(s)</source>
        <translation type="unfinished">
            <numerusform>%n Woche(n)</numerusform>
            <numerusform>%n Woche(n)</numerusform>
        </translation>
    </message>
    <message>
        <source>%1 and %2</source>
        <translation type="unfinished">%1 und %2</translation>
    </message>
    <message numerus="yes">
        <source>%n year(s)</source>
        <translation type="unfinished">
            <numerusform>%n Jahr(e)</numerusform>
            <numerusform>%n Jahr(e)</numerusform>
        </translation>
    </message>
    </context>
<context>
    <name>bitcoin-core</name>
    <message>
        <source>Settings file could not be read</source>
        <translation type="unfinished">Einstellungen konnten nicht gelesen werden.</translation>
    </message>
    <message>
        <source>Settings file could not be written</source>
        <translation type="unfinished">Einstellungen konnten nicht gespeichert werden.</translation>
    </message>
    <message>
        <source>The %s developers</source>
        <translation type="unfinished">Die %s-Entwickler</translation>
    </message>
    <message>
        <source>%s corrupt. Try using the wallet tool particl-wallet to salvage or restoring a backup.</source>
        <translation type="unfinished">%s korrupt. Versuche mit dem Wallet-Werkzeug particl-wallet zu retten, oder eine Sicherung wiederherzustellen.</translation>
    </message>
    <message>
        <source>-maxtxfee is set very high! Fees this large could be paid on a single transaction.</source>
        <translation type="unfinished">-maxtxfee ist auf einen sehr hohen Wert festgelegt! Gebühren dieser Höhe könnten für eine einzelne Transaktion bezahlt werden.</translation>
    </message>
    <message>
        <source>Cannot downgrade wallet from version %i to version %i. Wallet version unchanged.</source>
        <translation type="unfinished">Kann Wallet Version nicht von Version %i auf Version %i abstufen. Wallet Version bleibt unverändert.</translation>
    </message>
    <message>
        <source>Cannot obtain a lock on data directory %s. %s is probably already running.</source>
        <translation type="unfinished">Datenverzeichnis %s kann nicht gesperrt werden. Evtl. wurde %s bereits gestartet.</translation>
    </message>
    <message>
        <source>Cannot upgrade a non HD split wallet from version %i to version %i without upgrading to support pre-split keypool. Please use version %i or no version specified.</source>
        <translation type="unfinished">Kann ein aufgespaltenes nicht-HD Wallet nicht von Version %i auf Version %i aktualisieren, ohne auf Unterstützung von Keypools vor der Aufspaltung zu aktualisieren. Bitte benutze Version%i oder keine bestimmte Version.</translation>
    </message>
    <message>
        <source>Distributed under the MIT software license, see the accompanying file %s or %s</source>
        <translation type="unfinished">Veröffentlicht unter der MIT-Softwarelizenz, siehe beiliegende Datei %s oder %s.</translation>
    </message>
    <message>
        <source>Error reading %s! All keys read correctly, but transaction data or address book entries might be missing or incorrect.</source>
        <translation type="unfinished">Lesen von %s fehlgeschlagen! Alle Schlüssel wurden korrekt gelesen, Transaktionsdaten bzw. Adressbucheinträge fehlen aber möglicherweise oder sind inkorrekt.</translation>
    </message>
    <message>
        <source>Error reading %s! Transaction data may be missing or incorrect. Rescanning wallet.</source>
        <translation type="unfinished">Fehler beim Lesen von %s! Transaktionsdaten fehlen oder sind nicht korrekt. Wallet wird erneut gescannt.</translation>
    </message>
    <message>
        <source>Error: Dumpfile format record is incorrect. Got "%s", expected "format".</source>
        <translation type="unfinished">Fehler: Dumpdatei Format Eintrag ist Ungültig. Habe "%s" bekommen, aber "format" erwartet.</translation>
    </message>
    <message>
        <source>Error: Dumpfile identifier record is incorrect. Got "%s", expected "%s".</source>
        <translation type="unfinished">Fehler: Dumpdatei Identifikationseintrag ist ungültig. Habe "%s" bekommen, aber "%s" erwartet.</translation>
    </message>
    <message>
        <source>Error: Dumpfile version is not supported. This version of particl-wallet only supports version 1 dumpfiles. Got dumpfile with version %s</source>
        <translation type="unfinished">Fehler: Die Version der Speicherauszugsdatei ist %s und wird nicht unterstützt. Diese Version von particl-wallet unterstützt nur Speicherauszugsdateien der Version 1.</translation>
    </message>
    <message>
        <source>Error: Legacy wallets only support the "legacy", "p2sh-segwit", and "bech32" address types</source>
        <translation type="unfinished">Fehler: Althergebrachte Brieftaschen unterstützen nur die Adresstypen "legacy", "p2sh-segwit" und "bech32".</translation>
    </message>
    <message>
        <source>Error: Listening for incoming connections failed (listen returned error %s)</source>
        <translation type="unfinished">Fehler: Abhören nach eingehenden Verbindungen fehlgeschlagen (listen meldete Fehler %s)</translation>
    </message>
    <message>
        <source>Fee estimation failed. Fallbackfee is disabled. Wait a few blocks or enable -fallbackfee.</source>
        <translation type="unfinished">Die Gebührenabschätzung schlug fehl. Fallbackfee ist deaktiviert. Warten Sie ein paar Blöcke oder aktivieren Sie -fallbackfee.</translation>
    </message>
    <message>
        <source>File %s already exists. If you are sure this is what you want, move it out of the way first.</source>
        <translation type="unfinished">Datei %s existiert bereits. Wenn Sie wissen, was Sie tun, entfernen Sie zuerst die existierende Datei.</translation>
    </message>
    <message>
        <source>Invalid amount for -maxtxfee=&lt;amount&gt;: '%s' (must be at least the minrelay fee of %s to prevent stuck transactions)</source>
        <translation type="unfinished">Ungültiger Betrag für -maxtxfee=&lt;amount&gt;: '%s' (muss mindestens die minimale Weiterleitungsgebühr in Höhe von %s sein, um zu verhindern, dass Transaktionen nicht bearbeitet werden)</translation>
    </message>
    <message>
        <source>Invalid or corrupt peers.dat (%s). If you believe this is a bug, please report it to %s. As a workaround, you can move the file (%s) out of the way (rename, move, or delete) to have a new one created on the next start.</source>
        <translation type="unfinished">Ungültige oder beschädigte peers.dat (%s). Wenn Sie glauben, dass dies ein Fehler ist, melden Sie ihn bitte an %s. Zur Abhilfe können Sie die Datei (%s) aus dem Weg räumen (umbenennen, verschieben oder löschen), so dass beim nächsten Start eine neue Datei erstellt wird.</translation>
    </message>
    <message>
        <source>More than one onion bind address is provided. Using %s for the automatically created Tor onion service.</source>
        <translation type="unfinished">Mehr als eine Onion-Bindungsadresse angegeben. Verwende %s für den automatisch erstellten Tor-Onion-Dienst.</translation>
    </message>
    <message>
        <source>No dump file provided. To use createfromdump, -dumpfile=&lt;filename&gt; must be provided.</source>
        <translation type="unfinished">Keine Dumpdatei angegeben. Um createfromdump zu benutzen, muss -dumpfile=&lt;filename&gt; angegeben werden.</translation>
    </message>
    <message>
        <source>No dump file provided. To use dump, -dumpfile=&lt;filename&gt; must be provided.</source>
        <translation type="unfinished">Keine Dumpdatei angegeben. Um dump verwenden zu können, muss -dumpfile=&lt;filename&gt; angegeben werden.</translation>
    </message>
    <message>
        <source>No wallet file format provided. To use createfromdump, -format=&lt;format&gt; must be provided.</source>
        <translation type="unfinished">Kein Format der Wallet-Datei angegeben. Um createfromdump zu nutzen, muss -format=&lt;format&gt; angegeben werden.</translation>
    </message>
    <message>
        <source>Please check that your computer's date and time are correct! If your clock is wrong, %s will not work properly.</source>
        <translation type="unfinished">Bitte korrigieren Sie die Datums- und Uhrzeiteinstellungen Ihres Computers, da %s ansonsten nicht ordnungsgemäß funktionieren wird.</translation>
    </message>
    <message>
        <source>Please contribute if you find %s useful. Visit %s for further information about the software.</source>
        <translation type="unfinished">Wenn sie %s nützlich finden, sind Helfer sehr gern gesehen. Besuchen Sie %s um mehr über das Softwareprojekt zu erfahren.</translation>
    </message>
    <message>
        <source>Prune configured below the minimum of %d MiB.  Please use a higher number.</source>
        <translation type="unfinished">Kürzungsmodus wurde kleiner als das Minimum in Höhe von %d MiB konfiguriert. Bitte verwenden Sie einen größeren Wert.</translation>
    </message>
    <message>
        <source>Prune: last wallet synchronisation goes beyond pruned data. You need to -reindex (download the whole blockchain again in case of pruned node)</source>
        <translation type="unfinished">Prune (Kürzung): Die letzte Synchronisation der Wallet liegt vor gekürzten (gelöschten) Blöcken. Es ist ein -reindex (erneuter Download der gesamten Blockchain im Fall eines gekürzten Knotens) notwendig.</translation>
    </message>
    <message>
        <source>SQLiteDatabase: Unknown sqlite wallet schema version %d. Only version %d is supported</source>
        <translation type="unfinished">SQLite-Datenbank: Unbekannte SQLite-Brieftaschen-Schema-Version %d. Nur Version %d wird unterstützt.</translation>
    </message>
    <message>
        <source>The block database contains a block which appears to be from the future. This may be due to your computer's date and time being set incorrectly. Only rebuild the block database if you are sure that your computer's date and time are correct</source>
        <translation type="unfinished">Die Block-Datenbank enthält einen Block, der in der Zukunft auftaucht. Dies kann daran liegen, dass die Systemzeit Ihres Computers falsch eingestellt ist. Stellen Sie die Block-Datenbank nur wieder her, wenn Sie sich sicher sind, dass Ihre Systemzeit korrekt eingestellt ist.</translation>
    </message>
    <message>
        <source>The block index db contains a legacy 'txindex'. To clear the occupied disk space, run a full -reindex, otherwise ignore this error. This error message will not be displayed again.</source>
        <translation type="unfinished">Die Blockindexdatenbank enthält einen veralteten 'txindex'. Um den belegten Speicherplatz frei zu geben, führen Sie ein vollständiges -reindex aus, ansonsten ignorieren Sie diesen Fehler. Diese Fehlermeldung wird nicht noch einmal angezeigt.</translation>
    </message>
    <message>
        <source>The transaction amount is too small to send after the fee has been deducted</source>
        <translation type="unfinished">Der Transaktionsbetrag ist zu klein, um ihn nach Abzug der Gebühr zu senden.</translation>
    </message>
    <message>
        <source>This error could occur if this wallet was not shutdown cleanly and was last loaded using a build with a newer version of Berkeley DB. If so, please use the software that last loaded this wallet</source>
        <translation type="unfinished">Dieser Fehler kann auftreten, wenn diese Brieftasche nicht ordnungsgemäß heruntergefahren und zuletzt mithilfe eines Builds mit einer neueren Version von Berkeley DB geladen wurde. Verwenden Sie in diesem Fall die Software, die diese Brieftasche zuletzt geladen hat</translation>
    </message>
    <message>
        <source>This is a pre-release test build - use at your own risk - do not use for mining or merchant applications</source>
        <translation type="unfinished">Dies ist eine Vorab-Testversion - Verwendung auf eigene Gefahr - nicht für Mining- oder Handelsanwendungen nutzen!</translation>
    </message>
    <message>
        <source>This is the maximum transaction fee you pay (in addition to the normal fee) to prioritize partial spend avoidance over regular coin selection.</source>
        <translation type="unfinished">Dies ist die maximale Transaktionsgebühr, die Sie (zusätzlich zur normalen Gebühr) zahlen, um die teilweise Vermeidung von Ausgaben gegenüber der regulären Münzauswahl zu priorisieren.</translation>
    </message>
    <message>
        <source>This is the transaction fee you may discard if change is smaller than dust at this level</source>
        <translation type="unfinished">Dies ist die Transaktionsgebühr, die ggf. abgeschrieben wird, wenn das Wechselgeld "Staub" ist in dieser Stufe.</translation>
    </message>
    <message>
        <source>This is the transaction fee you may pay when fee estimates are not available.</source>
        <translation type="unfinished">Das ist die Transaktionsgebühr, welche Sie zahlen müssten, wenn die Gebührenschätzungen nicht verfügbar sind.</translation>
    </message>
    <message>
        <source>Total length of network version string (%i) exceeds maximum length (%i). Reduce the number or size of uacomments.</source>
        <translation type="unfinished">Gesamtlänge des Netzwerkversionstrings (%i) erreicht die maximale Länge (%i). Reduzieren Sie die Nummer oder die Größe von uacomments.</translation>
    </message>
    <message>
        <source>Unable to replay blocks. You will need to rebuild the database using -reindex-chainstate.</source>
        <translation type="unfinished">Fehler beim Verarbeiten von Blöcken. Sie müssen die Datenbank mit Hilfe des Arguments '-reindex-chainstate' neu aufbauen.</translation>
    </message>
    <message>
        <source>Unknown wallet file format "%s" provided. Please provide one of "bdb" or "sqlite".</source>
        <translation type="unfinished">Angegebenes Format "%s" der Wallet-Datei ist unbekannt.
Bitte nutzen Sie entweder "bdb" oder "sqlite".</translation>
    </message>
    <message>
        <source>Warning: Dumpfile wallet format "%s" does not match command line specified format "%s".</source>
        <translation type="unfinished">Warnung: Dumpdatei Wallet Format "%s" passt nicht zum auf der Kommandozeile angegebenen Format "%s".</translation>
    </message>
    <message>
        <source>Warning: Private keys detected in wallet {%s} with disabled private keys</source>
        <translation type="unfinished">Warnung: Es wurden private Schlüssel in der Wallet {%s} entdeckt, welche private Schlüssel jedoch deaktiviert hat.</translation>
    </message>
    <message>
        <source>Warning: We do not appear to fully agree with our peers! You may need to upgrade, or other nodes may need to upgrade.</source>
        <translation type="unfinished">Warnung: Wir scheinen nicht vollständig mit unseren Gegenstellen übereinzustimmen! Sie oder die anderen Knoten müssen unter Umständen Ihre Client-Software aktualisieren.</translation>
    </message>
    <message>
        <source>Witness data for blocks after height %d requires validation. Please restart with -reindex.</source>
        <translation type="unfinished">Zeugnisdaten für Blöcke nach Höhe %d müssen validiert werden. Bitte mit -reindex neu starten.</translation>
    </message>
    <message>
        <source>You need to rebuild the database using -reindex to go back to unpruned mode.  This will redownload the entire blockchain</source>
        <translation type="unfinished">Sie müssen die Datenbank mit Hilfe von -reindex neu aufbauen, um zum ungekürzten Modus zurückzukehren. Dies erfordert, dass die gesamte Blockchain erneut heruntergeladen wird.</translation>
    </message>
    <message>
        <source>%s is set very high!</source>
        <translation type="unfinished">%s wurde sehr hoch eingestellt!</translation>
    </message>
    <message>
        <source>-maxmempool must be at least %d MB</source>
        <translation type="unfinished">-maxmempool muss mindestens %d MB betragen</translation>
    </message>
    <message>
        <source>A fatal internal error occurred, see debug.log for details</source>
        <translation type="unfinished">Ein fataler interner Fehler ist aufgetreten, siehe debug.log für Details</translation>
    </message>
    <message>
        <source>Cannot resolve -%s address: '%s'</source>
        <translation type="unfinished">Kann Adresse in -%s nicht auflösen: '%s'</translation>
    </message>
    <message>
        <source>Cannot set -forcednsseed to true when setting -dnsseed to false.</source>
        <translation type="unfinished">Kann -forcednsseed nicht auf true setzen, wenn -dnsseed auf false gesetzt ist.</translation>
    </message>
    <message>
        <source>Cannot set -peerblockfilters without -blockfilterindex.</source>
        <translation type="unfinished">Kann -peerblockfilters nicht ohne -blockfilterindex setzen.</translation>
    </message>
    <message>
        <source>Cannot write to data directory '%s'; check permissions.</source>
        <translation type="unfinished">Es konnte nicht in das Datenverzeichnis '%s' geschrieben werden; Überprüfen Sie die Berechtigungen.</translation>
    </message>
    <message>
        <source>The -txindex upgrade started by a previous version cannot be completed. Restart with the previous version or run a full -reindex.</source>
        <translation type="unfinished">Das von einer früheren Version gestartete -txindex-Upgrade kann nicht abgeschlossen werden. Starten Sie mit der vorherigen Version neu oder führen Sie ein vollständiges -reindex aus.</translation>
    </message>
    <message>
        <source>%s request to listen on port %u. This port is considered "bad" and thus it is unlikely that any Bitcoin Core peers connect to it. See doc/p2p-bad-ports.md for details and a full list.</source>
        <translation type="unfinished">%s Aufforderung, auf Port %u zu lauschen. Dieser Port wird als "schlecht" eingeschätzt und es ist daher unwahrscheinlich, dass sich Bitcoin Core Peers mit ihm verbinden. Siehe doc/p2p-bad-ports.md für Details und eine vollständige Liste.</translation>
    </message>
    <message>
        <source>Cannot provide specific connections and have addrman find outgoing connections at the same time.</source>
        <translation type="unfinished">Es ist nicht möglich, bestimmte Verbindungen anzubieten und gleichzeitig addrman ausgehende Verbindungen finden zu lassen.</translation>
    </message>
    <message>
        <source>Error loading %s: External signer wallet being loaded without external signer support compiled</source>
        <translation type="unfinished">Fehler beim Laden von %s: Externe Unterzeichner-Brieftasche wird geladen, ohne dass die Unterstützung für externe Unterzeichner kompiliert wurde</translation>
    </message>
    <message>
        <source>Failed to rename invalid peers.dat file. Please move or delete it and try again.</source>
        <translation type="unfinished">Kann ungültige Datei peers.dat nicht umbenennen. Bitte Verschieben oder Löschen und noch einmal versuchen.</translation>
    </message>
    <message>
        <source>Outbound connections restricted to Tor (-onlynet=onion) but the proxy for reaching the Tor network is not provided (no -proxy= and no -onion= given) or it is explicitly forbidden (-onion=0)</source>
        <translation type="unfinished">Ausgehende Verbindungen sind eingeschränkt auf Tor (-onlynet=onion), aber der Proxy, um das Tor-Netzwerk zu erreichen ist nicht vorhanden (no -proxy= and no -onion= given) oder ausdrücklich verboten (-onion=0)</translation>
    </message>
    <message>
        <source>Config setting for %s only applied on %s network when in [%s] section.</source>
        <translation type="unfinished">Konfigurationseinstellungen für %s sind nur auf %s network gültig, wenn in Sektion [%s]</translation>
    </message>
    <message>
        <source>Corrupted block database detected</source>
        <translation type="unfinished">Beschädigte Blockdatenbank erkannt</translation>
    </message>
    <message>
        <source>Could not find asmap file %s</source>
        <translation type="unfinished">Konnte die asmap Datei %s nicht finden</translation>
    </message>
    <message>
        <source>Could not parse asmap file %s</source>
        <translation type="unfinished">Konnte die asmap Datei %s nicht analysieren</translation>
    </message>
    <message>
        <source>Disk space is too low!</source>
        <translation type="unfinished">Freier Plattenspeicher zu gering!</translation>
    </message>
    <message>
        <source>Do you want to rebuild the block database now?</source>
        <translation type="unfinished">Möchten Sie die Blockdatenbank jetzt neu aufbauen?</translation>
    </message>
    <message>
        <source>Done loading</source>
        <translation type="unfinished">Laden abgeschlossen</translation>
    </message>
    <message>
        <source>Dump file %s does not exist.</source>
        <translation type="unfinished">Speicherauszugsdatei %sexistiert nicht.</translation>
    </message>
    <message>
        <source>Error creating %s</source>
        <translation type="unfinished">Error beim Erstellen von %s</translation>
    </message>
    <message>
        <source>Error initializing block database</source>
        <translation type="unfinished">Fehler beim Initialisieren der Blockdatenbank</translation>
    </message>
    <message>
        <source>Error initializing wallet database environment %s!</source>
        <translation type="unfinished">Fehler beim Initialisieren der Wallet-Datenbankumgebung %s!</translation>
    </message>
    <message>
        <source>Error loading %s</source>
        <translation type="unfinished">Fehler beim Laden von %s</translation>
    </message>
    <message>
        <source>Error loading %s: Private keys can only be disabled during creation</source>
        <translation type="unfinished">Fehler beim Laden von %s: Private Schlüssel können nur bei der Erstellung deaktiviert werden
</translation>
    </message>
    <message>
        <source>Error loading %s: Wallet corrupted</source>
        <translation type="unfinished">Fehler beim Laden von %s: Das Wallet ist beschädigt</translation>
    </message>
    <message>
        <source>Error loading %s: Wallet requires newer version of %s</source>
        <translation type="unfinished">Fehler beim Laden von %s: Das Wallet benötigt eine neuere Version von %s</translation>
    </message>
    <message>
        <source>Error loading block database</source>
        <translation type="unfinished">Fehler beim Laden der Blockdatenbank</translation>
    </message>
    <message>
        <source>Error opening block database</source>
        <translation type="unfinished">Fehler beim Öffnen der Blockdatenbank</translation>
    </message>
    <message>
        <source>Error reading from database, shutting down.</source>
        <translation type="unfinished">Fehler beim Lesen der Datenbank, Ausführung wird beendet.</translation>
    </message>
    <message>
        <source>Error reading next record from wallet database</source>
        <translation type="unfinished">Fehler beim Lesen des nächsten Eintrags aus der Wallet Datenbank</translation>
    </message>
    <message>
        <source>Error upgrading chainstate database</source>
        <translation type="unfinished">Fehler bei der Aktualisierung einer Chainstate-Datenbank</translation>
    </message>
    <message>
        <source>Error: Couldn't create cursor into database</source>
        <translation type="unfinished">Fehler: Konnte den Cursor in der Datenbank nicht erzeugen</translation>
    </message>
    <message>
        <source>Error: Disk space is low for %s</source>
        <translation type="unfinished">Fehler: Zu wenig Speicherplatz auf der Festplatte %s</translation>
    </message>
    <message>
        <source>Error: Dumpfile checksum does not match. Computed %s, expected %s</source>
        <translation type="unfinished">Fehler: Prüfsumme der Speicherauszugsdatei stimmt nicht überein.
Berechnet: %s, erwartet: %s</translation>
    </message>
    <message>
        <source>Error: Got key that was not hex: %s</source>
        <translation type="unfinished">Fehler: Schlüssel ist kein Hex: %s</translation>
    </message>
    <message>
        <source>Error: Got value that was not hex: %s</source>
        <translation type="unfinished">Fehler: Wert ist kein Hex: %s</translation>
    </message>
    <message>
        <source>Error: Keypool ran out, please call keypoolrefill first</source>
        <translation type="unfinished">Fehler: Schlüsselspeicher ausgeschöpft, bitte zunächst keypoolrefill ausführen</translation>
    </message>
    <message>
        <source>Error: Missing checksum</source>
        <translation type="unfinished">Fehler: Fehlende Prüfsumme</translation>
    </message>
    <message>
        <source>Error: No %s addresses available.</source>
        <translation type="unfinished">Fehler: Keine %s Adressen verfügbar..</translation>
    </message>
    <message>
        <source>Error: Unable to parse version %u as a uint32_t</source>
        <translation type="unfinished">Fehler: Kann Version %u nicht als uint32_t lesen.</translation>
    </message>
    <message>
        <source>Error: Unable to write record to new wallet</source>
        <translation type="unfinished">Fehler: Kann neuen Eintrag nicht in Wallet schreiben</translation>
    </message>
    <message>
        <source>Failed to listen on any port. Use -listen=0 if you want this.</source>
        <translation type="unfinished">Fehler: Es konnte kein Port abgehört werden. Wenn dies so gewünscht wird -listen=0 verwenden.</translation>
    </message>
    <message>
        <source>Failed to rescan the wallet during initialization</source>
        <translation type="unfinished">Fehler: Wallet konnte während der Initialisierung nicht erneut gescannt werden.</translation>
    </message>
    <message>
        <source>Failed to verify database</source>
        <translation type="unfinished">Verifizierung der Datenbank fehlgeschlagen</translation>
    </message>
    <message>
        <source>Fee rate (%s) is lower than the minimum fee rate setting (%s)</source>
        <translation type="unfinished">Der Gebührensatz (%s) ist niedriger als die Mindestgebührensatz (%s) Einstellung.</translation>
    </message>
    <message>
        <source>Ignoring duplicate -wallet %s.</source>
        <translation type="unfinished">Ignoriere doppeltes -wallet %s.</translation>
    </message>
    <message>
        <source>Importing…</source>
        <translation type="unfinished">Importiere...</translation>
    </message>
    <message>
        <source>Incorrect or no genesis block found. Wrong datadir for network?</source>
        <translation type="unfinished">Fehlerhafter oder kein Genesis-Block gefunden. Falsches Datenverzeichnis für das Netzwerk?</translation>
    </message>
    <message>
        <source>Initialization sanity check failed. %s is shutting down.</source>
        <translation type="unfinished">Initialisierungsplausibilitätsprüfung fehlgeschlagen. %s wird beendet.</translation>
    </message>
    <message>
        <source>Input not found or already spent</source>
        <translation type="unfinished">Eingabe nicht gefunden oder bereits ausgegeben</translation>
    </message>
    <message>
        <source>Insufficient funds</source>
        <translation type="unfinished">Unzureichender Kontostand</translation>
    </message>
    <message>
        <source>Invalid -i2psam address or hostname: '%s'</source>
        <translation type="unfinished">Ungültige -i2psam Adresse oder Hostname: '%s'</translation>
    </message>
    <message>
        <source>Invalid -onion address or hostname: '%s'</source>
        <translation type="unfinished">Ungültige Onion-Adresse oder ungültiger Hostname: '%s'</translation>
    </message>
    <message>
        <source>Invalid -proxy address or hostname: '%s'</source>
        <translation type="unfinished">Ungültige Proxy-Adresse oder ungültiger Hostname: '%s'</translation>
    </message>
    <message>
        <source>Invalid P2P permission: '%s'</source>
        <translation type="unfinished">Ungültige P2P Genehmigung: '%s'</translation>
    </message>
    <message>
        <source>Invalid amount for -%s=&lt;amount&gt;: '%s'</source>
        <translation type="unfinished">Ungültiger Betrag für -%s=&lt;amount&gt;: '%s'</translation>
    </message>
    <message>
        <source>Invalid amount for -discardfee=&lt;amount&gt;: '%s'</source>
        <translation type="unfinished">Ungültiger Betrag für -discardfee=&lt;amount&gt;: '%s'</translation>
    </message>
    <message>
        <source>Invalid amount for -fallbackfee=&lt;amount&gt;: '%s'</source>
        <translation type="unfinished">Ungültiger Betrag für -fallbackfee=&lt;amount&gt;: '%s'</translation>
    </message>
    <message>
        <source>Invalid amount for -paytxfee=&lt;amount&gt;: '%s' (must be at least %s)</source>
        <translation type="unfinished">Ungültiger Betrag für -paytxfee=&lt;amount&gt;: '%s' (muss mindestens %s sein)</translation>
    </message>
    <message>
        <source>Invalid netmask specified in -whitelist: '%s'</source>
        <translation type="unfinished">Ungültige Netzmaske angegeben in -whitelist: '%s'</translation>
    </message>
    <message>
        <source>Loading P2P addresses…</source>
        <translation type="unfinished">Lade P2P-Adressen...</translation>
    </message>
    <message>
        <source>Loading banlist…</source>
        <translation type="unfinished">Lade Bannliste…</translation>
    </message>
    <message>
        <source>Loading block index…</source>
        <translation type="unfinished">Lade Block-Index...</translation>
    </message>
    <message>
        <source>Loading wallet…</source>
        <translation type="unfinished">Lade Wallet...</translation>
    </message>
    <message>
        <source>Missing amount</source>
        <translation type="unfinished">Fehlender Betrag</translation>
    </message>
    <message>
        <source>Missing solving data for estimating transaction size</source>
        <translation type="unfinished">Fehlende Auflösungsdaten zur Schätzung der Transaktionsgröße</translation>
    </message>
    <message>
        <source>Need to specify a port with -whitebind: '%s'</source>
        <translation type="unfinished">Angabe eines Ports benötigt für -whitebind: '%s'</translation>
    </message>
    <message>
        <source>No addresses available</source>
        <translation type="unfinished">Keine Adressen verfügbar</translation>
    </message>
    <message>
        <source>No proxy server specified. Use -proxy=&lt;ip&gt; or -proxy=&lt;ip:port&gt;.</source>
        <translation type="unfinished">Kein Proxy-Server angegeben. Nutze -proxy=&lt;ip&gt; oder -proxy=&lt;ip:port&gt;.</translation>
    </message>
    <message>
        <source>Not enough file descriptors available.</source>
        <translation type="unfinished">Nicht genügend Datei-Deskriptoren verfügbar.</translation>
    </message>
    <message>
        <source>Prune cannot be configured with a negative value.</source>
        <translation type="unfinished">Kürzungsmodus kann nicht mit einem negativen Wert konfiguriert werden.</translation>
    </message>
    <message>
        <source>Prune mode is incompatible with -coinstatsindex.</source>
        <translation type="unfinished">Gekürzter "Prune" Modus ist mit -coinstatsindex nicht kompatibel.</translation>
    </message>
    <message>
        <source>Prune mode is incompatible with -txindex.</source>
        <translation type="unfinished">Kürzungsmodus ist nicht mit -txindex kompatibel.</translation>
    </message>
    <message>
        <source>Pruning blockstore…</source>
        <translation type="unfinished">Kürze den Blockspeicher…</translation>
    </message>
    <message>
        <source>Reducing -maxconnections from %d to %d, because of system limitations.</source>
        <translation type="unfinished">Reduziere -maxconnections von %d zu %d, aufgrund von Systemlimitierungen.</translation>
    </message>
    <message>
        <source>Replaying blocks…</source>
        <translation type="unfinished">Spiele alle Blocks erneut ein…</translation>
    </message>
    <message>
        <source>Rescanning…</source>
        <translation type="unfinished">Wiederhole Scan...</translation>
    </message>
    <message>
        <source>SQLiteDatabase: Failed to execute statement to verify database: %s</source>
        <translation type="unfinished">SQLite-Datenbank: Anweisung, die Datenbank zu verifizieren fehlgeschlagen: %s</translation>
    </message>
    <message>
        <source>SQLiteDatabase: Failed to prepare statement to verify database: %s</source>
        <translation type="unfinished">SQLite-Datenbank: Anfertigung der Anweisung zum Verifizieren der Datenbank fehlgeschlagen: %s</translation>
    </message>
    <message>
        <source>SQLiteDatabase: Failed to read database verification error: %s</source>
        <translation type="unfinished">Datenbank konnte nicht gelesen werden
Verifikations-Error: %s</translation>
    </message>
    <message>
        <source>SQLiteDatabase: Unexpected application id. Expected %u, got %u</source>
        <translation type="unfinished">SQLiteDatabase: Unerwartete Anwendungs-ID. %u statt %u erhalten.</translation>
    </message>
    <message>
        <source>Section [%s] is not recognized.</source>
        <translation type="unfinished">Sektion [%s] ist nicht delegiert.</translation>
    </message>
    <message>
        <source>Signing transaction failed</source>
        <translation type="unfinished">Signierung der Transaktion fehlgeschlagen</translation>
    </message>
    <message>
        <source>Specified -walletdir "%s" does not exist</source>
        <translation type="unfinished">Angegebenes Verzeichnis "%s" existiert nicht</translation>
    </message>
    <message>
        <source>Specified -walletdir "%s" is a relative path</source>
        <translation type="unfinished">Angegebenes Verzeichnis "%s" ist ein relativer Pfad</translation>
    </message>
    <message>
        <source>Specified -walletdir "%s" is not a directory</source>
        <translation type="unfinished">Angegebenes Verzeichnis "%s" ist kein Verzeichnis</translation>
    </message>
    <message>
        <source>Specified blocks directory "%s" does not exist.</source>
        <translation type="unfinished">Angegebener Blöcke-Ordner "%s" existiert nicht.</translation>
    </message>
    <message>
        <source>Starting network threads…</source>
        <translation type="unfinished">Starte Netzwerk-Threads...</translation>
    </message>
    <message>
        <source>The source code is available from %s.</source>
        <translation type="unfinished">Der Quellcode ist auf %s verfügbar.</translation>
    </message>
    <message>
        <source>The specified config file %s does not exist</source>
        <translation type="unfinished">Die angegebene Konfigurationsdatei %sexistiert nicht</translation>
    </message>
    <message>
        <source>The transaction amount is too small to pay the fee</source>
        <translation type="unfinished">Der Transaktionsbetrag ist zu niedrig, um die Gebühr zu bezahlen.</translation>
    </message>
    <message>
        <source>The wallet will avoid paying less than the minimum relay fee.</source>
        <translation type="unfinished">Das Wallet verhindert Zahlungen, die die Mindesttransaktionsgebühr nicht berücksichtigen.</translation>
    </message>
    <message>
        <source>This is experimental software.</source>
        <translation type="unfinished">Dies ist experimentelle Software.</translation>
    </message>
    <message>
        <source>This is the minimum transaction fee you pay on every transaction.</source>
        <translation type="unfinished">Dies ist die kleinstmögliche Gebühr, die beim Senden einer Transaktion fällig wird.</translation>
    </message>
    <message>
        <source>This is the transaction fee you will pay if you send a transaction.</source>
        <translation type="unfinished">Dies ist die Gebühr, die beim Senden einer Transaktion fällig wird.</translation>
    </message>
    <message>
        <source>Transaction amount too small</source>
        <translation type="unfinished">Transaktionsbetrag zu niedrig</translation>
    </message>
    <message>
        <source>Transaction amounts must not be negative</source>
        <translation type="unfinished">Transaktionsbeträge dürfen nicht negativ sein.</translation>
    </message>
    <message>
        <source>Transaction change output index out of range</source>
        <translation type="unfinished">Ausgangsindex der Transaktionsänderung außerhalb des Bereichs</translation>
    </message>
    <message>
        <source>Transaction has too long of a mempool chain</source>
        <translation type="unfinished">Die Speicherpoolkette der Transaktion ist zu lang.</translation>
    </message>
    <message>
        <source>Transaction must have at least one recipient</source>
        <translation type="unfinished">Die Transaktion muss mindestens einen Empfänger enthalten.</translation>
    </message>
    <message>
        <source>Transaction needs a change address, but we can't generate it.</source>
        <translation type="unfinished">Für die Transaktion wird eine neue Adresse benötigt, aber wir können sie nicht generieren.</translation>
    </message>
    <message>
        <source>Transaction too large</source>
        <translation type="unfinished">Transaktion zu groß</translation>
    </message>
    <message>
        <source>Unable to bind to %s on this computer (bind returned error %s)</source>
        <translation type="unfinished">Kann auf diesem Computer nicht an %s binden (bind meldete Fehler %s)</translation>
    </message>
    <message>
        <source>Unable to bind to %s on this computer. %s is probably already running.</source>
        <translation type="unfinished">Kann auf diesem Computer nicht an %s binden. Evtl. wurde %s bereits gestartet.</translation>
    </message>
    <message>
        <source>Unable to create the PID file '%s': %s</source>
        <translation type="unfinished">Erstellung der PID-Datei '%s': %s ist nicht möglich</translation>
    </message>
    <message>
        <source>Unable to generate initial keys</source>
        <translation type="unfinished">Initialschlüssel können nicht generiert werden</translation>
    </message>
    <message>
        <source>Unable to generate keys</source>
        <translation type="unfinished">Schlüssel können nicht generiert werden</translation>
    </message>
    <message>
        <source>Unable to open %s for writing</source>
        <translation type="unfinished">Unfähig %s zum Schreiben zu öffnen</translation>
    </message>
    <message>
        <source>Unable to parse -maxuploadtarget: '%s'</source>
        <translation type="unfinished">Kann -maxuploadtarget: '%s' nicht parsen</translation>
    </message>
    <message>
        <source>Unable to start HTTP server. See debug log for details.</source>
        <translation type="unfinished">Kann HTTP-Server nicht starten. Siehe Debug-Log für Details.</translation>
    </message>
    <message>
        <source>Unknown -blockfilterindex value %s.</source>
        <translation type="unfinished">Unbekannter -blockfilterindex Wert %s.</translation>
    </message>
    <message>
        <source>Unknown address type '%s'</source>
        <translation type="unfinished">Unbekannter Adresstyp '%s'</translation>
    </message>
    <message>
        <source>Unknown change type '%s'</source>
        <translation type="unfinished">Unbekannter Änderungstyp '%s'</translation>
    </message>
    <message>
        <source>Unknown network specified in -onlynet: '%s'</source>
        <translation type="unfinished">Unbekannter Netztyp in -onlynet angegeben: '%s'</translation>
    </message>
    <message>
        <source>Unknown new rules activated (versionbit %i)</source>
        <translation type="unfinished">Unbekannte neue Regeln aktiviert (Versionsbit %i)</translation>
    </message>
    <message>
        <source>Unsupported logging category %s=%s.</source>
        <translation type="unfinished">Nicht unterstützte Protokollkategorie %s=%s.</translation>
    </message>
    <message>
        <source>Upgrading UTXO database</source>
        <translation type="unfinished">Aktualisierung der UTXO-Datenbank</translation>
    </message>
    <message>
        <source>User Agent comment (%s) contains unsafe characters.</source>
        <translation type="unfinished">Der User Agent Kommentar  (%s) enthält unsichere Zeichen.</translation>
    </message>
    <message>
        <source>Verifying blocks…</source>
        <translation type="unfinished">Überprüfe Blöcke...</translation>
    </message>
    <message>
        <source>Verifying wallet(s)…</source>
        <translation type="unfinished">Überprüfe Wallet(s)...</translation>
    </message>
    <message>
        <source>Wallet needed to be rewritten: restart %s to complete</source>
        <translation type="unfinished">Wallet musste neu geschrieben werden: starten Sie %s zur Fertigstellung neu</translation>
    </message>
</context>
<context>
    <name>BitcoinGUI</name>
    <message>
        <source>&amp;Overview</source>
        <translation type="unfinished">&amp;Übersicht</translation>
    </message>
    <message>
        <source>Show general overview of wallet</source>
        <translation type="unfinished">Allgemeine Wallet-Übersicht anzeigen</translation>
    </message>
    <message>
        <source>&amp;Transactions</source>
        <translation type="unfinished">&amp;Transaktionen</translation>
    </message>
    <message>
        <source>Browse transaction history</source>
        <translation type="unfinished">Transaktionsverlauf durchsehen</translation>
    </message>
    <message>
        <source>E&amp;xit</source>
        <translation type="unfinished">&amp;Beenden</translation>
    </message>
    <message>
        <source>Quit application</source>
        <translation type="unfinished">Anwendung beenden</translation>
    </message>
    <message>
        <source>&amp;About %1</source>
        <translation type="unfinished">Über %1</translation>
    </message>
    <message>
        <source>Show information about %1</source>
        <translation type="unfinished">Informationen über %1 anzeigen</translation>
    </message>
    <message>
        <source>About &amp;Qt</source>
        <translation type="unfinished">Über &amp;Qt</translation>
    </message>
    <message>
        <source>Show information about Qt</source>
        <translation type="unfinished">Informationen über Qt anzeigen</translation>
    </message>
    <message>
        <source>Modify configuration options for %1</source>
        <translation type="unfinished">Konfiguration von %1 bearbeiten</translation>
    </message>
    <message>
        <source>Create a new wallet</source>
        <translation type="unfinished">Neue Wallet erstellen</translation>
    </message>
    <message>
        <source>&amp;Minimize</source>
        <translation type="unfinished">Minimieren</translation>
    </message>
    <message>
        <source>Wallet:</source>
        <translation type="unfinished">Brieftasche:</translation>
    </message>
    <message>
        <source>Network activity disabled.</source>
        <extracomment>A substring of the tooltip.</extracomment>
        <translation type="unfinished">Netzwerkaktivität deaktiviert.</translation>
    </message>
    <message>
        <source>Proxy is &lt;b&gt;enabled&lt;/b&gt;: %1</source>
        <translation type="unfinished">Proxy ist &lt;b&gt;aktiviert&lt;/b&gt;: %1</translation>
    </message>
    <message>
        <source>Send coins to a Particl address</source>
        <translation type="unfinished">Particl an eine Particl-Adresse überweisen</translation>
    </message>
    <message>
        <source>Backup wallet to another location</source>
        <translation type="unfinished">Wallet an einem anderen Ort sichern</translation>
    </message>
    <message>
        <source>Change the passphrase used for wallet encryption</source>
        <translation type="unfinished">Ändert die Passphrase, die für die Wallet-Verschlüsselung benutzt wird</translation>
    </message>
    <message>
        <source>&amp;Send</source>
        <translation type="unfinished">&amp;Überweisen</translation>
    </message>
    <message>
        <source>&amp;Receive</source>
        <translation type="unfinished">&amp;Empfangen</translation>
    </message>
    <message>
        <source>&amp;Options…</source>
        <translation type="unfinished">&amp;Optionen…</translation>
    </message>
    <message>
        <source>&amp;Encrypt Wallet…</source>
        <translation type="unfinished">Wallet &amp;verschlüsseln…</translation>
    </message>
    <message>
        <source>Encrypt the private keys that belong to your wallet</source>
        <translation type="unfinished">Verschlüsselt die zu Ihrer Wallet gehörenden privaten Schlüssel</translation>
    </message>
    <message>
        <source>&amp;Backup Wallet…</source>
        <translation type="unfinished">Wallet &amp;sichern…</translation>
    </message>
    <message>
        <source>&amp;Change Passphrase…</source>
        <translation type="unfinished">Passphrase &amp;ändern…</translation>
    </message>
    <message>
        <source>Sign &amp;message…</source>
        <translation type="unfinished">&amp;Nachricht unterzeichnen…</translation>
    </message>
    <message>
        <source>Sign messages with your Particl addresses to prove you own them</source>
        <translation type="unfinished">Nachrichten signieren, um den Besitz Ihrer Particl-Adressen zu beweisen</translation>
    </message>
    <message>
        <source>&amp;Verify message…</source>
        <translation type="unfinished">Nachricht &amp;verifizieren…</translation>
    </message>
    <message>
        <source>Verify messages to ensure they were signed with specified Particl addresses</source>
        <translation type="unfinished">Nachrichten verifizieren, um sicherzustellen, dass diese mit den angegebenen Particl-Adressen signiert wurden</translation>
    </message>
    <message>
        <source>&amp;Load PSBT from file…</source>
        <translation type="unfinished">&amp;Lade PSBT aus Datei…</translation>
    </message>
    <message>
        <source>Open &amp;URI…</source>
        <translation type="unfinished">Öffne &amp;URI…</translation>
    </message>
    <message>
        <source>Close Wallet…</source>
        <translation type="unfinished">Schließe Wallet…</translation>
    </message>
    <message>
        <source>Create Wallet…</source>
        <translation type="unfinished">Erstelle Wallet…</translation>
    </message>
    <message>
        <source>Close All Wallets…</source>
        <translation type="unfinished">Schließe alle Wallets…</translation>
    </message>
    <message>
        <source>&amp;File</source>
        <translation type="unfinished">&amp;Datei</translation>
    </message>
    <message>
        <source>&amp;Settings</source>
        <translation type="unfinished">&amp;Einstellungen</translation>
    </message>
    <message>
        <source>&amp;Help</source>
        <translation type="unfinished">&amp;Hilfe</translation>
    </message>
    <message>
        <source>Tabs toolbar</source>
        <translation type="unfinished">Registerkartenleiste</translation>
    </message>
    <message>
        <source>Syncing Headers (%1%)…</source>
        <translation type="unfinished">Synchronisiere Headers (%1%)…</translation>
    </message>
    <message>
        <source>Synchronizing with network…</source>
        <translation type="unfinished">Synchronisiere mit Netzwerk...</translation>
    </message>
    <message>
        <source>Indexing blocks on disk…</source>
        <translation type="unfinished">Indiziere Blöcke auf Datenträger...</translation>
    </message>
    <message>
        <source>Processing blocks on disk…</source>
        <translation type="unfinished">Verarbeite Blöcke auf Datenträger...</translation>
    </message>
    <message>
        <source>Reindexing blocks on disk…</source>
        <translation type="unfinished">Reindiziere Blöcke auf Datenträger...</translation>
    </message>
    <message>
        <source>Connecting to peers…</source>
        <translation type="unfinished">Verbinde mit Peers...</translation>
    </message>
    <message>
        <source>Request payments (generates QR codes and particl: URIs)</source>
        <translation type="unfinished">Zahlungen anfordern (erzeugt QR-Codes und "particl:"-URIs)</translation>
    </message>
    <message>
        <source>Show the list of used sending addresses and labels</source>
        <translation type="unfinished">Liste verwendeter Zahlungsadressen und Bezeichnungen anzeigen</translation>
    </message>
    <message>
        <source>Show the list of used receiving addresses and labels</source>
        <translation type="unfinished">Liste verwendeter Empfangsadressen und Bezeichnungen anzeigen</translation>
    </message>
    <message>
        <source>&amp;Command-line options</source>
        <translation type="unfinished">&amp;Kommandozeilenoptionen</translation>
    </message>
    <message numerus="yes">
        <source>Processed %n block(s) of transaction history.</source>
        <translation type="unfinished">
            <numerusform> %n Blöcke der Transaktionshistorie verarbeitet.</numerusform>
            <numerusform> %n Blöcke der Transaktionshistorie verarbeitet.</numerusform>
        </translation>
    </message>
    <message>
        <source>%1 behind</source>
        <translation type="unfinished">%1 im Rückstand</translation>
    </message>
    <message>
        <source>Catching up…</source>
        <translation type="unfinished">Hole auf…</translation>
    </message>
    <message>
        <source>Last received block was generated %1 ago.</source>
        <translation type="unfinished">Der letzte empfangene Block ist %1 alt.</translation>
    </message>
    <message>
        <source>Transactions after this will not yet be visible.</source>
        <translation type="unfinished">Transaktionen hiernach werden noch nicht angezeigt.</translation>
    </message>
    <message>
        <source>Error</source>
        <translation type="unfinished">Fehler</translation>
    </message>
    <message>
        <source>Warning</source>
        <translation type="unfinished">Warnung</translation>
    </message>
    <message>
        <source>Information</source>
        <translation type="unfinished">Hinweis</translation>
    </message>
    <message>
        <source>Up to date</source>
        <translation type="unfinished">Auf aktuellem Stand</translation>
    </message>
    <message>
        <source>Load Partially Signed Particl Transaction</source>
        <translation type="unfinished">Lade teilsignierte Particl-Transaktion</translation>
    </message>
    <message>
<<<<<<< HEAD
        <source>Load Partially Signed Particl Transaction from clipboard</source>
        <translation type="unfinished">Lade teilsignierte Particl-Transaktion aus Zwischenablage</translation>
=======
        <source>Load PSBT from &amp;clipboard…</source>
        <translation type="unfinished">PSBT von &amp;Zwischenablage laden...</translation>
    </message>
    <message>
        <source>Load Partially Signed Bitcoin Transaction from clipboard</source>
        <translation type="unfinished">Lade teilsignierte Bitcoin-Transaktion aus Zwischenablage</translation>
>>>>>>> 0567787f
    </message>
    <message>
        <source>Node window</source>
        <translation type="unfinished">Knotenfenster</translation>
    </message>
    <message>
        <source>Open node debugging and diagnostic console</source>
        <translation type="unfinished">Öffne Knotenkonsole für Fehlersuche und Diagnose</translation>
    </message>
    <message>
        <source>&amp;Sending addresses</source>
        <translation type="unfinished">&amp;Versandadressen</translation>
    </message>
    <message>
        <source>&amp;Receiving addresses</source>
        <translation type="unfinished">&amp;Empfangsadressen</translation>
    </message>
    <message>
        <source>Open a particl: URI</source>
        <translation type="unfinished">particl: URI öffnen</translation>
    </message>
    <message>
        <source>Open Wallet</source>
        <translation type="unfinished">Wallet öffnen</translation>
    </message>
    <message>
        <source>Open a wallet</source>
        <translation type="unfinished">Eine Wallet öffnen</translation>
    </message>
    <message>
        <source>Close wallet</source>
        <translation type="unfinished">Wallet schließen</translation>
    </message>
    <message>
        <source>Close all wallets</source>
        <translation type="unfinished">Schließe alle Wallets</translation>
    </message>
    <message>
        <source>Show the %1 help message to get a list with possible Particl command-line options</source>
        <translation type="unfinished">Zeige den "%1"-Hilfetext, um eine Liste mit möglichen Kommandozeilenoptionen zu erhalten</translation>
    </message>
    <message>
        <source>&amp;Mask values</source>
        <translation type="unfinished">&amp;Blende Werte aus</translation>
    </message>
    <message>
        <source>Mask the values in the Overview tab</source>
        <translation type="unfinished">Blende die Werte im Übersichtsreiter aus</translation>
    </message>
    <message>
        <source>default wallet</source>
        <translation type="unfinished">Standard-Wallet</translation>
    </message>
    <message>
        <source>No wallets available</source>
        <translation type="unfinished">Keine Wallets verfügbar</translation>
    </message>
    <message>
        <source>&amp;Window</source>
        <translation type="unfinished">&amp;Programmfenster</translation>
    </message>
    <message>
        <source>Zoom</source>
        <translation type="unfinished">Vergrößern</translation>
    </message>
    <message>
        <source>Main Window</source>
        <translation type="unfinished">Hauptfenster</translation>
    </message>
    <message>
        <source>%1 client</source>
        <translation type="unfinished">%1 Client</translation>
    </message>
    <message>
        <source>&amp;Hide</source>
        <translation type="unfinished">&amp;Ausblenden</translation>
    </message>
    <message>
        <source>S&amp;how</source>
        <translation type="unfinished">S&amp;Wie</translation>
    </message>
    <message numerus="yes">
        <source>%n active connection(s) to Particl network.</source>
        <extracomment>A substring of the tooltip.</extracomment>
        <translation type="unfinished">
            <numerusform>%n aktive Verbindung zum Bitcoin-Netzwerk.</numerusform>
            <numerusform>%n aktive Verbindungen zum Bitcoin-Netzwerk.</numerusform>
        </translation>
    </message>
    <message>
        <source>Click for more actions.</source>
        <extracomment>A substring of the tooltip. "More actions" are available via the context menu.</extracomment>
        <translation type="unfinished">Klicken für sonstige Aktionen.</translation>
    </message>
    <message>
        <source>Show Peers tab</source>
        <extracomment>A context menu item. The "Peers tab" is an element of the "Node window".</extracomment>
        <translation type="unfinished">Gegenstellen Reiter anzeigen</translation>
    </message>
    <message>
        <source>Disable network activity</source>
        <extracomment>A context menu item.</extracomment>
        <translation type="unfinished">Netzwerk Aktivität ausschalten</translation>
    </message>
    <message>
        <source>Enable network activity</source>
        <extracomment>A context menu item. The network activity was disabled previously.</extracomment>
        <translation type="unfinished">Netzwerk Aktivität einschalten</translation>
    </message>
    <message>
        <source>Error: %1</source>
        <translation type="unfinished">Fehler: %1</translation>
    </message>
    <message>
        <source>Warning: %1</source>
        <translation type="unfinished">Warnung: %1</translation>
    </message>
    <message>
        <source>Date: %1
</source>
        <translation type="unfinished">Datum: %1
</translation>
    </message>
    <message>
        <source>Amount: %1
</source>
        <translation type="unfinished">Betrag: %1
</translation>
    </message>
    <message>
        <source>Wallet: %1
</source>
        <translation type="unfinished">Brieftasche: %1
</translation>
    </message>
    <message>
        <source>Type: %1
</source>
        <translation type="unfinished">Typ: %1
</translation>
    </message>
    <message>
        <source>Label: %1
</source>
        <translation type="unfinished">Bezeichnung: %1
</translation>
    </message>
    <message>
        <source>Address: %1
</source>
        <translation type="unfinished">Adresse: %1
</translation>
    </message>
    <message>
        <source>Sent transaction</source>
        <translation type="unfinished">Gesendete Transaktion</translation>
    </message>
    <message>
        <source>Incoming transaction</source>
        <translation type="unfinished">Eingehende Transaktion</translation>
    </message>
    <message>
        <source>HD key generation is &lt;b&gt;enabled&lt;/b&gt;</source>
        <translation type="unfinished">HD Schlüssel Generierung ist &lt;b&gt;aktiviert&lt;/b&gt;</translation>
    </message>
    <message>
        <source>HD key generation is &lt;b&gt;disabled&lt;/b&gt;</source>
        <translation type="unfinished">HD Schlüssel Generierung ist &lt;b&gt;deaktiviert&lt;/b&gt;</translation>
    </message>
    <message>
        <source>Private key &lt;b&gt;disabled&lt;/b&gt;</source>
        <translation type="unfinished">Privater Schlüssel &lt;b&gt;deaktiviert&lt;/b&gt;</translation>
    </message>
    <message>
        <source>Wallet is &lt;b&gt;encrypted&lt;/b&gt; and currently &lt;b&gt;unlocked&lt;/b&gt;</source>
        <translation type="unfinished">Wallet ist &lt;b&gt;verschlüsselt&lt;/b&gt; und aktuell &lt;b&gt;entsperrt&lt;/b&gt;</translation>
    </message>
    <message>
        <source>Wallet is &lt;b&gt;encrypted&lt;/b&gt; and currently &lt;b&gt;locked&lt;/b&gt;</source>
        <translation type="unfinished">Wallet ist &lt;b&gt;verschlüsselt&lt;/b&gt; und aktuell &lt;b&gt;gesperrt&lt;/b&gt;</translation>
    </message>
    <message>
        <source>Original message:</source>
        <translation type="unfinished">Original-Nachricht:</translation>
    </message>
</context>
<context>
    <name>UnitDisplayStatusBarControl</name>
    <message>
        <source>Unit to show amounts in. Click to select another unit.</source>
        <translation type="unfinished">Die Einheit in der Beträge angezeigt werden. Klicken, um eine andere Einheit auszuwählen.</translation>
    </message>
</context>
<context>
    <name>CoinControlDialog</name>
    <message>
        <source>Coin Selection</source>
        <translation type="unfinished">Münzauswahl ("Coin Control")</translation>
    </message>
    <message>
        <source>Quantity:</source>
        <translation type="unfinished">Anzahl:</translation>
    </message>
    <message>
        <source>Bytes:</source>
        <translation type="unfinished">Byte:</translation>
    </message>
    <message>
        <source>Amount:</source>
        <translation type="unfinished">Betrag:</translation>
    </message>
    <message>
        <source>Fee:</source>
        <translation type="unfinished">Gebühr:</translation>
    </message>
    <message>
        <source>Dust:</source>
        <translation type="unfinished">"Staub":</translation>
    </message>
    <message>
        <source>After Fee:</source>
        <translation type="unfinished">Abzüglich Gebühr:</translation>
    </message>
    <message>
        <source>Change:</source>
        <translation type="unfinished">Wechselgeld:</translation>
    </message>
    <message>
        <source>(un)select all</source>
        <translation type="unfinished">Alles (de)selektieren</translation>
    </message>
    <message>
        <source>Tree mode</source>
        <translation type="unfinished">Baumansicht</translation>
    </message>
    <message>
        <source>List mode</source>
        <translation type="unfinished">Listenansicht</translation>
    </message>
    <message>
        <source>Amount</source>
        <translation type="unfinished">Betrag</translation>
    </message>
    <message>
        <source>Received with label</source>
        <translation type="unfinished">Empfangen über Bezeichnung</translation>
    </message>
    <message>
        <source>Received with address</source>
        <translation type="unfinished">Empfangen über Adresse</translation>
    </message>
    <message>
        <source>Date</source>
        <translation type="unfinished">Datum</translation>
    </message>
    <message>
        <source>Confirmations</source>
        <translation type="unfinished">Bestätigungen</translation>
    </message>
    <message>
        <source>Confirmed</source>
        <translation type="unfinished">Bestätigt</translation>
    </message>
    <message>
        <source>Copy amount</source>
        <translation type="unfinished">Betrag kopieren</translation>
    </message>
    <message>
        <source>&amp;Copy address</source>
        <translation type="unfinished">Adresse kopieren</translation>
    </message>
    <message>
        <source>Copy &amp;label</source>
        <translation type="unfinished">&amp;Bezeichnung kopieren</translation>
    </message>
    <message>
        <source>Copy &amp;amount</source>
        <translation type="unfinished">Betrag kopieren</translation>
    </message>
    <message>
        <source>Copy transaction &amp;ID and output index</source>
        <translation type="unfinished">Transaktion &amp;ID und Ausgabeindex kopieren</translation>
    </message>
    <message>
        <source>L&amp;ock unspent</source>
        <translation type="unfinished">Nicht ausgegebenen Betrag sperren</translation>
    </message>
    <message>
        <source>&amp;Unlock unspent</source>
        <translation type="unfinished">Nicht ausgegebenen Betrag entsperren</translation>
    </message>
    <message>
        <source>Copy quantity</source>
        <translation type="unfinished">Anzahl kopieren</translation>
    </message>
    <message>
        <source>Copy fee</source>
        <translation type="unfinished">Gebühr kopieren</translation>
    </message>
    <message>
        <source>Copy after fee</source>
        <translation type="unfinished">Abzüglich Gebühr kopieren</translation>
    </message>
    <message>
        <source>Copy bytes</source>
        <translation type="unfinished">Byte kopieren</translation>
    </message>
    <message>
        <source>Copy dust</source>
        <translation type="unfinished">"Staub" kopieren</translation>
    </message>
    <message>
        <source>Copy change</source>
        <translation type="unfinished">Wechselgeld kopieren</translation>
    </message>
    <message>
        <source>(%1 locked)</source>
        <translation type="unfinished">(%1 gesperrt)</translation>
    </message>
    <message>
        <source>yes</source>
        <translation type="unfinished">ja</translation>
    </message>
    <message>
        <source>no</source>
        <translation type="unfinished">nein</translation>
    </message>
    <message>
        <source>This label turns red if any recipient receives an amount smaller than the current dust threshold.</source>
        <translation type="unfinished">Diese Bezeichnung wird rot, wenn irgendein Empfänger einen Betrag kleiner als die derzeitige "Staubgrenze" erhält.</translation>
    </message>
    <message>
        <source>Can vary +/- %1 satoshi(s) per input.</source>
        <translation type="unfinished">Kann pro Eingabe um +/- %1 Satoshi(s) abweichen.</translation>
    </message>
    <message>
        <source>(no label)</source>
        <translation type="unfinished">(keine Bezeichnung)</translation>
    </message>
    <message>
        <source>change from %1 (%2)</source>
        <translation type="unfinished">Wechselgeld von %1 (%2)</translation>
    </message>
    <message>
        <source>(change)</source>
        <translation type="unfinished">(Wechselgeld)</translation>
    </message>
</context>
<context>
    <name>CreateWalletActivity</name>
    <message>
        <source>Create Wallet</source>
        <extracomment>Title of window indicating the progress of creation of a new wallet.</extracomment>
        <translation type="unfinished">Wallet erstellen</translation>
    </message>
    <message>
        <source>Creating Wallet &lt;b&gt;%1&lt;/b&gt;…</source>
        <extracomment>Descriptive text of the create wallet progress window which indicates to the user which wallet is currently being created.</extracomment>
        <translation type="unfinished">Erstelle Wallet &lt;b&gt;%1&lt;/b&gt;…</translation>
    </message>
    <message>
        <source>Create wallet failed</source>
        <translation type="unfinished">Fehler beim Wallet erstellen aufgetreten</translation>
    </message>
    <message>
        <source>Create wallet warning</source>
        <translation type="unfinished">Warnung beim Wallet erstellen aufgetreten</translation>
    </message>
    <message>
        <source>Can't list signers</source>
        <translation type="unfinished">Unterzeichner können nicht aufgelistet werden</translation>
    </message>
</context>
<context>
    <name>LoadWalletsActivity</name>
    <message>
        <source>Load Wallets</source>
        <extracomment>Title of progress window which is displayed when wallets are being loaded.</extracomment>
        <translation type="unfinished">Lade Wallets</translation>
    </message>
    <message>
        <source>Loading wallets…</source>
        <extracomment>Descriptive text of the load wallets progress window which indicates to the user that wallets are currently being loaded.</extracomment>
        <translation type="unfinished">Lade Wallets...</translation>
    </message>
</context>
<context>
    <name>OpenWalletActivity</name>
    <message>
        <source>Open wallet failed</source>
        <translation type="unfinished">Wallet öffnen fehlgeschlagen</translation>
    </message>
    <message>
        <source>Open wallet warning</source>
        <translation type="unfinished">Wallet öffnen Warnung</translation>
    </message>
    <message>
        <source>default wallet</source>
        <translation type="unfinished">Standard-Wallet</translation>
    </message>
    <message>
        <source>Open Wallet</source>
        <extracomment>Title of window indicating the progress of opening of a wallet.</extracomment>
        <translation type="unfinished">Wallet öffnen</translation>
    </message>
    <message>
        <source>Opening Wallet &lt;b&gt;%1&lt;/b&gt;…</source>
        <extracomment>Descriptive text of the open wallet progress window which indicates to the user which wallet is currently being opened.</extracomment>
        <translation type="unfinished">Öffne Wallet &lt;b&gt;%1&lt;/b&gt;…</translation>
    </message>
</context>
<context>
    <name>WalletController</name>
    <message>
        <source>Close wallet</source>
        <translation type="unfinished">Wallet schließen</translation>
    </message>
    <message>
        <source>Are you sure you wish to close the wallet &lt;i&gt;%1&lt;/i&gt;?</source>
        <translation type="unfinished">Sind Sie sich sicher, dass Sie die Wallet &lt;i&gt;%1&lt;/i&gt; schließen möchten?</translation>
    </message>
    <message>
        <source>Closing the wallet for too long can result in having to resync the entire chain if pruning is enabled.</source>
        <translation type="unfinished">Wenn Sie die Wallet zu lange schließen, kann es dazu kommen, dass Sie die gesamte Chain neu synchronisieren müssen, wenn Pruning aktiviert ist.</translation>
    </message>
    <message>
        <source>Close all wallets</source>
        <translation type="unfinished">Schließe alle Wallets</translation>
    </message>
    <message>
        <source>Are you sure you wish to close all wallets?</source>
        <translation type="unfinished">Sicher, dass Sie alle Wallets schließen möchten?</translation>
    </message>
</context>
<context>
    <name>CreateWalletDialog</name>
    <message>
        <source>Create Wallet</source>
        <translation type="unfinished">Wallet erstellen</translation>
    </message>
    <message>
        <source>Wallet Name</source>
        <translation type="unfinished">Wallet-Name</translation>
    </message>
    <message>
        <source>Wallet</source>
        <translation type="unfinished">Brieftasche</translation>
    </message>
    <message>
        <source>Encrypt the wallet. The wallet will be encrypted with a passphrase of your choice.</source>
        <translation type="unfinished">Verschlüssele das Wallet. Das Wallet wird mit einer Passphrase deiner Wahl verschlüsselt.</translation>
    </message>
    <message>
        <source>Encrypt Wallet</source>
        <translation type="unfinished">Wallet verschlüsseln</translation>
    </message>
    <message>
        <source>Advanced Options</source>
        <translation type="unfinished">Erweiterte Optionen</translation>
    </message>
    <message>
        <source>Disable private keys for this wallet. Wallets with private keys disabled will have no private keys and cannot have an HD seed or imported private keys. This is ideal for watch-only wallets.</source>
        <translation type="unfinished">Deaktiviert private Schlüssel für dieses Wallet. Wallets mit deaktivierten privaten Schlüsseln werden keine privaten Schlüssel haben und können keinen HD Seed oder private Schlüssel importieren. Das ist ideal für Wallets, die nur beobachten.</translation>
    </message>
    <message>
        <source>Disable Private Keys</source>
        <translation type="unfinished">Private Keys deaktivieren</translation>
    </message>
    <message>
        <source>Make a blank wallet. Blank wallets do not initially have private keys or scripts. Private keys and addresses can be imported, or an HD seed can be set, at a later time.</source>
        <translation type="unfinished">Erzeugt ein leeres Wallet. Leere Wallets haben zu Anfang keine privaten Schlüssel oder Scripte. Private Schlüssel oder Adressen können importiert werden, ebenso können jetzt oder später HD-Seeds gesetzt werden.</translation>
    </message>
    <message>
        <source>Make Blank Wallet</source>
        <translation type="unfinished">Eine leere Wallet erstellen</translation>
    </message>
    <message>
        <source>Use descriptors for scriptPubKey management</source>
        <translation type="unfinished">Deskriptoren für scriptPubKey Verwaltung nutzen</translation>
    </message>
    <message>
        <source>Descriptor Wallet</source>
        <translation type="unfinished">Deskriptor-Brieftasche</translation>
    </message>
    <message>
        <source>Use an external signing device such as a hardware wallet. Configure the external signer script in wallet preferences first.</source>
        <translation type="unfinished">Verwenden Sie ein externes Signiergerät, z. B. eine Hardware-Wallet. Konfigurieren Sie zunächst das Skript für den externen Signierer in den Wallet-Einstellungen.</translation>
    </message>
    <message>
        <source>External signer</source>
        <translation type="unfinished">Externer Unterzeichner</translation>
    </message>
    <message>
        <source>Create</source>
        <translation type="unfinished">Erstellen</translation>
    </message>
    <message>
        <source>Compiled without sqlite support (required for descriptor wallets)</source>
        <translation type="unfinished">Ohne SQLite-Unterstützung (erforderlich für Deskriptor-Brieftaschen) kompiliert</translation>
    </message>
    <message>
        <source>Compiled without external signing support (required for external signing)</source>
        <extracomment>"External signing" means using devices such as hardware wallets.</extracomment>
        <translation type="unfinished">Ohne Unterstützung für die Signierung durch externe Geräte Dritter kompiliert (notwendig für Signierung durch externe Geräte Dritter)</translation>
    </message>
</context>
<context>
    <name>EditAddressDialog</name>
    <message>
        <source>Edit Address</source>
        <translation type="unfinished">Adresse bearbeiten</translation>
    </message>
    <message>
        <source>&amp;Label</source>
        <translation type="unfinished">&amp;Bezeichnung</translation>
    </message>
    <message>
        <source>The label associated with this address list entry</source>
        <translation type="unfinished">Bezeichnung, die dem Adresslisteneintrag zugeordnet ist.</translation>
    </message>
    <message>
        <source>The address associated with this address list entry. This can only be modified for sending addresses.</source>
        <translation type="unfinished">Adresse, die dem Adresslisteneintrag zugeordnet ist. Diese kann nur bei Zahlungsadressen verändert werden.</translation>
    </message>
    <message>
        <source>&amp;Address</source>
        <translation type="unfinished">&amp;Adresse</translation>
    </message>
    <message>
        <source>New sending address</source>
        <translation type="unfinished">Neue Zahlungsadresse</translation>
    </message>
    <message>
        <source>Edit receiving address</source>
        <translation type="unfinished">Empfangsadresse bearbeiten</translation>
    </message>
    <message>
        <source>Edit sending address</source>
        <translation type="unfinished">Zahlungsadresse bearbeiten</translation>
    </message>
    <message>
        <source>The entered address "%1" is not a valid Particl address.</source>
        <translation type="unfinished">Die eingegebene Adresse "%1" ist keine gültige Particl-Adresse.</translation>
    </message>
    <message>
        <source>Address "%1" already exists as a receiving address with label "%2" and so cannot be added as a sending address.</source>
        <translation type="unfinished">Die Adresse "%1" existiert bereits als Empfangsadresse mit dem Label "%2" und kann daher nicht als Sendeadresse hinzugefügt werden.</translation>
    </message>
    <message>
        <source>The entered address "%1" is already in the address book with label "%2".</source>
        <translation type="unfinished">Die eingegebene Adresse "%1" befindet sich bereits im Adressbuch mit der Bezeichnung "%2".</translation>
    </message>
    <message>
        <source>Could not unlock wallet.</source>
        <translation type="unfinished">Wallet konnte nicht entsperrt werden.</translation>
    </message>
    <message>
        <source>New key generation failed.</source>
        <translation type="unfinished">Erzeugung eines neuen Schlüssels fehlgeschlagen.</translation>
    </message>
</context>
<context>
    <name>FreespaceChecker</name>
    <message>
        <source>A new data directory will be created.</source>
        <translation type="unfinished">Es wird ein neues Datenverzeichnis angelegt.</translation>
    </message>
    <message>
        <source>name</source>
        <translation type="unfinished">Name</translation>
    </message>
    <message>
        <source>Directory already exists. Add %1 if you intend to create a new directory here.</source>
        <translation type="unfinished">Verzeichnis existiert bereits. Fügen Sie %1 an, wenn Sie beabsichtigen hier ein neues Verzeichnis anzulegen.</translation>
    </message>
    <message>
        <source>Path already exists, and is not a directory.</source>
        <translation type="unfinished">Pfad existiert bereits und ist kein Verzeichnis.</translation>
    </message>
    <message>
        <source>Cannot create data directory here.</source>
        <translation type="unfinished">Datenverzeichnis kann hier nicht angelegt werden.</translation>
    </message>
</context>
<context>
    <name>Intro</name>
    <message>
        <source>%1 GB of space available</source>
        <translation type="unfinished">%1 GB Speicherplatz verfügbar</translation>
    </message>
    <message>
        <source>(of %1 GB needed)</source>
        <translation type="unfinished">(von %1 GB benötigt)</translation>
    </message>
    <message>
        <source>(%1 GB needed for full chain)</source>
        <translation type="unfinished">(%1 GB benötigt für komplette Blockchain)</translation>
    </message>
    <message>
        <source>At least %1 GB of data will be stored in this directory, and it will grow over time.</source>
        <translation type="unfinished">Mindestens %1 GB Daten werden in diesem Verzeichnis gespeichert, und sie werden mit der Zeit zunehmen.</translation>
    </message>
    <message>
        <source>Approximately %1 GB of data will be stored in this directory.</source>
        <translation type="unfinished">Etwa %1 GB Daten werden in diesem Verzeichnis gespeichert.</translation>
    </message>
    <message numerus="yes">
        <source>(sufficient to restore backups %n day(s) old)</source>
        <extracomment>Explanatory text on the capability of the current prune target.</extracomment>
        <translation type="unfinished">
            <numerusform>(ausreichend um %n Tag(e) alte Backups wiederherzustellen)</numerusform>
            <numerusform>(ausreichend um %n Tag(e) alte Backups wiederherzustellen)</numerusform>
        </translation>
    </message>
    <message>
        <source>%1 will download and store a copy of the Particl block chain.</source>
        <translation type="unfinished">%1 wird eine Kopie der Particl-Blockchain herunterladen und speichern.</translation>
    </message>
    <message>
        <source>The wallet will also be stored in this directory.</source>
        <translation type="unfinished">Die Wallet wird ebenfalls in diesem Verzeichnis gespeichert.</translation>
    </message>
    <message>
        <source>Error: Specified data directory "%1" cannot be created.</source>
        <translation type="unfinished">Fehler: Angegebenes Datenverzeichnis "%1" kann nicht angelegt werden.</translation>
    </message>
    <message>
        <source>Error</source>
        <translation type="unfinished">Fehler</translation>
    </message>
    <message>
        <source>Welcome</source>
        <translation type="unfinished">Willkommen</translation>
    </message>
    <message>
        <source>Welcome to %1.</source>
        <translation type="unfinished">Willkommen zu %1.</translation>
    </message>
    <message>
        <source>As this is the first time the program is launched, you can choose where %1 will store its data.</source>
        <translation type="unfinished">Da Sie das Programm gerade zum ersten Mal starten, können Sie nun auswählen wo %1 seine Daten ablegen wird.</translation>
    </message>
    <message>
        <source>When you click OK, %1 will begin to download and process the full %4 block chain (%2GB) starting with the earliest transactions in %3 when %4 initially launched.</source>
        <translation type="unfinished">Wenn Sie auf OK klicken, beginnt %1 mit dem Herunterladen und Verarbeiten der gesamten %4-Blockchain (%2GB), beginnend mit den frühesten Transaktionen in %3 beim ersten Start von %4.</translation>
    </message>
    <message>
        <source>Limit block chain storage to</source>
        <translation type="unfinished">Blockchain-Speicher beschränken auf</translation>
    </message>
    <message>
        <source>Reverting this setting requires re-downloading the entire blockchain. It is faster to download the full chain first and prune it later. Disables some advanced features.</source>
        <translation type="unfinished">Um diese Einstellung wiederherzustellen, muss die gesamte Blockchain neu heruntergeladen werden. Es ist schneller, die gesamte Chain zuerst herunterzuladen und später zu bearbeiten. Deaktiviert einige erweiterte Funktionen.</translation>
    </message>
    <message>
        <source>This initial synchronisation is very demanding, and may expose hardware problems with your computer that had previously gone unnoticed. Each time you run %1, it will continue downloading where it left off.</source>
        <translation type="unfinished">Diese initiale Synchronisation führt zur hohen Last und kann Hardwareprobleme, die bisher nicht aufgetreten sind, mit ihrem Computer verursachen. Jedes Mal, wenn Sie %1 ausführen, wird der Download zum letzten Synchronisationspunkt fortgesetzt.</translation>
    </message>
    <message>
        <source>If you have chosen to limit block chain storage (pruning), the historical data must still be downloaded and processed, but will be deleted afterward to keep your disk usage low.</source>
        <translation type="unfinished">Wenn Sie bewusst den Blockchain-Speicher begrenzen (pruning), müssen die historischen Daten dennoch heruntergeladen und verarbeitet werden. Diese Daten werden aber zum späteren Zeitpunkt gelöscht, um die Festplattennutzung niedrig zu halten.</translation>
    </message>
    <message>
        <source>Use the default data directory</source>
        <translation type="unfinished">Standard-Datenverzeichnis verwenden</translation>
    </message>
    <message>
        <source>Use a custom data directory:</source>
        <translation type="unfinished">Ein benutzerdefiniertes Datenverzeichnis verwenden:</translation>
    </message>
</context>
<context>
    <name>HelpMessageDialog</name>
    <message>
        <source>version</source>
        <translation type="unfinished">Version</translation>
    </message>
    <message>
        <source>About %1</source>
        <translation type="unfinished">Über %1</translation>
    </message>
    <message>
        <source>Command-line options</source>
        <translation type="unfinished">Kommandozeilenoptionen</translation>
    </message>
</context>
<context>
    <name>ShutdownWindow</name>
    <message>
        <source>%1 is shutting down…</source>
        <translation type="unfinished">%1 wird beendet...</translation>
    </message>
    <message>
        <source>Do not shut down the computer until this window disappears.</source>
        <translation type="unfinished">Fahren Sie den Computer nicht herunter, bevor dieses Fenster verschwindet.</translation>
    </message>
</context>
<context>
    <name>ModalOverlay</name>
    <message>
        <source>Form</source>
        <translation type="unfinished">Formular</translation>
    </message>
    <message>
        <source>Recent transactions may not yet be visible, and therefore your wallet's balance might be incorrect. This information will be correct once your wallet has finished synchronizing with the particl network, as detailed below.</source>
        <translation type="unfinished">Neueste Transaktionen werden eventuell noch nicht angezeigt, daher könnte Ihr Kontostand veraltet sein. Er wird korrigiert, sobald Ihr Wallet die Synchronisation mit dem Particl-Netzwerk erfolgreich abgeschlossen hat. Details dazu finden sich weiter unten.</translation>
    </message>
    <message>
        <source>Attempting to spend particl that are affected by not-yet-displayed transactions will not be accepted by the network.</source>
        <translation type="unfinished">Versuche, Particl aus noch nicht angezeigten Transaktionen auszugeben, werden vom Netzwerk nicht akzeptiert.</translation>
    </message>
    <message>
        <source>Number of blocks left</source>
        <translation type="unfinished">Anzahl verbleibender Blöcke</translation>
    </message>
    <message>
        <source>Unknown…</source>
        <translation type="unfinished">Unbekannt...</translation>
    </message>
    <message>
        <source>calculating…</source>
        <translation type="unfinished">berechne...</translation>
    </message>
    <message>
        <source>Last block time</source>
        <translation type="unfinished">Letzte Blockzeit</translation>
    </message>
    <message>
        <source>Progress</source>
        <translation type="unfinished">Fortschritt</translation>
    </message>
    <message>
        <source>Progress increase per hour</source>
        <translation type="unfinished">Fortschritt pro Stunde</translation>
    </message>
    <message>
        <source>Estimated time left until synced</source>
        <translation type="unfinished">Abschätzung der verbleibenden Zeit bis synchronisiert</translation>
    </message>
    <message>
        <source>Hide</source>
        <translation type="unfinished">Ausblenden</translation>
    </message>
    <message>
        <source>%1 is currently syncing.  It will download headers and blocks from peers and validate them until reaching the tip of the block chain.</source>
        <translation type="unfinished">%1 synchronisiert gerade. Es lädt Header und Blöcke von Gegenstellen und validiert sie bis zum Erreichen der Spitze der Blockkette.</translation>
    </message>
    <message>
        <source>Unknown. Syncing Headers (%1, %2%)…</source>
        <translation type="unfinished">Unbekannt. Synchronisiere Headers (%1, %2%)...</translation>
    </message>
</context>
<context>
    <name>OpenURIDialog</name>
    <message>
        <source>Open particl URI</source>
        <translation type="unfinished">Öffne particl URI</translation>
    </message>
    <message>
        <source>Paste address from clipboard</source>
        <extracomment>Tooltip text for button that allows you to paste an address that is in your clipboard.</extracomment>
        <translation type="unfinished">Adresse aus der Zwischenablage einfügen</translation>
    </message>
</context>
<context>
    <name>OptionsDialog</name>
    <message>
        <source>Options</source>
        <translation type="unfinished">Konfiguration</translation>
    </message>
    <message>
        <source>&amp;Main</source>
        <translation type="unfinished">&amp;Allgemein</translation>
    </message>
    <message>
        <source>Automatically start %1 after logging in to the system.</source>
        <translation type="unfinished">%1 nach der Anmeldung im System automatisch ausführen.</translation>
    </message>
    <message>
        <source>&amp;Start %1 on system login</source>
        <translation type="unfinished">&amp;Starte %1 nach Systemanmeldung</translation>
    </message>
    <message>
        <source>Enabling pruning significantly reduces the disk space required to store transactions. All blocks are still fully validated. Reverting this setting requires re-downloading the entire blockchain.</source>
        <translation type="unfinished">Durch das Aktivieren von Pruning wird der zum Speichern von Transaktionen benötigte Speicherplatz erheblich reduziert. Alle Blöcke werden weiterhin vollständig validiert. Um diese Einstellung rückgängig zu machen, muss die gesamte Blockchain erneut heruntergeladen werden.</translation>
    </message>
    <message>
        <source>Size of &amp;database cache</source>
        <translation type="unfinished">Größe des &amp;Datenbankpufferspeichers</translation>
    </message>
    <message>
        <source>Number of script &amp;verification threads</source>
        <translation type="unfinished">Anzahl an Skript-&amp;Verifizierungs-Threads</translation>
    </message>
    <message>
        <source>IP address of the proxy (e.g. IPv4: 127.0.0.1 / IPv6: ::1)</source>
        <translation type="unfinished">IP-Adresse des Proxies (z.B. IPv4: 127.0.0.1 / IPv6: ::1)</translation>
    </message>
    <message>
        <source>Shows if the supplied default SOCKS5 proxy is used to reach peers via this network type.</source>
        <translation type="unfinished">Zeigt an, ob der gelieferte Standard SOCKS5 Proxy verwendet wurde, um die Peers mit diesem Netzwerktyp zu erreichen.</translation>
    </message>
    <message>
        <source>Minimize instead of exit the application when the window is closed. When this option is enabled, the application will be closed only after selecting Exit in the menu.</source>
        <translation type="unfinished">Minimiert die Anwendung anstatt sie zu beenden wenn das Fenster geschlossen wird. Wenn dies aktiviert ist, müssen Sie die Anwendung über "Beenden" im Menü schließen.</translation>
    </message>
    <message>
        <source>Open the %1 configuration file from the working directory.</source>
        <translation type="unfinished">Öffnen Sie die %1 Konfigurationsdatei aus dem Arbeitsverzeichnis.</translation>
    </message>
    <message>
        <source>Open Configuration File</source>
        <translation type="unfinished">Konfigurationsdatei öffnen</translation>
    </message>
    <message>
        <source>Reset all client options to default.</source>
        <translation type="unfinished">Setzt die Clientkonfiguration auf Standardwerte zurück.</translation>
    </message>
    <message>
        <source>&amp;Reset Options</source>
        <translation type="unfinished">Konfiguration &amp;zurücksetzen</translation>
    </message>
    <message>
        <source>&amp;Network</source>
        <translation type="unfinished">&amp;Netzwerk</translation>
    </message>
    <message>
        <source>Prune &amp;block storage to</source>
        <translation type="unfinished">&amp;Blockspeicher kürzen auf</translation>
    </message>
    <message>
        <source>Reverting this setting requires re-downloading the entire blockchain.</source>
        <translation type="unfinished">Wenn diese Einstellung rückgängig gemacht wird, muss die komplette Blockchain erneut heruntergeladen werden.</translation>
    </message>
    <message>
        <source>Maximum database cache size. A larger cache can contribute to faster sync, after which the benefit is less pronounced for most use cases. Lowering the cache size will reduce memory usage. Unused mempool memory is shared for this cache.</source>
        <extracomment>Tooltip text for Options window setting that sets the size of the database cache. Explains the corresponding effects of increasing/decreasing this value.</extracomment>
        <translation type="unfinished">Maximale Größe des Datenbank-Caches. Ein größerer Cache kann zu einer schnelleren Synchronisierung beitragen, danach ist der Vorteil für die meisten Anwendungsfälle weniger ausgeprägt. Eine Verringerung der Cache-Größe reduziert den Speicherverbrauch. Ungenutzter Mempool-Speicher wird für diesen Cache gemeinsam genutzt.</translation>
    </message>
    <message>
        <source>Set the number of script verification threads. Negative values correspond to the number of cores you want to leave free to the system.</source>
        <extracomment>Tooltip text for Options window setting that sets the number of script verification threads. Explains that negative values mean to leave these many cores free to the system.</extracomment>
        <translation type="unfinished">Legen Sie die Anzahl der Skriptüberprüfungs-Threads fest. Negative Werte entsprechen der Anzahl der Kerne, die Sie für das System frei lassen möchten.</translation>
    </message>
    <message>
        <source>(0 = auto, &lt;0 = leave that many cores free)</source>
        <translation type="unfinished">(0 = automatisch, &lt;0 = so viele Kerne frei lassen)</translation>
    </message>
    <message>
        <source>This allows you or a third party tool to communicate with the node through command-line and JSON-RPC commands.</source>
        <extracomment>Tooltip text for Options window setting that enables the RPC server.</extracomment>
        <translation type="unfinished">Dies ermöglicht Ihnen oder einem Drittanbieter-Tool die Kommunikation mit dem Knoten über Befehlszeilen- und JSON-RPC-Befehle.</translation>
    </message>
    <message>
        <source>Enable R&amp;PC server</source>
        <extracomment>An Options window setting to enable the RPC server.</extracomment>
        <translation type="unfinished">RPC-Server aktivieren</translation>
    </message>
    <message>
        <source>W&amp;allet</source>
        <translation type="unfinished">B&amp;rieftasche</translation>
    </message>
    <message>
        <source>Whether to set subtract fee from amount as default or not.</source>
        <extracomment>Tooltip text for Options window setting that sets subtracting the fee from a sending amount as default.</extracomment>
        <translation type="unfinished">Wählen Sie, ob die Gebühr standardmäßig vom Betrag abgezogen werden soll oder nicht.</translation>
    </message>
    <message>
        <source>Subtract &amp;fee from amount by default</source>
        <extracomment>An Options window setting to set subtracting the fee from a sending amount as default.</extracomment>
        <translation type="unfinished">Standardmäßig die Gebühr vom Betrag abziehen</translation>
    </message>
    <message>
        <source>Expert</source>
        <translation type="unfinished">Experten-Optionen</translation>
    </message>
    <message>
        <source>Enable coin &amp;control features</source>
        <translation type="unfinished">"&amp;Coin Control"-Funktionen aktivieren</translation>
    </message>
    <message>
        <source>If you disable the spending of unconfirmed change, the change from a transaction cannot be used until that transaction has at least one confirmation. This also affects how your balance is computed.</source>
        <translation type="unfinished">Wenn Sie das Ausgeben von unbestätigtem Wechselgeld deaktivieren, kann das Wechselgeld einer Transaktion nicht verwendet werden, bis es mindestens eine Bestätigung erhalten hat. Dies wirkt sich auf die Berechnung des Kontostands aus.</translation>
    </message>
    <message>
        <source>&amp;Spend unconfirmed change</source>
        <translation type="unfinished">&amp;Unbestätigtes Wechselgeld darf ausgegeben werden</translation>
    </message>
    <message>
        <source>Enable &amp;PSBT controls</source>
        <extracomment>An options window setting to enable PSBT controls.</extracomment>
        <translation type="unfinished">&amp;PBST-Kontrollen aktivieren</translation>
    </message>
    <message>
        <source>Whether to show PSBT controls.</source>
        <extracomment>Tooltip text for options window setting that enables PSBT controls.</extracomment>
        <translation type="unfinished">Ob PSBT-Kontrollen angezeigt werden sollen. </translation>
    </message>
    <message>
        <source>External Signer (e.g. hardware wallet)</source>
        <translation type="unfinished">Gerät für externe Signierung (z. B.: Hardware wallet)</translation>
    </message>
    <message>
        <source>&amp;External signer script path</source>
        <translation type="unfinished">&amp;Pfad zum Script des externen Gerätes zur Signierung</translation>
    </message>
    <message>
        <source>Full path to a Particl Core compatible script (e.g. C:\Downloads\hwi.exe or /Users/you/Downloads/hwi.py). Beware: malware can steal your coins!</source>
        <translation type="unfinished">Vollständiger Pfad zu einem Bircoin Core kompatibelen Script (z.B.: C:\Downloads\hwi.exe oder /Users/you/Downloads/hwi.py). Achtung: Malware kann Particl stehlen!</translation>
    </message>
    <message>
        <source>Automatically open the Particl client port on the router. This only works when your router supports UPnP and it is enabled.</source>
        <translation type="unfinished">Automatisch den Particl-Clientport auf dem Router öffnen. Dies funktioniert nur, wenn Ihr Router UPnP unterstützt und dies aktiviert ist.</translation>
    </message>
    <message>
        <source>Map port using &amp;UPnP</source>
        <translation type="unfinished">Portweiterleitung via &amp;UPnP</translation>
    </message>
    <message>
        <source>Automatically open the Particl client port on the router. This only works when your router supports NAT-PMP and it is enabled. The external port could be random.</source>
        <translation type="unfinished">Öffnet automatisch den Particl-Client-Port auf dem Router. Dies funktioniert nur, wenn Ihr Router NAT-PMP unterstützt und es aktiviert ist. Der externe Port kann zufällig sein.</translation>
    </message>
    <message>
        <source>Map port using NA&amp;T-PMP</source>
        <translation type="unfinished">Map-Port mit NA&amp;T-PMP</translation>
    </message>
    <message>
        <source>Accept connections from outside.</source>
        <translation type="unfinished">Akzeptiere Verbindungen von außerhalb.</translation>
    </message>
    <message>
        <source>Allow incomin&amp;g connections</source>
        <translation type="unfinished">Erlaube eingehende Verbindungen</translation>
    </message>
    <message>
        <source>Connect to the Particl network through a SOCKS5 proxy.</source>
        <translation type="unfinished">Über einen SOCKS5-Proxy mit dem Particl-Netzwerk verbinden.</translation>
    </message>
    <message>
        <source>&amp;Connect through SOCKS5 proxy (default proxy):</source>
        <translation type="unfinished">Über einen SOCKS5-Proxy &amp;verbinden (Standardproxy):</translation>
    </message>
    <message>
        <source>Proxy &amp;IP:</source>
        <translation type="unfinished">Proxy-&amp;IP:</translation>
    </message>
    <message>
        <source>Port of the proxy (e.g. 9050)</source>
        <translation type="unfinished">Port des Proxies (z.B. 9050)</translation>
    </message>
    <message>
        <source>Used for reaching peers via:</source>
        <translation type="unfinished">Benutzt um Gegenstellen zu erreichen über:</translation>
    </message>
    <message>
        <source>&amp;Window</source>
        <translation type="unfinished">&amp;Programmfenster</translation>
    </message>
    <message>
        <source>Show the icon in the system tray.</source>
        <translation type="unfinished">Zeigt das Symbol in der Leiste an.</translation>
    </message>
    <message>
        <source>&amp;Show tray icon</source>
        <translation type="unfinished">&amp;Zeige Statusleistensymbol</translation>
    </message>
    <message>
        <source>Show only a tray icon after minimizing the window.</source>
        <translation type="unfinished">Nur ein Symbol im Infobereich anzeigen, nachdem das Programmfenster minimiert wurde.</translation>
    </message>
    <message>
        <source>&amp;Minimize to the tray instead of the taskbar</source>
        <translation type="unfinished">In den Infobereich anstatt in die Taskleiste &amp;minimieren</translation>
    </message>
    <message>
        <source>M&amp;inimize on close</source>
        <translation type="unfinished">Beim Schließen m&amp;inimieren</translation>
    </message>
    <message>
        <source>&amp;Display</source>
        <translation type="unfinished">&amp;Anzeige</translation>
    </message>
    <message>
        <source>User Interface &amp;language:</source>
        <translation type="unfinished">&amp;Sprache der Benutzeroberfläche:</translation>
    </message>
    <message>
        <source>The user interface language can be set here. This setting will take effect after restarting %1.</source>
        <translation type="unfinished">Die Sprache der Benutzeroberflächen kann hier festgelegt werden. Diese Einstellung wird nach einem Neustart von %1 wirksam werden.</translation>
    </message>
    <message>
        <source>&amp;Unit to show amounts in:</source>
        <translation type="unfinished">&amp;Einheit der Beträge:</translation>
    </message>
    <message>
        <source>Choose the default subdivision unit to show in the interface and when sending coins.</source>
        <translation type="unfinished">Wählen Sie die standardmäßige Untereinheit, die in der Benutzeroberfläche und beim Überweisen von Particl angezeigt werden soll.</translation>
    </message>
    <message>
        <source>Third-party URLs (e.g. a block explorer) that appear in the transactions tab as context menu items. %s in the URL is replaced by transaction hash. Multiple URLs are separated by vertical bar |.</source>
        <translation type="unfinished">URLs von Drittanbietern (z. B. eines Block-Explorers), erscheinen als Kontextmenüpunkte auf der Registerkarte. 1%s in der URL wird durch den Transaktionshash ersetzt. Mehrere URLs werden durch senkrechte Striche | getrennt.</translation>
    </message>
    <message>
        <source>&amp;Third-party transaction URLs</source>
        <translation type="unfinished">&amp;Transaktions-URLs von Drittanbietern</translation>
    </message>
    <message>
        <source>Whether to show coin control features or not.</source>
        <translation type="unfinished">Legt fest, ob die "Coin Control"-Funktionen angezeigt werden.</translation>
    </message>
    <message>
        <source>Connect to the Particl network through a separate SOCKS5 proxy for Tor onion services.</source>
        <translation type="unfinished">Verbinde mit dem Particl-Netzwerk über einen separaten SOCKS5-Proxy für Tor-Onion-Dienste.</translation>
    </message>
    <message>
        <source>Use separate SOCKS&amp;5 proxy to reach peers via Tor onion services:</source>
        <translation type="unfinished">Nutze separaten SOCKS&amp;5-Proxy um Gegenstellen über Tor-Onion-Dienste zu erreichen:</translation>
    </message>
    <message>
        <source>Monospaced font in the Overview tab:</source>
        <translation type="unfinished">Monospace im Übersichtsreiter:</translation>
    </message>
    <message>
        <source>embedded "%1"</source>
        <translation type="unfinished">eingebettet "%1"</translation>
    </message>
    <message>
        <source>closest matching "%1"</source>
        <translation type="unfinished">nächstliegende Übereinstimmung "%1"</translation>
    </message>
    <message>
        <source>Options set in this dialog are overridden by the command line or in the configuration file:</source>
        <translation type="unfinished">Einstellungen in diesem Dialog werden von der Kommandozeile oder in der Konfigurationsdatei überschrieben:</translation>
    </message>
    <message>
        <source>&amp;Cancel</source>
        <translation type="unfinished">&amp;Abbrechen</translation>
    </message>
    <message>
        <source>Compiled without external signing support (required for external signing)</source>
        <extracomment>"External signing" means using devices such as hardware wallets.</extracomment>
        <translation type="unfinished">Ohne Unterstützung für die Signierung durch externe Geräte Dritter kompiliert (notwendig für Signierung durch externe Geräte Dritter)</translation>
    </message>
    <message>
        <source>default</source>
        <translation type="unfinished">Standard</translation>
    </message>
    <message>
        <source>none</source>
        <translation type="unfinished">keine</translation>
    </message>
    <message>
        <source>Confirm options reset</source>
        <translation type="unfinished">Zurücksetzen der Konfiguration bestätigen</translation>
    </message>
    <message>
        <source>Client restart required to activate changes.</source>
        <translation type="unfinished">Client-Neustart erforderlich, um Änderungen zu aktivieren.</translation>
    </message>
    <message>
        <source>Client will be shut down. Do you want to proceed?</source>
        <translation type="unfinished">Client wird beendet. Möchten Sie den Vorgang fortsetzen?</translation>
    </message>
    <message>
        <source>Configuration options</source>
        <extracomment>Window title text of pop-up box that allows opening up of configuration file.</extracomment>
        <translation type="unfinished">Konfigurationsoptionen</translation>
    </message>
    <message>
        <source>The configuration file is used to specify advanced user options which override GUI settings. Additionally, any command-line options will override this configuration file.</source>
        <extracomment>Explanatory text about the priority order of instructions considered by client. The order from high to low being: command-line, configuration file, GUI settings.</extracomment>
        <translation type="unfinished">Die Konfigurationsdatei wird verwendet, um erweiterte Benutzeroptionen festzulegen, die die GUI-Einstellungen überschreiben. Darüber hinaus werden alle Befehlszeilenoptionen diese Konfigurationsdatei überschreiben.</translation>
    </message>
    <message>
        <source>Continue</source>
        <translation type="unfinished">Weiter.</translation>
    </message>
    <message>
        <source>Cancel</source>
        <translation type="unfinished">Abbrechen</translation>
    </message>
    <message>
        <source>Error</source>
        <translation type="unfinished">Fehler</translation>
    </message>
    <message>
        <source>The configuration file could not be opened.</source>
        <translation type="unfinished">Die Konfigurationsdatei konnte nicht geöffnet werden.</translation>
    </message>
    <message>
        <source>This change would require a client restart.</source>
        <translation type="unfinished">Diese Änderung würde einen Client-Neustart erfordern.</translation>
    </message>
    <message>
        <source>The supplied proxy address is invalid.</source>
        <translation type="unfinished">Die eingegebene Proxy-Adresse ist ungültig.</translation>
    </message>
</context>
<context>
    <name>OverviewPage</name>
    <message>
        <source>Form</source>
        <translation type="unfinished">Formular</translation>
    </message>
    <message>
        <source>The displayed information may be out of date. Your wallet automatically synchronizes with the Particl network after a connection is established, but this process has not completed yet.</source>
        <translation type="unfinished">Die angezeigten Informationen sind möglicherweise nicht mehr aktuell. Ihre Wallet wird automatisch synchronisiert, nachdem eine Verbindung zum Particl-Netzwerk hergestellt wurde. Dieser Prozess ist jedoch derzeit noch nicht abgeschlossen.</translation>
    </message>
    <message>
        <source>Watch-only:</source>
        <translation type="unfinished">Nur-beobachtet:</translation>
    </message>
    <message>
        <source>Available:</source>
        <translation type="unfinished">Verfügbar:</translation>
    </message>
    <message>
        <source>Your current spendable balance</source>
        <translation type="unfinished">Ihr aktuell verfügbarer Kontostand</translation>
    </message>
    <message>
        <source>Pending:</source>
        <translation type="unfinished">Ausstehend:</translation>
    </message>
    <message>
        <source>Total of transactions that have yet to be confirmed, and do not yet count toward the spendable balance</source>
        <translation type="unfinished">Gesamtbetrag aus unbestätigten Transaktionen, der noch nicht im aktuell verfügbaren Kontostand enthalten ist</translation>
    </message>
    <message>
        <source>Immature:</source>
        <translation type="unfinished">Unreif:</translation>
    </message>
    <message>
        <source>Mined balance that has not yet matured</source>
        <translation type="unfinished">Erarbeiteter Betrag der noch nicht gereift ist</translation>
    </message>
    <message>
        <source>Balances</source>
        <translation type="unfinished">Kontostände</translation>
    </message>
    <message>
        <source>Total:</source>
        <translation type="unfinished">Gesamtbetrag:</translation>
    </message>
    <message>
        <source>Your current total balance</source>
        <translation type="unfinished">Ihr aktueller Gesamtbetrag</translation>
    </message>
    <message>
        <source>Your current balance in watch-only addresses</source>
        <translation type="unfinished">Ihr aktueller Kontostand in nur-beobachteten Adressen</translation>
    </message>
    <message>
        <source>Spendable:</source>
        <translation type="unfinished">Verfügbar:</translation>
    </message>
    <message>
        <source>Recent transactions</source>
        <translation type="unfinished">Letzte Transaktionen</translation>
    </message>
    <message>
        <source>Unconfirmed transactions to watch-only addresses</source>
        <translation type="unfinished">Unbestätigte Transaktionen an nur-beobachtete Adressen</translation>
    </message>
    <message>
        <source>Mined balance in watch-only addresses that has not yet matured</source>
        <translation type="unfinished">Erarbeiteter Betrag in nur-beobachteten Adressen der noch nicht gereift ist</translation>
    </message>
    <message>
        <source>Current total balance in watch-only addresses</source>
        <translation type="unfinished">Aktueller Gesamtbetrag in nur-beobachteten Adressen</translation>
    </message>
    <message>
        <source>Privacy mode activated for the Overview tab. To unmask the values, uncheck Settings-&gt;Mask values.</source>
        <translation type="unfinished">Datenschutz-Modus aktiviert für den Übersichtsreiter. Um die Werte einzublenden, deaktiviere Einstellungen-&gt;Werte ausblenden.</translation>
    </message>
</context>
<context>
    <name>PSBTOperationsDialog</name>
    <message>
        <source>Sign Tx</source>
        <translation type="unfinished">Signiere Tx</translation>
    </message>
    <message>
        <source>Broadcast Tx</source>
        <translation type="unfinished">Rundsende Tx</translation>
    </message>
    <message>
        <source>Copy to Clipboard</source>
        <translation type="unfinished">Kopiere in Zwischenablage</translation>
    </message>
    <message>
        <source>Save…</source>
        <translation type="unfinished">Speichern...</translation>
    </message>
    <message>
        <source>Close</source>
        <translation type="unfinished">Schließen</translation>
    </message>
    <message>
        <source>Failed to load transaction: %1</source>
        <translation type="unfinished">Laden der Transaktion fehlgeschlagen: %1</translation>
    </message>
    <message>
        <source>Failed to sign transaction: %1</source>
        <translation type="unfinished">Signieren der Transaktion fehlgeschlagen: %1</translation>
    </message>
    <message>
        <source>Cannot sign inputs while wallet is locked.</source>
        <translation type="unfinished">Eingaben können nicht unterzeichnet werden, wenn die Brieftasche gesperrt ist.</translation>
    </message>
    <message>
        <source>Could not sign any more inputs.</source>
        <translation type="unfinished">Konnte keinerlei weitere Eingaben signieren.</translation>
    </message>
    <message>
        <source>Signed %1 inputs, but more signatures are still required.</source>
        <translation type="unfinished">%1 Eingaben signiert, doch noch sind weitere Signaturen erforderlich.</translation>
    </message>
    <message>
        <source>Signed transaction successfully. Transaction is ready to broadcast.</source>
        <translation type="unfinished">Transaktion erfolgreich signiert. Transaktion ist bereit für Rundsendung.</translation>
    </message>
    <message>
        <source>Unknown error processing transaction.</source>
        <translation type="unfinished">Unbekannter Fehler bei der Transaktionsverarbeitung</translation>
    </message>
    <message>
        <source>Transaction broadcast successfully! Transaction ID: %1</source>
        <translation type="unfinished">Transaktion erfolgreich rundgesendet! Transaktions-ID: %1</translation>
    </message>
    <message>
        <source>Transaction broadcast failed: %1</source>
        <translation type="unfinished">Rundsenden der Transaktion fehlgeschlagen: %1</translation>
    </message>
    <message>
        <source>PSBT copied to clipboard.</source>
        <translation type="unfinished">PSBT in Zwischenablage kopiert.</translation>
    </message>
    <message>
        <source>Save Transaction Data</source>
        <translation type="unfinished">Speichere Transaktionsdaten</translation>
    </message>
    <message>
        <source>Partially Signed Transaction (Binary)</source>
        <extracomment>Expanded name of the binary PSBT file format. See: BIP 174.</extracomment>
        <translation type="unfinished">Teilweise signierte Transaktion (binär)</translation>
    </message>
    <message>
        <source>PSBT saved to disk.</source>
        <translation type="unfinished">PSBT auf Platte gespeichert.</translation>
    </message>
    <message>
        <source> * Sends %1 to %2</source>
        <translation type="unfinished">* Sende %1 an %2</translation>
    </message>
    <message>
        <source>Unable to calculate transaction fee or total transaction amount.</source>
        <translation type="unfinished">Kann die Gebühr oder den Gesamtbetrag der Transaktion nicht berechnen.</translation>
    </message>
    <message>
        <source>Pays transaction fee: </source>
        <translation type="unfinished">Zahlt Transaktionsgebühr:</translation>
    </message>
    <message>
        <source>Total Amount</source>
        <translation type="unfinished">Gesamtbetrag</translation>
    </message>
    <message>
        <source>or</source>
        <translation type="unfinished">oder</translation>
    </message>
    <message>
        <source>Transaction has %1 unsigned inputs.</source>
        <translation type="unfinished">Transaktion hat %1 unsignierte Eingaben.</translation>
    </message>
    <message>
        <source>Transaction is missing some information about inputs.</source>
        <translation type="unfinished">Der Transaktion fehlen einige Informationen über Eingaben.</translation>
    </message>
    <message>
        <source>Transaction still needs signature(s).</source>
        <translation type="unfinished">Transaktion erfordert weiterhin Signatur(en).</translation>
    </message>
    <message>
        <source>(But no wallet is loaded.)</source>
        <translation type="unfinished">(Aber kein Wallet wird geladen.)</translation>
    </message>
    <message>
        <source>(But this wallet cannot sign transactions.)</source>
        <translation type="unfinished">(doch diese Wallet kann Transaktionen nicht signieren)</translation>
    </message>
    <message>
        <source>(But this wallet does not have the right keys.)</source>
        <translation type="unfinished">(doch diese Wallet hat nicht die richtigen Schlüssel)</translation>
    </message>
    <message>
        <source>Transaction is fully signed and ready for broadcast.</source>
        <translation type="unfinished">Transaktion ist vollständig signiert und zur Rundsendung bereit.</translation>
    </message>
    <message>
        <source>Transaction status is unknown.</source>
        <translation type="unfinished">Transaktionsstatus ist unbekannt.</translation>
    </message>
</context>
<context>
    <name>PaymentServer</name>
    <message>
        <source>Payment request error</source>
        <translation type="unfinished">Fehler bei der Zahlungsanforderung</translation>
    </message>
    <message>
        <source>Cannot start particl: click-to-pay handler</source>
        <translation type="unfinished">Kann Particl nicht starten: Klicken-zum-Bezahlen-Handler</translation>
    </message>
    <message>
        <source>URI handling</source>
        <translation type="unfinished">URI-Verarbeitung</translation>
    </message>
    <message>
        <source>'particl://' is not a valid URI. Use 'particl:' instead.</source>
        <translation type="unfinished">'particl://' ist kein gültiger URL. Bitte 'particl:' nutzen.</translation>
    </message>
    <message>
        <source>Cannot process payment request because BIP70 is not supported.
Due to widespread security flaws in BIP70 it's strongly recommended that any merchant instructions to switch wallets be ignored.
If you are receiving this error you should request the merchant provide a BIP21 compatible URI.</source>
        <translation type="unfinished">Zahlungsanforderung kann nicht verarbeitet werden, da BIP70 nicht unterstützt wird.
Aufgrund der weit verbreiteten Sicherheitslücken in BIP70 wird dringend empfohlen, die Anweisungen des Händlers zum Wechsel des Wallets zu ignorieren.
Wenn Sie diese Fehlermeldung erhalten, sollten Sie den Händler bitten, einen BIP21-kompatiblen URI bereitzustellen.</translation>
    </message>
    <message>
        <source>URI cannot be parsed! This can be caused by an invalid Particl address or malformed URI parameters.</source>
        <translation type="unfinished">URI kann nicht analysiert werden! Dies kann durch eine ungültige Particl-Adresse oder fehlerhafte URI-Parameter verursacht werden.</translation>
    </message>
    <message>
        <source>Payment request file handling</source>
        <translation type="unfinished">Zahlungsanforderungsdatei-Verarbeitung</translation>
    </message>
</context>
<context>
    <name>PeerTableModel</name>
    <message>
        <source>User Agent</source>
        <extracomment>Title of Peers Table column which contains the peer's User Agent string.</extracomment>
        <translation type="unfinished">User-Agent</translation>
    </message>
    <message>
        <source>Peer</source>
        <extracomment>Title of Peers Table column which contains a unique number used to identify a connection.</extracomment>
        <translation type="unfinished">Gegenstelle</translation>
    </message>
    <message>
        <source>Sent</source>
        <extracomment>Title of Peers Table column which indicates the total amount of network information we have sent to the peer.</extracomment>
        <translation type="unfinished">Übertragen</translation>
    </message>
    <message>
        <source>Received</source>
        <extracomment>Title of Peers Table column which indicates the total amount of network information we have received from the peer.</extracomment>
        <translation type="unfinished">Empfangen</translation>
    </message>
    <message>
        <source>Address</source>
        <extracomment>Title of Peers Table column which contains the IP/Onion/I2P address of the connected peer.</extracomment>
        <translation type="unfinished">Adresse</translation>
    </message>
    <message>
        <source>Type</source>
        <extracomment>Title of Peers Table column which describes the type of peer connection. The "type" describes why the connection exists.</extracomment>
        <translation type="unfinished">Typ</translation>
    </message>
    <message>
        <source>Network</source>
        <extracomment>Title of Peers Table column which states the network the peer connected through.</extracomment>
        <translation type="unfinished">Netzwerk</translation>
    </message>
    <message>
        <source>Inbound</source>
        <extracomment>An Inbound Connection from a Peer.</extracomment>
        <translation type="unfinished">Eingehend</translation>
    </message>
    <message>
        <source>Outbound</source>
        <extracomment>An Outbound Connection to a Peer.</extracomment>
        <translation type="unfinished">ausgehend</translation>
    </message>
</context>
<context>
    <name>QRImageWidget</name>
    <message>
        <source>&amp;Save Image…</source>
        <translation type="unfinished">&amp;Bild speichern...</translation>
    </message>
    <message>
        <source>&amp;Copy Image</source>
        <translation type="unfinished">Grafik &amp;kopieren</translation>
    </message>
    <message>
        <source>Resulting URI too long, try to reduce the text for label / message.</source>
        <translation type="unfinished">Resultierende URI ist zu lang, bitte den Text für Bezeichnung/Nachricht kürzen.</translation>
    </message>
    <message>
        <source>Error encoding URI into QR Code.</source>
        <translation type="unfinished">Beim Enkodieren der URI in den QR-Code ist ein Fehler aufgetreten.</translation>
    </message>
    <message>
        <source>QR code support not available.</source>
        <translation type="unfinished">QR Code Funktionalität nicht vorhanden</translation>
    </message>
    <message>
        <source>Save QR Code</source>
        <translation type="unfinished">QR-Code speichern</translation>
    </message>
    <message>
        <source>PNG Image</source>
        <extracomment>Expanded name of the PNG file format. See: https://en.wikipedia.org/wiki/Portable_Network_Graphics.</extracomment>
        <translation type="unfinished">PNG-Bild</translation>
    </message>
</context>
<context>
    <name>RPCConsole</name>
    <message>
        <source>N/A</source>
        <translation type="unfinished">k.A.</translation>
    </message>
    <message>
        <source>Client version</source>
        <translation type="unfinished">Client-Version</translation>
    </message>
    <message>
        <source>&amp;Information</source>
        <translation type="unfinished">Hinweis</translation>
    </message>
    <message>
        <source>General</source>
        <translation type="unfinished">Allgemein</translation>
    </message>
    <message>
        <source>Datadir</source>
        <translation type="unfinished">Datenverzeichnis</translation>
    </message>
    <message>
        <source>To specify a non-default location of the data directory use the '%1' option.</source>
        <translation type="unfinished">Verwenden Sie die Option '%1' um einen anderen, nicht standardmäßigen Speicherort für das Datenverzeichnis festzulegen.</translation>
    </message>
    <message>
        <source>Blocksdir</source>
        <translation type="unfinished">Blockverzeichnis</translation>
    </message>
    <message>
        <source>To specify a non-default location of the blocks directory use the '%1' option.</source>
        <translation type="unfinished">Verwenden Sie die Option '%1' um einen anderen, nicht standardmäßigen Speicherort für das Blöckeverzeichnis festzulegen.</translation>
    </message>
    <message>
        <source>Startup time</source>
        <translation type="unfinished">Startzeit</translation>
    </message>
    <message>
        <source>Network</source>
        <translation type="unfinished">Netzwerk</translation>
    </message>
    <message>
        <source>Number of connections</source>
        <translation type="unfinished">Anzahl der Verbindungen</translation>
    </message>
    <message>
        <source>Block chain</source>
        <translation type="unfinished">Blockchain</translation>
    </message>
    <message>
        <source>Memory Pool</source>
        <translation type="unfinished">Speicher-Pool</translation>
    </message>
    <message>
        <source>Current number of transactions</source>
        <translation type="unfinished">Aktuelle Anzahl der Transaktionen</translation>
    </message>
    <message>
        <source>Memory usage</source>
        <translation type="unfinished">Speichernutzung</translation>
    </message>
    <message>
        <source>Wallet: </source>
        <translation type="unfinished">Wallet:</translation>
    </message>
    <message>
        <source>(none)</source>
        <translation type="unfinished">(keine)</translation>
    </message>
    <message>
        <source>&amp;Reset</source>
        <translation type="unfinished">&amp;Zurücksetzen</translation>
    </message>
    <message>
        <source>Received</source>
        <translation type="unfinished">Empfangen</translation>
    </message>
    <message>
        <source>Sent</source>
        <translation type="unfinished">Übertragen</translation>
    </message>
    <message>
        <source>&amp;Peers</source>
        <translation type="unfinished">&amp;Gegenstellen</translation>
    </message>
    <message>
        <source>Banned peers</source>
        <translation type="unfinished">Gesperrte Gegenstellen</translation>
    </message>
    <message>
        <source>Select a peer to view detailed information.</source>
        <translation type="unfinished">Gegenstelle auswählen, um detaillierte Informationen zu erhalten.</translation>
    </message>
    <message>
        <source>Starting Block</source>
        <translation type="unfinished">Start Block</translation>
    </message>
    <message>
        <source>Synced Headers</source>
        <translation type="unfinished">Synchronisierte Kopfdaten</translation>
    </message>
    <message>
        <source>Synced Blocks</source>
        <translation type="unfinished">Synchronisierte Blöcke</translation>
    </message>
    <message>
        <source>Last Transaction</source>
        <translation type="unfinished">Letzte Transaktion</translation>
    </message>
    <message>
        <source>The mapped Autonomous System used for diversifying peer selection.</source>
        <translation type="unfinished">Das zugeordnete autonome System zur Diversifizierung der Gegenstellen-Auswahl.</translation>
    </message>
    <message>
        <source>Mapped AS</source>
        <translation type="unfinished">Zugeordnetes AS</translation>
    </message>
    <message>
        <source>Whether we relay addresses to this peer.</source>
        <extracomment>Tooltip text for the Address Relay field in the peer details area.</extracomment>
        <translation type="unfinished">Ob wir Adressen an diese Gegenstelle weiterleiten.</translation>
    </message>
    <message>
        <source>Address Relay</source>
        <translation type="unfinished">Adress-Relay</translation>
    </message>
    <message>
        <source>Total number of addresses processed, excluding those dropped due to rate-limiting.</source>
        <extracomment>Tooltip text for the Addresses Processed field in the peer details area.</extracomment>
        <translation type="unfinished">Gesamtzahl der Adressen, die wegen Ratenbeschränkung verworfen wurden.</translation>
    </message>
    <message>
        <source>Addresses Processed</source>
        <translation type="unfinished">Verarbeitete Adressen</translation>
    </message>
    <message>
        <source>Total number of addresses dropped due to rate-limiting.</source>
        <extracomment>Tooltip text for the Addresses Rate-Limited field in the peer details area.</extracomment>
        <translation type="unfinished">Gesamtzahl der Adressen, die wegen Ratenbeschränkungen verworfen wurden.</translation>
    </message>
    <message>
        <source>Addresses Rate-Limited</source>
        <translation type="unfinished">Ratenbeschränkte Adressen</translation>
    </message>
    <message>
        <source>User Agent</source>
        <translation type="unfinished">User-Agent</translation>
    </message>
    <message>
        <source>Node window</source>
        <translation type="unfinished">Knotenfenster</translation>
    </message>
    <message>
        <source>Current block height</source>
        <translation type="unfinished">Aktuelle Blockhöhe</translation>
    </message>
    <message>
        <source>Open the %1 debug log file from the current data directory. This can take a few seconds for large log files.</source>
        <translation type="unfinished">Öffnet die %1-Debug-Protokolldatei aus dem aktuellen Datenverzeichnis. Dies kann bei großen Protokolldateien einige Sekunden dauern.</translation>
    </message>
    <message>
        <source>Decrease font size</source>
        <translation type="unfinished">Schrift verkleinern</translation>
    </message>
    <message>
        <source>Increase font size</source>
        <translation type="unfinished">Schrift vergrößern</translation>
    </message>
    <message>
        <source>Permissions</source>
        <translation type="unfinished">Berechtigungen</translation>
    </message>
    <message>
        <source>The direction and type of peer connection: %1</source>
        <translation type="unfinished">Die Richtung und der Typ der Peer-Verbindung: %1</translation>
    </message>
    <message>
        <source>Direction/Type</source>
        <translation type="unfinished">Richtung/Typ</translation>
    </message>
    <message>
        <source>The network protocol this peer is connected through: IPv4, IPv6, Onion, I2P, or CJDNS.</source>
        <translation type="unfinished">Das Netzwerkprotokoll, über das dieser Peer verbunden ist, ist: IPv4, IPv6, Onion, I2P oder CJDNS.</translation>
    </message>
    <message>
        <source>Services</source>
        <translation type="unfinished">Dienste</translation>
    </message>
    <message>
        <source>Whether the peer requested us to relay transactions.</source>
        <translation type="unfinished">Ob die Gegenstelle uns um Transaktionsweiterleitung gebeten hat.</translation>
    </message>
    <message>
        <source>Wants Tx Relay</source>
        <translation type="unfinished">Möchte übermitteln</translation>
    </message>
    <message>
        <source>High bandwidth BIP152 compact block relay: %1</source>
        <translation type="unfinished">Kompakte BIP152 Blockweiterleitung mit hoher Bandbreite: %1</translation>
    </message>
    <message>
        <source>High Bandwidth</source>
        <translation type="unfinished">Hohe Bandbreite</translation>
    </message>
    <message>
        <source>Connection Time</source>
        <translation type="unfinished">Verbindungsdauer</translation>
    </message>
    <message>
        <source>Elapsed time since a novel block passing initial validity checks was received from this peer.</source>
        <translation type="unfinished">Abgelaufene Zeit seitdem ein neuer Block mit erfolgreichen initialen Gültigkeitsprüfungen von dieser Gegenstelle empfangen wurde.</translation>
    </message>
    <message>
        <source>Last Block</source>
        <translation type="unfinished">Letzter Block</translation>
    </message>
    <message>
        <source>Elapsed time since a novel transaction accepted into our mempool was received from this peer.</source>
        <extracomment>Tooltip text for the Last Transaction field in the peer details area.</extracomment>
        <translation type="unfinished">Abgelaufene Zeit seit eine neue Transaktion, die in unseren Speicherpool hineingelassen wurde, von dieser Gegenstelle empfangen wurde.</translation>
    </message>
    <message>
        <source>Last Send</source>
        <translation type="unfinished">Letzte Übertragung</translation>
    </message>
    <message>
        <source>Last Receive</source>
        <translation type="unfinished">Letzter Empfang</translation>
    </message>
    <message>
        <source>Ping Time</source>
        <translation type="unfinished">Ping-Zeit</translation>
    </message>
    <message>
        <source>The duration of a currently outstanding ping.</source>
        <translation type="unfinished">Die Laufzeit eines aktuell ausstehenden Ping.</translation>
    </message>
    <message>
        <source>Ping Wait</source>
        <translation type="unfinished">Ping-Wartezeit</translation>
    </message>
    <message>
        <source>Min Ping</source>
        <translation type="unfinished">Minimaler Ping</translation>
    </message>
    <message>
        <source>Time Offset</source>
        <translation type="unfinished">Zeitversatz</translation>
    </message>
    <message>
        <source>Last block time</source>
        <translation type="unfinished">Letzte Blockzeit</translation>
    </message>
    <message>
        <source>&amp;Open</source>
        <translation type="unfinished">&amp;Öffnen</translation>
    </message>
    <message>
        <source>&amp;Console</source>
        <translation type="unfinished">&amp;Konsole</translation>
    </message>
    <message>
        <source>&amp;Network Traffic</source>
        <translation type="unfinished">&amp;Netzwerkauslastung</translation>
    </message>
    <message>
        <source>Totals</source>
        <translation type="unfinished">Gesamtbetrag:</translation>
    </message>
    <message>
        <source>Debug log file</source>
        <translation type="unfinished">Debug-Protokolldatei</translation>
    </message>
    <message>
        <source>Clear console</source>
        <translation type="unfinished">Konsole zurücksetzen</translation>
    </message>
    <message>
        <source>In:</source>
        <translation type="unfinished">Eingehend:</translation>
    </message>
    <message>
        <source>Out:</source>
        <translation type="unfinished">Ausgehend:</translation>
    </message>
    <message>
        <source>Inbound: initiated by peer</source>
        <extracomment>Explanatory text for an inbound peer connection.</extracomment>
        <translation type="unfinished">Eingehend: wurde von Peer initiiert</translation>
    </message>
    <message>
        <source>Outbound Full Relay: default</source>
        <extracomment>Explanatory text for an outbound peer connection that relays all network information. This is the default behavior for outbound connections.</extracomment>
        <translation type="unfinished">Ausgehende vollständige Weiterleitung: Standard</translation>
    </message>
    <message>
        <source>Outbound Block Relay: does not relay transactions or addresses</source>
        <extracomment>Explanatory text for an outbound peer connection that relays network information about blocks and not transactions or addresses.</extracomment>
        <translation type="unfinished">Ausgehende Blockweiterleitung: leitet Transaktionen und Adressen nicht weiter</translation>
    </message>
    <message>
        <source>Outbound Manual: added using RPC %1 or %2/%3 configuration options</source>
        <extracomment>Explanatory text for an outbound peer connection that was established manually through one of several methods. The numbered arguments are stand-ins for the methods available to establish manual connections.</extracomment>
        <translation type="unfinished">Ausgehend Manuell: durch die RPC %1 oder %2/%3 Konfigurationsoptionen hinzugefügt</translation>
    </message>
    <message>
        <source>Outbound Feeler: short-lived, for testing addresses</source>
        <extracomment>Explanatory text for a short-lived outbound peer connection that is used to test the aliveness of known addresses.</extracomment>
        <translation type="unfinished">Ausgehender Fühler: kurzlebig, zum Testen von Adressen</translation>
    </message>
    <message>
        <source>Outbound Address Fetch: short-lived, for soliciting addresses</source>
        <extracomment>Explanatory text for a short-lived outbound peer connection that is used to request addresses from a peer.</extracomment>
        <translation type="unfinished">Ausgehende Adressensammlung: kurzlebig, zum Anfragen von Adressen</translation>
    </message>
    <message>
        <source>we selected the peer for high bandwidth relay</source>
        <translation type="unfinished">Wir haben die Gegenstelle zum Weiterleiten mit hoher Bandbreite ausgewählt</translation>
    </message>
    <message>
        <source>the peer selected us for high bandwidth relay</source>
        <translation type="unfinished">Die Gegenstelle hat uns zum Weiterleiten mit hoher Bandbreite ausgewählt</translation>
    </message>
    <message>
        <source>no high bandwidth relay selected</source>
        <translation type="unfinished">Keine Weiterleitung mit hoher Bandbreite ausgewählt</translation>
    </message>
    <message>
        <source>&amp;Copy address</source>
        <extracomment>Context menu action to copy the address of a peer.</extracomment>
        <translation type="unfinished">Adresse kopieren</translation>
    </message>
    <message>
        <source>&amp;Disconnect</source>
        <translation type="unfinished">&amp;Trennen</translation>
    </message>
    <message>
        <source>1 &amp;hour</source>
        <translation type="unfinished">1 &amp;Stunde</translation>
    </message>
    <message>
        <source>1 d&amp;ay</source>
        <translation type="unfinished">1 Tag</translation>
    </message>
    <message>
        <source>1 &amp;week</source>
        <translation type="unfinished">1 &amp;Woche</translation>
    </message>
    <message>
        <source>1 &amp;year</source>
        <translation type="unfinished">1 &amp;Jahr</translation>
    </message>
    <message>
        <source>&amp;Copy IP/Netmask</source>
        <extracomment>Context menu action to copy the IP/Netmask of a banned peer. IP/Netmask is the combination of a peer's IP address and its Netmask. For IP address, see: https://en.wikipedia.org/wiki/IP_address.</extracomment>
        <translation type="unfinished">&amp;Kopiere IP/Netzmaske</translation>
    </message>
    <message>
        <source>&amp;Unban</source>
        <translation type="unfinished">&amp;Entsperren</translation>
    </message>
    <message>
        <source>Network activity disabled</source>
        <translation type="unfinished">Netzwerkaktivität deaktiviert</translation>
    </message>
    <message>
        <source>Executing command without any wallet</source>
        <translation type="unfinished">Befehl wird ohne spezifizierte Wallet ausgeführt</translation>
    </message>
    <message>
        <source>Executing command using "%1" wallet</source>
        <translation type="unfinished">Befehl wird mit Wallet "%1" ausgeführt</translation>
    </message>
    <message>
        <source>Welcome to the %1 RPC console.
Use up and down arrows to navigate history, and %2 to clear screen.
Use %3 and %4 to increase or decrease the font size.
Type %5 for an overview of available commands.
For more information on using this console, type %6.

%7WARNING: Scammers have been active, telling users to type commands here, stealing their wallet contents. Do not use this console without fully understanding the ramifications of a command.%8</source>
        <extracomment>RPC console welcome message. Placeholders %7 and %8 are style tags for the warning content, and they are not space separated from the rest of the text intentionally.</extracomment>
        <translation type="unfinished">Willkommen bei der %1 RPC Konsole.
Benutze die Auf/Ab Pfeiltasten, um durch die Historie zu navigieren, und %2, um den Bildschirm zu löschen.
Benutze %3 und %4, um die Fontgröße zu vergrößern bzw. verkleinern.
Tippe %5 für einen Überblick über verfügbare Befehle.
Für weitere Informationen über diese Konsole, tippe %6.

%7 ACHTUNG: Es sind Betrüger zu Gange, die Benutzer anweisen, hier Kommandos einzugeben, wodurch sie den Inhalt der Wallet stehlen können. Benutze diese Konsole nicht, ohne die Implikationen eines Kommandos vollständig zu verstehen.%8</translation>
    </message>
    <message>
        <source>Executing…</source>
        <extracomment>A console message indicating an entered command is currently being executed.</extracomment>
        <translation type="unfinished">Ausführen…</translation>
    </message>
    <message>
        <source>(peer: %1)</source>
        <translation type="unfinished">(Gegenstelle: %1)</translation>
    </message>
    <message>
        <source>via %1</source>
        <translation type="unfinished">über %1</translation>
    </message>
    <message>
        <source>Yes</source>
        <translation type="unfinished">Ja</translation>
    </message>
    <message>
        <source>No</source>
        <translation type="unfinished">Nein</translation>
    </message>
    <message>
        <source>To</source>
        <translation type="unfinished">An</translation>
    </message>
    <message>
        <source>From</source>
        <translation type="unfinished">Von</translation>
    </message>
    <message>
        <source>Ban for</source>
        <translation type="unfinished">Sperren für</translation>
    </message>
    <message>
        <source>Never</source>
        <translation type="unfinished">Nie</translation>
    </message>
    <message>
        <source>Unknown</source>
        <translation type="unfinished">Unbekannt</translation>
    </message>
</context>
<context>
    <name>ReceiveCoinsDialog</name>
    <message>
        <source>&amp;Amount:</source>
        <translation type="unfinished">&amp;Betrag:</translation>
    </message>
    <message>
        <source>&amp;Label:</source>
        <translation type="unfinished">&amp;Bezeichnung:</translation>
    </message>
    <message>
        <source>&amp;Message:</source>
        <translation type="unfinished">&amp;Nachricht:</translation>
    </message>
    <message>
        <source>An optional message to attach to the payment request, which will be displayed when the request is opened. Note: The message will not be sent with the payment over the Particl network.</source>
        <translation type="unfinished">Eine optionale Nachricht, die an die Zahlungsanforderung angehängt wird. Sie wird angezeigt, wenn die Anforderung geöffnet wird. Hinweis: Diese Nachricht wird nicht mit der Zahlung über das Particl-Netzwerk gesendet.</translation>
    </message>
    <message>
        <source>An optional label to associate with the new receiving address.</source>
        <translation type="unfinished">Eine optionale Bezeichnung, die der neuen Empfangsadresse zugeordnet wird.</translation>
    </message>
    <message>
        <source>Use this form to request payments. All fields are &lt;b&gt;optional&lt;/b&gt;.</source>
        <translation type="unfinished">Verwenden Sie dieses Formular, um Zahlungen anzufordern. Alle Felder sind &lt;b&gt;optional&lt;/b&gt;.</translation>
    </message>
    <message>
        <source>An optional amount to request. Leave this empty or zero to not request a specific amount.</source>
        <translation type="unfinished">Ein optional angeforderter Betrag. Lassen Sie dieses Feld leer oder setzen Sie es auf 0, um keinen spezifischen Betrag anzufordern.</translation>
    </message>
    <message>
        <source>An optional label to associate with the new receiving address (used by you to identify an invoice).  It is also attached to the payment request.</source>
        <translation type="unfinished">Ein optionales Etikett zu einer neuen Empfängeradresse (für dich zum Identifizieren einer Rechnung). Es wird auch der Zahlungsanforderung beigefügt.</translation>
    </message>
    <message>
        <source>An optional message that is attached to the payment request and may be displayed to the sender.</source>
        <translation type="unfinished">Eine optionale Nachricht, die der Zahlungsanforderung beigefügt wird und dem Absender angezeigt werden kann.</translation>
    </message>
    <message>
        <source>&amp;Create new receiving address</source>
        <translation type="unfinished">Neue Empfangsadresse erstellen</translation>
    </message>
    <message>
        <source>Clear all fields of the form.</source>
        <translation type="unfinished">Alle Formularfelder zurücksetzen.</translation>
    </message>
    <message>
        <source>Clear</source>
        <translation type="unfinished">Zurücksetzen</translation>
    </message>
    <message>
        <source>Requested payments history</source>
        <translation type="unfinished">Verlauf der angeforderten Zahlungen</translation>
    </message>
    <message>
        <source>Show the selected request (does the same as double clicking an entry)</source>
        <translation type="unfinished">Ausgewählte Zahlungsanforderungen anzeigen (entspricht einem Doppelklick auf einen Eintrag)</translation>
    </message>
    <message>
        <source>Show</source>
        <translation type="unfinished">Anzeigen</translation>
    </message>
    <message>
        <source>Remove the selected entries from the list</source>
        <translation type="unfinished">Ausgewählte Einträge aus der Liste entfernen</translation>
    </message>
    <message>
        <source>Remove</source>
        <translation type="unfinished">Entfernen</translation>
    </message>
    <message>
        <source>Copy &amp;URI</source>
        <translation type="unfinished">&amp;URI kopieren</translation>
    </message>
    <message>
        <source>&amp;Copy address</source>
        <translation type="unfinished">Adresse kopieren</translation>
    </message>
    <message>
        <source>Copy &amp;label</source>
        <translation type="unfinished">&amp;Bezeichnung kopieren</translation>
    </message>
    <message>
        <source>Copy &amp;message</source>
        <translation type="unfinished">Nachricht kopieren</translation>
    </message>
    <message>
        <source>Copy &amp;amount</source>
        <translation type="unfinished">Betrag kopieren</translation>
    </message>
    <message>
        <source>Could not unlock wallet.</source>
        <translation type="unfinished">Wallet konnte nicht entsperrt werden.</translation>
    </message>
    <message>
        <source>Could not generate new %1 address</source>
        <translation type="unfinished">Konnte neue %1 Adresse nicht erzeugen.</translation>
    </message>
</context>
<context>
    <name>ReceiveRequestDialog</name>
    <message>
        <source>Request payment to …</source>
        <translation type="unfinished">Zahlung anfordern an ...</translation>
    </message>
    <message>
        <source>Address:</source>
        <translation type="unfinished">Adresse:</translation>
    </message>
    <message>
        <source>Amount:</source>
        <translation type="unfinished">Betrag:</translation>
    </message>
    <message>
        <source>Label:</source>
        <translation type="unfinished">Bezeichnung:</translation>
    </message>
    <message>
        <source>Message:</source>
        <translation type="unfinished">Nachricht:</translation>
    </message>
    <message>
        <source>Wallet:</source>
        <translation type="unfinished">Brieftasche:</translation>
    </message>
    <message>
        <source>Copy &amp;URI</source>
        <translation type="unfinished">&amp;URI kopieren</translation>
    </message>
    <message>
        <source>Copy &amp;Address</source>
        <translation type="unfinished">&amp;Adresse kopieren</translation>
    </message>
    <message>
        <source>&amp;Verify</source>
        <translation type="unfinished">&amp;Überprüfen</translation>
    </message>
    <message>
        <source>Verify this address on e.g. a hardware wallet screen</source>
        <translation type="unfinished">Verifizieren Sie diese Adresse z.B. auf dem Display Ihres Hardware-Wallets</translation>
    </message>
    <message>
        <source>&amp;Save Image…</source>
        <translation type="unfinished">&amp;Bild speichern...</translation>
    </message>
    <message>
        <source>Payment information</source>
        <translation type="unfinished">Zahlungsinformationen</translation>
    </message>
    <message>
        <source>Request payment to %1</source>
        <translation type="unfinished">Zahlung anfordern an %1</translation>
    </message>
</context>
<context>
    <name>RecentRequestsTableModel</name>
    <message>
        <source>Date</source>
        <translation type="unfinished">Datum</translation>
    </message>
    <message>
        <source>Label</source>
        <translation type="unfinished">Bezeichnung</translation>
    </message>
    <message>
        <source>Message</source>
        <translation type="unfinished">Nachricht</translation>
    </message>
    <message>
        <source>(no label)</source>
        <translation type="unfinished">(keine Bezeichnung)</translation>
    </message>
    <message>
        <source>(no message)</source>
        <translation type="unfinished">(keine Nachricht)</translation>
    </message>
    <message>
        <source>(no amount requested)</source>
        <translation type="unfinished">(kein Betrag angefordert)</translation>
    </message>
    <message>
        <source>Requested</source>
        <translation type="unfinished">Angefordert</translation>
    </message>
</context>
<context>
    <name>SendCoinsDialog</name>
    <message>
        <source>Send Coins</source>
        <translation type="unfinished">Particl überweisen</translation>
    </message>
    <message>
        <source>Coin Control Features</source>
        <translation type="unfinished">"Coin Control"-Funktionen</translation>
    </message>
    <message>
        <source>automatically selected</source>
        <translation type="unfinished">automatisch ausgewählt</translation>
    </message>
    <message>
        <source>Insufficient funds!</source>
        <translation type="unfinished">Unzureichender Kontostand!</translation>
    </message>
    <message>
        <source>Quantity:</source>
        <translation type="unfinished">Anzahl:</translation>
    </message>
    <message>
        <source>Bytes:</source>
        <translation type="unfinished">Byte:</translation>
    </message>
    <message>
        <source>Amount:</source>
        <translation type="unfinished">Betrag:</translation>
    </message>
    <message>
        <source>Fee:</source>
        <translation type="unfinished">Gebühr:</translation>
    </message>
    <message>
        <source>After Fee:</source>
        <translation type="unfinished">Abzüglich Gebühr:</translation>
    </message>
    <message>
        <source>Change:</source>
        <translation type="unfinished">Wechselgeld:</translation>
    </message>
    <message>
        <source>If this is activated, but the change address is empty or invalid, change will be sent to a newly generated address.</source>
        <translation type="unfinished">Wenn dies aktiviert ist, aber die Wechselgeld-Adresse leer oder ungültig ist, wird das Wechselgeld an eine neu generierte Adresse gesendet.</translation>
    </message>
    <message>
        <source>Custom change address</source>
        <translation type="unfinished">Benutzerdefinierte Wechselgeld-Adresse</translation>
    </message>
    <message>
        <source>Transaction Fee:</source>
        <translation type="unfinished">Transaktionsgebühr:</translation>
    </message>
    <message>
        <source>Using the fallbackfee can result in sending a transaction that will take several hours or days (or never) to confirm. Consider choosing your fee manually or wait until you have validated the complete chain.</source>
        <translation type="unfinished">Die Verwendung der "fallbackfee" kann dazu führen, dass eine gesendete Transaktion erst nach mehreren Stunden oder Tagen (oder nie) bestätigt wird. Erwägen Sie, Ihre Gebühr manuell auszuwählen oder warten Sie, bis Sie die gesamte Chain validiert haben.</translation>
    </message>
    <message>
        <source>Warning: Fee estimation is currently not possible.</source>
        <translation type="unfinished">Achtung: Berechnung der Gebühr ist momentan nicht möglich.</translation>
    </message>
    <message>
        <source>per kilobyte</source>
        <translation type="unfinished">pro Kilobyte</translation>
    </message>
    <message>
        <source>Hide</source>
        <translation type="unfinished">Ausblenden</translation>
    </message>
    <message>
        <source>Recommended:</source>
        <translation type="unfinished">Empfehlungen:</translation>
    </message>
    <message>
        <source>Custom:</source>
        <translation type="unfinished">Benutzerdefiniert:</translation>
    </message>
    <message>
        <source>Send to multiple recipients at once</source>
        <translation type="unfinished">An mehrere Empfänger auf einmal überweisen</translation>
    </message>
    <message>
        <source>Add &amp;Recipient</source>
        <translation type="unfinished">Empfänger &amp;hinzufügen</translation>
    </message>
    <message>
        <source>Clear all fields of the form.</source>
        <translation type="unfinished">Alle Formularfelder zurücksetzen.</translation>
    </message>
    <message>
        <source>Inputs…</source>
        <translation type="unfinished">Eingaben...</translation>
    </message>
    <message>
        <source>Dust:</source>
        <translation type="unfinished">"Staub":</translation>
    </message>
    <message>
        <source>Choose…</source>
        <translation type="unfinished">Auswählen...</translation>
    </message>
    <message>
        <source>Hide transaction fee settings</source>
        <translation type="unfinished">Einstellungen für Transaktionsgebühr nicht anzeigen</translation>
    </message>
    <message>
        <source>Specify a custom fee per kB (1,000 bytes) of the transaction's virtual size.

Note:  Since the fee is calculated on a per-byte basis, a fee rate of "100 satoshis per kvB" for a transaction size of 500 virtual bytes (half of 1 kvB) would ultimately yield a fee of only 50 satoshis.</source>
        <translation type="unfinished">Gib manuell eine Gebühr pro kB (1.000 Bytes) der virtuellen Transaktionsgröße an.

Hinweis: Da die Gebühr auf Basis der Bytes berechnet wird, führt eine Gebührenrate von "100 Satoshis per kvB" für eine Transaktion von 500 virtuellen Bytes (die Hälfte von 1 kvB) letztlich zu einer Gebühr von nur 50 Satoshis.</translation>
    </message>
    <message>
        <source>When there is less transaction volume than space in the blocks, miners as well as relaying nodes may enforce a minimum fee. Paying only this minimum fee is just fine, but be aware that this can result in a never confirming transaction once there is more demand for particl transactions than the network can process.</source>
        <translation type="unfinished">Nur die minimale Gebühr zu bezahlen ist so lange in Ordnung, wie weniger Transaktionsvolumen als Platz in den Blöcken vorhanden ist. Aber Vorsicht, diese Option kann dazu führen, dass Transaktionen nicht bestätigt werden, wenn mehr Bedarf an Particl-Transaktionen besteht als das Netzwerk verarbeiten kann.</translation>
    </message>
    <message>
        <source>A too low fee might result in a never confirming transaction (read the tooltip)</source>
        <translation type="unfinished">Eine niedrige Gebühr kann dazu führen das eine Transaktion niemals bestätigt wird (Lesen sie die Anmerkung).</translation>
    </message>
    <message>
        <source>(Smart fee not initialized yet. This usually takes a few blocks…)</source>
        <translation type="unfinished">(Intelligente Gebühr noch nicht initialisiert. Das dauert normalerweise ein paar Blocks…)</translation>
    </message>
    <message>
        <source>Confirmation time target:</source>
        <translation type="unfinished">Bestätigungsziel:</translation>
    </message>
    <message>
        <source>Enable Replace-By-Fee</source>
        <translation type="unfinished">Aktiviere Replace-By-Fee</translation>
    </message>
    <message>
        <source>With Replace-By-Fee (BIP-125) you can increase a transaction's fee after it is sent. Without this, a higher fee may be recommended to compensate for increased transaction delay risk.</source>
        <translation type="unfinished">Mit Replace-By-Fee (BIP-125) kann die Transaktionsgebühr nach dem Senden erhöht werden. Ohne dies wird eine höhere Gebühr empfohlen, um das Risiko einer hohen Transaktionszeit zu reduzieren.</translation>
    </message>
    <message>
        <source>Clear &amp;All</source>
        <translation type="unfinished">&amp;Zurücksetzen</translation>
    </message>
    <message>
        <source>Balance:</source>
        <translation type="unfinished">Kontostand:</translation>
    </message>
    <message>
        <source>Confirm the send action</source>
        <translation type="unfinished">Überweisung bestätigen</translation>
    </message>
    <message>
        <source>S&amp;end</source>
        <translation type="unfinished">&amp;Überweisen</translation>
    </message>
    <message>
        <source>Copy quantity</source>
        <translation type="unfinished">Anzahl kopieren</translation>
    </message>
    <message>
        <source>Copy amount</source>
        <translation type="unfinished">Betrag kopieren</translation>
    </message>
    <message>
        <source>Copy fee</source>
        <translation type="unfinished">Gebühr kopieren</translation>
    </message>
    <message>
        <source>Copy after fee</source>
        <translation type="unfinished">Abzüglich Gebühr kopieren</translation>
    </message>
    <message>
        <source>Copy bytes</source>
        <translation type="unfinished">Byte kopieren</translation>
    </message>
    <message>
        <source>Copy dust</source>
        <translation type="unfinished">"Staub" kopieren</translation>
    </message>
    <message>
        <source>Copy change</source>
        <translation type="unfinished">Wechselgeld kopieren</translation>
    </message>
    <message>
        <source>%1 (%2 blocks)</source>
        <translation type="unfinished">%1 (%2 Blöcke)</translation>
    </message>
    <message>
        <source>Sign on device</source>
        <extracomment>"device" usually means a hardware wallet.</extracomment>
        <translation type="unfinished">Gerät anmelden</translation>
    </message>
    <message>
        <source>Connect your hardware wallet first.</source>
        <translation type="unfinished">Verbinden Sie zunächst Ihre Hardware-Wallet</translation>
    </message>
    <message>
        <source>Set external signer script path in Options -&gt; Wallet</source>
        <extracomment>"External signer" means using devices such as hardware wallets.</extracomment>
        <translation type="unfinished">Pfad für externes Signierskript in Optionen festlegen -&gt; Wallet</translation>
    </message>
    <message>
        <source>Cr&amp;eate Unsigned</source>
        <translation type="unfinished">Unsigniert erzeugen</translation>
    </message>
    <message>
        <source>Creates a Partially Signed Particl Transaction (PSBT) for use with e.g. an offline %1 wallet, or a PSBT-compatible hardware wallet.</source>
        <translation type="unfinished">Erzeugt eine teilsignierte Particl Transaktion (PSBT) zur Benutzung mit z.B. einem Offline %1 Wallet, oder einem kompatiblen Hardware Wallet.</translation>
    </message>
    <message>
        <source> from wallet '%1'</source>
        <translation type="unfinished">von der Wallet '%1'</translation>
    </message>
    <message>
        <source>%1 to '%2'</source>
        <translation type="unfinished">%1 an '%2'</translation>
    </message>
    <message>
        <source>%1 to %2</source>
        <translation type="unfinished">%1 an %2</translation>
    </message>
    <message>
        <source>To review recipient list click "Show Details…"</source>
        <translation type="unfinished">Um die Empfängerliste zu sehen, klicke auf "Zeige Details…"</translation>
    </message>
    <message>
        <source>Sign failed</source>
        <translation type="unfinished">Signierung der Nachricht fehlgeschlagen</translation>
    </message>
    <message>
        <source>External signer not found</source>
        <extracomment>"External signer" means using devices such as hardware wallets.</extracomment>
        <translation type="unfinished">Es konnte kein externes Gerät zum signieren gefunden werden</translation>
    </message>
    <message>
        <source>External signer failure</source>
        <extracomment>"External signer" means using devices such as hardware wallets.</extracomment>
        <translation type="unfinished">Signierung durch externes Gerät fehlgeschlagen</translation>
    </message>
    <message>
        <source>Save Transaction Data</source>
        <translation type="unfinished">Speichere Transaktionsdaten</translation>
    </message>
    <message>
        <source>Partially Signed Transaction (Binary)</source>
        <extracomment>Expanded name of the binary PSBT file format. See: BIP 174.</extracomment>
        <translation type="unfinished">Teilweise signierte Transaktion (binär)</translation>
    </message>
    <message>
        <source>PSBT saved</source>
        <translation type="unfinished">PSBT gespeichert</translation>
    </message>
    <message>
        <source>External balance:</source>
        <translation type="unfinished">Externe Bilanz:</translation>
    </message>
    <message>
        <source>or</source>
        <translation type="unfinished">oder</translation>
    </message>
    <message>
        <source>You can increase the fee later (signals Replace-By-Fee, BIP-125).</source>
        <translation type="unfinished">Sie können die Gebühr später erhöhen (zeigt Replace-By-Fee, BIP-125).</translation>
    </message>
    <message>
        <source>Please, review your transaction proposal. This will produce a Partially Signed Particl Transaction (PSBT) which you can save or copy and then sign with e.g. an offline %1 wallet, or a PSBT-compatible hardware wallet.</source>
        <extracomment>Text to inform a user attempting to create a transaction of their current options. At this stage, a user can only create a PSBT. This string is displayed when private keys are disabled and an external signer is not available.</extracomment>
        <translation type="unfinished">Überprüfen Sie bitte Ihr Transaktionsvorhaben. Dadurch wird eine teilweise signierte Particl-Transaktion (TSBT) erstellt, die Sie speichern oder kopieren und dann z. B. mit einer Offline-Brieftasche %1 oder einer TSBT-kompatible Hardware-Brieftasche nutzen können.</translation>
    </message>
    <message>
        <source>Do you want to create this transaction?</source>
        <extracomment>Message displayed when attempting to create a transaction. Cautionary text to prompt the user to verify that the displayed transaction details represent the transaction the user intends to create.</extracomment>
        <translation type="unfinished">Möchtest du diese Transaktion erstellen?</translation>
    </message>
    <message>
        <source>Please, review your transaction. You can create and send this transaction or create a Partially Signed Bitcoin Transaction (PSBT), which you can save or copy and then sign with, e.g., an offline %1 wallet, or a PSBT-compatible hardware wallet.</source>
        <extracomment>Text to inform a user attempting to create a transaction of their current options. At this stage, a user can send their transaction or create a PSBT. This string is displayed when both private keys and PSBT controls are enabled.</extracomment>
        <translation type="unfinished">Bitte überprüfen Sie Ihre Transaktion. Sie können diese Transaktion erstellen und versenden oder eine Partially Signed Bitcoin Transaction (PSBT) erstellen, die Sie speichern oder kopieren und dann z.B. mit einer offline %1 Wallet oder einer PSBT-kompatiblen Hardware-Wallet signieren können.</translation>
    </message>
    <message>
        <source>Please, review your transaction.</source>
        <extracomment>Text to prompt a user to review the details of the transaction they are attempting to send.</extracomment>
        <translation type="unfinished">Bitte überprüfen sie ihre Transaktion.</translation>
    </message>
    <message>
        <source>Transaction fee</source>
        <translation type="unfinished">Transaktionsgebühr</translation>
    </message>
    <message>
        <source>Not signalling Replace-By-Fee, BIP-125.</source>
        <translation type="unfinished">Replace-By-Fee, BIP-125 wird nicht angezeigt.</translation>
    </message>
    <message>
        <source>Total Amount</source>
        <translation type="unfinished">Gesamtbetrag</translation>
    </message>
    <message>
        <source>Confirm send coins</source>
        <translation type="unfinished">Überweisung bestätigen</translation>
    </message>
    <message>
        <source>Watch-only balance:</source>
        <translation type="unfinished">Nur-Anzeige Saldo:</translation>
    </message>
    <message>
        <source>The recipient address is not valid. Please recheck.</source>
        <translation type="unfinished">Die Zahlungsadresse ist ungültig, bitte nochmals überprüfen.</translation>
    </message>
    <message>
        <source>The amount to pay must be larger than 0.</source>
        <translation type="unfinished">Der zu zahlende Betrag muss größer als 0 sein.</translation>
    </message>
    <message>
        <source>The amount exceeds your balance.</source>
        <translation type="unfinished">Der angegebene Betrag übersteigt Ihren Kontostand.</translation>
    </message>
    <message>
        <source>The total exceeds your balance when the %1 transaction fee is included.</source>
        <translation type="unfinished">Der angegebene Betrag übersteigt aufgrund der Transaktionsgebühr in Höhe von %1 Ihren Kontostand.</translation>
    </message>
    <message>
        <source>Duplicate address found: addresses should only be used once each.</source>
        <translation type="unfinished">Doppelte Adresse entdeckt: Adressen sollten jeweils nur einmal benutzt werden.</translation>
    </message>
    <message>
        <source>Transaction creation failed!</source>
        <translation type="unfinished">Transaktionserstellung fehlgeschlagen!</translation>
    </message>
    <message>
        <source>A fee higher than %1 is considered an absurdly high fee.</source>
        <translation type="unfinished">Eine höhere Gebühr als %1 wird als unsinnig hohe Gebühr angesehen.</translation>
    </message>
    <message>
        <source>Payment request expired.</source>
        <translation type="unfinished">Zahlungsanforderung abgelaufen.</translation>
    </message>
    <message numerus="yes">
        <source>Estimated to begin confirmation within %n block(s).</source>
        <translation type="unfinished">
            <numerusform>Beginnt voraussichtlich in %n Block mit der Bestätigung.</numerusform>
            <numerusform>Beginnt voraussichtlich in %n Blöcken mit der Bestätigung.</numerusform>
        </translation>
    </message>
    <message>
        <source>Warning: Invalid Particl address</source>
        <translation type="unfinished">Warnung: Ungültige Particl-Adresse</translation>
    </message>
    <message>
        <source>Warning: Unknown change address</source>
        <translation type="unfinished">Warnung: Unbekannte Wechselgeld-Adresse</translation>
    </message>
    <message>
        <source>Confirm custom change address</source>
        <translation type="unfinished">Bestätige benutzerdefinierte Wechselgeld-Adresse</translation>
    </message>
    <message>
        <source>The address you selected for change is not part of this wallet. Any or all funds in your wallet may be sent to this address. Are you sure?</source>
        <translation type="unfinished">Die ausgewählte Wechselgeld-Adresse ist nicht Bestandteil dieses Wallets. Einige oder alle Mittel aus Ihrem Wallet könnten an diese Adresse gesendet werden. Wollen Sie das wirklich?</translation>
    </message>
    <message>
        <source>(no label)</source>
        <translation type="unfinished">(keine Bezeichnung)</translation>
    </message>
</context>
<context>
    <name>SendCoinsEntry</name>
    <message>
        <source>A&amp;mount:</source>
        <translation type="unfinished">Betra&amp;g:</translation>
    </message>
    <message>
        <source>Pay &amp;To:</source>
        <translation type="unfinished">E&amp;mpfänger:</translation>
    </message>
    <message>
        <source>&amp;Label:</source>
        <translation type="unfinished">&amp;Bezeichnung:</translation>
    </message>
    <message>
        <source>Choose previously used address</source>
        <translation type="unfinished">Bereits verwendete Adresse auswählen</translation>
    </message>
    <message>
        <source>The Particl address to send the payment to</source>
        <translation type="unfinished">Die Zahlungsadresse der Überweisung</translation>
    </message>
    <message>
        <source>Paste address from clipboard</source>
        <translation type="unfinished">Adresse aus der Zwischenablage einfügen</translation>
    </message>
    <message>
        <source>Remove this entry</source>
        <translation type="unfinished">Diesen Eintrag entfernen</translation>
    </message>
    <message>
        <source>The amount to send in the selected unit</source>
        <translation type="unfinished">Zu sendender Betrag in der ausgewählten Einheit</translation>
    </message>
    <message>
        <source>The fee will be deducted from the amount being sent. The recipient will receive less particl than you enter in the amount field. If multiple recipients are selected, the fee is split equally.</source>
        <translation type="unfinished">Die Gebühr wird vom zu überweisenden Betrag abgezogen. Der Empfänger wird also weniger Particl erhalten, als Sie im Betrags-Feld eingegeben haben. Falls mehrere Empfänger ausgewählt wurden, wird die Gebühr gleichmäßig verteilt.</translation>
    </message>
    <message>
        <source>S&amp;ubtract fee from amount</source>
        <translation type="unfinished">Gebühr vom Betrag ab&amp;ziehen</translation>
    </message>
    <message>
        <source>Use available balance</source>
        <translation type="unfinished">Benutze verfügbaren Kontostand</translation>
    </message>
    <message>
        <source>Message:</source>
        <translation type="unfinished">Nachricht:</translation>
    </message>
    <message>
        <source>This is an unauthenticated payment request.</source>
        <translation type="unfinished">Dies ist keine beglaubigte Zahlungsanforderung.</translation>
    </message>
    <message>
        <source>This is an authenticated payment request.</source>
        <translation type="unfinished">Dies ist eine beglaubigte Zahlungsanforderung.</translation>
    </message>
    <message>
        <source>Enter a label for this address to add it to the list of used addresses</source>
        <translation type="unfinished">Adressbezeichnung eingeben, die dann zusammen mit der Adresse der Liste bereits verwendeter Adressen hinzugefügt wird.</translation>
    </message>
    <message>
        <source>A message that was attached to the particl: URI which will be stored with the transaction for your reference. Note: This message will not be sent over the Particl network.</source>
        <translation type="unfinished">Eine an die "particl:"-URI angefügte Nachricht, die zusammen mit der Transaktion gespeichert wird. Hinweis: Diese Nachricht wird nicht über das Particl-Netzwerk gesendet.</translation>
    </message>
    <message>
        <source>Pay To:</source>
        <translation type="unfinished">Empfänger:</translation>
    </message>
    </context>
<context>
    <name>SendConfirmationDialog</name>
    <message>
        <source>Create Unsigned</source>
        <translation type="unfinished">Unsigniert erstellen</translation>
    </message>
</context>
<context>
    <name>SignVerifyMessageDialog</name>
    <message>
        <source>Signatures - Sign / Verify a Message</source>
        <translation type="unfinished">Signaturen - eine Nachricht signieren / verifizieren</translation>
    </message>
    <message>
        <source>&amp;Sign Message</source>
        <translation type="unfinished">Nachricht &amp;signieren</translation>
    </message>
    <message>
        <source>You can sign messages/agreements with your addresses to prove you can receive particl sent to them. Be careful not to sign anything vague or random, as phishing attacks may try to trick you into signing your identity over to them. Only sign fully-detailed statements you agree to.</source>
        <translation type="unfinished">Sie können Nachrichten/Vereinbarungen mit Hilfe Ihrer Adressen signieren, um zu beweisen, dass Sie Particl empfangen können, die an diese Adressen überwiesen werden. Seien Sie vorsichtig und signieren Sie nichts Vages oder Willkürliches, um Ihre Indentität vor Phishingangriffen zu schützen. Signieren Sie nur vollständig-detaillierte Aussagen, mit denen Sie auch einverstanden sind.</translation>
    </message>
    <message>
        <source>The Particl address to sign the message with</source>
        <translation type="unfinished">Die Particl-Adresse mit der die Nachricht signiert wird</translation>
    </message>
    <message>
        <source>Choose previously used address</source>
        <translation type="unfinished">Bereits verwendete Adresse auswählen</translation>
    </message>
    <message>
        <source>Paste address from clipboard</source>
        <translation type="unfinished">Adresse aus der Zwischenablage einfügen</translation>
    </message>
    <message>
        <source>Enter the message you want to sign here</source>
        <translation type="unfinished">Zu signierende Nachricht hier eingeben</translation>
    </message>
    <message>
        <source>Signature</source>
        <translation type="unfinished">Signatur</translation>
    </message>
    <message>
        <source>Copy the current signature to the system clipboard</source>
        <translation type="unfinished">Aktuelle Signatur in die Zwischenablage kopieren</translation>
    </message>
    <message>
        <source>Sign the message to prove you own this Particl address</source>
        <translation type="unfinished">Die Nachricht signieren, um den Besitz dieser Particl-Adresse zu beweisen</translation>
    </message>
    <message>
        <source>Sign &amp;Message</source>
        <translation type="unfinished">&amp;Nachricht signieren</translation>
    </message>
    <message>
        <source>Reset all sign message fields</source>
        <translation type="unfinished">Alle "Nachricht signieren"-Felder zurücksetzen</translation>
    </message>
    <message>
        <source>Clear &amp;All</source>
        <translation type="unfinished">&amp;Zurücksetzen</translation>
    </message>
    <message>
        <source>&amp;Verify Message</source>
        <translation type="unfinished">Nachricht &amp;verifizieren</translation>
    </message>
    <message>
        <source>Enter the receiver's address, message (ensure you copy line breaks, spaces, tabs, etc. exactly) and signature below to verify the message. Be careful not to read more into the signature than what is in the signed message itself, to avoid being tricked by a man-in-the-middle attack. Note that this only proves the signing party receives with the address, it cannot prove sendership of any transaction!</source>
        <translation type="unfinished">Geben Sie die Zahlungsadresse des Empfängers, Nachricht (achten Sie darauf Zeilenumbrüche, Leerzeichen, Tabulatoren usw. exakt zu kopieren) und Signatur unten ein, um die Nachricht zu verifizieren. Vorsicht, interpretieren Sie nicht mehr in die Signatur hinein, als in der signierten Nachricht selber enthalten ist, um nicht von einem Man-in-the-middle-Angriff hinters Licht geführt zu werden. Beachten Sie, dass dies nur beweist, dass die signierende Partei über diese Adresse Überweisungen empfangen kann.</translation>
    </message>
    <message>
        <source>The Particl address the message was signed with</source>
        <translation type="unfinished">Die Particl-Adresse mit der die Nachricht signiert wurde</translation>
    </message>
    <message>
        <source>The signed message to verify</source>
        <translation type="unfinished">Die zu überprüfende signierte Nachricht</translation>
    </message>
    <message>
        <source>The signature given when the message was signed</source>
        <translation type="unfinished">Die beim Signieren der Nachricht geleistete Signatur</translation>
    </message>
    <message>
        <source>Verify the message to ensure it was signed with the specified Particl address</source>
        <translation type="unfinished">Die Nachricht verifizieren, um sicherzustellen, dass diese mit der angegebenen Particl-Adresse signiert wurde</translation>
    </message>
    <message>
        <source>Verify &amp;Message</source>
        <translation type="unfinished">&amp;Nachricht verifizieren</translation>
    </message>
    <message>
        <source>Reset all verify message fields</source>
        <translation type="unfinished">Alle "Nachricht verifizieren"-Felder zurücksetzen</translation>
    </message>
    <message>
        <source>Click "Sign Message" to generate signature</source>
        <translation type="unfinished">Auf "Nachricht signieren" klicken, um die Signatur zu erzeugen</translation>
    </message>
    <message>
        <source>The entered address is invalid.</source>
        <translation type="unfinished">Die eingegebene Adresse ist ungültig.</translation>
    </message>
    <message>
        <source>Please check the address and try again.</source>
        <translation type="unfinished">Bitte überprüfen Sie die Adresse und versuchen Sie es erneut.</translation>
    </message>
    <message>
        <source>The entered address does not refer to a key.</source>
        <translation type="unfinished">Die eingegebene Adresse verweist nicht auf einen Schlüssel.</translation>
    </message>
    <message>
        <source>Wallet unlock was cancelled.</source>
        <translation type="unfinished">Wallet-Entsperrung wurde abgebrochen.</translation>
    </message>
    <message>
        <source>No error</source>
        <translation type="unfinished">Kein Fehler</translation>
    </message>
    <message>
        <source>Private key for the entered address is not available.</source>
        <translation type="unfinished">Privater Schlüssel zur eingegebenen Adresse ist nicht verfügbar.</translation>
    </message>
    <message>
        <source>Message signing failed.</source>
        <translation type="unfinished">Signierung der Nachricht fehlgeschlagen.</translation>
    </message>
    <message>
        <source>Message signed.</source>
        <translation type="unfinished">Nachricht signiert.</translation>
    </message>
    <message>
        <source>The signature could not be decoded.</source>
        <translation type="unfinished">Die Signatur konnte nicht dekodiert werden.</translation>
    </message>
    <message>
        <source>Please check the signature and try again.</source>
        <translation type="unfinished">Bitte überprüfen Sie die Signatur und versuchen Sie es erneut.</translation>
    </message>
    <message>
        <source>The signature did not match the message digest.</source>
        <translation type="unfinished">Die Signatur entspricht nicht dem "Message Digest".</translation>
    </message>
    <message>
        <source>Message verification failed.</source>
        <translation type="unfinished">Verifizierung der Nachricht fehlgeschlagen.</translation>
    </message>
    <message>
        <source>Message verified.</source>
        <translation type="unfinished">Nachricht verifiziert.</translation>
    </message>
</context>
<context>
    <name>SplashScreen</name>
    <message>
        <source>(press q to shutdown and continue later)</source>
        <translation type="unfinished">(drücke q, um herunterzufahren und später fortzuführen)</translation>
    </message>
    <message>
        <source>press q to shutdown</source>
        <translation type="unfinished">q zum Herunterfahren drücken</translation>
    </message>
</context>
<context>
    <name>TransactionDesc</name>
    <message>
        <source>conflicted with a transaction with %1 confirmations</source>
        <translation type="unfinished">steht im Konflikt mit einer Transaktion mit %1 Bestätigungen</translation>
    </message>
    <message>
        <source>0/unconfirmed, %1</source>
        <translation type="unfinished">0/unbestätigt, %1</translation>
    </message>
    <message>
        <source>in memory pool</source>
        <translation type="unfinished">im Speicher-Pool</translation>
    </message>
    <message>
        <source>not in memory pool</source>
        <translation type="unfinished">nicht im Speicher-Pool</translation>
    </message>
    <message>
        <source>abandoned</source>
        <translation type="unfinished">eingestellt</translation>
    </message>
    <message>
        <source>%1/unconfirmed</source>
        <translation type="unfinished">%1/unbestätigt</translation>
    </message>
    <message>
        <source>%1 confirmations</source>
        <translation type="unfinished">%1 Bestätigungen</translation>
    </message>
    <message>
        <source>Date</source>
        <translation type="unfinished">Datum</translation>
    </message>
    <message>
        <source>Source</source>
        <translation type="unfinished">Quelle</translation>
    </message>
    <message>
        <source>Generated</source>
        <translation type="unfinished">Erzeugt</translation>
    </message>
    <message>
        <source>From</source>
        <translation type="unfinished">Von</translation>
    </message>
    <message>
        <source>unknown</source>
        <translation type="unfinished">unbekannt</translation>
    </message>
    <message>
        <source>To</source>
        <translation type="unfinished">An</translation>
    </message>
    <message>
        <source>own address</source>
        <translation type="unfinished">eigene Adresse</translation>
    </message>
    <message>
        <source>watch-only</source>
        <translation type="unfinished">beobachtet</translation>
    </message>
    <message>
        <source>label</source>
        <translation type="unfinished">Bezeichnung</translation>
    </message>
    <message>
        <source>Credit</source>
        <translation type="unfinished">Gutschrift</translation>
    </message>
    <message numerus="yes">
        <source>matures in %n more block(s)</source>
        <translation type="unfinished">
            <numerusform>reift noch %n weiteren Block</numerusform>
            <numerusform>reift noch %n weitere Blöcke.</numerusform>
        </translation>
    </message>
    <message>
        <source>not accepted</source>
        <translation type="unfinished">nicht angenommen</translation>
    </message>
    <message>
        <source>Debit</source>
        <translation type="unfinished">Belastung</translation>
    </message>
    <message>
        <source>Total debit</source>
        <translation type="unfinished">Gesamtbelastung</translation>
    </message>
    <message>
        <source>Total credit</source>
        <translation type="unfinished">Gesamtgutschrift</translation>
    </message>
    <message>
        <source>Transaction fee</source>
        <translation type="unfinished">Transaktionsgebühr</translation>
    </message>
    <message>
        <source>Net amount</source>
        <translation type="unfinished">Nettobetrag</translation>
    </message>
    <message>
        <source>Message</source>
        <translation type="unfinished">Nachricht</translation>
    </message>
    <message>
        <source>Comment</source>
        <translation type="unfinished">Kommentar</translation>
    </message>
    <message>
        <source>Transaction ID</source>
        <translation type="unfinished">Transaktionskennung</translation>
    </message>
    <message>
        <source>Transaction total size</source>
        <translation type="unfinished">Gesamte Transaktionsgröße</translation>
    </message>
    <message>
        <source>Transaction virtual size</source>
        <translation type="unfinished">Virtuelle Größe der Transaktion</translation>
    </message>
    <message>
        <source>Output index</source>
        <translation type="unfinished">Ausgabeindex</translation>
    </message>
    <message>
        <source> (Certificate was not verified)</source>
        <translation type="unfinished">(Zertifikat wurde nicht verifiziert)</translation>
    </message>
    <message>
        <source>Merchant</source>
        <translation type="unfinished">Händler</translation>
    </message>
    <message>
        <source>Generated coins must mature %1 blocks before they can be spent. When you generated this block, it was broadcast to the network to be added to the block chain. If it fails to get into the chain, its state will change to "not accepted" and it won't be spendable. This may occasionally happen if another node generates a block within a few seconds of yours.</source>
        <translation type="unfinished">Erzeugte Particl müssen %1 Blöcke lang reifen, bevor sie ausgegeben werden können. Als Sie diesen Block erzeugten, wurde er an das Netzwerk übertragen, um ihn der Blockchain hinzuzufügen. Falls dies fehlschlägt wird der Status in "nicht angenommen" geändert und Sie werden keine Particl gutgeschrieben bekommen. Das kann gelegentlich passieren, wenn ein anderer Knoten einen Block fast zeitgleich erzeugt.</translation>
    </message>
    <message>
        <source>Debug information</source>
        <translation type="unfinished">Debug-Informationen</translation>
    </message>
    <message>
        <source>Transaction</source>
        <translation type="unfinished">Transaktion</translation>
    </message>
    <message>
        <source>Inputs</source>
        <translation type="unfinished">Eingaben</translation>
    </message>
    <message>
        <source>Amount</source>
        <translation type="unfinished">Betrag</translation>
    </message>
    <message>
        <source>true</source>
        <translation type="unfinished">wahr</translation>
    </message>
    <message>
        <source>false</source>
        <translation type="unfinished">falsch</translation>
    </message>
</context>
<context>
    <name>TransactionDescDialog</name>
    <message>
        <source>This pane shows a detailed description of the transaction</source>
        <translation type="unfinished">Dieser Bereich zeigt eine detaillierte Beschreibung der Transaktion an</translation>
    </message>
    <message>
        <source>Details for %1</source>
        <translation type="unfinished">Details für %1</translation>
    </message>
</context>
<context>
    <name>TransactionTableModel</name>
    <message>
        <source>Date</source>
        <translation type="unfinished">Datum</translation>
    </message>
    <message>
        <source>Type</source>
        <translation type="unfinished">Typ</translation>
    </message>
    <message>
        <source>Label</source>
        <translation type="unfinished">Bezeichnung</translation>
    </message>
    <message>
        <source>Unconfirmed</source>
        <translation type="unfinished">Unbestätigt</translation>
    </message>
    <message>
        <source>Abandoned</source>
        <translation type="unfinished">Eingestellt</translation>
    </message>
    <message>
        <source>Confirming (%1 of %2 recommended confirmations)</source>
        <translation type="unfinished">Wird bestätigt (%1 von %2 empfohlenen Bestätigungen)</translation>
    </message>
    <message>
        <source>Confirmed (%1 confirmations)</source>
        <translation type="unfinished">Bestätigt (%1 Bestätigungen)</translation>
    </message>
    <message>
        <source>Conflicted</source>
        <translation type="unfinished">in Konflikt stehend</translation>
    </message>
    <message>
        <source>Immature (%1 confirmations, will be available after %2)</source>
        <translation type="unfinished">Unreif (%1 Bestätigungen, wird verfügbar sein nach %2)</translation>
    </message>
    <message>
        <source>Generated but not accepted</source>
        <translation type="unfinished">Generiert, aber nicht akzeptiert</translation>
    </message>
    <message>
        <source>Received with</source>
        <translation type="unfinished">Empfangen über</translation>
    </message>
    <message>
        <source>Received from</source>
        <translation type="unfinished">Empfangen von</translation>
    </message>
    <message>
        <source>Sent to</source>
        <translation type="unfinished">Überwiesen an</translation>
    </message>
    <message>
        <source>Payment to yourself</source>
        <translation type="unfinished">Eigenüberweisung</translation>
    </message>
    <message>
        <source>Mined</source>
        <translation type="unfinished">Erarbeitet</translation>
    </message>
    <message>
        <source>watch-only</source>
        <translation type="unfinished">beobachtet</translation>
    </message>
    <message>
        <source>(n/a)</source>
        <translation type="unfinished">(k.A.)</translation>
    </message>
    <message>
        <source>(no label)</source>
        <translation type="unfinished">(keine Bezeichnung)</translation>
    </message>
    <message>
        <source>Transaction status. Hover over this field to show number of confirmations.</source>
        <translation type="unfinished">Transaktionsstatus. Fahren Sie mit der Maus über dieses Feld, um die Anzahl der Bestätigungen zu sehen.</translation>
    </message>
    <message>
        <source>Date and time that the transaction was received.</source>
        <translation type="unfinished">Datum und Zeit als die Transaktion empfangen wurde.</translation>
    </message>
    <message>
        <source>Type of transaction.</source>
        <translation type="unfinished">Art der Transaktion</translation>
    </message>
    <message>
        <source>Whether or not a watch-only address is involved in this transaction.</source>
        <translation type="unfinished">Zeigt an, ob eine beobachtete Adresse in diese Transaktion involviert ist.</translation>
    </message>
    <message>
        <source>User-defined intent/purpose of the transaction.</source>
        <translation type="unfinished">Benutzerdefinierte Absicht bzw. Verwendungszweck der Transaktion</translation>
    </message>
    <message>
        <source>Amount removed from or added to balance.</source>
        <translation type="unfinished">Der Betrag, der dem Kontostand abgezogen oder hinzugefügt wurde.</translation>
    </message>
</context>
<context>
    <name>TransactionView</name>
    <message>
        <source>All</source>
        <translation type="unfinished">Alle</translation>
    </message>
    <message>
        <source>Today</source>
        <translation type="unfinished">Heute</translation>
    </message>
    <message>
        <source>This week</source>
        <translation type="unfinished">Diese Woche</translation>
    </message>
    <message>
        <source>This month</source>
        <translation type="unfinished">Diesen Monat</translation>
    </message>
    <message>
        <source>Last month</source>
        <translation type="unfinished">Letzten Monat</translation>
    </message>
    <message>
        <source>This year</source>
        <translation type="unfinished">Dieses Jahr</translation>
    </message>
    <message>
        <source>Received with</source>
        <translation type="unfinished">Empfangen über</translation>
    </message>
    <message>
        <source>Sent to</source>
        <translation type="unfinished">Überwiesen an</translation>
    </message>
    <message>
        <source>To yourself</source>
        <translation type="unfinished">Eigenüberweisung</translation>
    </message>
    <message>
        <source>Mined</source>
        <translation type="unfinished">Erarbeitet</translation>
    </message>
    <message>
        <source>Other</source>
        <translation type="unfinished">Andere</translation>
    </message>
    <message>
        <source>Enter address, transaction id, or label to search</source>
        <translation type="unfinished">Zu suchende Adresse, Transaktion oder Bezeichnung eingeben</translation>
    </message>
    <message>
        <source>Min amount</source>
        <translation type="unfinished">Mindestbetrag</translation>
    </message>
    <message>
        <source>Range…</source>
        <translation type="unfinished">Bereich…</translation>
    </message>
    <message>
        <source>&amp;Copy address</source>
        <translation type="unfinished">Adresse kopieren</translation>
    </message>
    <message>
        <source>Copy &amp;label</source>
        <translation type="unfinished">&amp;Bezeichnung kopieren</translation>
    </message>
    <message>
        <source>Copy &amp;amount</source>
        <translation type="unfinished">Betrag kopieren</translation>
    </message>
    <message>
        <source>Copy transaction &amp;ID</source>
        <translation type="unfinished">Transaktionskennung kopieren</translation>
    </message>
    <message>
        <source>Copy &amp;raw transaction</source>
        <translation type="unfinished">Rohdaten der Transaktion kopieren</translation>
    </message>
    <message>
        <source>Copy full transaction &amp;details</source>
        <translation type="unfinished">Vollständige Transaktionsdetails kopieren</translation>
    </message>
    <message>
        <source>&amp;Show transaction details</source>
        <translation type="unfinished">Transaktionsdetails anzeigen</translation>
    </message>
    <message>
        <source>Increase transaction &amp;fee</source>
        <translation type="unfinished">Transaktionsgebühr erhöhen</translation>
    </message>
    <message>
        <source>A&amp;bandon transaction</source>
        <translation type="unfinished">Transaktion verlassen</translation>
    </message>
    <message>
        <source>&amp;Edit address label</source>
        <translation type="unfinished">Adressbezeichnung bearbeiten</translation>
    </message>
    <message>
        <source>Show in %1</source>
        <extracomment>Transactions table context menu action to show the selected transaction in a third-party block explorer. %1 is a stand-in argument for the URL of the explorer.</extracomment>
        <translation type="unfinished">Zeige in %1</translation>
    </message>
    <message>
        <source>Export Transaction History</source>
        <translation type="unfinished">Transaktionsverlauf exportieren</translation>
    </message>
    <message>
        <source>Comma separated file</source>
        <extracomment>Expanded name of the CSV file format. See: https://en.wikipedia.org/wiki/Comma-separated_values.</extracomment>
        <translation type="unfinished">Durch Komma getrennte Datei</translation>
    </message>
    <message>
        <source>Confirmed</source>
        <translation type="unfinished">Bestätigt</translation>
    </message>
    <message>
        <source>Watch-only</source>
        <translation type="unfinished">Nur beobachten</translation>
    </message>
    <message>
        <source>Date</source>
        <translation type="unfinished">Datum</translation>
    </message>
    <message>
        <source>Type</source>
        <translation type="unfinished">Typ</translation>
    </message>
    <message>
        <source>Label</source>
        <translation type="unfinished">Bezeichnung</translation>
    </message>
    <message>
        <source>Address</source>
        <translation type="unfinished">Adresse</translation>
    </message>
    <message>
        <source>Exporting Failed</source>
        <translation type="unfinished">Exportieren fehlgeschlagen</translation>
    </message>
    <message>
        <source>There was an error trying to save the transaction history to %1.</source>
        <translation type="unfinished">Beim Speichern des Transaktionsverlaufs nach %1 ist ein Fehler aufgetreten.</translation>
    </message>
    <message>
        <source>Exporting Successful</source>
        <translation type="unfinished">Exportieren erfolgreich</translation>
    </message>
    <message>
        <source>The transaction history was successfully saved to %1.</source>
        <translation type="unfinished">Speichern des Transaktionsverlaufs nach %1 war erfolgreich.</translation>
    </message>
    <message>
        <source>Range:</source>
        <translation type="unfinished">Zeitraum:</translation>
    </message>
    <message>
        <source>to</source>
        <translation type="unfinished">bis</translation>
    </message>
</context>
<context>
    <name>WalletFrame</name>
    <message>
        <source>No wallet has been loaded.
Go to File &gt; Open Wallet to load a wallet.
- OR -</source>
        <translation type="unfinished">Es wurde keine Brieftasche geladen.
Gehen Sie zu Datei &gt; Öffnen Sie die Brieftasche, um eine Brieftasche zu laden.
- ODER-</translation>
    </message>
    <message>
        <source>Create a new wallet</source>
        <translation type="unfinished">Neue Wallet erstellen</translation>
    </message>
    <message>
        <source>Error</source>
        <translation type="unfinished">Fehler</translation>
    </message>
    <message>
        <source>Unable to decode PSBT from clipboard (invalid base64)</source>
        <translation type="unfinished">Konnte PSBT aus Zwischenablage nicht entschlüsseln (ungültiges Base64)</translation>
    </message>
    <message>
        <source>Load Transaction Data</source>
        <translation type="unfinished">Lade Transaktionsdaten</translation>
    </message>
    <message>
        <source>Partially Signed Transaction (*.psbt)</source>
        <translation type="unfinished">Teilsignierte Transaktion (*.psbt)</translation>
    </message>
    <message>
        <source>PSBT file must be smaller than 100 MiB</source>
        <translation type="unfinished">PSBT-Datei muss kleiner als 100 MiB sein</translation>
    </message>
    <message>
        <source>Unable to decode PSBT</source>
        <translation type="unfinished">PSBT konnte nicht entschlüsselt werden</translation>
    </message>
</context>
<context>
    <name>WalletModel</name>
    <message>
        <source>Send Coins</source>
        <translation type="unfinished">Particl überweisen</translation>
    </message>
    <message>
        <source>Fee bump error</source>
        <translation type="unfinished">Gebührenerhöhungsfehler</translation>
    </message>
    <message>
        <source>Increasing transaction fee failed</source>
        <translation type="unfinished">Erhöhung der Transaktionsgebühr fehlgeschlagen</translation>
    </message>
    <message>
        <source>Do you want to increase the fee?</source>
        <extracomment>Asks a user if they would like to manually increase the fee of a transaction that has already been created.</extracomment>
        <translation type="unfinished">Möchten Sie die Gebühr erhöhen?</translation>
    </message>
    <message>
        <source>Current fee:</source>
        <translation type="unfinished">Aktuelle Gebühr:</translation>
    </message>
    <message>
        <source>Increase:</source>
        <translation type="unfinished">Erhöhung:</translation>
    </message>
    <message>
        <source>New fee:</source>
        <translation type="unfinished">Neue Gebühr:</translation>
    </message>
    <message>
        <source>Warning: This may pay the additional fee by reducing change outputs or adding inputs, when necessary. It may add a new change output if one does not already exist. These changes may potentially leak privacy.</source>
        <translation type="unfinished">Warnung: Hierdurch kann die zusätzliche Gebühr durch Verkleinerung von Wechselgeld Outputs oder nötigenfalls durch Hinzunahme weitere Inputs beglichen werden. Ein neuer Wechselgeld Output kann dabei entstehen, falls noch keiner existiert. Diese Änderungen können möglicherweise private Daten preisgeben.</translation>
    </message>
    <message>
        <source>Confirm fee bump</source>
        <translation type="unfinished">Gebührenerhöhung bestätigen</translation>
    </message>
    <message>
        <source>Can't draft transaction.</source>
        <translation type="unfinished">Kann Transaktion nicht entwerfen.</translation>
    </message>
    <message>
        <source>PSBT copied</source>
        <translation type="unfinished">PSBT kopiert</translation>
    </message>
    <message>
        <source>Can't sign transaction.</source>
        <translation type="unfinished">Signierung der Transaktion fehlgeschlagen.</translation>
    </message>
    <message>
        <source>Could not commit transaction</source>
        <translation type="unfinished">Konnte Transaktion nicht übergeben</translation>
    </message>
    <message>
        <source>Can't display address</source>
        <translation type="unfinished">Die Adresse kann nicht angezeigt werden</translation>
    </message>
    <message>
        <source>default wallet</source>
        <translation type="unfinished">Standard-Wallet</translation>
    </message>
</context>
<context>
    <name>WalletView</name>
    <message>
        <source>&amp;Export</source>
        <translation type="unfinished">&amp;Exportieren</translation>
    </message>
    <message>
        <source>Export the data in the current tab to a file</source>
        <translation type="unfinished">Daten der aktuellen Ansicht in eine Datei exportieren</translation>
    </message>
    <message>
        <source>Backup Wallet</source>
        <translation type="unfinished">Wallet sichern</translation>
    </message>
    <message>
        <source>Wallet Data</source>
        <extracomment>Name of the wallet data file format.</extracomment>
        <translation type="unfinished">Wallet-Daten</translation>
    </message>
    <message>
        <source>Backup Failed</source>
        <translation type="unfinished">Sicherung fehlgeschlagen</translation>
    </message>
    <message>
        <source>There was an error trying to save the wallet data to %1.</source>
        <translation type="unfinished">Beim Speichern der Wallet-Daten nach %1 ist ein Fehler aufgetreten.</translation>
    </message>
    <message>
        <source>Backup Successful</source>
        <translation type="unfinished">Sicherung erfolgreich</translation>
    </message>
    <message>
        <source>The wallet data was successfully saved to %1.</source>
        <translation type="unfinished">Speichern der Wallet-Daten nach %1 war erfolgreich.</translation>
    </message>
    <message>
        <source>Cancel</source>
        <translation type="unfinished">Abbrechen</translation>
    </message>
</context>
</TS><|MERGE_RESOLUTION|>--- conflicted
+++ resolved
@@ -624,8 +624,8 @@
         <translation type="unfinished">Das von einer früheren Version gestartete -txindex-Upgrade kann nicht abgeschlossen werden. Starten Sie mit der vorherigen Version neu oder führen Sie ein vollständiges -reindex aus.</translation>
     </message>
     <message>
-        <source>%s request to listen on port %u. This port is considered "bad" and thus it is unlikely that any Bitcoin Core peers connect to it. See doc/p2p-bad-ports.md for details and a full list.</source>
-        <translation type="unfinished">%s Aufforderung, auf Port %u zu lauschen. Dieser Port wird als "schlecht" eingeschätzt und es ist daher unwahrscheinlich, dass sich Bitcoin Core Peers mit ihm verbinden. Siehe doc/p2p-bad-ports.md für Details und eine vollständige Liste.</translation>
+        <source>%s request to listen on port %u. This port is considered "bad" and thus it is unlikely that any Particl Core peers connect to it. See doc/p2p-bad-ports.md for details and a full list.</source>
+        <translation type="unfinished">%s Aufforderung, auf Port %u zu lauschen. Dieser Port wird als "schlecht" eingeschätzt und es ist daher unwahrscheinlich, dass sich Particl Core Peers mit ihm verbinden. Siehe doc/p2p-bad-ports.md für Details und eine vollständige Liste.</translation>
     </message>
     <message>
         <source>Cannot provide specific connections and have addrman find outgoing connections at the same time.</source>
@@ -1330,17 +1330,12 @@
         <translation type="unfinished">Lade teilsignierte Particl-Transaktion</translation>
     </message>
     <message>
-<<<<<<< HEAD
+        <source>Load PSBT from &amp;clipboard…</source>
+        <translation type="unfinished">PSBT von &amp;Zwischenablage laden...</translation>
+    </message>
+    <message>
         <source>Load Partially Signed Particl Transaction from clipboard</source>
         <translation type="unfinished">Lade teilsignierte Particl-Transaktion aus Zwischenablage</translation>
-=======
-        <source>Load PSBT from &amp;clipboard…</source>
-        <translation type="unfinished">PSBT von &amp;Zwischenablage laden...</translation>
-    </message>
-    <message>
-        <source>Load Partially Signed Bitcoin Transaction from clipboard</source>
-        <translation type="unfinished">Lade teilsignierte Bitcoin-Transaktion aus Zwischenablage</translation>
->>>>>>> 0567787f
     </message>
     <message>
         <source>Node window</source>
@@ -1426,8 +1421,8 @@
         <source>%n active connection(s) to Particl network.</source>
         <extracomment>A substring of the tooltip.</extracomment>
         <translation type="unfinished">
-            <numerusform>%n aktive Verbindung zum Bitcoin-Netzwerk.</numerusform>
-            <numerusform>%n aktive Verbindungen zum Bitcoin-Netzwerk.</numerusform>
+            <numerusform>%n aktive Verbindung zum Particl-Netzwerk.</numerusform>
+            <numerusform>%n aktive Verbindungen zum Particl-Netzwerk.</numerusform>
         </translation>
     </message>
     <message>
@@ -3653,9 +3648,9 @@
         <translation type="unfinished">Möchtest du diese Transaktion erstellen?</translation>
     </message>
     <message>
-        <source>Please, review your transaction. You can create and send this transaction or create a Partially Signed Bitcoin Transaction (PSBT), which you can save or copy and then sign with, e.g., an offline %1 wallet, or a PSBT-compatible hardware wallet.</source>
+        <source>Please, review your transaction. You can create and send this transaction or create a Partially Signed Particl Transaction (PSBT), which you can save or copy and then sign with, e.g., an offline %1 wallet, or a PSBT-compatible hardware wallet.</source>
         <extracomment>Text to inform a user attempting to create a transaction of their current options. At this stage, a user can send their transaction or create a PSBT. This string is displayed when both private keys and PSBT controls are enabled.</extracomment>
-        <translation type="unfinished">Bitte überprüfen Sie Ihre Transaktion. Sie können diese Transaktion erstellen und versenden oder eine Partially Signed Bitcoin Transaction (PSBT) erstellen, die Sie speichern oder kopieren und dann z.B. mit einer offline %1 Wallet oder einer PSBT-kompatiblen Hardware-Wallet signieren können.</translation>
+        <translation type="unfinished">Bitte überprüfen Sie Ihre Transaktion. Sie können diese Transaktion erstellen und versenden oder eine Partially Signed Particl Transaction (PSBT) erstellen, die Sie speichern oder kopieren und dann z.B. mit einer offline %1 Wallet oder einer PSBT-kompatiblen Hardware-Wallet signieren können.</translation>
     </message>
     <message>
         <source>Please, review your transaction.</source>
