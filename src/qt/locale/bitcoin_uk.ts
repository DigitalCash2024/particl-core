<TS version="2.1" language="uk">
<context>
    <name>AddressBookPage</name>
    <message>
        <source>Right-click to edit address or label</source>
        <translation type="unfinished">Клацніть правою кнопкою миші, щоб змінити адресу або мітку</translation>
    </message>
    <message>
        <source>Create a new address</source>
        <translation type="unfinished">Створити нову адресу</translation>
    </message>
    <message>
        <source>&amp;New</source>
        <translation type="unfinished">&amp;Новий</translation>
    </message>
    <message>
        <source>Copy the currently selected address to the system clipboard</source>
        <translation type="unfinished">Скопіюйте поточну вибрану адресу в системний буфер обміну</translation>
    </message>
    <message>
        <source>&amp;Copy</source>
        <translation type="unfinished">&amp;Копіювати</translation>
    </message>
    <message>
        <source>C&amp;lose</source>
        <translation type="unfinished">&amp;Закрити</translation>
    </message>
    <message>
        <source>Delete the currently selected address from the list</source>
        <translation type="unfinished">Видалити поточну вибрану адресу зі списку </translation>
    </message>
    <message>
        <source>Enter address or label to search</source>
        <translation type="unfinished">Введіть адресу або мітку для пошуку</translation>
    </message>
    <message>
        <source>Export the data in the current tab to a file</source>
        <translation type="unfinished">Експортувати дані з поточної вкладки у файл</translation>
    </message>
    <message>
        <source>&amp;Export</source>
        <translation type="unfinished">&amp;Експортувати</translation>
    </message>
    <message>
        <source>&amp;Delete</source>
        <translation type="unfinished">&amp;Видалити</translation>
    </message>
    <message>
        <source>Choose the address to send coins to</source>
        <translation type="unfinished">Оберіть адресу для відправки монет</translation>
    </message>
    <message>
        <source>Choose the address to receive coins with</source>
        <translation type="unfinished">Оберіть адресу для отримання монет</translation>
    </message>
    <message>
        <source>C&amp;hoose</source>
        <translation type="unfinished">&amp;Вибрати</translation>
    </message>
    <message>
        <source>Sending addresses</source>
        <translation type="unfinished">Адреси відправлення</translation>
    </message>
    <message>
        <source>Receiving addresses</source>
        <translation type="unfinished">Адреси отримання</translation>
    </message>
    <message>
        <source>These are your Particl addresses for sending payments. Always check the amount and the receiving address before sending coins.</source>
        <translation type="unfinished">Це ваші біткоїн-адреси для надсилання платежів. Завжди перевіряйте суму та адресу одержувача перед відправленням монет.</translation>
    </message>
    <message>
        <source>These are your Particl addresses for receiving payments. Use the 'Create new receiving address' button in the receive tab to create new addresses.
Signing is only possible with addresses of the type 'legacy'.</source>
        <translation type="unfinished">Це ваші Біткоїн адреси для отримання платежів. Використовуйте кнопку "Створити нову адресу для отримання" на вкладці отримання, щоб створити нові адреси.
Підпис можливий лише з адресами типу "legacy".</translation>
    </message>
    <message>
        <source>&amp;Copy Address</source>
        <translation type="unfinished">Копіювати &amp;адресу</translation>
    </message>
    <message>
        <source>Copy &amp;Label</source>
        <translation type="unfinished">Копіювати &amp;мітку</translation>
    </message>
    <message>
        <source>&amp;Edit</source>
        <translation type="unfinished">&amp;Редагувати</translation>
    </message>
    <message>
        <source>Export Address List</source>
        <translation type="unfinished">Експортувати список адрес</translation>
    </message>
    <message>
        <source>Comma separated file</source>
        <extracomment>Expanded name of the CSV file format. See: https://en.wikipedia.org/wiki/Comma-separated_values.</extracomment>
        <translation type="unfinished">Файл CSV</translation>
    </message>
    <message>
        <source>There was an error trying to save the address list to %1. Please try again.</source>
        <extracomment>An error message. %1 is a stand-in argument for the name of the file we attempted to save to.</extracomment>
        <translation type="unfinished">Виникла помилка при спробі зберігання адрес до %1. Спробуйте ще раз.</translation>
    </message>
    <message>
        <source>Exporting Failed</source>
        <translation type="unfinished">Помилка експорту</translation>
    </message>
</context>
<context>
    <name>AddressTableModel</name>
    <message>
        <source>Label</source>
        <translation type="unfinished">Мітка</translation>
    </message>
    <message>
        <source>Address</source>
        <translation type="unfinished">Адреса</translation>
    </message>
    <message>
        <source>(no label)</source>
        <translation type="unfinished">(без мітки)</translation>
    </message>
</context>
<context>
    <name>AskPassphraseDialog</name>
    <message>
        <source>Passphrase Dialog</source>
        <translation type="unfinished">Діалог введення паролю</translation>
    </message>
    <message>
        <source>Enter passphrase</source>
        <translation type="unfinished">Введіть пароль</translation>
    </message>
    <message>
        <source>New passphrase</source>
        <translation type="unfinished">Новий пароль</translation>
    </message>
    <message>
        <source>Repeat new passphrase</source>
        <translation type="unfinished">Повторіть пароль</translation>
    </message>
    <message>
        <source>Show passphrase</source>
        <translation type="unfinished">Показати парольну фразу</translation>
    </message>
    <message>
        <source>Encrypt wallet</source>
        <translation type="unfinished">Зашифрувати гаманець</translation>
    </message>
    <message>
        <source>This operation needs your wallet passphrase to unlock the wallet.</source>
        <translation type="unfinished">Ця операція потребує пароль для розблокування гаманця.</translation>
    </message>
    <message>
        <source>Unlock wallet</source>
        <translation type="unfinished">Розблокувати гаманець</translation>
    </message>
    <message>
        <source>Change passphrase</source>
        <translation type="unfinished">Змінити пароль</translation>
    </message>
    <message>
        <source>Confirm wallet encryption</source>
        <translation type="unfinished">Підтвердить шифрування гаманця</translation>
    </message>
    <message>
        <source>Warning: If you encrypt your wallet and lose your passphrase, you will &lt;b&gt;LOSE ALL OF YOUR PARTICL&lt;/b&gt;!</source>
        <translation type="unfinished">Увага: Якщо ви зашифруєте гаманець і забудете пароль, ви &lt;b&gt;ВТРАТИТЕ ВСІ СВОЇ БІТКОЇНИ&lt;/b&gt;!</translation>
    </message>
    <message>
        <source>Are you sure you wish to encrypt your wallet?</source>
        <translation type="unfinished">Ви справді бажаєте зашифрувати свій гаманець?</translation>
    </message>
    <message>
        <source>Wallet encrypted</source>
        <translation type="unfinished">Гаманець зашифровано</translation>
    </message>
    <message>
        <source>Enter the new passphrase for the wallet.&lt;br/&gt;Please use a passphrase of &lt;b&gt;ten or more random characters&lt;/b&gt;, or &lt;b&gt;eight or more words&lt;/b&gt;.</source>
        <translation type="unfinished">Введіть новий пароль для гаманця.&lt;br/&gt;Використовуйте пароль з &lt;b&gt;десяти або більше випадкових символів&lt;/b&gt;, або &lt;b&gt;вісім або більше слів&lt;/b&gt;.</translation>
    </message>
    <message>
        <source>Enter the old passphrase and new passphrase for the wallet.</source>
        <translation type="unfinished">Введіть стару та нову парольну фразу для гаманця.</translation>
    </message>
    <message>
        <source>Remember that encrypting your wallet cannot fully protect your particl from being stolen by malware infecting your computer.</source>
        <translation type="unfinished">Пам’ятайте, що шифрування гаманця не може повністю захистити ваші біткоїни від крадіжки, у випадку якщо ваш комп’ютер буде інфіковано шкідливими програмами.</translation>
    </message>
    <message>
        <source>Wallet to be encrypted</source>
        <translation type="unfinished">Гаманець, який потрібно зашифрувати</translation>
    </message>
    <message>
        <source>Your wallet is about to be encrypted. </source>
        <translation type="unfinished">Ваш гаманець буде зашифровано.</translation>
    </message>
    <message>
        <source>Your wallet is now encrypted. </source>
        <translation type="unfinished">Ваш гаманець зашифровано.</translation>
    </message>
    <message>
        <source>IMPORTANT: Any previous backups you have made of your wallet file should be replaced with the newly generated, encrypted wallet file. For security reasons, previous backups of the unencrypted wallet file will become useless as soon as you start using the new, encrypted wallet.</source>
        <translation type="unfinished">ВАЖЛИВО: Всі попередні резервні копії, які ви зробили з вашого файлу гаманця повинні бути замінені новоствореним, зашифрованим файлом гаманця. З міркувань безпеки, попередні резервні копії незашифрованого файлу гаманця стануть непридатними одразу ж, як тільки ви почнете використовувати новий, зашифрований гаманець.</translation>
    </message>
    <message>
        <source>Wallet encryption failed</source>
        <translation type="unfinished">Не вдалося зашифрувати гаманець</translation>
    </message>
    <message>
        <source>Wallet encryption failed due to an internal error. Your wallet was not encrypted.</source>
        <translation type="unfinished">Виникла помилка під час шифрування гаманця. Ваш гаманець не було зашифровано.</translation>
    </message>
    <message>
        <source>The supplied passphrases do not match.</source>
        <translation type="unfinished">Введені паролі не співпадають.</translation>
    </message>
    <message>
        <source>Wallet unlock failed</source>
        <translation type="unfinished">Не вдалося розблокувати гаманець</translation>
    </message>
    <message>
        <source>The passphrase entered for the wallet decryption was incorrect.</source>
        <translation type="unfinished">Введено невірний пароль.</translation>
    </message>
    <message>
        <source>Wallet passphrase was successfully changed.</source>
        <translation type="unfinished">Пароль було успішно змінено.</translation>
    </message>
    <message>
        <source>Warning: The Caps Lock key is on!</source>
        <translation type="unfinished">Увага: ввімкнено Caps Lock!</translation>
    </message>
</context>
<context>
    <name>BanTableModel</name>
    <message>
        <source>IP/Netmask</source>
        <translation type="unfinished">IP/Маска підмережі</translation>
    </message>
    <message>
        <source>Banned Until</source>
        <translation type="unfinished">Заблоковано до</translation>
    </message>
</context>
<context>
    <name>BitcoinApplication</name>
    <message>
        <source>Settings file %1 might be corrupt or invalid.</source>
        <translation type="unfinished">Файл параметрів %1 можу бути пошкоджений або недійсний.</translation>
    </message>
    <message>
        <source>Runaway exception</source>
        <translation type="unfinished">Небажана виняткова ситуація</translation>
    </message>
    <message>
        <source>A fatal error occurred. %1 can no longer continue safely and will quit.</source>
        <translation type="unfinished">Сталася фатальна помилка. %1 більше не може продовжувати безпечно і завершить роботу.</translation>
    </message>
    <message>
        <source>Internal error</source>
        <translation type="unfinished">Внутрішня помилка</translation>
    </message>
    <message>
        <source>An internal error occurred. %1 will attempt to continue safely. This is an unexpected bug which can be reported as described below.</source>
        <translation type="unfinished">Виникла внутрішня помилка. %1 спробує безпечно продовжити роботу. Це неочікувана помилка, про яку можливо повідомити, як це описано нижче.</translation>
    </message>
</context>
<context>
    <name>QObject</name>
    <message>
        <source>Do you want to reset settings to default values, or to abort without making changes?</source>
        <extracomment>Explanatory text shown on startup when the settings file cannot be read. Prompts user to make a choice between resetting or aborting.</extracomment>
        <translation type="unfinished">Скинути налаштування до стандартних значень чи скасувати без змін?</translation>
    </message>
    <message>
        <source>A fatal error occurred. Check that settings file is writable, or try running with -nosettings.</source>
        <extracomment>Explanatory text shown on startup when the settings file could not be written. Prompts user to check that we have the ability to write to the file. Explains that the user has the option of running without a settings file.</extracomment>
        <translation type="unfinished">Сталася критична помилка. Перевірте, чи файл параметрів доступний для запису, або спробуйте запустити з -nosettings.</translation>
    </message>
    <message>
        <source>Error: Specified data directory "%1" does not exist.</source>
        <translation type="unfinished">Помилка: Вказаного каталогу даних «%1» не існує.</translation>
    </message>
    <message>
        <source>Error: Cannot parse configuration file: %1.</source>
        <translation type="unfinished">Помилка: Не вдалося проаналізувати файл конфігурації: %1.</translation>
    </message>
    <message>
        <source>Error: %1</source>
        <translation type="unfinished">Помилка: %1</translation>
    </message>
    <message>
        <source>%1 didn't yet exit safely…</source>
        <translation type="unfinished">Робота %1 ще не завершена безпечно…</translation>
    </message>
    <message>
        <source>unknown</source>
        <translation type="unfinished">невідомо</translation>
    </message>
    <message>
        <source>Amount</source>
        <translation type="unfinished">Кількість</translation>
    </message>
    <message>
        <source>Enter a Particl address (e.g. %1)</source>
        <translation type="unfinished">Введіть біткоїн-адресу (наприклад, %1)</translation>
    </message>
    <message>
        <source>Unroutable</source>
        <translation type="unfinished">Немає маршруту</translation>
    </message>
    <message>
        <source>Internal</source>
        <translation type="unfinished">Внутрішнє</translation>
    </message>
    <message>
        <source>Inbound</source>
        <extracomment>An inbound connection from a peer. An inbound connection is a connection initiated by a peer.</extracomment>
        <translation type="unfinished">Вхідний</translation>
    </message>
    <message>
        <source>Outbound</source>
        <extracomment>An outbound connection to a peer. An outbound connection is a connection initiated by us.</extracomment>
        <translation type="unfinished">Вихідний</translation>
    </message>
    <message>
        <source>Full Relay</source>
        <extracomment>Peer connection type that relays all network information.</extracomment>
        <translation type="unfinished">Повна ретрансляція</translation>
    </message>
    <message>
        <source>Block Relay</source>
        <extracomment>Peer connection type that relays network information about blocks and not transactions or addresses.</extracomment>
        <translation type="unfinished">Ретрансляція блоків</translation>
    </message>
    <message>
        <source>Manual</source>
        <extracomment>Peer connection type established manually through one of several methods.</extracomment>
        <translation type="unfinished">За запитом</translation>
    </message>
    <message>
        <source>Feeler</source>
        <extracomment>Short-lived peer connection type that tests the aliveness of known addresses.</extracomment>
        <translation type="unfinished">Щуп</translation>
    </message>
    <message>
        <source>Address Fetch</source>
        <extracomment>Short-lived peer connection type that solicits known addresses from a peer.</extracomment>
        <translation type="unfinished">Отримування адрес</translation>
    </message>
    <message>
        <source>%1 d</source>
        <translation type="unfinished">%1 д</translation>
    </message>
    <message>
        <source>%1 h</source>
        <translation type="unfinished">%1 год</translation>
    </message>
    <message>
        <source>%1 m</source>
        <translation type="unfinished">%1 хв</translation>
    </message>
    <message>
        <source>%1 s</source>
        <translation type="unfinished">%1 с</translation>
    </message>
    <message>
        <source>None</source>
        <translation type="unfinished">Відсутні</translation>
    </message>
    <message>
        <source>N/A</source>
        <translation type="unfinished">Н/Д</translation>
    </message>
    <message>
        <source>%1 ms</source>
        <translation type="unfinished">%1 мс</translation>
    </message>
    <message numerus="yes">
        <source>%n second(s)</source>
        <translation type="unfinished">
            <numerusform>%n секунда</numerusform>
            <numerusform>%n секунди</numerusform>
            <numerusform>%n секунд</numerusform>
        </translation>
    </message>
    <message numerus="yes">
        <source>%n minute(s)</source>
        <translation type="unfinished">
            <numerusform>%n хвилина</numerusform>
            <numerusform>%n хвилини</numerusform>
            <numerusform>%n хвилин</numerusform>
        </translation>
    </message>
    <message numerus="yes">
        <source>%n hour(s)</source>
        <translation type="unfinished">
            <numerusform>%n година</numerusform>
            <numerusform>%n години</numerusform>
            <numerusform>%n годин</numerusform>
        </translation>
    </message>
    <message numerus="yes">
        <source>%n day(s)</source>
        <translation type="unfinished">
            <numerusform>%n день</numerusform>
            <numerusform>%n дні</numerusform>
            <numerusform>%n днів</numerusform>
        </translation>
    </message>
    <message numerus="yes">
        <source>%n week(s)</source>
        <translation type="unfinished">
            <numerusform>%n тиждень</numerusform>
            <numerusform>%n тижні</numerusform>
            <numerusform>%n тижнів</numerusform>
        </translation>
    </message>
    <message>
        <source>%1 and %2</source>
        <translation type="unfinished">%1 та %2</translation>
    </message>
    <message numerus="yes">
        <source>%n year(s)</source>
        <translation type="unfinished">
            <numerusform>%n рік</numerusform>
            <numerusform>%n роки</numerusform>
            <numerusform>%n років</numerusform>
        </translation>
    </message>
    <message>
        <source>%1 B</source>
        <translation type="unfinished">%1 Б</translation>
    </message>
    <message>
        <source>%1 kB</source>
        <translation type="unfinished">%1 кБ</translation>
    </message>
    <message>
        <source>%1 MB</source>
        <translation type="unfinished">%1 МБ</translation>
    </message>
    <message>
        <source>%1 GB</source>
        <translation type="unfinished">%1 ГБ</translation>
    </message>
</context>
<context>
    <name>bitcoin-core</name>
    <message>
        <source>Settings file could not be read</source>
        <translation type="unfinished">Не вдалося прочитати файл параметрів</translation>
    </message>
    <message>
        <source>Settings file could not be written</source>
        <translation type="unfinished">Не вдалося записати файл параметрів</translation>
    </message>
    <message>
        <source>The %s developers</source>
        <translation type="unfinished">Розробники %s</translation>
    </message>
    <message>
        <source>%s corrupt. Try using the wallet tool particl-wallet to salvage or restoring a backup.</source>
        <translation type="unfinished">%s пошкоджено. Спробуйте скористатися інструментом гаманця particl-wallet для виправлення або відновлення резервної копії.</translation>
    </message>
    <message>
        <source>-maxtxfee is set very high! Fees this large could be paid on a single transaction.</source>
        <translation type="unfinished">Встановлено дуже велике значення -maxtxfee! Такі великі комісії можуть бути сплачені окремою транзакцією.</translation>
    </message>
    <message>
        <source>Cannot downgrade wallet from version %i to version %i. Wallet version unchanged.</source>
        <translation type="unfinished">Не вдалося понизити версію гаманця з %i на %i. Версія гаманця залишилася без змін.</translation>
    </message>
    <message>
        <source>Cannot obtain a lock on data directory %s. %s is probably already running.</source>
        <translation type="unfinished">Не вдалося заблокувати каталог даних %s. %s, ймовірно, вже працює.</translation>
    </message>
    <message>
        <source>Cannot upgrade a non HD split wallet from version %i to version %i without upgrading to support pre-split keypool. Please use version %i or no version specified.</source>
        <translation type="unfinished">Не вдалося оновити розділений не-HD гаманець з версії %i до версії %i без оновлення для підтримки попередньо розділеного пула ключів. Використовуйте версію %i або не вказуйте версію.</translation>
    </message>
    <message>
        <source>Distributed under the MIT software license, see the accompanying file %s or %s</source>
        <translation type="unfinished">Розповсюджується за ліцензією на програмне забезпечення MIT, дивіться супровідний файл %s або %s</translation>
    </message>
    <message>
        <source>Error reading %s! All keys read correctly, but transaction data or address book entries might be missing or incorrect.</source>
        <translation type="unfinished">Помилка читання %s! Всі ключі зчитано правильно, але записи в адресній книзі, або дані транзакцій можуть бути відсутніми чи невірними.</translation>
    </message>
    <message>
        <source>Error reading %s! Transaction data may be missing or incorrect. Rescanning wallet.</source>
        <translation type="unfinished">Помилка читання %s! Дані транзакцій можуть бути відсутніми чи невірними. Повторне сканування гаманця.</translation>
    </message>
    <message>
        <source>Error: Dumpfile format record is incorrect. Got "%s", expected "format".</source>
        <translation type="unfinished">Помилка: Неправильний запис формату файлу дампа. Отримано "%s", очікується "format".</translation>
    </message>
    <message>
        <source>Error: Dumpfile identifier record is incorrect. Got "%s", expected "%s".</source>
        <translation type="unfinished">Помилка: Неправильний запис ідентифікатора файлу дампа. Отримано "%s", очікується "%s".</translation>
    </message>
    <message>
        <source>Error: Dumpfile version is not supported. This version of particl-wallet only supports version 1 dumpfiles. Got dumpfile with version %s</source>
        <translation type="unfinished">Помилка: Версія файлу дампа не підтримується. Ця версія particl-wallet підтримує лише файли дампа версії 1. Отримано файл дампа версії %s</translation>
    </message>
    <message>
        <source>Error: Legacy wallets only support the "legacy", "p2sh-segwit", and "bech32" address types</source>
        <translation type="unfinished">Помилка: Застарілі гаманці підтримують тільки адреси типів "legacy", "p2sh-segwit" та "bech32"</translation>
    </message>
    <message>
        <source>Fee estimation failed. Fallbackfee is disabled. Wait a few blocks or enable -fallbackfee.</source>
        <translation type="unfinished">Оцінка комісії не вдалася. Fallbackfee вимкнено. Зачекайте кілька блоків або ввімкніть -fallbackfee.</translation>
    </message>
    <message>
        <source>File %s already exists. If you are sure this is what you want, move it out of the way first.</source>
        <translation type="unfinished">Файл %s уже існує. Якщо ви дійсно бажаєте цього, спочатку видалить його.</translation>
    </message>
    <message>
        <source>Invalid amount for -maxtxfee=&lt;amount&gt;: '%s' (must be at least the minrelay fee of %s to prevent stuck transactions)</source>
        <translation type="unfinished">Неприпустима сума для -maxtxfee = &lt;amount&gt;: '%s' (плата повинна бути, принаймні %s, щоб запобігти зависанню транзакцій)</translation>
    </message>
    <message>
        <source>Invalid or corrupt peers.dat (%s). If you believe this is a bug, please report it to %s. As a workaround, you can move the file (%s) out of the way (rename, move, or delete) to have a new one created on the next start.</source>
        <translation type="unfinished">Неприпустимий або пошкоджений peers.dat (%s). Якщо ви вважаєте, що сталася помилка, повідомте про неї до %s. Щоб уникнути цієї проблеми, можна прибрати (перейменувати, перемістити або видалити) цей файл (%s), щоб під час наступного запуску створити новий.</translation>
    </message>
    <message>
        <source>More than one onion bind address is provided. Using %s for the automatically created Tor onion service.</source>
        <translation type="unfinished">Надано більше однієї адреси прив'язки служби Tor. Використання %s для автоматично створеної служби Tor.</translation>
    </message>
    <message>
        <source>No dump file provided. To use createfromdump, -dumpfile=&lt;filename&gt; must be provided.</source>
        <translation type="unfinished">Не вказано файл дампа. Щоб використовувати createfromdump, потрібно вказати-dumpfile=&lt;filename&gt;.</translation>
    </message>
    <message>
        <source>No dump file provided. To use dump, -dumpfile=&lt;filename&gt; must be provided.</source>
        <translation type="unfinished">Не вказано файл дампа. Щоб використовувати dump, потрібно вказати -dumpfile=&lt;filename&gt;.</translation>
    </message>
    <message>
        <source>No wallet file format provided. To use createfromdump, -format=&lt;format&gt; must be provided.</source>
        <translation type="unfinished">Не вказано формат файлу гаманця. Щоб використовувати createfromdump, потрібно вказати -format=&lt;format&gt;.</translation>
    </message>
    <message>
        <source>Please check that your computer's date and time are correct! If your clock is wrong, %s will not work properly.</source>
        <translation type="unfinished">Перевірте правильність дати та часу свого комп'ютера. Якщо ваш годинник налаштовано невірно, %s не буде працювати належним чином.</translation>
    </message>
    <message>
        <source>Please contribute if you find %s useful. Visit %s for further information about the software.</source>
        <translation type="unfinished">Будь ласка, зробіть внесок, якщо ви знаходите %s корисним. Відвідайте %s для отримання додаткової інформації про програмне забезпечення.</translation>
    </message>
    <message>
        <source>Prune configured below the minimum of %d MiB.  Please use a higher number.</source>
        <translation type="unfinished">Встановлений розмір скороченого блокчейна є замалим (меншим за %d МіБ). Використовуйте більший розмір.</translation>
    </message>
    <message>
        <source>Prune mode is incompatible with -reindex-chainstate. Use full -reindex instead.</source>
        <translation type="unfinished">Режим скороченого блокчейна несумісний з -reindex-chainstate. Використовуйте натомість повний -reindex.</translation>
    </message>
    <message>
        <source>Prune: last wallet synchronisation goes beyond pruned data. You need to -reindex (download the whole blockchain again in case of pruned node)</source>
        <translation type="unfinished">Скорочений блокчейн: остання синхронізація гаманця виходить за межі скорочених даних. Потрібно перезапустити з -reindex (заново завантажити весь блокчейн, якщо використовується скорочення)</translation>
    </message>
    <message>
        <source>SQLiteDatabase: Unknown sqlite wallet schema version %d. Only version %d is supported</source>
        <translation type="unfinished">SQLiteDatabase: Невідома версія схеми гаманця %d. Підтримується лише версія %d</translation>
    </message>
    <message>
        <source>The block database contains a block which appears to be from the future. This may be due to your computer's date and time being set incorrectly. Only rebuild the block database if you are sure that your computer's date and time are correct</source>
        <translation type="unfinished">Схоже, що база даних блоків містить блок з майбутнього. Це може статися із-за некоректно встановленої дати та/або часу. Перебудовуйте базу даних блоків лише тоді, коли ви переконані, що встановлено правильну дату і час</translation>
    </message>
    <message>
        <source>The block index db contains a legacy 'txindex'. To clear the occupied disk space, run a full -reindex, otherwise ignore this error. This error message will not be displayed again.</source>
        <translation type="unfinished">База даних індексу блоків містить 'txindex', що не підтримується. Щоб звільнити місце на диску, запустить повний -reindex, або ігноруйте цю помилку. Це повідомлення більше не відображатиметься.</translation>
    </message>
    <message>
        <source>The transaction amount is too small to send after the fee has been deducted</source>
        <translation type="unfinished">Залишок від суми транзакції зі сплатою комісії занадто малий</translation>
    </message>
    <message>
        <source>This error could occur if this wallet was not shutdown cleanly and was last loaded using a build with a newer version of Berkeley DB. If so, please use the software that last loaded this wallet</source>
        <translation type="unfinished">Ця помилка може статися, якщо цей гаманець не був коректно закритий і востаннє завантажений за допомогою збірки з новою версією Berkeley DB. Якщо так, використовуйте програмне забезпечення, яке востаннє завантажувало цей гаманець</translation>
    </message>
    <message>
        <source>This is a pre-release test build - use at your own risk - do not use for mining or merchant applications</source>
        <translation type="unfinished">Це перед-релізна тестова збірка - використовуйте на свій власний ризик - не використовуйте для майнінгу або в торговельних додатках</translation>
    </message>
    <message>
        <source>This is the maximum transaction fee you pay (in addition to the normal fee) to prioritize partial spend avoidance over regular coin selection.</source>
        <translation type="unfinished">Це максимальна комісія за транзакцію, яку ви сплачуєте (на додаток до звичайної комісії), щоб надавати пріоритет частковому уникненню витрат перед регулярним вибором монет.</translation>
    </message>
    <message>
        <source>This is the transaction fee you may discard if change is smaller than dust at this level</source>
        <translation type="unfinished">Це комісія за транзакцію, яку ви можете відкинути, якщо решта менша, ніж пил на цьому рівні</translation>
    </message>
    <message>
        <source>This is the transaction fee you may pay when fee estimates are not available.</source>
        <translation type="unfinished">Це комісія за транзакцію, яку ви можете сплатити, коли кошторисна вартість недоступна.</translation>
    </message>
    <message>
        <source>Total length of network version string (%i) exceeds maximum length (%i). Reduce the number or size of uacomments.</source>
        <translation type="unfinished">Загальна довжина рядку мережевої версії (%i) перевищує максимально допустиму (%i). Зменшіть число чи розмір коментарів клієнта користувача.</translation>
    </message>
    <message>
        <source>Unable to replay blocks. You will need to rebuild the database using -reindex-chainstate.</source>
        <translation type="unfinished">Не вдалося відтворити блоки. Вам потрібно буде перебудувати базу даних, використовуючи -reindex-chainstate.</translation>
    </message>
    <message>
        <source>Unknown wallet file format "%s" provided. Please provide one of "bdb" or "sqlite".</source>
        <translation type="unfinished">Вказано невідомий формат "%s" файлу гаманця. Укажіть "bdb" або "sqlite".</translation>
    </message>
    <message>
        <source>Unsupported chainstate database format found. Please restart with -reindex-chainstate. This will rebuild the chainstate database.</source>
        <translation type="unfinished">Виявлено несумісний формат бази даних стану блокчейна. Перезапустіть з -reindex-chainstate. Це перебудує базу даних стану блокчейна.</translation>
    </message>
    <message>
        <source>Wallet created successfully. The legacy wallet type is being deprecated and support for creating and opening legacy wallets will be removed in the future.</source>
        <translation type="unfinished">Гаманець успішно створено. Підтримка гаманців застарілого типу припиняється, і можливість створення та відкриття таких гаманців буде видалена.</translation>
    </message>
    <message>
        <source>Warning: Dumpfile wallet format "%s" does not match command line specified format "%s".</source>
        <translation type="unfinished">Попередження: Формат "%s" файлу дампа гаманця не збігається з форматом "%s", що зазначений у командному рядку.</translation>
    </message>
    <message>
        <source>Warning: Private keys detected in wallet {%s} with disabled private keys</source>
        <translation type="unfinished">Попередження: Приватні ключі виявлено в гаманці {%s} з відключеними приватними ключами</translation>
    </message>
    <message>
        <source>Warning: We do not appear to fully agree with our peers! You may need to upgrade, or other nodes may need to upgrade.</source>
        <translation type="unfinished">Попередження: Неможливо досягти консенсусу з підключеними учасниками! Вам, або іншим вузлам необхідно оновити програмне забезпечення.</translation>
    </message>
    <message>
        <source>Witness data for blocks after height %d requires validation. Please restart with -reindex.</source>
        <translation type="unfinished">Дані witness для блоків з висотою більше %d потребують перевірки. Перезапустіть з -reindex.</translation>
    </message>
    <message>
        <source>You need to rebuild the database using -reindex to go back to unpruned mode.  This will redownload the entire blockchain</source>
        <translation type="unfinished">Вам необхідно перебудувати базу даних з використанням -reindex для завантаження повного блокчейна.</translation>
    </message>
    <message>
        <source>%s is set very high!</source>
        <translation type="unfinished">%s встановлено дуже високо!</translation>
    </message>
    <message>
        <source>-maxmempool must be at least %d MB</source>
        <translation type="unfinished">-maxmempool має бути не менше %d МБ</translation>
    </message>
    <message>
        <source>A fatal internal error occurred, see debug.log for details</source>
        <translation type="unfinished">Сталася критична внутрішня помилка, дивіться подробиці в debug.log</translation>
    </message>
    <message>
        <source>Cannot resolve -%s address: '%s'</source>
        <translation type="unfinished">Не вдалося перетворити -%s адресу: '%s'</translation>
    </message>
    <message>
        <source>Cannot set -forcednsseed to true when setting -dnsseed to false.</source>
        <translation type="unfinished">Не вдалося встановити для параметра -forcednsseed значення "true", коли параметр -dnsseed має значення "false".</translation>
    </message>
    <message>
        <source>Cannot set -peerblockfilters without -blockfilterindex.</source>
        <translation type="unfinished">Не вдалося встановити -peerblockfilters без -blockfilterindex.</translation>
    </message>
    <message>
        <source>Cannot write to data directory '%s'; check permissions.</source>
        <translation type="unfinished">Неможливо записати до каталогу даних '%s'; перевірте дозвіли.</translation>
    </message>
    <message>
        <source>The -txindex upgrade started by a previous version cannot be completed. Restart with the previous version or run a full -reindex.</source>
        <translation type="unfinished">Оновлення -txindex, що було почате попередньою версією, не вдалося завершити. Перезапустить попередню версію або виконайте повний -reindex.</translation>
    </message>
    <message>
        <source>%s request to listen on port %u. This port is considered "bad" and thus it is unlikely that any Particl Core peers connect to it. See doc/p2p-bad-ports.md for details and a full list.</source>
        <translation type="unfinished">%s запитує прослуховування порту %u . Цей порт вважається "поганим", і тому малоймовірно, що будь-які інші вузли Particl Core підключаться до нього. Дивіться doc/p2p-bad-ports.md для отримання детальної інформації та повного списку.</translation>
    </message>
    <message>
        <source>-reindex-chainstate option is not compatible with -blockfilterindex. Please temporarily disable blockfilterindex while using -reindex-chainstate, or replace -reindex-chainstate with -reindex to fully rebuild all indexes.</source>
        <translation type="unfinished">Параметр -reindex-chainstate несумісний з -blockfilterindex. Тимчасово вимкніть blockfilterindex під час використання -reindex-chainstate, або замінить -reindex-chainstate на -reindex для повної перебудови всіх індексів.</translation>
    </message>
    <message>
        <source>-reindex-chainstate option is not compatible with -coinstatsindex. Please temporarily disable coinstatsindex while using -reindex-chainstate, or replace -reindex-chainstate with -reindex to fully rebuild all indexes.</source>
        <translation type="unfinished">Параметр -reindex-chainstate несумісний з -coinstatsindex. Тимчасово вимкніть coinstatsindex під час використання -reindex-chainstate, або замінить -reindex-chainstate на -reindex для повної перебудови всіх індексів.</translation>
    </message>
    <message>
        <source>-reindex-chainstate option is not compatible with -txindex. Please temporarily disable txindex while using -reindex-chainstate, or replace -reindex-chainstate with -reindex to fully rebuild all indexes.</source>
        <translation type="unfinished">Параметр -reindex-chainstate несумісний з -txindex. Тимчасово вимкніть txindex під час використання -reindex-chainstate, або замінить -reindex-chainstate на -reindex для повної перебудови всіх індексів.</translation>
    </message>
    <message>
        <source>Assumed-valid: last wallet synchronisation goes beyond available block data. You need to wait for the background validation chain to download more blocks.</source>
        <translation type="unfinished">Блокчейн, що вважається дійсним: остання синхронізація гаманця виходить за межі доступних даних про блоки. Зачекайте, доки фонова перевірка блокчейна завантажить більше блоків.</translation>
    </message>
    <message>
        <source>Cannot provide specific connections and have addrman find outgoing connections at the same time.</source>
        <translation type="unfinished">Не вдалося встановити визначені з'єднання і одночасно використовувати addrman для встановлення вихідних з'єднань.</translation>
    </message>
    <message>
        <source>Error loading %s: External signer wallet being loaded without external signer support compiled</source>
        <translation type="unfinished">Помилка завантаження %s: Завантаження гаманця зі зовнішнім підписувачем, але скомпільовано без підтримки зовнішнього підписування</translation>
    </message>
    <message>
        <source>Error: Address book data in wallet cannot be identified to belong to migrated wallets</source>
        <translation type="unfinished">Помилка:  Дані адресної книги в гаманці не можна ідентифікувати як належні до перенесених гаманців</translation>
    </message>
    <message>
        <source>Error: Duplicate descriptors created during migration. Your wallet may be corrupted.</source>
        <translation type="unfinished">Помилка: Ідентичні дескриптори створено під час перенесення. Можливо, гаманець пошкоджено.</translation>
    </message>
    <message>
        <source>Error: Transaction %s in wallet cannot be identified to belong to migrated wallets</source>
        <translation type="unfinished">Помилка: Транзакцію %s в гаманці не можна ідентифікувати як належну до перенесених гаманців</translation>
    </message>
    <message>
        <source>Error: Unable to produce descriptors for this legacy wallet. Make sure the wallet is unlocked first</source>
        <translation type="unfinished">Помилка: Не вдалося створити дескриптори для цього застарілого гаманця. Спочатку переконайтеся, що гаманець розблоковано.</translation>
    </message>
    <message>
        <source>Failed to rename invalid peers.dat file. Please move or delete it and try again.</source>
        <translation type="unfinished">Не вдалося перейменувати недійсний файл peers.dat. Будь ласка, перемістіть його та повторіть спробу </translation>
    </message>
    <message>
        <source>Incompatible options: -dnsseed=1 was explicitly specified, but -onlynet forbids connections to IPv4/IPv6</source>
        <translation type="unfinished">Несумісні параметри: чітко вказано -dnsseed=1, але -onlynet забороняє IPv4/IPv6 з'єднання</translation>
    </message>
    <message>
        <source>Outbound connections restricted to Tor (-onlynet=onion) but the proxy for reaching the Tor network is explicitly forbidden: -onion=0</source>
        <translation type="unfinished">Вихідні з'єднання обмежені мережею Tor (-onlynet=onion), але проксі-сервер для доступу до мережі Tor повністю заборонений: -onion=0</translation>
    </message>
    <message>
        <source>Outbound connections restricted to Tor (-onlynet=onion) but the proxy for reaching the Tor network is not provided: none of -proxy, -onion or -listenonion is given</source>
        <translation type="unfinished">Вихідні з'єднання обмежені мережею Tor (-onlynet=onion), але проксі-сервер для доступу до мережі Tor не призначено: не вказано ні -proxy, ні -onion, ані -listenonion</translation>
    </message>
    <message>
        <source>Unrecognized descriptor found. Loading wallet %s

The wallet might had been created on a newer version.
Please try running the latest software version.
</source>
        <translation type="unfinished">Виявлено нерозпізнаний дескриптор. Завантаження гаманця %s

Можливо, гаманець було створено новішою версією.
Спробуйте найновішу версію програми.
</translation>
    </message>
    <message>
        <source>Unsupported category-specific logging level -loglevel=%s. Expected -loglevel=&lt;category&gt;:&lt;loglevel&gt;. Valid categories: %s. Valid loglevels: %s.</source>
        <translation type="unfinished">Непідтримуваний категорійний рівень журналювання -loglevel=%s. Очікується -loglevel=&lt;category&gt;:&lt;loglevel&gt;. Припустимі категорії: %s. Припустимі рівні: %s.</translation>
    </message>
    <message>
        <source>
Unable to cleanup failed migration</source>
        <translation type="unfinished">
Не вдалося очистити помилкове перенесення</translation>
    </message>
    <message>
        <source>
Unable to restore backup of wallet.</source>
        <translation type="unfinished">
Не вдалося відновити резервну копію гаманця.</translation>
    </message>
    <message>
        <source>Config setting for %s only applied on %s network when in [%s] section.</source>
        <translation type="unfinished">Налаштування конфігурації %s застосовується лише для мережі %s у розділі [%s].</translation>
    </message>
    <message>
        <source>Copyright (C) %i-%i</source>
        <translation type="unfinished">Всі права збережено. %i-%i</translation>
    </message>
    <message>
        <source>Corrupted block database detected</source>
        <translation type="unfinished">Виявлено пошкоджений блок бази даних</translation>
    </message>
    <message>
        <source>Could not find asmap file %s</source>
        <translation type="unfinished">Неможливо знайти asmap файл %s</translation>
    </message>
    <message>
        <source>Could not parse asmap file %s</source>
        <translation type="unfinished">Неможливо проаналізувати asmap файл %s</translation>
    </message>
    <message>
        <source>Disk space is too low!</source>
        <translation type="unfinished">Місця на диску занадто мало!</translation>
    </message>
    <message>
        <source>Do you want to rebuild the block database now?</source>
        <translation type="unfinished">Перебудувати базу даних блоків зараз?</translation>
    </message>
    <message>
        <source>Done loading</source>
        <translation type="unfinished">Завантаження завершено</translation>
    </message>
    <message>
        <source>Dump file %s does not exist.</source>
        <translation type="unfinished">Файл дампа %s не існує.</translation>
    </message>
    <message>
        <source>Error creating %s</source>
        <translation type="unfinished">Помилка створення %s</translation>
    </message>
    <message>
        <source>Error initializing block database</source>
        <translation type="unfinished">Помилка ініціалізації бази даних блоків</translation>
    </message>
    <message>
        <source>Error initializing wallet database environment %s!</source>
        <translation type="unfinished">Помилка ініціалізації середовища бази даних гаманця %s!</translation>
    </message>
    <message>
        <source>Error loading %s</source>
        <translation type="unfinished">Помилка завантаження %s</translation>
    </message>
    <message>
        <source>Error loading %s: Private keys can only be disabled during creation</source>
        <translation type="unfinished">Помилка завантаження %s: Приватні ключі можуть бути тільки вимкнені при створенні</translation>
    </message>
    <message>
        <source>Error loading %s: Wallet corrupted</source>
        <translation type="unfinished">Помилка завантаження %s: Гаманець пошкоджено</translation>
    </message>
    <message>
        <source>Error loading %s: Wallet requires newer version of %s</source>
        <translation type="unfinished">Помилка завантаження %s: Гаманець потребує новішої версії %s</translation>
    </message>
    <message>
        <source>Error loading block database</source>
        <translation type="unfinished">Помилка завантаження бази даних блоків</translation>
    </message>
    <message>
        <source>Error opening block database</source>
        <translation type="unfinished">Помилка відкриття блока бази даних</translation>
    </message>
    <message>
        <source>Error reading from database, shutting down.</source>
        <translation type="unfinished">Помилка читання бази даних, завершення роботи.</translation>
    </message>
    <message>
        <source>Error reading next record from wallet database</source>
        <translation type="unfinished">Помилка зчитування наступного запису з бази даних гаманця</translation>
    </message>
    <message>
        <source>Error: Could not add watchonly tx to watchonly wallet</source>
        <translation type="unfinished">Помилка: Не вдалося додати транзакцію "тільки перегляд" до гаманця-для-перегляду</translation>
    </message>
    <message>
        <source>Error: Could not delete watchonly transactions</source>
        <translation type="unfinished">Помилка: Не вдалося видалити транзакції "тільки перегляд"</translation>
    </message>
    <message>
        <source>Error: Couldn't create cursor into database</source>
        <translation type="unfinished">Помилка: Неможливо створити курсор в базі даних</translation>
    </message>
    <message>
        <source>Error: Disk space is low for %s</source>
        <translation type="unfinished">Помилка: для %s бракує місця на диску</translation>
    </message>
    <message>
        <source>Error: Dumpfile checksum does not match. Computed %s, expected %s</source>
        <translation type="unfinished">Помилка: Контрольна сума файлу дампа не збігається. Обчислено %s, очікується %s</translation>
    </message>
    <message>
        <source>Error: Failed to create new watchonly wallet</source>
        <translation type="unfinished">Помилка: Не вдалося створити новий гаманець-для-перегляду</translation>
    </message>
    <message>
        <source>Error: Got key that was not hex: %s</source>
        <translation type="unfinished">Помилка: Отримано ключ, що не є hex: %s</translation>
    </message>
    <message>
        <source>Error: Got value that was not hex: %s</source>
        <translation type="unfinished">Помилка: Отримано значення, що не є hex: %s</translation>
    </message>
    <message>
        <source>Error: Keypool ran out, please call keypoolrefill first</source>
        <translation type="unfinished">Помилка: Бракує ключів у пулі, виконайте спочатку keypoolrefill</translation>
    </message>
    <message>
        <source>Error: Missing checksum</source>
        <translation type="unfinished">Помилка: Відсутня контрольна сума</translation>
    </message>
    <message>
        <source>Error: No %s addresses available.</source>
        <translation type="unfinished">Помилка:  Немає доступних %s адрес.</translation>
    </message>
    <message>
        <source>Error: Not all watchonly txs could be deleted</source>
        <translation type="unfinished">Помилка: Не всі транзакції "тільки перегляд" вдалося видалити</translation>
    </message>
    <message>
        <source>Error: This wallet already uses SQLite</source>
        <translation type="unfinished">Помилка; Цей гаманець вже використовує SQLite</translation>
    </message>
    <message>
        <source>Error: This wallet is already a descriptor wallet</source>
        <translation type="unfinished">Помилка: Цей гаманець вже є гаманцем на основі дескрипторів</translation>
    </message>
    <message>
        <source>Error: Unable to begin reading all records in the database</source>
        <translation type="unfinished">Помилка: Не вдалося розпочати зчитування всіх записів бази даних</translation>
    </message>
    <message>
        <source>Error: Unable to make a backup of your wallet</source>
        <translation type="unfinished">Помилка: Не вдалося зробити резервну копію гаманця.</translation>
    </message>
    <message>
        <source>Error: Unable to parse version %u as a uint32_t</source>
        <translation type="unfinished">Помилка: Не вдалося проаналізувати версію %u як uint32_t</translation>
    </message>
    <message>
        <source>Error: Unable to read all records in the database</source>
        <translation type="unfinished">Помилка: Не вдалося зчитати всі записи бази даних</translation>
    </message>
    <message>
        <source>Error: Unable to remove watchonly address book data</source>
        <translation type="unfinished">Помилка: Не вдалося видалити дані "тільки перегляд" з адресної книги</translation>
    </message>
    <message>
        <source>Error: Unable to write record to new wallet</source>
        <translation type="unfinished">Помилка: Не вдалося додати запис до нового гаманця</translation>
    </message>
    <message>
        <source>Failed to listen on any port. Use -listen=0 if you want this.</source>
        <translation type="unfinished">Не вдалося слухати на жодному порту. Використовуйте -listen=0, якщо ви хочете цього.</translation>
    </message>
    <message>
        <source>Failed to rescan the wallet during initialization</source>
        <translation type="unfinished">Помилка повторного сканування гаманця під час ініціалізації</translation>
    </message>
    <message>
        <source>Failed to verify database</source>
        <translation type="unfinished">Не вдалося перевірити базу даних</translation>
    </message>
    <message>
        <source>Fee rate (%s) is lower than the minimum fee rate setting (%s)</source>
        <translation type="unfinished">Ставка комісії (%s) нижча за встановлену мінімальну ставку комісії (%s)</translation>
    </message>
    <message>
        <source>Ignoring duplicate -wallet %s.</source>
        <translation type="unfinished">Ігнорування дубліката -wallet %s.</translation>
    </message>
    <message>
        <source>Importing…</source>
        <translation type="unfinished">Імпорт…</translation>
    </message>
    <message>
        <source>Incorrect or no genesis block found. Wrong datadir for network?</source>
        <translation type="unfinished">Початковий блок некоректний/відсутній. Чи правильно вказано каталог даних для обраної мережі?</translation>
    </message>
    <message>
        <source>Initialization sanity check failed. %s is shutting down.</source>
        <translation type="unfinished">Невдала перевірка правильності ініціалізації. %s завершує роботу.</translation>
    </message>
    <message>
        <source>Input not found or already spent</source>
        <translation type="unfinished">Вхід не знайдено або він вже витрачений</translation>
    </message>
    <message>
        <source>Insufficient funds</source>
        <translation type="unfinished">Недостатньо коштів</translation>
    </message>
    <message>
        <source>Invalid -i2psam address or hostname: '%s'</source>
        <translation type="unfinished">Неприпустима -i2psam адреса або ім’я хоста: '%s'</translation>
    </message>
    <message>
        <source>Invalid -onion address or hostname: '%s'</source>
        <translation type="unfinished">Невірна адреса або ім'я хоста для -onion: '%s'</translation>
    </message>
    <message>
        <source>Invalid -proxy address or hostname: '%s'</source>
        <translation type="unfinished">Невірна адреса або ім'я хоста для -proxy: '%s'</translation>
    </message>
    <message>
        <source>Invalid P2P permission: '%s'</source>
        <translation type="unfinished">Недійсний P2P дозвіл: '%s'</translation>
    </message>
    <message>
        <source>Invalid amount for -%s=&lt;amount&gt;: '%s'</source>
        <translation type="unfinished">Невірна сума -%s=&lt;amount&gt;: '%s'</translation>
    </message>
    <message>
        <source>Invalid amount for -discardfee=&lt;amount&gt;: '%s'</source>
        <translation type="unfinished">Невірна сума для -discardfee=&lt;amount&gt;: '%s'</translation>
    </message>
    <message>
        <source>Invalid amount for -fallbackfee=&lt;amount&gt;: '%s'</source>
        <translation type="unfinished">Невірна сума для -fallbackfee=&lt;amount&gt;: '%s'</translation>
    </message>
    <message>
        <source>Invalid amount for -paytxfee=&lt;amount&gt;: '%s' (must be at least %s)</source>
        <translation type="unfinished">Вказано некоректну суму для параметра -paytxfee=&lt;amount&gt;: '%s' (повинно бути щонайменше %s)</translation>
    </message>
    <message>
        <source>Invalid netmask specified in -whitelist: '%s'</source>
        <translation type="unfinished">Вказано неправильну маску підмережі для -whitelist: «%s»</translation>
    </message>
    <message>
        <source>Listening for incoming connections failed (listen returned error %s)</source>
        <translation type="unfinished">Не вдалося налаштувати прослуховування вхідних підключень (listen повернув помилку %s)</translation>
    </message>
    <message>
        <source>Loading P2P addresses…</source>
        <translation type="unfinished">Завантаження P2P адрес…</translation>
    </message>
    <message>
        <source>Loading banlist…</source>
        <translation type="unfinished">Завантаження переліку заборонених з'єднань…</translation>
    </message>
    <message>
        <source>Loading block index…</source>
        <translation type="unfinished">Завантаження індексу блоків…</translation>
    </message>
    <message>
        <source>Loading wallet…</source>
        <translation type="unfinished">Завантаження гаманця…</translation>
    </message>
    <message>
        <source>Missing amount</source>
        <translation type="unfinished">Відсутня сума</translation>
    </message>
    <message>
        <source>Missing solving data for estimating transaction size</source>
        <translation type="unfinished">Відсутні дані для оцінювання розміру транзакції</translation>
    </message>
    <message>
        <source>Need to specify a port with -whitebind: '%s'</source>
        <translation type="unfinished">Необхідно вказати порт для -whitebind: «%s»</translation>
    </message>
    <message>
        <source>No addresses available</source>
        <translation type="unfinished">Немає доступних адрес</translation>
    </message>
    <message>
        <source>Not enough file descriptors available.</source>
        <translation type="unfinished">Бракує доступних дескрипторів файлів.</translation>
    </message>
    <message>
        <source>Prune cannot be configured with a negative value.</source>
        <translation type="unfinished">Розмір скороченого блокчейна не може бути від'ємним.</translation>
    </message>
    <message>
        <source>Prune mode is incompatible with -txindex.</source>
        <translation type="unfinished">Режим скороченого блокчейна несумісний з -txindex.</translation>
    </message>
    <message>
        <source>Pruning blockstore…</source>
        <translation type="unfinished">Скорочення обсягу сховища блоків…</translation>
    </message>
    <message>
        <source>Reducing -maxconnections from %d to %d, because of system limitations.</source>
        <translation type="unfinished">Зменшення значення -maxconnections з %d до %d із-за обмежень системи.</translation>
    </message>
    <message>
        <source>Replaying blocks…</source>
        <translation type="unfinished">Відтворення блоків…</translation>
    </message>
    <message>
        <source>Rescanning…</source>
        <translation type="unfinished">Повторне сканування…</translation>
    </message>
    <message>
        <source>SQLiteDatabase: Failed to execute statement to verify database: %s</source>
        <translation type="unfinished">SQLiteDatabase: Не вдалося виконати оператор для перевірки бази даних: %s</translation>
    </message>
    <message>
        <source>SQLiteDatabase: Failed to prepare statement to verify database: %s</source>
        <translation type="unfinished">SQLiteDatabase: Не вдалося підготувати оператор для перевірки бази даних: %s</translation>
    </message>
    <message>
        <source>SQLiteDatabase: Failed to read database verification error: %s</source>
        <translation type="unfinished">SQLiteDatabase: Не вдалося прочитати помилку перевірки бази даних: %s</translation>
    </message>
    <message>
        <source>SQLiteDatabase: Unexpected application id. Expected %u, got %u</source>
        <translation type="unfinished">SQLiteDatabase: Несподіваний ідентифікатор програми. Очікується %u, отримано %u</translation>
    </message>
    <message>
        <source>Section [%s] is not recognized.</source>
        <translation type="unfinished">Розділ [%s] не розпізнано.</translation>
    </message>
    <message>
        <source>Signing transaction failed</source>
        <translation type="unfinished">Підписання транзакції не вдалося</translation>
    </message>
    <message>
        <source>Specified -walletdir "%s" does not exist</source>
        <translation type="unfinished">Вказаний каталог гаманця -walletdir "%s" не існує</translation>
    </message>
    <message>
        <source>Specified -walletdir "%s" is a relative path</source>
        <translation type="unfinished">Вказаний каталог гаманця -walletdir "%s" є відносним шляхом</translation>
    </message>
    <message>
        <source>Specified -walletdir "%s" is not a directory</source>
        <translation type="unfinished">Вказаний шлях -walletdir "%s" не є каталогом</translation>
    </message>
    <message>
        <source>Specified blocks directory "%s" does not exist.</source>
        <translation type="unfinished">Зазначений каталог блоків "%s" не існує.</translation>
    </message>
    <message>
        <source>Starting network threads…</source>
        <translation type="unfinished">Запуск мережевих потоків…</translation>
    </message>
    <message>
        <source>The source code is available from %s.</source>
        <translation type="unfinished">Вихідний код доступний з %s.</translation>
    </message>
    <message>
        <source>The specified config file %s does not exist</source>
        <translation type="unfinished">Вказаний файл настройки %s не існує</translation>
    </message>
    <message>
        <source>The transaction amount is too small to pay the fee</source>
        <translation type="unfinished">Неможливо сплатити комісію із-за малої суми транзакції</translation>
    </message>
    <message>
        <source>The wallet will avoid paying less than the minimum relay fee.</source>
        <translation type="unfinished">Гаманець не переведе кошти, якщо комісія становить менше мінімальної плати за транзакцію.</translation>
    </message>
    <message>
        <source>This is experimental software.</source>
        <translation type="unfinished">Це програмне забезпечення є експериментальним.</translation>
    </message>
    <message>
        <source>This is the minimum transaction fee you pay on every transaction.</source>
        <translation type="unfinished">Це мінімальна плата за транзакцію, яку ви сплачуєте за кожну операцію.</translation>
    </message>
    <message>
        <source>This is the transaction fee you will pay if you send a transaction.</source>
        <translation type="unfinished">Це транзакційна комісія, яку ви сплатите, якщо будете надсилати транзакцію.</translation>
    </message>
    <message>
        <source>Transaction amount too small</source>
        <translation type="unfinished">Сума транзакції занадто мала</translation>
    </message>
    <message>
        <source>Transaction amounts must not be negative</source>
        <translation type="unfinished">Сума транзакції не повинна бути від'ємною</translation>
    </message>
    <message>
        <source>Transaction change output index out of range</source>
        <translation type="unfinished">У транзакції індекс виходу решти поза діапазоном</translation>
    </message>
    <message>
        <source>Transaction has too long of a mempool chain</source>
        <translation type="unfinished">Транзакція має занадто довгий ланцюг у пулі транзакцій</translation>
    </message>
    <message>
        <source>Transaction must have at least one recipient</source>
        <translation type="unfinished">У транзакції повинен бути щонайменше один одержувач</translation>
    </message>
    <message>
        <source>Transaction needs a change address, but we can't generate it.</source>
        <translation type="unfinished">Транзакція потребує адресу для решти, але не можна створити її.</translation>
    </message>
    <message>
        <source>Transaction too large</source>
        <translation type="unfinished">Транзакція занадто велика</translation>
    </message>
    <message>
        <source>Unable to allocate memory for -maxsigcachesize: '%s' MiB</source>
        <translation type="unfinished">Не вдалося виділити пам'ять для -maxsigcachesize: '%s' МіБ</translation>
    </message>
    <message>
        <source>Unable to bind to %s on this computer (bind returned error %s)</source>
        <translation type="unfinished">Не вдалося прив'язатися до %s на цьому комп'ютері (bind повернув помилку: %s)</translation>
    </message>
    <message>
        <source>Unable to bind to %s on this computer. %s is probably already running.</source>
        <translation type="unfinished">Не вдалося прив'язати %s на цьому комп'ютері. %s, ймовірно, вже працює.</translation>
    </message>
    <message>
        <source>Unable to create the PID file '%s': %s</source>
        <translation type="unfinished">Не вдалося створити PID файл '%s' :%s</translation>
    </message>
    <message>
        <source>Unable to find UTXO for external input</source>
        <translation type="unfinished">Не вдалося знайти UTXO для зовнішнього входу</translation>
    </message>
    <message>
        <source>Unable to generate initial keys</source>
        <translation type="unfinished">Не вдалося створити початкові ключі</translation>
    </message>
    <message>
        <source>Unable to generate keys</source>
        <translation type="unfinished">Не вдалося створити ключі</translation>
    </message>
    <message>
        <source>Unable to open %s for writing</source>
        <translation type="unfinished">Не вдалося відкрити %s для запису</translation>
    </message>
    <message>
        <source>Unable to parse -maxuploadtarget: '%s'</source>
        <translation type="unfinished">Не вдалося проаналізувати -maxuploadtarget: '%s'</translation>
    </message>
    <message>
        <source>Unable to start HTTP server. See debug log for details.</source>
        <translation type="unfinished">Не вдалося запустити HTTP-сервер. Детальніший опис наведено в журналі зневадження.</translation>
    </message>
    <message>
        <source>Unable to unload the wallet before migrating</source>
        <translation type="unfinished">Не вдалося вивантажити гаманець перед перенесенням</translation>
    </message>
    <message>
        <source>Unknown -blockfilterindex value %s.</source>
        <translation type="unfinished">Невідоме значення -blockfilterindex %s.</translation>
    </message>
    <message>
        <source>Unknown address type '%s'</source>
        <translation type="unfinished">Невідомий тип адреси '%s'</translation>
    </message>
    <message>
        <source>Unknown change type '%s'</source>
        <translation type="unfinished">Невідомий тип решти '%s'</translation>
    </message>
    <message>
        <source>Unknown network specified in -onlynet: '%s'</source>
        <translation type="unfinished">Невідома мережа вказана в -onlynet: «%s»</translation>
    </message>
    <message>
        <source>Unknown new rules activated (versionbit %i)</source>
        <translation type="unfinished">Активовані невідомі нові правила (versionbit %i)</translation>
    </message>
    <message>
        <source>Unsupported global logging level -loglevel=%s. Valid values: %s.</source>
        <translation type="unfinished">Непідтримуваний глобальний рівень журналювання -loglevel=%s. Припустимі значення: %s.</translation>
    </message>
    <message>
        <source>Unsupported logging category %s=%s.</source>
        <translation type="unfinished">Непідтримувана категорія ведення журналу %s=%s.</translation>
    </message>
    <message>
        <source>User Agent comment (%s) contains unsafe characters.</source>
        <translation type="unfinished">Коментар до Агента користувача (%s) містить небезпечні символи.</translation>
    </message>
    <message>
        <source>Verifying blocks…</source>
        <translation type="unfinished">Перевірка блоків…</translation>
    </message>
    <message>
        <source>Verifying wallet(s)…</source>
        <translation type="unfinished">Перевірка гаманця(ів)…</translation>
    </message>
    <message>
        <source>Wallet needed to be rewritten: restart %s to complete</source>
        <translation type="unfinished">Гаманець вимагав перезапису: перезавантажте %s для завершення</translation>
    </message>
</context>
<context>
    <name>BitcoinGUI</name>
    <message>
        <source>&amp;Overview</source>
        <translation type="unfinished">&amp;Огляд</translation>
    </message>
    <message>
        <source>Show general overview of wallet</source>
        <translation type="unfinished">Показати стан гаманця</translation>
    </message>
    <message>
        <source>&amp;Transactions</source>
        <translation type="unfinished">&amp;Транзакції</translation>
    </message>
    <message>
        <source>Browse transaction history</source>
        <translation type="unfinished">Переглянути історію транзакцій</translation>
    </message>
    <message>
        <source>E&amp;xit</source>
        <translation type="unfinished">&amp;Вихід</translation>
    </message>
    <message>
        <source>Quit application</source>
        <translation type="unfinished">Вийти</translation>
    </message>
    <message>
        <source>&amp;About %1</source>
        <translation type="unfinished">П&amp;ро %1</translation>
    </message>
    <message>
        <source>Show information about %1</source>
        <translation type="unfinished">Показати інформацію про %1</translation>
    </message>
    <message>
        <source>About &amp;Qt</source>
        <translation type="unfinished">&amp;Про Qt</translation>
    </message>
    <message>
        <source>Show information about Qt</source>
        <translation type="unfinished">Показати інформацію про Qt</translation>
    </message>
    <message>
        <source>Modify configuration options for %1</source>
        <translation type="unfinished">Редагувати параметри для %1</translation>
    </message>
    <message>
        <source>Create a new wallet</source>
        <translation type="unfinished">Створити новий гаманець</translation>
    </message>
    <message>
        <source>&amp;Minimize</source>
        <translation type="unfinished">&amp;Згорнути</translation>
    </message>
    <message>
        <source>Wallet:</source>
        <translation type="unfinished">Гаманець:</translation>
    </message>
    <message>
        <source>Network activity disabled.</source>
        <extracomment>A substring of the tooltip.</extracomment>
        <translation type="unfinished">Мережева активність вимкнена.</translation>
    </message>
    <message>
        <source>Proxy is &lt;b&gt;enabled&lt;/b&gt;: %1</source>
        <translation type="unfinished">Проксі &lt;b&gt;увімкнено&lt;/b&gt;: %1</translation>
    </message>
    <message>
        <source>Send coins to a Particl address</source>
        <translation type="unfinished">Відправити монети на вказану адресу</translation>
    </message>
    <message>
        <source>Backup wallet to another location</source>
        <translation type="unfinished">Резервне копіювання гаманця в інше місце</translation>
    </message>
    <message>
        <source>Change the passphrase used for wallet encryption</source>
        <translation type="unfinished">Змінити пароль, який використовується для шифрування гаманця</translation>
    </message>
    <message>
        <source>&amp;Send</source>
        <translation type="unfinished">&amp;Відправити</translation>
    </message>
    <message>
        <source>&amp;Receive</source>
        <translation type="unfinished">&amp;Отримати</translation>
    </message>
    <message>
        <source>&amp;Options…</source>
        <translation type="unfinished">&amp;Параметри…</translation>
    </message>
    <message>
        <source>&amp;Encrypt Wallet…</source>
        <translation type="unfinished">&amp;Шифрувати Гаманець...</translation>
    </message>
    <message>
        <source>Encrypt the private keys that belong to your wallet</source>
        <translation type="unfinished">Зашифрувати закриті ключі, що знаходяться у вашому гаманці</translation>
    </message>
    <message>
        <source>&amp;Backup Wallet…</source>
        <translation type="unfinished">&amp;Резервне копіювання гаманця</translation>
    </message>
    <message>
        <source>&amp;Change Passphrase…</source>
        <translation type="unfinished">Змінити парол&amp;ь...</translation>
    </message>
    <message>
        <source>Sign &amp;message…</source>
        <translation type="unfinished">&amp;Підписати повідомлення...</translation>
    </message>
    <message>
        <source>Sign messages with your Particl addresses to prove you own them</source>
        <translation type="unfinished">Підтвердіть, що Ви є власником повідомлення, підписавши його Вашою біткоїн-адресою</translation>
    </message>
    <message>
        <source>&amp;Verify message…</source>
        <translation type="unfinished">П&amp;еревірити повідомлення...</translation>
    </message>
    <message>
        <source>Verify messages to ensure they were signed with specified Particl addresses</source>
        <translation type="unfinished">Перевірте повідомлення для впевненості, що воно підписано вказаною біткоїн-адресою</translation>
    </message>
    <message>
        <source>&amp;Load PSBT from file…</source>
        <translation type="unfinished">&amp;Завантажити PSBT-транзакцію з файлу…</translation>
    </message>
    <message>
        <source>Open &amp;URI…</source>
        <translation type="unfinished">Відкрити &amp;URI…</translation>
    </message>
    <message>
        <source>Close Wallet…</source>
        <translation type="unfinished">Закрити гаманець…</translation>
    </message>
    <message>
        <source>Create Wallet…</source>
        <translation type="unfinished">Створити гаманець…</translation>
    </message>
    <message>
        <source>Close All Wallets…</source>
        <translation type="unfinished">Закрити всі гаманці…</translation>
    </message>
    <message>
        <source>&amp;File</source>
        <translation type="unfinished">&amp;Файл</translation>
    </message>
    <message>
        <source>&amp;Settings</source>
        <translation type="unfinished">&amp;Налаштування</translation>
    </message>
    <message>
        <source>&amp;Help</source>
        <translation type="unfinished">&amp;Довідка</translation>
    </message>
    <message>
        <source>Tabs toolbar</source>
        <translation type="unfinished">Панель дій</translation>
    </message>
    <message>
        <source>Syncing Headers (%1%)…</source>
        <translation type="unfinished">Триває синхронізація заголовків (%1%)…</translation>
    </message>
    <message>
        <source>Synchronizing with network…</source>
        <translation type="unfinished">Синхронізація з мережею…</translation>
    </message>
    <message>
        <source>Indexing blocks on disk…</source>
        <translation type="unfinished">Індексація блоків на диску…</translation>
    </message>
    <message>
        <source>Processing blocks on disk…</source>
        <translation type="unfinished">Обробка блоків на диску…</translation>
    </message>
    <message>
        <source>Reindexing blocks on disk…</source>
        <translation type="unfinished">Переіндексація блоків на диску…</translation>
    </message>
    <message>
        <source>Connecting to peers…</source>
        <translation type="unfinished">Встановлення з'єднань…</translation>
    </message>
    <message>
        <source>Request payments (generates QR codes and particl: URIs)</source>
        <translation type="unfinished">Створити запит платежу (генерує QR-код та particl: URI)</translation>
    </message>
    <message>
        <source>Show the list of used sending addresses and labels</source>
        <translation type="unfinished">Показати список адрес і міток, що були використані для відправлення</translation>
    </message>
    <message>
        <source>Show the list of used receiving addresses and labels</source>
        <translation type="unfinished">Показати список адрес і міток, що були використані для отримання</translation>
    </message>
    <message>
        <source>&amp;Command-line options</source>
        <translation type="unfinished">П&amp;араметри командного рядка</translation>
    </message>
    <message numerus="yes">
        <source>Processed %n block(s) of transaction history.</source>
        <translation type="unfinished">
            <numerusform>Оброблено %n блок з історії транзакцій.</numerusform>
            <numerusform>Оброблено %n блоки з історії транзакцій.</numerusform>
            <numerusform>Оброблено %n блоків з історії транзакцій.</numerusform>
        </translation>
    </message>
    <message>
        <source>%1 behind</source>
        <translation type="unfinished">%1 тому</translation>
    </message>
    <message>
        <source>Catching up…</source>
        <translation type="unfinished">Синхронізується…</translation>
    </message>
    <message>
        <source>Last received block was generated %1 ago.</source>
        <translation type="unfinished">Останній отриманий блок було згенеровано %1 тому.</translation>
    </message>
    <message>
        <source>Transactions after this will not yet be visible.</source>
        <translation type="unfinished">Пізніші транзакції не буде видно.</translation>
    </message>
    <message>
        <source>Error</source>
        <translation type="unfinished">Помилка</translation>
    </message>
    <message>
        <source>Warning</source>
        <translation type="unfinished">Попередження</translation>
    </message>
    <message>
        <source>Information</source>
        <translation type="unfinished">Інформація</translation>
    </message>
    <message>
        <source>Up to date</source>
        <translation type="unfinished">Синхронізовано</translation>
    </message>
    <message>
        <source>Load Partially Signed Particl Transaction</source>
        <translation type="unfinished">Завантажити частково підписану біткоїн-транзакцію (PSBT)</translation>
    </message>
    <message>
        <source>Load PSBT from &amp;clipboard…</source>
        <translation type="unfinished">Завантажити PSBT-транзакцію з &amp;буфера обміну…</translation>
    </message>
    <message>
        <source>Load Partially Signed Particl Transaction from clipboard</source>
        <translation type="unfinished">Завантажити частково підписану біткоїн-транзакцію (PSBT) з буфера обміну</translation>
    </message>
    <message>
        <source>Node window</source>
        <translation type="unfinished">Вікно вузла</translation>
    </message>
    <message>
        <source>Open node debugging and diagnostic console</source>
        <translation type="unfinished">Відкрити консоль відлагоджування та діагностики</translation>
    </message>
    <message>
        <source>&amp;Sending addresses</source>
        <translation type="unfinished">&amp;Адреси для відправлення</translation>
    </message>
    <message>
        <source>&amp;Receiving addresses</source>
        <translation type="unfinished">&amp;Адреси для отримання</translation>
    </message>
    <message>
        <source>Open a particl: URI</source>
        <translation type="unfinished">Відкрити URI-адресу "particl:"</translation>
    </message>
    <message>
        <source>Open Wallet</source>
        <translation type="unfinished">Відкрити гаманець</translation>
    </message>
    <message>
        <source>Open a wallet</source>
        <translation type="unfinished">Відкрийте гаманець</translation>
    </message>
    <message>
        <source>Close wallet</source>
        <translation type="unfinished">Закрити гаманець</translation>
    </message>
    <message>
        <source>Restore Wallet…</source>
        <extracomment>Name of the menu item that restores wallet from a backup file.</extracomment>
        <translation type="unfinished">Відновити гаманець…</translation>
    </message>
    <message>
        <source>Restore a wallet from a backup file</source>
        <extracomment>Status tip for Restore Wallet menu item</extracomment>
        <translation type="unfinished">Відновити гаманець з файлу резервної копії</translation>
    </message>
    <message>
        <source>Close all wallets</source>
        <translation type="unfinished">Закрити всі гаманці</translation>
    </message>
    <message>
        <source>Show the %1 help message to get a list with possible Particl command-line options</source>
        <translation type="unfinished">Показати довідку %1 для отримання переліку можливих параметрів командного рядка.</translation>
    </message>
    <message>
        <source>&amp;Mask values</source>
        <translation type="unfinished">При&amp;ховати значення</translation>
    </message>
    <message>
        <source>Mask the values in the Overview tab</source>
        <translation type="unfinished">Приховати значення на вкладці Огляд</translation>
    </message>
    <message>
        <source>default wallet</source>
        <translation type="unfinished">гаманець за замовчуванням</translation>
    </message>
    <message>
        <source>No wallets available</source>
        <translation type="unfinished">Гаманців немає</translation>
    </message>
    <message>
        <source>Wallet Data</source>
        <extracomment>Name of the wallet data file format.</extracomment>
        <translation type="unfinished">Файл гаманця</translation>
    </message>
    <message>
        <source>Load Wallet Backup</source>
        <extracomment>The title for Restore Wallet File Windows</extracomment>
        <translation type="unfinished">Завантажити резервну копію гаманця</translation>
    </message>
    <message>
        <source>Restore Wallet</source>
        <extracomment>Title of pop-up window shown when the user is attempting to restore a wallet.</extracomment>
        <translation type="unfinished">Відновити гаманець</translation>
    </message>
    <message>
        <source>Wallet Name</source>
        <extracomment>Label of the input field where the name of the wallet is entered.</extracomment>
        <translation type="unfinished">Назва гаманця</translation>
    </message>
    <message>
        <source>&amp;Window</source>
        <translation type="unfinished">&amp;Вікно</translation>
    </message>
    <message>
        <source>Zoom</source>
        <translation type="unfinished">Збільшити</translation>
    </message>
    <message>
        <source>Main Window</source>
        <translation type="unfinished">Головне Вікно</translation>
    </message>
    <message>
        <source>%1 client</source>
        <translation type="unfinished">%1 клієнт</translation>
    </message>
    <message>
        <source>&amp;Hide</source>
        <translation type="unfinished">Прихо&amp;вати</translation>
    </message>
    <message>
        <source>S&amp;how</source>
        <translation type="unfinished">&amp;Відобразити</translation>
    </message>
    <message numerus="yes">
        <source>%n active connection(s) to Particl network.</source>
        <extracomment>A substring of the tooltip.</extracomment>
        <translation type="unfinished">
            <numerusform>%n активне з'єднання з мережею Біткоїн.</numerusform>
            <numerusform>%n активних з'єднання з мережею Біткоїн.</numerusform>
            <numerusform>%n активних з'єднань з мережею Біткоїн.</numerusform>
        </translation>
    </message>
    <message>
        <source>Click for more actions.</source>
        <extracomment>A substring of the tooltip. "More actions" are available via the context menu.</extracomment>
        <translation type="unfinished">Натисніть для додаткових дій.</translation>
    </message>
    <message>
        <source>Show Peers tab</source>
        <extracomment>A context menu item. The "Peers tab" is an element of the "Node window".</extracomment>
        <translation type="unfinished">Показати вкладку Учасники</translation>
    </message>
    <message>
        <source>Disable network activity</source>
        <extracomment>A context menu item.</extracomment>
        <translation type="unfinished">Вимкнути мережеву активність</translation>
    </message>
    <message>
        <source>Enable network activity</source>
        <extracomment>A context menu item. The network activity was disabled previously.</extracomment>
        <translation type="unfinished">Увімкнути мережеву активність</translation>
    </message>
    <message>
        <source>Pre-syncing Headers (%1%)…</source>
        <translation type="unfinished">Триває попередня синхронізація заголовків (%1%)…</translation>
    </message>
    <message>
        <source>Error: %1</source>
        <translation type="unfinished">Помилка: %1</translation>
    </message>
    <message>
        <source>Warning: %1</source>
        <translation type="unfinished">Попередження: %1</translation>
    </message>
    <message>
        <source>Date: %1
</source>
        <translation type="unfinished">Дата: %1
</translation>
    </message>
    <message>
        <source>Amount: %1
</source>
        <translation type="unfinished">Кількість: %1
</translation>
    </message>
    <message>
        <source>Wallet: %1
</source>
        <translation type="unfinished">Гаманець: %1
</translation>
    </message>
    <message>
        <source>Type: %1
</source>
        <translation type="unfinished">Тип: %1
</translation>
    </message>
    <message>
        <source>Label: %1
</source>
        <translation type="unfinished">Мітка: %1
</translation>
    </message>
    <message>
        <source>Address: %1
</source>
        <translation type="unfinished">Адреса: %1
</translation>
    </message>
    <message>
        <source>Sent transaction</source>
        <translation type="unfinished">Надіслані транзакції</translation>
    </message>
    <message>
        <source>Incoming transaction</source>
        <translation type="unfinished">Отримані транзакції</translation>
    </message>
    <message>
        <source>HD key generation is &lt;b&gt;enabled&lt;/b&gt;</source>
        <translation type="unfinished">Генерація HD ключа &lt;b&gt;увімкнена&lt;/b&gt;</translation>
    </message>
    <message>
        <source>HD key generation is &lt;b&gt;disabled&lt;/b&gt;</source>
        <translation type="unfinished">Генерація HD ключа&lt;b&gt;вимкнена&lt;/b&gt;</translation>
    </message>
    <message>
        <source>Private key &lt;b&gt;disabled&lt;/b&gt;</source>
        <translation type="unfinished">Закритого ключа &lt;b&gt;вимкнено&lt;/b&gt;</translation>
    </message>
    <message>
        <source>Wallet is &lt;b&gt;encrypted&lt;/b&gt; and currently &lt;b&gt;unlocked&lt;/b&gt;</source>
        <translation type="unfinished">&lt;b&gt;Зашифрований&lt;/b&gt; гаманець &lt;b&gt;розблоковано&lt;/b&gt;</translation>
    </message>
    <message>
        <source>Wallet is &lt;b&gt;encrypted&lt;/b&gt; and currently &lt;b&gt;locked&lt;/b&gt;</source>
        <translation type="unfinished">&lt;b&gt;Зашифрований&lt;/b&gt; гаманець &lt;b&gt;заблоковано&lt;/b&gt;</translation>
    </message>
    <message>
        <source>Original message:</source>
        <translation type="unfinished">Оригінальне повідомлення:</translation>
    </message>
</context>
<context>
    <name>UnitDisplayStatusBarControl</name>
    <message>
        <source>Unit to show amounts in. Click to select another unit.</source>
        <translation type="unfinished">Одиниця виміру монет. Натисніть для вибору іншої.</translation>
    </message>
</context>
<context>
    <name>CoinControlDialog</name>
    <message>
        <source>Coin Selection</source>
        <translation type="unfinished">Вибір Монет</translation>
    </message>
    <message>
        <source>Quantity:</source>
        <translation type="unfinished">Кількість:</translation>
    </message>
    <message>
        <source>Bytes:</source>
        <translation type="unfinished">Байтів:</translation>
    </message>
    <message>
        <source>Amount:</source>
        <translation type="unfinished">Сума:</translation>
    </message>
    <message>
        <source>Fee:</source>
        <translation type="unfinished">Комісія:</translation>
    </message>
    <message>
        <source>Dust:</source>
        <translation type="unfinished">Пил:</translation>
    </message>
    <message>
        <source>After Fee:</source>
        <translation type="unfinished">Після комісії:</translation>
    </message>
    <message>
        <source>Change:</source>
        <translation type="unfinished">Решта:</translation>
    </message>
    <message>
        <source>(un)select all</source>
        <translation type="unfinished">Вибрати/зняти всі</translation>
    </message>
    <message>
        <source>Tree mode</source>
        <translation type="unfinished">Деревом</translation>
    </message>
    <message>
        <source>List mode</source>
        <translation type="unfinished">Списком</translation>
    </message>
    <message>
        <source>Amount</source>
        <translation type="unfinished">Кількість</translation>
    </message>
    <message>
        <source>Received with label</source>
        <translation type="unfinished">Отримано з позначкою</translation>
    </message>
    <message>
        <source>Received with address</source>
        <translation type="unfinished">Отримано з адресою</translation>
    </message>
    <message>
        <source>Date</source>
        <translation type="unfinished">Дата</translation>
    </message>
    <message>
        <source>Confirmations</source>
        <translation type="unfinished">Підтверджень</translation>
    </message>
    <message>
        <source>Confirmed</source>
        <translation type="unfinished">Підтверджено</translation>
    </message>
    <message>
        <source>Copy amount</source>
        <translation type="unfinished">Скопіювати суму</translation>
    </message>
    <message>
        <source>&amp;Copy address</source>
        <translation type="unfinished">&amp;Копіювати адресу</translation>
    </message>
    <message>
        <source>Copy &amp;label</source>
        <translation type="unfinished">Копіювати &amp;мітку</translation>
    </message>
    <message>
        <source>Copy &amp;amount</source>
        <translation type="unfinished">Копіювати &amp;суму</translation>
    </message>
    <message>
        <source>Copy transaction &amp;ID and output index</source>
        <translation type="unfinished">Копіювати &amp;ID транзакції та індекс виходу</translation>
    </message>
    <message>
        <source>L&amp;ock unspent</source>
        <translation type="unfinished">&amp;Заблокувати монети</translation>
    </message>
    <message>
        <source>&amp;Unlock unspent</source>
        <translation type="unfinished">&amp;Розблокувати монети</translation>
    </message>
    <message>
        <source>Copy quantity</source>
        <translation type="unfinished">Копіювати кількість</translation>
    </message>
    <message>
        <source>Copy fee</source>
        <translation type="unfinished">Комісія</translation>
    </message>
    <message>
        <source>Copy after fee</source>
        <translation type="unfinished">Скопіювати після комісії</translation>
    </message>
    <message>
        <source>Copy bytes</source>
        <translation type="unfinished">Копіювати байти</translation>
    </message>
    <message>
        <source>Copy dust</source>
        <translation type="unfinished">Копіювати "пил"</translation>
    </message>
    <message>
        <source>Copy change</source>
        <translation type="unfinished">Копіювати решту</translation>
    </message>
    <message>
        <source>(%1 locked)</source>
        <translation type="unfinished">(%1 заблоковано)</translation>
    </message>
    <message>
        <source>yes</source>
        <translation type="unfinished">так</translation>
    </message>
    <message>
        <source>no</source>
        <translation type="unfinished">ні</translation>
    </message>
    <message>
        <source>This label turns red if any recipient receives an amount smaller than the current dust threshold.</source>
        <translation type="unfinished">Ця позначка стане червоною, якщо будь-який отримувач отримає суму, меншу за поточний поріг пилу.</translation>
    </message>
    <message>
        <source>Can vary +/- %1 satoshi(s) per input.</source>
        <translation type="unfinished">Може відрізнятися на +/- %1 сатоші за кожний вхід.</translation>
    </message>
    <message>
        <source>(no label)</source>
        <translation type="unfinished">(без мітки)</translation>
    </message>
    <message>
        <source>change from %1 (%2)</source>
        <translation type="unfinished">решта з %1 (%2)</translation>
    </message>
    <message>
        <source>(change)</source>
        <translation type="unfinished">(решта)</translation>
    </message>
</context>
<context>
    <name>CreateWalletActivity</name>
    <message>
        <source>Create Wallet</source>
        <extracomment>Title of window indicating the progress of creation of a new wallet.</extracomment>
        <translation type="unfinished">Створити гаманець</translation>
    </message>
    <message>
        <source>Creating Wallet &lt;b&gt;%1&lt;/b&gt;…</source>
        <extracomment>Descriptive text of the create wallet progress window which indicates to the user which wallet is currently being created.</extracomment>
        <translation type="unfinished">Створення гаманця &lt;b&gt;%1&lt;/b&gt;…</translation>
    </message>
    <message>
        <source>Create wallet failed</source>
        <translation type="unfinished">Помилка створення гаманця</translation>
    </message>
    <message>
        <source>Create wallet warning</source>
        <translation type="unfinished">Попередження створення гаманця</translation>
    </message>
    <message>
        <source>Can't list signers</source>
        <translation type="unfinished">Неможливо показати зовнішні підписувачі</translation>
    </message>
    <message>
        <source>Too many external signers found</source>
        <translation type="unfinished">Знайдено забагато зовнішних підписувачів</translation>
    </message>
</context>
<context>
    <name>LoadWalletsActivity</name>
    <message>
        <source>Load Wallets</source>
        <extracomment>Title of progress window which is displayed when wallets are being loaded.</extracomment>
        <translation type="unfinished">Завантажити гаманці</translation>
    </message>
    <message>
        <source>Loading wallets…</source>
        <extracomment>Descriptive text of the load wallets progress window which indicates to the user that wallets are currently being loaded.</extracomment>
        <translation type="unfinished">Завантаження гаманців…</translation>
    </message>
</context>
<context>
    <name>OpenWalletActivity</name>
    <message>
        <source>Open wallet failed</source>
        <translation type="unfinished">Помилка відкриття гаманця</translation>
    </message>
    <message>
        <source>Open wallet warning</source>
        <translation type="unfinished">Попередження відкриття гаманця</translation>
    </message>
    <message>
        <source>default wallet</source>
        <translation type="unfinished">гаманець за замовчуванням</translation>
    </message>
    <message>
        <source>Open Wallet</source>
        <extracomment>Title of window indicating the progress of opening of a wallet.</extracomment>
        <translation type="unfinished">Відкрити гаманець</translation>
    </message>
    <message>
        <source>Opening Wallet &lt;b&gt;%1&lt;/b&gt;…</source>
        <extracomment>Descriptive text of the open wallet progress window which indicates to the user which wallet is currently being opened.</extracomment>
        <translation type="unfinished">Відкриття гаманця &lt;b&gt;%1&lt;/b&gt;…</translation>
    </message>
</context>
<context>
    <name>RestoreWalletActivity</name>
    <message>
        <source>Restore Wallet</source>
        <extracomment>Title of progress window which is displayed when wallets are being restored.</extracomment>
        <translation type="unfinished">Відновити гаманець</translation>
    </message>
    <message>
        <source>Restoring Wallet &lt;b&gt;%1&lt;/b&gt;…</source>
        <extracomment>Descriptive text of the restore wallets progress window which indicates to the user that wallets are currently being restored.</extracomment>
        <translation type="unfinished">Відновлення гаманця &lt;b&gt;%1&lt;/b&gt;…</translation>
    </message>
    <message>
        <source>Restore wallet failed</source>
        <extracomment>Title of message box which is displayed when the wallet could not be restored.</extracomment>
        <translation type="unfinished">Помилка відновлення гаманця</translation>
    </message>
    <message>
        <source>Restore wallet warning</source>
        <extracomment>Title of message box which is displayed when the wallet is restored with some warning.</extracomment>
        <translation type="unfinished">Попередження відновлення гаманця</translation>
    </message>
    <message>
        <source>Restore wallet message</source>
        <extracomment>Title of message box which is displayed when the wallet is successfully restored.</extracomment>
        <translation type="unfinished">Повідомлення під час відновлення гаманця</translation>
    </message>
</context>
<context>
    <name>WalletController</name>
    <message>
        <source>Close wallet</source>
        <translation type="unfinished">Закрити гаманець</translation>
    </message>
    <message>
        <source>Are you sure you wish to close the wallet &lt;i&gt;%1&lt;/i&gt;?</source>
        <translation type="unfinished">Ви справді бажаєте закрити гаманець &lt;i&gt;%1&lt;/i&gt;?</translation>
    </message>
    <message>
        <source>Closing the wallet for too long can result in having to resync the entire chain if pruning is enabled.</source>
        <translation type="unfinished">Тримання гаманця закритим занадто довго може призвести до необхідності повторної синхронізації всього блокчейна, якщо скорочення (прунінг) ввімкнено.</translation>
    </message>
    <message>
        <source>Close all wallets</source>
        <translation type="unfinished">Закрити всі гаманці</translation>
    </message>
    <message>
        <source>Are you sure you wish to close all wallets?</source>
        <translation type="unfinished">Ви справді бажаєте закрити всі гаманці?</translation>
    </message>
</context>
<context>
    <name>CreateWalletDialog</name>
    <message>
        <source>Create Wallet</source>
        <translation type="unfinished">Створити гаманець</translation>
    </message>
    <message>
        <source>Wallet Name</source>
        <translation type="unfinished">Назва гаманця</translation>
    </message>
    <message>
        <source>Wallet</source>
        <translation type="unfinished">Гаманець</translation>
    </message>
    <message>
        <source>Encrypt the wallet. The wallet will be encrypted with a passphrase of your choice.</source>
        <translation type="unfinished">Зашифрувати гаманець. Гаманець буде зашифрований за допомогою обраного вами пароля.</translation>
    </message>
    <message>
        <source>Encrypt Wallet</source>
        <translation type="unfinished">Зашифрувати гаманець</translation>
    </message>
    <message>
        <source>Advanced Options</source>
        <translation type="unfinished">Додаткові параметри</translation>
    </message>
    <message>
        <source>Disable private keys for this wallet. Wallets with private keys disabled will have no private keys and cannot have an HD seed or imported private keys. This is ideal for watch-only wallets.</source>
        <translation type="unfinished">Вимкнути приватні ключі для цього гаманця. Гаманці з вимкнутими приватними ключами не матимуть приватних ключів і не можуть мати набір HD-генератор або імпортовані приватні ключі. Це ідеально підходить для гаманців-для-перегляду.</translation>
    </message>
    <message>
        <source>Disable Private Keys</source>
        <translation type="unfinished">Вимкнути приватні ключі</translation>
    </message>
    <message>
        <source>Make a blank wallet. Blank wallets do not initially have private keys or scripts. Private keys and addresses can be imported, or an HD seed can be set, at a later time.</source>
        <translation type="unfinished">Створити пустий гаманець. Пусті гаманці спочатку не мають приватних ключів або скриптів. Пізніше можна імпортувати приватні ключі та адреси або встановити HD-генератор.</translation>
    </message>
    <message>
        <source>Make Blank Wallet</source>
        <translation type="unfinished">Створити пустий гаманець</translation>
    </message>
    <message>
        <source>Use descriptors for scriptPubKey management</source>
        <translation type="unfinished">Використовувати дескриптори для управління scriptPubKey</translation>
    </message>
    <message>
        <source>Descriptor Wallet</source>
        <translation type="unfinished">Гаманець на основі дескрипторів</translation>
    </message>
    <message>
        <source>Use an external signing device such as a hardware wallet. Configure the external signer script in wallet preferences first.</source>
        <translation type="unfinished">Використовувати зовнішній підписуючий пристрій, наприклад, апаратний гаманець. Спочатку налаштуйте скрипт зовнішнього підписувача в параметрах гаманця.</translation>
    </message>
    <message>
        <source>External signer</source>
        <translation type="unfinished">Зовнішній підписувач</translation>
    </message>
    <message>
        <source>Create</source>
        <translation type="unfinished">Створити</translation>
    </message>
    <message>
        <source>Compiled without sqlite support (required for descriptor wallets)</source>
        <translation type="unfinished">Скомпільовано без підтримки sqlite (потрібно для гаманців на основі дескрипторів)</translation>
    </message>
    <message>
        <source>Compiled without external signing support (required for external signing)</source>
        <extracomment>"External signing" means using devices such as hardware wallets.</extracomment>
        <translation type="unfinished">Скомпільовано без підтримки зовнішнього підписування (потрібно для зовнішнього підписування)</translation>
    </message>
</context>
<context>
    <name>EditAddressDialog</name>
    <message>
        <source>Edit Address</source>
        <translation type="unfinished">Редагувати адресу</translation>
    </message>
    <message>
        <source>&amp;Label</source>
        <translation type="unfinished">&amp;Мітка</translation>
    </message>
    <message>
        <source>The label associated with this address list entry</source>
        <translation type="unfinished">Мітка, пов'язана з цим записом списку адрес</translation>
    </message>
    <message>
        <source>The address associated with this address list entry. This can only be modified for sending addresses.</source>
        <translation type="unfinished">Адреса, пов'язана з цим записом списку адрес. Це поле може бути модифіковане лише для адрес відправлення.</translation>
    </message>
    <message>
        <source>&amp;Address</source>
        <translation type="unfinished">&amp;Адреса</translation>
    </message>
    <message>
        <source>New sending address</source>
        <translation type="unfinished">Нова адреса для відправлення</translation>
    </message>
    <message>
        <source>Edit receiving address</source>
        <translation type="unfinished">Редагувати адресу для отримання</translation>
    </message>
    <message>
        <source>Edit sending address</source>
        <translation type="unfinished">Редагувати адресу для відправлення</translation>
    </message>
    <message>
        <source>The entered address "%1" is not a valid Particl address.</source>
        <translation type="unfinished">Введена адреса "%1" не є дійсною біткоїн-адресою.</translation>
    </message>
    <message>
        <source>Address "%1" already exists as a receiving address with label "%2" and so cannot be added as a sending address.</source>
        <translation type="unfinished">Адреса "%1" вже існує як отримувач з міткою "%2" і не може бути додана як відправник.</translation>
    </message>
    <message>
        <source>The entered address "%1" is already in the address book with label "%2".</source>
        <translation type="unfinished">Введена адреса "%1" вже присутня в адресній книзі з міткою "%2".</translation>
    </message>
    <message>
        <source>Could not unlock wallet.</source>
        <translation type="unfinished">Неможливо розблокувати гаманець.</translation>
    </message>
    <message>
        <source>New key generation failed.</source>
        <translation type="unfinished">Не вдалося згенерувати нові ключі.</translation>
    </message>
</context>
<context>
    <name>FreespaceChecker</name>
    <message>
        <source>A new data directory will be created.</source>
        <translation type="unfinished">Буде створено новий каталог даних.</translation>
    </message>
    <message>
        <source>name</source>
        <translation type="unfinished">назва</translation>
    </message>
    <message>
        <source>Directory already exists. Add %1 if you intend to create a new directory here.</source>
        <translation type="unfinished">Каталог вже існує. Додайте %1, якщо ви мали намір створити там новий каталог.</translation>
    </message>
    <message>
        <source>Path already exists, and is not a directory.</source>
        <translation type="unfinished">Шлях вже існує і не є каталогом.</translation>
    </message>
    <message>
        <source>Cannot create data directory here.</source>
        <translation type="unfinished">Не вдалося створити каталог даних.</translation>
    </message>
</context>
<context>
    <name>Intro</name>
    <message numerus="yes">
        <source>%n GB of space available</source>
        <translation type="unfinished">
            <numerusform>Доступний простір: %n ГБ</numerusform>
            <numerusform>Доступний простір: %n ГБ</numerusform>
            <numerusform>Доступний простір: %n ГБ</numerusform>
        </translation>
    </message>
    <message numerus="yes">
        <source>(of %n GB needed)</source>
        <translation type="unfinished">
            <numerusform>(в той час, як необхідно %n ГБ)</numerusform>
            <numerusform>(в той час, як необхідно %n ГБ)</numerusform>
            <numerusform>(в той час, як необхідно %n ГБ)</numerusform>
        </translation>
    </message>
    <message numerus="yes">
        <source>(%n GB needed for full chain)</source>
        <translation type="unfinished">
            <numerusform>(%n ГБ необхідно для повного блокчейну)</numerusform>
            <numerusform>(%n ГБ необхідно для повного блокчейну)</numerusform>
            <numerusform>(%n ГБ необхідно для повного блокчейну)</numerusform>
        </translation>
    </message>
    <message>
        <source>At least %1 GB of data will be stored in this directory, and it will grow over time.</source>
        <translation type="unfinished">Принаймні, %1 ГБ даних буде збережено в цьому каталозі, і воно з часом зростатиме.</translation>
    </message>
    <message>
        <source>Approximately %1 GB of data will be stored in this directory.</source>
        <translation type="unfinished">Близько %1 ГБ даних буде збережено в цьому каталозі.</translation>
    </message>
    <message numerus="yes">
        <source>(sufficient to restore backups %n day(s) old)</source>
        <extracomment>Explanatory text on the capability of the current prune target.</extracomment>
        <translation type="unfinished">
            <numerusform>(достатньо для відновлення резервних копій, створених %n день тому)</numerusform>
            <numerusform>(достатньо для відновлення резервних копій, створених %n дні тому)</numerusform>
            <numerusform>(достатньо для відновлення резервних копій, створених %n днів тому)</numerusform>
        </translation>
    </message>
    <message>
        <source>%1 will download and store a copy of the Particl block chain.</source>
        <translation type="unfinished">%1 буде завантажувати та зберігати копію блокчейна.</translation>
    </message>
    <message>
        <source>The wallet will also be stored in this directory.</source>
        <translation type="unfinished">Гаманець також зберігатиметься в цьому каталозі.</translation>
    </message>
    <message>
        <source>Error: Specified data directory "%1" cannot be created.</source>
        <translation type="unfinished">Помилка: Неможливо створити вказаний каталог даних "%1".</translation>
    </message>
    <message>
        <source>Error</source>
        <translation type="unfinished">Помилка</translation>
    </message>
    <message>
        <source>Welcome</source>
        <translation type="unfinished">Привітання</translation>
    </message>
    <message>
        <source>Welcome to %1.</source>
        <translation type="unfinished">Вітаємо в %1.</translation>
    </message>
    <message>
        <source>As this is the first time the program is launched, you can choose where %1 will store its data.</source>
        <translation type="unfinished">Оскільки це перший запуск програми, ви можете обрати, де %1 буде зберігати дані.</translation>
    </message>
    <message>
        <source>Limit block chain storage to</source>
        <translation type="unfinished">Скоротити місце під блоки до</translation>
    </message>
    <message>
        <source>Reverting this setting requires re-downloading the entire blockchain. It is faster to download the full chain first and prune it later. Disables some advanced features.</source>
        <translation type="unfinished">Повернення цього параметра вимагає повторне завантаження всього блокчейну. Швидше спочатку завантажити повний блокчейн і скоротити його пізніше. Вимикає деякі розширені функції.</translation>
    </message>
    <message>
        <source> GB</source>
        <translation type="unfinished">ГБ</translation>
    </message>
    <message>
        <source>This initial synchronisation is very demanding, and may expose hardware problems with your computer that had previously gone unnoticed. Each time you run %1, it will continue downloading where it left off.</source>
        <translation type="unfinished">Ця початкова синхронізація є дуже вимогливою, і може виявити проблеми з апаратним забезпеченням комп'ютера, які раніше не були непоміченими. Кожен раз, коли ви запускаєте %1, він буде продовжувати завантаження там, де він зупинився.</translation>
    </message>
    <message>
        <source>When you click OK, %1 will begin to download and process the full %4 block chain (%2 GB) starting with the earliest transactions in %3 when %4 initially launched.</source>
        <translation type="unfinished">Після натискання кнопки «OK» %1 почне завантажувати та обробляти повний блокчейн %4 (%2 ГБ), починаючи з найбільш ранніх транзакцій у %3, коли було запущено %4.</translation>
    </message>
    <message>
        <source>If you have chosen to limit block chain storage (pruning), the historical data must still be downloaded and processed, but will be deleted afterward to keep your disk usage low.</source>
        <translation type="unfinished">Якщо ви вирішили обмежити обсяг збереження блокчейна, історичні дані повинні бути завантажені та оброблені, але потім можуть бути видалені, щоб зберегти потрібний простір диска.</translation>
    </message>
    <message>
        <source>Use the default data directory</source>
        <translation type="unfinished">Використовувати стандартний каталог даних</translation>
    </message>
    <message>
        <source>Use a custom data directory:</source>
        <translation type="unfinished">Використовувати свій каталог даних:</translation>
    </message>
</context>
<context>
    <name>HelpMessageDialog</name>
    <message>
        <source>version</source>
        <translation type="unfinished">версія</translation>
    </message>
    <message>
        <source>About %1</source>
        <translation type="unfinished">Про %1</translation>
    </message>
    <message>
        <source>Command-line options</source>
        <translation type="unfinished">Параметри командного рядка</translation>
    </message>
</context>
<context>
    <name>ShutdownWindow</name>
    <message>
        <source>%1 is shutting down…</source>
        <translation type="unfinished">%1 завершує роботу…</translation>
    </message>
    <message>
        <source>Do not shut down the computer until this window disappears.</source>
        <translation type="unfinished">Не вимикайте комп’ютер до зникнення цього вікна.</translation>
    </message>
</context>
<context>
    <name>ModalOverlay</name>
    <message>
        <source>Form</source>
        <translation type="unfinished">Форма</translation>
    </message>
    <message>
<<<<<<< HEAD
        <source>Recent transactions may not yet be visible, and therefore your wallet's balance might be incorrect. This information will be correct once your wallet has finished synchronizing with the particl network, as detailed below.</source>
        <translation type="unfinished">Нещодавні транзакції ще не відображаються, тому баланс вашого гаманця може бути неточним. Ця інформація буде вірною після того, як ваш гаманець завершить синхронізацію з мережею Біткоїн, враховуйте показники нижче.</translation>
=======
        <source>Recent transactions may not yet be visible, and therefore your wallet's balance might be incorrect. This information will be correct once your wallet has finished synchronizing with the bitcoin network, as detailed below.</source>
        <translation type="unfinished">Нещодавні транзакції ще не відображаються, тому баланс вашого гаманця може бути неточним. Ця інформація буде вірною після того, як ваш гаманець завершить синхронізацію з мережею Біткоїн (дивіться нижче).</translation>
>>>>>>> ca5f8f0d
    </message>
    <message>
        <source>Attempting to spend particl that are affected by not-yet-displayed transactions will not be accepted by the network.</source>
        <translation type="unfinished">Спроба відправити біткоїни, які ще не відображаються, не буде прийнята мережею.</translation>
    </message>
    <message>
        <source>Number of blocks left</source>
        <translation type="unfinished">Залишилося блоків</translation>
    </message>
    <message>
        <source>Unknown…</source>
        <translation type="unfinished">Невідомо…</translation>
    </message>
    <message>
        <source>calculating…</source>
        <translation type="unfinished">рахування…</translation>
    </message>
    <message>
        <source>Last block time</source>
        <translation type="unfinished">Час останнього блока</translation>
    </message>
    <message>
        <source>Progress</source>
        <translation type="unfinished">Перебіг синхронізації</translation>
    </message>
    <message>
        <source>Progress increase per hour</source>
        <translation type="unfinished">Прогрес синхронізації за годину</translation>
    </message>
    <message>
        <source>Estimated time left until synced</source>
        <translation type="unfinished">Орієнтовний час до кінця синхронізації</translation>
    </message>
    <message>
        <source>Hide</source>
        <translation type="unfinished">Приховати</translation>
    </message>
    <message>
        <source>%1 is currently syncing.  It will download headers and blocks from peers and validate them until reaching the tip of the block chain.</source>
        <translation type="unfinished">%1 синхронізується. Буде завантажено заголовки та блоки та перевірено їх до досягнення кінчика блокчейну.</translation>
    </message>
    <message>
        <source>Unknown. Syncing Headers (%1, %2%)…</source>
        <translation type="unfinished">Невідомо. Триває синхронізація заголовків (%1, %2%)…</translation>
    </message>
    <message>
        <source>Unknown. Pre-syncing Headers (%1, %2%)…</source>
        <translation type="unfinished">Невідомо. Триває попередня синхронізація заголовків (%1, %2%)…</translation>
    </message>
</context>
<context>
    <name>OpenURIDialog</name>
    <message>
        <source>Open particl URI</source>
        <translation type="unfinished">Відкрити біткоїн URI</translation>
    </message>
    <message>
        <source>Paste address from clipboard</source>
        <extracomment>Tooltip text for button that allows you to paste an address that is in your clipboard.</extracomment>
        <translation type="unfinished">Вставити адресу</translation>
    </message>
</context>
<context>
    <name>OptionsDialog</name>
    <message>
        <source>Options</source>
        <translation type="unfinished">Параметри</translation>
    </message>
    <message>
        <source>&amp;Main</source>
        <translation type="unfinished">&amp;Загальні</translation>
    </message>
    <message>
        <source>Automatically start %1 after logging in to the system.</source>
        <translation type="unfinished">Автоматично запускати %1 при вході до системи.</translation>
    </message>
    <message>
        <source>&amp;Start %1 on system login</source>
        <translation type="unfinished">Запускати %1 при в&amp;ході в систему</translation>
    </message>
    <message>
        <source>Enabling pruning significantly reduces the disk space required to store transactions. All blocks are still fully validated. Reverting this setting requires re-downloading the entire blockchain.</source>
        <translation type="unfinished">Увімкнення режиму скороченого блокчейна значно зменшує дисковий простір, що необхідний для збереження транзакцій. Всі блоки продовжують проходити повну перевірку. Вимкнення цього параметру потребує повторного завантаження всього блокчейна.</translation>
    </message>
    <message>
        <source>Size of &amp;database cache</source>
        <translation type="unfinished">Розмір ке&amp;шу бази даних</translation>
    </message>
    <message>
        <source>Number of script &amp;verification threads</source>
        <translation type="unfinished">Кількість потоків &amp;перевірки скриптів</translation>
    </message>
    <message>
        <source>IP address of the proxy (e.g. IPv4: 127.0.0.1 / IPv6: ::1)</source>
        <translation type="unfinished">IP-адреса проксі-сервера (наприклад IPv4: 127.0.0.1 / IPv6: ::1)</translation>
    </message>
    <message>
        <source>Shows if the supplied default SOCKS5 proxy is used to reach peers via this network type.</source>
        <translation type="unfinished">Показує, чи використовується стандартний SOCKS5 проксі для встановлення з'єднань через мережу цього типу.</translation>
    </message>
    <message>
        <source>Minimize instead of exit the application when the window is closed. When this option is enabled, the application will be closed only after selecting Exit in the menu.</source>
        <translation type="unfinished">Згортати замість закриття. Якщо ця опція включена, програма закриється лише після вибору відповідного пункту в меню.</translation>
    </message>
    <message>
        <source>Options set in this dialog are overridden by the command line:</source>
        <translation type="unfinished">Параметри, які задані в цьому вікні, змінені командним рядком:</translation>
    </message>
    <message>
        <source>Open the %1 configuration file from the working directory.</source>
        <translation type="unfinished">Відкрийте %1 файл конфігурації з робочого каталогу.</translation>
    </message>
    <message>
        <source>Open Configuration File</source>
        <translation type="unfinished">Відкрити файл конфігурації</translation>
    </message>
    <message>
        <source>Reset all client options to default.</source>
        <translation type="unfinished">Скинути всі параметри клієнта на стандартні.</translation>
    </message>
    <message>
        <source>&amp;Reset Options</source>
        <translation type="unfinished">С&amp;кинути параметри</translation>
    </message>
    <message>
        <source>&amp;Network</source>
        <translation type="unfinished">&amp;Мережа</translation>
    </message>
    <message>
        <source>Prune &amp;block storage to</source>
        <translation type="unfinished">Скоротити обсяг сховища &amp;блоків до</translation>
    </message>
    <message>
        <source>GB</source>
        <translation type="unfinished">ГБ</translation>
    </message>
    <message>
        <source>Reverting this setting requires re-downloading the entire blockchain.</source>
        <translation type="unfinished">Повернення цього параметра вимагає перезавантаження вього блокчейна.</translation>
    </message>
    <message>
        <source>Maximum database cache size. A larger cache can contribute to faster sync, after which the benefit is less pronounced for most use cases. Lowering the cache size will reduce memory usage. Unused mempool memory is shared for this cache.</source>
        <extracomment>Tooltip text for Options window setting that sets the size of the database cache. Explains the corresponding effects of increasing/decreasing this value.</extracomment>
        <translation type="unfinished">Максимальний розмір кешу бази даних. Більший кеш може прискорити синхронізацію, після якої користь менш виражена для більшості випадків використання. Зменшення розміру кешу зменшить використання пам'яті. Невикористана пулом транзакцій пам'ять використовується спільно з цим кешем.</translation>
    </message>
    <message>
        <source>MiB</source>
        <translation type="unfinished">МіБ</translation>
    </message>
    <message>
        <source>Set the number of script verification threads. Negative values correspond to the number of cores you want to leave free to the system.</source>
        <extracomment>Tooltip text for Options window setting that sets the number of script verification threads. Explains that negative values mean to leave these many cores free to the system.</extracomment>
        <translation type="unfinished">Установлення кількості потоків для перевірки скриптів. Від’ємні значення відповідають кількості ядер, які залишаться вільними для системи.</translation>
    </message>
    <message>
        <source>(0 = auto, &lt;0 = leave that many cores free)</source>
        <translation type="unfinished">(0 = автоматично, &lt;0 = вказує кількість вільних ядер)</translation>
    </message>
    <message>
        <source>This allows you or a third party tool to communicate with the node through command-line and JSON-RPC commands.</source>
        <extracomment>Tooltip text for Options window setting that enables the RPC server.</extracomment>
        <translation type="unfinished">Дозволяє вам або засобам сторонніх розробників обмінюватися даними з вузлом, використовуючи командний рядок та JSON-RPC команди.</translation>
    </message>
    <message>
        <source>Enable R&amp;PC server</source>
        <extracomment>An Options window setting to enable the RPC server.</extracomment>
        <translation type="unfinished">Увімкнути RPC се&amp;рвер</translation>
    </message>
    <message>
        <source>W&amp;allet</source>
        <translation type="unfinished">&amp;Гаманець</translation>
    </message>
    <message>
        <source>Whether to set subtract fee from amount as default or not.</source>
        <extracomment>Tooltip text for Options window setting that sets subtracting the fee from a sending amount as default.</extracomment>
        <translation type="unfinished">Чи потрібно за замовчуванням віднімати комісію від суми відправлення.</translation>
    </message>
    <message>
        <source>Subtract &amp;fee from amount by default</source>
        <extracomment>An Options window setting to set subtracting the fee from a sending amount as default.</extracomment>
        <translation type="unfinished">За замовчуванням віднімати &amp;комісію від суми відправлення</translation>
    </message>
    <message>
        <source>Expert</source>
        <translation type="unfinished">Експерт</translation>
    </message>
    <message>
        <source>Enable coin &amp;control features</source>
        <translation type="unfinished">Ввімкнути керування в&amp;ходами</translation>
    </message>
    <message>
        <source>If you disable the spending of unconfirmed change, the change from a transaction cannot be used until that transaction has at least one confirmation. This also affects how your balance is computed.</source>
        <translation type="unfinished">Якщо вимкнути витрату непідтвердженої решти, то решту від транзакції не можна буде використати, допоки ця транзакція не матиме хоча б одне підтвердження. Це також впливає на розрахунок балансу.</translation>
    </message>
    <message>
        <source>&amp;Spend unconfirmed change</source>
        <translation type="unfinished">Витрачати непідтверджену &amp;решту</translation>
    </message>
    <message>
        <source>Enable &amp;PSBT controls</source>
        <extracomment>An options window setting to enable PSBT controls.</extracomment>
        <translation type="unfinished">Увімкнути функції &amp;частково підписаних біткоїн-транзакцій (PSBT)</translation>
    </message>
    <message>
        <source>Whether to show PSBT controls.</source>
        <extracomment>Tooltip text for options window setting that enables PSBT controls.</extracomment>
        <translation type="unfinished">Чи потрібно відображати елементи керування PSBT</translation>
    </message>
    <message>
        <source>External Signer (e.g. hardware wallet)</source>
        <translation type="unfinished">Зовнішній підписувач (наприклад, апаратний гаманець)</translation>
    </message>
    <message>
        <source>&amp;External signer script path</source>
        <translation type="unfinished">&amp;Шлях до скрипту зовнішнього підписувача</translation>
    </message>
    <message>
        <source>Full path to a Particl Core compatible script (e.g. C:\Downloads\hwi.exe or /Users/you/Downloads/hwi.py). Beware: malware can steal your coins!</source>
        <translation type="unfinished">Повний шлях до скрипту, сумісного з Particl Core (наприклад, C:\Downloads\hwi.exe або /Users/you/Downloads/hwi.py). Обережно: зловмисні програми можуть вкрасти Ваші монети!</translation>
    </message>
    <message>
        <source>Automatically open the Particl client port on the router. This only works when your router supports UPnP and it is enabled.</source>
        <translation type="unfinished">Автоматично відкривати порт для клієнту Біткоїн на роутері. Працює лише, якщо ваш роутер підтримує UPnP, і ця функція увімкнена.</translation>
    </message>
    <message>
        <source>Map port using &amp;UPnP</source>
        <translation type="unfinished">Перенаправити порт за допомогою &amp;UPnP</translation>
    </message>
    <message>
        <source>Automatically open the Particl client port on the router. This only works when your router supports NAT-PMP and it is enabled. The external port could be random.</source>
        <translation type="unfinished">Автоматично відкривати порт клієнта Біткоїн в маршрутизаторі. Це працює, якщо ваш маршрутизатор підтримує NAT-PMP, і ця функція увімкнута. Зовнішній порт може бути випадковим.</translation>
    </message>
    <message>
        <source>Map port using NA&amp;T-PMP</source>
        <translation type="unfinished">Переадресовувати порт за допомогою NA&amp;T-PMP</translation>
    </message>
    <message>
        <source>Accept connections from outside.</source>
        <translation type="unfinished">Приймати з'єднання ззовні.</translation>
    </message>
    <message>
        <source>Allow incomin&amp;g connections</source>
        <translation type="unfinished">Дозволити вхідні з'єднання</translation>
    </message>
    <message>
        <source>Connect to the Particl network through a SOCKS5 proxy.</source>
        <translation type="unfinished">Підключення до мережі Біткоїн через SOCKS5 проксі.</translation>
    </message>
    <message>
        <source>&amp;Connect through SOCKS5 proxy (default proxy):</source>
        <translation type="unfinished">&amp;Підключення через SOCKS5 проксі (стандартний проксі):</translation>
    </message>
    <message>
        <source>Proxy &amp;IP:</source>
        <translation type="unfinished">&amp;IP проксі:</translation>
    </message>
    <message>
        <source>&amp;Port:</source>
        <translation type="unfinished">&amp;Порт:</translation>
    </message>
    <message>
        <source>Port of the proxy (e.g. 9050)</source>
        <translation type="unfinished">Порт проксі-сервера (наприклад 9050)</translation>
    </message>
    <message>
        <source>Used for reaching peers via:</source>
        <translation type="unfinished">Приєднуватися до учасників через:</translation>
    </message>
    <message>
        <source>&amp;Window</source>
        <translation type="unfinished">&amp;Вікно</translation>
    </message>
    <message>
        <source>Show the icon in the system tray.</source>
        <translation type="unfinished">Показувати піктограму у системному треї</translation>
    </message>
    <message>
        <source>&amp;Show tray icon</source>
        <translation type="unfinished">Показувати &amp;піктограму у системному треї</translation>
    </message>
    <message>
        <source>Show only a tray icon after minimizing the window.</source>
        <translation type="unfinished">Показувати лише іконку в треї після згортання вікна.</translation>
    </message>
    <message>
        <source>&amp;Minimize to the tray instead of the taskbar</source>
        <translation type="unfinished">Мінімізувати у &amp;трей</translation>
    </message>
    <message>
        <source>M&amp;inimize on close</source>
        <translation type="unfinished">Зго&amp;ртати замість закриття</translation>
    </message>
    <message>
        <source>&amp;Display</source>
        <translation type="unfinished">Від&amp;ображення</translation>
    </message>
    <message>
        <source>User Interface &amp;language:</source>
        <translation type="unfinished">Мов&amp;а інтерфейсу користувача:</translation>
    </message>
    <message>
        <source>The user interface language can be set here. This setting will take effect after restarting %1.</source>
        <translation type="unfinished">Встановлює мову інтерфейсу. Зміни набудуть чинності після перезапуску %1.</translation>
    </message>
    <message>
        <source>&amp;Unit to show amounts in:</source>
        <translation type="unfinished">В&amp;имірювати монети в:</translation>
    </message>
    <message>
        <source>Choose the default subdivision unit to show in the interface and when sending coins.</source>
        <translation type="unfinished">Виберіть одиницю вимірювання монет, яка буде відображатись в гаманці та при відправленні.</translation>
    </message>
    <message>
        <source>Third-party URLs (e.g. a block explorer) that appear in the transactions tab as context menu items. %s in the URL is replaced by transaction hash. Multiple URLs are separated by vertical bar |.</source>
        <translation type="unfinished">URL-адреси сторонніх розробників (наприклад, оглядач блоків), що з'являться на вкладці транзакцій у вигляді пунктів контекстного меню. %s в URL-адресі буде замінено на хеш транзакції. Для відокремлення URL-адрес використовуйте вертикальну риску |.</translation>
    </message>
    <message>
        <source>&amp;Third-party transaction URLs</source>
        <translation type="unfinished">URL-адреси транзакцій &amp;сторонніх розробників</translation>
    </message>
    <message>
        <source>Whether to show coin control features or not.</source>
        <translation type="unfinished">Показати або сховати керування входами.</translation>
    </message>
    <message>
        <source>Connect to the Particl network through a separate SOCKS5 proxy for Tor onion services.</source>
        <translation type="unfinished">Підключитися до мережі Біткоїн через окремий проксі-сервер SOCKS5 для сервісів Tor.</translation>
    </message>
    <message>
        <source>Use separate SOCKS&amp;5 proxy to reach peers via Tor onion services:</source>
        <translation type="unfinished">Використовувати окремий проксі-сервер SOCKS&amp;5, щоб дістатися до вузлів через сервіси Tor:</translation>
    </message>
    <message>
        <source>Monospaced font in the Overview tab:</source>
        <translation type="unfinished">Моноширинний шрифт на вкладці Огляд:</translation>
    </message>
    <message>
        <source>embedded "%1"</source>
        <translation type="unfinished">вбудований "%1"</translation>
    </message>
    <message>
        <source>closest matching "%1"</source>
        <translation type="unfinished">найбільш подібний "%1"</translation>
    </message>
    <message>
        <source>&amp;Cancel</source>
        <translation type="unfinished">&amp;Скасувати</translation>
    </message>
    <message>
        <source>Compiled without external signing support (required for external signing)</source>
        <extracomment>"External signing" means using devices such as hardware wallets.</extracomment>
        <translation type="unfinished">Скомпільовано без підтримки зовнішнього підписування (потрібно для зовнішнього підписування)</translation>
    </message>
    <message>
        <source>default</source>
        <translation type="unfinished">за замовчуванням</translation>
    </message>
    <message>
        <source>none</source>
        <translation type="unfinished">відсутні</translation>
    </message>
    <message>
        <source>Confirm options reset</source>
        <extracomment>Window title text of pop-up window shown when the user has chosen to reset options.</extracomment>
        <translation type="unfinished">Підтвердження скидання параметрів</translation>
    </message>
    <message>
        <source>Client restart required to activate changes.</source>
        <extracomment>Text explaining that the settings changed will not come into effect until the client is restarted.</extracomment>
        <translation type="unfinished">Для застосування змін необхідно перезапустити клієнта.</translation>
    </message>
    <message>
        <source>Current settings will be backed up at "%1".</source>
        <extracomment>Text explaining to the user that the client's current settings will be backed up at a specific location. %1 is a stand-in argument for the backup location's path.</extracomment>
        <translation type="unfinished"> Поточні параметри будуть збережені в "%1".</translation>
    </message>
    <message>
        <source>Client will be shut down. Do you want to proceed?</source>
        <extracomment>Text asking the user to confirm if they would like to proceed with a client shutdown.</extracomment>
        <translation type="unfinished">Клієнт буде закрито. Продовжити?</translation>
    </message>
    <message>
        <source>Configuration options</source>
        <extracomment>Window title text of pop-up box that allows opening up of configuration file.</extracomment>
        <translation type="unfinished">Редагувати параметри</translation>
    </message>
    <message>
        <source>The configuration file is used to specify advanced user options which override GUI settings. Additionally, any command-line options will override this configuration file.</source>
        <extracomment>Explanatory text about the priority order of instructions considered by client. The order from high to low being: command-line, configuration file, GUI settings.</extracomment>
        <translation type="unfinished">Файл конфігурації використовується для вказування додаткових параметрів, що перевизначають параметри графічного інтерфейсу. Крім того, будь-які параметри командного рядка перевизначать цей конфігураційний файл.</translation>
    </message>
    <message>
        <source>Continue</source>
        <translation type="unfinished">Продовжити</translation>
    </message>
    <message>
        <source>Cancel</source>
        <translation type="unfinished">Скасувати</translation>
    </message>
    <message>
        <source>Error</source>
        <translation type="unfinished">Помилка</translation>
    </message>
    <message>
        <source>The configuration file could not be opened.</source>
        <translation type="unfinished">Не вдалося відкрити файл конфігурації.</translation>
    </message>
    <message>
        <source>This change would require a client restart.</source>
        <translation type="unfinished">Ця зміна вступить в силу після перезапуску клієнта</translation>
    </message>
    <message>
        <source>The supplied proxy address is invalid.</source>
        <translation type="unfinished">Невірно вказано адресу проксі.</translation>
    </message>
</context>
<context>
    <name>OptionsModel</name>
    <message>
        <source>Could not read setting "%1", %2.</source>
        <translation type="unfinished">Не вдалося прочитати параметр "%1", %2.</translation>
    </message>
</context>
<context>
    <name>OverviewPage</name>
    <message>
        <source>Form</source>
        <translation type="unfinished">Форма</translation>
    </message>
    <message>
        <source>The displayed information may be out of date. Your wallet automatically synchronizes with the Particl network after a connection is established, but this process has not completed yet.</source>
        <translation type="unfinished">Показана інформація вже може бути застарілою. Ваш гаманець буде автоматично синхронізовано з мережею Біткоїн після встановлення підключення, але цей процес ще не завершено.</translation>
    </message>
    <message>
        <source>Watch-only:</source>
        <translation type="unfinished">Тільки перегляд:</translation>
    </message>
    <message>
        <source>Available:</source>
        <translation type="unfinished">Наявно:</translation>
    </message>
    <message>
        <source>Your current spendable balance</source>
        <translation type="unfinished">Ваш поточний підтверджений баланс</translation>
    </message>
    <message>
        <source>Pending:</source>
        <translation type="unfinished">Очікується:</translation>
    </message>
    <message>
        <source>Total of transactions that have yet to be confirmed, and do not yet count toward the spendable balance</source>
        <translation type="unfinished">Сума монет у непідтверджених транзакціях</translation>
    </message>
    <message>
        <source>Immature:</source>
        <translation type="unfinished">Не досягли завершеності:</translation>
    </message>
    <message>
        <source>Mined balance that has not yet matured</source>
        <translation type="unfinished">Баланс видобутих монет, що не досягли завершеності</translation>
    </message>
    <message>
        <source>Balances</source>
        <translation type="unfinished">Баланси</translation>
    </message>
    <message>
        <source>Total:</source>
        <translation type="unfinished">Всього:</translation>
    </message>
    <message>
        <source>Your current total balance</source>
        <translation type="unfinished">Ваш поточний сукупний баланс</translation>
    </message>
    <message>
        <source>Your current balance in watch-only addresses</source>
        <translation type="unfinished">Ваш поточний баланс в адресах "тільки перегляд"</translation>
    </message>
    <message>
        <source>Spendable:</source>
        <translation type="unfinished">Доступно:</translation>
    </message>
    <message>
        <source>Recent transactions</source>
        <translation type="unfinished">Останні транзакції</translation>
    </message>
    <message>
        <source>Unconfirmed transactions to watch-only addresses</source>
        <translation type="unfinished">Непідтверджені транзакції на адреси "тільки перегляд"</translation>
    </message>
    <message>
        <source>Mined balance in watch-only addresses that has not yet matured</source>
        <translation type="unfinished">Баланс видобутих монет, що не досягли завершеності, на адресах "тільки перегляд"</translation>
    </message>
    <message>
        <source>Current total balance in watch-only addresses</source>
        <translation type="unfinished">Поточний сукупний баланс в адресах "тільки перегляд"</translation>
    </message>
    <message>
        <source>Privacy mode activated for the Overview tab. To unmask the values, uncheck Settings-&gt;Mask values.</source>
        <translation type="unfinished">Режим конфіденційності активований для вкладки Огляд. Щоб демаскувати значення, зніміть прапорець Параметри-&gt; Маскувати значення.</translation>
    </message>
</context>
<context>
    <name>PSBTOperationsDialog</name>
    <message>
        <source>Dialog</source>
        <translation type="unfinished">Діалог</translation>
    </message>
    <message>
        <source>Sign Tx</source>
        <translation type="unfinished">Підписати Tx</translation>
    </message>
    <message>
        <source>Broadcast Tx</source>
        <translation type="unfinished">Транслювати Tx</translation>
    </message>
    <message>
        <source>Copy to Clipboard</source>
        <translation type="unfinished">Копіювати у буфер обміну</translation>
    </message>
    <message>
        <source>Save…</source>
        <translation type="unfinished">Зберегти…</translation>
    </message>
    <message>
        <source>Close</source>
        <translation type="unfinished">Завершити</translation>
    </message>
    <message>
        <source>Failed to load transaction: %1</source>
        <translation type="unfinished">Не вдалося завантажити транзакцію: %1</translation>
    </message>
    <message>
        <source>Failed to sign transaction: %1</source>
        <translation type="unfinished">Не вдалося підписати транзакцію: %1</translation>
    </message>
    <message>
        <source>Cannot sign inputs while wallet is locked.</source>
        <translation type="unfinished">Не вдалося підписати входи, поки гаманець заблокований.</translation>
    </message>
    <message>
        <source>Could not sign any more inputs.</source>
        <translation type="unfinished">Не вдалося підписати більше входів.</translation>
    </message>
    <message>
        <source>Signed %1 inputs, but more signatures are still required.</source>
        <translation type="unfinished">Підписано %1 входів, але все одно потрібно більше підписів.</translation>
    </message>
    <message>
        <source>Signed transaction successfully. Transaction is ready to broadcast.</source>
        <translation type="unfinished">Транзакція успішно підписана. Транзакція готова до трансляції.</translation>
    </message>
    <message>
        <source>Unknown error processing transaction.</source>
        <translation type="unfinished">Невідома помилка обробки транзакції.</translation>
    </message>
    <message>
        <source>Transaction broadcast successfully! Transaction ID: %1</source>
        <translation type="unfinished">Транзакція успішно трансльована! Ідентифікатор транзакції: %1</translation>
    </message>
    <message>
        <source>Transaction broadcast failed: %1</source>
        <translation type="unfinished">Помилка трансляції транзакції: %1</translation>
    </message>
    <message>
        <source>PSBT copied to clipboard.</source>
        <translation type="unfinished">PSBT-транзакцію скопійовано в буфер обміну.</translation>
    </message>
    <message>
        <source>Save Transaction Data</source>
        <translation type="unfinished">Зберегти дані транзакції</translation>
    </message>
    <message>
        <source>Partially Signed Transaction (Binary)</source>
        <extracomment>Expanded name of the binary PSBT file format. See: BIP 174.</extracomment>
        <translation type="unfinished">Частково підписана біткоїн-транзакція (бінарний файл)</translation>
    </message>
    <message>
        <source>PSBT saved to disk.</source>
        <translation type="unfinished">PSBT-транзакцію збережено на диск.</translation>
    </message>
    <message>
        <source> * Sends %1 to %2</source>
        <translation type="unfinished">* Надсилає від %1 до %2</translation>
    </message>
    <message>
        <source>Unable to calculate transaction fee or total transaction amount.</source>
        <translation type="unfinished">Не вдалося розрахувати комісію за транзакцію або загальну суму транзакції.</translation>
    </message>
    <message>
        <source>Pays transaction fee: </source>
        <translation type="unfinished">Оплачує комісію за транзакцію:</translation>
    </message>
    <message>
        <source>Total Amount</source>
        <translation type="unfinished">Всього</translation>
    </message>
    <message>
        <source>or</source>
        <translation type="unfinished">або</translation>
    </message>
    <message>
        <source>Transaction has %1 unsigned inputs.</source>
        <translation type="unfinished">Транзакція містить %1 непідписаних входів.</translation>
    </message>
    <message>
        <source>Transaction is missing some information about inputs.</source>
        <translation type="unfinished">У транзакції бракує певної інформації про входи.</translation>
    </message>
    <message>
        <source>Transaction still needs signature(s).</source>
        <translation type="unfinished">Для транзакції все ще потрібні підпис(и).</translation>
    </message>
    <message>
        <source>(But no wallet is loaded.)</source>
        <translation type="unfinished">(Але жоден гаманець не завантажений.)</translation>
    </message>
    <message>
        <source>(But this wallet cannot sign transactions.)</source>
        <translation type="unfinished">(Але цей гаманець не може підписувати транзакції.)</translation>
    </message>
    <message>
        <source>(But this wallet does not have the right keys.)</source>
        <translation type="unfinished">(Але цей гаманець не має правильних ключів.)</translation>
    </message>
    <message>
        <source>Transaction is fully signed and ready for broadcast.</source>
        <translation type="unfinished">Транзакція повністю підписана і готова до трансляції.</translation>
    </message>
    <message>
        <source>Transaction status is unknown.</source>
        <translation type="unfinished">Статус транзакції невідомий.</translation>
    </message>
</context>
<context>
    <name>PaymentServer</name>
    <message>
        <source>Payment request error</source>
        <translation type="unfinished">Помилка запиту платежу</translation>
    </message>
    <message>
        <source>Cannot start particl: click-to-pay handler</source>
        <translation type="unfinished">Не вдалося запустити біткоїн: обробник "click-to-pay"</translation>
    </message>
    <message>
        <source>URI handling</source>
        <translation type="unfinished">Обробка URI</translation>
    </message>
    <message>
        <source>'particl://' is not a valid URI. Use 'particl:' instead.</source>
        <translation type="unfinished">"particl://" не є припустимим URI. Використовуйте натомість "particl:".</translation>
    </message>
    <message>
        <source>Cannot process payment request because BIP70 is not supported.
Due to widespread security flaws in BIP70 it's strongly recommended that any merchant instructions to switch wallets be ignored.
If you are receiving this error you should request the merchant provide a BIP21 compatible URI.</source>
        <translation type="unfinished">Не вдалося обробити запит на оплату, оскільки BIP70 не підтримується.
Через поширені недоліки безпеки в BIP70 рекомендується ігнорувати будь -які вказівки продавців щодо перемикання гаманців.
Якщо ви отримуєте цю помилку, вам слід вимагати у продавця надати URI, який сумісний з BIP21.</translation>
    </message>
    <message>
        <source>URI cannot be parsed! This can be caused by an invalid Particl address or malformed URI parameters.</source>
        <translation type="unfinished">Не вдалося проаналізувати URI-адресу! Причиною цього може бути некоректна біткоїн-адреса або неправильні параметри URI.</translation>
    </message>
    <message>
        <source>Payment request file handling</source>
        <translation type="unfinished">Обробка файлу запиту платежу</translation>
    </message>
</context>
<context>
    <name>PeerTableModel</name>
    <message>
        <source>User Agent</source>
        <extracomment>Title of Peers Table column which contains the peer's User Agent string.</extracomment>
        <translation type="unfinished">Агент користувача</translation>
    </message>
    <message>
        <source>Ping</source>
        <extracomment>Title of Peers Table column which indicates the current latency of the connection with the peer.</extracomment>
        <translation type="unfinished">Затримка</translation>
    </message>
    <message>
        <source>Peer</source>
        <extracomment>Title of Peers Table column which contains a unique number used to identify a connection.</extracomment>
        <translation type="unfinished">Учасник</translation>
    </message>
    <message>
        <source>Age</source>
        <extracomment>Title of Peers Table column which indicates the duration (length of time) since the peer connection started.</extracomment>
        <translation type="unfinished">Тривалість</translation>
    </message>
    <message>
        <source>Direction</source>
        <extracomment>Title of Peers Table column which indicates the direction the peer connection was initiated from.</extracomment>
        <translation type="unfinished">Напрямок</translation>
    </message>
    <message>
        <source>Sent</source>
        <extracomment>Title of Peers Table column which indicates the total amount of network information we have sent to the peer.</extracomment>
        <translation type="unfinished">Відправлено</translation>
    </message>
    <message>
        <source>Received</source>
        <extracomment>Title of Peers Table column which indicates the total amount of network information we have received from the peer.</extracomment>
        <translation type="unfinished">Отримано</translation>
    </message>
    <message>
        <source>Address</source>
        <extracomment>Title of Peers Table column which contains the IP/Onion/I2P address of the connected peer.</extracomment>
        <translation type="unfinished">Адреса</translation>
    </message>
    <message>
        <source>Type</source>
        <extracomment>Title of Peers Table column which describes the type of peer connection. The "type" describes why the connection exists.</extracomment>
        <translation type="unfinished">Тип</translation>
    </message>
    <message>
        <source>Network</source>
        <extracomment>Title of Peers Table column which states the network the peer connected through.</extracomment>
        <translation type="unfinished">Мережа</translation>
    </message>
    <message>
        <source>Inbound</source>
        <extracomment>An Inbound Connection from a Peer.</extracomment>
        <translation type="unfinished">Вхідний</translation>
    </message>
    <message>
        <source>Outbound</source>
        <extracomment>An Outbound Connection to a Peer.</extracomment>
        <translation type="unfinished">Вихідний</translation>
    </message>
</context>
<context>
    <name>QRImageWidget</name>
    <message>
        <source>&amp;Save Image…</source>
        <translation type="unfinished">&amp;Зберегти зображення…</translation>
    </message>
    <message>
        <source>&amp;Copy Image</source>
        <translation type="unfinished">&amp;Копіювати зображення</translation>
    </message>
    <message>
        <source>Resulting URI too long, try to reduce the text for label / message.</source>
        <translation type="unfinished">Кінцевий URI занадто довгий, спробуйте зменшити текст для мітки / повідомлення.</translation>
    </message>
    <message>
        <source>Error encoding URI into QR Code.</source>
        <translation type="unfinished">Помилка кодування URI в QR-код.</translation>
    </message>
    <message>
        <source>QR code support not available.</source>
        <translation type="unfinished">Підтримка QR-коду недоступна.</translation>
    </message>
    <message>
        <source>Save QR Code</source>
        <translation type="unfinished">Зберегти QR-код</translation>
    </message>
    <message>
        <source>PNG Image</source>
        <extracomment>Expanded name of the PNG file format. See: https://en.wikipedia.org/wiki/Portable_Network_Graphics.</extracomment>
        <translation type="unfinished">Зображення у форматі PNG</translation>
    </message>
</context>
<context>
    <name>RPCConsole</name>
    <message>
        <source>N/A</source>
        <translation type="unfinished">Н/Д</translation>
    </message>
    <message>
        <source>Client version</source>
        <translation type="unfinished">Версія клієнта</translation>
    </message>
    <message>
        <source>&amp;Information</source>
        <translation type="unfinished">&amp;Інформація</translation>
    </message>
    <message>
        <source>General</source>
        <translation type="unfinished">Загальна</translation>
    </message>
    <message>
        <source>Datadir</source>
        <translation type="unfinished">Каталог даних</translation>
    </message>
    <message>
        <source>To specify a non-default location of the data directory use the '%1' option.</source>
        <translation type="unfinished">Для зазначення нестандартного шляху до каталогу даних, скористайтесь опцією '%1'.</translation>
    </message>
    <message>
        <source>Blocksdir</source>
        <translation type="unfinished">Каталог блоків</translation>
    </message>
    <message>
        <source>To specify a non-default location of the blocks directory use the '%1' option.</source>
        <translation type="unfinished">Для зазначення нестандартного шляху до каталогу блоків, скористайтесь опцією '%1'.</translation>
    </message>
    <message>
        <source>Startup time</source>
        <translation type="unfinished">Час запуску</translation>
    </message>
    <message>
        <source>Network</source>
        <translation type="unfinished">Мережа</translation>
    </message>
    <message>
        <source>Name</source>
        <translation type="unfinished">Ім’я</translation>
    </message>
    <message>
        <source>Number of connections</source>
        <translation type="unfinished">Кількість підключень</translation>
    </message>
    <message>
        <source>Block chain</source>
        <translation type="unfinished">Блокчейн</translation>
    </message>
    <message>
        <source>Memory Pool</source>
        <translation type="unfinished">Пул транзакцій</translation>
    </message>
    <message>
        <source>Current number of transactions</source>
        <translation type="unfinished">Поточне число транзакцій</translation>
    </message>
    <message>
        <source>Memory usage</source>
        <translation type="unfinished">Використання пам'яті</translation>
    </message>
    <message>
        <source>Wallet: </source>
        <translation type="unfinished">Гаманець:</translation>
    </message>
    <message>
        <source>(none)</source>
        <translation type="unfinished">(відсутні)</translation>
    </message>
    <message>
        <source>&amp;Reset</source>
        <translation type="unfinished">&amp;Скинути</translation>
    </message>
    <message>
        <source>Received</source>
        <translation type="unfinished">Отримано</translation>
    </message>
    <message>
        <source>Sent</source>
        <translation type="unfinished">Відправлено</translation>
    </message>
    <message>
        <source>&amp;Peers</source>
        <translation type="unfinished">&amp;Учасники</translation>
    </message>
    <message>
        <source>Banned peers</source>
        <translation type="unfinished">Заблоковані учасники</translation>
    </message>
    <message>
        <source>Select a peer to view detailed information.</source>
        <translation type="unfinished">Виберіть учасника для перегляду детальнішої інформації</translation>
    </message>
    <message>
        <source>Version</source>
        <translation type="unfinished">Версія</translation>
    </message>
    <message>
        <source>Starting Block</source>
        <translation type="unfinished">Початковий Блок</translation>
    </message>
    <message>
        <source>Synced Headers</source>
        <translation type="unfinished">Синхронізовані Заголовки</translation>
    </message>
    <message>
        <source>Synced Blocks</source>
        <translation type="unfinished">Синхронізовані Блоки</translation>
    </message>
    <message>
        <source>Last Transaction</source>
        <translation type="unfinished">Остання транзакція</translation>
    </message>
    <message>
        <source>The mapped Autonomous System used for diversifying peer selection.</source>
        <translation type="unfinished">Картована автономна система, що використовується для диверсифікації вибору учасників.</translation>
    </message>
    <message>
        <source>Mapped AS</source>
        <translation type="unfinished">Картована Автономна Система</translation>
    </message>
    <message>
        <source>Whether we relay addresses to this peer.</source>
        <extracomment>Tooltip text for the Address Relay field in the peer details area, which displays whether we relay addresses to this peer (Yes/No).</extracomment>
        <translation type="unfinished">Чи ретранслювати адреси цьому учаснику.</translation>
    </message>
    <message>
        <source>Address Relay</source>
        <extracomment>Text title for the Address Relay field in the peer details area, which displays whether we relay addresses to this peer (Yes/No).</extracomment>
        <translation type="unfinished">Ретранслювання адрес</translation>
    </message>
    <message>
        <source>The total number of addresses received from this peer that were processed (excludes addresses that were dropped due to rate-limiting).</source>
        <extracomment>Tooltip text for the Addresses Processed field in the peer details area, which displays the total number of addresses received from this peer that were processed (excludes addresses that were dropped due to rate-limiting).</extracomment>
        <translation type="unfinished">Загальна кількість отриманих від цього учасника адрес, що були оброблені (за винятком адрес, пропущених через обмеження темпу).</translation>
    </message>
    <message>
        <source>The total number of addresses received from this peer that were dropped (not processed) due to rate-limiting.</source>
        <extracomment>Tooltip text for the Addresses Rate-Limited field in the peer details area, which displays the total number of addresses received from this peer that were dropped (not processed) due to rate-limiting.</extracomment>
        <translation type="unfinished">Загальна кількість отриманих від цього учасника адрес, що були пропущені (не оброблені) через обмеження темпу.</translation>
    </message>
    <message>
        <source>Addresses Processed</source>
        <extracomment>Text title for the Addresses Processed field in the peer details area, which displays the total number of addresses received from this peer that were processed (excludes addresses that were dropped due to rate-limiting).</extracomment>
        <translation type="unfinished">Адрес оброблено</translation>
    </message>
    <message>
        <source>Addresses Rate-Limited</source>
        <extracomment>Text title for the Addresses Rate-Limited field in the peer details area, which displays the total number of addresses received from this peer that were dropped (not processed) due to rate-limiting.</extracomment>
        <translation type="unfinished">Адрес пропущено</translation>
    </message>
    <message>
        <source>User Agent</source>
        <translation type="unfinished">Агент користувача</translation>
    </message>
    <message>
        <source>Node window</source>
        <translation type="unfinished">Вікно вузла</translation>
    </message>
    <message>
        <source>Current block height</source>
        <translation type="unfinished">Висота останнього блока</translation>
    </message>
    <message>
        <source>Open the %1 debug log file from the current data directory. This can take a few seconds for large log files.</source>
        <translation type="unfinished">Відкрийте файл журналу налагодження %1 з поточного каталогу даних. Це може зайняти кілька секунд для файлів великого розміру.</translation>
    </message>
    <message>
        <source>Decrease font size</source>
        <translation type="unfinished">Зменшити розмір шрифту</translation>
    </message>
    <message>
        <source>Increase font size</source>
        <translation type="unfinished">Збільшити розмір шрифту</translation>
    </message>
    <message>
        <source>Permissions</source>
        <translation type="unfinished">Дозволи</translation>
    </message>
    <message>
        <source>The direction and type of peer connection: %1</source>
        <translation type="unfinished">Напрямок та тип з'єднання: %1</translation>
    </message>
    <message>
        <source>Direction/Type</source>
        <translation type="unfinished">Напрямок/Тип</translation>
    </message>
    <message>
        <source>The network protocol this peer is connected through: IPv4, IPv6, Onion, I2P, or CJDNS.</source>
        <translation type="unfinished">Мережевий протокол цього з'єднання: IPv4, IPv6, Onion, I2P, or CJDNS.</translation>
    </message>
    <message>
        <source>Services</source>
        <translation type="unfinished">Сервіси</translation>
    </message>
    <message>
        <source>Whether the peer requested us to relay transactions.</source>
        <translation type="unfinished">Чи запитував цей учасник від нас передачу транзакцій.</translation>
    </message>
    <message>
        <source>Wants Tx Relay</source>
        <translation type="unfinished">Бажає ретранслювати транзакції</translation>
    </message>
    <message>
        <source>High bandwidth BIP152 compact block relay: %1</source>
        <translation type="unfinished">Висока пропускна здатність передачі компактних блоків згідно з  BIP152: %1</translation>
    </message>
    <message>
        <source>High Bandwidth</source>
        <translation type="unfinished">Висока пропускна здатність</translation>
    </message>
    <message>
        <source>Connection Time</source>
        <translation type="unfinished">Час з'єднання</translation>
    </message>
    <message>
        <source>Elapsed time since a novel block passing initial validity checks was received from this peer.</source>
        <translation type="unfinished">Минуло часу після отримання від цього учасника нового блока, який пройшов початкові перевірки дійсності.</translation>
    </message>
    <message>
        <source>Last Block</source>
        <translation type="unfinished">Останній Блок</translation>
    </message>
    <message>
        <source>Elapsed time since a novel transaction accepted into our mempool was received from this peer.</source>
        <extracomment>Tooltip text for the Last Transaction field in the peer details area.</extracomment>
        <translation type="unfinished">Минуло часу після отримання від цього учасника нової транзакції, яку було прийнято до нашого пулу транзакцій.</translation>
    </message>
    <message>
        <source>Last Send</source>
        <translation type="unfinished">Востаннє відправлено</translation>
    </message>
    <message>
        <source>Last Receive</source>
        <translation type="unfinished">Востаннє отримано</translation>
    </message>
    <message>
        <source>Ping Time</source>
        <translation type="unfinished">Затримка</translation>
    </message>
    <message>
        <source>The duration of a currently outstanding ping.</source>
        <translation type="unfinished">Тривалість поточної затримки.</translation>
    </message>
    <message>
        <source>Ping Wait</source>
        <translation type="unfinished">Поточна Затримка</translation>
    </message>
    <message>
        <source>Min Ping</source>
        <translation type="unfinished">Мін. затримка</translation>
    </message>
    <message>
        <source>Time Offset</source>
        <translation type="unfinished">Різниця часу</translation>
    </message>
    <message>
        <source>Last block time</source>
        <translation type="unfinished">Час останнього блока</translation>
    </message>
    <message>
        <source>&amp;Open</source>
        <translation type="unfinished">&amp;Відкрити</translation>
    </message>
    <message>
        <source>&amp;Console</source>
        <translation type="unfinished">&amp;Консоль</translation>
    </message>
    <message>
        <source>&amp;Network Traffic</source>
        <translation type="unfinished">&amp;Мережевий трафік</translation>
    </message>
    <message>
        <source>Totals</source>
        <translation type="unfinished">Всього</translation>
    </message>
    <message>
        <source>Debug log file</source>
        <translation type="unfinished">Файл журналу налагодження</translation>
    </message>
    <message>
        <source>Clear console</source>
        <translation type="unfinished">Очистити консоль</translation>
    </message>
    <message>
        <source>In:</source>
        <translation type="unfinished">Вхідних:</translation>
    </message>
    <message>
        <source>Out:</source>
        <translation type="unfinished">Вихідних:</translation>
    </message>
    <message>
        <source>Inbound: initiated by peer</source>
        <extracomment>Explanatory text for an inbound peer connection.</extracomment>
        <translation type="unfinished">Вхідний: ініційоване учасником</translation>
    </message>
    <message>
        <source>Outbound Full Relay: default</source>
        <extracomment>Explanatory text for an outbound peer connection that relays all network information. This is the default behavior for outbound connections.</extracomment>
        <translation type="unfinished">Вихідний без обмежень: стандартний</translation>
    </message>
    <message>
        <source>Outbound Block Relay: does not relay transactions or addresses</source>
        <extracomment>Explanatory text for an outbound peer connection that relays network information about blocks and not transactions or addresses.</extracomment>
        <translation type="unfinished">Вихідний для трансляції блоків: не транслює транзакції або адреси</translation>
    </message>
    <message>
        <source>Outbound Manual: added using RPC %1 or %2/%3 configuration options</source>
        <extracomment>Explanatory text for an outbound peer connection that was established manually through one of several methods. The numbered arguments are stand-ins for the methods available to establish manual connections.</extracomment>
        <translation type="unfinished">Вихідне, За запитом: додано з використанням RPC %1 або параметрів %2/%3</translation>
    </message>
    <message>
        <source>Outbound Feeler: short-lived, for testing addresses</source>
        <extracomment>Explanatory text for a short-lived outbound peer connection that is used to test the aliveness of known addresses.</extracomment>
        <translation type="unfinished">Вихідний щуп: короткотривалий, для перевірки адрес</translation>
    </message>
    <message>
        <source>Outbound Address Fetch: short-lived, for soliciting addresses</source>
        <extracomment>Explanatory text for a short-lived outbound peer connection that is used to request addresses from a peer.</extracomment>
        <translation type="unfinished">Вихідний для отримання адрес: короткотривалий, для витребування адрес</translation>
    </message>
    <message>
        <source>we selected the peer for high bandwidth relay</source>
        <translation type="unfinished">ми обрали учасника для з'єднання з високою пропускною здатністю</translation>
    </message>
    <message>
        <source>the peer selected us for high bandwidth relay</source>
        <translation type="unfinished">учасник обрав нас для з'єднання з високою пропускною здатністю</translation>
    </message>
    <message>
        <source>no high bandwidth relay selected</source>
        <translation type="unfinished">немає з'єднань з високою пропускною здатністю</translation>
    </message>
    <message>
        <source>&amp;Copy address</source>
        <extracomment>Context menu action to copy the address of a peer.</extracomment>
        <translation type="unfinished">&amp;Копіювати адресу</translation>
    </message>
    <message>
        <source>&amp;Disconnect</source>
        <translation type="unfinished">&amp;Від'єднати</translation>
    </message>
    <message>
        <source>1 &amp;hour</source>
        <translation type="unfinished">1 &amp;годину</translation>
    </message>
    <message>
        <source>1 d&amp;ay</source>
        <translation type="unfinished">1 &amp;день</translation>
    </message>
    <message>
        <source>1 &amp;week</source>
        <translation type="unfinished">1 &amp;тиждень</translation>
    </message>
    <message>
        <source>1 &amp;year</source>
        <translation type="unfinished">1 &amp;рік</translation>
    </message>
    <message>
        <source>&amp;Copy IP/Netmask</source>
        <extracomment>Context menu action to copy the IP/Netmask of a banned peer. IP/Netmask is the combination of a peer's IP address and its Netmask. For IP address, see: https://en.wikipedia.org/wiki/IP_address.</extracomment>
        <translation type="unfinished">&amp;Копіювати IP-адресу/маску підмережі</translation>
    </message>
    <message>
        <source>&amp;Unban</source>
        <translation type="unfinished">&amp;Розблокувати</translation>
    </message>
    <message>
        <source>Network activity disabled</source>
        <translation type="unfinished">Мережева активність вимкнена.</translation>
    </message>
    <message>
        <source>Executing command without any wallet</source>
        <translation type="unfinished">Виконання команди без гаманця</translation>
    </message>
    <message>
        <source>Executing command using "%1" wallet</source>
        <translation type="unfinished">Виконання команди з гаманцем "%1"</translation>
    </message>
    <message>
        <source>Welcome to the %1 RPC console.
Use up and down arrows to navigate history, and %2 to clear screen.
Use %3 and %4 to increase or decrease the font size.
Type %5 for an overview of available commands.
For more information on using this console, type %6.

%7WARNING: Scammers have been active, telling users to type commands here, stealing their wallet contents. Do not use this console without fully understanding the ramifications of a command.%8</source>
        <extracomment>RPC console welcome message. Placeholders %7 and %8 are style tags for the warning content, and they are not space separated from the rest of the text intentionally.</extracomment>
        <translation type="unfinished">Вітаємо в RPC консолі %1.
Використовуйте стрілки вгору й вниз для навігації по історії та %2 для очищення екрана.
Використовуйте %3 і %4 щоб збільшити або зменшити розмір шрифту.
Введіть %5 для перегляду доступних команд.
Щоб отримати додаткові відомості про використання консолі введіть %6.

%7ПОПЕРЕДЖЕННЯ. Шахраї активно просили користувачів вводити тут команди і викрадали вміст їх гаманців. Не використовуйте цю консоль, якщо повністю не розумієте наслідки виконання команд.%8</translation>
    </message>
    <message>
        <source>Executing…</source>
        <extracomment>A console message indicating an entered command is currently being executed.</extracomment>
        <translation type="unfinished">Виконання…</translation>
    </message>
    <message>
        <source>(peer: %1)</source>
        <translation type="unfinished">(учасник: %1)</translation>
    </message>
    <message>
        <source>via %1</source>
        <translation type="unfinished">через %1</translation>
    </message>
    <message>
        <source>Yes</source>
        <translation type="unfinished">Так</translation>
    </message>
    <message>
        <source>No</source>
        <translation type="unfinished">Ні</translation>
    </message>
    <message>
        <source>To</source>
        <translation type="unfinished">Отримувач</translation>
    </message>
    <message>
        <source>From</source>
        <translation type="unfinished">Від</translation>
    </message>
    <message>
        <source>Ban for</source>
        <translation type="unfinished">Заблокувати на</translation>
    </message>
    <message>
        <source>Never</source>
        <translation type="unfinished">Ніколи</translation>
    </message>
    <message>
        <source>Unknown</source>
        <translation type="unfinished">Невідома</translation>
    </message>
</context>
<context>
    <name>ReceiveCoinsDialog</name>
    <message>
        <source>&amp;Amount:</source>
        <translation type="unfinished">&amp;Кількість:</translation>
    </message>
    <message>
        <source>&amp;Label:</source>
        <translation type="unfinished">&amp;Мітка:</translation>
    </message>
    <message>
        <source>&amp;Message:</source>
        <translation type="unfinished">&amp;Повідомлення:</translation>
    </message>
    <message>
        <source>An optional message to attach to the payment request, which will be displayed when the request is opened. Note: The message will not be sent with the payment over the Particl network.</source>
        <translation type="unfinished">Необов'язкове повідомлення на додаток до запиту платежу, яке буде показане під час відкриття запиту. Примітка: це повідомлення не буде відправлено з платежем через мережу Біткоїн.</translation>
    </message>
    <message>
        <source>An optional label to associate with the new receiving address.</source>
        <translation type="unfinished">Необов'язкове поле для мітки нової адреси отримувача.</translation>
    </message>
    <message>
        <source>Use this form to request payments. All fields are &lt;b&gt;optional&lt;/b&gt;.</source>
        <translation type="unfinished">Використовуйте цю форму, щоб отримати платежі. Всі поля є &lt;b&gt;необов'язковими&lt;/b&gt;.</translation>
    </message>
    <message>
        <source>An optional amount to request. Leave this empty or zero to not request a specific amount.</source>
        <translation type="unfinished">Необов'язкове поле для суми запиту. Залиште це поле пустим або впишіть нуль, щоб не надсилати у запиті конкретної суми.</translation>
    </message>
    <message>
        <source>An optional label to associate with the new receiving address (used by you to identify an invoice).  It is also attached to the payment request.</source>
        <translation type="unfinished">Необов'язкове поле для мітки нової адреси отримувача (використовується для ідентифікації рахунка). Він також додається до запиту на оплату.</translation>
    </message>
    <message>
        <source>An optional message that is attached to the payment request and may be displayed to the sender.</source>
        <translation type="unfinished">Необов’язкове повідомлення, яке додається до запиту на оплату і може відображати відправника.</translation>
    </message>
    <message>
        <source>&amp;Create new receiving address</source>
        <translation type="unfinished">&amp;Створити нову адресу</translation>
    </message>
    <message>
        <source>Clear all fields of the form.</source>
        <translation type="unfinished">Очистити всі поля в формі</translation>
    </message>
    <message>
        <source>Clear</source>
        <translation type="unfinished">Очистити</translation>
    </message>
    <message>
        <source>Requested payments history</source>
        <translation type="unfinished">Історія запитів платежу</translation>
    </message>
    <message>
        <source>Show the selected request (does the same as double clicking an entry)</source>
        <translation type="unfinished">Показати вибраний запит (робить те ж саме, що й подвійний клік по запису)</translation>
    </message>
    <message>
        <source>Show</source>
        <translation type="unfinished">Показати</translation>
    </message>
    <message>
        <source>Remove the selected entries from the list</source>
        <translation type="unfinished">Вилучити вибрані записи зі списку</translation>
    </message>
    <message>
        <source>Remove</source>
        <translation type="unfinished">Вилучити</translation>
    </message>
    <message>
        <source>Copy &amp;URI</source>
        <translation type="unfinished">&amp;Копіювати URI</translation>
    </message>
    <message>
        <source>&amp;Copy address</source>
        <translation type="unfinished">&amp;Копіювати адресу</translation>
    </message>
    <message>
        <source>Copy &amp;label</source>
        <translation type="unfinished">Копіювати &amp;мітку</translation>
    </message>
    <message>
        <source>Copy &amp;message</source>
        <translation type="unfinished">Копіювати &amp;повідомлення</translation>
    </message>
    <message>
        <source>Copy &amp;amount</source>
        <translation type="unfinished">Копіювати &amp;суму</translation>
    </message>
    <message>
        <source>Could not unlock wallet.</source>
        <translation type="unfinished">Неможливо розблокувати гаманець.</translation>
    </message>
    <message>
        <source>Could not generate new %1 address</source>
        <translation type="unfinished">Неможливо згенерувати нову %1 адресу</translation>
    </message>
</context>
<context>
    <name>ReceiveRequestDialog</name>
    <message>
        <source>Request payment to …</source>
        <translation type="unfinished">Запит на оплату до …</translation>
    </message>
    <message>
        <source>Address:</source>
        <translation type="unfinished">Адреса:</translation>
    </message>
    <message>
        <source>Amount:</source>
        <translation type="unfinished">Сума:</translation>
    </message>
    <message>
        <source>Label:</source>
        <translation type="unfinished">Мітка:</translation>
    </message>
    <message>
        <source>Message:</source>
        <translation type="unfinished">Повідомлення:</translation>
    </message>
    <message>
        <source>Wallet:</source>
        <translation type="unfinished">Гаманець:</translation>
    </message>
    <message>
        <source>Copy &amp;URI</source>
        <translation type="unfinished">&amp;Копіювати URI</translation>
    </message>
    <message>
        <source>Copy &amp;Address</source>
        <translation type="unfinished">Копіювати &amp;адресу</translation>
    </message>
    <message>
        <source>&amp;Verify</source>
        <translation type="unfinished">&amp;Перевірити</translation>
    </message>
    <message>
        <source>Verify this address on e.g. a hardware wallet screen</source>
        <translation type="unfinished">Перевірити цю адресу, наприклад, на екрані апаратного гаманця</translation>
    </message>
    <message>
        <source>&amp;Save Image…</source>
        <translation type="unfinished">&amp;Зберегти зображення…</translation>
    </message>
    <message>
        <source>Payment information</source>
        <translation type="unfinished">Інформація про платіж</translation>
    </message>
    <message>
        <source>Request payment to %1</source>
        <translation type="unfinished">Запит платежу на %1</translation>
    </message>
</context>
<context>
    <name>RecentRequestsTableModel</name>
    <message>
        <source>Date</source>
        <translation type="unfinished">Дата</translation>
    </message>
    <message>
        <source>Label</source>
        <translation type="unfinished">Мітка</translation>
    </message>
    <message>
        <source>Message</source>
        <translation type="unfinished">Повідомлення</translation>
    </message>
    <message>
        <source>(no label)</source>
        <translation type="unfinished">(без мітки)</translation>
    </message>
    <message>
        <source>(no message)</source>
        <translation type="unfinished">(без повідомлення)</translation>
    </message>
    <message>
        <source>(no amount requested)</source>
        <translation type="unfinished">(без суми)</translation>
    </message>
    <message>
        <source>Requested</source>
        <translation type="unfinished">Запрошено</translation>
    </message>
</context>
<context>
    <name>SendCoinsDialog</name>
    <message>
        <source>Send Coins</source>
        <translation type="unfinished">Відправити Монети</translation>
    </message>
    <message>
        <source>Coin Control Features</source>
        <translation type="unfinished">Керування монетами</translation>
    </message>
    <message>
        <source>automatically selected</source>
        <translation type="unfinished">вибираються автоматично</translation>
    </message>
    <message>
        <source>Insufficient funds!</source>
        <translation type="unfinished">Недостатньо коштів!</translation>
    </message>
    <message>
        <source>Quantity:</source>
        <translation type="unfinished">Кількість:</translation>
    </message>
    <message>
        <source>Bytes:</source>
        <translation type="unfinished">Байтів:</translation>
    </message>
    <message>
        <source>Amount:</source>
        <translation type="unfinished">Сума:</translation>
    </message>
    <message>
        <source>Fee:</source>
        <translation type="unfinished">Комісія:</translation>
    </message>
    <message>
        <source>After Fee:</source>
        <translation type="unfinished">Після комісії:</translation>
    </message>
    <message>
        <source>Change:</source>
        <translation type="unfinished">Решта:</translation>
    </message>
    <message>
        <source>If this is activated, but the change address is empty or invalid, change will be sent to a newly generated address.</source>
        <translation type="unfinished">Якщо це поле активовано, але адреса для решти відсутня або некоректна, то решта буде відправлена на новостворену адресу.</translation>
    </message>
    <message>
        <source>Custom change address</source>
        <translation type="unfinished">Вказати адресу для решти</translation>
    </message>
    <message>
        <source>Transaction Fee:</source>
        <translation type="unfinished">Комісія за передачу:</translation>
    </message>
    <message>
        <source>Using the fallbackfee can result in sending a transaction that will take several hours or days (or never) to confirm. Consider choosing your fee manually or wait until you have validated the complete chain.</source>
        <translation type="unfinished">Використання зарезервованої комісії може призвести до відправлення транзакції, яка буде підтверджена через години або дні (або ніколи не буде підтверджена). Обміркуйте можливість вибору комісії вручну або зачекайте завершення валідації повного блокчейна.</translation>
    </message>
    <message>
        <source>Warning: Fee estimation is currently not possible.</source>
        <translation type="unfinished">Попередження: оцінка розміру комісії наразі неможлива.</translation>
    </message>
    <message>
        <source>per kilobyte</source>
        <translation type="unfinished">за кілобайт</translation>
    </message>
    <message>
        <source>Hide</source>
        <translation type="unfinished">Приховати</translation>
    </message>
    <message>
        <source>Recommended:</source>
        <translation type="unfinished">Рекомендовано:</translation>
    </message>
    <message>
        <source>Custom:</source>
        <translation type="unfinished">Змінено:</translation>
    </message>
    <message>
        <source>Send to multiple recipients at once</source>
        <translation type="unfinished">Відправити на декілька адрес</translation>
    </message>
    <message>
        <source>Add &amp;Recipient</source>
        <translation type="unfinished">Дод&amp;ати одержувача</translation>
    </message>
    <message>
        <source>Clear all fields of the form.</source>
        <translation type="unfinished">Очистити всі поля в формі</translation>
    </message>
    <message>
        <source>Inputs…</source>
        <translation type="unfinished">Входи…</translation>
    </message>
    <message>
        <source>Dust:</source>
        <translation type="unfinished">Пил:</translation>
    </message>
    <message>
        <source>Choose…</source>
        <translation type="unfinished">Вибрати…</translation>
    </message>
    <message>
        <source>Hide transaction fee settings</source>
        <translation type="unfinished">Приховати комісію за транзакцію</translation>
    </message>
    <message>
        <source>Specify a custom fee per kB (1,000 bytes) of the transaction's virtual size.

Note:  Since the fee is calculated on a per-byte basis, a fee rate of "100 satoshis per kvB" for a transaction size of 500 virtual bytes (half of 1 kvB) would ultimately yield a fee of only 50 satoshis.</source>
        <translation type="unfinished">Вкажіть комісію за кБ (1000 байт) віртуального розміру транзакції.

Примітка: Оскільки в розрахунку враховуються байти, комісія "100 сатоші за квБ" для транзакції розміром 500 віртуальних байт (половина 1 квБ) в результаті становить всього 50 сатоші.</translation>
    </message>
    <message>
        <source>When there is less transaction volume than space in the blocks, miners as well as relaying nodes may enforce a minimum fee. Paying only this minimum fee is just fine, but be aware that this can result in a never confirming transaction once there is more demand for particl transactions than the network can process.</source>
        <translation type="unfinished">Якщо обсяг транзакцій менше, ніж простір у блоках, майнери, а також вузли ретрансляції можуть стягувати мінімальну плату. Сплата лише цієї мінімальної суми може призвести до ніколи не підтверджуваної транзакції, коли буде більше попиту на біткоїн-транзакції, ніж мережа може обробити.</translation>
    </message>
    <message>
        <source>A too low fee might result in a never confirming transaction (read the tooltip)</source>
        <translation type="unfinished">Занадто низька плата може призвести до ніколи не підтверджуваної транзакції (див. підказку)</translation>
    </message>
    <message>
        <source>(Smart fee not initialized yet. This usually takes a few blocks…)</source>
        <translation type="unfinished">(Розумну оплату ще не ініціалізовано. Це, зазвичай, триває кілька блоків…)</translation>
    </message>
    <message>
        <source>Confirmation time target:</source>
        <translation type="unfinished">Час підтвердження:</translation>
    </message>
    <message>
        <source>Enable Replace-By-Fee</source>
        <translation type="unfinished">Увімкнути Заміна-Через-Комісію (RBF)</translation>
    </message>
    <message>
        <source>With Replace-By-Fee (BIP-125) you can increase a transaction's fee after it is sent. Without this, a higher fee may be recommended to compensate for increased transaction delay risk.</source>
        <translation type="unfinished">З опцією Заміна-Через-Комісію (RBF, BIP-125) можна збільшити комісію за транзакцію після її надсилання. Без такої опції для компенсації підвищеного ризику затримки транзакції може бути рекомендована комісія більшого розміру.</translation>
    </message>
    <message>
        <source>Clear &amp;All</source>
        <translation type="unfinished">Очистити &amp;все</translation>
    </message>
    <message>
        <source>Balance:</source>
        <translation type="unfinished">Баланс:</translation>
    </message>
    <message>
        <source>Confirm the send action</source>
        <translation type="unfinished">Підтвердити відправлення</translation>
    </message>
    <message>
        <source>S&amp;end</source>
        <translation type="unfinished">&amp;Відправити</translation>
    </message>
    <message>
        <source>Copy quantity</source>
        <translation type="unfinished">Копіювати кількість</translation>
    </message>
    <message>
        <source>Copy amount</source>
        <translation type="unfinished">Скопіювати суму</translation>
    </message>
    <message>
        <source>Copy fee</source>
        <translation type="unfinished">Комісія</translation>
    </message>
    <message>
        <source>Copy after fee</source>
        <translation type="unfinished">Скопіювати після комісії</translation>
    </message>
    <message>
        <source>Copy bytes</source>
        <translation type="unfinished">Копіювати байти</translation>
    </message>
    <message>
        <source>Copy dust</source>
        <translation type="unfinished">Копіювати "пил"</translation>
    </message>
    <message>
        <source>Copy change</source>
        <translation type="unfinished">Копіювати решту</translation>
    </message>
    <message>
        <source>%1 (%2 blocks)</source>
        <translation type="unfinished">%1 (%2 блоків)</translation>
    </message>
    <message>
        <source>Sign on device</source>
        <extracomment>"device" usually means a hardware wallet.</extracomment>
        <translation type="unfinished">Підписати на пристрої</translation>
    </message>
    <message>
        <source>Connect your hardware wallet first.</source>
        <translation type="unfinished">Спочатку підключіть ваш апаратний гаманець.</translation>
    </message>
    <message>
        <source>Set external signer script path in Options -&gt; Wallet</source>
        <extracomment>"External signer" means using devices such as hardware wallets.</extracomment>
        <translation type="unfinished">Установити шлях до скрипту зовнішнього підписувача в Параметри -&gt; Гаманець</translation>
    </message>
    <message>
        <source>Cr&amp;eate Unsigned</source>
        <translation type="unfinished">С&amp;творити непідписану</translation>
    </message>
    <message>
        <source>Creates a Partially Signed Particl Transaction (PSBT) for use with e.g. an offline %1 wallet, or a PSBT-compatible hardware wallet.</source>
        <translation type="unfinished">Створює частково підписану біткоїн-транзакцію (PSBT) для використання, наприклад, офлайн-гаманець %1 або гаманця, сумісного з PSBT.</translation>
    </message>
    <message>
        <source> from wallet '%1'</source>
        <translation type="unfinished">з гаманця '%1'</translation>
    </message>
    <message>
        <source>%1 to '%2'</source>
        <translation type="unfinished">%1 до '%2'</translation>
    </message>
    <message>
        <source>%1 to %2</source>
        <translation type="unfinished">%1 до %2</translation>
    </message>
    <message>
        <source>To review recipient list click "Show Details…"</source>
        <translation type="unfinished">Щоб переглянути список одержувачів, натисніть "Показати деталі…"</translation>
    </message>
    <message>
        <source>Sign failed</source>
        <translation type="unfinished">Не вдалось підписати</translation>
    </message>
    <message>
        <source>External signer not found</source>
        <extracomment>"External signer" means using devices such as hardware wallets.</extracomment>
        <translation type="unfinished">Зовнішній підписувач не знайдено</translation>
    </message>
    <message>
        <source>External signer failure</source>
        <extracomment>"External signer" means using devices such as hardware wallets.</extracomment>
        <translation type="unfinished">Помилка зовнішнього підписувача</translation>
    </message>
    <message>
        <source>Save Transaction Data</source>
        <translation type="unfinished">Зберегти дані транзакції</translation>
    </message>
    <message>
        <source>Partially Signed Transaction (Binary)</source>
        <extracomment>Expanded name of the binary PSBT file format. See: BIP 174.</extracomment>
        <translation type="unfinished">Частково підписана біткоїн-транзакція (бінарний файл)</translation>
    </message>
    <message>
        <source>PSBT saved</source>
        <translation type="unfinished">PSBT-транзакцію збережено</translation>
    </message>
    <message>
        <source>External balance:</source>
        <translation type="unfinished">Зовнішній баланс:</translation>
    </message>
    <message>
        <source>or</source>
        <translation type="unfinished">або</translation>
    </message>
    <message>
        <source>You can increase the fee later (signals Replace-By-Fee, BIP-125).</source>
        <translation type="unfinished">Ви можете збільшити комісію пізніше (сигналізує Заміна-Через-Комісію, BIP-125).</translation>
    </message>
    <message>
        <source>Please, review your transaction proposal. This will produce a Partially Signed Particl Transaction (PSBT) which you can save or copy and then sign with e.g. an offline %1 wallet, or a PSBT-compatible hardware wallet.</source>
        <extracomment>Text to inform a user attempting to create a transaction of their current options. At this stage, a user can only create a PSBT. This string is displayed when private keys are disabled and an external signer is not available.</extracomment>
        <translation type="unfinished">Перевірте запропоновану транзакцію. Буде сформована частково підписана біткоїн-транзакція (PSBT), яку можна зберегти або скопіювати, а потім підписати з використанням, наприклад, офлайн гаманця %1 або апаратного PSBT-сумісного гаманця.</translation>
    </message>
    <message>
        <source>Do you want to create this transaction?</source>
        <extracomment>Message displayed when attempting to create a transaction. Cautionary text to prompt the user to verify that the displayed transaction details represent the transaction the user intends to create.</extracomment>
        <translation type="unfinished">Створити таку транзакцію?</translation>
    </message>
    <message>
        <source>Please, review your transaction. You can create and send this transaction or create a Partially Signed Particl Transaction (PSBT), which you can save or copy and then sign with, e.g., an offline %1 wallet, or a PSBT-compatible hardware wallet.</source>
        <extracomment>Text to inform a user attempting to create a transaction of their current options. At this stage, a user can send their transaction or create a PSBT. This string is displayed when both private keys and PSBT controls are enabled.</extracomment>
        <translation type="unfinished">Перевірте транзакцію. Можливо створити та надіслати цю транзакцію або створити частково підписану біткоїн-транзакцію (PSBT), яку можна зберегти або скопіювати, а потім підписати з використанням, наприклад, офлайн гаманця %1 або апаратного PSBT-сумісного гаманця.</translation>
    </message>
    <message>
        <source>Please, review your transaction.</source>
        <extracomment>Text to prompt a user to review the details of the transaction they are attempting to send.</extracomment>
        <translation type="unfinished">Перевірте вашу транзакцію.</translation>
    </message>
    <message>
        <source>Transaction fee</source>
        <translation type="unfinished">Комісія</translation>
    </message>
    <message>
        <source>Not signalling Replace-By-Fee, BIP-125.</source>
        <translation type="unfinished">Не сигналізує Заміна-Через-Комісію, BIP-125.</translation>
    </message>
    <message>
        <source>Total Amount</source>
        <translation type="unfinished">Всього</translation>
    </message>
    <message>
        <source>Confirm send coins</source>
        <translation type="unfinished">Підтвердьте надсилання монет</translation>
    </message>
    <message>
        <source>Watch-only balance:</source>
        <translation type="unfinished">Баланс "тільки перегляд":</translation>
    </message>
    <message>
        <source>The recipient address is not valid. Please recheck.</source>
        <translation type="unfinished">Неприпустима адреса отримувача. Перевірте знову.</translation>
    </message>
    <message>
        <source>The amount to pay must be larger than 0.</source>
        <translation type="unfinished">Сума платні повинна бути більше 0.</translation>
    </message>
    <message>
        <source>The amount exceeds your balance.</source>
        <translation type="unfinished">Сума перевищує ваш баланс.</translation>
    </message>
    <message>
        <source>The total exceeds your balance when the %1 transaction fee is included.</source>
        <translation type="unfinished">Після додавання комісії %1, сума перевищить ваш баланс.</translation>
    </message>
    <message>
        <source>Duplicate address found: addresses should only be used once each.</source>
        <translation type="unfinished">Знайдено адресу, що дублюється: кожна адреса має бути вказана тільки один раз.</translation>
    </message>
    <message>
        <source>Transaction creation failed!</source>
        <translation type="unfinished">Транзакцію не виконано!</translation>
    </message>
    <message>
        <source>A fee higher than %1 is considered an absurdly high fee.</source>
        <translation type="unfinished">Комісія більша, ніж %1, вважається абсурдно високою.</translation>
    </message>
    <message numerus="yes">
        <source>Estimated to begin confirmation within %n block(s).</source>
        <translation type="unfinished">
            <numerusform>Перше підтвердження очікується протягом %n блока.</numerusform>
            <numerusform>Перше підтвердження очікується протягом %n блоків.</numerusform>
            <numerusform>Перше підтвердження очікується протягом %n блоків.</numerusform>
        </translation>
    </message>
    <message>
        <source>Warning: Invalid Particl address</source>
        <translation type="unfinished">Увага: Неприпустима біткоїн-адреса.</translation>
    </message>
    <message>
        <source>Warning: Unknown change address</source>
        <translation type="unfinished">Увага: Невідома адреса для решти</translation>
    </message>
    <message>
        <source>Confirm custom change address</source>
        <translation type="unfinished">Підтвердити індивідуальну адресу для решти</translation>
    </message>
    <message>
        <source>The address you selected for change is not part of this wallet. Any or all funds in your wallet may be sent to this address. Are you sure?</source>
        <translation type="unfinished">Адреса, яку ви обрали для решти, не є частиною цього гаманця. Будь-які або всі кошти з вашого гаманця можуть бути надіслані на цю адресу. Ви впевнені?</translation>
    </message>
    <message>
        <source>(no label)</source>
        <translation type="unfinished">(без мітки)</translation>
    </message>
</context>
<context>
    <name>SendCoinsEntry</name>
    <message>
        <source>A&amp;mount:</source>
        <translation type="unfinished">&amp;Кількість:</translation>
    </message>
    <message>
        <source>Pay &amp;To:</source>
        <translation type="unfinished">&amp;Отримувач:</translation>
    </message>
    <message>
        <source>&amp;Label:</source>
        <translation type="unfinished">&amp;Мітка:</translation>
    </message>
    <message>
        <source>Choose previously used address</source>
        <translation type="unfinished">Обрати ранiш використовувану адресу</translation>
    </message>
    <message>
        <source>The Particl address to send the payment to</source>
        <translation type="unfinished">Біткоїн-адреса для відправлення платежу</translation>
    </message>
    <message>
        <source>Paste address from clipboard</source>
        <translation type="unfinished">Вставити адресу</translation>
    </message>
    <message>
        <source>Remove this entry</source>
        <translation type="unfinished">Видалити цей запис</translation>
    </message>
    <message>
        <source>The amount to send in the selected unit</source>
        <translation type="unfinished">Сума у вибраній одиниці, яку потрібно надіслати</translation>
    </message>
    <message>
        <source>The fee will be deducted from the amount being sent. The recipient will receive less particl than you enter in the amount field. If multiple recipients are selected, the fee is split equally.</source>
        <translation type="unfinished">Комісію буде знято зі вказаної суми. До отримувача надійде менше біткоїнів, ніж було вказано в полі кількості. Якщо ж отримувачів декілька - комісію буде розподілено між ними.</translation>
    </message>
    <message>
        <source>S&amp;ubtract fee from amount</source>
        <translation type="unfinished">В&amp;ідняти комісію від суми</translation>
    </message>
    <message>
        <source>Use available balance</source>
        <translation type="unfinished">Використати наявний баланс</translation>
    </message>
    <message>
        <source>Message:</source>
        <translation type="unfinished">Повідомлення:</translation>
    </message>
    <message>
        <source>Enter a label for this address to add it to the list of used addresses</source>
        <translation type="unfinished">Введіть мітку для цієї адреси для додавання її в список використаних адрес</translation>
    </message>
    <message>
        <source>A message that was attached to the particl: URI which will be stored with the transaction for your reference. Note: This message will not be sent over the Particl network.</source>
        <translation type="unfinished">Повідомлення, що було додане до particl:URI та буде збережено разом з транзакцією для довідки. Примітка: це повідомлення не буде відправлено в мережу Біткоїн.</translation>
    </message>
</context>
<context>
    <name>SendConfirmationDialog</name>
    <message>
        <source>Send</source>
        <translation type="unfinished">Відправити</translation>
    </message>
    <message>
        <source>Create Unsigned</source>
        <translation type="unfinished">Створити без підпису</translation>
    </message>
</context>
<context>
    <name>SignVerifyMessageDialog</name>
    <message>
        <source>Signatures - Sign / Verify a Message</source>
        <translation type="unfinished">Підписи - Підпис / Перевірка повідомлення</translation>
    </message>
    <message>
        <source>&amp;Sign Message</source>
        <translation type="unfinished">&amp;Підписати повідомлення</translation>
    </message>
    <message>
        <source>You can sign messages/agreements with your addresses to prove you can receive particl sent to them. Be careful not to sign anything vague or random, as phishing attacks may try to trick you into signing your identity over to them. Only sign fully-detailed statements you agree to.</source>
        <translation type="unfinished">Ви можете підписувати повідомлення/угоди своїми адресами, щоб довести можливість отримання біткоїнів, що будуть надіслані на них. Остерігайтеся підписувати будь-що нечітке чи неочікуване, так як за допомогою фішинг-атаки вас можуть спробувати ввести в оману для отримання вашого підпису під чужими словами. Підписуйте лише чіткі твердження, з якими ви повністю згодні.</translation>
    </message>
    <message>
        <source>The Particl address to sign the message with</source>
        <translation type="unfinished">Біткоїн-адреса для підпису цього повідомлення</translation>
    </message>
    <message>
        <source>Choose previously used address</source>
        <translation type="unfinished">Обрати ранiш використовувану адресу</translation>
    </message>
    <message>
        <source>Paste address from clipboard</source>
        <translation type="unfinished">Вставити адресу</translation>
    </message>
    <message>
        <source>Enter the message you want to sign here</source>
        <translation type="unfinished">Введіть повідомлення, яке ви хочете підписати тут</translation>
    </message>
    <message>
        <source>Signature</source>
        <translation type="unfinished">Підпис</translation>
    </message>
    <message>
        <source>Copy the current signature to the system clipboard</source>
        <translation type="unfinished">Копіювати поточну сигнатуру до системного буферу обміну</translation>
    </message>
    <message>
        <source>Sign the message to prove you own this Particl address</source>
        <translation type="unfinished">Підпишіть повідомлення щоб довести, що ви є власником цієї адреси</translation>
    </message>
    <message>
        <source>Sign &amp;Message</source>
        <translation type="unfinished">&amp;Підписати повідомлення</translation>
    </message>
    <message>
        <source>Reset all sign message fields</source>
        <translation type="unfinished">Скинути всі поля підпису повідомлення</translation>
    </message>
    <message>
        <source>Clear &amp;All</source>
        <translation type="unfinished">Очистити &amp;все</translation>
    </message>
    <message>
        <source>&amp;Verify Message</source>
        <translation type="unfinished">П&amp;еревірити повідомлення</translation>
    </message>
    <message>
        <source>Enter the receiver's address, message (ensure you copy line breaks, spaces, tabs, etc. exactly) and signature below to verify the message. Be careful not to read more into the signature than what is in the signed message itself, to avoid being tricked by a man-in-the-middle attack. Note that this only proves the signing party receives with the address, it cannot prove sendership of any transaction!</source>
        <translation type="unfinished">Введіть нижче адресу отримувача, повідомлення (впевніться, що ви точно скопіювали символи завершення рядка, табуляцію, пробіли тощо) та підпис для перевірки повідомлення. Впевніться, що в підпис не було додано зайвих символів: це допоможе уникнути атак типу «людина посередині». Зауважте, що це лише засвідчує можливість отримання транзакцій підписувачем, але не в стані підтвердити джерело жодної транзакції!</translation>
    </message>
    <message>
        <source>The Particl address the message was signed with</source>
        <translation type="unfinished">Біткоїн-адреса, якою було підписано це повідомлення</translation>
    </message>
    <message>
        <source>The signed message to verify</source>
        <translation type="unfinished">Підписане повідомлення для підтвердження</translation>
    </message>
    <message>
        <source>The signature given when the message was signed</source>
        <translation type="unfinished">Підпис наданий при підписанні цього повідомлення</translation>
    </message>
    <message>
        <source>Verify the message to ensure it was signed with the specified Particl address</source>
        <translation type="unfinished">Перевірте повідомлення для впевненості, що воно підписано вказаною біткоїн-адресою</translation>
    </message>
    <message>
        <source>Verify &amp;Message</source>
        <translation type="unfinished">Перевірити &amp;Повідомлення</translation>
    </message>
    <message>
        <source>Reset all verify message fields</source>
        <translation type="unfinished">Скинути всі поля перевірки повідомлення</translation>
    </message>
    <message>
        <source>Click "Sign Message" to generate signature</source>
        <translation type="unfinished">Для створення підпису натисніть кнопку "Підписати повідомлення"</translation>
    </message>
    <message>
        <source>The entered address is invalid.</source>
        <translation type="unfinished">Введена адреса не співпадає.</translation>
    </message>
    <message>
        <source>Please check the address and try again.</source>
        <translation type="unfinished">Перевірте адресу та спробуйте ще раз.</translation>
    </message>
    <message>
        <source>The entered address does not refer to a key.</source>
        <translation type="unfinished">Введена адреса не відноситься до ключа.</translation>
    </message>
    <message>
        <source>Wallet unlock was cancelled.</source>
        <translation type="unfinished">Розблокування гаманця було скасоване.</translation>
    </message>
    <message>
        <source>No error</source>
        <translation type="unfinished">Без помилок</translation>
    </message>
    <message>
        <source>Private key for the entered address is not available.</source>
        <translation type="unfinished">Приватний ключ для введеної адреси недоступний.</translation>
    </message>
    <message>
        <source>Message signing failed.</source>
        <translation type="unfinished">Не вдалося підписати повідомлення.</translation>
    </message>
    <message>
        <source>Message signed.</source>
        <translation type="unfinished">Повідомлення підписано.</translation>
    </message>
    <message>
        <source>The signature could not be decoded.</source>
        <translation type="unfinished">Підпис не можливо декодувати.</translation>
    </message>
    <message>
        <source>Please check the signature and try again.</source>
        <translation type="unfinished">Перевірте підпис та спробуйте ще раз.</translation>
    </message>
    <message>
        <source>The signature did not match the message digest.</source>
        <translation type="unfinished">Підпис не збігається з хешем повідомлення.</translation>
    </message>
    <message>
        <source>Message verification failed.</source>
        <translation type="unfinished">Не вдалося перевірити повідомлення.</translation>
    </message>
    <message>
        <source>Message verified.</source>
        <translation type="unfinished">Повідомлення перевірено.</translation>
    </message>
</context>
<context>
    <name>SplashScreen</name>
    <message>
        <source>(press q to shutdown and continue later)</source>
        <translation type="unfinished">(натисніть клавішу "q", щоб завершити роботу та продовжити пізніше)</translation>
    </message>
    <message>
        <source>press q to shutdown</source>
        <translation type="unfinished">натисніть клавішу "q", щоб завершити роботу</translation>
    </message>
</context>
<context>
    <name>TrafficGraphWidget</name>
    <message>
        <source>kB/s</source>
        <translation type="unfinished">кБ/с</translation>
    </message>
</context>
<context>
    <name>TransactionDesc</name>
    <message>
        <source>conflicted with a transaction with %1 confirmations</source>
        <extracomment>Text explaining the current status of a transaction, shown in the status field of the details window for this transaction. This status represents an unconfirmed transaction that conflicts with a confirmed transaction.</extracomment>
        <translation type="unfinished">конфліктує з транзакцією із %1 підтвердженнями</translation>
    </message>
    <message>
        <source>0/unconfirmed, in memory pool</source>
        <extracomment>Text explaining the current status of a transaction, shown in the status field of the details window for this transaction. This status represents an unconfirmed transaction that is in the memory pool.</extracomment>
        <translation type="unfinished">0/не підтверджено, в пулі транзакцій</translation>
    </message>
    <message>
        <source>0/unconfirmed, not in memory pool</source>
        <extracomment>Text explaining the current status of a transaction, shown in the status field of the details window for this transaction. This status represents an unconfirmed transaction that is not in the memory pool.</extracomment>
        <translation type="unfinished">0/не підтверджено, не в пулі транзакцій</translation>
    </message>
    <message>
        <source>abandoned</source>
        <extracomment>Text explaining the current status of a transaction, shown in the status field of the details window for this transaction. This status represents an abandoned transaction.</extracomment>
        <translation type="unfinished">відкинуто</translation>
    </message>
    <message>
        <source>%1/unconfirmed</source>
        <extracomment>Text explaining the current status of a transaction, shown in the status field of the details window for this transaction. This status represents a transaction confirmed in at least one block, but less than 6 blocks.</extracomment>
        <translation type="unfinished">%1/не підтверджено</translation>
    </message>
    <message>
        <source>%1 confirmations</source>
        <extracomment>Text explaining the current status of a transaction, shown in the status field of the details window for this transaction. This status represents a transaction confirmed in 6 or more blocks.</extracomment>
        <translation type="unfinished">%1 підтверджень</translation>
    </message>
    <message>
        <source>Status</source>
        <translation type="unfinished">Стан</translation>
    </message>
    <message>
        <source>Date</source>
        <translation type="unfinished">Дата</translation>
    </message>
    <message>
        <source>Source</source>
        <translation type="unfinished">Джерело</translation>
    </message>
    <message>
        <source>Generated</source>
        <translation type="unfinished">Згенеровано</translation>
    </message>
    <message>
        <source>From</source>
        <translation type="unfinished">Від</translation>
    </message>
    <message>
        <source>unknown</source>
        <translation type="unfinished">невідомо</translation>
    </message>
    <message>
        <source>To</source>
        <translation type="unfinished">Отримувач</translation>
    </message>
    <message>
        <source>own address</source>
        <translation type="unfinished">Власна адреса</translation>
    </message>
    <message>
        <source>watch-only</source>
        <translation type="unfinished">тільки перегляд</translation>
    </message>
    <message>
        <source>label</source>
        <translation type="unfinished">мітка</translation>
    </message>
    <message>
        <source>Credit</source>
        <translation type="unfinished">Кредит</translation>
    </message>
    <message numerus="yes">
        <source>matures in %n more block(s)</source>
        <translation type="unfinished">
            <numerusform>досягає завершеності через %n блок</numerusform>
            <numerusform>досягає завершеності через %n блоки</numerusform>
            <numerusform>досягає завершеності через %n блоків</numerusform>
        </translation>
    </message>
    <message>
        <source>not accepted</source>
        <translation type="unfinished">не прийнято</translation>
    </message>
    <message>
        <source>Debit</source>
        <translation type="unfinished">Дебет</translation>
    </message>
    <message>
        <source>Total debit</source>
        <translation type="unfinished">Загальний дебет</translation>
    </message>
    <message>
        <source>Total credit</source>
        <translation type="unfinished">Загальний кредит</translation>
    </message>
    <message>
        <source>Transaction fee</source>
        <translation type="unfinished">Комісія</translation>
    </message>
    <message>
        <source>Net amount</source>
        <translation type="unfinished">Загальна сума</translation>
    </message>
    <message>
        <source>Message</source>
        <translation type="unfinished">Повідомлення</translation>
    </message>
    <message>
        <source>Comment</source>
        <translation type="unfinished">Коментар</translation>
    </message>
    <message>
        <source>Transaction ID</source>
        <translation type="unfinished">ID транзакції</translation>
    </message>
    <message>
        <source>Transaction total size</source>
        <translation type="unfinished">Розмір транзакції</translation>
    </message>
    <message>
        <source>Transaction virtual size</source>
        <translation type="unfinished">Віртуальний розмір транзакції</translation>
    </message>
    <message>
        <source>Output index</source>
        <translation type="unfinished">Вихідний індекс</translation>
    </message>
    <message>
        <source> (Certificate was not verified)</source>
        <translation type="unfinished">(Сертифікат не підтверджено)</translation>
    </message>
    <message>
        <source>Merchant</source>
        <translation type="unfinished">Продавець</translation>
    </message>
    <message>
        <source>Generated coins must mature %1 blocks before they can be spent. When you generated this block, it was broadcast to the network to be added to the block chain. If it fails to get into the chain, its state will change to "not accepted" and it won't be spendable. This may occasionally happen if another node generates a block within a few seconds of yours.</source>
        <translation type="unfinished">Згенеровані монети стануть доступні для використання після %1 підтверджень. Коли ви згенерували цей блок, його було відправлено в мережу для приєднання до блокчейна. Якщо блок не буде додано до блокчейна, його статус зміниться на «не підтверджено», і згенеровані монети неможливо буде витратити. Таке часом трапляється, якщо хтось згенерував інший блок на декілька секунд раніше.</translation>
    </message>
    <message>
        <source>Debug information</source>
        <translation type="unfinished">Налагоджувальна інформація</translation>
    </message>
    <message>
        <source>Transaction</source>
        <translation type="unfinished">Транзакція</translation>
    </message>
    <message>
        <source>Inputs</source>
        <translation type="unfinished">Входи</translation>
    </message>
    <message>
        <source>Amount</source>
        <translation type="unfinished">Кількість</translation>
    </message>
    <message>
        <source>true</source>
        <translation type="unfinished">вірний</translation>
    </message>
    <message>
        <source>false</source>
        <translation type="unfinished">хибний</translation>
    </message>
</context>
<context>
    <name>TransactionDescDialog</name>
    <message>
        <source>This pane shows a detailed description of the transaction</source>
        <translation type="unfinished">Даний діалог показує детальну статистику по вибраній транзакції</translation>
    </message>
    <message>
        <source>Details for %1</source>
        <translation type="unfinished">Інформація по %1</translation>
    </message>
</context>
<context>
    <name>TransactionTableModel</name>
    <message>
        <source>Date</source>
        <translation type="unfinished">Дата</translation>
    </message>
    <message>
        <source>Type</source>
        <translation type="unfinished">Тип</translation>
    </message>
    <message>
        <source>Label</source>
        <translation type="unfinished">Мітка</translation>
    </message>
    <message>
        <source>Unconfirmed</source>
        <translation type="unfinished">Не підтверджено</translation>
    </message>
    <message>
        <source>Abandoned</source>
        <translation type="unfinished">Відкинуті</translation>
    </message>
    <message>
        <source>Confirming (%1 of %2 recommended confirmations)</source>
        <translation type="unfinished">Підтверджується (%1 з %2 рекомендованих підтверджень)</translation>
    </message>
    <message>
        <source>Confirmed (%1 confirmations)</source>
        <translation type="unfinished">Підтверджено (%1 підтверджень)</translation>
    </message>
    <message>
        <source>Conflicted</source>
        <translation type="unfinished">Суперечить</translation>
    </message>
    <message>
        <source>Immature (%1 confirmations, will be available after %2)</source>
        <translation type="unfinished">Не досягли завершеності (%1 підтверджень, будуть доступні після %2)</translation>
    </message>
    <message>
        <source>Generated but not accepted</source>
        <translation type="unfinished">Згенеровано, але не підтверджено</translation>
    </message>
    <message>
        <source>Received with</source>
        <translation type="unfinished">Отримано з</translation>
    </message>
    <message>
        <source>Received from</source>
        <translation type="unfinished">Отримано від</translation>
    </message>
    <message>
        <source>Sent to</source>
        <translation type="unfinished">Відправлені на</translation>
    </message>
    <message>
        <source>Payment to yourself</source>
        <translation type="unfinished">Відправлено собі</translation>
    </message>
    <message>
        <source>Mined</source>
        <translation type="unfinished">Добуті</translation>
    </message>
    <message>
        <source>watch-only</source>
        <translation type="unfinished">тільки перегляд</translation>
    </message>
    <message>
        <source>(n/a)</source>
        <translation type="unfinished">(н/д)</translation>
    </message>
    <message>
        <source>(no label)</source>
        <translation type="unfinished">(без мітки)</translation>
    </message>
    <message>
        <source>Transaction status. Hover over this field to show number of confirmations.</source>
        <translation type="unfinished">Статус транзакції. Наведіть вказівник на це поле, щоб показати кількість підтверджень.</translation>
    </message>
    <message>
        <source>Date and time that the transaction was received.</source>
        <translation type="unfinished">Дата і час, коли транзакцію було отримано.</translation>
    </message>
    <message>
        <source>Type of transaction.</source>
        <translation type="unfinished">Тип транзакції.</translation>
    </message>
    <message>
        <source>Whether or not a watch-only address is involved in this transaction.</source>
        <translation type="unfinished">Чи було залучено адресу "тільки перегляд" в цій транзакції.</translation>
    </message>
    <message>
        <source>User-defined intent/purpose of the transaction.</source>
        <translation type="unfinished">Визначений користувачем намір чи мета транзакції.</translation>
    </message>
    <message>
        <source>Amount removed from or added to balance.</source>
        <translation type="unfinished">Сума, додана чи знята з балансу.</translation>
    </message>
</context>
<context>
    <name>TransactionView</name>
    <message>
        <source>All</source>
        <translation type="unfinished">Всі</translation>
    </message>
    <message>
        <source>Today</source>
        <translation type="unfinished">Сьогодні</translation>
    </message>
    <message>
        <source>This week</source>
        <translation type="unfinished">На цьому тижні</translation>
    </message>
    <message>
        <source>This month</source>
        <translation type="unfinished">Цього місяця</translation>
    </message>
    <message>
        <source>Last month</source>
        <translation type="unfinished">Минулого місяця</translation>
    </message>
    <message>
        <source>This year</source>
        <translation type="unfinished">Цього року</translation>
    </message>
    <message>
        <source>Received with</source>
        <translation type="unfinished">Отримано з</translation>
    </message>
    <message>
        <source>Sent to</source>
        <translation type="unfinished">Відправлені на</translation>
    </message>
    <message>
        <source>To yourself</source>
        <translation type="unfinished">Відправлені собі</translation>
    </message>
    <message>
        <source>Mined</source>
        <translation type="unfinished">Добуті</translation>
    </message>
    <message>
        <source>Other</source>
        <translation type="unfinished">Інше</translation>
    </message>
    <message>
        <source>Enter address, transaction id, or label to search</source>
        <translation type="unfinished">Введіть адресу, ідентифікатор транзакції або мітку для пошуку</translation>
    </message>
    <message>
        <source>Min amount</source>
        <translation type="unfinished">Мінімальна сума</translation>
    </message>
    <message>
        <source>Range…</source>
        <translation type="unfinished">Діапазон…</translation>
    </message>
    <message>
        <source>&amp;Copy address</source>
        <translation type="unfinished">&amp;Копіювати адресу</translation>
    </message>
    <message>
        <source>Copy &amp;label</source>
        <translation type="unfinished">Копіювати &amp;мітку</translation>
    </message>
    <message>
        <source>Copy &amp;amount</source>
        <translation type="unfinished">Копіювати &amp;суму</translation>
    </message>
    <message>
        <source>Copy transaction &amp;ID</source>
        <translation type="unfinished">Копіювати &amp;ID транзакції</translation>
    </message>
    <message>
        <source>Copy &amp;raw transaction</source>
        <translation type="unfinished">Копіювати &amp;всю транзакцію</translation>
    </message>
    <message>
        <source>Copy full transaction &amp;details</source>
        <translation type="unfinished">Копіювати всі &amp;деталі транзакції</translation>
    </message>
    <message>
        <source>&amp;Show transaction details</source>
        <translation type="unfinished">&amp;Показати деталі транзакції</translation>
    </message>
    <message>
        <source>Increase transaction &amp;fee</source>
        <translation type="unfinished">&amp;Збільшити плату за транзакцію</translation>
    </message>
    <message>
        <source>A&amp;bandon transaction</source>
        <translation type="unfinished">&amp;Відмовитися від транзакції</translation>
    </message>
    <message>
        <source>&amp;Edit address label</source>
        <translation type="unfinished">&amp;Редагувати мітку адреси</translation>
    </message>
    <message>
        <source>Show in %1</source>
        <extracomment>Transactions table context menu action to show the selected transaction in a third-party block explorer. %1 is a stand-in argument for the URL of the explorer.</extracomment>
        <translation type="unfinished">Показати в %1</translation>
    </message>
    <message>
        <source>Export Transaction History</source>
        <translation type="unfinished">Експортувати історію транзакцій</translation>
    </message>
    <message>
        <source>Comma separated file</source>
        <extracomment>Expanded name of the CSV file format. See: https://en.wikipedia.org/wiki/Comma-separated_values.</extracomment>
        <translation type="unfinished">Файл CSV</translation>
    </message>
    <message>
        <source>Confirmed</source>
        <translation type="unfinished">Підтверджено</translation>
    </message>
    <message>
        <source>Watch-only</source>
        <translation type="unfinished">Тільки перегляд</translation>
    </message>
    <message>
        <source>Date</source>
        <translation type="unfinished">Дата</translation>
    </message>
    <message>
        <source>Type</source>
        <translation type="unfinished">Тип</translation>
    </message>
    <message>
        <source>Label</source>
        <translation type="unfinished">Мітка</translation>
    </message>
    <message>
        <source>Address</source>
        <translation type="unfinished">Адреса</translation>
    </message>
    <message>
        <source>ID</source>
        <translation type="unfinished">Ідентифікатор</translation>
    </message>
    <message>
        <source>Exporting Failed</source>
        <translation type="unfinished">Помилка експорту</translation>
    </message>
    <message>
        <source>There was an error trying to save the transaction history to %1.</source>
        <translation type="unfinished">Виникла помилка при спробі зберегти історію транзакцій до %1.</translation>
    </message>
    <message>
        <source>Exporting Successful</source>
        <translation type="unfinished">Експортовано успішно</translation>
    </message>
    <message>
        <source>The transaction history was successfully saved to %1.</source>
        <translation type="unfinished">Історію транзакцій було успішно збережено до %1.</translation>
    </message>
    <message>
        <source>Range:</source>
        <translation type="unfinished">Діапазон:</translation>
    </message>
    <message>
        <source>to</source>
        <translation type="unfinished">до</translation>
    </message>
</context>
<context>
    <name>WalletFrame</name>
    <message>
        <source>No wallet has been loaded.
Go to File &gt; Open Wallet to load a wallet.
- OR -</source>
        <translation type="unfinished">Жоден гаманець не завантажений.
Перейдіть у меню Файл &gt; Відкрити гаманець, щоб завантажити гаманець.
- АБО -</translation>
    </message>
    <message>
        <source>Create a new wallet</source>
        <translation type="unfinished">Створити новий гаманець</translation>
    </message>
    <message>
        <source>Error</source>
        <translation type="unfinished">Помилка</translation>
    </message>
    <message>
        <source>Unable to decode PSBT from clipboard (invalid base64)</source>
        <translation type="unfinished">Не вдалося декодувати PSBT-транзакцію з буфера обміну (неприпустимий base64)</translation>
    </message>
    <message>
        <source>Load Transaction Data</source>
        <translation type="unfinished">Завантажити дані транзакції</translation>
    </message>
    <message>
        <source>Partially Signed Transaction (*.psbt)</source>
        <translation type="unfinished">Частково підписана біткоїн-транзакція (* .psbt)</translation>
    </message>
    <message>
        <source>PSBT file must be smaller than 100 MiB</source>
        <translation type="unfinished">Файл PSBT повинен бути менше 100 МіБ</translation>
    </message>
    <message>
        <source>Unable to decode PSBT</source>
        <translation type="unfinished">Не вдалося декодувати PSBT-транзакцію</translation>
    </message>
</context>
<context>
    <name>WalletModel</name>
    <message>
        <source>Send Coins</source>
        <translation type="unfinished">Відправити Монети</translation>
    </message>
    <message>
        <source>Fee bump error</source>
        <translation type="unfinished">Помилка підвищення комісії</translation>
    </message>
    <message>
        <source>Increasing transaction fee failed</source>
        <translation type="unfinished">Підвищення комісії за транзакцію не виконано</translation>
    </message>
    <message>
        <source>Do you want to increase the fee?</source>
        <extracomment>Asks a user if they would like to manually increase the fee of a transaction that has already been created.</extracomment>
        <translation type="unfinished">Збільшити комісію?</translation>
    </message>
    <message>
        <source>Current fee:</source>
        <translation type="unfinished">Поточна комісія:</translation>
    </message>
    <message>
        <source>Increase:</source>
        <translation type="unfinished">Збільшити:</translation>
    </message>
    <message>
        <source>New fee:</source>
        <translation type="unfinished">Нова комісія:</translation>
    </message>
    <message>
        <source>Warning: This may pay the additional fee by reducing change outputs or adding inputs, when necessary. It may add a new change output if one does not already exist. These changes may potentially leak privacy.</source>
        <translation type="unfinished">Попередження: Можливо збільшення плати за транзакцію шляхом зменшення решти або додавання входів у разі необхідності. Це може створити новий вивід з рештою, якщо такий вивід не існував. Такі зміни потенційно здатні погіршити конфіденційність.</translation>
    </message>
    <message>
        <source>Confirm fee bump</source>
        <translation type="unfinished">Підтвердити підвищення комісії</translation>
    </message>
    <message>
        <source>Can't draft transaction.</source>
        <translation type="unfinished">Неможливо підготувати транзакцію.</translation>
    </message>
    <message>
        <source>PSBT copied</source>
        <translation type="unfinished">PSBT-транзакцію скопійовано</translation>
    </message>
    <message>
        <source>Can't sign transaction.</source>
        <translation type="unfinished">Не можливо підписати транзакцію.</translation>
    </message>
    <message>
        <source>Could not commit transaction</source>
        <translation type="unfinished">Не вдалось виконати транзакцію</translation>
    </message>
    <message>
        <source>Can't display address</source>
        <translation type="unfinished">Неможливо показати адресу</translation>
    </message>
    <message>
        <source>default wallet</source>
        <translation type="unfinished">гаманець за замовчуванням</translation>
    </message>
</context>
<context>
    <name>WalletView</name>
    <message>
        <source>&amp;Export</source>
        <translation type="unfinished">&amp;Экспорт</translation>
    </message>
    <message>
        <source>Export the data in the current tab to a file</source>
        <translation type="unfinished">Експортувати дані з поточної вкладки у файл</translation>
    </message>
    <message>
        <source>Backup Wallet</source>
        <translation type="unfinished">Зробити резервне копіювання гаманця</translation>
    </message>
    <message>
        <source>Wallet Data</source>
        <extracomment>Name of the wallet data file format.</extracomment>
        <translation type="unfinished">Файл гаманця</translation>
    </message>
    <message>
        <source>Backup Failed</source>
        <translation type="unfinished">Помилка резервного копіювання</translation>
    </message>
    <message>
        <source>There was an error trying to save the wallet data to %1.</source>
        <translation type="unfinished">Виникла помилка при спробі зберегти дані гаманця до %1.</translation>
    </message>
    <message>
        <source>Backup Successful</source>
        <translation type="unfinished">Резервну копію створено успішно</translation>
    </message>
    <message>
        <source>The wallet data was successfully saved to %1.</source>
        <translation type="unfinished">Дані гаманця успішно збережено в %1.</translation>
    </message>
    <message>
        <source>Cancel</source>
        <translation type="unfinished">Скасувати</translation>
    </message>
</context>
</TS><|MERGE_RESOLUTION|>--- conflicted
+++ resolved
@@ -2283,13 +2283,8 @@
         <translation type="unfinished">Форма</translation>
     </message>
     <message>
-<<<<<<< HEAD
         <source>Recent transactions may not yet be visible, and therefore your wallet's balance might be incorrect. This information will be correct once your wallet has finished synchronizing with the particl network, as detailed below.</source>
-        <translation type="unfinished">Нещодавні транзакції ще не відображаються, тому баланс вашого гаманця може бути неточним. Ця інформація буде вірною після того, як ваш гаманець завершить синхронізацію з мережею Біткоїн, враховуйте показники нижче.</translation>
-=======
-        <source>Recent transactions may not yet be visible, and therefore your wallet's balance might be incorrect. This information will be correct once your wallet has finished synchronizing with the bitcoin network, as detailed below.</source>
         <translation type="unfinished">Нещодавні транзакції ще не відображаються, тому баланс вашого гаманця може бути неточним. Ця інформація буде вірною після того, як ваш гаманець завершить синхронізацію з мережею Біткоїн (дивіться нижче).</translation>
->>>>>>> ca5f8f0d
     </message>
     <message>
         <source>Attempting to spend particl that are affected by not-yet-displayed transactions will not be accepted by the network.</source>
