--- conflicted
+++ resolved
@@ -438,13 +438,8 @@
         <translation>П&amp;араметри командного рядка</translation>
     </message>
     <message numerus="yes">
-<<<<<<< HEAD
         <source>%n active connection(s) to Particl network</source>
-        <translation><numerusform>%n активне з'єднання з мережею Particl</numerusform><numerusform>%n активні з'єднання з мережею Particl</numerusform><numerusform>%n активних з'єднань з мережею Particl</numerusform></translation>
-=======
-        <source>%n active connection(s) to Bitcoin network</source>
-        <translation><numerusform>%n активне з'єднання з мережею Bitcoin</numerusform><numerusform>%n активні з'єднання з мережею Bitcoin</numerusform><numerusform>%n активних з'єднань з мережею Bitcoin</numerusform><numerusform>%n активних з'єднань з мережею Bitcoin</numerusform></translation>
->>>>>>> afc115d7
+        <translation><numerusform>%n активне з'єднання з мережею Particl</numerusform><numerusform>%n активні з'єднання з мережею Particl</numerusform><numerusform>%n активних з'єднань з мережею Particl</numerusform><numerusform>%n активних з'єднань з мережею Particl</numerusform></translation>
     </message>
     <message>
         <source>Indexing blocks on disk...</source>
@@ -1089,21 +1084,16 @@
         <translation>Відображення порту через &amp;UPnP</translation>
     </message>
     <message>
-<<<<<<< HEAD
+        <source>Accept connections from outside.</source>
+        <translation>Приймати з'єднання ззовні.</translation>
+    </message>
+    <message>
+        <source>Allow incomin&amp;g connections</source>
+        <translation>Дозволити вхідні з'єднання</translation>
+    </message>
+    <message>
         <source>Connect to the Particl network through a SOCKS5 proxy.</source>
         <translation>Підключення до мережі Particl через SOCKS5 проксі.</translation>
-=======
-        <source>Accept connections from outside.</source>
-        <translation>Приймати з'єднання ззовні.</translation>
-    </message>
-    <message>
-        <source>Allow incomin&amp;g connections</source>
-        <translation>Дозволити вхідні з'єднання</translation>
-    </message>
-    <message>
-        <source>Connect to the Bitcoin network through a SOCKS5 proxy.</source>
-        <translation>Підключення до мережі Bitcoin через SOCKS5 проксі.</translation>
->>>>>>> afc115d7
     </message>
     <message>
         <source>&amp;Connect through SOCKS5 proxy (default proxy):</source>
