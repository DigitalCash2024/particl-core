--- conflicted
+++ resolved
@@ -58,7 +58,6 @@
         <translation type="unfinished">&amp; પસંદ કરો</translation>
     </message>
     <message>
-<<<<<<< HEAD
         <source>Sending addresses</source>
         <translation type="unfinished">મોકલવા માટે ના સરનામાં</translation>
     </message>
@@ -68,9 +67,6 @@
     </message>
     <message>
         <source>These are your Particl addresses for sending payments. Always check the amount and the receiving address before sending coins.</source>
-=======
-        <source>These are your Bitcoin addresses for sending payments. Always check the amount and the receiving address before sending coins.</source>
->>>>>>> 68684745
         <translation type="unfinished">આ તમારા ચુકવણી કરવા માટે ના સરનામાં છે, હંમેશા કિંમત અને મોકલવાના ના સરનામાં ચકાસી લેવા સિક્કા આપતા પહેલા.</translation>
     </message>
     <message>
@@ -168,13 +164,8 @@
         <translation type="unfinished">એન્ક્રિપ્શન ખાતરી કરો </translation>
     </message>
     <message>
-<<<<<<< HEAD
         <source>Warning: If you encrypt your wallet and lose your passphrase, you will &lt;b&gt;LOSE ALL OF YOUR PARTICL&lt;/b&gt;!</source>
         <translation type="unfinished">ચેતવણી: જો તમે તમારું વletલેટ એન્ક્રિપ્ટ કરો છો અને તમારો પાસફ્રેઝ ખોવાઈ જાય છે, તો તમે તમારા બધા બિટકોઇન્સ ગુમાવશો!</translation>
-=======
-        <source>Warning: If you encrypt your wallet and lose your passphrase, you will &lt;b&gt;LOSE ALL OF YOUR BITCOINS&lt;/b&gt;!</source>
-        <translation type="unfinished">ચેતવણી: જો તમે તમારા વૉલેટને એન્ક્રિપ્ટ કરો છો અને તમારો પાસફ્રેઝ ખોવાઈ જાય છે, &lt;b&gt; તો તમે તમારા બધા બિટકોઇન્સ ગુમાવશો&lt;/b&gt;!</translation>
->>>>>>> 68684745
     </message>
     <message>
         <source>Are you sure you wish to encrypt your wallet?</source>
