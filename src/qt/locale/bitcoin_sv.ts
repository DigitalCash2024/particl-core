--- conflicted
+++ resolved
@@ -66,21 +66,12 @@
         <translation>Mottagaradresser</translation>
     </message>
     <message>
-<<<<<<< HEAD
         <source>These are your Particl addresses for sending payments. Always check the amount and the receiving address before sending coins.</source>
-        <translation>Detta är dina Particl-adresser för att skicka betalningar. Kontrollera alltid summan och den mottagande adressen innan du skickar particl.</translation>
+        <translation>Detta är dina Particl-adresser för att skicka betalningar. Kontrollera alltid belopp och mottagaradress innan du skickar particl.</translation>
     </message>
     <message>
         <source>These are your Particl addresses for receiving payments. It is recommended to use a new receiving address for each transaction.</source>
-        <translation>Detta är dina Particl-adresser för att ta emot betalningar. Det rekommenderas att använda en ny mottagningsadress för varje transaktion.</translation>
-=======
-        <source>These are your Bitcoin addresses for sending payments. Always check the amount and the receiving address before sending coins.</source>
-        <translation>Detta är dina Bitcoin-adresser för att skicka betalningar. Kontrollera alltid belopp och mottagaradress innan du skickar bitcoin.</translation>
-    </message>
-    <message>
-        <source>These are your Bitcoin addresses for receiving payments. It is recommended to use a new receiving address for each transaction.</source>
-        <translation>Detta är dina Bitcoin-adresser för att ta emot betalningar. Det rekommenderas att använda en ny mottagaradress för varje transaktion.</translation>
->>>>>>> a6cba198
+        <translation>Detta är dina Particl-adresser för att ta emot betalningar. Det rekommenderas att använda en ny mottagaradress för varje transaktion.</translation>
     </message>
     <message>
         <source>&amp;Copy Address</source>
@@ -186,13 +177,8 @@
         <translation>Bekräfta kryptering av plånbok</translation>
     </message>
     <message>
-<<<<<<< HEAD
         <source>Warning: If you encrypt your wallet and lose your passphrase, you will &lt;b&gt;LOSE ALL OF YOUR PARTICL&lt;/b&gt;!</source>
-        <translation>VARNING: Om du krypterar din plånbok och glömmer ditt lösenord, kommer du att &lt;b&gt;FÖRLORA ALLA DINA PARTICL&lt;/b&gt;!</translation>
-=======
-        <source>Warning: If you encrypt your wallet and lose your passphrase, you will &lt;b&gt;LOSE ALL OF YOUR BITCOINS&lt;/b&gt;!</source>
-        <translation>VARNING: Om du krypterar din plånbok och glömmer din lösenfras, &lt;b&gt;FÖRLORAR DU ALLA DINA BITCOIN&lt;/b&gt;!</translation>
->>>>>>> a6cba198
+        <translation>VARNING: Om du krypterar din plånbok och glömmer din lösenfras, &lt;b&gt;FÖRLORAR DU ALLA DINA PARTICL&lt;/b&gt;!</translation>
     </message>
     <message>
         <source>Are you sure you wish to encrypt your wallet?</source>
@@ -203,8 +189,8 @@
         <translation>Plånbok krypterad</translation>
     </message>
     <message>
-        <source>Your wallet is now encrypted. Remember that encrypting your wallet cannot fully protect your bitcoins from being stolen by malware infecting your computer.</source>
-        <translation>Din plånbok är nu krypterad. Kom ihåg att kryptering av plånboken inte helt skyddar dina bitcoin från att stjälas av skadlig kod som infekterat din dator.</translation>
+        <source>Your wallet is now encrypted. Remember that encrypting your wallet cannot fully protect your particl from being stolen by malware infecting your computer.</source>
+        <translation>Din plånbok är nu krypterad. Kom ihåg att kryptering av plånboken inte helt skyddar dina particl från att stjälas av skadlig kod som infekterat din dator.</translation>
     </message>
     <message>
         <source>IMPORTANT: Any previous backups you have made of your wallet file should be replaced with the newly generated, encrypted wallet file. For security reasons, previous backups of the unencrypted wallet file will become useless as soon as you start using the new, encrypted wallet.</source>
@@ -928,13 +914,8 @@
         <translation>Ungefär %1 GB data kommer att lagras i den här katalogen.</translation>
     </message>
     <message>
-<<<<<<< HEAD
         <source>%1 will download and store a copy of the Particl block chain.</source>
-        <translation>%1 kommer att ladda ner och lagra en kopia av Particl-blockkedjan.</translation>
-=======
-        <source>%1 will download and store a copy of the Bitcoin block chain.</source>
-        <translation>%1 kommer att ladda ner och lagra en kopia av Bitcoins blockkedja.</translation>
->>>>>>> a6cba198
+        <translation>%1 kommer att ladda ner och lagra en kopia av Particl blockkedja.</translation>
     </message>
     <message>
         <source>The wallet will also be stored in this directory.</source>
@@ -964,13 +945,8 @@
         <translation>Formulär</translation>
     </message>
     <message>
-<<<<<<< HEAD
         <source>Recent transactions may not yet be visible, and therefore your wallet's balance might be incorrect. This information will be correct once your wallet has finished synchronizing with the particl network, as detailed below.</source>
-        <translation>Nyligen gjorda transaktioner visas inte korrekt och därför kan din plånboks saldo visas felaktigt. Denna information kommer att visas korrekt så snart din plånbok har synkroniserat klart med Particl-nätverket enligt detaljer nedan.</translation>
-=======
-        <source>Recent transactions may not yet be visible, and therefore your wallet's balance might be incorrect. This information will be correct once your wallet has finished synchronizing with the bitcoin network, as detailed below.</source>
-        <translation>Nyligen gjorda transaktioner visas inte korrekt och därför kan din plånboks saldo visas felaktigt. Denna information kommer att visas korrekt så snart din plånbok har synkroniserats med Bitcoin-nätverket enligt informationen nedan.</translation>
->>>>>>> a6cba198
+        <translation>Nyligen gjorda transaktioner visas inte korrekt och därför kan din plånboks saldo visas felaktigt. Denna information kommer att visas korrekt så snart din plånbok har synkroniserats med Particl-nätverket enligt informationen nedan.</translation>
     </message>
     <message>
         <source>Attempting to spend particl that are affected by not-yet-displayed transactions will not be accepted by the network.</source>
@@ -2260,8 +2236,8 @@
         <translation>Damm:</translation>
     </message>
     <message>
-        <source>When there is less transaction volume than space in the blocks, miners as well as relaying nodes may enforce a minimum fee. Paying only this minimum fee is just fine, but be aware that this can result in a never confirming transaction once there is more demand for bitcoin transactions than the network can process.</source>
-        <translation>När transaktionsvolymen är mindre än utrymmet i blocken kan både brytardatorer och relänoder kräva en minimiavgift. Det är okej att bara betala denna minimiavgift, men du ska vara medveten om att det kan leda till att en transaktion aldrig bekräftas så fort efterfrågan på bitcointransaktioner är större än vad nätverket kan hantera.</translation>
+        <source>When there is less transaction volume than space in the blocks, miners as well as relaying nodes may enforce a minimum fee. Paying only this minimum fee is just fine, but be aware that this can result in a never confirming transaction once there is more demand for particl transactions than the network can process.</source>
+        <translation>När transaktionsvolymen är mindre än utrymmet i blocken kan både brytardatorer och relänoder kräva en minimiavgift. Det är okej att bara betala denna minimiavgift, men du ska vara medveten om att det kan leda till att en transaktion aldrig bekräftas så fort efterfrågan på particltransaktioner är större än vad nätverket kan hantera.</translation>
     </message>
     <message>
         <source>A too low fee might result in a never confirming transaction (read the tooltip)</source>
@@ -2471,13 +2447,8 @@
         <translation>Ta bort denna post</translation>
     </message>
     <message>
-<<<<<<< HEAD
         <source>The fee will be deducted from the amount being sent. The recipient will receive less particl than you enter in the amount field. If multiple recipients are selected, the fee is split equally.</source>
-        <translation>Avgiften dras från beloppet som skickas. Mottagaren kommer att ta emot mindre particl än du angivit i beloppsfältet. Om flera mottagare valts kommer avgiften att fördelas jämt.</translation>
-=======
-        <source>The fee will be deducted from the amount being sent. The recipient will receive less bitcoins than you enter in the amount field. If multiple recipients are selected, the fee is split equally.</source>
-        <translation>Avgiften dras från beloppet som skickas. Mottagaren kommer att ta emot mindre bitcoin än du angivit i beloppsfältet. Om flera mottagare väljs kommer avgiften att fördelas jämt.</translation>
->>>>>>> a6cba198
+        <translation>Avgiften dras från beloppet som skickas. Mottagaren kommer att ta emot mindre particl än du angivit i beloppsfältet. Om flera mottagare väljs kommer avgiften att fördelas jämt.</translation>
     </message>
     <message>
         <source>S&amp;ubtract fee from amount</source>
@@ -2504,13 +2475,8 @@
         <translation>Ange en etikett för denna adress för att lägga till den i listan med använda adresser</translation>
     </message>
     <message>
-<<<<<<< HEAD
         <source>A message that was attached to the particl: URI which will be stored with the transaction for your reference. Note: This message will not be sent over the Particl network.</source>
-        <translation>Ett meddelande som bifogades particl: -URIn och som lagras med transaktionen som referens. NB: Meddelandet kommer inte att sändas över Particl-nätverket.</translation>
-=======
-        <source>A message that was attached to the bitcoin: URI which will be stored with the transaction for your reference. Note: This message will not be sent over the Bitcoin network.</source>
-        <translation>Ett meddelande som bifogades bitcoin: -URIn och som sparas med transaktionen som referens. Obs: Meddelandet sänds inte över Bitcoin-nätverket.</translation>
->>>>>>> a6cba198
+        <translation>Ett meddelande som bifogades particl: -URIn och som sparas med transaktionen som referens. Obs: Meddelandet sänds inte över Particl-nätverket.</translation>
     </message>
     <message>
         <source>Pay To:</source>
