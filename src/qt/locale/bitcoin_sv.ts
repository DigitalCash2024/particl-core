<TS language="sv" version="2.1">
<context>
    <name>AddressBookPage</name>
    <message>
        <source>Right-click to edit address or label</source>
        <translation>Högerklicka för att redigera adressen eller etiketten.</translation>
    </message>
    <message>
        <source>Create a new address</source>
        <translation>Skapa ny adress</translation>
    </message>
    <message>
        <source>&amp;New</source>
        <translation>&amp;Ny</translation>
    </message>
    <message>
        <source>Copy the currently selected address to the system clipboard</source>
        <translation>Kopiera den markerade adressen till systemets Urklipp</translation>
    </message>
    <message>
        <source>&amp;Copy</source>
        <translation>&amp;Kopiera</translation>
    </message>
    <message>
        <source>C&amp;lose</source>
        <translation>S&amp;täng</translation>
    </message>
    <message>
        <source>Delete the currently selected address from the list</source>
        <translation>Ta bort den valda adressen från listan</translation>
    </message>
    <message>
        <source>Enter address or label to search</source>
        <translation>Ange en adress eller etikett att söka efter</translation>
    </message>
    <message>
        <source>Export the data in the current tab to a file</source>
        <translation>Exportera informationen i aktuell flik till en fil</translation>
    </message>
    <message>
        <source>&amp;Export</source>
        <translation>&amp;Exportera</translation>
    </message>
    <message>
        <source>&amp;Delete</source>
        <translation>&amp;Ta bort</translation>
    </message>
    <message>
        <source>Choose the address to send coins to</source>
        <translation>Välj en adress att skicka transaktionen till</translation>
    </message>
    <message>
        <source>Choose the address to receive coins with</source>
        <translation>Välj en adress att ta emot transaktionen med</translation>
    </message>
    <message>
        <source>C&amp;hoose</source>
        <translation>V&amp;älj</translation>
    </message>
    <message>
        <source>Sending addresses</source>
        <translation>Avsändaradresser</translation>
    </message>
    <message>
        <source>Receiving addresses</source>
        <translation>Mottagaradresser</translation>
    </message>
    <message>
<<<<<<< HEAD
        <source>These are your Particl addresses for sending payments. Always check the amount and the receiving address before sending coins.</source>
        <translation>Detta är dina Particl-adressr för att skicka betalningar. Kontrollera alltid summan och den mottagande adressen innan du skickar particl.</translation>
    </message>
    <message>
        <source>These are your Particl addresses for receiving payments. It is recommended to use a new receiving address for each transaction.</source>
        <translation>Detta är dina Particl-adressr för att ta emot betalningar. Det rekommenderas att använda en ny mottagningsadress för varje transaktion.</translation>
=======
        <source>These are your Bitcoin addresses for sending payments. Always check the amount and the receiving address before sending coins.</source>
        <translation>Detta är dina Bitcoin-adresser för att skicka betalningar. Kontrollera alltid belopp och mottagaradress innan du skickar bitcoin.</translation>
>>>>>>> a54e52b4
    </message>
    <message>
        <source>&amp;Copy Address</source>
        <translation>&amp;Kopiera adress</translation>
    </message>
    <message>
        <source>Copy &amp;Label</source>
        <translation>Kopiera &amp;etikett</translation>
    </message>
    <message>
        <source>&amp;Edit</source>
        <translation>&amp;Redigera</translation>
    </message>
    <message>
        <source>Export Address List</source>
        <translation>Exportera adresslista</translation>
    </message>
    <message>
        <source>Comma separated file (*.csv)</source>
        <translation>Kommaseparerad fil (*.csv)</translation>
    </message>
    <message>
        <source>Exporting Failed</source>
        <translation>Export misslyckades</translation>
    </message>
    <message>
        <source>There was an error trying to save the address list to %1. Please try again.</source>
        <translation>Ett fel inträffade när adresslistan skulle sparas till %1.
Försök igen.</translation>
    </message>
</context>
<context>
    <name>AddressTableModel</name>
    <message>
        <source>Label</source>
        <translation>Etikett</translation>
    </message>
    <message>
        <source>Address</source>
        <translation>Adress</translation>
    </message>
    <message>
        <source>(no label)</source>
        <translation>(Ingen etikett)</translation>
    </message>
</context>
<context>
    <name>AskPassphraseDialog</name>
    <message>
        <source>Passphrase Dialog</source>
        <translation>Lösenfrasdialog</translation>
    </message>
    <message>
        <source>Enter passphrase</source>
        <translation>Ange lösenfras</translation>
    </message>
    <message>
        <source>New passphrase</source>
        <translation>Ny lösenfras</translation>
    </message>
    <message>
        <source>Repeat new passphrase</source>
        <translation>Upprepa ny lösenfras</translation>
    </message>
    <message>
        <source>Encrypt wallet</source>
        <translation>Kryptera plånbok</translation>
    </message>
    <message>
        <source>This operation needs your wallet passphrase to unlock the wallet.</source>
        <translation>Denna operation behöver din plånboks lösenfras för att låsa upp plånboken.</translation>
    </message>
    <message>
        <source>Unlock wallet</source>
        <translation>Lås upp plånbok</translation>
    </message>
    <message>
        <source>This operation needs your wallet passphrase to decrypt the wallet.</source>
        <translation>Denna operation behöver din plånboks lösenfras för att dekryptera plånboken.</translation>
    </message>
    <message>
        <source>Decrypt wallet</source>
        <translation>Dekryptera plånbok</translation>
    </message>
    <message>
        <source>Change passphrase</source>
        <translation>Byt lösenfras</translation>
    </message>
    <message>
        <source>Confirm wallet encryption</source>
        <translation>Bekräfta kryptering av plånbok</translation>
    </message>
    <message>
<<<<<<< HEAD
        <source>Warning: If you encrypt your wallet and lose your passphrase, you will &lt;b&gt;LOSE ALL OF YOUR PARTICL&lt;/b&gt;!</source>
        <translation>VARNING: Om du krypterar din plånbok och glömmer ditt lösenord, kommer du att &lt;b&gt;FÖRLORA ALLA DINA PARTICL&lt;/b&gt;!</translation>
=======
        <source>Warning: If you encrypt your wallet and lose your passphrase, you will &lt;b&gt;LOSE ALL OF YOUR BITCOINS&lt;/b&gt;!</source>
        <translation>VARNING: Om du krypterar din plånbok och glömmer din lösenfras, &lt;b&gt;FÖRLORAR DU ALLA DINA BITCOIN&lt;/b&gt;!</translation>
>>>>>>> a54e52b4
    </message>
    <message>
        <source>Are you sure you wish to encrypt your wallet?</source>
        <translation>Är du säker på att du vill kryptera din plånbok?</translation>
    </message>
    <message>
        <source>Wallet encrypted</source>
        <translation>Plånbok krypterad</translation>
    </message>
    <message>
<<<<<<< HEAD
        <source>%1 will close now to finish the encryption process. Remember that encrypting your wallet cannot fully protect your particl from being stolen by malware infecting your computer.</source>
        <translation>%1 kommer nu att stänga ner för att slutföra krypteringen. Tänk på att en krypterad plånbok inte skyddar mot stöld om din dator är infekterad med en keylogger.</translation>
=======
        <source>Remember that encrypting your wallet cannot fully protect your bitcoins from being stolen by malware infecting your computer.</source>
        <translation>Kom ihåg att kryptering av din plånbok inte helt kan skydda dig från stöld av dina bitcoins om skadlig kod infekterat din dator.</translation>
>>>>>>> a54e52b4
    </message>
    <message>
        <source>IMPORTANT: Any previous backups you have made of your wallet file should be replaced with the newly generated, encrypted wallet file. For security reasons, previous backups of the unencrypted wallet file will become useless as soon as you start using the new, encrypted wallet.</source>
        <translation>VIKTIGT: Alla tidigare säkerhetskopior du har skapat av plånboksfilen ska ersättas med den nyss skapade, krypterade plånboksfilen. Av säkerhetsskäl kommer tidigare säkerhetskopior av den okrypterade plånboksfilen att bli oanvändbara när du börjar använda den nya, krypterade plånboken.</translation>
    </message>
    <message>
        <source>Wallet encryption failed</source>
        <translation>Kryptering av plånbok misslyckades</translation>
    </message>
    <message>
        <source>Wallet encryption failed due to an internal error. Your wallet was not encrypted.</source>
        <translation>Kryptering av plånbok misslyckades på grund av ett internt fel. Din plånbok krypterades inte.</translation>
    </message>
    <message>
        <source>The supplied passphrases do not match.</source>
        <translation>De angivna lösenfraserna överensstämmer inte.</translation>
    </message>
    <message>
        <source>Wallet unlock failed</source>
        <translation>Misslyckades låsa upp plånboken</translation>
    </message>
    <message>
        <source>The passphrase entered for the wallet decryption was incorrect.</source>
        <translation>Lösenfrasen för dekryptering av plånboken var felaktig.</translation>
    </message>
    <message>
        <source>Wallet decryption failed</source>
        <translation>Dekryptering av plånbok misslyckades</translation>
    </message>
    <message>
        <source>Wallet passphrase was successfully changed.</source>
        <translation>Plånbokens lösenfras ändrades.</translation>
    </message>
    <message>
        <source>Warning: The Caps Lock key is on!</source>
        <translation>Varning: Caps Lock är påslaget!</translation>
    </message>
</context>
<context>
    <name>BanTableModel</name>
    <message>
        <source>IP/Netmask</source>
        <translation>IP/nätmask</translation>
    </message>
    <message>
        <source>Banned Until</source>
        <translation>Bannlyst tills</translation>
    </message>
</context>
<context>
    <name>BitcoinGUI</name>
    <message>
        <source>Sign &amp;message...</source>
        <translation>Signera &amp;meddelande...</translation>
    </message>
    <message>
        <source>Synchronizing with network...</source>
        <translation>Synkroniserar med nätverket ...</translation>
    </message>
    <message>
        <source>&amp;Overview</source>
        <translation>&amp;Översikt</translation>
    </message>
    <message>
        <source>Show general overview of wallet</source>
        <translation>Visa allmän översikt av plånboken</translation>
    </message>
    <message>
        <source>&amp;Transactions</source>
        <translation>&amp;Transaktioner</translation>
    </message>
    <message>
        <source>Browse transaction history</source>
        <translation>Bläddra i transaktionshistorik</translation>
    </message>
    <message>
        <source>E&amp;xit</source>
        <translation>&amp;Avsluta</translation>
    </message>
    <message>
        <source>Quit application</source>
        <translation>Avsluta programmet</translation>
    </message>
    <message>
        <source>&amp;About %1</source>
        <translation>&amp;Om %1</translation>
    </message>
    <message>
        <source>Show information about %1</source>
        <translation>Visa information om %1</translation>
    </message>
    <message>
        <source>About &amp;Qt</source>
        <translation>Om &amp;Qt</translation>
    </message>
    <message>
        <source>Show information about Qt</source>
        <translation>Visa information om Qt</translation>
    </message>
    <message>
        <source>&amp;Options...</source>
        <translation>&amp;Alternativ...</translation>
    </message>
    <message>
        <source>Modify configuration options for %1</source>
        <translation>Ändra konfigurationsalternativ för %1</translation>
    </message>
    <message>
        <source>&amp;Encrypt Wallet...</source>
        <translation>&amp;Kryptera plånbok...</translation>
    </message>
    <message>
        <source>&amp;Backup Wallet...</source>
        <translation>&amp;Säkerhetskopiera plånbok...</translation>
    </message>
    <message>
        <source>&amp;Change Passphrase...</source>
        <translation>&amp;Byt lösenfras …</translation>
    </message>
    <message>
        <source>Open &amp;URI...</source>
        <translation>Öppna &amp;URI...</translation>
    </message>
    <message>
        <source>Wallet:</source>
        <translation>Plånbok:</translation>
    </message>
    <message>
        <source>Click to disable network activity.</source>
        <translation>Klicka för att inaktivera nätverksaktivitet.</translation>
    </message>
    <message>
        <source>Network activity disabled.</source>
        <translation>Nätverksaktivitet inaktiverad.</translation>
    </message>
    <message>
        <source>Click to enable network activity again.</source>
        <translation>Klicka för att aktivera nätverksaktivitet igen.</translation>
    </message>
    <message>
        <source>Syncing Headers (%1%)...</source>
        <translation>Synkar huvuden (%1%)...</translation>
    </message>
    <message>
        <source>Reindexing blocks on disk...</source>
        <translation>Indexerar om block på disken...</translation>
    </message>
    <message>
        <source>Proxy is &lt;b&gt;enabled&lt;/b&gt;: %1</source>
        <translation>Proxy är &lt;b&gt; aktiverad &lt;/b&gt;: %1</translation>
    </message>
    <message>
        <source>Send coins to a Particl address</source>
        <translation>Skicka particl till en Particl.adress</translation>
    </message>
    <message>
        <source>Backup wallet to another location</source>
        <translation>Säkerhetskopiera plånboken till en annan plats</translation>
    </message>
    <message>
        <source>Change the passphrase used for wallet encryption</source>
        <translation>Byt lösenfras för kryptering av plånbok</translation>
    </message>
    <message>
        <source>&amp;Debug window</source>
        <translation>&amp;Felsökningsfönster</translation>
    </message>
    <message>
        <source>Open debugging and diagnostic console</source>
        <translation>Öppna felsöknings- och diagnostikkonsolen</translation>
    </message>
    <message>
        <source>&amp;Verify message...</source>
        <translation>&amp;Verifiera meddelande...</translation>
    </message>
    <message>
<<<<<<< HEAD
        <source>Particl.</source>
        <translation>Particl.</translation>
    </message>
    <message>
        <source>Wallet</source>
        <translation>Plånbok</translation>
    </message>
    <message>
=======
>>>>>>> a54e52b4
        <source>&amp;Send</source>
        <translation>&amp;Skicka</translation>
    </message>
    <message>
        <source>&amp;Receive</source>
        <translation>&amp;Ta emot</translation>
    </message>
    <message>
        <source>&amp;Show / Hide</source>
        <translation>&amp;Visa / Dölj</translation>
    </message>
    <message>
        <source>Show or hide the main Window</source>
        <translation>Visa eller dölj huvudfönstret</translation>
    </message>
    <message>
        <source>Encrypt the private keys that belong to your wallet</source>
        <translation>Kryptera de privata nycklar som tillhör din plånbok</translation>
    </message>
    <message>
        <source>Sign messages with your Particl addresses to prove you own them</source>
        <translation>Signera meddelanden med dina Particl-adressr för att bevisa att du äger dem</translation>
    </message>
    <message>
        <source>Verify messages to ensure they were signed with specified Particl addresses</source>
        <translation>Verifiera meddelanden för att vara säker på att de signerades med angivna Particl-adressr</translation>
    </message>
    <message>
        <source>&amp;File</source>
        <translation>&amp;Arkiv</translation>
    </message>
    <message>
        <source>&amp;Settings</source>
        <translation>&amp;Inställningar</translation>
    </message>
    <message>
        <source>&amp;Help</source>
        <translation>&amp;Hjälp</translation>
    </message>
    <message>
        <source>Tabs toolbar</source>
        <translation>Verktygsfält för flikar</translation>
    </message>
    <message>
        <source>Request payments (generates QR codes and particl: URIs)</source>
        <translation>Begär betalningar (skapar QR-koder och particl: -URIer)</translation>
    </message>
    <message>
        <source>Show the list of used sending addresses and labels</source>
        <translation>Visa listan med använda avsändaradresser och etiketter</translation>
    </message>
    <message>
        <source>Show the list of used receiving addresses and labels</source>
        <translation>Visa listan med använda mottagaradresser och etiketter</translation>
    </message>
    <message>
        <source>Open a particl: URI or payment request</source>
        <translation>Öppna en particl: URI eller betalningsbegäran</translation>
    </message>
    <message>
        <source>&amp;Command-line options</source>
        <translation>&amp;Kommandoradsalternativ</translation>
    </message>
    <message numerus="yes">
        <source>%n active connection(s) to Particl network</source>
        <translation><numerusform>%n aktiva anslutningar till Particl.nätverket.</numerusform><numerusform>%n aktiva anslutningar till Particl.nätverket.</numerusform></translation>
    </message>
    <message>
        <source>Indexing blocks on disk...</source>
        <translation>Indexerar block på disken...</translation>
    </message>
    <message>
        <source>Processing blocks on disk...</source>
        <translation>Bearbetar block på disken...</translation>
    </message>
    <message numerus="yes">
        <source>Processed %n block(s) of transaction history.</source>
        <translation><numerusform>Bearbetade %n block av transaktionshistoriken.</numerusform><numerusform>Bearbetade %n block av transaktionshistoriken.</numerusform></translation>
    </message>
    <message>
        <source>%1 behind</source>
        <translation>%1 efter</translation>
    </message>
    <message>
        <source>Last received block was generated %1 ago.</source>
        <translation>Senast mottagna block skapades för %1 sedan.</translation>
    </message>
    <message>
        <source>Transactions after this will not yet be visible.</source>
        <translation>Transaktioner efter denna kommer inte ännu vara synliga.</translation>
    </message>
    <message>
        <source>Error</source>
        <translation>Fel</translation>
    </message>
    <message>
        <source>Warning</source>
        <translation>Varning</translation>
    </message>
    <message>
        <source>Information</source>
        <translation>Information</translation>
    </message>
    <message>
        <source>Up to date</source>
        <translation>Uppdaterad</translation>
    </message>
    <message>
<<<<<<< HEAD
        <source>Show the %1 help message to get a list with possible Particl command-line options</source>
        <translation>Visa %1 hjälpmeddelande för att få en lista med möjliga Particl kommandoradsalternativ.</translation>
=======
        <source>&amp;Sending addresses</source>
        <translation>Av&amp;sändaradresser</translation>
    </message>
    <message>
        <source>&amp;Receiving addresses</source>
        <translation>Mottaga&amp;radresser</translation>
    </message>
    <message>
        <source>Open Wallet</source>
        <translation>Öppna plånbok</translation>
    </message>
    <message>
        <source>Open a wallet</source>
        <translation>Öppna en plånbok</translation>
    </message>
    <message>
        <source>Close Wallet...</source>
        <translation>Stäng plånbok</translation>
    </message>
    <message>
        <source>Close wallet</source>
        <translation>Stäng plånboken</translation>
    </message>
    <message>
        <source>Show the %1 help message to get a list with possible Bitcoin command-line options</source>
        <translation>Visa %1 hjälpmeddelande för att få en lista med möjliga Bitcoin kommandoradsalternativ.</translation>
>>>>>>> a54e52b4
    </message>
    <message>
        <source>default wallet</source>
        <translation>Standardplånbok</translation>
    </message>
    <message>
        <source>No wallets available</source>
        <translation>Inga plånböcker tillgängliga</translation>
    </message>
    <message>
        <source>&amp;Window</source>
        <translation>&amp;Fönster</translation>
    </message>
    <message>
        <source>Minimize</source>
        <translation>Minimera</translation>
    </message>
    <message>
        <source>Zoom</source>
        <translation>Zooma</translation>
    </message>
    <message>
        <source>Main Window</source>
        <translation>Huvudfönster</translation>
    </message>
    <message>
        <source>%1 client</source>
        <translation>%1-klient</translation>
    </message>
    <message>
        <source>Connecting to peers...</source>
        <translation>Ansluter till noder...</translation>
    </message>
    <message>
        <source>Catching up...</source>
        <translation>Hämtar senaste...</translation>
    </message>
    <message>
        <source>Error: %1</source>
        <translation>Fel: %1</translation>
    </message>
    <message>
        <source>Date: %1
</source>
        <translation>Datum: %1
</translation>
    </message>
    <message>
        <source>Amount: %1
</source>
        <translation>Belopp: %1
</translation>
    </message>
    <message>
        <source>Wallet: %1
</source>
        <translation>Plånbok: %1
</translation>
    </message>
    <message>
        <source>Type: %1
</source>
        <translation>Typ: %1
</translation>
    </message>
    <message>
        <source>Label: %1
</source>
        <translation>Etikett: %1
</translation>
    </message>
    <message>
        <source>Address: %1
</source>
        <translation>Adress: %1
</translation>
    </message>
    <message>
        <source>Sent transaction</source>
        <translation>Transaktion skickad</translation>
    </message>
    <message>
        <source>Incoming transaction</source>
        <translation>Inkommande transaktion</translation>
    </message>
    <message>
        <source>HD key generation is &lt;b&gt;enabled&lt;/b&gt;</source>
        <translation>HD-nyckelgenerering är &lt;b&gt;aktiverad&lt;/b&gt;</translation>
    </message>
    <message>
        <source>HD key generation is &lt;b&gt;disabled&lt;/b&gt;</source>
        <translation>HD-nyckelgenerering är &lt;b&gt;inaktiverad&lt;/b&gt;</translation>
    </message>
    <message>
        <source>Private key &lt;b&gt;disabled&lt;/b&gt;</source>
        <translation>Privat nyckel &lt;b&gt;inaktiverad&lt;/b&gt;</translation>
    </message>
    <message>
        <source>Wallet is &lt;b&gt;encrypted&lt;/b&gt; and currently &lt;b&gt;unlocked&lt;/b&gt;</source>
        <translation>Denna plånbok är &lt;b&gt;krypterad&lt;/b&gt; och för närvarande &lt;b&gt;olåst&lt;/b&gt;</translation>
    </message>
    <message>
        <source>Wallet is &lt;b&gt;encrypted&lt;/b&gt; and currently &lt;b&gt;locked&lt;/b&gt;</source>
        <translation>Denna plånbok är &lt;b&gt;krypterad&lt;/b&gt; och för närvarande &lt;b&gt;låst&lt;/b&gt;</translation>
    </message>
    <message>
        <source>A fatal error occurred. Particl can no longer continue safely and will quit.</source>
        <translation>Ett kritiskt fel uppstod. Particl kan inte fortsätta att köra säkert och kommer att avslutas.</translation>
    </message>
</context>
<context>
    <name>CoinControlDialog</name>
    <message>
        <source>Coin Selection</source>
        <translation>Myntval</translation>
    </message>
    <message>
        <source>Quantity:</source>
        <translation>Kvantitet:</translation>
    </message>
    <message>
        <source>Bytes:</source>
        <translation>Antal byte:</translation>
    </message>
    <message>
        <source>Amount:</source>
        <translation>Belopp:</translation>
    </message>
    <message>
        <source>Fee:</source>
        <translation>Avgift:</translation>
    </message>
    <message>
        <source>Dust:</source>
        <translation>Damm:</translation>
    </message>
    <message>
        <source>After Fee:</source>
        <translation>Efter avgift:</translation>
    </message>
    <message>
        <source>Change:</source>
        <translation>Växel:</translation>
    </message>
    <message>
        <source>(un)select all</source>
        <translation>(av)markera allt</translation>
    </message>
    <message>
        <source>Tree mode</source>
        <translation>Trädvy</translation>
    </message>
    <message>
        <source>List mode</source>
        <translation>Listvy</translation>
    </message>
    <message>
        <source>Amount</source>
        <translation>Belopp</translation>
    </message>
    <message>
        <source>Received with label</source>
        <translation>Mottagen med etikett</translation>
    </message>
    <message>
        <source>Received with address</source>
        <translation>Mottagen med adress</translation>
    </message>
    <message>
        <source>Date</source>
        <translation>Datum</translation>
    </message>
    <message>
        <source>Confirmations</source>
        <translation>Bekräftelser</translation>
    </message>
    <message>
        <source>Confirmed</source>
        <translation>Bekräftad</translation>
    </message>
    <message>
        <source>Copy address</source>
        <translation>Kopiera adress</translation>
    </message>
    <message>
        <source>Copy label</source>
        <translation>Kopiera etikett</translation>
    </message>
    <message>
        <source>Copy amount</source>
        <translation>Kopiera belopp</translation>
    </message>
    <message>
        <source>Copy transaction ID</source>
        <translation>Kopiera transaktions-ID</translation>
    </message>
    <message>
        <source>Lock unspent</source>
        <translation>Lås ospenderat</translation>
    </message>
    <message>
        <source>Unlock unspent</source>
        <translation>Lås upp ospenderat</translation>
    </message>
    <message>
        <source>Copy quantity</source>
        <translation>Kopiera kvantitet</translation>
    </message>
    <message>
        <source>Copy fee</source>
        <translation>Kopiera avgift</translation>
    </message>
    <message>
        <source>Copy after fee</source>
        <translation>Kopiera efter avgift</translation>
    </message>
    <message>
        <source>Copy bytes</source>
        <translation>Kopiera byte</translation>
    </message>
    <message>
        <source>Copy dust</source>
        <translation>Kopiera damm</translation>
    </message>
    <message>
        <source>Copy change</source>
        <translation>Kopiera växel</translation>
    </message>
    <message>
        <source>(%1 locked)</source>
        <translation>(%1 låst)</translation>
    </message>
    <message>
        <source>yes</source>
        <translation>ja</translation>
    </message>
    <message>
        <source>no</source>
        <translation>nej</translation>
    </message>
    <message>
        <source>This label turns red if any recipient receives an amount smaller than the current dust threshold.</source>
        <translation>Denna etikett blir röd om någon mottagare tar emot ett belopp som är lägre än aktuell dammtröskel.</translation>
    </message>
    <message>
        <source>Can vary +/- %1 satoshi(s) per input.</source>
        <translation>Kan variera +/- %1 satoshi per inmatning.</translation>
    </message>
    <message>
        <source>(no label)</source>
        <translation>(Ingen etikett)</translation>
    </message>
    <message>
        <source>change from %1 (%2)</source>
        <translation>växel från %1 (%2)</translation>
    </message>
    <message>
        <source>(change)</source>
        <translation>(växel)</translation>
    </message>
</context>
<context>
    <name>CreateWalletActivity</name>
    </context>
<context>
    <name>CreateWalletDialog</name>
    </context>
<context>
    <name>EditAddressDialog</name>
    <message>
        <source>Edit Address</source>
        <translation>Redigera adress</translation>
    </message>
    <message>
        <source>&amp;Label</source>
        <translation>&amp;Etikett</translation>
    </message>
    <message>
        <source>The label associated with this address list entry</source>
        <translation>Etiketten associerad med denna post i adresslistan</translation>
    </message>
    <message>
        <source>The address associated with this address list entry. This can only be modified for sending addresses.</source>
        <translation>Adressen associerad med denna post i adresslistan. Den kan bara ändras för sändningsadresser.</translation>
    </message>
    <message>
        <source>&amp;Address</source>
        <translation>&amp;Adress</translation>
    </message>
    <message>
        <source>New sending address</source>
        <translation>Ny avsändaradress</translation>
    </message>
    <message>
        <source>Edit receiving address</source>
        <translation>Redigera mottagaradress</translation>
    </message>
    <message>
        <source>Edit sending address</source>
        <translation>Redigera avsändaradress</translation>
    </message>
    <message>
        <source>The entered address "%1" is not a valid Particl address.</source>
        <translation>Den angivna adressen "%1" är inte en giltig Particl.adress.</translation>
    </message>
    <message>
        <source>Address "%1" already exists as a receiving address with label "%2" and so cannot be added as a sending address.</source>
        <translation>Adressen "%1" finns redan som en mottagaradress med etikett "%2" och kan därför inte anges som sändaradress.</translation>
    </message>
    <message>
        <source>The entered address "%1" is already in the address book with label "%2".</source>
        <translation>Den angivna adressen "%1" finns redan i adressboken med etikett "%2".</translation>
    </message>
    <message>
        <source>Could not unlock wallet.</source>
        <translation>Kunde inte låsa upp plånboken.</translation>
    </message>
    <message>
        <source>New key generation failed.</source>
        <translation>Misslyckades med generering av ny nyckel.</translation>
    </message>
</context>
<context>
    <name>FreespaceChecker</name>
    <message>
        <source>A new data directory will be created.</source>
        <translation>En ny datakatalog kommer att skapas.</translation>
    </message>
    <message>
        <source>name</source>
        <translation>namn</translation>
    </message>
    <message>
        <source>Directory already exists. Add %1 if you intend to create a new directory here.</source>
        <translation>Katalogen finns redan. Lägg till %1 om du vill skapa en ny katalog här.</translation>
    </message>
    <message>
        <source>Path already exists, and is not a directory.</source>
        <translation>Sökvägen finns redan, och är inte en katalog.</translation>
    </message>
    <message>
        <source>Cannot create data directory here.</source>
        <translation>Kan inte skapa datakatalog här.</translation>
    </message>
</context>
<context>
    <name>HelpMessageDialog</name>
    <message>
        <source>version</source>
        <translation>version</translation>
    </message>
    <message>
        <source>(%1-bit)</source>
        <translation>(%1-bit)</translation>
    </message>
    <message>
        <source>About %1</source>
        <translation>Om %1</translation>
    </message>
    <message>
        <source>Command-line options</source>
        <translation>Kommandoradsalternativ</translation>
    </message>
</context>
<context>
    <name>Intro</name>
    <message>
        <source>Welcome</source>
        <translation>Välkommen</translation>
    </message>
    <message>
        <source>Welcome to %1.</source>
        <translation>Välkommen till %1.</translation>
    </message>
    <message>
        <source>As this is the first time the program is launched, you can choose where %1 will store its data.</source>
        <translation>Eftersom detta är första gången som programmet startas får du välja var %1 skall lagra sina data.</translation>
    </message>
    <message>
        <source>When you click OK, %1 will begin to download and process the full %4 block chain (%2GB) starting with the earliest transactions in %3 when %4 initially launched.</source>
        <translation>När du trycker OK kommer %1 att börja ladda ner och bearbeta den fullständiga %4-blockkedjan (%2 GB), med början vid de första transaktionerna %3 när %4 först lanserades.</translation>
    </message>
    <message>
        <source>This initial synchronisation is very demanding, and may expose hardware problems with your computer that had previously gone unnoticed. Each time you run %1, it will continue downloading where it left off.</source>
        <translation>Denna första synkronisering är väldigt krävande, och kan påvisa hårdvaruproblem hos din dator som tidigare inte visat sig. Varje gång du kör %1, kommer nerladdningen att fortsätta där den avslutades.</translation>
    </message>
    <message>
        <source>If you have chosen to limit block chain storage (pruning), the historical data must still be downloaded and processed, but will be deleted afterward to keep your disk usage low.</source>
        <translation>Om du valt att begränsa storleken på blockkedjan (gallring), måste historiska data ändå laddas ner och behandlas, men kommer därefter att tas bort för att spara lagringsutrymme.</translation>
    </message>
    <message>
        <source>Use the default data directory</source>
        <translation>Använd den förvalda datakatalogen</translation>
    </message>
    <message>
        <source>Use a custom data directory:</source>
        <translation>Använd en anpassad datakatalog:</translation>
    </message>
    <message>
        <source>Particl.</source>
        <translation>Particl.</translation>
    </message>
    <message>
        <source>At least %1 GB of data will be stored in this directory, and it will grow over time.</source>
        <translation>Minst %1 GB data kommer att sparas i den här katalogen, och de växer över tiden.</translation>
    </message>
    <message>
        <source>Approximately %1 GB of data will be stored in this directory.</source>
        <translation>Ungefär %1 GB data kommer att lagras i den här katalogen.</translation>
    </message>
    <message>
<<<<<<< HEAD
        <source>%1 will download and store a copy of the Particl block chain.</source>
        <translation>%1 kommer att ladda ner och lagra en kopia av Particl.blockkedjan.</translation>
=======
        <source>%1 will download and store a copy of the Bitcoin block chain.</source>
        <translation>%1 kommer att ladda ner och lagra en kopia av Bitcoins blockkedja.</translation>
>>>>>>> a54e52b4
    </message>
    <message>
        <source>The wallet will also be stored in this directory.</source>
        <translation>Plånboken sparas också i den här katalogen.</translation>
    </message>
    <message>
        <source>Error: Specified data directory "%1" cannot be created.</source>
        <translation>Fel: Angiven datakatalog "%1" kan inte skapas.</translation>
    </message>
    <message>
        <source>Error</source>
        <translation>Fel</translation>
    </message>
    <message numerus="yes">
        <source>%n GB of free space available</source>
        <translation><numerusform>%n GB fritt utrymme kvar</numerusform><numerusform>%n GB fritt utrymme kvar</numerusform></translation>
    </message>
    <message numerus="yes">
        <source>(of %n GB needed)</source>
        <translation><numerusform>(av %n GB behövs)</numerusform><numerusform>(av %n GB behövs)</numerusform></translation>
    </message>
    </context>
<context>
    <name>ModalOverlay</name>
    <message>
        <source>Form</source>
        <translation>Formulär</translation>
    </message>
    <message>
<<<<<<< HEAD
        <source>Recent transactions may not yet be visible, and therefore your wallet's balance might be incorrect. This information will be correct once your wallet has finished synchronizing with the particl network, as detailed below.</source>
        <translation>Nyligen gjorda transaktioner visas inte korrekt och därför kan din plånboks saldo visas felaktigt. Denna information kommer att visas korrekt så snart din plånbok har synkroniserat klart med Particl.nätverket enligt detaljer nedan.</translation>
=======
        <source>Recent transactions may not yet be visible, and therefore your wallet's balance might be incorrect. This information will be correct once your wallet has finished synchronizing with the bitcoin network, as detailed below.</source>
        <translation>Nyligen gjorda transaktioner visas inte korrekt och därför kan din plånboks saldo visas felaktigt. Denna information kommer att visas korrekt så snart din plånbok har synkroniserats med Bitcoin-nätverket enligt informationen nedan.</translation>
>>>>>>> a54e52b4
    </message>
    <message>
        <source>Attempting to spend particl that are affected by not-yet-displayed transactions will not be accepted by the network.</source>
        <translation>Att försöka spendera particl som påverkas av transaktioner som ännu inte visas kommer inte accepteras av nätverket. </translation>
    </message>
    <message>
        <source>Number of blocks left</source>
        <translation>Antal block kvar</translation>
    </message>
    <message>
        <source>Unknown...</source>
        <translation>Okänt...</translation>
    </message>
    <message>
        <source>Last block time</source>
        <translation>Senaste blocktid</translation>
    </message>
    <message>
        <source>Progress</source>
        <translation>Förlopp</translation>
    </message>
    <message>
        <source>Progress increase per hour</source>
        <translation>Förloppsökning per timme</translation>
    </message>
    <message>
        <source>calculating...</source>
        <translation>beräknar...</translation>
    </message>
    <message>
        <source>Estimated time left until synced</source>
        <translation>Uppskattad tid kvar tills synkroniserad</translation>
    </message>
    <message>
        <source>Hide</source>
        <translation>Dölj</translation>
    </message>
    <message>
        <source>Unknown. Syncing Headers (%1, %2%)...</source>
        <translation>Okänd. Synkar huvuden (%1, %2%)...</translation>
    </message>
</context>
<context>
    <name>OpenURIDialog</name>
    <message>
        <source>Open URI</source>
        <translation>Öppna URI</translation>
    </message>
    <message>
        <source>Open payment request from URI or file</source>
        <translation>Öppna betalningsbegäran från URI eller fil</translation>
    </message>
    <message>
        <source>URI:</source>
        <translation>URI:</translation>
    </message>
    <message>
        <source>Select payment request file</source>
        <translation>Välj betalningsbegäransfil</translation>
    </message>
    <message>
        <source>Select payment request file to open</source>
        <translation>Välj betalningsbegäransfil som ska öppnas</translation>
    </message>
</context>
<context>
    <name>OpenWalletActivity</name>
    <message>
        <source>default wallet</source>
        <translation>Standardplånbok</translation>
    </message>
    <message>
        <source>Opening Wallet &lt;b&gt;%1&lt;/b&gt;...</source>
        <translation>Öppnar plånboken &lt;b&gt;%1&lt;/b&gt;...</translation>
    </message>
</context>
<context>
    <name>OptionsDialog</name>
    <message>
        <source>Options</source>
        <translation>Alternativ</translation>
    </message>
    <message>
        <source>&amp;Main</source>
        <translation>&amp;Allmänt</translation>
    </message>
    <message>
        <source>Automatically start %1 after logging in to the system.</source>
        <translation>Starta %1 automatiskt efter inloggningen.</translation>
    </message>
    <message>
        <source>&amp;Start %1 on system login</source>
        <translation>&amp;Starta %1 vid systemlogin</translation>
    </message>
    <message>
        <source>Size of &amp;database cache</source>
        <translation>Storleken på &amp;databascache</translation>
    </message>
    <message>
        <source>Number of script &amp;verification threads</source>
        <translation>Antalet skript&amp;verifikationstrådar</translation>
    </message>
    <message>
        <source>IP address of the proxy (e.g. IPv4: 127.0.0.1 / IPv6: ::1)</source>
        <translation>Proxyns IP-adress (t.ex.  IPv4: 127.0.0.1 / IPv6: ::1)</translation>
    </message>
    <message>
        <source>Shows if the supplied default SOCKS5 proxy is used to reach peers via this network type.</source>
        <translation>Visar om den angivna standard-SOCKS5-proxyn används för att nå noder via den här nätverkstypen.</translation>
    </message>
    <message>
        <source>Use separate SOCKS&amp;5 proxy to reach peers via Tor hidden services:</source>
        <translation>Använd separat SOCKS&amp;5-proxy för att nå noder via Tors dolda tjänster:</translation>
    </message>
    <message>
        <source>Hide the icon from the system tray.</source>
        <translation>Dölj ikonen från systemfältet.</translation>
    </message>
    <message>
        <source>&amp;Hide tray icon</source>
        <translation>&amp;Dölj ikonen</translation>
    </message>
    <message>
        <source>Minimize instead of exit the application when the window is closed. When this option is enabled, the application will be closed only after selecting Exit in the menu.</source>
        <translation>Minimera istället för att stänga programmet när fönstret stängs. När detta alternativ är aktiverat stängs programmet endast genom att välja Stäng i menyn.</translation>
    </message>
    <message>
        <source>Third party URLs (e.g. a block explorer) that appear in the transactions tab as context menu items. %s in the URL is replaced by transaction hash. Multiple URLs are separated by vertical bar |.</source>
        <translation>Tredjeparts-URL:er (t.ex. en blockutforskare) som visas i transaktionsfliken som snabbmenyalternativ. %s i URL:en ersätts med transaktionshash. Flera URL:er separeras med vertikalt streck |.</translation>
    </message>
    <message>
        <source>Open the %1 configuration file from the working directory.</source>
        <translation>Öppna konfigurationsfilen %1 från arbetskatalogen.</translation>
    </message>
    <message>
        <source>Open Configuration File</source>
        <translation>Öppna konfigurationsfil</translation>
    </message>
    <message>
        <source>Reset all client options to default.</source>
        <translation>Återställ alla klientinställningar till förvalen.</translation>
    </message>
    <message>
        <source>&amp;Reset Options</source>
        <translation>&amp;Återställ alternativ</translation>
    </message>
    <message>
        <source>&amp;Network</source>
        <translation>&amp;Nätverk</translation>
    </message>
    <message>
        <source>Disables some advanced features but all blocks will still be fully validated. Reverting this setting requires re-downloading the entire blockchain. Actual disk usage may be somewhat higher.</source>
        <translation>Stänger av vissa avancerade funktioner, men samtliga block kommer fortfarande att verifieras. Återställning av denna inställning kräver att den fullständiga blockkedjan laddas ned igen. Det använda diskutrymmet kan öka något.</translation>
    </message>
    <message>
        <source>Prune &amp;block storage to</source>
        <translation>Gallra &amp;blocklagring till</translation>
    </message>
    <message>
        <source>GB</source>
        <translation>GB</translation>
    </message>
    <message>
        <source>Reverting this setting requires re-downloading the entire blockchain.</source>
        <translation>Vid avstängning av denna inställning kommer den fullständiga blockkedjan behövas laddas ned igen.</translation>
    </message>
    <message>
        <source>MiB</source>
        <translation>MiB</translation>
    </message>
    <message>
        <source>(0 = auto, &lt;0 = leave that many cores free)</source>
        <translation>(0 = auto, &lt;0 = lämna så många kärnor lediga)</translation>
    </message>
    <message>
        <source>W&amp;allet</source>
        <translation>&amp;Plånbok</translation>
    </message>
    <message>
        <source>Expert</source>
        <translation>Expert</translation>
    </message>
    <message>
        <source>Enable coin &amp;control features</source>
        <translation>Aktivera mynt&amp;kontrollfunktioner</translation>
    </message>
    <message>
        <source>If you disable the spending of unconfirmed change, the change from a transaction cannot be used until that transaction has at least one confirmation. This also affects how your balance is computed.</source>
        <translation>Om du inaktiverar spendering av obekräftad växel, kan inte växeln från en transaktion användas förrän transaktionen har minst en bekräftelse. Detta påverkar också hur ditt saldo beräknas.</translation>
    </message>
    <message>
        <source>&amp;Spend unconfirmed change</source>
        <translation>&amp;Spendera obekräftad växel</translation>
    </message>
    <message>
        <source>Automatically open the Particl client port on the router. This only works when your router supports UPnP and it is enabled.</source>
        <translation>Öppna automatiskt Particl.klientens port på routern. Detta fungerar endast om din router stödjer UPnP och det är är aktiverat.</translation>
    </message>
    <message>
        <source>Map port using &amp;UPnP</source>
        <translation>Tilldela port med hjälp av &amp;UPnP</translation>
    </message>
    <message>
        <source>Accept connections from outside.</source>
        <translation>Acceptera anslutningar utifrån.</translation>
    </message>
    <message>
        <source>Allow incomin&amp;g connections</source>
        <translation>Tillåt inkommande anslutningar</translation>
    </message>
    <message>
        <source>Connect to the Particl network through a SOCKS5 proxy.</source>
        <translation>Anslut till Particl.nätverket genom en SOCKS5-proxy.</translation>
    </message>
    <message>
        <source>&amp;Connect through SOCKS5 proxy (default proxy):</source>
        <translation>&amp;Anslut genom SOCKS5-proxy (förvald proxy):</translation>
    </message>
    <message>
        <source>Proxy &amp;IP:</source>
        <translation>Proxy-&amp;IP: </translation>
    </message>
    <message>
        <source>&amp;Port:</source>
        <translation>&amp;Port: </translation>
    </message>
    <message>
        <source>Port of the proxy (e.g. 9050)</source>
        <translation>Proxyns port (t.ex. 9050)</translation>
    </message>
    <message>
        <source>Used for reaching peers via:</source>
        <translation>Används för att nå noder via:</translation>
    </message>
    <message>
        <source>IPv4</source>
        <translation>IPv4</translation>
    </message>
    <message>
        <source>IPv6</source>
        <translation>IPv6</translation>
    </message>
    <message>
        <source>Tor</source>
        <translation>Tor</translation>
    </message>
    <message>
        <source>Connect to the Particl network through a separate SOCKS5 proxy for Tor hidden services.</source>
        <translation>Anslut till Particl.nätverket genom en separat SOCKS5-proxy för dolda tjänster i Tor.</translation>
    </message>
    <message>
        <source>&amp;Window</source>
        <translation>&amp;Fönster</translation>
    </message>
    <message>
        <source>Show only a tray icon after minimizing the window.</source>
        <translation>Visa endast en systemfältsikon vid minimering.</translation>
    </message>
    <message>
        <source>&amp;Minimize to the tray instead of the taskbar</source>
        <translation>&amp;Minimera till systemfältet istället för aktivitetsfältet</translation>
    </message>
    <message>
        <source>M&amp;inimize on close</source>
        <translation>M&amp;inimera vid stängning</translation>
    </message>
    <message>
        <source>&amp;Display</source>
        <translation>&amp;Visa</translation>
    </message>
    <message>
        <source>User Interface &amp;language:</source>
        <translation>Användargränssnittets &amp;språk: </translation>
    </message>
    <message>
        <source>The user interface language can be set here. This setting will take effect after restarting %1.</source>
        <translation>Användargränssnittets språk kan ställas in här. Denna inställning träder i kraft efter en omstart av %1.</translation>
    </message>
    <message>
        <source>&amp;Unit to show amounts in:</source>
        <translation>&amp;Måttenhet att visa belopp i: </translation>
    </message>
    <message>
        <source>Choose the default subdivision unit to show in the interface and when sending coins.</source>
        <translation>Välj en måttenhet att visa i gränssnittet och när du skickar pengar.</translation>
    </message>
    <message>
        <source>Whether to show coin control features or not.</source>
        <translation>Om myntkontrollfunktioner skall visas eller inte</translation>
    </message>
    <message>
        <source>&amp;Third party transaction URLs</source>
        <translation>&amp;URL:er för tredjepartstransaktioner</translation>
    </message>
    <message>
        <source>Options set in this dialog are overridden by the command line or in the configuration file:</source>
        <translation>Alternativ som anges i denna dialog åsidosätts av kommandoraden eller i konfigurationsfilen:</translation>
    </message>
    <message>
        <source>&amp;OK</source>
        <translation>&amp;OK</translation>
    </message>
    <message>
        <source>&amp;Cancel</source>
        <translation>&amp;Avbryt</translation>
    </message>
    <message>
        <source>default</source>
        <translation>standard</translation>
    </message>
    <message>
        <source>none</source>
        <translation>inget</translation>
    </message>
    <message>
        <source>Confirm options reset</source>
        <translation>Bekräfta att alternativen ska återställs</translation>
    </message>
    <message>
        <source>Client restart required to activate changes.</source>
        <translation>Klientomstart är nödvändig för att aktivera ändringarna.</translation>
    </message>
    <message>
        <source>Client will be shut down. Do you want to proceed?</source>
        <translation>Programmet kommer att stängas. Vill du fortsätta?</translation>
    </message>
    <message>
        <source>Configuration options</source>
        <translation>Konfigurationsalternativ</translation>
    </message>
    <message>
        <source>The configuration file is used to specify advanced user options which override GUI settings. Additionally, any command-line options will override this configuration file.</source>
        <translation>Konfigurationsfilen används för att ange avancerade användaralternativ som åsidosätter inställningar i GUI. Dessutom kommer alla kommandoradsalternativ att åsidosätta denna konfigurationsfil.</translation>
    </message>
    <message>
        <source>Error</source>
        <translation>Fel</translation>
    </message>
    <message>
        <source>The configuration file could not be opened.</source>
        <translation>Konfigurationsfilen kunde inte öppnas.</translation>
    </message>
    <message>
        <source>This change would require a client restart.</source>
        <translation>Denna ändring kräver en klientomstart.</translation>
    </message>
    <message>
        <source>The supplied proxy address is invalid.</source>
        <translation>Den angivna proxy-adressen är ogiltig.</translation>
    </message>
</context>
<context>
    <name>OverviewPage</name>
    <message>
        <source>Form</source>
        <translation>Formulär</translation>
    </message>
    <message>
        <source>The displayed information may be out of date. Your wallet automatically synchronizes with the Particl network after a connection is established, but this process has not completed yet.</source>
        <translation>Den visade informationen kan vara inaktuell. Plånboken synkroniseras automatiskt med Particl.nätverket efter att anslutningen är upprättad, men denna process har inte slutförts ännu.</translation>
    </message>
    <message>
        <source>Watch-only:</source>
        <translation>Granska-bara:</translation>
    </message>
    <message>
        <source>Available:</source>
        <translation>Tillgängligt:</translation>
    </message>
    <message>
        <source>Your current spendable balance</source>
        <translation>Ditt tillgängliga saldo</translation>
    </message>
    <message>
        <source>Pending:</source>
        <translation>Pågående:</translation>
    </message>
    <message>
        <source>Total of transactions that have yet to be confirmed, and do not yet count toward the spendable balance</source>
        <translation>Totalt antal transaktioner som ännu inte bekräftats, och som ännu inte räknas med i aktuellt saldo</translation>
    </message>
    <message>
        <source>Immature:</source>
        <translation>Omogen:</translation>
    </message>
    <message>
        <source>Mined balance that has not yet matured</source>
        <translation>Genererat saldo som ännu inte har mognat</translation>
    </message>
    <message>
        <source>Balances</source>
        <translation>Saldon</translation>
    </message>
    <message>
        <source>Total:</source>
        <translation>Totalt:</translation>
    </message>
    <message>
        <source>Your current total balance</source>
        <translation>Ditt aktuella totala saldo</translation>
    </message>
    <message>
        <source>Your current balance in watch-only addresses</source>
        <translation>Ditt aktuella saldo i granska-bara adresser</translation>
    </message>
    <message>
        <source>Spendable:</source>
        <translation>Spenderbar:</translation>
    </message>
    <message>
        <source>Recent transactions</source>
        <translation>Nyligen genomförda transaktioner</translation>
    </message>
    <message>
        <source>Unconfirmed transactions to watch-only addresses</source>
        <translation>Obekräftade transaktioner till granska-bara adresser</translation>
    </message>
    <message>
        <source>Mined balance in watch-only addresses that has not yet matured</source>
        <translation>Genererat saldo i granska-bara adresser som ännu inte har mognat</translation>
    </message>
    <message>
        <source>Current total balance in watch-only addresses</source>
        <translation>Aktuellt totalt saldo i granska-bara adresser</translation>
    </message>
</context>
<context>
    <name>PaymentServer</name>
    <message>
        <source>Payment request error</source>
        <translation>Fel vid betalningsbegäran</translation>
    </message>
    <message>
        <source>Cannot start particl: click-to-pay handler</source>
        <translation>Kan inte starta particl: klicka-och-betala hanteraren</translation>
    </message>
    <message>
        <source>URI handling</source>
        <translation>URI-hantering</translation>
    </message>
    <message>
        <source>'particl://' is not a valid URI. Use 'particl:' instead.</source>
        <translation>'particl://' är inte en accepterad URI. Använd 'particl:' istället.</translation>
    </message>
    <message>
        <source>You are using a BIP70 URL which will be unsupported in the future.</source>
        <translation>Du använder en URL enligt BIP70, vilket inte kommer att stödjas i framtiden.</translation>
    </message>
    <message>
        <source>Payment request fetch URL is invalid: %1</source>
        <translation>Hämtningsadressen för betalningsbegäran är ogiltig: %1</translation>
    </message>
    <message>
        <source>Cannot process payment request because BIP70 support was not compiled in.</source>
        <translation>Det går inte att behandla betalningsbegäran eftersom stöd för BIP70 inte var aktiverat vid kompilering.</translation>
    </message>
    <message>
        <source>Invalid payment address %1</source>
        <translation>Ogiltig betalningsadress %1</translation>
    </message>
    <message>
        <source>URI cannot be parsed! This can be caused by an invalid Particl address or malformed URI parameters.</source>
        <translation>URI kan inte parsas! Detta kan orsakas av en ogiltig Particl.adress eller felaktiga URI-parametrar.</translation>
    </message>
    <message>
        <source>Payment request file handling</source>
        <translation>Hantering av betalningsbegäransfil</translation>
    </message>
    <message>
        <source>Payment request file cannot be read! This can be caused by an invalid payment request file.</source>
        <translation>Betalningsbegäransfilen kan inte läsas! Detta kan orsakas av en ogiltig betalningsbegäransfil.</translation>
    </message>
    <message>
        <source>Payment request rejected</source>
        <translation>Betalningsbegäran avslogs</translation>
    </message>
    <message>
        <source>Payment request network doesn't match client network.</source>
        <translation>Betalningsbegärans nätverk matchar inte klientens nätverk.</translation>
    </message>
    <message>
        <source>Payment request expired.</source>
        <translation>Betalningsbegäran löpte ut.</translation>
    </message>
    <message>
        <source>Payment request is not initialized.</source>
        <translation>Betalningsbegäran är inte initierad.</translation>
    </message>
    <message>
        <source>Unverified payment requests to custom payment scripts are unsupported.</source>
        <translation>Overifierade betalningsbegäranden till anpassade betalningsskript stöds inte.</translation>
    </message>
    <message>
        <source>Invalid payment request.</source>
        <translation>Ogiltig betalningsbegäran.</translation>
    </message>
    <message>
        <source>Requested payment amount of %1 is too small (considered dust).</source>
        <translation>Begärt belopp på %1 är för litet (betraktas som damm).</translation>
    </message>
    <message>
        <source>Refund from %1</source>
        <translation>Återbetalning från %1</translation>
    </message>
    <message>
        <source>Payment request %1 is too large (%2 bytes, allowed %3 bytes).</source>
        <translation>Betalningsbegäran %1 är för stor (%2 byte, tillåts %3 byte).</translation>
    </message>
    <message>
        <source>Error communicating with %1: %2</source>
        <translation>Kommunikationsfel med %1: %2</translation>
    </message>
    <message>
        <source>Payment request cannot be parsed!</source>
        <translation>Betalningsbegäran kan inte parsas!</translation>
    </message>
    <message>
        <source>Bad response from server %1</source>
        <translation>Felaktigt svar från server %1</translation>
    </message>
    <message>
        <source>Network request error</source>
        <translation>Fel vid nätverksbegäran</translation>
    </message>
    <message>
        <source>Payment acknowledged</source>
        <translation>Betalningen bekräftad</translation>
    </message>
</context>
<context>
    <name>PeerTableModel</name>
    <message>
        <source>User Agent</source>
        <translation>Användaragent</translation>
    </message>
    <message>
        <source>Node/Service</source>
        <translation>Nod/Tjänst</translation>
    </message>
    <message>
        <source>NodeId</source>
        <translation>Nod-ID</translation>
    </message>
    <message>
        <source>Ping</source>
        <translation>Ping</translation>
    </message>
    <message>
        <source>Sent</source>
        <translation>Skickat</translation>
    </message>
    <message>
        <source>Received</source>
        <translation>Mottaget</translation>
    </message>
</context>
<context>
    <name>QObject</name>
    <message>
        <source>Amount</source>
        <translation>Belopp</translation>
    </message>
    <message>
        <source>Enter a Particl address (e.g. %1)</source>
        <translation>Ange en Particl.adress (t.ex. %1)</translation>
    </message>
    <message>
        <source>%1 d</source>
        <translation>%1 d</translation>
    </message>
    <message>
        <source>%1 h</source>
        <translation>%1 h</translation>
    </message>
    <message>
        <source>%1 m</source>
        <translation>%1 m</translation>
    </message>
    <message>
        <source>%1 s</source>
        <translation>%1 s</translation>
    </message>
    <message>
        <source>None</source>
        <translation>Ingen</translation>
    </message>
    <message>
        <source>N/A</source>
        <translation>ej tillgänglig</translation>
    </message>
    <message>
        <source>%1 ms</source>
        <translation>%1 ms</translation>
    </message>
    <message numerus="yes">
        <source>%n second(s)</source>
        <translation><numerusform>%n sekund</numerusform><numerusform>%n sekunder</numerusform></translation>
    </message>
    <message numerus="yes">
        <source>%n minute(s)</source>
        <translation><numerusform>%n minut</numerusform><numerusform>%n minuter</numerusform></translation>
    </message>
    <message numerus="yes">
        <source>%n hour(s)</source>
        <translation><numerusform>%n timme</numerusform><numerusform>%n timmar</numerusform></translation>
    </message>
    <message numerus="yes">
        <source>%n day(s)</source>
        <translation><numerusform>%n dag</numerusform><numerusform>%n dagar</numerusform></translation>
    </message>
    <message numerus="yes">
        <source>%n week(s)</source>
        <translation><numerusform>%n vecka</numerusform><numerusform>%n veckor</numerusform></translation>
    </message>
    <message>
        <source>%1 and %2</source>
        <translation>%1 och %2</translation>
    </message>
    <message numerus="yes">
        <source>%n year(s)</source>
        <translation><numerusform>%n år</numerusform><numerusform>%n år</numerusform></translation>
    </message>
    <message>
        <source>%1 B</source>
        <translation>%1 B</translation>
    </message>
    <message>
        <source>%1 KB</source>
        <translation>%1 KB</translation>
    </message>
    <message>
        <source>%1 MB</source>
        <translation>%1 MB</translation>
    </message>
    <message>
        <source>%1 GB</source>
        <translation>%1 GB</translation>
    </message>
    <message>
        <source>Error: Specified data directory "%1" does not exist.</source>
        <translation>Fel: Angiven datakatalog "%1" finns inte.</translation>
    </message>
    <message>
        <source>Error: Cannot parse configuration file: %1.</source>
        <translation>Fel: Kan inte tolka konfigurationsfil: %1.</translation>
    </message>
    <message>
        <source>Error: %1</source>
        <translation>Fel: %1</translation>
    </message>
    <message>
        <source>%1 didn't yet exit safely...</source>
        <translation>%1 avslutades inte ännu säkert...</translation>
    </message>
    <message>
        <source>unknown</source>
        <translation>okänd</translation>
    </message>
</context>
<context>
    <name>QRImageWidget</name>
    <message>
        <source>&amp;Save Image...</source>
        <translation>&amp;Spara Bild...</translation>
    </message>
    <message>
        <source>&amp;Copy Image</source>
        <translation>&amp;Kopiera Bild</translation>
    </message>
    <message>
        <source>Resulting URI too long, try to reduce the text for label / message.</source>
        <translation>URI:n är för lång, försöka minska texten för etikett / meddelande.</translation>
    </message>
    <message>
        <source>Error encoding URI into QR Code.</source>
        <translation>Fel vid skapande av QR-kod från URI.</translation>
    </message>
    <message>
        <source>Save QR Code</source>
        <translation>Spara QR-kod</translation>
    </message>
    <message>
        <source>PNG Image (*.png)</source>
        <translation>PNG-bild (*.png)</translation>
    </message>
</context>
<context>
    <name>RPCConsole</name>
    <message>
        <source>N/A</source>
        <translation>ej tillgänglig</translation>
    </message>
    <message>
        <source>Client version</source>
        <translation>Klient-version</translation>
    </message>
    <message>
        <source>&amp;Information</source>
        <translation>&amp;Information</translation>
    </message>
    <message>
        <source>Debug window</source>
        <translation>Felsökningsfönster</translation>
    </message>
    <message>
        <source>General</source>
        <translation>Allmänt</translation>
    </message>
    <message>
        <source>Using BerkeleyDB version</source>
        <translation>Använder BerkeleyDB version</translation>
    </message>
    <message>
        <source>Datadir</source>
        <translation>Datakatalog</translation>
    </message>
    <message>
        <source>To specify a non-default location of the data directory use the '%1' option.</source>
        <translation>Använd alternativet '%1' för att ange en annan plats för datakatalogen än standard.</translation>
    </message>
    <message>
        <source>Blocksdir</source>
        <translation>Blockkatalog</translation>
    </message>
    <message>
        <source>To specify a non-default location of the blocks directory use the '%1' option.</source>
        <translation>Använd alternativet '%1' för att ange en annan plats för blockkatalogen än standard.</translation>
    </message>
    <message>
        <source>Startup time</source>
        <translation>Uppstartstid</translation>
    </message>
    <message>
        <source>Network</source>
        <translation>Nätverk</translation>
    </message>
    <message>
        <source>Name</source>
        <translation>Namn</translation>
    </message>
    <message>
        <source>Number of connections</source>
        <translation>Antalet anslutningar</translation>
    </message>
    <message>
        <source>Block chain</source>
        <translation>Blockkedja</translation>
    </message>
    <message>
        <source>Current number of blocks</source>
        <translation>Aktuellt antal block</translation>
    </message>
    <message>
        <source>Memory Pool</source>
        <translation>Minnespool</translation>
    </message>
    <message>
        <source>Current number of transactions</source>
        <translation>Aktuellt antal transaktioner</translation>
    </message>
    <message>
        <source>Memory usage</source>
        <translation>Minnesåtgång</translation>
    </message>
    <message>
        <source>Wallet: </source>
        <translation>Plånbok:</translation>
    </message>
    <message>
        <source>(none)</source>
        <translation>(ingen)</translation>
    </message>
    <message>
        <source>&amp;Reset</source>
        <translation>&amp;Återställ</translation>
    </message>
    <message>
        <source>Received</source>
        <translation>Mottaget</translation>
    </message>
    <message>
        <source>Sent</source>
        <translation>Skickat</translation>
    </message>
    <message>
        <source>&amp;Peers</source>
        <translation>&amp;Klienter</translation>
    </message>
    <message>
        <source>Banned peers</source>
        <translation>Bannlysta noder</translation>
    </message>
    <message>
        <source>Select a peer to view detailed information.</source>
        <translation>Välj en klient för att se detaljerad information.</translation>
    </message>
    <message>
        <source>Whitelisted</source>
        <translation>Vitlistad</translation>
    </message>
    <message>
        <source>Direction</source>
        <translation>Riktning</translation>
    </message>
    <message>
        <source>Version</source>
        <translation>Version</translation>
    </message>
    <message>
        <source>Starting Block</source>
        <translation>Startblock</translation>
    </message>
    <message>
        <source>Synced Headers</source>
        <translation>Synkade huvuden</translation>
    </message>
    <message>
        <source>Synced Blocks</source>
        <translation>Synkade block</translation>
    </message>
    <message>
        <source>User Agent</source>
        <translation>Användaragent</translation>
    </message>
    <message>
        <source>Open the %1 debug log file from the current data directory. This can take a few seconds for large log files.</source>
        <translation>Öppna felsökningsloggen %1 från aktuell datakatalog. Detta kan ta några sekunder för stora loggfiler.</translation>
    </message>
    <message>
        <source>Decrease font size</source>
        <translation>Minska fontstorleken</translation>
    </message>
    <message>
        <source>Increase font size</source>
        <translation>Öka fontstorleken</translation>
    </message>
    <message>
        <source>Services</source>
        <translation>Tjänster</translation>
    </message>
    <message>
        <source>Ban Score</source>
        <translation>Bannlysningspoäng</translation>
    </message>
    <message>
        <source>Connection Time</source>
        <translation>Anslutningstid</translation>
    </message>
    <message>
        <source>Last Send</source>
        <translation>Senast sänt</translation>
    </message>
    <message>
        <source>Last Receive</source>
        <translation>Senast mottaget</translation>
    </message>
    <message>
        <source>Ping Time</source>
        <translation>Pingtid</translation>
    </message>
    <message>
        <source>The duration of a currently outstanding ping.</source>
        <translation>Tidsåtgången för en aktuell utestående ping.</translation>
    </message>
    <message>
        <source>Ping Wait</source>
        <translation>Pingväntetid</translation>
    </message>
    <message>
        <source>Min Ping</source>
        <translation>Min Ping</translation>
    </message>
    <message>
        <source>Time Offset</source>
        <translation>Tidsförskjutning</translation>
    </message>
    <message>
        <source>Last block time</source>
        <translation>Senaste blocktid</translation>
    </message>
    <message>
        <source>&amp;Open</source>
        <translation>&amp;Öppna</translation>
    </message>
    <message>
        <source>&amp;Console</source>
        <translation>&amp;Konsol</translation>
    </message>
    <message>
        <source>&amp;Network Traffic</source>
        <translation>&amp;Nätverkstrafik</translation>
    </message>
    <message>
        <source>Totals</source>
        <translation>Totalt:</translation>
    </message>
    <message>
        <source>In:</source>
        <translation>In:</translation>
    </message>
    <message>
        <source>Out:</source>
        <translation>Ut:</translation>
    </message>
    <message>
        <source>Debug log file</source>
        <translation>Felsökningslogg</translation>
    </message>
    <message>
        <source>Clear console</source>
        <translation>Rensa konsollen</translation>
    </message>
    <message>
        <source>1 &amp;hour</source>
        <translation>1 &amp;timme</translation>
    </message>
    <message>
        <source>1 &amp;day</source>
        <translation>1 &amp;dag</translation>
    </message>
    <message>
        <source>1 &amp;week</source>
        <translation>1 &amp;vecka</translation>
    </message>
    <message>
        <source>1 &amp;year</source>
        <translation>1 &amp;år</translation>
    </message>
    <message>
        <source>&amp;Disconnect</source>
        <translation>&amp;Koppla ner</translation>
    </message>
    <message>
        <source>Ban for</source>
        <translation>Bannlys i</translation>
    </message>
    <message>
        <source>&amp;Unban</source>
        <translation>&amp;Ta bort bannlysning</translation>
    </message>
    <message>
        <source>Welcome to the %1 RPC console.</source>
        <translation>Välkommen till %1 RPC-konsolen.</translation>
    </message>
    <message>
        <source>Use up and down arrows to navigate history, and %1 to clear screen.</source>
        <translation>Använd upp- och ner-pilarna för att navigera i historiken, och %1 för att rensa skärmen.</translation>
    </message>
    <message>
        <source>Type %1 for an overview of available commands.</source>
        <translation>Skriv %1 för att få en översikt av tillgängliga kommandon.</translation>
    </message>
    <message>
        <source>For more information on using this console type %1.</source>
        <translation>För mer information om att använda denna konsol, skriv %1.</translation>
    </message>
    <message>
        <source>WARNING: Scammers have been active, telling users to type commands here, stealing their wallet contents. Do not use this console without fully understanding the ramifications of a command.</source>
        <translation>VARNING: Bedragare är kända för att be användare skriva olika kommandon här, varpå de stjäl plånböckernas innehåll. Använd inte konsolen utan att fullt ut förstå konsekvenserna av ett visst kommando.</translation>
    </message>
    <message>
        <source>Network activity disabled</source>
        <translation>Nätverksaktivitet inaktiverad</translation>
    </message>
    <message>
        <source>Executing command without any wallet</source>
        <translation>Utför instruktion utan plånbok</translation>
    </message>
    <message>
        <source>Executing command using "%1" wallet</source>
        <translation>Utför instruktion med plånbok "%1"</translation>
    </message>
    <message>
        <source>(node id: %1)</source>
        <translation>(nod-id: %1)</translation>
    </message>
    <message>
        <source>via %1</source>
        <translation>via %1</translation>
    </message>
    <message>
        <source>never</source>
        <translation>aldrig</translation>
    </message>
    <message>
        <source>Inbound</source>
        <translation>Inkommande</translation>
    </message>
    <message>
        <source>Outbound</source>
        <translation>Utgående</translation>
    </message>
    <message>
        <source>Yes</source>
        <translation>Ja</translation>
    </message>
    <message>
        <source>No</source>
        <translation>Nej</translation>
    </message>
    <message>
        <source>Unknown</source>
        <translation>Okänd</translation>
    </message>
</context>
<context>
    <name>ReceiveCoinsDialog</name>
    <message>
        <source>&amp;Amount:</source>
        <translation>&amp;Belopp:</translation>
    </message>
    <message>
        <source>&amp;Label:</source>
        <translation>&amp;Etikett:</translation>
    </message>
    <message>
        <source>&amp;Message:</source>
        <translation>&amp;Meddelande:</translation>
    </message>
    <message>
        <source>An optional message to attach to the payment request, which will be displayed when the request is opened. Note: The message will not be sent with the payment over the Particl network.</source>
        <translation>Ett valfritt meddelande att bifoga betalningsbegäran, vilket visas när begäran öppnas. Obs: Meddelandet kommer inte att sändas med betalningen över Particl.nätverket.</translation>
    </message>
    <message>
        <source>An optional label to associate with the new receiving address.</source>
        <translation>En valfri etikett att associera med den nya mottagaradressen.</translation>
    </message>
    <message>
        <source>Use this form to request payments. All fields are &lt;b&gt;optional&lt;/b&gt;.</source>
        <translation>Använd detta formulär för att begära betalningar. Alla fält är  &lt;b&gt;valfria&lt;/b&gt;.</translation>
    </message>
    <message>
        <source>An optional amount to request. Leave this empty or zero to not request a specific amount.</source>
        <translation>Ett valfritt belopp att begära. Lämna tomt eller ange noll för att inte begära ett specifikt belopp.</translation>
    </message>
    <message>
        <source>Clear all fields of the form.</source>
        <translation>Rensa alla formulärfälten</translation>
    </message>
    <message>
        <source>Clear</source>
        <translation>Rensa</translation>
    </message>
    <message>
        <source>Native segwit addresses (aka Bech32 or BIP-173) reduce your transaction fees later on and offer better protection against typos, but old wallets don't support them. When unchecked, an address compatible with older wallets will be created instead.</source>
        <translation>Bech32-addresser (BIP-173) är billigare att spendera från och har bättre skytt mot skrivfel mot konstnaden att äldre plånböcker inte förstår dem. När inte valet är gjort kommer en address som är kompatibel med äldre plånböcker att skapas istället.</translation>
    </message>
    <message>
        <source>Generate native segwit (Bech32) address</source>
        <translation>Skapa Bech32-adress</translation>
    </message>
    <message>
        <source>Requested payments history</source>
        <translation>Historik för begärda betalningar</translation>
    </message>
    <message>
        <source>Show the selected request (does the same as double clicking an entry)</source>
        <translation>Visa valda begäranden (gör samma som att dubbelklicka på en post)</translation>
    </message>
    <message>
        <source>Show</source>
        <translation>Visa</translation>
    </message>
    <message>
        <source>Remove the selected entries from the list</source>
        <translation>Ta bort valda poster från listan</translation>
    </message>
    <message>
        <source>Remove</source>
        <translation>Ta bort</translation>
    </message>
    <message>
        <source>Copy URI</source>
        <translation>Kopiera URI</translation>
    </message>
    <message>
        <source>Copy label</source>
        <translation>Kopiera etikett</translation>
    </message>
    <message>
        <source>Copy message</source>
        <translation>Kopiera meddelande</translation>
    </message>
    <message>
        <source>Copy amount</source>
        <translation>Kopiera belopp</translation>
    </message>
</context>
<context>
    <name>ReceiveRequestDialog</name>
    <message>
        <source>QR Code</source>
        <translation>QR-kod</translation>
    </message>
    <message>
        <source>Copy &amp;URI</source>
        <translation>Kopiera &amp;URI</translation>
    </message>
    <message>
        <source>Copy &amp;Address</source>
        <translation>Kopiera &amp;Adress</translation>
    </message>
    <message>
        <source>&amp;Save Image...</source>
        <translation>&amp;Spara Bild...</translation>
    </message>
    <message>
        <source>Request payment to %1</source>
        <translation>Begär betalning till %1</translation>
    </message>
    <message>
        <source>Payment information</source>
        <translation>Betalinformaton</translation>
    </message>
    <message>
        <source>URI</source>
        <translation>URI</translation>
    </message>
    <message>
        <source>Address</source>
        <translation>Adress</translation>
    </message>
    <message>
        <source>Amount</source>
        <translation>Belopp</translation>
    </message>
    <message>
        <source>Label</source>
        <translation>Etikett</translation>
    </message>
    <message>
        <source>Message</source>
        <translation>Meddelande</translation>
    </message>
    <message>
        <source>Wallet</source>
        <translation>Plånbok</translation>
    </message>
</context>
<context>
    <name>RecentRequestsTableModel</name>
    <message>
        <source>Date</source>
        <translation>Datum</translation>
    </message>
    <message>
        <source>Label</source>
        <translation>Etikett</translation>
    </message>
    <message>
        <source>Message</source>
        <translation>Meddelande</translation>
    </message>
    <message>
        <source>(no label)</source>
        <translation>(Ingen etikett)</translation>
    </message>
    <message>
        <source>(no message)</source>
        <translation>(inget meddelande)</translation>
    </message>
    <message>
        <source>(no amount requested)</source>
        <translation>(inget belopp begärt)</translation>
    </message>
    <message>
        <source>Requested</source>
        <translation>Begärt</translation>
    </message>
</context>
<context>
    <name>SendCoinsDialog</name>
    <message>
        <source>Send Coins</source>
        <translation>Skicka pengar</translation>
    </message>
    <message>
        <source>Coin Control Features</source>
        <translation>Myntkontrollfunktioner</translation>
    </message>
    <message>
        <source>Inputs...</source>
        <translation>Inmatningar...</translation>
    </message>
    <message>
        <source>automatically selected</source>
        <translation>automatiskt vald</translation>
    </message>
    <message>
        <source>Insufficient funds!</source>
        <translation>Otillräckliga medel!</translation>
    </message>
    <message>
        <source>Quantity:</source>
        <translation>Kvantitet:</translation>
    </message>
    <message>
        <source>Bytes:</source>
        <translation>Antal Byte:</translation>
    </message>
    <message>
        <source>Amount:</source>
        <translation>Belopp:</translation>
    </message>
    <message>
        <source>Fee:</source>
        <translation>Avgift:</translation>
    </message>
    <message>
        <source>After Fee:</source>
        <translation>Efter avgift:</translation>
    </message>
    <message>
        <source>Change:</source>
        <translation>Växel:</translation>
    </message>
    <message>
        <source>If this is activated, but the change address is empty or invalid, change will be sent to a newly generated address.</source>
        <translation>Om denna är aktiverad men växeladressen är tom eller ogiltig kommer växeln att sändas till en nyss skapad adress.</translation>
    </message>
    <message>
        <source>Custom change address</source>
        <translation>Anpassad växeladress</translation>
    </message>
    <message>
        <source>Transaction Fee:</source>
        <translation>Transaktionsavgift:</translation>
    </message>
    <message>
        <source>Choose...</source>
        <translation>Välj...</translation>
    </message>
    <message>
        <source>Using the fallbackfee can result in sending a transaction that will take several hours or days (or never) to confirm. Consider choosing your fee manually or wait until you have validated the complete chain.</source>
        <translation>Med standardavgiften riskerar en transaktion ta timmar eller dagar för att bekräftas, om den ens gör det. Överväg att själv välja avgift alternativt vänta tills du har validerat hela kedjan.</translation>
    </message>
    <message>
        <source>Warning: Fee estimation is currently not possible.</source>
        <translation>Varning: Avgiftsuppskattning är för närvarande inte möjlig.</translation>
    </message>
    <message>
        <source>collapse fee-settings</source>
        <translation>Fäll ihop avgiftsinställningarna</translation>
    </message>
    <message>
        <source>Specify a custom fee per kB (1,000 bytes) of the transaction's virtual size.

Note:  Since the fee is calculated on a per-byte basis, a fee of "100 satoshis per kB" for a transaction size of 500 bytes (half of 1 kB) would ultimately yield a fee of only 50 satoshis.</source>
        <translation>Ange en egen avgift per kB (1 000 bytes) av transaktionens virtuella storlek.

Notera: Då avgiften beräknas per byte kommer en avgift på 50 satoshi tas ut för en transaktion på 500 bytes (en halv kB) om man valt "100 satoshi per kB" som egen avgift.</translation>
    </message>
    <message>
        <source>per kilobyte</source>
        <translation>per kilobyte</translation>
    </message>
    <message>
        <source>Hide</source>
<<<<<<< HEAD
        <translation>Göm</translation>
    </message>
    <message>
        <source>Paying only the minimum fee is just fine as long as there is less transaction volume than space in the blocks. But be aware that this can end up in a never confirming transaction once there is more demand for particl transactions than the network can process.</source>
        <translation>Att bara betala den minsta avgiften är helt ok så länge transaktionsvolymen är mindre än ledigt utrymme i blocken. Men tänk på att det kan bli en en transaktion som aldrig bekräftas om efterfrågan på particl-transaktioner är större än vad nätverket kan hantera.</translation>
    </message>
    <message>
        <source>(read the tooltip)</source>
        <translation>(läs verktygstips)</translation>
=======
        <translation>Dölj</translation>
>>>>>>> a54e52b4
    </message>
    <message>
        <source>Recommended:</source>
        <translation>Rekommenderad:</translation>
    </message>
    <message>
        <source>Custom:</source>
        <translation>Anpassad:</translation>
    </message>
    <message>
        <source>(Smart fee not initialized yet. This usually takes a few blocks...)</source>
        <translation>(Smart avgift är inte initierad ännu. Detta tar vanligen några block...)</translation>
    </message>
    <message>
        <source>Send to multiple recipients at once</source>
        <translation>Skicka till flera mottagare samtidigt</translation>
    </message>
    <message>
        <source>Add &amp;Recipient</source>
        <translation>Lägg till &amp;mottagare</translation>
    </message>
    <message>
        <source>Clear all fields of the form.</source>
        <translation>Rensa alla formulärfälten</translation>
    </message>
    <message>
        <source>Dust:</source>
        <translation>Damm:</translation>
    </message>
    <message>
        <source>When there is less transaction volume than space in the blocks, miners as well as relaying nodes may enforce a minimum fee. Paying only this minimum fee is just fine, but be aware that this can result in a never confirming transaction once there is more demand for bitcoin transactions than the network can process.</source>
        <translation>När transaktionsvolymen är mindre än utrymmet i blocken kan både brytardatorer och relänoder kräva en minimiavgift. Det är okej att bara betala denna minimiavgift, men du ska vara medveten om att det kan leda till att en transaktion aldrig bekräftas så fort efterfrågan på bitcointransaktioner är större än vad nätverket kan hantera.</translation>
    </message>
    <message>
        <source>A too low fee might result in a never confirming transaction (read the tooltip)</source>
        <translation>En alltför låg avgift kan leda till att en transaktion aldrig bekräfta (läs knappbeskrivningen)</translation>
    </message>
    <message>
        <source>Confirmation time target:</source>
        <translation>Mål för bekräftelsetid:</translation>
    </message>
    <message>
        <source>Enable Replace-By-Fee</source>
        <translation>Aktivera Replace-By-Fee</translation>
    </message>
    <message>
        <source>With Replace-By-Fee (BIP-125) you can increase a transaction's fee after it is sent. Without this, a higher fee may be recommended to compensate for increased transaction delay risk.</source>
        <translation>Med Replace-By-Fee (BIP-125) kan du höja transaktionsavgiften efter att transaktionen skickats. Om du väljer bort det kan en högre avgift rekommenderas för att kompensera för ökad risk att transaktionen fördröjs.</translation>
    </message>
    <message>
        <source>Clear &amp;All</source>
        <translation>Rensa &amp;alla</translation>
    </message>
    <message>
        <source>Balance:</source>
        <translation>Saldo:</translation>
    </message>
    <message>
        <source>Confirm the send action</source>
        <translation>Bekräfta sändåtgärden</translation>
    </message>
    <message>
        <source>S&amp;end</source>
        <translation>&amp;Skicka</translation>
    </message>
    <message>
        <source>Copy quantity</source>
        <translation>Kopiera kvantitet</translation>
    </message>
    <message>
        <source>Copy amount</source>
        <translation>Kopiera belopp</translation>
    </message>
    <message>
        <source>Copy fee</source>
        <translation>Kopiera avgift</translation>
    </message>
    <message>
        <source>Copy after fee</source>
        <translation>Kopiera efter avgift</translation>
    </message>
    <message>
        <source>Copy bytes</source>
        <translation>Kopiera byte</translation>
    </message>
    <message>
        <source>Copy dust</source>
        <translation>Kopiera damm</translation>
    </message>
    <message>
        <source>Copy change</source>
        <translation>Kopiera växel</translation>
    </message>
    <message>
        <source>%1 (%2 blocks)</source>
        <translation>%1 (%2 block)</translation>
    </message>
    <message>
        <source>%1 to %2</source>
        <translation>%1 till %2</translation>
    </message>
    <message>
        <source>Are you sure you want to send?</source>
        <translation>Är du säker på att du vill skicka?</translation>
    </message>
    <message>
        <source>or</source>
        <translation>eller</translation>
    </message>
    <message>
        <source>You can increase the fee later (signals Replace-By-Fee, BIP-125).</source>
        <translation>Du kan höja avgiften senare (signalerar Replace-By-Fee, BIP-125).</translation>
    </message>
    <message>
        <source>Please, review your transaction.</source>
        <translation>Var vänlig se över din transaktion.</translation>
    </message>
    <message>
        <source>Transaction fee</source>
        <translation>Transaktionsavgift</translation>
    </message>
    <message>
        <source>Not signalling Replace-By-Fee, BIP-125.</source>
        <translation>Signalerar inte Replace-By-Fee, BIP-125.</translation>
    </message>
    <message>
        <source>Total Amount</source>
        <translation>Totalt belopp</translation>
    </message>
    <message>
        <source>Confirm send coins</source>
        <translation>Bekräfta att pengar ska skickas</translation>
    </message>
    <message>
        <source>The recipient address is not valid. Please recheck.</source>
        <translation>Mottagarens adress är ogiltig. Kontrollera igen.</translation>
    </message>
    <message>
        <source>The amount to pay must be larger than 0.</source>
        <translation>Beloppet som ska betalas måste vara större än 0.</translation>
    </message>
    <message>
        <source>The amount exceeds your balance.</source>
        <translation>Beloppet överstiger ditt saldo.</translation>
    </message>
    <message>
        <source>The total exceeds your balance when the %1 transaction fee is included.</source>
        <translation>Totalbeloppet överstiger ditt saldo när transaktionsavgiften %1 är pålagd.</translation>
    </message>
    <message>
        <source>Duplicate address found: addresses should only be used once each.</source>
        <translation>Dubblettadress hittades: adresser skall endast användas en gång var.</translation>
    </message>
    <message>
        <source>Transaction creation failed!</source>
        <translation>Transaktionen gick inte att skapa!</translation>
    </message>
    <message>
        <source>The transaction was rejected with the following reason: %1</source>
        <translation>Transaktionen avvisades med följande orsak: %1</translation>
    </message>
    <message>
        <source>A fee higher than %1 is considered an absurdly high fee.</source>
        <translation>En avgift högre än %1 anses vara en absurd hög avgift.</translation>
    </message>
    <message>
        <source>Payment request expired.</source>
        <translation>Betalningsbegäran löpte ut.</translation>
    </message>
    <message numerus="yes">
        <source>Estimated to begin confirmation within %n block(s).</source>
        <translation><numerusform>Uppskattas till att påbörja bekräftelse inom %n block.</numerusform><numerusform>Uppskattas till att påbörja bekräftelse inom %n block.</numerusform></translation>
    </message>
    <message>
        <source>Warning: Invalid Particl address</source>
        <translation>Varning: Ogiltig Particl.adress</translation>
    </message>
    <message>
        <source>Warning: Unknown change address</source>
        <translation>Varning: Okänd växeladress</translation>
    </message>
    <message>
        <source>Confirm custom change address</source>
        <translation>Bekräfta anpassad växeladress</translation>
    </message>
    <message>
        <source>The address you selected for change is not part of this wallet. Any or all funds in your wallet may be sent to this address. Are you sure?</source>
        <translation>Den adress du valt för växel ingår inte i denna plånbok. Eventuella eller alla pengar i din plånbok kan komma att skickas till den här adressen. Är du säker?</translation>
    </message>
    <message>
        <source>(no label)</source>
        <translation>(ingen etikett)</translation>
    </message>
</context>
<context>
    <name>SendCoinsEntry</name>
    <message>
        <source>A&amp;mount:</source>
        <translation>&amp;Belopp:</translation>
    </message>
    <message>
        <source>Pay &amp;To:</source>
        <translation>Betala &amp;till:</translation>
    </message>
    <message>
        <source>&amp;Label:</source>
        <translation>&amp;Etikett:</translation>
    </message>
    <message>
        <source>Choose previously used address</source>
        <translation>Välj tidigare använda adresser</translation>
    </message>
    <message>
        <source>This is a normal payment.</source>
        <translation>Detta är en normal betalning.</translation>
    </message>
    <message>
        <source>The Particl address to send the payment to</source>
        <translation>Particl.adress att sända betalning till</translation>
    </message>
    <message>
        <source>Alt+A</source>
        <translation>Alt+A</translation>
    </message>
    <message>
        <source>Paste address from clipboard</source>
        <translation>Klistra in adress från Urklipp</translation>
    </message>
    <message>
        <source>Alt+P</source>
        <translation>Alt+P</translation>
    </message>
    <message>
        <source>Remove this entry</source>
        <translation>Ta bort denna post</translation>
    </message>
    <message>
<<<<<<< HEAD
        <source>The fee will be deducted from the amount being sent. The recipient will receive less particl than you enter in the amount field. If multiple recipients are selected, the fee is split equally.</source>
        <translation>Avgiften dras från beloppet som skickas. Mottagaren kommer att ta emot mindre particl än du angivit i beloppsfältet. Om flera mottagare valts kommer avgiften att fördelas jämt.</translation>
=======
        <source>The fee will be deducted from the amount being sent. The recipient will receive less bitcoins than you enter in the amount field. If multiple recipients are selected, the fee is split equally.</source>
        <translation>Avgiften dras från beloppet som skickas. Mottagaren kommer att ta emot mindre bitcoin än du angivit i beloppsfältet. Om flera mottagare väljs kommer avgiften att fördelas jämt.</translation>
>>>>>>> a54e52b4
    </message>
    <message>
        <source>S&amp;ubtract fee from amount</source>
        <translation>S&amp;ubtrahera avgiften från beloppet</translation>
    </message>
    <message>
        <source>Use available balance</source>
        <translation>Använd tillgängligt saldo</translation>
    </message>
    <message>
        <source>Message:</source>
        <translation>Meddelande:</translation>
    </message>
    <message>
        <source>This is an unauthenticated payment request.</source>
        <translation>Detta är en oautentiserad betalningsbegäran.</translation>
    </message>
    <message>
        <source>This is an authenticated payment request.</source>
        <translation>Detta är en autentiserad betalningsbegäran.</translation>
    </message>
    <message>
        <source>Enter a label for this address to add it to the list of used addresses</source>
        <translation>Ange en etikett för denna adress för att lägga till den i listan med använda adresser</translation>
    </message>
    <message>
<<<<<<< HEAD
        <source>A message that was attached to the particl: URI which will be stored with the transaction for your reference. Note: This message will not be sent over the Particl network.</source>
        <translation>Ett meddelande som bifogades particl: -URIn och som lagras med transaktionen som referens. NB: Meddelandet kommer inte att sändas över Particl.nätverket.</translation>
=======
        <source>A message that was attached to the bitcoin: URI which will be stored with the transaction for your reference. Note: This message will not be sent over the Bitcoin network.</source>
        <translation>Ett meddelande som bifogades bitcoin: -URIn och som sparas med transaktionen som referens. Obs: Meddelandet sänds inte över Bitcoin-nätverket.</translation>
>>>>>>> a54e52b4
    </message>
    <message>
        <source>Pay To:</source>
        <translation>Betala till:</translation>
    </message>
    <message>
        <source>Memo:</source>
        <translation>PM:</translation>
    </message>
    <message>
        <source>Enter a label for this address to add it to your address book</source>
        <translation>Ange en etikett för denna adress för att lägga till den i din adressbok</translation>
    </message>
</context>
<context>
    <name>SendConfirmationDialog</name>
    <message>
        <source>Yes</source>
        <translation>Ja</translation>
    </message>
</context>
<context>
    <name>ShutdownWindow</name>
    <message>
        <source>%1 is shutting down...</source>
        <translation>%1 stängs av...</translation>
    </message>
    <message>
        <source>Do not shut down the computer until this window disappears.</source>
        <translation>Stäng inte av datorn förrän denna ruta försvinner.</translation>
    </message>
</context>
<context>
    <name>SignVerifyMessageDialog</name>
    <message>
        <source>Signatures - Sign / Verify a Message</source>
        <translation>Signaturer - Signera / Verifiera ett meddelande</translation>
    </message>
    <message>
        <source>&amp;Sign Message</source>
        <translation>&amp;Signera meddelande</translation>
    </message>
    <message>
        <source>You can sign messages/agreements with your addresses to prove you can receive particl sent to them. Be careful not to sign anything vague or random, as phishing attacks may try to trick you into signing your identity over to them. Only sign fully-detailed statements you agree to.</source>
        <translation>Du kan signera meddelanden/avtal med dina adresser för att bevisa att du kan ta emot particl som skickats till dem. Var försiktig så du inte signerar något oklart eller konstigt, eftersom phishing-angrepp kan försöka få dig att signera över din identitet till dem. Signera endast väldetaljerade meddelanden som du godkänner.</translation>
    </message>
    <message>
        <source>The Particl address to sign the message with</source>
        <translation>Particl.adress att signera meddelandet med</translation>
    </message>
    <message>
        <source>Choose previously used address</source>
        <translation>Välj tidigare använda adresser</translation>
    </message>
    <message>
        <source>Alt+A</source>
        <translation>Alt+A</translation>
    </message>
    <message>
        <source>Paste address from clipboard</source>
        <translation>Klistra in adress från Urklipp</translation>
    </message>
    <message>
        <source>Alt+P</source>
        <translation>Alt+P</translation>
    </message>
    <message>
        <source>Enter the message you want to sign here</source>
        <translation>Skriv in meddelandet du vill signera här</translation>
    </message>
    <message>
        <source>Signature</source>
        <translation>Signatur</translation>
    </message>
    <message>
        <source>Copy the current signature to the system clipboard</source>
        <translation>Kopiera signaturen till systemets Urklipp</translation>
    </message>
    <message>
        <source>Sign the message to prove you own this Particl address</source>
        <translation>Signera meddelandet för att bevisa att du äger denna Particl.adress</translation>
    </message>
    <message>
        <source>Sign &amp;Message</source>
        <translation>Signera &amp;meddelande</translation>
    </message>
    <message>
        <source>Reset all sign message fields</source>
        <translation>Rensa alla fält</translation>
    </message>
    <message>
        <source>Clear &amp;All</source>
        <translation>Rensa &amp;alla</translation>
    </message>
    <message>
        <source>&amp;Verify Message</source>
        <translation>&amp;Verifiera meddelande</translation>
    </message>
    <message>
        <source>Enter the receiver's address, message (ensure you copy line breaks, spaces, tabs, etc. exactly) and signature below to verify the message. Be careful not to read more into the signature than what is in the signed message itself, to avoid being tricked by a man-in-the-middle attack. Note that this only proves the signing party receives with the address, it cannot prove sendership of any transaction!</source>
        <translation>Ange mottagarens adress, meddelande (kopiera radbrytningar, mellanslag, TAB-tecken, osv. exakt) och signatur nedan, för att verifiera meddelandet. Undvik att läsa in mera information i signaturen än vad som stod i själva det signerade meddelandet, för att undvika ett man-in-the-middle-angrepp. Notera att detta endast bevisar att den signerande parten tar emot med adressen, det bevisar inte vem som skickat transaktionen!</translation>
    </message>
    <message>
        <source>The Particl address the message was signed with</source>
        <translation>Particl.adress som meddelandet signerades med</translation>
    </message>
    <message>
        <source>Verify the message to ensure it was signed with the specified Particl address</source>
        <translation>Verifiera meddelandet för att vara säker på att det signerades med angiven Particl.adress</translation>
    </message>
    <message>
        <source>Verify &amp;Message</source>
        <translation>Verifiera &amp;meddelande</translation>
    </message>
    <message>
        <source>Reset all verify message fields</source>
        <translation>Rensa alla fält</translation>
    </message>
    <message>
        <source>Click "Sign Message" to generate signature</source>
        <translation>Klicka "Signera meddelande" för att skapa en signatur</translation>
    </message>
    <message>
        <source>The entered address is invalid.</source>
        <translation>Den angivna adressen är ogiltig.</translation>
    </message>
    <message>
        <source>Please check the address and try again.</source>
        <translation>Kontrollera adressen och försök igen.</translation>
    </message>
    <message>
        <source>The entered address does not refer to a key.</source>
        <translation>Den angivna adressen refererar inte till en nyckel.</translation>
    </message>
    <message>
        <source>Wallet unlock was cancelled.</source>
        <translation>Upplåsningen av plånboken avbröts.</translation>
    </message>
    <message>
        <source>Private key for the entered address is not available.</source>
        <translation>Den privata nyckeln för den angivna adressen är inte tillgänglig.</translation>
    </message>
    <message>
        <source>Message signing failed.</source>
        <translation>Signeringen av meddelandet misslyckades.</translation>
    </message>
    <message>
        <source>Message signed.</source>
        <translation>Meddelande signerat.</translation>
    </message>
    <message>
        <source>The signature could not be decoded.</source>
        <translation>Signaturen kunde inte avkodas.</translation>
    </message>
    <message>
        <source>Please check the signature and try again.</source>
        <translation>Kontrollera signaturen och försök igen.</translation>
    </message>
    <message>
        <source>The signature did not match the message digest.</source>
        <translation>Signaturen matchade inte meddelandesammanfattningen.</translation>
    </message>
    <message>
        <source>Message verification failed.</source>
        <translation>Meddelandeverifikation misslyckades.</translation>
    </message>
    <message>
        <source>Message verified.</source>
        <translation>Meddelande verifierat.</translation>
    </message>
</context>
<context>
    <name>TrafficGraphWidget</name>
    <message>
        <source>KB/s</source>
        <translation>KB/s</translation>
    </message>
</context>
<context>
    <name>TransactionDesc</name>
    <message numerus="yes">
        <source>Open for %n more block(s)</source>
        <translation><numerusform>Öppet för %n mer block</numerusform><numerusform>Öppet för %n fler block</numerusform></translation>
    </message>
    <message>
        <source>Open until %1</source>
        <translation>Öppet till %1</translation>
    </message>
    <message>
        <source>conflicted with a transaction with %1 confirmations</source>
        <translation>konflikt med en transaktion med %1 bekräftelser</translation>
    </message>
    <message>
        <source>0/unconfirmed, %1</source>
        <translation>0/obekräftade, %1</translation>
    </message>
    <message>
        <source>in memory pool</source>
        <translation>i minnespoolen</translation>
    </message>
    <message>
        <source>not in memory pool</source>
        <translation>ej i minnespoolen</translation>
    </message>
    <message>
        <source>abandoned</source>
        <translation>övergiven</translation>
    </message>
    <message>
        <source>%1/unconfirmed</source>
        <translation>%1/obekräftade</translation>
    </message>
    <message>
        <source>%1 confirmations</source>
        <translation>%1 bekräftelser</translation>
    </message>
    <message>
        <source>Status</source>
        <translation>Status</translation>
    </message>
    <message>
        <source>Date</source>
        <translation>Datum</translation>
    </message>
    <message>
        <source>Source</source>
        <translation>Källa</translation>
    </message>
    <message>
        <source>Generated</source>
        <translation>Genererad</translation>
    </message>
    <message>
        <source>From</source>
        <translation>Från</translation>
    </message>
    <message>
        <source>unknown</source>
        <translation>okänd</translation>
    </message>
    <message>
        <source>To</source>
        <translation>Till</translation>
    </message>
    <message>
        <source>own address</source>
        <translation>egen adress</translation>
    </message>
    <message>
        <source>watch-only</source>
        <translation>granska-bara</translation>
    </message>
    <message>
        <source>label</source>
        <translation>etikett</translation>
    </message>
    <message>
        <source>Credit</source>
        <translation>Kredit</translation>
    </message>
    <message numerus="yes">
        <source>matures in %n more block(s)</source>
        <translation><numerusform>mognar om %n mer block</numerusform><numerusform>mognar om %n fler block</numerusform></translation>
    </message>
    <message>
        <source>not accepted</source>
        <translation>inte accepterad</translation>
    </message>
    <message>
        <source>Debit</source>
        <translation>Belasta</translation>
    </message>
    <message>
        <source>Total debit</source>
        <translation>Total debet</translation>
    </message>
    <message>
        <source>Total credit</source>
        <translation>Total kredit</translation>
    </message>
    <message>
        <source>Transaction fee</source>
        <translation>Transaktionsavgift</translation>
    </message>
    <message>
        <source>Net amount</source>
        <translation>Nettobelopp</translation>
    </message>
    <message>
        <source>Message</source>
        <translation>Meddelande</translation>
    </message>
    <message>
        <source>Comment</source>
        <translation>Kommentar</translation>
    </message>
    <message>
        <source>Transaction ID</source>
        <translation>Transaktions-ID</translation>
    </message>
    <message>
        <source>Transaction total size</source>
        <translation>Transaktionens totala storlek</translation>
    </message>
    <message>
        <source>Transaction virtual size</source>
        <translation>Transaktionens virtuella storlek</translation>
    </message>
    <message>
        <source>Output index</source>
        <translation>Utmatningsindex</translation>
    </message>
    <message>
        <source>Merchant</source>
        <translation>Handlare</translation>
    </message>
    <message>
        <source>Generated coins must mature %1 blocks before they can be spent. When you generated this block, it was broadcast to the network to be added to the block chain. If it fails to get into the chain, its state will change to "not accepted" and it won't be spendable. This may occasionally happen if another node generates a block within a few seconds of yours.</source>
        <translation>Skapade pengar måste mogna i %1 block innan de kan spenderas. När du skapade detta block sändes det till nätverket för att läggas till i blockkedjan. Om blocket inte kommer in i kedjan kommer dess status att ändras till "ej accepterat" och går inte att spendera. Detta kan ibland hända om en annan nod skapar ett block nästan samtidigt som dig.</translation>
    </message>
    <message>
        <source>Debug information</source>
        <translation>Felsökningsinformation</translation>
    </message>
    <message>
        <source>Transaction</source>
        <translation>Transaktion</translation>
    </message>
    <message>
        <source>Inputs</source>
        <translation>Inmatningar</translation>
    </message>
    <message>
        <source>Amount</source>
        <translation>Belopp:</translation>
    </message>
    <message>
        <source>true</source>
        <translation>sant</translation>
    </message>
    <message>
        <source>false</source>
        <translation>falsk</translation>
    </message>
</context>
<context>
    <name>TransactionDescDialog</name>
    <message>
        <source>This pane shows a detailed description of the transaction</source>
        <translation>Den här panelen visar en detaljerad beskrivning av transaktionen</translation>
    </message>
    <message>
        <source>Details for %1</source>
        <translation>Detaljer för %1</translation>
    </message>
</context>
<context>
    <name>TransactionTableModel</name>
    <message>
        <source>Date</source>
        <translation>Datum</translation>
    </message>
    <message>
        <source>Type</source>
        <translation>Typ</translation>
    </message>
    <message>
        <source>Label</source>
        <translation>Etikett</translation>
    </message>
    <message numerus="yes">
        <source>Open for %n more block(s)</source>
        <translation><numerusform>Öppet för %n mer block</numerusform><numerusform>Öppet för %n fler block</numerusform></translation>
    </message>
    <message>
        <source>Open until %1</source>
        <translation>Öppet till %1</translation>
    </message>
    <message>
        <source>Unconfirmed</source>
        <translation>Obekräftade</translation>
    </message>
    <message>
        <source>Abandoned</source>
        <translation>Övergiven</translation>
    </message>
    <message>
        <source>Confirming (%1 of %2 recommended confirmations)</source>
        <translation>Bekräftar (%1 av %2 rekommenderade bekräftelser)</translation>
    </message>
    <message>
        <source>Confirmed (%1 confirmations)</source>
        <translation>Bekräftad (%1 bekräftelser)</translation>
    </message>
    <message>
        <source>Conflicted</source>
        <translation>Konflikt</translation>
    </message>
    <message>
        <source>Immature (%1 confirmations, will be available after %2)</source>
        <translation>Omogen (%1 bekräftelser, blir tillgänglig efter %2)</translation>
    </message>
    <message>
        <source>Generated but not accepted</source>
        <translation>Skapad men inte accepterad</translation>
    </message>
    <message>
        <source>Received with</source>
        <translation>Mottagen med</translation>
    </message>
    <message>
        <source>Received from</source>
        <translation>Mottaget från</translation>
    </message>
    <message>
        <source>Sent to</source>
        <translation>Skickad till</translation>
    </message>
    <message>
        <source>Payment to yourself</source>
        <translation>Betalning till dig själv</translation>
    </message>
    <message>
        <source>Mined</source>
        <translation>Genererade</translation>
    </message>
    <message>
        <source>watch-only</source>
        <translation>granska-bara</translation>
    </message>
    <message>
        <source>(n/a)</source>
        <translation>(n/a)</translation>
    </message>
    <message>
        <source>(no label)</source>
        <translation>(ingen etikett)</translation>
    </message>
    <message>
        <source>Transaction status. Hover over this field to show number of confirmations.</source>
        <translation>Transaktionsstatus. Håll muspekaren över för att se antal bekräftelser.</translation>
    </message>
    <message>
        <source>Date and time that the transaction was received.</source>
        <translation>Datum och tid då transaktionen mottogs.</translation>
    </message>
    <message>
        <source>Type of transaction.</source>
        <translation>Transaktionstyp.</translation>
    </message>
    <message>
        <source>Whether or not a watch-only address is involved in this transaction.</source>
        <translation>Anger om en granska-bara--adress är involverad i denna transaktion.</translation>
    </message>
    <message>
        <source>User-defined intent/purpose of the transaction.</source>
        <translation>Användardefinierat syfte/ändamål för transaktionen.</translation>
    </message>
    <message>
        <source>Amount removed from or added to balance.</source>
        <translation>Belopp draget från eller tillagt till saldo.</translation>
    </message>
</context>
<context>
    <name>TransactionView</name>
    <message>
        <source>All</source>
        <translation>Alla</translation>
    </message>
    <message>
        <source>Today</source>
        <translation>Idag</translation>
    </message>
    <message>
        <source>This week</source>
        <translation>Denna vecka</translation>
    </message>
    <message>
        <source>This month</source>
        <translation>Denna månad</translation>
    </message>
    <message>
        <source>Last month</source>
        <translation>Föregående månad</translation>
    </message>
    <message>
        <source>This year</source>
        <translation>Det här året</translation>
    </message>
    <message>
        <source>Range...</source>
        <translation>Period...</translation>
    </message>
    <message>
        <source>Received with</source>
        <translation>Mottagen med</translation>
    </message>
    <message>
        <source>Sent to</source>
        <translation>Skickad till</translation>
    </message>
    <message>
        <source>To yourself</source>
        <translation>Till dig själv</translation>
    </message>
    <message>
        <source>Mined</source>
        <translation>Genererade</translation>
    </message>
    <message>
        <source>Other</source>
        <translation>Övriga</translation>
    </message>
    <message>
        <source>Enter address, transaction id, or label to search</source>
        <translation>Ange adress, transaktions-id eller etikett för att söka</translation>
    </message>
    <message>
        <source>Min amount</source>
        <translation>Minsta belopp</translation>
    </message>
    <message>
        <source>Abandon transaction</source>
        <translation>Avbryt transaktionen</translation>
    </message>
    <message>
        <source>Increase transaction fee</source>
        <translation>Öka transaktionsavgift</translation>
    </message>
    <message>
        <source>Copy address</source>
        <translation>Kopiera adress</translation>
    </message>
    <message>
        <source>Copy label</source>
        <translation>Kopiera etikett</translation>
    </message>
    <message>
        <source>Copy amount</source>
        <translation>Kopiera belopp</translation>
    </message>
    <message>
        <source>Copy transaction ID</source>
        <translation>Kopiera transaktions-ID</translation>
    </message>
    <message>
        <source>Copy raw transaction</source>
        <translation>Kopiera rå transaktion</translation>
    </message>
    <message>
        <source>Copy full transaction details</source>
        <translation>Kopiera alla transaktionsdetaljerna</translation>
    </message>
    <message>
        <source>Edit label</source>
        <translation>Redigera etikett</translation>
    </message>
    <message>
        <source>Show transaction details</source>
        <translation>Visa transaktionsdetaljer</translation>
    </message>
    <message>
        <source>Export Transaction History</source>
        <translation>Exportera Transaktionshistoriken</translation>
    </message>
    <message>
        <source>Comma separated file (*.csv)</source>
        <translation>Kommaseparerad fil (*.csv)</translation>
    </message>
    <message>
        <source>Confirmed</source>
        <translation>Bekräftad</translation>
    </message>
    <message>
        <source>Watch-only</source>
        <translation>Enbart granskning</translation>
    </message>
    <message>
        <source>Date</source>
        <translation>Datum</translation>
    </message>
    <message>
        <source>Type</source>
        <translation>Typ</translation>
    </message>
    <message>
        <source>Label</source>
        <translation>Etikett</translation>
    </message>
    <message>
        <source>Address</source>
        <translation>Adress</translation>
    </message>
    <message>
        <source>ID</source>
        <translation>ID</translation>
    </message>
    <message>
        <source>Exporting Failed</source>
        <translation>Export misslyckades</translation>
    </message>
    <message>
        <source>There was an error trying to save the transaction history to %1.</source>
        <translation>Ett fel inträffade när transaktionshistoriken skulle sparas till %1.</translation>
    </message>
    <message>
        <source>Exporting Successful</source>
        <translation>Exporteringen lyckades</translation>
    </message>
    <message>
        <source>The transaction history was successfully saved to %1.</source>
        <translation>Transaktionshistoriken sparades till %1.</translation>
    </message>
    <message>
        <source>Range:</source>
        <translation>Räckvidd:</translation>
    </message>
    <message>
        <source>to</source>
        <translation>till</translation>
    </message>
</context>
<context>
    <name>UnitDisplayStatusBarControl</name>
    <message>
        <source>Unit to show amounts in. Click to select another unit.</source>
        <translation>Enhet att visa belopp i. Klicka för att välja annan enhet.</translation>
    </message>
</context>
<context>
    <name>WalletController</name>
    <message>
        <source>Close wallet</source>
        <translation>Stäng plånboken</translation>
    </message>
    <message>
        <source>Closing the wallet for too long can result in having to resync the entire chain if pruning is enabled.</source>
        <translation>Om plånboken är stängd under för lång tid kan hela kedjan behöva synkroniseras om, om gallring är aktiverad.</translation>
    </message>
</context>
<context>
    <name>WalletFrame</name>
    <message>
        <source>No wallet has been loaded.</source>
        <translation>Ingen plånbok har lästs in.</translation>
    </message>
</context>
<context>
    <name>WalletModel</name>
    <message>
        <source>Send Coins</source>
        <translation>Skicka Particl.</translation>
    </message>
    <message>
        <source>Fee bump error</source>
        <translation>Avgiftsökningsfel</translation>
    </message>
    <message>
        <source>Increasing transaction fee failed</source>
        <translation>Ökning av avgiften lyckades inte</translation>
    </message>
    <message>
        <source>Do you want to increase the fee?</source>
        <translation>Vill du öka avgiften?</translation>
    </message>
    <message>
        <source>Current fee:</source>
        <translation>Aktuell avgift:</translation>
    </message>
    <message>
        <source>Increase:</source>
        <translation>Öka:</translation>
    </message>
    <message>
        <source>New fee:</source>
        <translation>Ny avgift:</translation>
    </message>
    <message>
        <source>Confirm fee bump</source>
        <translation>Bekräfta avgiftshöjning</translation>
    </message>
    <message>
        <source>Can't sign transaction.</source>
        <translation>Kan ej signera transaktion.</translation>
    </message>
    <message>
        <source>Could not commit transaction</source>
        <translation>Kunde inte skicka transaktion</translation>
    </message>
    <message>
        <source>default wallet</source>
        <translation>Standardplånbok</translation>
    </message>
</context>
<context>
    <name>WalletView</name>
    <message>
        <source>&amp;Export</source>
        <translation>&amp;Exportera</translation>
    </message>
    <message>
        <source>Export the data in the current tab to a file</source>
        <translation>Exportera informationen i aktuell flik till en fil</translation>
    </message>
    <message>
        <source>Backup Wallet</source>
        <translation>Säkerhetskopiera Plånbok</translation>
    </message>
    <message>
        <source>Wallet Data (*.dat)</source>
        <translation>Plånboksdata (*.dat)</translation>
    </message>
    <message>
        <source>Backup Failed</source>
        <translation>Säkerhetskopiering misslyckades</translation>
    </message>
    <message>
        <source>There was an error trying to save the wallet data to %1.</source>
        <translation>Ett fel inträffade när plånbokens data skulle sparas till %1.</translation>
    </message>
    <message>
        <source>Backup Successful</source>
        <translation>Säkerhetskopiering lyckades</translation>
    </message>
    <message>
        <source>The wallet data was successfully saved to %1.</source>
        <translation>Plånbokens data sparades till %1.</translation>
    </message>
    <message>
        <source>Cancel</source>
        <translation>Avbryt</translation>
    </message>
</context>
<context>
    <name>bitcoin-core</name>
    <message>
        <source>Distributed under the MIT software license, see the accompanying file %s or %s</source>
        <translation>Distribuerad under MIT mjukvarulicens, se den bifogade filen %s eller %s</translation>
    </message>
    <message>
        <source>Prune configured below the minimum of %d MiB.  Please use a higher number.</source>
        <translation>Gallring konfigurerad under miniminivån %d MiB. Använd ett högre värde.</translation>
    </message>
    <message>
        <source>Prune: last wallet synchronisation goes beyond pruned data. You need to -reindex (download the whole blockchain again in case of pruned node)</source>
        <translation>Gallring: senaste plånbokssynkroniseringen ligger utanför gallrade data. Du måste använda -reindex (ladda ner hela blockkedjan igen om noden gallrats)</translation>
    </message>
    <message>
        <source>Rescans are not possible in pruned mode. You will need to use -reindex which will download the whole blockchain again.</source>
        <translation>Omskanningar kan inte göras i gallrat läge. Du måste använda -reindex vilket kommer ladda ner hela blockkedjan igen.</translation>
    </message>
    <message>
        <source>Error: A fatal internal error occurred, see debug.log for details</source>
        <translation>Fel: Ett kritiskt internt fel uppstod, se debug.log för detaljer</translation>
    </message>
    <message>
        <source>Pruning blockstore...</source>
        <translation>Gallrar blockstore...</translation>
    </message>
    <message>
        <source>Unable to start HTTP server. See debug log for details.</source>
<<<<<<< HEAD
        <translation>Kunde inte starta HTTP-server. Se avlusningsloggen för detaljer.</translation>
    </message>
    <message>
        <source>Particl Core</source>
        <translation>Particl Core</translation>
=======
        <translation>Kunde inte starta HTTP-server. Se felsökningsloggen för detaljer.</translation>
>>>>>>> a54e52b4
    </message>
    <message>
        <source>The %s developers</source>
        <translation>%s-utvecklarna</translation>
    </message>
    <message>
        <source>Can't generate a change-address key. No keys in the internal keypool and can't generate any keys.</source>
        <translation>Det går inte att skapa en nyckel för växel-adress. Det finns inga nycklar i den interna nyckelpoolen och det går inte att skapa några nycklar.</translation>
    </message>
    <message>
        <source>Cannot obtain a lock on data directory %s. %s is probably already running.</source>
        <translation>Kan inte låsa datakatalogen %s. %s körs förmodligen redan.</translation>
    </message>
    <message>
        <source>Cannot provide specific connections and have addrman find outgoing connections at the same.</source>
        <translation>Kan inte låta addrman hitta utgående uppkopplingar samtidigt som specifika uppkopplingar skapas</translation>
    </message>
    <message>
        <source>Error reading %s! All keys read correctly, but transaction data or address book entries might be missing or incorrect.</source>
        <translation>Fel vid läsning av %s! Alla nycklar lästes korrekt, men transaktionsdata eller poster i adressboken kanske saknas eller är felaktiga.</translation>
    </message>
    <message>
        <source>Please check that your computer's date and time are correct! If your clock is wrong, %s will not work properly.</source>
        <translation>Kontrollera att din dators datum och tid är korrekt! Om klockan går fel kommer %s inte att fungera korrekt.</translation>
    </message>
    <message>
        <source>Please contribute if you find %s useful. Visit %s for further information about the software.</source>
        <translation>Var snäll och bidra om du finner %s användbar. Besök %s för mer information om mjukvaran.</translation>
    </message>
    <message>
        <source>The block database contains a block which appears to be from the future. This may be due to your computer's date and time being set incorrectly. Only rebuild the block database if you are sure that your computer's date and time are correct</source>
        <translation>Blockdatabasen innehåller ett block som verkar vara från framtiden. Detta kan vara på grund av att din dators datum och tid är felaktiga. Bygg bara om blockdatabasen om du är säker på att datorns datum och tid är korrekt</translation>
    </message>
    <message>
        <source>This is a pre-release test build - use at your own risk - do not use for mining or merchant applications</source>
        <translation>Detta är ett förhandstestbygge - använd på egen risk - använd inte för brytning eller handelsapplikationer</translation>
    </message>
    <message>
        <source>This is the transaction fee you may discard if change is smaller than dust at this level</source>
        <translation>Detta är transaktionsavgiften som slängs borta om det är mindre än damm på denna nivå</translation>
    </message>
    <message>
        <source>Unable to replay blocks. You will need to rebuild the database using -reindex-chainstate.</source>
        <translation>Kunde inte spela om block. Du kommer att behöva bygga om databasen med -reindex-chainstate.</translation>
    </message>
    <message>
        <source>Unable to rewind the database to a pre-fork state. You will need to redownload the blockchain</source>
        <translation>Kan inte spola tillbaka databasen till obeskärt läge. Du måste ladda ner blockkedjan igen</translation>
    </message>
    <message>
        <source>Warning: The network does not appear to fully agree! Some miners appear to be experiencing issues.</source>
        <translation>Varning: Nätverket verkar inte vara helt överens! Några brytare tycks ha problem.</translation>
    </message>
    <message>
        <source>Warning: We do not appear to fully agree with our peers! You may need to upgrade, or other nodes may need to upgrade.</source>
        <translation>Varning: Vi verkar inte helt överens med våra peers! Du kan behöva uppgradera, eller andra noder kan behöva uppgradera.</translation>
    </message>
    <message>
        <source>%d of last 100 blocks have unexpected version</source>
        <translation>%d av de senaste 100 blocken har oväntad version</translation>
    </message>
    <message>
        <source>%s corrupt, salvage failed</source>
        <translation>%s är korrupt, räddning misslyckades</translation>
    </message>
    <message>
        <source>-maxmempool must be at least %d MB</source>
        <translation>-maxmempool måste vara minst %d MB</translation>
    </message>
    <message>
        <source>Cannot resolve -%s address: '%s'</source>
        <translation>Kan inte matcha -%s adress: '%s'</translation>
    </message>
    <message>
        <source>Change index out of range</source>
        <translation>Förändringsindexet utanför tillåtet intervall</translation>
    </message>
    <message>
        <source>Config setting for %s only applied on %s network when in [%s] section.</source>
        <translation>Konfigurationsinställningar för %s tillämpas bara på nätverket %s när de är i avsnitt [%s].</translation>
    </message>
    <message>
        <source>Copyright (C) %i-%i</source>
        <translation>Copyright (C) %i-%i</translation>
    </message>
    <message>
        <source>Corrupted block database detected</source>
        <translation>Korrupt blockdatabas har upptäckts</translation>
    </message>
    <message>
        <source>Do you want to rebuild the block database now?</source>
        <translation>Vill du bygga om blockdatabasen nu?</translation>
    </message>
    <message>
        <source>Error initializing block database</source>
        <translation>Fel vid initiering av blockdatabasen</translation>
    </message>
    <message>
        <source>Error initializing wallet database environment %s!</source>
        <translation>Fel vid initiering av plånbokens databasmiljö %s!</translation>
    </message>
    <message>
        <source>Error loading %s</source>
        <translation>Fel vid inläsning av %s</translation>
    </message>
    <message>
        <source>Error loading %s: Private keys can only be disabled during creation</source>
        <translation>Fel vid inläsning av %s: Privata nycklar kan enbart inaktiveras när de skapas</translation>
    </message>
    <message>
        <source>Error loading %s: Wallet corrupted</source>
        <translation>Fel vid inläsning av %s: Plånboken är korrupt</translation>
    </message>
    <message>
        <source>Error loading %s: Wallet requires newer version of %s</source>
        <translation>Fel vid inläsning av %s: Plånboken kräver en senare version av %s</translation>
    </message>
    <message>
        <source>Error loading block database</source>
        <translation>Fel vid inläsning av blockdatabasen</translation>
    </message>
    <message>
        <source>Error opening block database</source>
        <translation>Fel vid öppning av blockdatabasen</translation>
    </message>
    <message>
        <source>Failed to listen on any port. Use -listen=0 if you want this.</source>
        <translation>Misslyckades att lyssna på någon port. Använd -listen=0 om du vill detta.</translation>
    </message>
    <message>
        <source>Failed to rescan the wallet during initialization</source>
        <translation>Misslyckades med att skanna om plånboken under initiering.</translation>
    </message>
    <message>
        <source>Importing...</source>
        <translation>Importerar...</translation>
    </message>
    <message>
        <source>Incorrect or no genesis block found. Wrong datadir for network?</source>
        <translation>Felaktig eller inget genesisblock hittades. Fel datadir för nätverket?</translation>
    </message>
    <message>
        <source>Initialization sanity check failed. %s is shutting down.</source>
        <translation>Initieringschecken fallerade. %s stängs av.</translation>
    </message>
    <message>
        <source>Invalid amount for -%s=&lt;amount&gt;: '%s'</source>
        <translation>Ogiltigt belopp för -%s=&lt;amount&gt;:'%s'</translation>
    </message>
    <message>
        <source>Invalid amount for -discardfee=&lt;amount&gt;: '%s'</source>
        <translation>Ogiltigt belopp för -discardfee=&lt;amount&gt;:'%s'</translation>
    </message>
    <message>
        <source>Invalid amount for -fallbackfee=&lt;amount&gt;: '%s'</source>
        <translation>Ogiltigt belopp för -fallbackfee=&lt;amount&gt;: '%s'</translation>
    </message>
    <message>
        <source>Specified blocks directory "%s" does not exist.</source>
        <translation>Den specificerade mappen för block "%s" existerar inte.</translation>
    </message>
    <message>
        <source>Upgrading txindex database</source>
        <translation>Uppgraderar txindex-databasen</translation>
    </message>
    <message>
        <source>Loading P2P addresses...</source>
        <translation>Läser in P2P-adresser...</translation>
    </message>
    <message>
        <source>Loading banlist...</source>
        <translation>Läser in listan över bannlysningar …</translation>
    </message>
    <message>
        <source>Not enough file descriptors available.</source>
        <translation>Inte tillräckligt med filbeskrivningar tillgängliga.</translation>
    </message>
    <message>
        <source>Prune cannot be configured with a negative value.</source>
        <translation>Gallring kan inte konfigureras med ett negativt värde.</translation>
    </message>
    <message>
        <source>Prune mode is incompatible with -txindex.</source>
        <translation>Gallringsläge är inkompatibelt med -txindex.</translation>
    </message>
    <message>
        <source>Replaying blocks...</source>
        <translation>Spelar om block...</translation>
    </message>
    <message>
        <source>Rewinding blocks...</source>
        <translation>Spolar tillbaka blocken...</translation>
    </message>
    <message>
        <source>The source code is available from %s.</source>
        <translation>Källkoden är tillgänglig från %s.</translation>
    </message>
    <message>
        <source>Transaction fee and change calculation failed</source>
        <translation>Beräkning av transaktionsavgift och växel mislyckades</translation>
    </message>
    <message>
        <source>Unable to bind to %s on this computer. %s is probably already running.</source>
        <translation>Det går inte att binda till %s på den här datorn. %s är förmodligen redan igång.</translation>
    </message>
    <message>
        <source>Unable to generate keys</source>
        <translation>Lyckas inte generera nycklar</translation>
    </message>
    <message>
        <source>Unsupported logging category %s=%s.</source>
        <translation>Saknar stöd för loggningskategori %s=%s.</translation>
    </message>
    <message>
        <source>Upgrading UTXO database</source>
        <translation>Uppgraderar UTXO-databasen</translation>
    </message>
    <message>
        <source>User Agent comment (%s) contains unsafe characters.</source>
        <translation>Kommentaren i användaragent (%s) innehåller osäkra tecken.</translation>
    </message>
    <message>
        <source>Verifying blocks...</source>
        <translation>Verifierar block...</translation>
    </message>
    <message>
        <source>Wallet needed to be rewritten: restart %s to complete</source>
        <translation>Plånboken behöver sparas om: Starta om %s för att fullfölja</translation>
    </message>
    <message>
        <source>Error: Listening for incoming connections failed (listen returned error %s)</source>
        <translation>Fel: Avlyssning av inkommande anslutningar misslyckades (Avlyssningen returnerade felkod %s)</translation>
    </message>
    <message>
        <source>Invalid amount for -maxtxfee=&lt;amount&gt;: '%s' (must be at least the minrelay fee of %s to prevent stuck transactions)</source>
        <translation>Ogiltigt belopp för -maxtxfee=&lt;amount&gt;: '%s' (måste vara åtminstone minrelay avgift %s för att förhindra att transaktioner fastnar)</translation>
    </message>
    <message>
        <source>The transaction amount is too small to send after the fee has been deducted</source>
        <translation>Transaktionens belopp är för litet för att skickas efter att avgiften har dragits</translation>
    </message>
    <message>
        <source>You need to rebuild the database using -reindex to go back to unpruned mode.  This will redownload the entire blockchain</source>
        <translation>Du måste bygga om databasen genom att använda -reindex för att återgå till ogallrat läge. Detta kommer att ladda ner hela blockkedjan på nytt.</translation>
    </message>
    <message>
        <source>Error reading from database, shutting down.</source>
        <translation>Fel vid läsning från databas, avslutar.</translation>
    </message>
    <message>
        <source>Error upgrading chainstate database</source>
        <translation>Fel vid uppgradering av blockdatabasen</translation>
    </message>
    <message>
        <source>Error: Disk space is low for %s</source>
        <translation>Fel: Diskutrymme är lågt för %s</translation>
    </message>
    <message>
        <source>Invalid -onion address or hostname: '%s'</source>
        <translation>Ogiltig -onion adress eller värdnamn: '%s'</translation>
    </message>
    <message>
        <source>Invalid -proxy address or hostname: '%s'</source>
        <translation>Ogiltig -proxy adress eller värdnamn: '%s'</translation>
    </message>
    <message>
        <source>Invalid amount for -paytxfee=&lt;amount&gt;: '%s' (must be at least %s)</source>
        <translation>Ogiltigt belopp för -paytxfee=&lt;amount&gt;:'%s' (måste vara minst %s)</translation>
    </message>
    <message>
        <source>Invalid netmask specified in -whitelist: '%s'</source>
        <translation>Ogiltig nätmask angiven i -whitelist: '%s'</translation>
    </message>
    <message>
        <source>Need to specify a port with -whitebind: '%s'</source>
        <translation>Port måste anges med -whitelist: '%s'</translation>
    </message>
    <message>
        <source>Reducing -maxconnections from %d to %d, because of system limitations.</source>
        <translation>Minskar -maxconnections från %d till %d, på grund av systembegränsningar.</translation>
    </message>
    <message>
        <source>Section [%s] is not recognized.</source>
        <translation>Avsnitt [%s] känns inte igen.</translation>
    </message>
    <message>
        <source>Signing transaction failed</source>
        <translation>Signering av transaktion misslyckades</translation>
    </message>
    <message>
        <source>Specified -walletdir "%s" does not exist</source>
        <translation>Angiven -walletdir "%s" finns inte</translation>
    </message>
    <message>
        <source>Specified -walletdir "%s" is a relative path</source>
        <translation>Angiven -walletdir "%s" är en relativ sökväg</translation>
    </message>
    <message>
        <source>Specified -walletdir "%s" is not a directory</source>
        <translation>Angiven -walletdir "%s" är inte en katalog</translation>
    </message>
    <message>
        <source>The specified config file %s does not exist
</source>
        <translation>Angiven konfigurationsfil %s finns inte
</translation>
    </message>
    <message>
        <source>The transaction amount is too small to pay the fee</source>
        <translation>Transaktionsbeloppet är för litet för att betala avgiften</translation>
    </message>
    <message>
        <source>This is experimental software.</source>
        <translation>Detta är experimentmjukvara.</translation>
    </message>
    <message>
        <source>Transaction amount too small</source>
        <translation>Transaktionsbeloppet är för litet</translation>
    </message>
    <message>
        <source>Transaction too large</source>
        <translation>Transaktionen är för stor</translation>
    </message>
    <message>
        <source>Unable to bind to %s on this computer (bind returned error %s)</source>
        <translation>Det går inte att binda till %s på den här datorn (bind returnerade felmeddelande %s)</translation>
    </message>
    <message>
        <source>Unable to create the PID file '%s': %s</source>
        <translation>Det gick inte att skapa PID-filen '%s': %s</translation>
    </message>
    <message>
        <source>Unable to generate initial keys</source>
        <translation>Det gick inte att skapa ursprungliga nycklar</translation>
    </message>
    <message>
        <source>Verifying wallet(s)...</source>
        <translation>Verifierar plånbok(er)...</translation>
    </message>
    <message>
        <source>Warning: unknown new rules activated (versionbit %i)</source>
        <translation>Varning: okända nya regler aktiverade (versionsbit %i)</translation>
    </message>
    <message>
        <source>Zapping all transactions from wallet...</source>
        <translation>Töm plånboken på alla transaktioner...</translation>
    </message>
    <message>
        <source>-maxtxfee is set very high! Fees this large could be paid on a single transaction.</source>
        <translation>-maxtxfee är väldigt högt satt! Så höga avgifter kan komma att betalas för en enstaka transaktion.</translation>
    </message>
    <message>
        <source>This is the transaction fee you may pay when fee estimates are not available.</source>
        <translation>Detta är transaktionsavgiften du kan komma att betala om avgiftsuppskattning inte är tillgänglig.</translation>
    </message>
    <message>
        <source>This product includes software developed by the OpenSSL Project for use in the OpenSSL Toolkit %s and cryptographic software written by Eric Young and UPnP software written by Thomas Bernard.</source>
        <translation>Denna produkt innehåller mjukvara utvecklad av OpenSSL Project för användning i OpenSSL Toolkit %s och kryptografisk mjukvara utvecklad av Eric Young samt UPnP-mjukvara skriven av Thomas Bernard.</translation>
    </message>
    <message>
        <source>Total length of network version string (%i) exceeds maximum length (%i). Reduce the number or size of uacomments.</source>
        <translation>Total längd på strängen för nätverksversion (%i) överskrider maxlängden (%i). Minska numret eller storleken på uacomments.</translation>
    </message>
    <message>
        <source>Warning: Wallet file corrupt, data salvaged! Original %s saved as %s in %s; if your balance or transactions are incorrect you should restore from a backup.</source>
        <translation>Varning: Plånboksfilen var korrupt, data har räddats! Den ursprungliga %s har sparas som %s i %s. Om ditt saldo eller transaktioner är felaktiga bör du återställa från en säkerhetskopia.</translation>
    </message>
    <message>
        <source>%s is set very high!</source>
        <translation>%s är satt väldigt högt!</translation>
    </message>
    <message>
        <source>Error loading wallet %s. Duplicate -wallet filename specified.</source>
        <translation>Fel vid inläsningen av plånbok %s. Dublett -wallet filnamn angavs.</translation>
    </message>
    <message>
        <source>Starting network threads...</source>
        <translation>Startar nätverkstrådar...</translation>
    </message>
    <message>
        <source>The wallet will avoid paying less than the minimum relay fee.</source>
        <translation>Plånboken undviker att betala mindre än lägsta reläavgift.</translation>
    </message>
    <message>
        <source>This is the minimum transaction fee you pay on every transaction.</source>
        <translation>Det här är minimiavgiften du kommer betala för varje transaktion. </translation>
    </message>
    <message>
        <source>This is the transaction fee you will pay if you send a transaction.</source>
        <translation>Det här är transaktionsavgiften du kommer betala om du skickar en transaktion. </translation>
    </message>
    <message>
        <source>Transaction amounts must not be negative</source>
        <translation>Transaktionsbelopp får ej vara negativt</translation>
    </message>
    <message>
        <source>Transaction has too long of a mempool chain</source>
        <translation>Transaktionen har för lång mempool-kedja</translation>
    </message>
    <message>
        <source>Transaction must have at least one recipient</source>
        <translation>Transaktionen måste ha minst en mottagare</translation>
    </message>
    <message>
        <source>Unknown network specified in -onlynet: '%s'</source>
        <translation>Okänt nätverk angavs i -onlynet: '%s'</translation>
    </message>
    <message>
        <source>Insufficient funds</source>
        <translation>Otillräckligt med particl</translation>
    </message>
    <message>
        <source>Cannot upgrade a non HD split wallet without upgrading to support pre split keypool. Please use -upgradewallet=169900 or -upgradewallet with no version specified.</source>
        <translation>Kan inte uppgradera till en icke-HD delad plånbok utan att uppgradera till att stödja nyckelpoolen innan delning. Var vänlig använd -upgradewallet=169900 eller -upgradewallet utan version specificerad.</translation>
    </message>
    <message>
        <source>Fee estimation failed. Fallbackfee is disabled. Wait a few blocks or enable -fallbackfee.</source>
        <translation>Avgiftsuppskattning misslyckades. Fallbackfee är inaktiverat. Vänta några block eller aktivera -fallbackfee.</translation>
    </message>
    <message>
        <source>Warning: Private keys detected in wallet {%s} with disabled private keys</source>
        <translation>Varning: Privata nycklar upptäcktes i plånbok (%s) vilken har dessa inaktiverade</translation>
    </message>
    <message>
        <source>Cannot write to data directory '%s'; check permissions.</source>
        <translation>Kan inte skriva till mapp "%s", var vänlig se över filbehörigheter.</translation>
    </message>
    <message>
        <source>Loading block index...</source>
        <translation>Läser in blockindex...</translation>
    </message>
    <message>
        <source>Loading wallet...</source>
        <translation>Läser in plånbok...</translation>
    </message>
    <message>
        <source>Cannot downgrade wallet</source>
        <translation>Kan inte nedgradera plånboken</translation>
    </message>
    <message>
        <source>Rescanning...</source>
        <translation>Söker igen...</translation>
    </message>
    <message>
        <source>Done loading</source>
        <translation>Klar med laddning</translation>
    </message>
</context>
</TS><|MERGE_RESOLUTION|>--- conflicted
+++ resolved
@@ -66,17 +66,8 @@
         <translation>Mottagaradresser</translation>
     </message>
     <message>
-<<<<<<< HEAD
         <source>These are your Particl addresses for sending payments. Always check the amount and the receiving address before sending coins.</source>
-        <translation>Detta är dina Particl-adressr för att skicka betalningar. Kontrollera alltid summan och den mottagande adressen innan du skickar particl.</translation>
-    </message>
-    <message>
-        <source>These are your Particl addresses for receiving payments. It is recommended to use a new receiving address for each transaction.</source>
-        <translation>Detta är dina Particl-adressr för att ta emot betalningar. Det rekommenderas att använda en ny mottagningsadress för varje transaktion.</translation>
-=======
-        <source>These are your Bitcoin addresses for sending payments. Always check the amount and the receiving address before sending coins.</source>
-        <translation>Detta är dina Bitcoin-adresser för att skicka betalningar. Kontrollera alltid belopp och mottagaradress innan du skickar bitcoin.</translation>
->>>>>>> a54e52b4
+        <translation>Detta är dina Particl-adresser för att skicka betalningar. Kontrollera alltid belopp och mottagaradress innan du skickar particl.</translation>
     </message>
     <message>
         <source>&amp;Copy Address</source>
@@ -170,13 +161,8 @@
         <translation>Bekräfta kryptering av plånbok</translation>
     </message>
     <message>
-<<<<<<< HEAD
         <source>Warning: If you encrypt your wallet and lose your passphrase, you will &lt;b&gt;LOSE ALL OF YOUR PARTICL&lt;/b&gt;!</source>
-        <translation>VARNING: Om du krypterar din plånbok och glömmer ditt lösenord, kommer du att &lt;b&gt;FÖRLORA ALLA DINA PARTICL&lt;/b&gt;!</translation>
-=======
-        <source>Warning: If you encrypt your wallet and lose your passphrase, you will &lt;b&gt;LOSE ALL OF YOUR BITCOINS&lt;/b&gt;!</source>
-        <translation>VARNING: Om du krypterar din plånbok och glömmer din lösenfras, &lt;b&gt;FÖRLORAR DU ALLA DINA BITCOIN&lt;/b&gt;!</translation>
->>>>>>> a54e52b4
+        <translation>VARNING: Om du krypterar din plånbok och glömmer din lösenfras, &lt;b&gt;FÖRLORAR DU ALLA DINA PARTICL&lt;/b&gt;!</translation>
     </message>
     <message>
         <source>Are you sure you wish to encrypt your wallet?</source>
@@ -187,13 +173,8 @@
         <translation>Plånbok krypterad</translation>
     </message>
     <message>
-<<<<<<< HEAD
-        <source>%1 will close now to finish the encryption process. Remember that encrypting your wallet cannot fully protect your particl from being stolen by malware infecting your computer.</source>
-        <translation>%1 kommer nu att stänga ner för att slutföra krypteringen. Tänk på att en krypterad plånbok inte skyddar mot stöld om din dator är infekterad med en keylogger.</translation>
-=======
-        <source>Remember that encrypting your wallet cannot fully protect your bitcoins from being stolen by malware infecting your computer.</source>
-        <translation>Kom ihåg att kryptering av din plånbok inte helt kan skydda dig från stöld av dina bitcoins om skadlig kod infekterat din dator.</translation>
->>>>>>> a54e52b4
+        <source>Remember that encrypting your wallet cannot fully protect your particl from being stolen by malware infecting your computer.</source>
+        <translation>Kom ihåg att kryptering av din plånbok inte helt kan skydda dig från stöld av dina particls om skadlig kod infekterat din dator.</translation>
     </message>
     <message>
         <source>IMPORTANT: Any previous backups you have made of your wallet file should be replaced with the newly generated, encrypted wallet file. For security reasons, previous backups of the unencrypted wallet file will become useless as soon as you start using the new, encrypted wallet.</source>
@@ -347,7 +328,7 @@
     </message>
     <message>
         <source>Send coins to a Particl address</source>
-        <translation>Skicka particl till en Particl.adress</translation>
+        <translation>Skicka particl till en Particl-adress</translation>
     </message>
     <message>
         <source>Backup wallet to another location</source>
@@ -370,17 +351,6 @@
         <translation>&amp;Verifiera meddelande...</translation>
     </message>
     <message>
-<<<<<<< HEAD
-        <source>Particl.</source>
-        <translation>Particl.</translation>
-    </message>
-    <message>
-        <source>Wallet</source>
-        <translation>Plånbok</translation>
-    </message>
-    <message>
-=======
->>>>>>> a54e52b4
         <source>&amp;Send</source>
         <translation>&amp;Skicka</translation>
     </message>
@@ -402,11 +372,11 @@
     </message>
     <message>
         <source>Sign messages with your Particl addresses to prove you own them</source>
-        <translation>Signera meddelanden med dina Particl-adressr för att bevisa att du äger dem</translation>
+        <translation>Signera meddelanden med dina Particl-adresser för att bevisa att du äger dem</translation>
     </message>
     <message>
         <source>Verify messages to ensure they were signed with specified Particl addresses</source>
-        <translation>Verifiera meddelanden för att vara säker på att de signerades med angivna Particl-adressr</translation>
+        <translation>Verifiera meddelanden för att vara säker på att de signerades med angivna Particl-adresser</translation>
     </message>
     <message>
         <source>&amp;File</source>
@@ -446,7 +416,7 @@
     </message>
     <message numerus="yes">
         <source>%n active connection(s) to Particl network</source>
-        <translation><numerusform>%n aktiva anslutningar till Particl.nätverket.</numerusform><numerusform>%n aktiva anslutningar till Particl.nätverket.</numerusform></translation>
+        <translation><numerusform>%n aktiva anslutningar till Particl-nätverket.</numerusform><numerusform>%n aktiva anslutningar till Particl-nätverket.</numerusform></translation>
     </message>
     <message>
         <source>Indexing blocks on disk...</source>
@@ -489,37 +459,32 @@
         <translation>Uppdaterad</translation>
     </message>
     <message>
-<<<<<<< HEAD
+        <source>&amp;Sending addresses</source>
+        <translation>Av&amp;sändaradresser</translation>
+    </message>
+    <message>
+        <source>&amp;Receiving addresses</source>
+        <translation>Mottaga&amp;radresser</translation>
+    </message>
+    <message>
+        <source>Open Wallet</source>
+        <translation>Öppna plånbok</translation>
+    </message>
+    <message>
+        <source>Open a wallet</source>
+        <translation>Öppna en plånbok</translation>
+    </message>
+    <message>
+        <source>Close Wallet...</source>
+        <translation>Stäng plånbok</translation>
+    </message>
+    <message>
+        <source>Close wallet</source>
+        <translation>Stäng plånboken</translation>
+    </message>
+    <message>
         <source>Show the %1 help message to get a list with possible Particl command-line options</source>
         <translation>Visa %1 hjälpmeddelande för att få en lista med möjliga Particl kommandoradsalternativ.</translation>
-=======
-        <source>&amp;Sending addresses</source>
-        <translation>Av&amp;sändaradresser</translation>
-    </message>
-    <message>
-        <source>&amp;Receiving addresses</source>
-        <translation>Mottaga&amp;radresser</translation>
-    </message>
-    <message>
-        <source>Open Wallet</source>
-        <translation>Öppna plånbok</translation>
-    </message>
-    <message>
-        <source>Open a wallet</source>
-        <translation>Öppna en plånbok</translation>
-    </message>
-    <message>
-        <source>Close Wallet...</source>
-        <translation>Stäng plånbok</translation>
-    </message>
-    <message>
-        <source>Close wallet</source>
-        <translation>Stäng plånboken</translation>
-    </message>
-    <message>
-        <source>Show the %1 help message to get a list with possible Bitcoin command-line options</source>
-        <translation>Visa %1 hjälpmeddelande för att få en lista med möjliga Bitcoin kommandoradsalternativ.</translation>
->>>>>>> a54e52b4
     </message>
     <message>
         <source>default wallet</source>
@@ -823,7 +788,7 @@
     </message>
     <message>
         <source>The entered address "%1" is not a valid Particl address.</source>
-        <translation>Den angivna adressen "%1" är inte en giltig Particl.adress.</translation>
+        <translation>Den angivna adressen "%1" är inte en giltig Particl-adress.</translation>
     </message>
     <message>
         <source>Address "%1" already exists as a receiving address with label "%2" and so cannot be added as a sending address.</source>
@@ -919,8 +884,8 @@
         <translation>Använd en anpassad datakatalog:</translation>
     </message>
     <message>
-        <source>Particl.</source>
-        <translation>Particl.</translation>
+        <source>Particl</source>
+        <translation>Particl</translation>
     </message>
     <message>
         <source>At least %1 GB of data will be stored in this directory, and it will grow over time.</source>
@@ -931,13 +896,8 @@
         <translation>Ungefär %1 GB data kommer att lagras i den här katalogen.</translation>
     </message>
     <message>
-<<<<<<< HEAD
         <source>%1 will download and store a copy of the Particl block chain.</source>
-        <translation>%1 kommer att ladda ner och lagra en kopia av Particl.blockkedjan.</translation>
-=======
-        <source>%1 will download and store a copy of the Bitcoin block chain.</source>
-        <translation>%1 kommer att ladda ner och lagra en kopia av Bitcoins blockkedja.</translation>
->>>>>>> a54e52b4
+        <translation>%1 kommer att ladda ner och lagra en kopia av Particl blockkedja.</translation>
     </message>
     <message>
         <source>The wallet will also be stored in this directory.</source>
@@ -967,13 +927,8 @@
         <translation>Formulär</translation>
     </message>
     <message>
-<<<<<<< HEAD
         <source>Recent transactions may not yet be visible, and therefore your wallet's balance might be incorrect. This information will be correct once your wallet has finished synchronizing with the particl network, as detailed below.</source>
-        <translation>Nyligen gjorda transaktioner visas inte korrekt och därför kan din plånboks saldo visas felaktigt. Denna information kommer att visas korrekt så snart din plånbok har synkroniserat klart med Particl.nätverket enligt detaljer nedan.</translation>
-=======
-        <source>Recent transactions may not yet be visible, and therefore your wallet's balance might be incorrect. This information will be correct once your wallet has finished synchronizing with the bitcoin network, as detailed below.</source>
-        <translation>Nyligen gjorda transaktioner visas inte korrekt och därför kan din plånboks saldo visas felaktigt. Denna information kommer att visas korrekt så snart din plånbok har synkroniserats med Bitcoin-nätverket enligt informationen nedan.</translation>
->>>>>>> a54e52b4
+        <translation>Nyligen gjorda transaktioner visas inte korrekt och därför kan din plånboks saldo visas felaktigt. Denna information kommer att visas korrekt så snart din plånbok har synkroniserats med Particl-nätverket enligt informationen nedan.</translation>
     </message>
     <message>
         <source>Attempting to spend particl that are affected by not-yet-displayed transactions will not be accepted by the network.</source>
@@ -1170,7 +1125,7 @@
     </message>
     <message>
         <source>Automatically open the Particl client port on the router. This only works when your router supports UPnP and it is enabled.</source>
-        <translation>Öppna automatiskt Particl.klientens port på routern. Detta fungerar endast om din router stödjer UPnP och det är är aktiverat.</translation>
+        <translation>Öppna automatiskt Particl-klientens port på routern. Detta fungerar endast om din router stödjer UPnP och det är är aktiverat.</translation>
     </message>
     <message>
         <source>Map port using &amp;UPnP</source>
@@ -1186,7 +1141,7 @@
     </message>
     <message>
         <source>Connect to the Particl network through a SOCKS5 proxy.</source>
-        <translation>Anslut till Particl.nätverket genom en SOCKS5-proxy.</translation>
+        <translation>Anslut till Particl-nätverket genom en SOCKS5-proxy.</translation>
     </message>
     <message>
         <source>&amp;Connect through SOCKS5 proxy (default proxy):</source>
@@ -1222,7 +1177,7 @@
     </message>
     <message>
         <source>Connect to the Particl network through a separate SOCKS5 proxy for Tor hidden services.</source>
-        <translation>Anslut till Particl.nätverket genom en separat SOCKS5-proxy för dolda tjänster i Tor.</translation>
+        <translation>Anslut till Particl-nätverket genom en separat SOCKS5-proxy för dolda tjänster i Tor.</translation>
     </message>
     <message>
         <source>&amp;Window</source>
@@ -1333,7 +1288,7 @@
     </message>
     <message>
         <source>The displayed information may be out of date. Your wallet automatically synchronizes with the Particl network after a connection is established, but this process has not completed yet.</source>
-        <translation>Den visade informationen kan vara inaktuell. Plånboken synkroniseras automatiskt med Particl.nätverket efter att anslutningen är upprättad, men denna process har inte slutförts ännu.</translation>
+        <translation>Den visade informationen kan vara inaktuell. Plånboken synkroniseras automatiskt med Particl-nätverket efter att anslutningen är upprättad, men denna process har inte slutförts ännu.</translation>
     </message>
     <message>
         <source>Watch-only:</source>
@@ -1436,7 +1391,7 @@
     </message>
     <message>
         <source>URI cannot be parsed! This can be caused by an invalid Particl address or malformed URI parameters.</source>
-        <translation>URI kan inte parsas! Detta kan orsakas av en ogiltig Particl.adress eller felaktiga URI-parametrar.</translation>
+        <translation>URI kan inte parsas! Detta kan orsakas av en ogiltig Particl-adress eller felaktiga URI-parametrar.</translation>
     </message>
     <message>
         <source>Payment request file handling</source>
@@ -1538,7 +1493,7 @@
     </message>
     <message>
         <source>Enter a Particl address (e.g. %1)</source>
-        <translation>Ange en Particl.adress (t.ex. %1)</translation>
+        <translation>Ange en Particl-adress (t.ex. %1)</translation>
     </message>
     <message>
         <source>%1 d</source>
@@ -1995,7 +1950,7 @@
     </message>
     <message>
         <source>An optional message to attach to the payment request, which will be displayed when the request is opened. Note: The message will not be sent with the payment over the Particl network.</source>
-        <translation>Ett valfritt meddelande att bifoga betalningsbegäran, vilket visas när begäran öppnas. Obs: Meddelandet kommer inte att sändas med betalningen över Particl.nätverket.</translation>
+        <translation>Ett valfritt meddelande att bifoga betalningsbegäran, vilket visas när begäran öppnas. Obs: Meddelandet kommer inte att sändas med betalningen över Particl-nätverket.</translation>
     </message>
     <message>
         <source>An optional label to associate with the new receiving address.</source>
@@ -2232,19 +2187,7 @@
     </message>
     <message>
         <source>Hide</source>
-<<<<<<< HEAD
-        <translation>Göm</translation>
-    </message>
-    <message>
-        <source>Paying only the minimum fee is just fine as long as there is less transaction volume than space in the blocks. But be aware that this can end up in a never confirming transaction once there is more demand for particl transactions than the network can process.</source>
-        <translation>Att bara betala den minsta avgiften är helt ok så länge transaktionsvolymen är mindre än ledigt utrymme i blocken. Men tänk på att det kan bli en en transaktion som aldrig bekräftas om efterfrågan på particl-transaktioner är större än vad nätverket kan hantera.</translation>
-    </message>
-    <message>
-        <source>(read the tooltip)</source>
-        <translation>(läs verktygstips)</translation>
-=======
         <translation>Dölj</translation>
->>>>>>> a54e52b4
     </message>
     <message>
         <source>Recommended:</source>
@@ -2275,8 +2218,8 @@
         <translation>Damm:</translation>
     </message>
     <message>
-        <source>When there is less transaction volume than space in the blocks, miners as well as relaying nodes may enforce a minimum fee. Paying only this minimum fee is just fine, but be aware that this can result in a never confirming transaction once there is more demand for bitcoin transactions than the network can process.</source>
-        <translation>När transaktionsvolymen är mindre än utrymmet i blocken kan både brytardatorer och relänoder kräva en minimiavgift. Det är okej att bara betala denna minimiavgift, men du ska vara medveten om att det kan leda till att en transaktion aldrig bekräftas så fort efterfrågan på bitcointransaktioner är större än vad nätverket kan hantera.</translation>
+        <source>When there is less transaction volume than space in the blocks, miners as well as relaying nodes may enforce a minimum fee. Paying only this minimum fee is just fine, but be aware that this can result in a never confirming transaction once there is more demand for particl transactions than the network can process.</source>
+        <translation>När transaktionsvolymen är mindre än utrymmet i blocken kan både brytardatorer och relänoder kräva en minimiavgift. Det är okej att bara betala denna minimiavgift, men du ska vara medveten om att det kan leda till att en transaktion aldrig bekräftas så fort efterfrågan på particltransaktioner är större än vad nätverket kan hantera.</translation>
     </message>
     <message>
         <source>A too low fee might result in a never confirming transaction (read the tooltip)</source>
@@ -2420,7 +2363,7 @@
     </message>
     <message>
         <source>Warning: Invalid Particl address</source>
-        <translation>Varning: Ogiltig Particl.adress</translation>
+        <translation>Varning: Ogiltig Particl-adress</translation>
     </message>
     <message>
         <source>Warning: Unknown change address</source>
@@ -2463,7 +2406,7 @@
     </message>
     <message>
         <source>The Particl address to send the payment to</source>
-        <translation>Particl.adress att sända betalning till</translation>
+        <translation>Particl-adress att sända betalning till</translation>
     </message>
     <message>
         <source>Alt+A</source>
@@ -2482,13 +2425,8 @@
         <translation>Ta bort denna post</translation>
     </message>
     <message>
-<<<<<<< HEAD
         <source>The fee will be deducted from the amount being sent. The recipient will receive less particl than you enter in the amount field. If multiple recipients are selected, the fee is split equally.</source>
-        <translation>Avgiften dras från beloppet som skickas. Mottagaren kommer att ta emot mindre particl än du angivit i beloppsfältet. Om flera mottagare valts kommer avgiften att fördelas jämt.</translation>
-=======
-        <source>The fee will be deducted from the amount being sent. The recipient will receive less bitcoins than you enter in the amount field. If multiple recipients are selected, the fee is split equally.</source>
-        <translation>Avgiften dras från beloppet som skickas. Mottagaren kommer att ta emot mindre bitcoin än du angivit i beloppsfältet. Om flera mottagare väljs kommer avgiften att fördelas jämt.</translation>
->>>>>>> a54e52b4
+        <translation>Avgiften dras från beloppet som skickas. Mottagaren kommer att ta emot mindre particl än du angivit i beloppsfältet. Om flera mottagare väljs kommer avgiften att fördelas jämt.</translation>
     </message>
     <message>
         <source>S&amp;ubtract fee from amount</source>
@@ -2515,13 +2453,8 @@
         <translation>Ange en etikett för denna adress för att lägga till den i listan med använda adresser</translation>
     </message>
     <message>
-<<<<<<< HEAD
         <source>A message that was attached to the particl: URI which will be stored with the transaction for your reference. Note: This message will not be sent over the Particl network.</source>
-        <translation>Ett meddelande som bifogades particl: -URIn och som lagras med transaktionen som referens. NB: Meddelandet kommer inte att sändas över Particl.nätverket.</translation>
-=======
-        <source>A message that was attached to the bitcoin: URI which will be stored with the transaction for your reference. Note: This message will not be sent over the Bitcoin network.</source>
-        <translation>Ett meddelande som bifogades bitcoin: -URIn och som sparas med transaktionen som referens. Obs: Meddelandet sänds inte över Bitcoin-nätverket.</translation>
->>>>>>> a54e52b4
+        <translation>Ett meddelande som bifogades particl: -URIn och som sparas med transaktionen som referens. Obs: Meddelandet sänds inte över Particl-nätverket.</translation>
     </message>
     <message>
         <source>Pay To:</source>
@@ -2570,7 +2503,7 @@
     </message>
     <message>
         <source>The Particl address to sign the message with</source>
-        <translation>Particl.adress att signera meddelandet med</translation>
+        <translation>Particl-adress att signera meddelandet med</translation>
     </message>
     <message>
         <source>Choose previously used address</source>
@@ -2602,7 +2535,7 @@
     </message>
     <message>
         <source>Sign the message to prove you own this Particl address</source>
-        <translation>Signera meddelandet för att bevisa att du äger denna Particl.adress</translation>
+        <translation>Signera meddelandet för att bevisa att du äger denna Particl-adress</translation>
     </message>
     <message>
         <source>Sign &amp;Message</source>
@@ -2626,11 +2559,11 @@
     </message>
     <message>
         <source>The Particl address the message was signed with</source>
-        <translation>Particl.adress som meddelandet signerades med</translation>
+        <translation>Particl-adress som meddelandet signerades med</translation>
     </message>
     <message>
         <source>Verify the message to ensure it was signed with the specified Particl address</source>
-        <translation>Verifiera meddelandet för att vara säker på att det signerades med angiven Particl.adress</translation>
+        <translation>Verifiera meddelandet för att vara säker på att det signerades med angiven Particl-adress</translation>
     </message>
     <message>
         <source>Verify &amp;Message</source>
@@ -3173,7 +3106,7 @@
     <name>WalletModel</name>
     <message>
         <source>Send Coins</source>
-        <translation>Skicka Particl.</translation>
+        <translation>Skicka Particls</translation>
     </message>
     <message>
         <source>Fee bump error</source>
@@ -3283,15 +3216,7 @@
     </message>
     <message>
         <source>Unable to start HTTP server. See debug log for details.</source>
-<<<<<<< HEAD
-        <translation>Kunde inte starta HTTP-server. Se avlusningsloggen för detaljer.</translation>
-    </message>
-    <message>
-        <source>Particl Core</source>
-        <translation>Particl Core</translation>
-=======
         <translation>Kunde inte starta HTTP-server. Se felsökningsloggen för detaljer.</translation>
->>>>>>> a54e52b4
     </message>
     <message>
         <source>The %s developers</source>
@@ -3701,7 +3626,7 @@
     </message>
     <message>
         <source>Insufficient funds</source>
-        <translation>Otillräckligt med particl</translation>
+        <translation>Otillräckligt med particls</translation>
     </message>
     <message>
         <source>Cannot upgrade a non HD split wallet without upgrading to support pre split keypool. Please use -upgradewallet=169900 or -upgradewallet with no version specified.</source>
